# encoding: utf-8
#
# Copyright (C) 2012 - present Instructure, Inc.
#
# This file is part of Canvas.
#
# Canvas is free software: you can redistribute it and/or modify it under
# the terms of the GNU Affero General Public License as published by the Free
# Software Foundation, version 3 of the License.
#
# Canvas is distributed in the hope that it will be useful, but WITHOUT ANY
# WARRANTY; without even the implied warranty of MERCHANTABILITY or FITNESS FOR
# A PARTICULAR PURPOSE. See the GNU Affero General Public License for more
# details.
#
# You should have received a copy of the GNU Affero General Public License along
# with this program. If not, see <http://www.gnu.org/licenses/>.
#
module CanvasCassandra

  class Database
    CONSISTENCY_CLAUSE = %r{%CONSISTENCY% ?}

    def initialize(fingerprint, servers, opts, logger)
      thrift_opts = {}
      thrift_opts[:retries] = opts.delete(:retries) if opts.has_key?(:retries)
      thrift_opts[:connect_timeout] = opts.delete(:connect_timeout) if opts.has_key?(:connect_timeout)
      thrift_opts[:timeout] = opts.delete(:timeout) if opts.has_key?(:timeout)

      @db = CassandraCQL::Database.new(servers, opts, thrift_opts)
      @fingerprint = fingerprint
      @logger = logger
    end

    attr_reader :db, :fingerprint

    # This just takes a raw query string, and params to replace `?` with.
    # Though cassandra isn't relational, it'd still be useful to be able to
    # build up queries using scopes. Maybe one of the ruby libs like datamapper
    # or arel is flexible enough for this, rather than rolling our own.
    def execute(query, *args)
      result = nil
      opts = (args.last.is_a?(Hash) && args.pop) || {}

      ms = 1000 * Benchmark.realtime do
        consistency_text = opts[:consistency]
        consistency = CanvasCassandra.consistency_level(consistency_text) if consistency_text

        if @db.use_cql3? || !consistency
          query = query.sub(CONSISTENCY_CLAUSE, '')
        elsif !@db.use_cql3?
          query = query.sub(CONSISTENCY_CLAUSE, "USING CONSISTENCY #{consistency_text} ")
        end

        if @db.use_cql3? && consistency
          result = @db.execute_with_consistency(query, consistency, *args)
        else
          result = @db.execute(query, *args)
        end
      end

      @logger.debug("  #{"CQL (%.2fms)" % [ms]}  #{sanitize(query, args)} #{opts.inspect} [#{fingerprint}]")
      result
    end

    def sanitize(query, args)
      ::CassandraCQL::Statement.sanitize(query, args)
    end

    # private Struct used to store batch information
    class Batch < Struct.new(:statements, :args, :counter_statements, :counter_args)
      def initialize
        self.statements = []
        self.args = []
        self.counter_statements = []
        self.counter_args = []
      end

      def to_cql_ary(field = nil)
        field = "#{field}_" if field
        statements = send("#{field}statements")
        args = send("#{field}args")
        case statements.size
          when 0
            raise "Cannot execute an empty batch"
          when 1
            statements + args
          else
            # http://www.datastax.com/docs/1.1/references/cql/BATCH
            # note there's no semicolons between statements in the batch
            cql = []
            cql << "BEGIN #{'COUNTER ' if field == 'counter_'}BATCH"
            cql.concat statements
            cql << "APPLY BATCH"
            # join with spaces rather than newlines, because cassandra doesn't care
            # and syslog doesn't like newlines
            [cql.join(" ")] + args
        end
      end
    end

    # Update, insert or delete from cassandra. The only difference between this
    # and execute above is that this doesn't return a result set, so it can be
    # batched up.
    def update(query, *args)
      if in_batch?
        @batch.statements << query
        @batch.args.concat args
      else
        execute(query, *args)
      end
      nil
    end

    def update_counter(query, *args)
      return update(query, *args) unless db.use_cql3?
      if in_batch?
        @batch.counter_statements << query
        @batch.counter_args.concat args
      else
        execute(query, *args)
      end
      nil
    end

    # Batch up all execute statements inside the given block, executing when
    # the block returns successfully.
    # Note that this only batches up update calls, not execute calls, since
    # execute expects to return results immediately.
    # If this method is called again while already in a batch, the same batch
    # will be re-used and changes won't be executed until the outer batch
    # returns.
    # (It may be useful to add a force_new option later)
    def batch
      if in_batch?
        yield
      else
        begin
          @batch = Batch.new
          yield
          unless @batch.statements.empty?
            execute(*@batch.to_cql_ary)
          end
          unless @batch.counter_statements.empty?
            execute(*@batch.to_cql_ary(:counter))
          end
        ensure
          @batch = nil
        end
      end
      nil
    end

    def in_batch?
      !!@batch
    end

    # update an AR-style record in cassandra
    # table_name is the cassandra table name
    # primary_key_attrs is a hash of { key => value } attributes to uniquely identify the record
    # changes is a list of updates to apply, in the AR#changes format (so typically you can just call record.changes) or as just straight alues
    # in other words, changes is a hash in either of these formats (mixing is ok):
    #   { "colname" => newvalue }
    #   { "colname" => [oldvalue, newvalue] }
    def update_record(table_name, primary_key_attrs, changes, ttl_seconds=nil)
      batch do
        do_update_record(table_name, primary_key_attrs, changes, ttl_seconds)
      end
    end

    # same as update_record, but preferred when doing inserts -- it skips
    # updating columns with nil values, rather than creating tombstone delete
    # records for them
    def insert_record(table_name, primary_key_attrs, changes, ttl_seconds=nil)
      changes = changes.reject { |k,v| v.is_a?(Array) ? v.last.nil? : v.nil? }
      update_record(table_name, primary_key_attrs, changes, ttl_seconds)
    end

    def select_value(query, *args)
      result_row = execute(query, *args).fetch
      result_row && result_row.to_hash.values.first
    end

    def tables
<<<<<<< HEAD
      if @db.connection.describe_version >= '20.1.0'
=======
      if @db.connection.describe_version >= '20.1.0' && @db.execute("SELECT cql_version FROM system.local").first['cql_version'] >= '3.4.4'
>>>>>>> ffd98945
        @db.execute("SELECT table_name FROM system_schema.tables WHERE keyspace_name=?", keyspace).map do |row|
          row['table_name']
        end
      elsif @db.use_cql3?
        @db.execute("SELECT columnfamily_name FROM system.schema_columnfamilies WHERE keyspace_name=?", keyspace).map do |row|
          row['columnfamily_name']
        end
      else
        @db.schema.tables
      end
    end

    # returns a CQL snippet and list of arguments given a hash of conditions
    # e.g.
    # build_where_conditions(name: "foo", state: "ut")
    # => ["name = ? AND state = ?", ["foo", "ut"]]
    def build_where_conditions(conditions)
      where_args = []
      where_clause = conditions.sort_by { |k,v| k.to_s }.map { |k,v| where_args << v; "#{k} = ?" }.join(" AND ")
      return where_clause, where_args
    end

    def available?
      db.active?
    end

    def keyspace
      db.keyspace.to_s.dup.force_encoding('UTF-8')
    end
    alias :name :keyspace

    protected

    def stringify_hash(hash)
      hash.dup.tap do |new_hash|
        new_hash.keys.each { |k| new_hash[k.to_s] = new_hash.delete(k) unless k.is_a?(String) }
      end
    end

    def do_update_record(table_name, primary_key_attrs, changes, ttl_seconds)
      primary_key_attrs = stringify_hash(primary_key_attrs)
      changes = stringify_hash(changes)
      where_clause, where_args = build_where_conditions(primary_key_attrs)

      primary_key_attrs.each do |key,value|
        if changes[key].is_a?(Array) && !changes[key].first.nil?
          raise ArgumentError, "Cannot change the primary key of a record, attempted to change #{key} #{changes[key].inspect}"
        end
      end

      deletes, updates = changes.
          # normalize the values since we accept two formats
          map { |key,val| [key, val.is_a?(Array) ? val.last : val] }.
          # reject values that are part of the primary key, since those are in the where clause
          reject { |key,val| primary_key_attrs.key?(key) }.
          # sort, just so the generated cql is deterministic
          sort_by(&:first).
          # split changes into updates and deletes
          partition { |key,val| val.nil? }

      # inserts and updates in cassandra are equivalent,
      # so no need to differentiate here
      if updates && !updates.empty?
        args = []
        statement = "UPDATE #{table_name}"
        if ttl_seconds
          args << ttl_seconds
          statement << " USING TTL ?"
        end
        update_cql = updates.map { |key,val| args << val; "#{key} = ?" }.join(", ")
        statement << " SET #{update_cql} WHERE #{where_clause}"
        args.concat where_args
        update(statement, *args)
      end

      if deletes && !deletes.empty?
        args = []
        delete_cql = deletes.map(&:first).join(", ")
        statement = "DELETE #{delete_cql} FROM #{table_name} WHERE #{where_clause}"
        args.concat where_args
        update(statement, *args)
      end
    end
  end
end<|MERGE_RESOLUTION|>--- conflicted
+++ resolved
@@ -182,11 +182,7 @@
     end
 
     def tables
-<<<<<<< HEAD
-      if @db.connection.describe_version >= '20.1.0'
-=======
       if @db.connection.describe_version >= '20.1.0' && @db.execute("SELECT cql_version FROM system.local").first['cql_version'] >= '3.4.4'
->>>>>>> ffd98945
         @db.execute("SELECT table_name FROM system_schema.tables WHERE keyspace_name=?", keyspace).map do |row|
           row['table_name']
         end
