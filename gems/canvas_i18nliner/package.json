--- conflicted
+++ resolved
@@ -7,13 +7,8 @@
   "dependencies": {
     "ember-template-compiler": "1.8.0",
     "glob": "^7.0.3",
-<<<<<<< HEAD
-    "handlebars": "1.3.0",
-    "i18nliner": "instructure/i18nliner-js#babel7",
-=======
     "handlebars": "4.5.3",
     "i18nliner": "ryankshaw/i18nliner-js#babel7",
->>>>>>> ff93e235
     "i18nliner-handlebars": "^0.2.2",
     "minimist": "^1.1.0",
     "mkdirp": "^0.5.1"
