--- conflicted
+++ resolved
@@ -25,15 +25,7 @@
       return []
     end
 
-<<<<<<< HEAD
-    if (permissionful_user = User.where(id: user_id).first)
-      Array(guid_or_guids).each do |guid|
-        AcademicBenchmark.queue_migration_for_guid(guid, permissionful_user)
-      end
-    else
-=======
     unless (permissionful_user = User.where(id: user_id).first)
->>>>>>> ebf1c3f5
       puts "Not importing academic benchmark data because no user found"
       return []
     end
