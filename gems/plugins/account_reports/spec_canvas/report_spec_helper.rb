--- conflicted
+++ resolved
@@ -33,20 +33,12 @@
                                        :account => account,
                                        :report_type => type)
     account_report.parameters = parameters
-<<<<<<< HEAD
-    account_report.save
-    if AccountReport.available_reports[type]
-      AccountReports.generate_report(account_report)
-    end
-    account_report
-=======
     account_report.save!
     if AccountReport.available_reports[type]
       AccountReports.generate_report(account_report)
     end
     run_jobs
     account_report.reload
->>>>>>> a0eb23ce
   end
 
   def parse_report(report, options = {})
