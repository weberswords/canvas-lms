#
# Copyright (C) 2013 - present Instructure, Inc.
#
# This file is part of Canvas.
#
# Canvas is free software: you can redistribute it and/or modify it under
# the terms of the GNU Affero General Public License as published by the Free
# Software Foundation, version 3 of the License.
#
# Canvas is distributed in the hope that it will be useful, but WITHOUT ANY
# WARRANTY; without even the implied warranty of MERCHANTABILITY or FITNESS FOR
# A PARTICULAR PURPOSE. See the GNU Affero General Public License for more
# details.
#
# You should have received a copy of the GNU Affero General Public License along
# with this program. If not, see <http://www.gnu.org/licenses/>.
#

require File.expand_path(File.dirname(__FILE__) + '/report_spec_helper')

describe 'Student reports' do
  include ReportSpecHelper

  before :once do
    Notification.where(name: "Report Generated").first_or_create
    Notification.where(name: "Report Generation Failed").first_or_create
    @account = Account.create(name: 'New Account', default_time_zone: 'UTC')
    @course1 = course_factory(:course_name => 'English 101', :account => @account,
                      :active_course => true)
    @course1.sis_source_id = 'SIS_COURSE_ID_1'
    @course1.save!
    @course1.offer
    @course2 = course_factory(:course_name => 'Math 101', :account => @account,
                      :active_course => true)
    @course2.offer
    @course3 = Course.create(:name => 'Science 101', :course_code => 'SCI101',
                             :account => @account)
    @course3.offer

    @teacher = User.create!
    @course1.enroll_teacher(@teacher)
    @course2.enroll_teacher(@teacher)
    @course3.enroll_teacher(@teacher)

    @assignment1 = @course1.assignments.create!(:title => 'My Assignment')
    @assignment2 = @course2.assignments.create!(:title => 'My Assignment')
    @assignment3 = @course3.assignments.create!(:title => 'My Assignment')
    @assignment4 = @course3.assignments.create!(:title => 'My Assignment')
    @user1 = user_with_managed_pseudonym(
      :active_all => true, :account => @account, :name => 'John St. Clair',
      :sortable_name => 'St. Clair, John', :username => 'john@stclair.com',
      :sis_user_id => 'user_sis_id_01')
    @user2 = user_with_managed_pseudonym(
      :active_all => true, :username => 'micheal@michaelbolton.com',
      :name => 'Michael Bolton', :account => @account,
      :sis_user_id => 'user_sis_id_02')
    @user3 = user_with_managed_pseudonym(
      :active_all => true, :account => @account, :name => 'Rick Astley',
      :sortable_name => 'Astley, Rick', :username => 'rick@roll.com',
      :sis_user_id => 'user_sis_id_03')

    enrollment_params = {enrollment_state: 'active', type: 'StudentEnrollment'}
    @e1, @e4 = Enrollment.find(create_enrollments(@course1, [@user1, @user2], enrollment_params))
    @e2, @e3 = Enrollment.find(create_enrollments(@course2, [@user2, @user1], enrollment_params))

    @section1 = @course1.course_sections.first
    @section2 = @course2.course_sections.first
    @section3 = @course3.course_sections.first
  end

  describe 'students with no submissions report' do
    before :once do
      @type = 'students_with_no_submissions_csv'
      @start_at = 2.months.ago
      @start_at2 = 10.days.ago
      @end_at = 1.day.ago

      @submission_time = 1.month.ago
      @assignment1.grade_student(@user1, grade: '4', grader: @teacher)
      s = Submission.where(assignment_id: @assignment1, user_id: @user1).first
      s.submitted_at = @submission_time
      s.save!

      @submission_time2 = 40.days.ago
      @assignment1.grade_student(@user2, grade: '5', grader: @teacher)
      s = Submission.where(assignment_id: @assignment1, user_id: @user2).first
      s.submitted_at = @submission_time2
      s.save!

      @assignment2.grade_student(@user1, grade: '9', grader: @teacher)
      s = Submission.where(assignment_id: @assignment2, user_id: @user1).first
      s.submitted_at = @submission_time2
      s.save!
    end

    it 'should find users that with no submissions after a date in all states' do
      Enrollment.where(id: @e1).update_all(workflow_state: 'completed')
      Enrollment.where(id: @e2).update_all(workflow_state: 'deleted')
      Enrollment.where(id: @e3).update_all(workflow_state: 'invited')
      Enrollment.where(id: @e4).update_all(workflow_state: 'rejected')
      parameters = {}
      parameters['start_at'] = @start_at2
      parameters['include_enrollment_state'] = true
      parameters['enrollment_state'] = ['all']
      parsed = read_report(@type, {params: parameters, order: [1,8]})
      expect(parsed.length).to eq 4

      expect(parsed[0]).to eq [@user1.id.to_s, 'user_sis_id_01',
                           @user1.sortable_name, @section1.id.to_s,
                           @section1.sis_source_id, @section1.name,
                           @course1.id.to_s, 'SIS_COURSE_ID_1', 'English 101',
                           'completed']
      expect(parsed[1]).to eq [@user1.id.to_s, 'user_sis_id_01',
                           @user1.sortable_name, @section2.id.to_s,
                           @section2.sis_source_id, @section2.name,
                           @course2.id.to_s, nil, 'Math 101', 'invited']
      expect(parsed[2]).to eq [@user2.id.to_s, 'user_sis_id_02',
                           'Bolton, Michael', @section1.id.to_s,
                           @section1.sis_source_id, @section1.name,
                           @course1.id.to_s, 'SIS_COURSE_ID_1', 'English 101',
                           'rejected']
      expect(parsed[3]).to eq [@user2.id.to_s, 'user_sis_id_02',
                           'Bolton, Michael', @section2.id.to_s,
                           @section2.sis_source_id, @section2.name,
                           @course2.id.to_s, nil, 'Math 101', 'deleted']
    end

    it 'should filter on enrollment states' do
      Enrollment.where(id: @e1).update_all(workflow_state: 'completed')
      Enrollment.where(id: @e2).update_all(workflow_state: 'deleted')
      Enrollment.where(id: @e3).update_all(workflow_state: 'invited')
      parameters = {}
      parameters['start_at'] = @start_at2
      parameters['include_enrollment_state'] = true
      parameters['enrollment_state'] = ['invited', 'completed']
      parsed = read_report(@type, {params: parameters, order: [1,8]})
      expect(parsed.length).to eq 2

      expect(parsed[0]).to eq [@user1.id.to_s, 'user_sis_id_01',
                           @user1.sortable_name, @section1.id.to_s,
                           @section1.sis_source_id, @section1.name,
                           @course1.id.to_s, 'SIS_COURSE_ID_1', 'English 101',
                           'completed']
      expect(parsed[1]).to eq [@user1.id.to_s, 'user_sis_id_01',
                           @user1.sortable_name, @section2.id.to_s,
                           @section2.sis_source_id, @section2.name,
                           @course2.id.to_s, nil, 'Math 101', 'invited']
    end

    it 'should filter on enrollment state' do
      Enrollment.where(id: @e1).update_all(workflow_state: 'completed')
      Enrollment.where(id: @e2).update_all(workflow_state: 'deleted')
      Enrollment.where(id: @e3).update_all(workflow_state: 'invited')
      parameters = {}
      parameters['start_at'] = @start_at2
      parameters['include_enrollment_state'] = true
      parameters['enrollment_state'] = 'active'
      parsed = read_report(@type, params: parameters)
      expect(parsed.length).to eq 1

      expect(parsed[0]).to eq [@user2.id.to_s, 'user_sis_id_02',
                           'Bolton, Michael', @section1.id.to_s,
                           @section1.sis_source_id, @section1.name,
                           @course1.id.to_s, 'SIS_COURSE_ID_1', 'English 101',
                           'active']
    end

    it 'should find users that have not submitted anything in a date range' do
      parameters = {}
      parameters['start_at'] = 45.days.ago
      parameters['end_at'] = 35.days.ago
      parsed = read_report(@type, {params: parameters, order: 1})
      expect(parsed.length).to eq 2

      expect(parsed[0]).to eq [@user1.id.to_s, 'user_sis_id_01',
                           @user1.sortable_name, @section1.id.to_s,
                           @section1.sis_source_id, @section1.name,
                           @course1.id.to_s, 'SIS_COURSE_ID_1', 'English 101']
      expect(parsed[1]).to eq [@user2.id.to_s, 'user_sis_id_02',
                           'Bolton, Michael', @section2.id.to_s,
                           @section2.sis_source_id, @section2.name,
                           @course2.id.to_s, nil, 'Math 101']
    end

    it 'should find users that have not submitted anything in the past 2 weeks' do
      parsed = read_report(@type, {order: [1,8]})

      expect(parsed[0]).to eq [@user1.id.to_s, 'user_sis_id_01',
                           @user1.sortable_name, @section1.id.to_s,
                           @section1.sis_source_id, @section1.name,
                           @course1.id.to_s, 'SIS_COURSE_ID_1', 'English 101']
      expect(parsed[1]).to eq [@user1.id.to_s, 'user_sis_id_01',
                           @user1.sortable_name, @section2.id.to_s,
                           @section2.sis_source_id, @section2.name,
                           @course2.id.to_s, nil, 'Math 101']
      expect(parsed[2]).to eq [@user2.id.to_s, 'user_sis_id_02',
                           'Bolton, Michael', @section1.id.to_s,
                           @section1.sis_source_id, @section1.name,
                           @course1.id.to_s, 'SIS_COURSE_ID_1', 'English 101']
      expect(parsed[3]).to eq [@user2.id.to_s, 'user_sis_id_02',
                           'Bolton, Michael', @section2.id.to_s,
                           @section2.sis_source_id, @section2.name,
                           @course2.id.to_s, nil, 'Math 101']
      expect(parsed.length).to eq 4
    end

    it 'should adjust date range to 2 weeks' do
      @term1 = @account.enrollment_terms.create(:name => 'Fall')
      @term1.save!
      @course1.enrollment_term = @term1
      @course1.save

      parameters = {}
      parameters['start_at'] = @start_at.to_s
      parameters['end_at'] = @end_at.to_s(:db)
      parameters['enrollment_term'] = @term1.id
      parsed = read_report(@type, {params: parameters, order: 1})

      expect(parsed[0]).to eq [@user1.id.to_s, 'user_sis_id_01',
                           @user1.sortable_name, @section1.id.to_s,
                           @section1.sis_source_id, @section1.name,
                           @course1.id.to_s, 'SIS_COURSE_ID_1', 'English 101']
      expect(parsed[1]).to eq [@user2.id.to_s, 'user_sis_id_02',
                           'Bolton, Michael', @section1.id.to_s,
                           @section1.sis_source_id, @section1.name,
                           @course1.id.to_s, 'SIS_COURSE_ID_1', 'English 101']
      expect(parsed.length).to eq 2
    end

    it 'should find users that have not submitted under a sub account' do
      sub_account = Account.create(:parent_account => @account,
                                    :name => 'English')
      @course2.account = sub_account
      @course2.save
      parsed = read_report(@type, {account: sub_account, order: 1})

      expect(parsed[0]).to eq [@user1.id.to_s, 'user_sis_id_01',
                           @user1.sortable_name, @section2.id.to_s,
                           @section2.sis_source_id, @section2.name,
                           @course2.id.to_s, nil, 'Math 101']
      expect(parsed[1]).to eq [@user2.id.to_s, 'user_sis_id_02',
                           'Bolton, Michael', @section2.id.to_s,
                           @section2.sis_source_id, @section2.name,
                           @course2.id.to_s, nil, 'Math 101']
      expect(parsed.length).to eq 2

    end

    it 'should find users that have not submitted for one course' do
      parameters = {}
      parameters['course'] = @course2.id
      parameters['include_enrollment_state'] = true
      parsed = read_report(@type, {params: parameters, order: 1})

      expect(parsed[0]).to eq [@user1.id.to_s, 'user_sis_id_01',
                           @user1.sortable_name, @section2.id.to_s,
                           @section2.sis_source_id, @section2.name,
                           @course2.id.to_s, nil, 'Math 101', 'active']
      expect(parsed[1]).to eq [@user2.id.to_s, 'user_sis_id_02',
                           'Bolton, Michael', @section2.id.to_s,
                           @section2.sis_source_id, @section2.name,
                           @course2.id.to_s, nil, 'Math 101', 'active']
      expect(parsed.length).to eq 2
    end
  end

  describe 'zero activity report' do
    before(:once) do
      @type = 'zero_activity_csv'

      @course1.enroll_user(@user3, 'StudentEnrollment', {enrollment_state: 'active'})
      @course3.enroll_user(@user3, 'StudentEnrollment', {:enrollment_state => 'active'})

<<<<<<< HEAD
      [[@user1, @course1], [@user2, @course2], [@user3, @course3]].each do |user, course|
        user.enrollments.where(:course_id => course).update_all(:last_activity_at => Time.now.utc)
      end
=======
      @user4 = user_with_managed_pseudonym(name: 'User 4', account: @account, sis_user_id: 'user_sis_id_04')
      @user5 = user_with_managed_pseudonym(name: 'User 5', account: @account, sis_user_id: 'user_sis_id_05')
      @course4 = course_factory(course_name: 'Course 4', account: @account, active_course: true)
      @section4 = @course4.default_section
      create_enrollments(@course4, [@user4, @user5], {enrollment_state: 'active', type: 'StudentEnrollment'})

      [[@user1, @course1], [@user2, @course2], [@user3, @course3], [@user5, @course4]].each do |user, course|
        user.enrollments.where(course_id: course).update_all(last_activity_at: Time.now.utc)
      end

      @term1 = EnrollmentTerm.create(:name => 'Fall')
      @term1.root_account = @account
      @term1.sis_source_id = 'fall12'
      @term1.save!

      @course4.enrollment_term = @term1
      @course4.save
>>>>>>> 4393580c
    end

    it 'should run the zero activity report for course' do
      param = {}
      param['course'] = @course1.id
      parsed = read_report(@type, {params: param, order: 1})
      expect(parsed).to eq_stringified_array [
        [@user2.id, 'user_sis_id_02', 'Bolton, Michael', @section1.id, @section1.sis_source_id,
         @section1.name, @course1.id, 'SIS_COURSE_ID_1', 'English 101'],
        [@user3.id, 'user_sis_id_03', @user3.sortable_name, @section1.id, @section1.sis_source_id,
         @section1.name, @course1.id, 'SIS_COURSE_ID_1', 'English 101']
      ]
    end

    it 'should run the zero activity report for term' do
      @course1.enrollment_term = @term1
      @course1.save
      param = {}
      param['enrollment_term'] = 'sis_term_id:fall12'
      parsed = read_report(@type, {params: param, order: 1})
      expect(parsed).to eq_stringified_array [
        [@user2.id, 'user_sis_id_02', 'Bolton, Michael', @section1.id, @section1.sis_source_id,
         @section1.name, @course1.id, 'SIS_COURSE_ID_1', 'English 101'],
        [@user3.id, 'user_sis_id_03', @user3.sortable_name, @section1.id, @section1.sis_source_id,
         @section1.name, @course1.id, 'SIS_COURSE_ID_1', 'English 101'],
        [@user4.id, 'user_sis_id_04', '4, User', @section4.id, nil,
         @section4.name, @course4.id, nil, 'Course 4']
      ]
    end

    it 'should run the zero activity report with no params' do
      report = run_report
      expect(report.parameters["extra_text"]).to eq "Term: All Terms;"
      parsed = parse_report(report, {order: 1})

      expect(parsed).to eq_stringified_array [
        [@user1.id, 'user_sis_id_01', @user1.sortable_name, @section2.id, @section2.sis_source_id,
         @section2.name, @course2.id, nil, 'Math 101'],
        [@user2.id, 'user_sis_id_02', 'Bolton, Michael', @section1.id, @section1.sis_source_id,
         @section1.name, @course1.id, 'SIS_COURSE_ID_1', 'English 101'],
        [@user3.id, 'user_sis_id_03', @user3.sortable_name, @section1.id, @section1.sis_source_id,
         @section1.name, @course1.id, 'SIS_COURSE_ID_1', 'English 101'],
        [@user4.id, 'user_sis_id_04', '4, User', @course4.default_section.id, nil,
         @course4.default_section.name, @course4.id, nil, 'Course 4']
      ]
    end

    it 'should run zero activity report on a sub account' do
      sub_account = Account.create(parent_account: @account, name: 'Math')
      @course2.account = sub_account
      @course2.save!

      parsed = read_report(@type, {account: sub_account})
      expect(parsed).to eq_stringified_array [
        [@user1.id, 'user_sis_id_01', @user1.sortable_name, @section2.id, @section2.sis_source_id,
         @section2.name, @course2.id, nil, 'Math 101']
      ]
    end

    it 'should ignore everything before the start date' do
<<<<<<< HEAD
      @user1.enrollments.where(:course_id => @course1).update_all(:last_activity_at => 6.days.ago)
=======
      @user1.enrollments.where(course_id: @course1).update_all(last_activity_at: 6.days.ago)
>>>>>>> 4393580c
      parameter = {}
      parameter['start_at'] = 3.days.ago
      report = run_report(@type, {params: parameter})
      expect(report.parameters["extra_text"].include?("Start At:")).to eq true
      parsed = parse_report(report, {order: [1,5]})
      expect(parsed).to eq_stringified_array [
        [@user1.id, 'user_sis_id_01', @user1.sortable_name, @section1.id, @section1.sis_source_id,
         @section1.name, @course1.id, 'SIS_COURSE_ID_1', 'English 101'],
        [@user1.id, 'user_sis_id_01', @user1.sortable_name, @section2.id, @section2.sis_source_id,
         @section2.name, @course2.id, nil, 'Math 101'],
        [@user2.id, 'user_sis_id_02', 'Bolton, Michael', @section1.id, @section1.sis_source_id,
         @section1.name, @course1.id, 'SIS_COURSE_ID_1', 'English 101'],
        [@user3.id, 'user_sis_id_03', @user3.sortable_name, @section1.id, @section1.sis_source_id,
         @section1.name, @course1.id, 'SIS_COURSE_ID_1', 'English 101'],
        [@user4.id, 'user_sis_id_04', '4, User', @course4.default_section.id, nil,
         'Course 4', @course4.id, nil, 'Course 4']
      ]
    end
  end

  describe 'last user access report' do
    before(:once) do
      @type = 'last_user_access_csv'
      @last_login_time = 1.week.ago
      @last_login_time2 = 8.days.ago
      @p1 = @user1.pseudonyms.first
      @p1.last_login_at = @last_login_time2
      @p1.last_request_at = @last_login_time2
      @p1.save
      @p2 = @user2.pseudonyms.first
      @p2.last_login_at = @last_login_time
      @p2.last_request_at = @last_login_time
      @p2.save
      @p3 = @user3.pseudonyms.first
      @p3.last_login_at = @last_login_time2
      @p3.last_request_at = @last_login_time2
      @p3.save
    end

    it 'should run the last user access report' do
      parsed = read_report(@type, {order: 1})
      expect(parsed).to eq_stringified_array [
        [@user1.id, 'user_sis_id_01', 'Clair, John St.', @last_login_time2.iso8601, @p1.current_login_ip],
        [@user2.id, 'user_sis_id_02', 'Bolton, Michael', @last_login_time.iso8601, @p2.current_login_ip],
        [@user3.id, 'user_sis_id_03', 'Astley, Rick', @last_login_time2.iso8601, @p3.current_login_ip]
      ]
    end

    it 'should run the last user access report for a term' do
      @term1 = EnrollmentTerm.create(name: 'Fall')
      @term1.root_account = @account
      @term1.save!
      @course1.enrollment_term = @term1
      @course1.save
      param = {}
      param['enrollment_term'] = @term1.id
      parsed = read_report(@type, {params: param, order: 1})
      expect(parsed).to eq_stringified_array [
        [@user1.id, 'user_sis_id_01', 'Clair, John St.', @last_login_time2.iso8601, @p1.current_login_ip],
        [@user2.id, 'user_sis_id_02', 'Bolton, Michael', @last_login_time.iso8601, @p2.current_login_ip]
      ]
    end

    it 'should run the last user access report for a course' do
      param = {}
      param['course'] = @course.id
      parsed = read_report(@type, {params: param, order: 1})
      expect(parsed).to eq_stringified_array [
        [@user1.id, 'user_sis_id_01', 'Clair, John St.', @last_login_time2.iso8601, @p1.current_login_ip],
        [@user2.id, 'user_sis_id_02', 'Bolton, Michael', @last_login_time.iso8601, @p2.current_login_ip]
      ]
    end

    it 'should not include a user multiple times for multiple enrollments' do
      @course1.enroll_user(@user1, 'ObserverEnrollment', {enrollment_state: 'active'})
      term1 = @account.enrollment_terms.create(name: 'Fall')
      term1.root_account = @account
      term1.save!
      @course1.enrollment_term = term1
      @course1.save!
      param = {}
      param['enrollment_term'] = term1.id

      parsed = read_report(@type, {params: param, order: 1})
      expect(parsed).to eq_stringified_array [
        [@user1.id, 'user_sis_id_01', 'Clair, John St.', @last_login_time2.iso8601, @p1.current_login_ip],
        [@user2.id, 'user_sis_id_02', 'Bolton, Michael', @last_login_time.iso8601, @p2.current_login_ip]
      ]
    end

    it 'should include each pseudonym for users' do
      @course1.enroll_user(@user1, 'ObserverEnrollment', {enrollment_state: 'active'})
      term1 = @account.enrollment_terms.create(name: 'Fall')
      term1.root_account = @account
      term1.save!
      @course1.enrollment_term = term1
      @course1.save!
      p1b = @user1.pseudonyms.build(unique_id: 'unique@example.com')
      p1b.account = @account
      p1b.sis_user_id = 'secondSIS'
      p1b.last_login_at = @last_login_time
      p1b.last_request_at = @last_login_time
      p1b.save_without_session_maintenance
      param = {}
      param['enrollment_term'] = term1.id

      report = run_report(@type, {params: param})
      expect(report.parameters["extra_text"]).to eq "Term: Fall;"
      parsed = parse_report(report, {order: 1})
      expect(parsed).to eq_stringified_array [
        [@user1.id, 'secondSIS', 'Clair, John St.', @last_login_time.iso8601, p1b.current_login_ip],
        [@user1.id, 'user_sis_id_01', 'Clair, John St.', @last_login_time2.iso8601, @p1.current_login_ip],
        [@user2.id, 'user_sis_id_02', 'Bolton, Michael', @last_login_time.iso8601, @p2.current_login_ip]
      ]
    end

    it 'should not include a user with a deleted enrollment' do
      @course2.enroll_user(@user3, 'StudentEnrollment', {:enrollment_state => 'deleted'})
      param = {}
      param['course'] = @course2.id
      param['include_deleted'] = false
      parsed = read_report(@type, {params: param, order: 1})
      expect(parsed).to eq_stringified_array [
        [@user1.id, 'user_sis_id_01', 'Clair, John St.', @last_login_time2.iso8601, @p1.current_login_ip],
        [@user2.id, 'user_sis_id_02', 'Bolton, Michael', @last_login_time.iso8601, @p2.current_login_ip]
      ]
    end

    it 'should include a user with a deleted enrollment' do
      @course2.enroll_user(@user3, 'StudentEnrollment', {:enrollment_state => 'deleted'})
      param = {}
      param['course'] = @course2.id
      param['include_deleted'] = true
      parsed = read_report(@type, {params: param, order: 1})
      expect(parsed).to eq_stringified_array [
        [@user1.id.to_s, 'user_sis_id_01', 'Clair, John St.', @last_login_time2.iso8601, @p1.current_login_ip],
        [@user2.id.to_s, 'user_sis_id_02', 'Bolton, Michael', @last_login_time.iso8601, @p2.current_login_ip],
        [@user3.id.to_s, 'user_sis_id_03', 'Astley, Rick', @last_login_time2.iso8601, @p3.current_login_ip]
      ]
    end
  end

  describe 'last enrollment activity report' do
    before(:once) do
      @type = 'last_enrollment_activity_csv'
      @later_activity = 1.week.ago
      @earlier_activity = 8.days.ago
      # user 1
      @e1.last_activity_at = @later_activity
      @e3.last_activity_at = @earlier_activity
      # user 2
      @e2.last_activity_at = @later_activity
      @e4.last_activity_at = @earlier_activity
      [@e1,@e2,@e3,@e4].each(&:save!)
    end

    it 'should show the lastest activity for each user' do
      report = run_report(@type)
      parsed = parse_report(report, {order: 1})

      expect(parsed).to eq_stringified_array [
        [@user2.id.to_s, 'Bolton, Michael', @later_activity.iso8601],
        [@user1.id.to_s,'Clair, John St.', @later_activity.iso8601]
      ]
    end

    it 'does not include a user who has no enrollment activity' do
      @e1.last_activity_at = nil
      @e3.last_activity_at = nil
      @e1.save!
      @e3.save!

      report = run_report(@type)
      parsed = parse_report(report, { order: 1 })

      expect(parsed).to eq_stringified_array [[@user2.id.to_s, 'Bolton, Michael', @later_activity.iso8601]]
    end

    it 'should scope by course if param given' do
      # course1 is e1 and e4
      parameters = {}
      parameters['course'] = @course1.id
      report = run_report(@type, {params: parameters})
      parsed = parse_report(report, {order: 1})

      # Bolton will show earlier time if restricted to course 1
      expect(parsed).to eq_stringified_array [
        [@user2.id.to_s, 'Bolton, Michael', @earlier_activity.iso8601],
        [@user1.id.to_s,'Clair, John St.', @later_activity.iso8601]
      ]
    end

    it 'should scope by term if param given' do
      @term1 = @account.enrollment_terms.create(name: 'Fall')
      @term1.save!
      @course1.enrollment_term = @term1
      @course1.save

      parameters = {}
      parameters['enrollment_term'] = @term1.id
      report = run_report(@type, {params: parameters})
      parsed = parse_report(report, {order: 1})

      # Bolton will show earlier time if restricted to course 1 (via term restriction)
      expect(parsed).to eq_stringified_array [
        [@user2.id.to_s, 'Bolton, Michael', @earlier_activity.iso8601],
        [@user1.id.to_s,'Clair, John St.', @later_activity.iso8601]
      ]
    end

    it 'should show data for users in other accounts with enrollments on this account' do
      @different_account = Account.create(name: 'New Account', default_time_zone: 'UTC')

      @course3 = course_factory(course_name: 'English 101', account: @account, active_course: true)
      @course3.save!
      @course3.offer

      @different_account_user = user_with_managed_pseudonym(
        active_all: true, account: @different_account, name: 'Diego Renault',
        sortable_name: 'Renault, Diego', username: 'diegor@diff_account.com')

      e3 = @course3.enroll_user(@different_account_user, 'StudentEnrollment', {enrollment_state: 'active'})
      @very_recent_acivity = 1.minute.ago
      e3.last_activity_at = @very_recent_acivity
      e3.save!

      report = run_report(@type, account: @account)
      parsed = parse_report(report, {order: 1})

      expect(parsed).to eq_stringified_array [
        [@user2.id.to_s, 'Bolton, Michael', @later_activity.iso8601],
        [@user1.id.to_s,'Clair, John St.', @later_activity.iso8601],
        [@different_account_user.id.to_s,'Renault, Diego', @very_recent_acivity.iso8601]
      ]
    end
  end

  describe 'user access token report' do
    before(:once) do
      @type = 'user_access_tokens_csv'
      @at1 = AccessToken.create!(
        user: @user1,
        developer_key: DeveloperKey.default,
        expires_at: 2.hours.ago
      )
      @user1.destroy

      @at2 = AccessToken.create!(
        user: @user2,
        developer_key: DeveloperKey.default,
        expires_at: 2.hours.from_now
      )

      @at2.update_attribute(:last_used_at, 2.hours.ago)

      @at3 = AccessToken.create!(
        user: @user3,
        developer_key: DeveloperKey.default,
        expires_at: nil
      )
    end

    it 'should run and include deleted users' do
      parsed = read_report(@type, {params: {"include_deleted" => true}, order: 1})
      expect(parsed).to eq_stringified_array [
        [@user3.id, "Astley, Rick", @at3.token_hint.gsub(/.+~/, ''), 'never',
         'never', DeveloperKey.default.id, "User-Generated"],
        [@user2.id, "Bolton, Michael", @at2.token_hint.gsub(/.+~/, ''), @at2.expires_at.iso8601,
         @at2.last_used_at.iso8601, DeveloperKey.default.id, "User-Generated"],
        [@user1.id, "Clair, John St.", @at1.token_hint.gsub(/.+~/, ''), @at1.expires_at.iso8601,
         'never', DeveloperKey.default.id, "User-Generated"]
      ]
    end

    it 'should run and exclude deleted users' do
      parsed = read_report(@type, {order: 1})
      expect(parsed.length).to eq 2
    end
  end
end<|MERGE_RESOLUTION|>--- conflicted
+++ resolved
@@ -271,11 +271,6 @@
       @course1.enroll_user(@user3, 'StudentEnrollment', {enrollment_state: 'active'})
       @course3.enroll_user(@user3, 'StudentEnrollment', {:enrollment_state => 'active'})
 
-<<<<<<< HEAD
-      [[@user1, @course1], [@user2, @course2], [@user3, @course3]].each do |user, course|
-        user.enrollments.where(:course_id => course).update_all(:last_activity_at => Time.now.utc)
-      end
-=======
       @user4 = user_with_managed_pseudonym(name: 'User 4', account: @account, sis_user_id: 'user_sis_id_04')
       @user5 = user_with_managed_pseudonym(name: 'User 5', account: @account, sis_user_id: 'user_sis_id_05')
       @course4 = course_factory(course_name: 'Course 4', account: @account, active_course: true)
@@ -293,7 +288,6 @@
 
       @course4.enrollment_term = @term1
       @course4.save
->>>>>>> 4393580c
     end
 
     it 'should run the zero activity report for course' do
@@ -354,11 +348,7 @@
     end
 
     it 'should ignore everything before the start date' do
-<<<<<<< HEAD
-      @user1.enrollments.where(:course_id => @course1).update_all(:last_activity_at => 6.days.ago)
-=======
       @user1.enrollments.where(course_id: @course1).update_all(last_activity_at: 6.days.ago)
->>>>>>> 4393580c
       parameter = {}
       parameter['start_at'] = 3.days.ago
       report = run_report(@type, {params: parameter})
