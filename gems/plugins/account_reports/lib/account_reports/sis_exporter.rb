--- conflicted
+++ resolved
@@ -460,21 +460,12 @@
         # because it often is big enough that the slave
         # kills it mid-run (http://www.postgresql.org/docs/9.0/static/hot-standby.html)
         enrol.find_in_batches(start: 0) do |batch|
-<<<<<<< HEAD
-          if include_other_roots
-            users = batch.map {|e| User.new(id: e.user_id) if e.unique_id.nil?}.compact
-            users += batch.map {|e| User.new(id: e.associated_user_id) if e.ob_unique_id.nil? && !e.associated_user_id.nil?}.compact
-            users_by_id = users.index_by(&:id)
-            pseudonyms = load_cross_shard_logins(users)
-          end
-=======
           users = batch.map {|e| User.new(id: e.user_id) }.compact
           users += batch.map {|e| User.new(id: e.associated_user_id) unless e.associated_user_id.nil?}.compact
           users.uniq!
           users_by_id = users.index_by(&:id)
           pseudonyms = load_cross_shard_logins(users, include_deleted: @include_deleted)
 
->>>>>>> ff4d1a5e
           batch.each do |e|
             p2 = nil
             row = []
@@ -486,15 +477,6 @@
               row << e.nxc_sis_id
             end
             row << e.user_id unless @sis_format
-<<<<<<< HEAD
-            if e.unique_id.nil? && include_other_roots
-              u = users_by_id[e.user_id]
-              p = loaded_pseudonym(pseudonyms, u)
-              next unless p
-              pseudo_root = p.account
-            end
-            row << (p ? p.sis_user_id : e.pseudonym_sis_id)
-=======
 
             p = loaded_pseudonym(pseudonyms,
                                  users_by_id[e.user_id],
@@ -502,23 +484,16 @@
             next unless p
 
             row << p.sis_user_id
->>>>>>> ff4d1a5e
             row << e.sis_role
             row << e.role_id
             row << e.course_section_id unless @sis_format
             row << e.course_section_sis_id
             row << e.enroll_state
             row << e.associated_user_id unless @sis_format
-<<<<<<< HEAD
-            if e.ob_unique_id.nil? && !e.associated_user_id.nil? && include_other_roots
-              u2 = users_by_id[e.associated_user_id]
-              p2 = loaded_pseudonym(pseudonyms, u2)
-=======
             if !e.associated_user_id.nil?
               p2 = loaded_pseudonym(pseudonyms,
                                     users_by_id[e.associated_user_id],
                                     include_deleted: @include_deleted)
->>>>>>> ff4d1a5e
             end
             row << p2&.sis_user_id
             row << e.sis_batch_id? unless @sis_format
@@ -531,16 +506,6 @@
       end
     end
 
-<<<<<<< HEAD
-    def loaded_pseudonym(pseudonyms, u)
-      user_pseudonyms = pseudonyms[u.id] || []
-      u.association(:pseudonyms).target = []
-      u.instance_variable_set(:@all_active_pseudonyms, user_pseudonyms)
-      SisPseudonym.for(u, root_account, {type: :trusted, require_sis: false})
-    end
-
-    def load_cross_shard_logins(users)
-=======
     def loaded_pseudonym(pseudonyms, u, include_deleted: false)
       user_pseudonyms = pseudonyms[u.id] || []
       u.instance_variable_set(include_deleted ? :@all_pseudonyms : :@all_active_pseudonyms, user_pseudonyms)
@@ -548,18 +513,10 @@
     end
 
     def load_cross_shard_logins(users, include_deleted: false)
->>>>>>> ff4d1a5e
       shards = root_account.trusted_account_ids.map {|id| Shard.shard_for(id)}
       shards << root_account.shard
       User.preload_shard_associations(users)
       shards = shards & users.map(&:associated_shards).flatten
-<<<<<<< HEAD
-      pseudonyms = Pseudonym.shard(shards.uniq).where(user_id: users).active
-      pseudonyms.each do |p|
-        p.account = root_account if p.account_id == root_account.id
-      end
-      ActiveRecord::Associations::Preloader.new.preload(pseudonyms, account: :role_links)
-=======
       pseudonyms = Pseudonym.shard(shards.uniq).where(user_id: users)
       pseudonyms = pseudonyms.active unless include_deleted
       pseudonyms.each do |p|
@@ -567,7 +524,6 @@
       end
       preloads = Account.reflections['role_links'] ? { account: :role_links } : :account
       ActiveRecord::Associations::Preloader.new.preload(pseudonyms, preloads)
->>>>>>> ff4d1a5e
       pseudonyms.group_by(&:user_id)
     end
 
