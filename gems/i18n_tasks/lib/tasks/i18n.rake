--- conflicted
+++ resolved
@@ -52,11 +52,7 @@
     }.freeze
 
     File.open(Rails.root.join(yaml_file), "w") do |file|
-<<<<<<< HEAD
-      file.write({'en' => @translations.except(*special_keys)}.to_yaml)
-=======
       file.write({'en' => @translations.except(*special_keys)}.to_yaml(line_width: -1))
->>>>>>> 109e9136
     end
     print "Wrote new #{yaml_file}\n\n"
   end
@@ -178,11 +174,7 @@
     puts
 
     File.open('config/locales/lolz.yml', 'w') do |f|
-<<<<<<< HEAD
-      f.write(lolz_translations.to_yaml)
-=======
       f.write(lolz_translations.to_yaml(line_width: -1))
->>>>>>> 109e9136
     end
     print "\nFinished generating LOLZ from #{strings_processed} strings in #{Time.now - t} seconds\n"
 
@@ -197,11 +189,7 @@
       }
 
       File.open('config/locales/locales.yml', 'w') do |f|
-<<<<<<< HEAD
-        f.write(locales.to_yaml)
-=======
         f.write(locales.to_yaml(line_width: -1))
->>>>>>> 109e9136
       end
       print "Added LOLZ to locales\n"
     end
@@ -280,11 +268,7 @@
           h
         } :
         current_strings
-<<<<<<< HEAD
-      File.open(export_filename, "w"){ |f| f.write new_strings.expand_keys.to_yaml }
-=======
       File.open(export_filename, "w"){ |f| f.write new_strings.expand_keys.to_yaml(line_width: -1) }
->>>>>>> 109e9136
 
       push = 'n'
       begin
@@ -360,11 +344,7 @@
     next if complete_translations.nil?
 
     File.open("config/locales/#{import.language}.yml", "w") { |f|
-<<<<<<< HEAD
-      f.write({import.language => complete_translations}.to_yaml)
-=======
       f.write({import.language => complete_translations}.to_yaml(line_width: -1))
->>>>>>> 109e9136
     }
   end
 
@@ -412,11 +392,7 @@
 # This YAML file is auto-generated from a Transifex import.
 # Do not edit it by hand, your changes will be overwritten.
 HEADER
-<<<<<<< HEAD
-      f.write({import.language => complete_translations}.to_yaml)
-=======
       f.write({import.language => complete_translations}.to_yaml(line_width: -1))
->>>>>>> 109e9136
     }
 
     puts({
