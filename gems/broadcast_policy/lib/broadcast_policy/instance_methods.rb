--- conflicted
+++ resolved
@@ -58,11 +58,7 @@
             value = @attributes[key]
             # ignore newly added columns in the db that we don't really know
             # about yet
-<<<<<<< HEAD
-            if other_attributes[key].is_a?(ActiveRecord::Attribute.const_get(:Null))
-=======
             if other_attributes[key].is_a?(namespace::Attribute.const_get(:Null))
->>>>>>> 088da57b
               other_attributes.instance_variable_get(:@attributes).delete(key)
               next
             end
