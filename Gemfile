source 'https://rubygems.org/'

ONE_NINE = RUBY_VERSION >= "1.9."

gem 'rails',          '2.3.17'
gem 'authlogic',      '2.1.3'
#gem 'aws-s3',         '0.6.2',  :require => 'aws/s3'
# use custom gem until pull request at https://github.com/marcel/aws-s3/pull/41
# is merged into mainline. gem built from https://github.com/lukfugl/aws-s3
gem "aws-s3-instructure", "0.6.2.1352914936",  :require => 'aws/s3'
gem 'barby',          '0.5.0'
gem 'bcrypt-ruby',    '3.0.1'
gem 'builder',        '2.1.2'
gem 'canvas_connect', '0.0.8'
gem 'daemons',        '1.1.0'
gem 'diff-lcs',       '1.1.2',  :require => 'diff/lcs'
gem 'encrypted_cookie_store-instructure', '1.0.2', :require => 'encrypted_cookie_store'
gem 'erubis',         '2.7.0'
gem 'ffi',            '1.1.5'
gem 'hairtrigger',    '0.1.14'
gem 'sass',           '3.2.1'
if !ONE_NINE
  gem 'fastercsv', '1.5.3'
end
gem 'hashery',        '1.3.0',  :require => 'hashery/dictionary'
gem 'highline',       '1.6.1'
gem 'i18n',           '0.6.0'
gem 'icalendar',      '1.1.5'
gem 'jammit',         '0.6.0'
gem 'json',           '1.5.5'
# native xml parsing, diigo
gem 'libxml-ruby',    '2.3.2',  :require => 'xml/libxml'
gem 'macaddr',        '1.0.0'  # macaddr 1.2.0 tries to require 'systemu' which isn't a dependency
<<<<<<< HEAD
# mail 2.5.3 has a parsing error in it and introduces a failure on 1.8 with bad unicode in headers
# stick to 2.4.4 until we drop 1.8 support and a newer gem is released
gem 'mail',           '2.4.4'
=======
if ONE_NINE
  gem 'mail', '2.5.3'
else
  gem 'mail', '2.4.4'
end
>>>>>>> fe8419f2
gem 'mailman',        '0.5.3'
gem 'mime-types',     '1.17.2',   :require => 'mime/types'
# attachment_fu (even the current technoweenie one on github) does not work
# with mini_magick 3.1
gem 'mini_magick',    '1.3.2'
gem 'netaddr',        '1.5.0'
gem 'nokogiri',       '1.5.5'
gem 'oauth',          '0.4.5'
gem 'rack',           '1.1.3'
gem 'rake',           '< 0.10'
gem 'rdoc',           '3.12'
gem 'ratom-instructure', '0.6.9', :require => "atom" # custom gem until necessary changes are merged into mainstream
if !ONE_NINE
  gem 'rbx-require-relative', '0.0.5'
end
gem 'rdiscount',      '1.6.8'
gem 'require_relative', '1.0.1'
gem 'ritex',          '1.0.1'
gem 'rotp',           '1.4.1'
gem 'rqrcode',        '0.4.2'
gem 'rscribd',        '1.2.0'
gem 'net-ldap',       '0.3.1',  :require => 'net/ldap'
gem 'ruby-saml-mod',  '0.1.20'
gem 'rubycas-client', '2.2.1'
gem 'rubyzip',        '0.9.5',  :require => 'zip/zip'
gem 'safe_yaml-instructure', '0.8.0',  :require => false
gem 'sanitize',       '2.0.3'
gem 'tzinfo',         '0.3.35'
gem 'uuid',           '2.3.2'
gem 'will_paginate',  '2.3.15'
gem 'xml-simple',     '1.0.12', :require => 'xmlsimple'
# this is only needed by jammit, but we're pinning at 0.9.4 because 0.9.5 breaks
gem 'yui-compressor', '0.9.4'
gem 'foreigner',      '0.9.2'
gem 'crocodoc-ruby',  '0.0.1', :require => 'crocodoc'

group :assets do
  gem 'compass-rails', '1.0.2'
  gem 'bootstrap-sass', '2.0.3.1'
end

group :mysql do
  gem 'mysql',        '2.8.1'
end

group :postgres do
  gem 'pg',           '0.10.1'
end

group :sqlite do
  gem 'sqlite3-ruby', '1.3.2'
end

group :test do
  gem 'bluecloth',    '2.0.10' # for generating api docs
  gem 'parallelized_specs', '0.4.16'
  gem 'mocha',        '0.12.3', :require => 'mocha_standalone'
  gem 'rcov',         '0.9.9'
  gem 'rspec',        '1.3.2'
  gem 'rspec-rails',  '1.3.4'
  gem 'selenium-webdriver', '2.27.2'
  gem 'webrat',       '0.7.3'
  gem 'yard',         '0.8.0'
  gem 'yard-appendix',  '>=0.1.8'
  gem 'timecop',      '0.5.9.1'
  if ONE_NINE
    gem 'test-unit',  '1.2.3'
  end
end

group :development do
  gem 'guard', '1.6.0'
  gem 'rb-inotify', '~>0.8.8', :require => false
  gem 'rb-fsevent', :require => false
  gem 'rb-fchange', :require => false

  # Option to DISABLE_RUBY_DEBUGGING is helpful IDE-based debugging.
  # The ruby debug gems conflict with the IDE-based debugger gem.
  # Set this option in your dev environment to disable.
  unless ENV['DISABLE_RUBY_DEBUGGING']
    if ONE_NINE
      gem 'debugger',     '1.1.3'
    else
      gem 'ruby-debug',   '0.10.4'
    end
  end
end

group :development, :test do
  gem 'coffee-script'
  gem 'coffee-script-source',  '1.4.0' #pinned so everyone's compiled output matches
  gem 'parallel',     '0.5.16'
end

group :i18n_tools do
  gem 'ruby_parser', '2.0.6'
  gem 'sexp_processor', '3.0.5'
  gem 'ya2yaml', '0.30'
end

group :redis do
  gem 'instructure-redis-store', '1.0.0.2.instructure1', :require => 'redis-store'
  gem 'redis', '3.0.1'
end

group :cassandra do
  gem 'cassandra-cql', '1.1.1'
end

group :embedly do
  gem 'embedly', '1.5.5'
end

group :statsd do
  gem 'statsd-ruby', '1.0.0', :require => 'statsd'
end

# Non-standard Canvas extension to Bundler behavior -- load the Gemfiles from
# plugins.
Dir[File.join(File.dirname(__FILE__),'vendor/plugins/*/Gemfile')].each do |g|
  eval(File.read(g))
end<|MERGE_RESOLUTION|>--- conflicted
+++ resolved
@@ -31,17 +31,11 @@
 # native xml parsing, diigo
 gem 'libxml-ruby',    '2.3.2',  :require => 'xml/libxml'
 gem 'macaddr',        '1.0.0'  # macaddr 1.2.0 tries to require 'systemu' which isn't a dependency
-<<<<<<< HEAD
-# mail 2.5.3 has a parsing error in it and introduces a failure on 1.8 with bad unicode in headers
-# stick to 2.4.4 until we drop 1.8 support and a newer gem is released
-gem 'mail',           '2.4.4'
-=======
 if ONE_NINE
   gem 'mail', '2.5.3'
 else
   gem 'mail', '2.4.4'
 end
->>>>>>> fe8419f2
 gem 'mailman',        '0.5.3'
 gem 'mime-types',     '1.17.2',   :require => 'mime/types'
 # attachment_fu (even the current technoweenie one on github) does not work
