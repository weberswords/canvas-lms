source 'http://rubygems.org/'

# this has to use 1.8.7 hash syntax to not raise a parser exception on 1.8.7
if RUBY_VERSION == "2.0.0"
  warn "Ruby 2.0 support is untested"
  ruby '2.0.0', :engine => 'ruby', :engine_version => '2.0.0'
elsif RUBY_VERSION == "2.1.0"
  warn "Ruby 2.1 support is untested"
  ruby '2.1.0', :engine => 'ruby', :engine_version => '2.1.0'
else
  ruby '1.9.3', :engine => 'ruby', :engine_version => '1.9.3'
end

# enforce the version of bundler itself, to avoid any surprises
required_bundler_version = '1.5.1'..'1.5.2'
gem 'bundler', [">=#{required_bundler_version.first}", "<=#{required_bundler_version.last}"]

unless required_bundler_version.include?(Bundler::VERSION)
  if Bundler::VERSION < required_bundler_version.first
    bundle_command = "gem install bundler -v #{required_bundler_version.last}"
  else
    require 'shellwords'
    bundle_command = "bundle _#{required_bundler_version.last}_ #{ARGV.map { |a| Shellwords.escape(a) }.join(' ')}"
  end

  warn "Bundler version #{required_bundler_version.first} is required; you're currently running #{Bundler::VERSION}. Maybe try `#{bundle_command}`."
  exit 1
end

require File.expand_path("../config/canvas_rails3", __FILE__)

platforms :ruby_20, :ruby_21 do
  gem 'syck', '1.0.1'
  gem 'iconv', '1.0.3'
end

if CANVAS_RAILS2
  # If you have a license to rails lts, you can create a vendor/plugins/*/RAILS_LTS yaml file
  # with the Gemfile `gem` command to use (pointing to the private repo with your username/password).
  # Otherwise, the free community version of rails lts will be used.
  lts_file = Dir.glob(File.expand_path("../vendor/plugins/*/RAILS_LTS", __FILE__)).first
  if lts_file
    eval(File.read(lts_file))
  else
    gem 'rails', :github => 'makandra/rails', :branch => '2-3-lts', :ref => 'e86daf8ff727d5efc0040c876ba00c9444a5d915'
  end
  # AMS needs to be loaded BEFORE authlogic because it defines the constant
  # "ActiveModel", and aliases ActiveRecord::Errors to ActiveModel::Errors
  # so Authlogic will use the right thing when it detects that ActiveModel
  # is defined.
  gem 'active_model_serializers_rails_2.3', '0.9.0pre2', :require => 'active_model_serializers'
  gem 'authlogic', '2.1.3'
else
  # just to be clear, Canvas is NOT READY to run under Rails 3 in production
  gem 'rails', '3.2.15'
  gem 'active_model_serializers', '0.9.0pre',
    :github => 'rails-api/active_model_serializers', :ref => '99fa399ae6dc071b97b15e1ef2b42f0d23c492ec'
  gem 'authlogic', '3.2.0'
end

gem "aws-sdk", '1.21.0'
gem 'barby', '0.5.0'
gem 'bcrypt-ruby', '3.0.1'
gem 'builder', '3.0.0'
<<<<<<< HEAD
# enforce the version of bundler itself, to avoid any surprises
gem 'bundler', ['>=1.3.5', '<=1.5.1', '!=1.5.0']
=======
>>>>>>> cb88928b
gem 'canvas_connect', '0.3.2'
gem 'canvas_webex', '0.12'
gem 'daemons', '1.1.0'
gem 'diff-lcs', '1.1.3', :require => 'diff/lcs'
if CANVAS_RAILS2
  gem 'encrypted_cookie_store-instructure', '1.0.5', :require => 'encrypted_cookie_store'
else
  gem 'encrypted_cookie_store-instructure', '1.1.1', :require => 'encrypted_cookie_store'
end
gem 'erubis', '2.7.0'
if CANVAS_RAILS2
  gem 'fake_arel', '1.4.0'
  gem 'fake_rails3_routes', '1.0.4'
end
gem 'ffi', '1.1.5'
gem 'hairtrigger', '0.2.3'
gem 'sass', '3.2.3'
gem 'hashery', '1.3.0', :require => 'hashery/dictionary'
gem 'highline', '1.6.1'
gem 'i18n', '0.6.8'
gem 'i18nema', '0.0.7'
gem 'icalendar', '1.1.5'
gem 'jammit', '0.6.6'
gem 'json', '1.8.1'
gem 'oj', '2.1.7'
unless CANVAS_RAILS2
  gem 'rails-patch-json-encode', '0.0.1'
end
# native xml parsing, diigo
gem 'libxml-ruby', '2.6.0', :require => 'xml/libxml'
gem 'macaddr', '1.0.0' # macaddr 1.2.0 tries to require 'systemu' which isn't a dependency
gem 'mail', '2.5.4'
gem 'marginalia', '1.1.3', :require => false
gem 'mime-types', '1.17.2', :require => 'mime/types'
# attachment_fu (even the current technoweenie one on github) does not work
# with mini_magick 3.1
gem 'mini_magick', '1.3.2'
gem 'multi_json', '1.8.2'
gem 'netaddr', '1.5.0'
gem 'nokogiri', '1.5.6'
# oauth gem, with rails3 fixes rolled in
gem 'oauth-instructure', '0.4.10', :require => 'oauth'
gem 'rack', CANVAS_RAILS2 ? '1.1.3' : '1.4.5'
gem 'rake', '10.1.1'
gem 'rdoc', '3.12'
gem 'ratom-instructure', '0.6.9', :require => "atom" # custom gem until necessary changes are merged into mainstream
gem 'rdiscount', '1.6.8'
gem 'ritex', '1.0.1'
unless CANVAS_RAILS2
  gem 'routing_concerns', '0.1.0'
end
gem 'rotp', '1.4.1'
gem 'rqrcode', '0.4.2'
gem 'rscribd', '1.2.0'
gem 'net-ldap', '0.3.1', :require => 'net/ldap'
gem 'ruby-saml-mod', '0.1.24'
gem 'rubycas-client', '2.2.1'
gem 'rubyzip', '1.0.0', :require => 'zip'
gem 'zip-zip', '0.2' # needed until plugins use the new namespace
gem 'safe_yaml-instructure', '0.8.0', :require => false
gem 'sanitize', '2.0.3'
gem 'shackles', '1.0.2'
unless CANVAS_RAILS2
  gem 'switchman', '0.0.1', :github => "instructure/switchman"
end
gem 'tzinfo', '0.3.35'
gem 'useragent', '0.4.16'
gem 'uuid', '2.3.2'
if CANVAS_RAILS2
  gem 'folio-pagination-legacy', '0.0.3', :require => 'folio/rails'
  gem 'will_paginate', '2.3.15', :require => false
else
  gem 'folio-pagination', '0.0.3', :require => 'folio/rails'
  gem 'will_paginate', '3.0.4', :require => false
end
gem 'xml-simple', '1.0.12', :require => 'xmlsimple'
gem 'foreigner', '0.9.2'
gem 'crocodoc-ruby', '0.0.1', :require => 'crocodoc'
# needs https://github.com/regru/premailer/commit/8d3ae698eff135011b19e1587a68c399ec97b185
# we can go back to the gem once 1.7.8 is released
gem 'regru-premailer', :require => 'premailer', :github => "regru/premailer", :ref => "08a73c70701f5d81bc4a5cf6c959a45ad94db88e"

group :assets do
  gem 'compass-rails', '1.0.3'
  gem 'dress_code', '1.0.2'
end

group :mysql do
  gem 'mysql2', '0.2.18'
end

group :postgres do
  gem 'pg', '0.15.0'
end

group :sqlite do
  gem 'sqlite3-ruby', '1.3.2'
end

group :test do

  gem 'simplecov', :require => false
  gem 'simplecov-rcov', :require => false
  gem 'bluecloth', '2.0.10' # for generating api docs
  gem 'mocha', '1.0.0.alpha', :require => false
  gem 'thin', '1.5.1'
  if CANVAS_RAILS2
    gem 'rspec', '1.3.2'
    gem 'rspec-rails', '1.3.4'
  else
    gem 'rspec', '2.14.1'
    gem 'rspec-rails', '2.14.1'
  end
  gem 'sequel', '4.5.0', :require => false
  gem 'selenium-webdriver', '2.39.0'
  gem 'webrat', '0.7.3'
  gem 'webmock', '1.16.1', :require => false
  gem 'yard', '0.8.0'
  gem 'yard-appendix', '>=0.1.8'
  gem 'timecop', '0.6.3'
  gem 'test-unit', '1.2.3'
  gem 'bullet', '4.5.0', :require => false
end

group :development do
  gem 'guard', '1.8.0'
  gem 'listen', '~>1.3' # pinned to fix guard error
  gem 'rb-inotify', '~>0.9.0', :require => false
  gem 'rb-fsevent', :require => false
  gem 'rb-fchange', :require => false

  # Option to DISABLE_RUBY_DEBUGGING is helpful IDE-based debugging.
  # The ruby debug gems conflict with the IDE-based debugger gem.
  # Set this option in your dev environment to disable.
  unless ENV['DISABLE_RUBY_DEBUGGING']
    gem 'byebug', '2.4.1', :platforms => [:ruby_20, :ruby_21]
    gem 'debugger', '1.5.0', :platforms => :ruby_19
  end
end

group :development, :test do
  gem 'coffee-script'
  gem 'coffee-script-source', '1.6.2' #pinned so everyone's compiled output matches
  gem 'execjs', '1.4.0'
  gem 'parallel', '0.5.16'
end

group :i18n_tools do
  gem 'ruby_parser', '3.1.3'
  gem 'sexp_processor', '4.2.1'
  gem 'ya2yaml', '0.30'
end

group :redis do
  gem 'instructure-redis-store', '1.0.0.2.instructure1', :require => 'redis-store'
  gem 'redis', '3.0.1'
  gem 'redis-scripting', '1.0.1'
end

group :cassandra do
  gem 'cassandra-cql', '1.2.1', :github => 'kreynolds/cassandra-cql', :ref => 'd100be075b04153cf4116da7512892a1e8c0a7e4'
end

group :embedly do
  gem 'embedly', '1.5.5'
end

group :statsd do
  gem 'statsd-ruby', '1.0.0', :require => 'statsd'
end

group :icu do
  gem 'ffi-icu', '0.1.2'
end

# Non-standard Canvas extension to Bundler behavior -- load the Gemfiles from
# plugins.
Dir[File.join(File.dirname(__FILE__), 'vendor/plugins/*/Gemfile')].each do |g|
  eval(File.read(g))
end<|MERGE_RESOLUTION|>--- conflicted
+++ resolved
@@ -62,11 +62,6 @@
 gem 'barby', '0.5.0'
 gem 'bcrypt-ruby', '3.0.1'
 gem 'builder', '3.0.0'
-<<<<<<< HEAD
-# enforce the version of bundler itself, to avoid any surprises
-gem 'bundler', ['>=1.3.5', '<=1.5.1', '!=1.5.0']
-=======
->>>>>>> cb88928b
 gem 'canvas_connect', '0.3.2'
 gem 'canvas_webex', '0.12'
 gem 'daemons', '1.1.0'
