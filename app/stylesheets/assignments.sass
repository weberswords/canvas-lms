--- conflicted
+++ resolved
@@ -23,11 +23,6 @@
   #group_category_selector,
   #assignment_peer_reviews_fields
     margin-bottom: 0
-<<<<<<< HEAD
-  #assignment_group_category_id
-    margin-left: 10px
-=======
->>>>>>> 824e972e
 
   .frozen-description
     padding: 15px
@@ -36,10 +31,6 @@
     border: 1px solid #AAA
     resize: vertical
 
-<<<<<<< HEAD
-  p.help-block
-    margin-top: 3px
-=======
   .explanation
     font-size: 0.8em
     color: #888
@@ -52,7 +43,6 @@
     margin-left: 21px
     input[type="radio"]
       margin-top: 13px
->>>>>>> 824e972e
 
 #assignment_show
   .assignment-title
