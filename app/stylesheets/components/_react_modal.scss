--- conflicted
+++ resolved
@@ -1,11 +1,3 @@
-<<<<<<< HEAD
-/* @styleguide Modal Dialog - React (new!)
-
-### Default Canvas modal
-
-React Modal comes with very few default classes to make it as themeable as possible. If you want plain-vanilla Canvas modal styles, be sure to specify `className: 'ReactModal__Content--canvas'` when you initialize the modal, as follows:
-
-=======
 /* @styleguide Modal Dialog
 
 ## Default Canvas modal
@@ -14,7 +6,6 @@
 
 <br/>
 
->>>>>>> 5ab953f9
 ```javascript
 React.renderComponent(
   ReactModalExample(
@@ -33,11 +24,6 @@
 See `app/jsx/styleguide/ReactModalExample.jsx` for complete example usage.
 
 <br />
-<<<<<<< HEAD
-### Mini Canvas modal
-
-For small dialogs like Confirms, the default Canvas modal width might seem too much. The **.ReactModal__Content--mini-modal** class can be appended to the **.ReactModal__Content--canvas** class to render a less wide modal dialog.
-=======
 
 ## Mini Canvas modal
 
@@ -46,7 +32,6 @@
 The `.ReactModal__Content--mini-modal` class can be appended to the `.ReactModal__Content--canvas` class to render a less wide modal dialog.
 
 <br/>
->>>>>>> 5ab953f9
 
 ```javascript
 React.renderComponent(
@@ -172,12 +157,9 @@
       // Adding this class for cases where header is called in separately from InnerSection
       &.ReactModal__Body--force-no-corners {
         border-top-left-radius: 0; border-top-right-radius: 0;  
-<<<<<<< HEAD
-=======
       }
       &.ReactModal__Body--force-no-padding {
         padding: 0;
->>>>>>> 5ab953f9
       }
     }
 
