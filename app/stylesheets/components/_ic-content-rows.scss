--- conflicted
+++ resolved
@@ -28,11 +28,7 @@
   margin-left: 11px;
 }
 
-<<<<<<< HEAD
-.ic-item-row__icon-col {
-=======
 .ic-item-row__icon-col-teacher{
->>>>>>> 01c9fe11
   margin-right: -11px;
 }
 
