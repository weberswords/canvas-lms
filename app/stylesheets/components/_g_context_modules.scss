@import "pages/shared/menu_tools.scss";

$context_module_border_color: #aaa;
$context_module_bg_color: #f2f3f4;

#context_modules {
  min-width: 20px;
}

.context_module {
  border: {
    top: 1px dotted $context_module_border_color;
    bottom: 1px dotted $context_module_border_color;
  };
  background-color: $context_module_bg_color;
  min-width: 20px;
  margin-bottom: 15px;
  .links a, .reorder_module_link, .move_item_link {
    opacity: 0.5;
    text-decoration: none;
    &:hover {
      opacity: 1;
    }
  }
  .reorder_module_link, .move_item_link {
    padding-left: 2px;
  }
  .links {
    padding-right: 10px;
    text-align: right;
    white-space: nowrap;
  }
  .header {
    background-color: darken($context_module_bg_color, 5%);
    border-bottom: 1px dotted #aaa;
    padding: 6px 0;
    color: #323232;
    .links {
      float: right;
    }
  }
<<<<<<< HEAD
=======

  .icon-minimize {
    color: $ic-color-alert;
  }

  .icon-info {
    color: $ic-brand-primary;
  }

  .icon-check {
    color: $ic-color-success;
  }

>>>>>>> 5ccb7f61
  .ig-row {
    display: flex;
    align-items: center;
  }
<<<<<<< HEAD
  .ig-details { flex: 0.5; }
=======
  .ig-details {
    .due_date_display {
      text-align: center;
      @include breakpoint(desktop) {
        text-align: right;
      }
    }

    .points_possible_display {
      text-align: center;
    }

    .module-item-status-icon {
      width: 16px;
      padding-right: 10px;

      .icon-mark-as-read {
        opacity: 0.4;
      }
    }
  }
>>>>>>> 5ccb7f61
  h2 .name {
    display: inline;
    position: absolute;
    left: 45px;
    right: 140px;
    top: 6px;
    white-space: nowrap;
    text-overflow: ellipsis;
    overflow: hidden;
  }
  &.student-view {
    h2 .name {
      left: 20px;
    }
  }
  .requirement-description {
    font-size: 11px;
    line-height: 1.3;
    flex: 0.34;
    @include breakpoint(desktop) {
      flex: 0.5;
    }
  }
  .completion_status .complete_icon,
  .locked_icon,
  .progression_details_link,
  .header .links,
  .add_module_item_link,
  .manage_module,
  .delete_prerequisite_link,
  .expand_module_link,
  .collapsed,
  .context_module_item .links {
    display: none;
  }
  &.editable_context_module {
    .progression_details_link,
    .reorder_module_link,
    .add_module_item_link,
    .edit_module_link,
    .delete_module_link,
    .delete_prerequisite_link {
      display: inline;
    }
    .delete_prerequisite_link {
      text-decoration: none;
      padding-left: 3px;
    }
    .header .links,
    .manage_module {
      display: block;
    }
    .completion_status {
      visibility: hidden;
    }
    .context_module_item {
      td.links {
        display: table-cell;
      }
    }
  }
  &.collapsed_module {
    .expand_module_link {
      display: inline;
    }
    .collapse_module_link,
    .content {
      display: none;
    }
    .collapsed {
      display: block;
    }
  }
  &.completed.has_requirements {
    .completion_status {
      .complete_icon {
        display: inline;
      }
      .incomplete_icon,
      .locked_icon {
        display: none;
      }
    }
  }
  &.locked_module {
    .context_module_item {
      opacity: 0.5;
      .title {
        display: none;
      }
      .locked_title {
        display: inline;
      }
      .completion_requirement {
        color: #aaa;
      }
    }
    .completion_status {
      .complete_icon,
      .incomplete_icon {
        display: none;
      }
      .locked_icon {
        display: inline;
      }
    }
    .module_item_icons {
      opacity: 0.8;
    }
  }
  .manage_module, .show_hide, .progression_container {
    font-size: 0.8em;
    float: left;
    padding-left: 15px;
  }
  .progression_container {
    float: right;
  }
  a.add-small {
    line-height: normal;
  }
  div.footer {
    @include clearfix;
    padding: 13px 10px 2px;
    margin-left: 15px;
    color: #666;
  }
  .prerequisites .criterion {
    float: left;
    border: 1px solid #aaa;
    background-color: #def;
    margin-left: 3px;
    padding: 0.2em 4px;
    font-size: 0.8em;
    color: #444;
  }
}

.context_module_item {
  border-bottom: 1px dotted #e0e0e0;
  &.indent_0 {
    td .type_icon {
      padding-right: 15px;
    }
    .outdent_item_link {
      display: none !important;
    }
    .indent_item_link {
      border-top-left-radius: 8px;
      border-top-right-radius: 8px;
    }
  }
  &.indent_1 {
    td .type_icon {
      padding-right: 15px;
    }
    .type_icon {
      padding-left: 20px;
    }
  }
  &.indent_2 {
    td .type_icon {
      padding-right: 15px;
    }
    .type_icon {
      padding-left: 40px;
    }
  }
  &.indent_3 {
    td .type_icon {
      padding-right: 15px;
    }
    .type_icon {
      padding-left: 60px;
    }
  }
  &.indent_4 {
    td .type_icon {
      padding-right: 15px;
    }
    .type_icon {
      padding-left: 80px;
    }
  }
  &.indent_5 {
    td .type_icon {
      padding-right: 15px;
    }
    .type_icon {
      padding-left: 100px;
    }
    .indent_item_link {
      display: none !important;
    }
  }
  .type_icon {
    display: inline-block;
    i {
      color: #777;
      display: none;
    }
    .icon-document {
      display: inline-block;
    }
  }
  &.attachment {
    .icon-document {
      display: none;
    }
    .icon-download {
      display: inline-block;
    }
  }
  &.discussion_topic {
    .icon-document {
      display: none;
    }
    .icon-discussion {
      display: inline-block;
    }
  }
  &.assignment {
    .icon-document {
      display: none;
    }
    .icon-assignment {
      display: inline-block;
    }
  }
  &.quiz {
    .icon-document {
      display: none;
    }
    .icon-quiz {
      display: inline-block;
    }
  }
  &.external_url, &.context_external_tool, &.lti\/message_handler {
    .icon-document {
      display: none;
    }
    .icon-link {
      display: inline-block;
    }
  }
  &.context_module_sub_header {
    .type_icon i {
      display: none;
    }
    .completion_status {
      display: none;
    }
  }
  .completion_requirement {
    font-size: 0.8em;
    padding-left: 5px;
    margin-top: -4px;
    color: #888;
    display: block;
    .requirement_type {
      display: none;
      .fulfilled {
        display: none;
      }
    }
  }
  &.min_score_requirement {
    .completion_requirement,
    .min_score_requirement {
      display: block;
    }
  }
  &.must_view_requirement {
    .completion_requirement,
    .must_view_requirement {
      display: block;
    }
  }
  &.must_mark_done_requirement {
    .completion_requirement,
    .must_mark_done_requirement {
      display: block;
    }
  }
  &.must_contribute_requirement {
    .completion_requirement,
    .must_contribute_requirement {
      display: block;
    }
  }
  &.must_submit_requirement {
    .completion_requirement,
    .must_submit_requirement {
      display: block;
    }
  }
  .complete_item_icon {
    display: none;
  }
  &.completed_item {
    .completion_requirement {
      .requirement_type {
        .fulfilled {
          display: inline;
          padding-left: 12px;
          background: transparent url(/images/pass.10px.dim.png) no-repeat left center;
        }
        .unfulfilled {
          display: none;
        }
      }
    }
    .complete_item_icon {
      display: inline;
    }
    .incomplete_item_icon {
      display: none;
    }
  }
  &.after_current_position {
    .item_name {
      opacity: 0.5;
      .title {
        display: none;
      }
      .locked_title {
        display: inline;
      }
      .completion_requirement {
        color: #aaa;
      }
    }
  }
  .module_item_icons {
    vertical-align: top;
    padding-top: 2px;
    text-align: left;
    white-space: nowrap;
    width: 3.2em;
  }
}

#context_modules.editable {
  .context_module_item {
    &.after_current_position {
      opacity: 1;
      .title {
        display: inline-block;
      }
      .locked_title {
        display: none;
      }
    }
  }
}

.module_item_select {
  min-height: 175px;
  min-width: 200px;
  width: 100%;
}

.context_module_item {
  .item_name {
    vertical-align: top;
    .title {
      padding-left: 5px;
      padding-top: 5px;
      padding-bottom: 5px;
      font-size: 0.9em;
    }
    .locked_title {
      display: none;
    }
  }
  width: 100%;
  .move_item_link, .links a {
    visibility: hidden;
  }
  .locked_module & {
    .title {
      display: none;
    }
    .locked_title {
      display: inline;
    }
  }
  &.context_module_sub_header {
    .title {
      display: none;
    }
    .type_icon {
      width: 0px;
    }
    .criterion img {
      display: none;
    }
    .locked_title {
      display: inline;
      font-weight: bold;
      color: #888;
    }
  }
  .links {
    width: 80px;
    vertical-align: top;
    padding-top: 2px;
  }
  &.context_module_item_hover, &:hover {
    background-color: darken($context_module_bg_color, 2.5%);
    .move_item_link, .links a {
      visibility: visible;
    }
  }
  td.points_possible_display, td.due_date_display {
    padding-top: 5px;
    vertical-align: top;
    color: #888;
    font-size: 0.8em;
    text-align: left;
    white-space: nowrap;
  }
  td.points_possible_display {
    padding-right: 15px;
    width: 40px;
  }
  td.due_date_display {
    padding-right: 5px;
    padding-left: 15px;
    width: 40px;
  }
}

.context_module_placeholder {
  height: 15px;
  border: 1px dashed #888;
  margin: 3px 0;
}

.context_module .context_module_items {
  border-collapse: collapse;
  .context_module_item {
    .move_item_link {
      display: none;
    }
    .completion_status {
      display: inline;
    }
    .links a {
      display: none;
    }
  }
  &.manageable {
    .context_module_item {
      .move_item_link {
        display: inline;
      }
      .completion_status {
        display: none;
      }
      .links a {
        display: inline;
      }
    }
  }
}

.context_module_item:not(.assignment) {
  li.assignment_menu {
    display: none;
  }
}

.context_module_item:not(.discussion_topic) {
  li.discussion_topic_menu {
    display: none;
  }
}

.context_module_item:not(.attachment) {
  li.file_menu {
    display: none;
  }
}

.context_module_item:not(.quiz) {
  li.quiz_menu {
    display: none;
  }
}

.context_module_item:not(.wiki_page) {
  li.wiki_page_menu {
    display: none;
  }
}

div.completion_criterion_option {
  select.assignment_picker {
    width: 175px;
  }

  select.assignment_requirement_picker {
    width: 175px;
  }
}

body.ie {
  div.completion_criterion_option {
    select.assignment_picker {
      width: auto;
    }
  }
}

.publish-icon button {
  border: 0;
  padding: 0;
}

@media screen and (max-width: 1024px) {
  @if $use_new_styles == false {
    .with-left-side.modules { min-width: 700px; }
  }  
  #context_modules {
    .student-view {
      .due_date_display {
        display: block;
      }
    }
    .due_date_display {
      display: none;
    }
  }
}<|MERGE_RESOLUTION|>--- conflicted
+++ resolved
@@ -39,8 +39,6 @@
       float: right;
     }
   }
-<<<<<<< HEAD
-=======
 
   .icon-minimize {
     color: $ic-color-alert;
@@ -54,14 +52,10 @@
     color: $ic-color-success;
   }
 
->>>>>>> 5ccb7f61
   .ig-row {
     display: flex;
     align-items: center;
   }
-<<<<<<< HEAD
-  .ig-details { flex: 0.5; }
-=======
   .ig-details {
     .due_date_display {
       text-align: center;
@@ -83,7 +77,6 @@
       }
     }
   }
->>>>>>> 5ccb7f61
   h2 .name {
     display: inline;
     position: absolute;
@@ -99,16 +92,26 @@
       left: 20px;
     }
   }
-  .requirement-description {
-    font-size: 11px;
-    line-height: 1.3;
-    flex: 0.34;
-    @include breakpoint(desktop) {
-      flex: 0.5;
-    }
-  }
+
+  h2 .name {
+    display: inline;
+    position: absolute;
+    left: 45px;
+    right: 140px;
+    top: 6px;
+    white-space: nowrap;
+    text-overflow: ellipsis;
+    overflow: hidden;
+  }
+  &.student-view {
+    h2 .name {
+      left: 20px;
+    }
+  }
+
   .completion_status .complete_icon,
   .locked_icon,
+  .in_progress_icon,
   .progression_details_link,
   .header .links,
   .add_module_item_link,
@@ -162,13 +165,33 @@
       .complete_icon {
         display: inline;
       }
-      .incomplete_icon,
+      .in_progress_icon,
       .locked_icon {
         display: none;
       }
     }
   }
-  &.locked_module {
+  &.started {
+    .completion_status {
+      .in_progress_icon {
+        display: inline;
+      }
+      .complete_icon,
+      .locked_icon {
+        display: none;
+      }
+    }
+  }
+  &.unlocked {
+    .completion_status {
+      .in_progress_icon,
+      .complete_icon,
+      .locked_icon {
+        display: none;
+      }
+    }
+  }
+  &.locked {
     .context_module_item {
       opacity: 0.5;
       .title {
@@ -182,12 +205,12 @@
       }
     }
     .completion_status {
-      .complete_icon,
-      .incomplete_icon {
-        display: none;
-      }
       .locked_icon {
         display: inline;
+      }
+      .complete_icon,
+      .in_progress_icon {
+        display: none;
       }
     }
     .module_item_icons {
@@ -383,24 +406,17 @@
   .complete_item_icon {
     display: none;
   }
+
   &.completed_item {
     .completion_requirement {
       .requirement_type {
         .fulfilled {
           display: inline;
-          padding-left: 12px;
-          background: transparent url(/images/pass.10px.dim.png) no-repeat left center;
         }
         .unfulfilled {
           display: none;
         }
       }
-    }
-    .complete_item_icon {
-      display: inline;
-    }
-    .incomplete_item_icon {
-      display: none;
     }
   }
   &.after_current_position {
@@ -463,7 +479,7 @@
   .move_item_link, .links a {
     visibility: hidden;
   }
-  .locked_module & {
+  .locked & {
     .title {
       display: none;
     }
@@ -607,15 +623,5 @@
 @media screen and (max-width: 1024px) {
   @if $use_new_styles == false {
     .with-left-side.modules { min-width: 700px; }
-  }  
-  #context_modules {
-    .student-view {
-      .due_date_display {
-        display: block;
-      }
-    }
-    .due_date_display {
-      display: none;
-    }
   }
 }