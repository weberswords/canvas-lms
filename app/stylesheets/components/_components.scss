.toolbar {
  @include ui-widget-header-bg-and-text;
  padding: $contentBoxPadding / 2;
  font-size: $baseFontSize;
  line-height: $baseLineHeight;

  .header {
    font-size: 16px;
  }
}

// List View
.list-view {
<<<<<<< HEAD
=======
  @if $is-k12 { background-color: white; }
>>>>>>> ff220643
  overflow: auto;
  & > header,
  // oldskool compat
  #section-tabs-header {
<<<<<<< HEAD
    @include buttonBackground($listViewHeaderBackgroundLight, $listViewHeaderBackground, $gray);
    margin-top: 0;
    padding: 4px 12px;
    font-weight: bold;
    box-shadow: inset 0 1px 0 rgba(255,255,255,0.75);
    border-bottom: 1px solid #efefef;
    border-top: 1px solid $listBorderColor;
    text-shadow: none;
    // oldskool overrides
    font-size: $baseFontSize;
    font-weight: normal;
    margin-bottom: 0;
    line-height: 19px;
    height: inherit;
=======
    @if $is-k12 { 
      background-color: white;
      margin: 0;
      line-height: 1.1;
      font-weight: bold;
      padding: $k12-sp;
      font-size: 14px;
      white-space: nowrap;
      overflow: hidden;
      text-overflow: ellipsis;
    }
    @else {
      @include buttonBackground($listViewHeaderBackgroundLight, $listViewHeaderBackground, $gray);
      margin-top: 0;
      padding: 4px 12px;
      font-weight: bold;
      box-shadow: inset 0 1px 0 rgba(255,255,255,0.75);
      border-bottom: 1px solid #efefef;
      border-top: 1px solid $listBorderColor;
      text-shadow: none;
      // oldskool overrides
      font-size: $baseFontSize;
      font-weight: normal;
      margin-bottom: 0;
      line-height: 19px;
      height: inherit;
    }
>>>>>>> ff220643
  }
  #section-tabs-header-subtitle {
    display: block;
    font-size: 11px;
    font-style: italic;
    color: inherit;
  }

  & > *:first-child {
    border-top: 0 !important; // oldskool important
  }

  & > ul,
  // oldskool overrides
  & > nav > ul {
    list-style: none;
    margin: 0;
    padding: 0;

    & > li {
      padding: 0;
      @if $is-k12 { padding: 0 $k12-sp - 4; }

      & > a {
<<<<<<< HEAD
        display: block;        
        color: ensure-contrast($gray, $lightBackground);
        padding: 4px 8px 4px 12px;
        &:hover {
          @if $use_high_contrast {
            background: #333;
            color: #fff;
          } 
          @else { background: $white; }
        }
        &:hover {
          text-decoration: none;
          background: $course-sidenav_list-item--bg-color;  
          color: $course-sidenav_list-item--active-font-color;        
=======
        display: block;
        color: ensure-contrast($gray, $lightBackground);
        text-decoration: none;
        
        // K-12 styles
        @if $is-k12 { 
          padding: ($k12-sp - 4) $k12-sp;
          border-radius: $k12-sp/2;
          
          @if $use_high_contrast {
            &:hover, &:focus {
              background: darken($brand-k12-dark, 30%);
              color: white;
            }
          }
          @else { &:hover, &:focus { background: #f2f2f2; } }
        }
        
        // Default UI styles
        @else {
          padding: 4px 8px;

          &:hover, &:focus {
            @if $use_high_contrast {
              background: #333;
              color: #fff;
              text-decoration: underline; 
            } 
            @else { background: $white; }
          }
          &:hover {
            text-decoration: none;
            background: $course-sidenav_list-item--bg-color;  
            color: $course-sidenav_list-item--active-font-color;        
          }
>>>>>>> ff220643
        }

        & > span {
          white-space: nowrap;
        }

<<<<<<< HEAD
        
=======
>>>>>>> ff220643
      }

      &:last-child > a {
        border-bottom: 0;
      }
    }
  }
  
  // lists w/o headers still need a strong border
  & > ul + ul {
    border-top: 1px solid $listBorderColor;
  }

  a.active {
<<<<<<< HEAD
    /// active state colors and backgrounds on left sidenav            
    background: $course-sidenav_list-item--bg-color;
    color: $course-sidenav_list-item--active-font-color;
    &:hover {      
      background: $course-sidenav_list-item--bg-color;  
      color: $course-sidenav_list-item--active-font-color;
=======

    @if $is-k12 {
      background-color: $brand-k12;
      color: white;
      @if $use_high_contrast {
        background-color: darken($brand-k12, 35%);
        &:hover, &:focus { background-color: darken($brand-k12, 35%); }
      }
      @else {
        background-color: $brand-k12;
        &:hover, &:focus { background-color: $brand-k12; }
      }
    }
    
    @else {
      /// active state colors and backgrounds on left sidenav            
      background: $course-sidenav_list-item--bg-color;
      color: $course-sidenav_list-item--active-font-color;
      &:hover {      
        background: $course-sidenav_list-item--bg-color;  
        color: $course-sidenav_list-item--active-font-color;
      }
>>>>>>> ff220643
    }
  }
}
.image-block {
  @include clearfix;

  .image-block-image {
    float: left;
    margin-right: $contentBoxPadding;
  }

  .image-block-content {
    display: table-cell;
    vertical-align: top;
    width: 10000px;
  }
}

.box-shadow {
  box-shadow: 0 2px 4px rgba(0,0,0,.25)
}

.page-action-list {
  @include reset-list;
  a {
    display: block;
    color: $gray;
    font-weight: bold;
    border-bottom: solid 1px lighten($grayLight, 10%);
    box-shadow: 0 1px 0px rgba(255, 255, 255, 0.85);
    padding: 8px 0;

    &:hover, &:focus { color: $blue; }

    @if $use_high_contrast { text-decoration: none; }

    &:active {
      color: $grayLight;
    }
  }
}<|MERGE_RESOLUTION|>--- conflicted
+++ resolved
@@ -11,30 +11,11 @@
 
 // List View
 .list-view {
-<<<<<<< HEAD
-=======
   @if $is-k12 { background-color: white; }
->>>>>>> ff220643
   overflow: auto;
   & > header,
   // oldskool compat
   #section-tabs-header {
-<<<<<<< HEAD
-    @include buttonBackground($listViewHeaderBackgroundLight, $listViewHeaderBackground, $gray);
-    margin-top: 0;
-    padding: 4px 12px;
-    font-weight: bold;
-    box-shadow: inset 0 1px 0 rgba(255,255,255,0.75);
-    border-bottom: 1px solid #efefef;
-    border-top: 1px solid $listBorderColor;
-    text-shadow: none;
-    // oldskool overrides
-    font-size: $baseFontSize;
-    font-weight: normal;
-    margin-bottom: 0;
-    line-height: 19px;
-    height: inherit;
-=======
     @if $is-k12 { 
       background-color: white;
       margin: 0;
@@ -62,7 +43,6 @@
       line-height: 19px;
       height: inherit;
     }
->>>>>>> ff220643
   }
   #section-tabs-header-subtitle {
     display: block;
@@ -87,22 +67,6 @@
       @if $is-k12 { padding: 0 $k12-sp - 4; }
 
       & > a {
-<<<<<<< HEAD
-        display: block;        
-        color: ensure-contrast($gray, $lightBackground);
-        padding: 4px 8px 4px 12px;
-        &:hover {
-          @if $use_high_contrast {
-            background: #333;
-            color: #fff;
-          } 
-          @else { background: $white; }
-        }
-        &:hover {
-          text-decoration: none;
-          background: $course-sidenav_list-item--bg-color;  
-          color: $course-sidenav_list-item--active-font-color;        
-=======
         display: block;
         color: ensure-contrast($gray, $lightBackground);
         text-decoration: none;
@@ -138,17 +102,12 @@
             background: $course-sidenav_list-item--bg-color;  
             color: $course-sidenav_list-item--active-font-color;        
           }
->>>>>>> ff220643
         }
 
         & > span {
           white-space: nowrap;
         }
 
-<<<<<<< HEAD
-        
-=======
->>>>>>> ff220643
       }
 
       &:last-child > a {
@@ -163,14 +122,6 @@
   }
 
   a.active {
-<<<<<<< HEAD
-    /// active state colors and backgrounds on left sidenav            
-    background: $course-sidenav_list-item--bg-color;
-    color: $course-sidenav_list-item--active-font-color;
-    &:hover {      
-      background: $course-sidenav_list-item--bg-color;  
-      color: $course-sidenav_list-item--active-font-color;
-=======
 
     @if $is-k12 {
       background-color: $brand-k12;
@@ -193,7 +144,6 @@
         background: $course-sidenav_list-item--bg-color;  
         color: $course-sidenav_list-item--active-font-color;
       }
->>>>>>> ff220643
     }
   }
 }
