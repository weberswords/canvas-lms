@mixin primary-nav-badge-border($border-color) { box-shadow: 0 0 0 2px $border-color; }


/// These are editable variables from the theme editor.
/// For more info view stylesheets/brandable_variables.json
// ic-brand-global-nav-bgd
// ic-brand-global-nav-ic-icon-svg-fill
// ic-brand-global-nav-menu-item__text-color
// ic-brand-global-nav-avatar-border
// ic-brand-global-nav-menu-item__badge-bgd
// ic-brand-global-nav-menu-item__badge-text
// ic-brand-global-nav-ic-icon-svg-fill--active
// ic-brand-global-nav-logo-bgd

$ic-global-nav-menu-item__badge-border: darken($ic-brand-global-nav-bgd, 5%);
$ic-global-nav-link-hover: darken($ic-brand-global-nav-bgd, 5%);
$ic-global-nav-link-active:  darken($ic-brand-global-nav-bgd, 8%);
$ic-masquerade-color: $ic-color-action;
$ic-subnav-panel-bgd: $ic-color-light;
$ic-subnav-tray-bgd: black;
$ic-logomark-url: url("/images/svg-icons/svg_canvas_logomark_only.svg");
$ic-tooltip-arrow-size: 0.375rem;


.ic-app-header {
  box-sizing: border-box;
  position: fixed;
  top: 0; left: 0;
  height: 100%;
  display: flex;
  flex-direction: column;
  width: $ic-header-primary-width - 30;
  z-index: 100;
<<<<<<< HEAD

  body.primary-nav-expanded & {
    width: $ic-header-primary-width;
  }
}

.ic-app-header__layout {
  position: relative;
  height: 100%;
  // Use this element to preload the loading image for the secondary nav drawers
  background: url("/images/panda-cycle-loader.gif") no-repeat -9999px -9999px;
=======
  background-color: $ic-brand-global-nav-bgd;
>>>>>>> 3a13d8cc
}

.ic-app-header__primary {
  box-sizing: border-box;
  height: 100%;
  width: 100%;
  position: absolute;
  top: 0;
  left: 0;
  z-index: 2;
  display: flex;
  flex-direction: column;
  background-color: $ic-brand-global-nav-bgd;
}

.ic-app-header__main-navigation {
  box-sizing: border-box;
  flex: 1 0 auto;
}

.ic-app-header__secondary-navigation {
  box-sizing: border-box;
  position: absolute;
  left: 0;
  bottom: 0;
  z-index: 1;
  width: 100%;
  background-color: rgba($ic-brand-global-nav-bgd, 0.8);
}

.ic-app-header__menu-list {
  @include reset-list;
}

.ic-app-header__menu-list-item {
  box-sizing: border-box;

  &.ic-app-header__menu-list-item--active {
    .ic-app-header__menu-list-link {
      background: $ic-color-light;

      body:not(.primary-nav-expanded) & {
        &:hover, &:focus {
          .menu-item__text {
            transition: none;
            transition-delay: 0;
            transform: none;
            opacity: 0;
          }
        }
      }
    }
    .ic-icon-svg {
      fill: $ic-brand-global-nav-ic-icon-svg-fill--active;
    }
    .ic-avatar {
      border-color: $ic-border-light;
      &.ic-avatar--fake-student {
        border-color: $ic-masquerade-color;
      }
    }
    .menu-item-icon-container {
      color: $ic-brand-global-nav-ic-icon-svg-fill--active;

      .menu-item__badge {
        @include primary-nav-badge-border($ic-color-light);
      }
    }
  }
}

.ic-app-header__menu-list-link {
  box-sizing: border-box;
  transition:
    background-color 0.3s,
    padding 0.3s;
  position: relative;
  text-align: center;
  display: block;
  color: $ic-brand-global-nav-menu-item__text-color;

  &:not(.ic-app-header__menu-list-link--nav-toggle) {
    padding: 0.25rem 0;
    @media only screen and (min-height: 400px) {
      padding: 0.4375rem 0;
    }
  }

  &.ic-app-header__menu-list-link--nav-toggle {
    height: 2.5rem;
    perspective: 600px;

    .ic-icon-svg--navtoggle {
      position: absolute;
      left: 50%;
      margin-left: -13px;
      top: 50%;
      margin-top: -10px;
      transition: all 0.4s;
    }
  }

  &:hover, &:focus {
    background-color: $ic-global-nav-link-hover;
    @if $use_high_contrast == false {
      text-decoration: none;
      outline: none;
    }
    .ic-avatar {
      border-color: $ic-brand-global-nav-avatar-border;
      &.ic-avatar--fake-student { border-color: $ic-masquerade-color; }
    }
    .menu-item__badge {
      @include primary-nav-badge-border($ic-global-nav-menu-item__badge-border);
    }
    .menu-item__text {
      transform: translate3d($ic-tooltip-arrow-size, 0, 0);
      opacity: 1;
    }
  }

  &:active {
    background-color: $ic-global-nav-link-active;
    box-shadow: inset 0 1px 1px rgba(black, 0.3);
  }

  .ic-icon-svg {
    width: 26px;
    display: inline-block;
    vertical-align: middle;
    fill: $ic-brand-global-nav-ic-icon-svg-fill;
  }

  // Need to provide heights for IE11
  .ic-icon-svg--dashboard { height: 30px; }
  .ic-icon-svg--calendar,
  .ic-icon-svg--inbox,
  .ic-icon-svg--apps { height: 28px; }
  .ic-icon-svg--courses { height: 26px; }
  .ic-icon-svg--grades { height: 30px; }
  .ic-icon-svg--arrow-right { width: 24px; height: 24px; }
  .ic-icon-svg--groups { width: 32px; height: 21.6px; }
  .ic-icon-svg--accounts { width: 26px; height: 29px; }
  .ic-icon-svg--login { width: 26px; height: 29px; }
  .ic-icon-svg--lti { width: 26px; height: 29px; }
  .ic-icon-svg--help { height: 26px; }
  .ic-icon-svg--navtoggle { height: 20px; }

  // IE11 height rules for custom help icons
  .svg-icon-lifepreserver,
  .svg-icon-help,
  .svg-icon-information,
  .svg-icon-folder,
  .svg-icon-cog {
    height: 26px;
  }
}

button.ic-app-header__menu-list-link {
  background: transparent;
  border: none;
  width: 100%;
  outline: none;
}

.ic-avatar {
  overflow: hidden;
  border-radius: 100%;
  border: 2px solid $ic-brand-global-nav-avatar-border;
  width: 50px; height: 50px;
  box-sizing: border-box;
  display: inline-block;
  vertical-align: middle;
  &.ic-avatar--fake-student { border-color: $ic-masquerade-color; }
}

.menu-item-icon-container {
  transform: translate3d(0,0,0);
  position: relative;
  z-index: 1;
  width: $ic-sp*4;
  margin: 0 auto;
  color: $ic-brand-global-nav-ic-icon-svg-fill;

  .ic-avatar {
    transform: translate3d(0,0,0);
    width: $ic-sp*2.5;
    height: $ic-sp*2.5;

    body.primary-nav-expanded & {
      width: $ic-sp*3; height: $ic-sp*3;
    }
  }
}

.menu-item__text {
  // set up properties to transition on hover/focus
  transform: translate3d(-100%,0,0);
  opacity: 0;

  pointer-events: none;
  box-sizing: border-box;
  background-color: $ic-brand-global-nav-ic-icon-svg-fill--active;
  position: absolute;
  left: 100%;
  top: 50%;
  padding: 0 $ic-sp;
  line-height: 1.8rem;
  margin-top: -0.9rem;
  @include fontSize($ic-font-size--xsmall);
<<<<<<< HEAD
  white-space: nowrap;
  border-radius: $ic-border-radius / 2;

  body:not(.primary-nav-expanded) & {
    color: $ic-color-light;
  }

  body.primary-nav-expanded & {
    color: $ic-brand-global-nav-menu-item__text-color;
  }
=======
  border-radius: $ic-border-radius / 2;
  color: $ic-color-light;
  white-space: nowrap;
>>>>>>> 3a13d8cc

  // this class is added after a 1s delay because the
  // transitions look weird when the nav is being closed
  body.primary-nav-transitions & {
    transition:
      transform 0.3s cubic-bezier(0.175, 0.885, 0.320, 1.275),
      opacity 0.3s;
    transition-delay: 1s;
  }

  &::after {
    right: 100%;
  	top: 50%;
  	border: solid transparent;
  	content: "";
  	height: 0;
  	width: 0;
  	position: absolute;
  	pointer-events: none;
  	border-color: transparent;
  	border-right-color: $ic-brand-global-nav-ic-icon-svg-fill--active;
  	border-width: $ic-tooltip-arrow-size;
  	margin-top: -($ic-tooltip-arrow-size);
  }
}

.menu-item__badge {
  @include ic-badge-maker;
  transition: all 0.3s ease-out;
  position: absolute;
  top: -0.5em; right: 0;
  background: $ic-brand-global-nav-menu-item__badge-bgd;
  color: $ic-brand-global-nav-menu-item__badge-text;
  @include primary-nav-badge-border($ic-brand-global-nav-bgd);

  @if $use_high_contrast {
    box-shadow: 0 0 0 2px $ic-color-light;
  }
}

.ic-app-header__logomark-container {
  width: 100%;
  background-color: $ic-brand-global-nav-logo-bgd;
  box-sizing: border-box;

  @if $ic-brand-header-image != $ic-logomark-url {
    padding: 0;
  }
  @else {
    padding: 0 $ic-sp/2;

    body.primary-nav-expanded & {
      padding: 0 $ic-sp + 2;
    }
  }
}

.ic-app-header__logomark {
  display: block;
  width: 100%;
  overflow: hidden;
  margin: 0 auto;
  background-image: $ic-brand-header-image;
  background-position: 50%;
  background-repeat: no-repeat;
  background-size: contain;
  transition: transform 0.3s;
  @if $ic-brand-header-image != $ic-logomark-url {
    height: 75px;
  }
  @else {
    height: 65px;
    transform: scale3d(0.7, 0.7, 0.7); // default canvas logo
  }
  body.primary-nav-expanded & {
    @if $ic-brand-header-image != $ic-logomark-url {
      height: 85px;
    }
    @else {
      height: 75px;
    }
  }
}
// set to block to avoid any exta inline spacing at bottom
.ic-app-header__uploaded-logo { display: block; }

// stuff that changes when the nav is expanded
body.primary-nav-expanded {
<<<<<<< HEAD
  .ic-app-header__primary {
=======

  .ic-app-header {
    width: $ic-header-primary-width;
>>>>>>> 3a13d8cc
    overflow-y: auto;
    -ms-overflow-style: none; // IE11 and below was throwing on scrollbars no matter if needed or not
  }

  .ic-app-header__secondary-navigation {
    position: static;
    left: auto;
    bottom: auto;
    z-index: auto;
    width: auto;
  }

  .ic-app-header__menu-list-item.ic-app-header__menu-list-item--active {
    .menu-item__text {
      color: $ic-brand-global-nav-menu-item__text-color--active;
    }
  }

  .ic-app-header__menu-list-link {
    &:not(.ic-app-header__menu-list-link--nav-toggle) {
      padding: 0.5625rem 0;
    }

    &.ic-app-header__menu-list-link--nav-toggle {
      .ic-icon-svg--navtoggle {
        transform: rotate3d(0, 1, 0, -180deg);
      }
    }

    &:hover, &:focus {
      .menu-item__text {
        transform: none;
      }
    }
  }

  .menu-item__text {
    transition: none;
    position: static;
    left: auto;
    top: auto;
    transform: none;
    opacity: 1;
    text-align: center;
    display: block;
    line-height: 1;
    border-radius: 0;
    margin: $ic-sp/4 0 0;
    padding: 0;
    background: transparent;
<<<<<<< HEAD
=======
    color: $ic-brand-global-nav-menu-item__text-color;
    white-space: normal;
    word-wrap: break-word;
    padding-left: 0.25rem;
    padding-right: 0.25rem;
>>>>>>> 3a13d8cc

    &::after {
      display: none;
    }
  }
}

// react-tray component styles
.ReactTrayPortal {
  position: relative;
  z-index: 10;
}

.ReactTray__Overlay {
  background: rgba($ic-subnav-tray-bgd, 0.5);
  opacity: 0;
  &.ReactTray__Overlay--after-open {
    transition: opacity 0.4s;
    opacity: 1;
  }
}

.ReactTray__Content {
  box-sizing: border-box;
  transform: translate3d(-100%,0,0);
  background: $ic-color-light;
  padding: $ic-sp*1.5 $ic-sp*2;
  overflow-x: hidden;
  width: $ic-sp*28;
  top: 0; bottom: 0;
  left: $ic-header-primary-width - 30;
  @if $use_high_contrast == false {
    &:focus { outline: none; }
  }
  body.primary-nav-expanded & {
    left: $ic-header-primary-width;
  }
}

.ReactTray__Content--after-open {
  transition: transform 0.2s ease-out;
  transform: translate3d(0,0,0);
}

.ReactTray__Content--before-close {
  transition: all 0.2s ease-in;
  transform: translate3d(-100%,0,0);
  opacity: 0;
}

.ReactTray__layout {
  box-sizing: border-box;
  height: 100%;
  display: flex;
  flex-direction: column;
}


// Nav menu styles

.ic-NavMenu__primary-content {
  flex: 1 0 auto;
}

.ic-NavMenu__secondary-content {
  margin-top: $ic-sp;
}

.ic-NavMenu__link-list {
  @include reset-list;
  @include fontSize($ic-font-size--small);
  .ic-NavMenu-list-item {
    line-height: 1.3;
    margin-bottom: $ic-sp;
    &:last-of-type { margin-bottom: 0; }
    &.ic-NavMenu-list-item--feature-item {
      border-top: 1px solid $ic-border-light;
      padding-top: $ic-sp;
    }
    &.ic-NavMenu-list-item--loading-message {
      text-align: center;
    }
  }

  .ic-NavMenu-list-item__link {
    display: inline-block;
    &:focus {
      @include ic-focus-base;
      @include ic-focus-variant($color: $ic-link-color, $offset: 2px);
    }
    i[class*=icon-],
    i[class^=icon-] { margin-right: $ic-sp/3; }
  }

}

.ic-NavMenu__header {
  border-bottom: 1px solid $ic-border-light;
  margin-bottom: $ic-sp;

  &:not(.ic-NavMenu__header--is-profile) {
    padding-bottom: $ic-sp;
    display: flex;
    align-items: flex-start;

    .ic-NavMenu__headline {
      flex: 1;
      min-width: 1px;
    }

  }

  &.ic-NavMenu__header--is-profile {
    text-align: center;
    padding-bottom: $ic-sp*2;

    .ic-avatar {
      border: none;
      background-color: $ic-bg-light-neutral;
      width: 72px; height: 72px;
    }
  }

}

.ic-NavMenu-profile-header-avatar-image {
  min-width: 72px; min-height: 72px;
}

.ic-NavMenu-profile-header-close { text-align: right; }

.ic-NavMenu-profile-header-logout-form {
  margin-top: $ic-sp;
  margin-bottom: 0;
}

.ic-NavMenu__headline {
  @include fontSize(21px);
  box-sizing: border-box;
  margin: 0;
}

.ic-NavMenu-list-item__helper-text {
  color: $ic-hint-text;
  @include fontSize(12px);
  text-transform: uppercase;
  margin-top: $ic-sp/6;

  &.is-help-link {
    text-transform: none;
  }
}


// help dialog/tray styles
.ic-HelpDialog__form-legend {
  display: table;
  font-size: 1em;
  line-height: inherit;
  font-weight: bold;
  margin: 0;
  padding: 0;
  border: 0;
  min-width: 0;
}

.ic-HelpDialog__form-fieldset {
  border: 0;
  padding: 0.01em 0 0 0;
  min-width: 0;
  margin: 0 0 $spacing-width/2 0;
}

.ic-HelpDialog__form-actions {
  display: flex;
  justify-content: flex-end;
}<|MERGE_RESOLUTION|>--- conflicted
+++ resolved
@@ -31,33 +31,6 @@
   flex-direction: column;
   width: $ic-header-primary-width - 30;
   z-index: 100;
-<<<<<<< HEAD
-
-  body.primary-nav-expanded & {
-    width: $ic-header-primary-width;
-  }
-}
-
-.ic-app-header__layout {
-  position: relative;
-  height: 100%;
-  // Use this element to preload the loading image for the secondary nav drawers
-  background: url("/images/panda-cycle-loader.gif") no-repeat -9999px -9999px;
-=======
-  background-color: $ic-brand-global-nav-bgd;
->>>>>>> 3a13d8cc
-}
-
-.ic-app-header__primary {
-  box-sizing: border-box;
-  height: 100%;
-  width: 100%;
-  position: absolute;
-  top: 0;
-  left: 0;
-  z-index: 2;
-  display: flex;
-  flex-direction: column;
   background-color: $ic-brand-global-nav-bgd;
 }
 
@@ -256,22 +229,9 @@
   line-height: 1.8rem;
   margin-top: -0.9rem;
   @include fontSize($ic-font-size--xsmall);
-<<<<<<< HEAD
-  white-space: nowrap;
-  border-radius: $ic-border-radius / 2;
-
-  body:not(.primary-nav-expanded) & {
-    color: $ic-color-light;
-  }
-
-  body.primary-nav-expanded & {
-    color: $ic-brand-global-nav-menu-item__text-color;
-  }
-=======
   border-radius: $ic-border-radius / 2;
   color: $ic-color-light;
   white-space: nowrap;
->>>>>>> 3a13d8cc
 
   // this class is added after a 1s delay because the
   // transitions look weird when the nav is being closed
@@ -360,13 +320,9 @@
 
 // stuff that changes when the nav is expanded
 body.primary-nav-expanded {
-<<<<<<< HEAD
-  .ic-app-header__primary {
-=======
 
   .ic-app-header {
     width: $ic-header-primary-width;
->>>>>>> 3a13d8cc
     overflow-y: auto;
     -ms-overflow-style: none; // IE11 and below was throwing on scrollbars no matter if needed or not
   }
@@ -417,14 +373,11 @@
     margin: $ic-sp/4 0 0;
     padding: 0;
     background: transparent;
-<<<<<<< HEAD
-=======
     color: $ic-brand-global-nav-menu-item__text-color;
     white-space: normal;
     word-wrap: break-word;
     padding-left: 0.25rem;
     padding-right: 0.25rem;
->>>>>>> 3a13d8cc
 
     &::after {
       display: none;
