--- conflicted
+++ resolved
@@ -57,15 +57,12 @@
   z-index: 10;
 }
 
-<<<<<<< HEAD
-=======
 .ContextLabel {
   overflow: hidden;
   text-overflow: ellipsis;
   width: 135px;
 }
 
->>>>>>> 1436212d
 .TimeBlockSelectorRow .col-xs {
   flex-basis: auto;
 }
