@import environment.sass

$backgroundColor: #dfe9f0
$borderColor: #AAA
$questionHeaderBackground: #F5F5F5

#wrapper-container
  overflow: visible

div#content
  overflow: visible
  padding: 0

#right-side-wrapper
  position: absolute

.quiz-header
  border-bottom: 1px solid #a4a4a4
  overflow: hidden
  padding: 16px

.quiz-submission, .question_editing
  background: $backgroundColor
  border: 1px solid #fff
  padding: 16px
.quiz-submission
  .question-not-graded-text
    display: none

.question_editing.brief
  min-height: 80px

.add_question
  border: none

#submit_quiz_form
  .question_holder
    overflow: hidden
  .button-container
    padding-right: 10%

#submit_quiz_form, .question_form
  .button-container
    text-align: right

#sort_questions
  :max-height 250px
  :overflow auto
  :margin 0px 0px 20px
  :padding-left 30px
  :line-height 1.5em
  li
    :cursor pointer
#questions.assessment_results
  clear: both
  .question
    .header
      :background-color $questionHeaderBackground
    .answers
      .answer
        clear: both
        margin: 0 0 8px 0
        position: relative
        +opacity(0.5)
        &.correct_answer
          :background none
          +opacity(1)
        &.selected_answer
          +opacity(1)
        &.wrong_answer
          +border-radius(6px)
          border: 2px solid red
          padding-bottom: 8px
          +opacity(1)

          .ui-selectmenu-status
            :color red

        &.full-opacity
          +opacity(1)
        &.hide_right_arrow,&.selected_answer.hide_right_arrow
          :background-image none

    &.hover
      .answers
        .answer.hide_right_arrow,.answer.selected_answer.hide_right_arrow
          :background-image none
    &.hover
      .answers
        .answer.selected_answer.correct_answer
          :background-image none
        .answer.correct_answer
          :background-image none
        .answer.hide_right_arrow,.answer.selected_answer.hide_right_arrow
          :background-image none
    &.correct
      :border-color inherit
    &.incorrect
      :border-color inherit
  &.suppress_correct_answers, &.survey_results
    .question .answers .answer.wrong_answer
      border: none
      border-top: 1px solid #DDD
      +border-radius(0)
      padding-bottom: 0
      +opacity(1)
      .ui-selectmenu-status
        color: inherit
  &.survey_results
    .question_points_holder
      display: none

#questions.assessing,#questions.assessment_results
  .question_holder
    .question
      &.related
        :border-width 2px
      .move
        :display none

#questions.assessing
  background: $backgroundColor
  border: 1px solid #fff
  padding: 16px
  .answer
    :padding 5px 5px
    :margin 0

    &:last-child
      :border-bottom 0

#questions.brief 
  .question_holder .display_question
    :font-size 0.9em
    .answer, .question_comment, .quiz_comment
      :display none
    .calculated_question_answers
      :display none
  .multiple_answer_sets_holder
    :display none
  .add_question_group_link
    :display inline
  .after_answers
    :display none

#questions
  .add_question_group_link
    :display none
  .group_placeholder
    :border-right 1px solid #aaa
    :border-left 1px solid #aaa
  .group_top
    border: 1px solid #aaa
    padding: 5px 10px
    overflow: hidden
    background-color: #eee
    &.question_bank_top
      .local_group_links
        display: none
    &.ui-sortable-placeholder
      :border-bottom-width 1px
      :border-style dashed
      :-moz-border-radius 5px
      :border-color #444
      :margin-bottom 20px
    .group_edit
      :display none
    .links
      +opacity(0.5)
    .move
      :width 20px
      :height 20px
      .move_icon
        :display none
    .group_display.hidden
      :display none
    &.hover
      .move .move_icon
        :display inline
        :cursor move
      .links 
        +opacity(1.0)
    &.editing
      .links
        +opacity(1.0)
      .group_edit
        :display inline
      div.group_edit
        :display block
      .group_display
        :display none
      .move
        :display none
    &.dragging
      :border-bottom-width 1px
      :padding-bottom 5px
      :-moz-border-radius 5px
  .group_bottom
    :border 1px solid #aaa
    :border-top-width 0
    :margin-bottom 30px
    :-moz-border-radius-bottomright 5px
    :-moz-border-radius-bottomleft 5px
  .question_holder.ui-sortable-placeholder
    .question_placeholder
      :display block
      :border 1px dashed #444
      :-moz-border-radius 5px
  .assessment_question_bank, .question_holder.group
    :border-left 1px solid #aaa
    :border-right 1px solid #aaa
    :border-top 0
    :padding-left 20px
    :padding-right 20px
    :padding-top 1.0em
    :-moz-border-radius 0
  .question_holder.group
    :padding-bottom 10px
    .question
      :margin-bottom 0
      .question_points_holder
        :display none

.question_bank
  border-bottom: 1px solid #b6babf
  border-top: 1px solid #fff
  overflow: hidden

  &:first-child
    border-top: none

  &:last-child
    border-bottom: none
<<<<<<< HEAD

=======
  .move
    display: none
    // Don't display the "move"  icon since the the new order change isn't persisted for a bank. #10148
>>>>>>> 1216b434

.question_holder 
  :position relative
  > .question
    .question_comment.empty
      :display none
    .answer_comment_holder.empty
      :display none
    .answer_comment,.question_comment_text
      white-space: pre-wrap

.question
  :border 1px solid $borderColor
  :background-color #fff
  :position relative
  :min-height 50px
  :min-width 415px
  :width 80%
  :margin 0.7em auto 30px auto
  :_height 10px

  &.modified_but_not_saved
    border-width: 3px
  .move
    background: none !important
    float: left
    margin: 8px 8px 0 8px
    width: 16px
    height: 16px
    padding: 2px
 
    .move_icon
      :display none
      :cursor move
  .header
    :font-size 1.2em 
    :font-weight bold
    :border-bottom 1px solid $borderColor
    :background-color $questionHeaderBackground
    :padding 8px 20px
    :margin 0
    .question_points_holder
      :float right
      :font-size 0.9em
      :font-weight bold
      :color #777
      :margin-top 0.1em

  .text
    :clear left
    :padding 5px 20px
    
    .question_text
      :margin-top 1.5em
      :margin-bottom 1.5em
      .answer_select
        :border 2px solid #888
      .text_after_answers
        display: block
        margin-top: 10px
      .text_before_answers
        display: block
        margin-bottom: 10px
    .variable_definitions
      width: 100%
    .calculated_question_answers_header
      font-weight: bold
    .formulas_list div
      margin-bottom: 2px
    .calculated_question_answers_content
      margin-left: 20px
      margin-bottom: 5px
      max-width: 400px
      overflow: auto
      table
        border-collapse: collapse
      th
        text-align: left
        font-weight: normal
        padding-left: 5px
        padding-right: 5px
      td
        border-top: 1px solid #ccc
        text-align: left
    .equation_combinations_holder
      position: relative
      max-height: 100px
      overflow: auto
    .equation_combinations
      width: 100%
    .answers
      .quiz_response_text
        word-wrap: break-word
      .answer
        :padding 8px 30px 0 30px

        .answer_list
          :margin 5px
          :padding-left 0
          :font-weight bold

        .answer_input
          :vertical-align top
        .answer_label
          :padding-left 0.5em
        .answer_label > label > *:first-child, .answer_label > label + *
          :margin-top 0
        .answer_label > label > p:last-child
          :margin-bottom 0
        .answer_html > p:last-child
          :margin-bottom 0

        &.unspecified_answer
          .answer_comment_holder
            :border-color #abd
            .comment_top 
              :background-image url(/images/comment_top_neutral.png)

          .answer_text, .answer_html
            :font-weight normal
            
          .answer_comment_holder
            :border-color #4a4
            +vertical-gradient(#d7e7c9, #c3deac)


            .comment_top
              :background-image url(/images/comment_top_correct.png)

        &.partial_answer
          :background url(/images/partial_answer.png) no-repeat 3px 5px
          
          .answer_text
            :font-weight bold
        
        &.negative_answer
          :background url(/images/negative_answer.png) no-repeat 3px 5px
          
          .answer_text
            :font-weight bold
          
  .question_comment
    :position relative
    :float left
    :width auto
    :min-width 50px
    :border 2px solid #faa
    :-moz-border-radius 5px
    :padding 3px 5px
    :margin 5px 20px
    .comment_top
      :position absolute
      :display block
      :top -8px
      :left 10px
      :width 19px
      :height 8px
      :background-image url(/images/comment_top.png)
      :background-repeat no-repeat
    &.question_neutral_comment
      :border-color #abd
      .comment_top
        :background-image url(/images/comment_top_neutral.png)
    &.question_correct_comment
      :border-color #4a4
      .comment_top
        :background-image url(/images/comment_top_correct.png)
  .links
    float: right
    margin: 8px 8px 0 0
    visibility: hidden
  .flag_question
    :background url(/images/answers_sprite.png) -48px top
    :cursor pointer
    :position absolute
    :left -30px
    :margin-top 13px
    :height 16px
    :width 20px
    &:hover
      :background-position -69px -17px
  &.marked,&.marked:hover
    .flag_question
      :background-position -48px -17px
  .no-touch &.hover
    .move
      :background-color #fff
      .move_icon
        :display inline
    .links
      :visibility visible
    .flag_question
      :background-color #fff
      .flag_icon
        +opacity(0.2)
        :display inline

.question
  &.multiple_choice_question, &.multiple_answers_question,
  &.matching_question, &.true_false_question
    .answer
      border-top: 1px solid #ddd

.question.fill_in_multiple_blanks_question, .question.multiple_dropdowns_question
  .answer_group
    :border-top 1px solid #ddd
    &:last-child
      :border-bottom 0

.answer
  .answer_select
    :vertical-align top
    :padding-top 0.5em
    
    .answer_weight
      :display none

  .answer_match
    :padding 0 0 10px 0

    .answer_match_left, .answer_match_left_html
      :float left
      :width 45%
      :font-weight bold
      :overflow auto

    .answer_match_middle
      :float left
      :width 10%

    .answer_match_right
      float: left
      width: 45%
      .answer
        border-top: none
        .correct_answer
          padding-left: 5px
          .answer_text
            font-weight: bold

.form_answers
  .answer
    .answer_match
      :padding-bottom 0
      :padding-top 10px

.question_form .question .answer .answer_select .select_answer
  :display none

.question
  .answer
    .answer_select .select_answer_link
      :display none
  input[type=text]
    max-width: 100%
    min-width: 120px
.question.selectable
  .answer
    .answer_select .select_answer
      :display block
    .answer_select .select_answer:focus .answer_box
      :background-image url(/images/partial_answer.png)
    .select_answer_link
      :display inline
    .answer_select .answer_box
      :background-repeat no-repeat
      :cursor pointer
        
    &.hover
      .answer_select .answer_box
        :background-image url(/images/partial_answer.png)
    &.partial_answer .answer_select .answer_box
      :background-image url(/images/partial_answer.png)
    &.negative_answer .answer_select .answer_box
      :background-image url(/images/negative_answer.png)

.skipped
  display: none

.survey_quiz .question, .question_holder
  .text
    .answers
      .answer
        &.correct_answer
          :background-image none
          .answer_text
            :font-weight normal

        &.partial_answer
          :background-image none
          .answer_text
            :font-weight normal
        
        &.negative_answer
          :background-image none

        .answer_text, .answer_html
          :display inline-block

  &.selectable
    .answer
      .answer_select
        visibility: hidden
      .answer_select .select_answer:focus .answer_box
        :background-image none
      .answer_select .answer_box
        &.hover .answer_box
          :background-image none
          
      &.hover
        .answer_select .answer_box
          :background-image none
      &.correct_answer .answer_select .answer_box
        :background-image none
 
.question
  textarea  
    :border 1px solid #ccc
    :padding 2px
    :margin 2px

.survey_quiz 
  form.question_form
    .form_answers
      .answer_comments
        display: none
    .question_comment
      display: none
    .question_comment.question_neutral_comment
      display: block
    .question.selectable
      .answer.correct_answer
        :color inherit
  
form.question_form
  .question .header
    overflow: hidden
  .multi_answer_sets
    display: none
  .fill_in_multiple_blanks_question,.multiple_dropdowns_question
    .multi_answer_sets
      display: block
    .multi_answer_sets_subheader
      font-size: 0.8em
  .explanation
    font-size: 0.8em
    margin-bottom: 5px
  .form_answers
    .answer
      :border 1px solid #fff
      :-moz-border-radius 5px
    .answer.hover
      :border 1px solid #ddd
    .answer .question_actions
      display: none
    .answer.hover .question_actions
      display: block
    .answer_comments
      :-moz-border-radius 5px
      :border 2px solid #faa
      :font-size 0.8em
      :margin-left 30px
      :padding 10px 5px
      :margin-top 5px
      :position relative
      .comment_focus
        :display none
      .comment_top
        :position absolute
        :top -8px
        :left 10px
        :width 19px
        :height 8px
        :background-repeat no-repeat
        :background-image url(/images/comment_top.png)
      .answer_comment_box
        :height 2.5em
      &.empty
        :width 50px
        :padding 0
        +opacity(0.5)
        .comment_focus
          :display block
          :text-align center
          :font-size 1.2em
        .comments_header,textarea
          :display none
    .answer.correct_answer
      .answer_comments
        :border-color #4a4
        .comment_top 
          :background-image url(/images/comment_top_correct.png)
  .question_comment
    :font-size 0.8em
    :position relative
    :float left
    :width 40%
    :min-width 50px
    :border 2px solid #faa
    :-moz-border-radius 5px
    :padding 3px 5px
    :margin 5px 10px
    .comment_focus
      :display none
    .comment_top
      :position absolute
      :display block
      :top -8px
      :left 10px
      :width 19px
      :height 8px
      :background-repeat no-repeat
      :background-image url(/images/comment_top.png)
    &.question_correct_comment
      :border-color #4a4
      :color #080
      .comment_top
        :background-image url(/images/comment_top_correct.png)
    &.empty
      :width 50px
      +opacity(0.5)
      .comment_focus
        :display block
        :text-align center
        :font-size 1.2em
      .details
        :display none
      textarea
        :display none
  .question.selectable
    .answer.correct_answer
      :color #080

ul#question_list
  li
    &.answered a
      color: #a1bfe0
    &.marked
      :font-weight bold
      :list-style-image url(/images/flagged_question.png)
    &.correct
      :color #080
      a
        :color #080
    &.incorrect
      :color #800
      a
        :color #800
.quiz_score
  .score_value
    :font-size 1.2em
    :font-weight bold
    :color #444
table#quiz_details 
  :margin-top 10px
  h3
    :font-weight bold
    :font-size 0.9em
  ul.student_list
    :max-height 300px
    :overflow auto
    :margin-top 5px     

ul#quiz_versions
  :margin-top 5px

  .quiz_version
    &.selected
      :font-weight bold
      
#quiz_options_form
  td
    vertical-align: top
#quiz_options_form,#quiz_content_links
.options_header
  font-weight: bold
  font-size: 1.2em
  a 
    margin-right: 10px
    margin-top: 0.35em
    float: right
    font-size: 0.8em
      
.equation_answers
  display: none
.equation_header
  display: none
  margin-bottom: 0
  .equation_subheader
    margin-left: 0
    font-size: 0.8em
.true_false_question
  .delete_answer_link
    display: none !important
  .question_correct_comment
    display: none
  .question_incorrect_comment
    display: none
.calculated_question
  .equation_answers
    display: block
  .form_answers
    display: none
  .add_answer
    display: none
  .variables 
    margin-bottom: 10px
    th
      font-size: 0.8em
  .equation_content > table
    width: 100%
    th
      vertical-align: top
      text-align: left

  .word_problem
    width: 100%

  .formulas 
    .formula_row.last_row
      font-weight: bold
    .formula_row.last_row .status
      font-size: 1.2em
    .last_row_details
      font-size: 0.8em
    .formula_row .formula
      cursor: move
    .formula_row .status
      cursor: pointer
    .decimal_places
      font-size: 0.8em
  .combinations td, .combinations th
    text-align: left
    width: 10%
  .combinations th
    padding-right: 5px
    padding-left: 5px
  .combinations td.final_answer, .combinations th.final_answer
    width: 1%
  .combinations td.final_answer
    white-space: nowrap
  .combinations
    border-collapse: collapse
    td
      border-top: 1px solid #ccc
      padding: 1px 3px
  .combinations_holder
    overflow: auto
    max-height: 100px
  .equation_header
    display: block
  .equation_answers
    .equation_header
      font-size: 1.1em
      font-weight: bold
      margin-bottom: 5px
      display: block
      .equation_subheader
        font-size: 0.7em
        font-weight: normal
        margin-left: 20px
    .equation_content
      margin-left: 20px
      margin-bottom: 15px
#equations_dialog_tabs pre
  margin: 3px 1px
#find_question_dialog
  .page_link
    display: block
    font-weight: bold
    margin: 5px 0
  .found_question
    margin-bottom: 5px
    .question_text
      margin: 2px 10px 2px 25px
      font-size: 0.8em
    .question_name
      font-weight: bold
    .already_added_message
      display: none
    &.already_added
      .question_name, .question_text
        color: #888
      .already_added_message
        display: block
        font-size: 0.8em
        color: #888
        font-style: italic
        margin-left: 25px        
#ip_filters_dialog
  .searching_message
    font-size: 1.1em
    font-weight: bold
  .filters
    border-collapse: collapse
    td
      border-bottom: 1px dotted #ccc
      cursor: pointer
    .ip_filter
      .name_and_account
        padding: 2px 10px 2px 5px
        .name
          font-weight: bold
        .account
          font-size: 0.8em
          color: #888
      .filter
        vertical-align: top
        text-style: italic
        padding: 2px 5px 2px 10px
      &:hover
        td
          background-color: #eee

#aligned_outcomes_list
  .outcome
    margin-bottom: 3px
    padding-bottom: 3px
    border-bottom: 1px dotted #ccc
    .short_description
      float: left
      font-weight: bold
    .delete_outcome_link
      float: right
    .content
      font-size: 0.8em
      padding-left: 20px

#find_bank_dialog
  .bank_list
    max-height: 220px
    overflow: auto
    margin: 10px 0
  .bank
    +border-radius(3px)
    padding: 4px 5px
    cursor: pointer
    margin: 0 20px
    border-bottom: 1px dotted #ccc
    .title
      font-weight: bold
    .sub_content
      font-size: 0.8em
      padding-left: 20px
    &:hover
      background-color: #eee
    &.selected
      background-color: #ccc
      font-weight: bold

#last_saved_indicator
  margin-bottom: 10px

.muted-notice
  background: #f1f1f1
  +vertical-gradient(#eee, #f7f7f7)
  border: 1px solid #ccc
  +border-radius(5px)
  padding: 16px
  text-shadow: 1px 1px 1px rgba(255, 255, 255, 0.75)

.ui-selectmenu-menu a, .ui-selectmenu
  color: #222 !important
  font-weight: normal
  text-decoration: none !important

.ui-selectmenu
  max-width: 100% !important

.question select
  max-width: 100%

.edit-html-done
  float: right

.question_actions .atr-edit
  display: none

.multiple_choice_question .question_actions .atr-edit,
.multiple_answers_question .question_actions .atr-edit
  display: inline-block

// styles for the correct/incorrect arrows on the quiz
// review page.
.answer_arrow
  background-image: url(/images/answers_sprite.png)
  background-repeat: repeat-x
  display: inline-block
  font-size: 12px
  font-weight: bold
  line-height: 27px
  min-width: 96px
  padding: 0 8px
  position: absolute
  text-align: center
  text-shadow: 0 -1px 0 rgba(#000, 0.5)

  &.correct:before, &.correct:after,
  &.incorrect:before, &.incorrect:after,
  &.info:before, &.info:after
    background-image: url(/images/answers_sprite.png)
    background-repeat: no-repeat
    content: ' '
    height: 27px
    position: absolute
    top: 0

  &.correct:before, &.incorrect:before, &.info:before
    left: -3px
    width: 3px

  &.correct:after, &.incorrect:after, &.info:after
    right: -11px
    width: 11px

  &.correct
    background-position: left -34px
    color: #fff

    &:before
      background-position: top left

    &:after
      background-position: -12px top

  &.incorrect
    background-position: left -62px
    color: #fff

    &:before
      background-position: -4px top

    &:after
      background-position: -24px top

  &.info
    background-position: left -90px
    color: #333
    text-shadow: 0 -1px 0 rgba(#fff, 0.5)

    &:before
      background-position: -8px top

    &:after
      background-position: -36px top

// styles for teacher comments on quiz answers (comment bubbles).
@mixin comment-arrow
  border: 10px solid transparent
  content: " "
  height: 0
  position: absolute
  width: 0

.quiz_comment
  +vertical-gradient(#fff, #f4f5f6)
  border: 1px solid #b5bfc7
  filter: none
  +border-radius(5px)
  +box-shadow(0 1px 2px rgba(#000, 0.2))
  font-size: 14px
  min-width: 100px
  padding: 14px
  position: relative
  margin: 16px 30px
  text-align: left
  display: inline-block

  &.empty
    display: none

  p
    margin-bottom: 0.5em
    &:last-child
      :margin-bottom 0

  &:before
    @include comment-arrow
    border-bottom-color: #b5bfc7
    left: 30px
    top: -20px

  &:after
    @include comment-arrow
    border-bottom-color: #fff
    left: 30px
    top: -19px

// use a solid color instead of a gradient in IE, because IE's gradient
// filter causes the box to hide overflow (including the box's comment
// arrow.
.ie .quiz_comment
  background: #f4f5f6
  filter: none

  &:after
    border-bottom-color: #f4f5f6

.answer_comment_holder
  border-radius: 5px
  border: 1px solid #faa
  margin-left: 20px
  padding: 5px
  margin-top: 5px
  font-size: 0.8em
  position: relative
  float: left
  width: auto
  min-width: 50px
  +vertical-gradient(#ffeae7, #fdd7d7)

  .answer_comment
    :background-image none

  .comment_top
    :position absolute
    :display block
    :top -8px
    :left 10px
    :width 19px
    :height 8px
    :background-repeat no-repeat
    :background-image url(/images/comment_top.png)

.answers
  .quiz_comment
    font-size: 0.9em
    margin: 16px 0 8px 0
    padding: 5px 10px

// quiz history-specific styles
#update_history_form
  .assessment_results
    clear: none

  .question .text
    clear: none

  .button-container
    padding: 16px
<<<<<<< HEAD
=======
    text-align: right
>>>>>>> 1216b434

  #questions
    .user_points, .question_points_holder
      display: block

  .header
    .question_points_holder
      font-size: 12px
      margin: 0
    .question_input
      width: 30px
      &:focus
        +transform(scale(1.3))

  .short_answer_question
    .answers
      .question_input
        font-size: 13px
        width: 125px

.summary .footnote
  font-size: 12px
  text-align: right

.answer-group-heading
  display: block
  margin: 8px 0

.answers_wrapper
  position: relative

.question, .answer
  img
    max-width: 100%

#questions
  .short_answer_question, .numerical_question
    .answers_wrapper
      border-top: 1px solid #ddd
      padding-top: 8px
      .answer
        margin: 0 !important
        padding-top: 0
  &.question_editing
    .question
      .answers_wrapper
        border-top: none
        .answer
          position: relative
      .answers
        .answer
          position: relative
      .calculated_question_answers
        position: relative
      /* Display persistent correct answer arrow when editing only. */
      &.selectable .form_answers .answer.correct_answer .answer_select .answer_box
        background: url(/images/correct_answer.png) no-repeat 3px 5px

#left-side
  position: absolute<|MERGE_RESOLUTION|>--- conflicted
+++ resolved
@@ -231,13 +231,9 @@
 
   &:last-child
     border-bottom: none
-<<<<<<< HEAD
-
-=======
   .move
     display: none
     // Don't display the "move"  icon since the the new order change isn't persisted for a bank. #10148
->>>>>>> 1216b434
 
 .question_holder 
   :position relative
@@ -1078,10 +1074,7 @@
 
   .button-container
     padding: 16px
-<<<<<<< HEAD
-=======
     text-align: right
->>>>>>> 1216b434
 
   #questions
     .user_points, .question_points_holder
