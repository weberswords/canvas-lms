--- conflicted
+++ resolved
@@ -847,11 +847,7 @@
 
 .muted-notice
   background: #f1f1f1
-<<<<<<< HEAD
-  +vertical-gradiant(#eee, #f7f7f7)
-=======
   +vertical-gradient(#eee, #f7f7f7)
->>>>>>> 84343d31
   border: 1px solid #ccc
   +border-radius(5px)
   padding: 16px
