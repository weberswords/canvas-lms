--- conflicted
+++ resolved
@@ -36,7 +36,7 @@
   display: none;
 }
 
-.locked_module .ig-header .icon-lock {
+.locked .ig-header .icon-lock {
   display: inline;
 }
 
@@ -67,27 +67,24 @@
   .prerequisites {
     display: flex;
     padding: 0 20px;
-<<<<<<< HEAD
-=======
     flex: 0 1 auto;
     max-width: 350px;
->>>>>>> 437cc7b0
 
     .prerequisites_message {
       display: flex;
-      flex: 0 0 auto;
       align-items: center;
       font-size: 12px;
+      margin: 0;
     }
   }
 
   .requirements_message {
     display: flex;
     align-items: center;
+    flex: 0 0 auto;
 
     ul {
       display: flex;
-      flex: 0 0 auto;
       align-items: center;
       font-weight: bold;
     }
@@ -95,10 +92,24 @@
 
   .ig-header-admin {
     flex: 0 0 auto;
-
-    .icon-publish {
+    display: flex;
+    align-self: center;
+
+    .completion_status {
+      margin: 0 16px;
+      width: 16px;
+      vertical-align: middle;
+
+      i {
+        vertical-align: middle;
+      }
+    }
+
+    .publish-icon {
       display: flex;
       align-items: center;
+      padding-left: 10px;
+      padding-top: 12px;
     }
   }
 }
@@ -226,9 +237,26 @@
 
 #add_context_module_form {
  padding: 10px 40px 0 40px;
+ overflow: visible;
 }
 
 .ui-dialog-titlebar.ui-widget-header.ui-corner-all.ui-helper-clearfix {
   padding-right: 40px;
   padding-left: 40px;
+}
+
+.no-requirements {
+  width: 133px;
+}
+
+.no-requirements-icon {
+  width: 48px;
+}
+.for-nvda {
+  position:absolute;
+  left:-10000px;
+  top:auto;
+  width:1px;
+  height:1px;
+  overflow:hidden;
 }