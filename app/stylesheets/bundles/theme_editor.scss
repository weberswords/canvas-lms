@import "base/environment";


//// Vertical content alignment on elements in Theme editor
///////
.te-Flex {
  display: flex;
  .te-Flex__block {flex: 1;}
  .te-Flex__end {
    align-self: flex-end;
  }
  &.te-Flex--v-middle {
    align-items: center;
  }
}
//// Make sure we're using border-box
///////
* { box-sizing: border-box; }

//// Suppress scroll on the body for Theme Editor
body { overflow: hidden; }

//// Fancypants webkit scrollbars that take up less space
///////
::-webkit-scrollbar {
  -webkit-appearance: none;
  width: $ic-sp*0.75;
}

::-webkit-scrollbar-track {
  -webkit-appearance: none;
  background: $ic-color-light;
}
::-webkit-scrollbar-thumb {
  -webkit-appearance: none;
  background: $ic-border-dark;
  box-shadow: inset 0 0 0 2px $ic-color-light;
}

#main {
  max-width: 100% !important;
  height: 100%;
  margin-bottom: 0;
  padding-bottom: 0;
}

.grid-row--fix {
  overflow: hidden;
  margin: 0;
}

//// Variables for theme editor
///////
$te-bgd: $ic-color-neutral;
$te-content-bgd: $ic-color-light;
<<<<<<< HEAD
$te-border-color: darken($ic-color-neutral, 10);
$te-input-height: 30px;
//// Layout for Theme editor
///////
@keyframes fadeIn { from { opacity:0; } to { opacity:1; } }
=======
$te-input-height: 30px;
$te-border-color: $ic-border-light;
$te-width: 300px;

//// Layout for Theme editor
///////
@keyframes fadeIn { from { opacity:0; } to { opacity:1; } }

>>>>>>> caf5d634
.Theme__container {
  margin: 0; // overwrite default margin on forms
  opacity: 0.01;
  animation: fadeIn ease-in 1;
  animation-fill-mode:forwards;
  animation-duration: 0.2s;
}

.Theme__layout {
  display: flex;
<<<<<<< HEAD
  opacity: 0.01;
  animation: fadeIn ease-in 1;
  animation-fill-mode:forwards;
  animation-duration: 0.2s;
=======
  height: 100vh;
>>>>>>> caf5d634
}

.Theme__editor {
  flex: 0 0 $te-width;
  background: $te-bgd;
  overflow-y: auto;
  position: relative;
  box-shadow: 2px 0 4px rgba(black, 0.2);
}

.Theme__preview { flex: 1; }

.Theme__preview-overlay {
  background: rgba(white, 0.7);
  height: 100%;
  width: calc(100% - #{$te-width});
  z-index: 8000;
  position: absolute;
  left: $te-width; top: 0;
  display: flex;
  align-items: center;
  justify-content: center;
}
<<<<<<< HEAD
.Theme__preview-button-text {
  padding-left: $ic-sp;
}
=======

.Theme__preview-button-text {
  padding-left: $ic-sp;
}

>>>>>>> caf5d634
.Theme__preview iframe {
  border: none;
  width: 100%;
  height: 100vh;
}
//// Theme Editor content
///////

.Theme__editor-header {
  background: $ic-color-dark;
<<<<<<< HEAD
  padding: 10px;
=======
  padding: $ic-sp*.75;
>>>>>>> caf5d634
  display: flex;
  align-items: center;
  position: relative;

  .Theme__editor-header_title {
    flex: 1;
    display: flex;
    align-items: center;
    @include overwrite-default-icon-size(18px);
  }

  .Theme__editor-header_title-text {
    color: $ic-color-light;
    line-height: normal;
    font-size: 16px;
    font-weight: 300;
    margin: 0 0 0 $ic-sp;
    flex: 1;
    line-height: 1.2;
  }

  .Theme__editor-header_title-icon {
    line-height: 1;
    color: #D5412F;
  }

  .Theme__editor-header_actions {
    display: flex;
    justify-content: flex-end;
  }

  .Theme__editor-header_button {
    margin-left: $ic-sp/2;
  }
}

.Theme__editor-shared-themes {
  text-align: center;
  color: $ic-color-light;
  background: lighten($ic-color-dark, 20);
  padding: $ic-sp;
  border-bottom: 1px solid $te-border-color;

  select {
    margin: 0;
  }
}

//// Tabs for Theme Editor
///////
.Theme__editor-tabs {
  background: $gray-darker;

  $te-tab-text-color: darken($ic-color-light, 10);
  $te-tab-text-color-hover: $ic-color-light;

  .Theme__editor-tabs_item {
    color: $te-tab-text-color;
    padding: $ic-sp;
    display: inline-block;
    font-size: 14px;
    margin: 0;
    cursor: pointer;
    font-weight: normal;
    vertical-align: 0;

    &:hover, &:focus {
      color: $te-tab-text-color-hover;
    }
  }

  .Theme__editor-tabs_input {
    opacity: 0;
    position: absolute;
    top: 0; left: 0;
  }

  .Theme__editor-tabs_panel {
    border-top: 1px solid $te-border-color;
  }

  #te-editor:checked ~ #te-editor-tab,
  #te-upload:checked ~ #te-upload-tab {
     position: relative;
     cursor: default;

    &:before {
      content: "";
      border: 8px transparent solid;
      width: 0; height: 0;
      border-bottom-color: lighten($ic-color-dark, 20);
      position: absolute;
      bottom: 0;
      left: 0; right: 0;
      margin: 0 auto;
    }

    &:hover {
      color: $te-tab-text-color;
    }
  }

  #te-upload:checked ~ #te-upload-tab:before {
    border-bottom-color: $te-bgd;
  }

  #te-editor:checked ~ #te-upload-panel,
  #te-upload:checked ~ #te-editor-panel {
    display: none;
  }

  .Theme__editor-tabs_item ~ .Theme__editor-tabs_panel {
    border: none;
  }
}


//// File Upload styles for Theme Editor
///////

.Theme__editor-upload-overrides {
  background-color: $te-bgd;
  color: $ic-color-dark;

  .Theme__editor-upload-overrides_header {
    font-weight: 300;
<<<<<<< HEAD
    padding: $ic-sp;
=======
    padding: 10px;
>>>>>>> caf5d634
  }

  .Theme__editor-upload-overrides_form {
    background: $te-content-bgd;
    color: $ic-color-light;
  }
}

.ThemeEditorFileUpload {
  padding: $ic-sp;
  width: 100%;
}

.ThemeEditorFileUpload__file-chooser {
  display: flex;
  flex: 1;

  input[type="file"] {
    position: absolute;
    top: 0; left: -9999px;
    opacity: 0;
  }
}

.ThemeEditorFileUpload__fake-input {
  color: $gray-light;
  white-space: nowrap;
  overflow: hidden;
  display: inline-block;
  cursor: default;
<<<<<<< HEAD

  input[type="file"]:focus ~ & {
    border-color: $ic-brand-primary;
  }
}

.ThemeEditorFileUpload__reset-button {
  min-width: 44px;
  cursor: pointer;
  justify-content: center;

=======

  input[type="file"]:focus ~ & {
    border-color: $ic-brand-primary;
  }
}

.ThemeEditorFileUpload__reset-button {
  min-width: 44px;
  cursor: pointer;
  justify-content: center;

>>>>>>> caf5d634
  &:disabled {
    cursor: default;
  }

  @if $use_high_contrast == false { outline: none; }
}

//// Accordion styles for Theme Editor
///////
// There is a lot of overriding here to support our jquery
// accordion ui, but the theme for theme editor
@mixin animate-icon {
  transform: rotate(90deg);
}
@mixin animate-hover {
  transition: padding 0.2s;
  padding-left: 5px;
  padding-right: 5px;
}
.Theme__editor-accordion.ui-accordion {
  .ui-accordion-header {
    border: none;
    background: $te-bgd;
    font-weight: 300;
    border-radius: 0;
    color: $ic-color-dark;
    &:not(:first-child) {
      border-top: 1px solid $te-border-color;
    }
    $te-accordion-hover: $ic-color-dark;
    // Default accordion state
    &.ui-state-default {
      background: $te-bgd;
      box-shadow: none;
      border: none;
      border-bottom: 1px solid $te-border-color;
      border-radius: 0;
      padding: 8px $ic-sp;
      margin-top: 0;
      color: $ic-color-dark;
      .Theme__editor-accordion-icon {
        transform: rotate(-90deg);
      }
      &:last-child {
        border-bottom: none;
      }
      // Link, Link hover & Focus accordion state
      a {
        color: $ic-color-dark;
        transition: color 0.2s;
        border-radius: 0;
        transition: padding 0.2s;
        padding: $ic-sp/2 0;
        font-weight: 500;
        font-size: 14px;
        &:hover {
          color: $ic-color-light;
        }
      }
      &.ui-state-hover
        {
        background: $te-accordion-hover;
        &,
        a:hover,
        &.ui-state-hover a:hover,
        &.ui-state-hover a {
        color: $ic-color-light;
        }
        .Theme__editor-accordion-icon {
          @include animate-icon;
        }
      }
      &.ui-state-focus {
        background: $te-accordion-hover;
        border: none;
        outline: none;
        a {
          color: $ic-color-light;
          box-shadow: none;
          outline: none;
          @if $use_high_contrast {
            box-shadow: inset 0 0 0 2px $te-accordion-hover;
          }
        }
        .Theme__editor-accordion-icon {
          @include animate-icon;
        }
      }
      // Active & Focus accordion state
      &.ui-state-active {
        border: none;
        background: $te-bgd;
        border-color: $te-content-bgd;
        &,
        &.ui-state-hover,
        &.ui-state-hover a:hover,
        &.ui-state-hover a {
          color: $ic-color-dark;
        }
        &.ui-state-focus {
          a, a:hover {
            box-shadow: none;
            outline: none;
            @if $use_high_contrast {
              box-shadow: inset 0 0 0 2px $te-content-bgd;
            }
            color: $ic-color-dark;
          }
        }
        .Theme__editor-accordion-icon {
          @include animate-icon;
        }
      }
      // Takes out un-needed jquery icon
      > span {display: none;}
    }
  }
  .ui-accordion-content {
    background: $te-content-bgd;
    padding: 0 $ic-sp;
    color: $ic-color-light;
    border: none;
    border-radius: 0;
    &.ui-accordion-content-active {
      overflow: visible !important;
      border-radius: 0;
      box-shadow: inset 0px 0 5px lighten($ic-color-neutral, 0.2);
    }
  }
}
//// Panel Content Styles
//////
.Theme__editor-accordion_element {
  padding: $ic-sp 0;
  margin: 0;
}
.Theme__editor-form--color {
  display: flex;
  align-items: center;
  .Theme__editor-color-label {
    padding: 0;
    margin: 0;
  }
}
////
// Styles for color block
////
.Theme__editor-color_title {
  flex: 1 80px;
  padding: 0;
  margin: 0;
  font-size: $h2-font-size;
  color: $ic-color-dark;
}
.Theme__editor-color-block {
  display: flex;
  align-items: center;
  justify-content: flex-end;
  .Theme__editor-color-block_input {
    padding: 0;
    margin: 0;
    box-shadow: none;
    border: none;
    outline: none;
  }

  .Theme__editor-color-block_input-text {
    width: 75px;
    height: $te-input-height;
    margin: 0 $ic-sp 0 0;
    padding: 0 $ic-sp/2;
    color: $ic-color-dark;
    border: 1px solid $ic-color-neutral;
    border-radius: 3px;
  }
  .Theme__editor-color-block_label-sample {
    border: 1px solid $ic-color-neutral;
    border-radius: 3px;
    cursor: pointer;
  }
  .Theme__editor-color-block_input-sample {
    visibility: hidden;
    display: block;
    width: $te-input-height;
    height: $te-input-height;
    box-shadow: none;
  }
  input[type="text"].Theme__editor-color-block_input--has-error {
    &, &:focus{
      border-color: $ic-color-danger;
    }
  }
  .ic-Form-message.ic-Form-message--error{
    position: absolute;
    top: 40px;
    right: 40px;
    left: auto;
    height: auto; width: auto;
    .ic-Form-message__Layout {
      flex-direction: row;
      max-width: 200px; // allows for better presentation for longer string errors
      span {
        box-sizing: border-box;
        align-self: stretch;
        display: block;
        flex: 0 0 150px;
      }
      &:after {
        right: 16px;
        left: auto;
      }
    }
  }
}
////
// Styles for image upload block
////
.Theme__editor-upload {
  .Theme__editor-form--upload {
    width: 100%; // needed for IE to size image previews based on width of parent
  }
  .Theme__editor-form__header {
    display: flex;
  }
  .Theme__editor-upload_title {
    font-size: $h2-font-size;
    color: $ic-color-dark;
  }
  .Theme__editor-image_upload {
    flex: 100%;
  }
  .Theme__editor-upload_restrictions {
    color: $ic-color-dark;
    font-style: italic;
    display: block;
    font-size: 12px;
    font-weight: normal;
    padding-top: $ic-sp/2;
  }
  .Theme__editor_preview-img-container {
    padding: $ic-sp;
    width: 100%;
    height: $ic-sp*10;
    border: 1px solid rgba($ic-color-neutral, 0.2);
    background: $ic-color-neutral;
    .Theme__editor_preview-img {
      text-align: center;
      overflow: hidden;
      height: $ic-sp*8;
      width: 100%;
      img {
        max-height: 100%;
      }
    }
    &.Theme__editor_preview-img-container--ic-brand-header-image {
      background: $ic-brand-global-nav-logo-bgd;
    }
    &.Theme__editor_preview-img-container--ic-brand-favicon {
      background: #ffffff; // will always be white due to xbrowsers
    }
    &.Theme__editor_preview-img-container--ic-brand-apple-touch-icon {
      background: #212121;
      .Theme__editor_preview-img {
        img {border-radius: 15px;}
      }
    }
    &.Theme__editor_preview-img-container--ic-brand-msapplication-tile-square,
    &.Theme__editor_preview-img-container--ic-brand-msapplication-tile-wide{
      background: $ic-brand-msapplication-tile-color;
    }
  }
  .Theme__editor-placeholder--main {
    align-self: center;
  }
  .Theme__editor-image_upload {
    margin: 0;
    border: 1px solid $ic-color-neutral;
    border-top: none;
    padding: $ic-sp/2 0;
    display: flex;
    align-items: center;
    justify-content: space-around;

    .Theme__editor-image_upload-label {
      margin-bottom: 0;
    }
    .Theme__editor-input_upload {
      position: absolute;
      top: 0; left: -9999px;
      opacity: 0;
    }
    .Theme__editor-input_resets {
      z-index: 2; // make sure these go over the hidden input box
      display: flex;
      align-items: flex-end;
    }
  }
}

.ReactModal__Overlay--Theme__editor_progress {
  background-color: transparentize($ic-color-light, .2);
}

@import "components/ProgressBar";
.Theme__editor_progress {
  width: 300px;
  text-align: center;
  color: ensure-contrast($ic-color-dark, $ic-color-light, true);
  .progress-bar__bar-container {
    background-color: $ic-color-light;
  }
}<|MERGE_RESOLUTION|>--- conflicted
+++ resolved
@@ -53,13 +53,6 @@
 ///////
 $te-bgd: $ic-color-neutral;
 $te-content-bgd: $ic-color-light;
-<<<<<<< HEAD
-$te-border-color: darken($ic-color-neutral, 10);
-$te-input-height: 30px;
-//// Layout for Theme editor
-///////
-@keyframes fadeIn { from { opacity:0; } to { opacity:1; } }
-=======
 $te-input-height: 30px;
 $te-border-color: $ic-border-light;
 $te-width: 300px;
@@ -68,7 +61,6 @@
 ///////
 @keyframes fadeIn { from { opacity:0; } to { opacity:1; } }
 
->>>>>>> caf5d634
 .Theme__container {
   margin: 0; // overwrite default margin on forms
   opacity: 0.01;
@@ -79,14 +71,7 @@
 
 .Theme__layout {
   display: flex;
-<<<<<<< HEAD
-  opacity: 0.01;
-  animation: fadeIn ease-in 1;
-  animation-fill-mode:forwards;
-  animation-duration: 0.2s;
-=======
   height: 100vh;
->>>>>>> caf5d634
 }
 
 .Theme__editor {
@@ -110,17 +95,11 @@
   align-items: center;
   justify-content: center;
 }
-<<<<<<< HEAD
+
 .Theme__preview-button-text {
   padding-left: $ic-sp;
 }
-=======
-
-.Theme__preview-button-text {
-  padding-left: $ic-sp;
-}
-
->>>>>>> caf5d634
+
 .Theme__preview iframe {
   border: none;
   width: 100%;
@@ -131,11 +110,7 @@
 
 .Theme__editor-header {
   background: $ic-color-dark;
-<<<<<<< HEAD
-  padding: 10px;
-=======
   padding: $ic-sp*.75;
->>>>>>> caf5d634
   display: flex;
   align-items: center;
   position: relative;
@@ -178,10 +153,6 @@
   background: lighten($ic-color-dark, 20);
   padding: $ic-sp;
   border-bottom: 1px solid $te-border-color;
-
-  select {
-    margin: 0;
-  }
 }
 
 //// Tabs for Theme Editor
@@ -262,11 +233,7 @@
 
   .Theme__editor-upload-overrides_header {
     font-weight: 300;
-<<<<<<< HEAD
-    padding: $ic-sp;
-=======
     padding: 10px;
->>>>>>> caf5d634
   }
 
   .Theme__editor-upload-overrides_form {
@@ -297,7 +264,6 @@
   overflow: hidden;
   display: inline-block;
   cursor: default;
-<<<<<<< HEAD
 
   input[type="file"]:focus ~ & {
     border-color: $ic-brand-primary;
@@ -309,19 +275,6 @@
   cursor: pointer;
   justify-content: center;
 
-=======
-
-  input[type="file"]:focus ~ & {
-    border-color: $ic-brand-primary;
-  }
-}
-
-.ThemeEditorFileUpload__reset-button {
-  min-width: 44px;
-  cursor: pointer;
-  justify-content: center;
-
->>>>>>> caf5d634
   &:disabled {
     cursor: default;
   }
