@import environment.sass
$context_module_border_color: #aaa
$context_module_bg_color: #f2f3f4

#context_modules
  min-width: 20px
.context_module
  border:
    top: 1px dotted $context_module_border_color
    bottom: 1px dotted $context_module_border_color
  background-color: $context_module_bg_color
  min-width: 20px
  margin-bottom: 15px
  
  .links a, .reorder_module_link, .move_item_link
    +opacity(0.5)
    text-decoration: none
    &:hover
      +opacity(1)
  .reorder_module_link, .move_item_link
    padding-left: 2px
  .links
    padding-right: 10px
    text-align: right
    white-space: nowrap
  .header 
    background-color: darken($context_module_bg_color, 5%)
    border-bottom: 1px dotted #aaa
    padding: 6px 0
    color: #323232
    .links
      float: right

  .due_date_display, .points_possible_display
<<<<<<< HEAD
    width: 65px
    margin-right: 5px

  .ig-details
    width: 180px
=======
    width: 95px
    margin-right: 5px

  .ig-details
    width: 210px
>>>>>>> 141f8cdd

  .ig-row.with-completion-requirements
    height: 55px

  .module-item-title
    min-width: 300px
<<<<<<< HEAD
    right: 230px
=======
    right: 250px
>>>>>>> 141f8cdd

  h2 .name
    display: inline
    position: absolute
    left: 45px
    right: 140px
    top: 6px
    white-space: nowrap
    text-overflow: ellipsis
    overflow: hidden

  &.student-view
    h2 .name
      left: 20px

  .student-view 
    .requirement-description
      left: 36px
    .module-item-title
      right: 150px
    .ig-details
      width: 125px
      right: 0px
    .due_date_display
      width: 65px
    .points_possible_display
      width: 33px
      right: 125px
    
  .requirement-description
    position: absolute
    bottom: 5px
    left: 55px
    font-size: 11px

  .completion_status .complete_icon, 
  .locked_icon,
  .progression_details_link,
  .header .links,
  .add_module_item_link,
  .manage_module,
  .delete_prerequisite_link,
  .expand_module_link,
  .collapsed,
  .context_module_item .links
    display: none
  &.editable_context_module
    .progression_details_link,
    .reorder_module_link, 
    .add_module_item_link,
    .edit_module_link,
    .delete_module_link,
    .delete_prerequisite_link
      display: inline
    .delete_prerequisite_link
      text-decoration: none
      padding-left: 3px
    .header .links,
    .manage_module
      display: block
    .completion_status
      visibility: hidden
    .context_module_item
      td.links
        display: table-cell
  &.collapsed_module
    .expand_module_link
      display: inline
    .collapse_module_link,
    .content
      display: none
    .collapsed
      display: block
  &.completed
    .completion_status
      .complete_icon
        display: inline
      .incomplete_icon,
      .locked_icon
        display: none
  &.locked_module
    .context_module_item
      +opacity(0.5)
      .title 
        display: none
      .locked_title 
        display: inline
      .completion_requirement
        color: #aaa
    .completion_status
      .complete_icon,
      .incomplete_icon
        display: none
      .locked_icon
        display: inline
    .module_item_icons
      opacity: 0.8
  .manage_module, .show_hide, .progression_container
    font-size: 0.8em
    float: left
    padding-left: 15px
  .progression_container
    float: right
  a.add-small
    line-height: normal
  div.footer
    +clearfix
    padding: 13px 10px 2px
    margin-left: 15px
    color: #666
  .prerequisites .criterion 
    float: left
    border: 1px solid #aaa
    background-color: #def
    margin-left: 3px
    padding: 0.2em 4px
    font-size: 0.8em
    color: #444

.context_module_item 
  border-bottom: 1px dotted #e0e0e0
  &.indent_0
    .outdent_item_link
      display: none !important
    .indent_item_link
      border-top-left-radius: 8px
      border-top-right-radius: 8px
  &.indent_1
    .type_icon
      padding-left: 20px
    .requirement-description
      padding-left: 20px
  &.indent_2
    .type_icon
      padding-left: 40px
    .requirement-description
      padding-left: 40px
  &.indent_3
    .type_icon
      padding-left: 60px
    .requirement-description
      padding-left: 60px
  &.indent_4
    .type_icon
      padding-left: 80px
    .requirement-description
      padding-left: 80px
  &.indent_5
    .type_icon
      padding-left: 100px
    .requirement-description
      padding-left: 100px
    .indent_item_link
      display: none !important
  .type_icon
    display: inline-block
    i
      color: #777
      display: none
    .icon-document
      display: inline-block
  &.attachment
    .icon-document
      display: none
    .icon-download
      display: inline-block
  &.discussion_topic
    .icon-document
      display: none
    .icon-discussion
      display: inline-block
  &.assignment
    .icon-document
      display: none
    .icon-assignment
      display: inline-block
  &.quiz
    .icon-document
      display: none
    .icon-quiz
      display: inline-block
  &.external_url, &.context_external_tool
    .icon-document
      display: none
    .icon-link
      display: inline-block
  &.context_module_sub_header
    .type_icon i
      display: none
    .completion_status
      display: none
  .completion_requirement
    font-size: 0.8em
    padding-left: 5px
    margin-top: -4px
    color: #888
    display: block
    .requirement_type
      display: none
      .fulfilled
        display: none
  &.min_score_requirement
    .completion_requirement,
    .min_score_requirement
      display: block
  &.max_score_requirement
    .completion_requirement,
    .max_score_requirement
      display: block
  &.must_view_requirement
    .completion_requirement,
    .must_view_requirement
      display: block
  &.must_contribute_requirement
    .completion_requirement,
    .must_contribute_requirement
      display: block
  &.must_submit_requirement
    .completion_requirement,
    .must_submit_requirement
      display: block
  .complete_item_icon
    display: none
  &.completed_item
    .completion_requirement
      .requirement_type
        .fulfilled
          display: inline
          padding-left: 12px
          background: transparent url(/images/pass.10px.dim.png) no-repeat left center
        .unfulfilled
          display: none
    .complete_item_icon
      display: inline
    .incomplete_item_icon
      display: none
  &.after_current_position
    .item_name
      +opacity(0.5)
      .title
        display: none
      .locked_title
        display: inline
      .completion_requirement
        color: #aaa
  .module_item_icons
    vertical-align: top
    padding-top: 2px
    text-align: left
    white-space: nowrap
    width: 3.2em

#context_modules.editable
  .context_module_item
    &.after_current_position
      +opacity(1)
      .title 
        display: inline-block
      .locked_title 
        display: none

.module_item_select
  min-height: 175px
  min-width: 200px
  width: 100%

.context_module_item 
  .item_name 
    vertical-align: top
    .title
      padding-left: 5px
      padding-top: 5px
      padding-bottom: 5px
      font-size: 0.9em
    .locked_title 
      display: none
  width: 100%
  .move_item_link, .links a
    visibility: hidden
    
  .locked_module & 
    .title 
      display: none
    .locked_title 
      display: inline

  &.context_module_sub_header 
    .title
      display: none
    .type_icon
      width: 0px
    .criterion img
      display: none
    .locked_title
      display: inline
      font-weight: bold
      color: #888
  .links
    width: 80px
    vertical-align: top
    padding-top: 2px
  &.context_module_item_hover, &:hover 
    background-color: darken($context_module_bg_color, 2.5%)
    .move_item_link, .links a
      visibility: visible

  td.points_possible_display, td.due_date_display
    padding-top: 5px
    vertical-align: top
    color: #888
    font-size: 0.8em
    text-align: left
    white-space: nowrap
  td.points_possible_display
    padding-right: 15px
    width: 40px
  td.due_date_display
    padding-right: 5px
    padding-left: 15px
    width: 40px

.context_module_placeholder 
  height: 15px
  border: 1px dashed #888
  margin: 3px 0

#student_progression_list 
  .student 
    margin-bottom: 10px
    .name 
      font-weight: bold
      font-size: 1.2em
    .module_list 
      li.completed
        color: #888
      li.started, li.unlocked 
        font-weight: bold

.context_module .context_module_items
  border-collapse: collapse
  .context_module_item
    .move_item_link
      display: none
    .completion_status
      display: inline
    .links a
      display: none
  &.manageable
    .context_module_item
      .move_item_link
        display: inline
      .completion_status
        display: none
      .links a
        display: inline
  
#student_progression_dialog
  .module_progressions
    .icon i
      display: none
    th
      text-align: left
      font-size: 1.2em
    td
      vertical-align: middle
      &.icon
        width: 20px
      &.progress
        white-space: nowrap
        padding-right: 5px
      &.details
        font-size: 1.5em
        padding: 2px 15px 2px 5px
    tr
      &.in_progress
        td.details
          font-weight: bold
      &.completed
        color: #888
        .icon-check
          opacity: 0.5
          display: block
      &.locked
        .icon-lock
          display: block

div.completion_criterion_option
  select.assignment_picker
    width: 160px

body.ie
  div.completion_criterion_option
    select.assignment_picker
      width: auto

@media screen and (max-width : 1024px)
  .with-left-side.modules
    min-width: 700px

  #context_modules
    .student-view
      .due_date_display
        display: block

    .due_date_display
      display: none
    .ig-details
      width: 115px
<|MERGE_RESOLUTION|>--- conflicted
+++ resolved
@@ -32,30 +32,18 @@
       float: right
 
   .due_date_display, .points_possible_display
-<<<<<<< HEAD
-    width: 65px
-    margin-right: 5px
-
-  .ig-details
-    width: 180px
-=======
     width: 95px
     margin-right: 5px
 
   .ig-details
     width: 210px
->>>>>>> 141f8cdd
 
   .ig-row.with-completion-requirements
     height: 55px
 
   .module-item-title
     min-width: 300px
-<<<<<<< HEAD
-    right: 230px
-=======
     right: 250px
->>>>>>> 141f8cdd
 
   h2 .name
     display: inline
