--- conflicted
+++ resolved
@@ -32,15 +32,6 @@
     margin-right: 25px;
   }
 
-<<<<<<< HEAD
-  .lock-explanation {
-    background-color: #F8FAFB;
-    border: 1px solid #D1D3D7;
-    border-radius: 7px;
-    margin: 0 20px 25px;
-    padding: 8px 20px;
-  }
-=======
   .lock-explanation,
   .quiz-preview {
     margin: 0 20px 25px;
@@ -55,7 +46,6 @@
     margin: 0 0 25px 0;
     padding: 0 20px;
   }
->>>>>>> e43ae5cd
 
   //===== Tabs ===
 
