<div class="item-group-container">
  {{#if days}}
    {{#each days}}
      <div class="agenda-day{{#if isToday}} agenda-today{{/if}}">
        <h3 class="agenda-date" tabindex="-1">{{date}}</h3>

<<<<<<< HEAD
      <div class="agenda-events">
        <div class="item-group-condensed">
          <ul class="ig-list">
            {{#each events}}
              <li class="agenda-event">
                <div class="ig-row">
                  <span class="color-tag group_{{contextCode}}"></span>

                  <span class="ig-title">
                    {{#if assignment}}
                      <i class="icon-assignment"></i>
                    {{else}}
                      <i class="icon-calendar-month"></i>
                    {{/if}}
                    <b>{{title}}</b>
                  </span>

                  <div class="ig-details">
                    {{#if assignment}}
                      <b>{{#t "due"}}due{{/t}}</b>
                      {{strftime start "%l:%M%P"}}

                    {{else}}
                      {{#unless all_day}}
                        {{strftime start "%l:%M%P"}}
                      {{/unless}}
                    {{/if}}
                  </div>

                  <div class="ig-admin">
                    <a href="#" class="al-trigger al-trigger-gray">
                      <i class="icon-settings"></i>
                      <i class="icon-mini-arrow-down"></i>
                    </a>

                    <ul class="al-options">
                      <li><a href="#">{{#t "edit"}}Edit{{/t}}</a></li>
                      <li><a href="#">{{#t "delete"}}Delete{{/t}}</a></li>
                    </ul>
=======
        <div class="agenda-events">
          <div class="item-group-condensed">
            <ul class="ig-list">
              {{#each events}}
                <li class="agenda-event" data-event-id="{{id}}">
                  <div class="ig-row" tabindex="0" role="button">
                    <span class="ig-title group_{{contextCode}}">
                      <span class="screenreader-only">{{readableType}},</span>
                      {{#if assignment}}
                        <i class="icon-{{assignmentType}}"></i>
                      {{else}}
                        <i class="icon-calendar-month"></i>
                      {{/if}}
                      {{#truncate title 60}}{{/truncate}}
                    </span>
                    <span class="screenreader-only">,{{contextInfo.name}},</span>
                    <div class="ig-details">
                      {{#if assignment}}
                        <b>{{#t "due"}}due{{/t}}</b><span class="screenreader-only">,</span>
                        {{strftime start "%l:%M%P"}}
                      {{else}}
                        {{#unless all_day}}
                          <span class="screenreader-only">{{#t "starts_at"}}Starts at{{/t}},</span>
                          {{strftime start "%l:%M%P"}}
                        {{/unless}}
                      {{/if}}
                    </div>
>>>>>>> 162c9cdb
                  </div>
                </li>
              {{/each}}
            </ul>
          </div>
        </div>
      </div>
    {{/each}}
  {{else}}
    {{#t "no_events"}}No events after this date.{{/t}}
  {{/if}}
</div>

<<<<<<< HEAD
  <div class="agenda-actions">
    {{#if meta.hasMore}}
      <a href="#" class="btn agenda-load-btn">Load more</a>
    {{/if}}
    <i class="loading-spinner" aria-label="{{#t "loading"}}Loading{{/t}}"></i>
  </div>
=======
<div class="agenda-actions">
  {{#if meta.hasMore}}
    <a href="#" class="btn agenda-load-btn">Load more</a>
  {{/if}}
  <i class="loading-spinner"
    aria-label="{{#t "loading"}}Loading{{/t}}"
    aria-hidden="true"></i>
>>>>>>> 162c9cdb
</div><|MERGE_RESOLUTION|>--- conflicted
+++ resolved
@@ -4,47 +4,6 @@
       <div class="agenda-day{{#if isToday}} agenda-today{{/if}}">
         <h3 class="agenda-date" tabindex="-1">{{date}}</h3>
 
-<<<<<<< HEAD
-      <div class="agenda-events">
-        <div class="item-group-condensed">
-          <ul class="ig-list">
-            {{#each events}}
-              <li class="agenda-event">
-                <div class="ig-row">
-                  <span class="color-tag group_{{contextCode}}"></span>
-
-                  <span class="ig-title">
-                    {{#if assignment}}
-                      <i class="icon-assignment"></i>
-                    {{else}}
-                      <i class="icon-calendar-month"></i>
-                    {{/if}}
-                    <b>{{title}}</b>
-                  </span>
-
-                  <div class="ig-details">
-                    {{#if assignment}}
-                      <b>{{#t "due"}}due{{/t}}</b>
-                      {{strftime start "%l:%M%P"}}
-
-                    {{else}}
-                      {{#unless all_day}}
-                        {{strftime start "%l:%M%P"}}
-                      {{/unless}}
-                    {{/if}}
-                  </div>
-
-                  <div class="ig-admin">
-                    <a href="#" class="al-trigger al-trigger-gray">
-                      <i class="icon-settings"></i>
-                      <i class="icon-mini-arrow-down"></i>
-                    </a>
-
-                    <ul class="al-options">
-                      <li><a href="#">{{#t "edit"}}Edit{{/t}}</a></li>
-                      <li><a href="#">{{#t "delete"}}Delete{{/t}}</a></li>
-                    </ul>
-=======
         <div class="agenda-events">
           <div class="item-group-condensed">
             <ul class="ig-list">
@@ -72,7 +31,6 @@
                         {{/unless}}
                       {{/if}}
                     </div>
->>>>>>> 162c9cdb
                   </div>
                 </li>
               {{/each}}
@@ -86,14 +44,6 @@
   {{/if}}
 </div>
 
-<<<<<<< HEAD
-  <div class="agenda-actions">
-    {{#if meta.hasMore}}
-      <a href="#" class="btn agenda-load-btn">Load more</a>
-    {{/if}}
-    <i class="loading-spinner" aria-label="{{#t "loading"}}Loading{{/t}}"></i>
-  </div>
-=======
 <div class="agenda-actions">
   {{#if meta.hasMore}}
     <a href="#" class="btn agenda-load-btn">Load more</a>
@@ -101,5 +51,4 @@
   <i class="loading-spinner"
     aria-label="{{#t "loading"}}Loading{{/t}}"
     aria-hidden="true"></i>
->>>>>>> 162c9cdb
 </div>