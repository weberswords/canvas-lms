--- conflicted
+++ resolved
@@ -49,11 +49,7 @@
       <li><a href="#" data-event="editSections"><i class="icon-edit"></i> {{#t "links.edit_sections"}}Edit Sections{{/t}}</a></li>
       {{/if}}
       <li><a href="{{url}}"><i class="icon-user"></i> {{#t "links.user_details"}}User Details{{/t}}</a></li>
-<<<<<<< HEAD
-      {{#if canRemoveStudents}}
-=======
       {{#if canRemoveUsers}}
->>>>>>> 5ccb7f61
       <li class="ui-menu-item"><hr /></li>
       <li><a href="#" data-event="removeFromCourse"><i class="icon-trash"></i> {{#t "links.remove_from_course"}}Remove From Course{{/t}}</a></li>
       {{/if}}
