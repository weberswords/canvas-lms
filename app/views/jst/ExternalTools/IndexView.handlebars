<h2 class="page-header">{{#t "app_headder"}}External Apps{{/t}}

  <button class="btn view_tools_link lm pull-right">
    {{#t "view_installed_tools"}}View Installed Apps{{/t}}
  </button>
  <button class="btn view_app_center_link lm pull-right">
    {{#t "view_app_center"}}View App Center{{/t}}
  </button>
  <button class="btn btn-primary add_tool_link lm pull-right">
    {{#t "add_new_tool"}}Add New App{{/t}}
  </button>

  <input type="text" id="app_center_filter" class="input-large search-query pull-right" placeholder="{{#t "search_filter"}}Filter by name{{/t}}">
</h2>

<p class="well well-small">
<<<<<<< HEAD
  {{#t "external_tools_note"}}External Tools are an easy way to add new features to Canvas. They can be added to individual courses, or to all courses in an account. Once configured, you can link to them through course modules and create assignments for assessment tools.{{/t}}<br/><br/>{{#t "external_tools_references"}}Click <a href="https://www.edu-apps.org">here</a> to see some LTI tools that work great with Canvas. You can also check out the Canvas Community topics about LTI tools <a href="http://help.instructure.com/entries/20878626-lti-tools-and-examples"> here</a>{{/t}}
=======
  {{#t "external_tools_note"}}Apps are an easy way to add new features to Canvas. They can be added to individual courses, or to all courses in an account. Once configured, you can link to them through course modules and create assignments for assessment tools.{{/t}}<br/><br/>{{#t "external_tools_references"}}Click <a href="https://www.edu-apps.org">here</a> to see some LTI tools that work great with Canvas. You can also check out the Canvas Community topics about LTI tools <a href="http://help.instructure.com/entries/20878626-lti-tools-and-examples"> here</a>{{/t}}
>>>>>>> 16e4f00b
</p>

<div data-view="appCenter"></div>
<div data-view="externalTools"></div>
<div data-view="appFull"></div><|MERGE_RESOLUTION|>--- conflicted
+++ resolved
@@ -14,11 +14,7 @@
 </h2>
 
 <p class="well well-small">
-<<<<<<< HEAD
-  {{#t "external_tools_note"}}External Tools are an easy way to add new features to Canvas. They can be added to individual courses, or to all courses in an account. Once configured, you can link to them through course modules and create assignments for assessment tools.{{/t}}<br/><br/>{{#t "external_tools_references"}}Click <a href="https://www.edu-apps.org">here</a> to see some LTI tools that work great with Canvas. You can also check out the Canvas Community topics about LTI tools <a href="http://help.instructure.com/entries/20878626-lti-tools-and-examples"> here</a>{{/t}}
-=======
   {{#t "external_tools_note"}}Apps are an easy way to add new features to Canvas. They can be added to individual courses, or to all courses in an account. Once configured, you can link to them through course modules and create assignments for assessment tools.{{/t}}<br/><br/>{{#t "external_tools_references"}}Click <a href="https://www.edu-apps.org">here</a> to see some LTI tools that work great with Canvas. You can also check out the Canvas Community topics about LTI tools <a href="http://help.instructure.com/entries/20878626-lti-tools-and-examples"> here</a>{{/t}}
->>>>>>> 16e4f00b
 </p>
 
 <div data-view="appCenter"></div>
