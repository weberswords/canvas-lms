--- conflicted
+++ resolved
@@ -61,16 +61,11 @@
     </ul>
   </div>
 
-<<<<<<< HEAD
-  <div class="open discussion-list item-group"></div>
-  <div class="locked discussion-list item-group"></div>
-=======
   <div class="discussion-collections">
     <div class="pinned discussion-list item-group"></div>
     <div class="open discussion-list item-group"></div>
     <div class="locked discussion-list item-group"></div>
   </div>
->>>>>>> 16e4f00b
 
 {{else}}
 
