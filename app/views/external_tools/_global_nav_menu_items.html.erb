<% if @domain_root_account.feature_enabled?(:lor_for_account) || (@current_user && @current_user.feature_enabled?(:lor_for_user)) %>
  <% visibility = ContextExternalTool.global_navigation_visibility_for_user(@domain_root_account, @current_user) %>

  <% cache([ContextExternalTool.global_navigation_menu_cache_key(@domain_root_account, visibility), k12?, use_new_styles?]) do %>
    <% tools = ContextExternalTool.global_navigation_tools(@domain_root_account, visibility) %>
    <% tools.each do |tool| %>
      <li id="<%= tool.asset_string %>_menu_item" class="menu-item <% if use_new_styles? %>ic-app-header__menu-list-item<% end %>">
      <% if use_new_styles? %>
        <a class='ic-app-header__menu-list-link' href="<%= account_external_tool_path(@domain_root_account, tool, :launch_type => 'global_navigation') %>">
          <% if tool.name == 'Commons' %>
            <%= render(:partial => 'shared/svg/svg_commons_logo.svg') %>
          <% elsif tool.icon_url %>
            <img src="<%= tool.icon_url %>" />
          <% else %>
            <%= render(:partial => 'shared/svg/svg_default_lti_new_styles.svg') %>
          <% end %>
          <div class="menu-item__text">
            <%= tool.label_for(:global_navigation) %>
          </div>
        </a>
      <% else %>
        <a class='menu-item-no-drop' href="<%= account_external_tool_path(@domain_root_account, tool, :launch_type => 'global_navigation') %>">
          <% if k12? %>
            <%# Hardcoding Commons logo in to help K-12 sales demos, until a way to give the nav items logos is built out %>
            <%= render(:partial => 'shared/svg/svg_commons_logo.svg') %>
            <div class="menu-item__text">
          <% end %>
          <%= tool.label_for(:global_navigation, I18n.locale) %>
          <% if k12? %></div><% end %>
        </a>
      <% end %>
<<<<<<< HEAD

=======
>>>>>>> ebf1c3f5
      </li>
    <% end %>
  <% end %>
<% end %><|MERGE_RESOLUTION|>--- conflicted
+++ resolved
@@ -29,10 +29,6 @@
           <% if k12? %></div><% end %>
         </a>
       <% end %>
-<<<<<<< HEAD
-
-=======
->>>>>>> ebf1c3f5
       </li>
     <% end %>
   <% end %>
