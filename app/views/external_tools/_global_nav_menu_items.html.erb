--- conflicted
+++ resolved
@@ -29,10 +29,6 @@
           <% if k12? %></div><% end %>
         </a>
       <% end %>
-<<<<<<< HEAD
-
-=======
->>>>>>> a6cbc05d
       </li>
     <% end %>
   <% end %>
