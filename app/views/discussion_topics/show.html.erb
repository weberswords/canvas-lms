--- conflicted
+++ resolved
@@ -62,52 +62,6 @@
     js_bundle :discussion
     jammit_css :tinymce, :discussions
   %>
-<<<<<<< HEAD
-  <% js_block do %><script>var CURRENT_USER_NAME_FOR_TOPICS=<%= context_user_name(@context, @current_user).to_json.html_safe %>;</script><% end %>
-  <div style="display: none;" id="topic_urls">
-    <a href="<%= context_url(@context, {:controller => :discussion_entries, :action => :create}) %>" class="add_entry_url">&nbsp;</a>
-  </div>
-  <%= render :partial => "shared/topics", :object => [@topic], :locals => { 
-    :topic_type => "discussion_topic", :single_topic => true } %>
-  <div id="entry_list" class="entry_list <%= 'agglomerated' if @topic_agglomerated %>">
-    <% if @initial_post_required %>
-      <h3 id="initial_post_required" style="margin: 20px 0;"><%= t :initial_post_required, "Replies are only visible to those who have posted at least one reply." %></h3>
-    <% else %>
-        <%= render :partial => "entry", :collection => @entries, :locals => {:topic => @topic} %>
-    <% end %>
-  </div>
-  <% if !@topic_uneditable && can_do(@topic, @current_user, :reply) && !params[:combined]%>
-    <div style="text-align: center; margin: 10px;">
-      <a href="#" id="add_entry_bottom" class="add_entry_link add button big-button"> <%= image_tag "add.png" %> <%= t :add_new_entry, "Add New Entry" %></a><br/>
-    </div>
-  <% elsif @topic.locked? %>
-    <div style="text-align: center; margin: 10px;">
-      <%= image_tag 'lock.png' %><%= t :topic_locked, "This topic is closed for comments" %>
-    </div>
-  <% end %>
-  <%= render :partial => "entry", :object => nil, :locals => {:topic => @topic} %>
-  <% form_for((@topic.discussion_entries.new), :url => context_url(@context, {:controller => 'discussion_entries', :action => 'create'}), :html => {:id => 'add_entry_form', :style => 'display: none; padding: 5px;'}) do |f| %>
-    <%= f.hidden_field :discussion_topic_id %>
-    <%= f.hidden_field :parent_id %>
-    <div class="details_box" style="margin-bottom: 0px;">
-      <div style="float: right;"><a href="#" class="switch_entry_views_link" style="font-size: 0.8em;"><%= t :switch_views, "Switch Views" %></a></div>
-      <div class="clear"></div>
-    </div>
-    <div class="content_box" style="margin-bottom: 5px;">
-      <%= f.text_area :message, :class => 'entry_content', :style => 'width: 100%; height: 200px;' %>
-    </div>
-    <% if can_do(@topic.discussion_entries.new, @current_user, :attach) %>
-    <div>
-      <div class="no_attachment" style="float: right;">
-        <a href="#" class="add_attachment_link add"> <%= t :attach_file, "Attach File" %></a>
-      </div>
-      <div class="current_attachment" style="display: none; text-align: left;">
-        <div>
-          <input type="hidden" name="discussion_entry[remove_attachment]" value="0" class="entry_remove_attachment"/>          
-          <span style="font-size: 0.8em;"><%= before_label :file_attached, "File Attached" %> </span>
-          <span class="attachment_name" style="font-weight: bold;">&nbsp;</span>
-          <a href="#" class="delete_attachment_link no-hover"><%= image_tag "delete_circle.png" %></a>
-=======
 
   <article id="discussion_topic" class="admin-link-hover-area topic discussion_entry <%= @topic.class.to_s.underscore %> <%= 'has_podcast' if @topic.podcast_enabled %> <%= 'has_unread_entries' if @topic.unread_count(@current_user) > 0 %> can_be_marked_as_read <%= @topic.read_state(@current_user) %>" data-mark-read-url="<%= context_url(@topic.context, :api_v1_context_discussion_topic_mark_read_url, @topic) %>">
     <div class="entry_content">
@@ -145,7 +99,6 @@
                       :wrapper => "<a href='#{context_url(@topic.root_topic.context, :context_url)}'>\1</a>" }) %>
             </h3>
           <% end %>
->>>>>>> 4619f2ab
         </div>
       </header>
 
