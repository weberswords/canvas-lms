--- conflicted
+++ resolved
@@ -146,27 +146,9 @@
         <%= avatar((@topic.user), @context.asset_string) %>
         <div class="discussion-header-content right-of-avatar">
 
-<<<<<<< HEAD
-            <div class="discussion-header-right pull-right">
-              <div class="discussion-pubdate"><%= friendly_datetime @topic.created_at %></div>
-              <%= render :partial => 'new_and_total_badge', :locals => { :unread_count => @topic.unread_count(@current_user), :reply_count => @topic.discussion_subentry_count } %>
-            </div>
-            <div class="discussion-title"><%= @topic.title %></div>
-            <div class="discussion-subtitle">
-              <a class="author" href="<%= context_url(@topic.context, :context_user_url, @topic.user_id) %>" title="<%= t :authors_name, "Author's name" %>"><%= context_user_name(@topic.context, @topic.user) %></a>
-            </div>
-            <% if @topic.root_topic.try(:context) && @topic.root_topic.try(:context) != @context %>
-              <span class="discussion-subtitle">
-                <%= t(:from_context, "From *%{context_name}*", {
-                        :context_name => @topic.root_topic.context.short_name,
-                        :wrapper => "<a href='#{context_url(@topic.root_topic.context, :context_url)}'>\1</a>" }) %>
-              </span>
-            <% end %>
-=======
           <div class="discussion-header-right pull-right">
             <div class="discussion-pubdate"><%= friendly_datetime @topic.created_at %></div>
             <%= render :partial => 'new_and_total_badge', :locals => { :unread_count => @topic.unread_count(@current_user), :reply_count => @topic.discussion_subentry_count } %>
->>>>>>> 72f70585
           </div>
           <div class="discussion-title"><%= @topic.title %></div>
           <div class="discussion-subtitle">
