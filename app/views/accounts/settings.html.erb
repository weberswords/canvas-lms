<%
  @active_tab = "settings"
  add_crumb t(:settings_crumb, "Settings")
  js_bundle :account_settings
  css_bundle :account_settings, :reports, :tinymce
  content_for :page_title, t(:page_title, "Account Settings")
  if can_do(@context, @current_user, :manage_storage_quotas)
    js_env :ACCOUNT => {
      'id' => @context.id,
      'default_storage_quota_mb' => @context.default_storage_quota_mb,
      'default_user_storage_quota_mb' => @context.default_user_storage_quota_mb,
      'default_group_storage_quota_mb' => @context.default_group_storage_quota_mb,
      'site_admin' => @account.site_admin?,
      'root_account' => @account.root_account?
    }
  end
%>


<% content_for :right_side do %>
  <%= render :partial => "courses_right_side" unless @account.site_admin? %>
  <%= render :partial => "additional_settings_right_side" %>
<% end %>
<h1 class='screenreader-only'><%= t(:page_header_title, "Account Settings") %></h1>
<% content_for :stylesheets do %>
  <style type="text/css" media="screen">
    fieldset {
      margin: 2em 0;
    }
    legend{
      font-size: 1.1em;
    }
  </style>
<% end %>

<div id="account_settings_tabs" style="display:none;" class="ui-tabs-minimal">
  <ul>
    <% if can_do(@context, @current_user, :manage_account_settings) %>
    <li><a href="#tab-settings" id="tab-settings-link"><%= t(:tab_settings, "Settings") %></a></li>
    <% end %>
    <% if can_do(@context, @current_user, :manage_storage_quotas) %>
    <li><a href="#tab-quotas" id="tab-quotas-link"><%= t(:tab_quotas, "Quotas") %></a></li>
    <% end %>
    <% if can_do(@context, @current_user, :manage_account_settings) && @account.root_account? && !@account.site_admin? %>
    <li><a href="#tab-notifications" id="tab-notifications-link"><%= t(:tab_notifications, "Notifications") %></a></li>
    <% end %>
    <li><a href="#tab-users" id="tab-users-link"><%= t(:tab_admins, "Admins") %></a></li>
    <li><a href="#tab-announcements" id="tab-announcements-link"><%= t(:tab_announcements, "Announcements") %></a></li>
    <% if !@available_reports.blank? %>
      <li><a href="#tab-reports" id="tab-reports-link"><%= t(:tab_reports, "Reports") %></a></li>
    <% end %>
    <% if can_do(@context, @current_user, :manage_account_settings) %>
      <li><a href="#tab-tools" id="tab-tools-link"><%= t(:tab_external_tools, "Apps") %></a></li>
    <% end %>
    <% if @context.root_account.settings[:enable_alerts] && can_do(@context, @current_user, :manage_interaction_alerts) %>
      <li><a href="#tab-alerts" id="tab-alerts-link"><%= t(:tab_alerts, "Alerts") %></a></li>
    <% end %>
    <% if can_do(@context, @current_user, :manage_feature_flags) %>
      <li><a href="#tab-features" id="tab-features-link"><%= t(:feature_options, "Feature Options") %></a></li>
    <% end %>
  </ul>
  <% if can_do(@context, @current_user, :manage_account_settings) %>
    <div id="tab-settings">
      <h2 class="screenreader-only"><%= t('headings.settings', "Account Settings") %></h2>
      <%= form_for :account, :url => account_url(@account), :html => {:method => :put, :id => "account_settings", :class => 'account_settings'} do |f| %>
        <fieldset id="account_settings">
          <legend><%= t(:account_settings_title, "Account Settings") %></legend>
          <table class="formtable">
            <tr>
              <td><%= f.blabel :name, :en => "Account Name" %></td>
              <td><%= f.text_field :name, :class => 'same-width-as-select' %></td>
            </tr>
            <% if !@account.root_account? && (@context.sis_source_id && can_do(@context.root_account, @current_user, :read_sis) || can_do(@context.root_account, @current_user, :manage_sis)) %>
              <tr>
                <td><%= f.blabel :sis_source_id, :en => "SIS ID" %></td>
                <td>
                  <span class="course_form">
                    <% if can_do(@context.root_account, @current_user, :manage_sis) %>
                      <%= f.text_field :sis_source_id, :title => "SIS ID", :value => @context.sis_source_id %>
                    <% else %>
                      <span class="sis_source_id"><%= @context.sis_source_id %></span>
                    <% end %>
                  </span>
                </td>
              </tr>
            <% end %>
            <% if available_locales.size > 1 %>
            <tr>
              <td><%= f.blabel :default_locale, :default_language, :en => "Default Language" %></td>
              <td>
                <% no_language = t(:no_language_preference, "Not set (defaults to %{language})", :language => available_locales[infer_locale(:context => @context.parent_account)]) %>
                <%= f.select :default_locale, [[no_language, nil]] + available_locales.invert.sort, {:selected => @context.default_locale}, {:class => 'locale'} %>
                <%= render :partial => 'shared/locale_warning' %>
                <p class="unbreakable"><%= mt :transifex_message, <<-TEXT, :transifex_url => "https://www.transifex.com/instructure/canvas-crowdsource/"
Join the [Canvas Translation Community](%{transifex_url})
TEXT
                %>
                </p>
                <p style="font-size: 0.9em;"><%= t(:default_language_description, "This will override any browser/OS language settings. Preferred languages can still be set at the course/user level.") %></p>
              </td>
            </tr>
            <% end %>
            <% if @account.root_account? %>
              <tr>
                <td><%= f.blabel :default_time_zone, :en => "Default Time Zone" %></td>
                <td>
                  <%= f.time_zone_select :default_time_zone, I18nTimeZone.us_zones, :model => I18nTimeZone %>
                </td>
              </tr>
              <%= f.fields_for :settings do |settings| %>
                <% if @account.grants_right?(@current_user, :manage_site_settings) %>
                  <tr>
                    <td><%= settings.blabel :mfa_settings, :en => "Multi-Factor Authentication" %></td>
                    <td><%= settings.select :mfa_settings, [[t('select.mfa.disabled', "Disabled"), :disabled],
                                                            [t('select.mfa.optional', "Optional"), :optional],
                                                            [t('select.mfa.required_for_admins', "Required for Admins"), :required_for_admins],
                                                            [t('select.mfa.required', "Required"), :required]], :selected => @account.mfa_settings %>
                    </td>
                  </tr>
                <% end %>
                <% unless @account.site_admin? %>
                  <tr>
                    <td><%= settings.blabel :self_enrollment, :en => "Allow Self-Enrollment" %></td>
                    <td>
                      <%= settings.select :self_enrollment, [
                              [t(:never_allow_self_enrollment_option, 'Never'), ''],
                              [t(:self_enroll_for_manually_created_courses_option, 'For Manually-Created Courses'), 'manually_created'],
                              [t(:self_enroll_for_any_courses_option, 'For Any Courses'), 'any']
                        ], :selected => @account.settings[:self_enrollment] %>
                    </td>
                  </tr>

                  <% unless @account.non_canvas_auth_configured?
                    # if the account has a account_authorization_config,
                    # we'll control this setting from that page
                  %>
                    <tr>
                      <td>
                        <%= settings.blabel :login_handle_name, en: "Login Label" %>
                      </td>
                      <td>
                        <%= settings.text_field :login_handle_name,
                                                value: @account.login_handle_name,
                                                class: 'same-width-as-select',
                                                placeholder: t(:login_handle_name_placeholder, "ex: Login, Username, or Student ID") %>
                      </td>
                    </tr>
                  <% end %>

                  <tr>
                    <td><%= settings.blabel :trusted_referers, :en => "Trusted HTTP Referers" %></td>
                    <td>
                      <%= settings.text_field :trusted_referers,
                                              :value => @account.settings[:trusted_referers],
                                              :class => 'same-width-as-select',
                                              :placeholder => "https://example.edu" %>
                      <p style="font-size: 0.9em;"><%= t("This is a comma separated list of URL's to trust.  Trusting any URL's in this list will bypass the CSRF token when logging in to Canvas.") %></p>
                    </td>
                  </tr>

                  <tr>
                    <td colspan="2"><%= settings.check_box :prevent_course_renaming_by_teachers, :checked => @account.settings[:prevent_course_renaming_by_teachers] %>
                    <%= settings.label :prevent_course_renaming_by_teachers, :en => "Don't let teachers rename their courses" %>
                    </td>
                  </tr>
                  <tr>
                    <td colspan="2"><%= settings.check_box :allow_sending_scores_in_emails, :checked => @account.settings[:allow_sending_scores_in_emails] != false %>
                    <%= settings.label :allow_sending_scores_in_emails, :en => "Students can opt-in to receiving scores in email notifications" %>
                    </td>
                  </tr>
                  <% if @account.grants_right?(@current_user, :manage_site_settings) %>
                    <tr>
                      <td colspan="2"><%= settings.check_box :include_students_in_global_survey, checked: @account.include_students_in_global_survey?%>
                        <%= settings.label :include_students_in_global_survey, en: "Include students in global surveys" %>
                      </td>
                    </tr>
                  <% end %>
                  <tr>
                    <td colspan="2"><%= settings.check_box :restrict_quiz_questions, :checked => @account.settings[:restrict_quiz_questions] %>
                      <%= settings.label :restrict_quiz_questions, :en => "Restrict students from viewing quiz questions after course end date" %>
                    </td>
                  </tr>
                <% end %>
              <% end %>
            <% end %>
            <% unless @account.site_admin? %>
              <%= f.fields_for :settings do |settings| %>
                <%= settings.fields_for :restrict_student_future_view do |r| %>
                  <% hash = @account.restrict_student_future_view %>
                  <% disabled = hash[:locked] && hash[:inherited] %>
                  <tr>
                    <td colspan="2"><%= r.check_box :value, :checked => hash[:value], :disabled => disabled %>
                      <%= r.label :restrict_student_future_view, :en => "Restrict students from accessing courses before start date" %>
                    </td>
                  </tr>
                  <% unless disabled %>
                    <tr>
                      <td colspan="2" class="sub_checkbox">
                        <%= r.check_box :locked, :checked => hash[:locked] %>
                        <%= r.label :locked, :en => "Lock this setting for sub-accounts and courses" %>
                      </td>
                    </tr>
                  <% end %>
                <% end %>

                <%= settings.fields_for :restrict_student_future_listing do |r| %>
                  <% hash = @account.restrict_student_future_listing %>
                  <% disabled = hash[:locked] && hash[:inherited] %>
                  <tr class="future_listing">
                    <td colspan="2"><%= r.check_box :value, :checked => hash[:value], :disabled => disabled %>
                      <%= r.label :restrict_student_future_listing, :en => "Restrict students from viewing future courses in enrollments list" %>
                    </td>
                  </tr>
                  <% unless disabled %>
                    <tr class="future_listing">
                      <td colspan="2" class="sub_checkbox">
                        <%= r.check_box :locked, :checked => hash[:locked] %>
                        <%= r.label :locked, t("Lock this setting for sub-accounts") %>
                      </td>
                    </tr>
                  <% end %>
                <% end %>

                <%= settings.fields_for :restrict_student_past_view do |r| %>
                  <% hash = @account.restrict_student_past_view %>
                  <% disabled = hash[:locked] && hash[:inherited] %>
                  <tr>
                    <td colspan="2"><%= r.check_box :value, :checked => hash[:value], :disabled => disabled %>
                      <%= r.label :restrict_student_past_view, :en => "Restrict students from accessing courses after end date" %>
                    </td>
                  </tr>
                  <% unless disabled %>
                    <tr>
                      <td colspan="2" class="sub_checkbox">
                        <%= r.check_box :locked, :checked => hash[:locked] %>
                        <%= r.label :locked, :en => "Lock this setting for sub-accounts and courses" %>
                      </td>
                    </tr>
                  <% end %>
                <% end %>
              <% end %>
            <% end %>
          </table>
        </fieldset>

        <%= render partial: 'additional_settings', locals: { f: f } %>

        <% if !@account.site_admin? &&
               @account.root_account? &&
               @account.feature_enabled?(:google_docs_domain_restriction) &&
               @account.grants_right?(@current_user, :manage_site_settings) %>
          <fieldset id="google-docs-domain">
            <legend><%= t(:google_docs_domain, 'Allowed Google Docs Domain') %></legend>

            <%= f.fields_for :settings do |settings| %>
              <%= settings.label      :google_docs_domain, t('labels.domain', 'Domain:') %>
              <%= settings.text_field :google_docs_domain, placeholder: 'gmail.com', value: @account.settings[:google_docs_domain] %>
            <% end %>
          </fieldset>
        <% end %>

        <% unless @account.site_admin? %>
          <fieldset>
            <legend><%= t(:quiz_ip_filters_title, "Quiz IP Address Filters")%>
              <%= link_to("<i class='icon-question standalone-icon'></i>".html_safe, '#', :class => 'ip_help_link no-hover', :title => t(:quiz_ip_filters_help_tooltip, "What are Quiz IP Filters?")) %></legend>

            <div id="ip_filters_dialog" style="display: none;">
              <h2><%= t(:quiz_ip_filters_help_title, "What are Quiz IP Filters?") %></h2>
              <%= mt(:quiz_ip_filters_help_message,
              "Quiz IP filters are a way to limit access to quizzes to computers in a specified IP range.\n\n" +

              "Specify a set of IP address filters that teachers can use to " +
              "protect access to quizzes.  Filters can be a comma-separated " +
              "list of addresses, or an address followed by a mask " +
              "(\"192.168.217.1/24\" or \"192.168.217.1/255.255.255.0\").\"") %>
            </div>
            <table class="formtable">
              <tbody id="ip_filters">
                <% ((@account.settings[:ip_filters] || {}).sort_by(&:first) << [nil, nil]).each do |name, filter| %>
                  <tr class="ip_filter <%= raw ' blank" style="display: none;' if name.nil? %>">
                    <td><%= before_label(t(:ip_filter_name_label, "Name")) %></td>
                    <td><input type="text" class="name" value="<%= name %>"/></td>
                    <td><%= before_label(t(:ip_filter_filter_label, "Filter")) %></td>
                    <td><input type="text" class="value" value="<%= filter %>" maxlength="255"/></td>
                    <td>
                      <a href="#" title="<%= t(:quiz_ip_filters_delete, "Remove Filter") %>" class="delete_filter_link"><i class="icon-end standalone-icon"></i></a>
                    </td>
                  </tr>
                <% end %>
              </tbody>
            </table>
            <a href="#" class="icon-add add_ip_filter_link">
              <span aria-hidden="true"><%= t(:add_ip_filter_link, "Filter") %></span>
              <span class="screenreader-only"><%= t("Add Quiz IP Filter") %></span>
            </a>
          </fieldset>
        <% end %>

        <fieldset>
          <legend><%= t(:features_title, "Features") %></legend>
          <%= f.fields_for :settings do |settings| %>
            <% if @account.root_account? %>
              <% if @account.grants_right?(@current_user, :manage_site_settings) %>
                <div>
                  <%= settings.check_box :admins_can_change_passwords, :checked => @account.settings[:admins_can_change_passwords] == true %>
                  <%= settings.label :admins_can_change_passwords, :en => "Password setting by admins" %>
                </div>
                <div>
                  <%= settings.check_box :admins_can_view_notifications, :checked => @account.settings[:admins_can_view_notifications] %>
                  <%= settings.label :admins_can_view_notifications, :en => "Admins can view notifications" %>
                </div>
                <div>
                  <%= settings.check_box :canvadocs_prefer_office_online, :checked => @account.settings[:canvadocs_prefer_office_online] %>
                  <%= settings.label :canvadocs_prefer_office_online, :en => "Prefer Office 365 file viewer" %>
                </div>
                <% unless @account.site_admin? %>
                  <div>
                    <%= f.check_box :enable_user_notes, :checked => @account.enable_user_notes %>
                    <%= f.label :enable_user_notes, :en => "Faculty Journal" %>
                  </div>
                  <div>
                    <%= settings.check_box :enable_eportfolios, :checked => @account.settings[:enable_eportfolios] != false %>
                    <%= settings.label :enable_eportfolios, :en => "ePortfolios" %>
                  </div>
                  <div>
                    <%= f.check_box :allow_sis_import, :checked => @account.allow_sis_import %>
                    <%= f.label :allow_sis_import, :en => "SIS imports" %>
                  </div>
                  <div>
                    <%= settings.check_box :allow_invitation_previews, :checked => @account.settings[:allow_invitation_previews] %>
                    <%= settings.label :allow_invitation_previews, :en => "Invitation Previews" %>
                  </div>
                  <div>
                    <%= settings.check_box :enable_alerts, :checked => @account.settings[:enable_alerts] %>
                    <%= settings.label :enable_alerts, :en => "Alerts (beta)" %>
                  </div>
                <% end %><%# end of site_admin? %>
                <div id="global_includes_warning_message_wrapper">
                  <%= settings.check_box :global_includes, :checked => @account.settings[:global_includes] %>
                  <%= settings.label :global_includes, :en => "Custom CSS/JavaScript overrides" %>
                  <div id="global_includes_warning_message" class="account_settings__help-text">
                    <p>
                      <%= t ("Custom CSS and Javascript may cause accessibility issues or conflicts with future Canvas updates!")%>
                    </p>
                    <p>
                      <%= t do %>
                      Before implementing custom CSS or Javascript, please refer to <a href="https://community.canvaslms.com/docs/DOC-3010" target="_blank"> our documentation</a>.
                      <% end %>
                    </p>
                  </div>
                </div>
                <div id="show_scheduler_checkbox">
                  <%= settings.check_box :show_scheduler, :checked => @account.settings[:show_scheduler] %>
                  <%= settings.label :show_scheduler, :en => "Enable Scheduler" %>
                </div>
                <div>
                  <%= settings.check_box :enable_profiles, :checked => @account.settings[:enable_profiles] %>
                  <%= settings.label :enable_profiles, :en => "Enable Profiles" %>
                </div>
              <% end %><%# end of :manage_site_settings %>
              <div>
                <%= settings.check_box :sub_account_includes, checked: @account.settings[:sub_account_includes] %>
                <%= settings.label :sub_account_includes, :en => "Let sub-accounts use the Theme Editor to customize their own branding" %>
              </div>
              <% if @account.canvas_authentication? %>
                <div>
                  <%= settings.check_box :open_registration, :checked => @account.open_registration? %>
                  <%= settings.label :open_registration, :en => "Open Registration" %>
                  <% if @account.delegated_authentication? %>
                    <legend>
                      <%= link_to(image_tag('warning.png', :alt => ''), '#',
                                  :class => 'open_registration_delegated_warning_link no-hover',
                                  :title => t(:open_registration_delegated_warning_tooltip,
                                  "An External Identity Provider is Enabled"))
                                %>
                    </legend>

                    <div id="open_registration_delegated_warning_dialog" style="display: none;">
                        <%= t(:open_registration_delegated_warning_message,
                        "An external identity provider is enabled, and users created via open registration may not be able to log in unless
                        the external identity provider's login form has a link back to %{url}.", :url => canvas_login_url) %>
                    </div>
                  <% end %>
                </div>
              <% end %>
              <div>
                <%= settings.check_box :users_can_edit_name, :checked => @account.settings[:users_can_edit_name] != false %>
                <%= settings.label :users_can_edit_name, :en => "Users can edit their name" %>
              </div>

              <div>
                <%= settings.check_box :edit_institution_email, :checked => @account.edit_institution_email? %>
                <%= settings.label     :edit_institution_email, :en => "Users can delete their institution-assigned email address" %>
              </div>

              <div>
                <%= settings.check_box :author_email_in_notifications, :checked => @account.author_email_in_notifications? %>
                <%= settings.label     :author_email_in_notifications, :en => "Show the email address of sender for user interaction Notifications" %>
              </div>
            <% end %>
            <% unless @account.site_admin? %>
              <div>
                <input type="checkbox" id="enable_equella" <%= 'checked' if !@account.settings[:equella_endpoint].blank? %> />
                <label for="enable_equella"><%= t 'labels.equella', 'Equella' %></label>
              </div>
              <div>
                <input type="checkbox" name="turnitin" id="turnitin" <%= 'checked' unless @account.turnitin_account_id.blank? %> />
                <label for="turnitin"><%= t 'labels.turnitin', 'Turnitin' %></label>
              </div>
             <% end %>
          <% end %>
          <%= f.fields_for :services do |services| %>
            <% Account.services_exposed_to_ui_hash(:setting, @current_user, @account).sort_by { |k,h| Canvas::ICU.collation_key(h[:name]) }.each do |key, service| %>
              <div>
                <%= services.check_box key, :checked => @account.service_enabled?(key) %>
                <%= services.label key, service[:name] + " " %>
              </div>
            <% end %>
          <% end %>
        </fieldset>

        <% if !@account.site_admin? &&
                @account.root_account? &&
                @account.feature_allowed?(:post_grades) &&
                @account.grants_right?(@current_user, :manage_site_settings) %>
            <fieldset id="add_sis_app_token">
              <legend><%= t("SIS Agent Token Authentication") %></legend>
              <p style="font-size: 0.9em;"><%= t("This will allow you to authenticate Canvas for posting grades to SIS") %></p>
              <%= f.fields_for :settings do |settings| %>
                  <table class="formtable">
                    <tr>
                      <td><%= settings.blabel :sis_app_token, :en => "SIS Agent Token" %></td>
                      <td><%= settings.text_field :sis_app_token, :value => @account.settings[:sis_app_token] %></td>
                    </tr>
                    <tr>
                      <td><%= settings.blabel :sis_app_url, :en => "SIS App URL" %></td>
                      <td><%= settings.text_field :sis_app_url, :value => @account.settings[:sis_app_url] %></td>
                    </tr>
                  </table>
              <% end %>
            </fieldset>
        <% end %>

        <% if !@account.site_admin? && Assignment.sis_grade_export_enabled?(@account) %>
          <fieldset>
            <legend><%= t("SIS Grade Export Settings") %></legend>
            <table class="formtable">
              <%= f.fields_for :settings do |settings| %>
                <%= settings.fields_for :sis_default_grade_export do |r| %>
                  <% hash = @account.sis_default_grade_export %>
                  <% disabled = hash[:locked] && hash[:inherited] %>
                  <tr>
                    <td colspan="2">
                      <div class="ic-Checkbox-group">
                        <div class="ic-Form-control ic-Form-control--checkbox">
                          <%= r.check_box :value, :checked => hash[:value], :disabled => disabled %>
                          <label class="ic-Label" for="account_settings_sis_default_grade_export_value" />
                          <%= t("\"Post Grades to SIS\" checkbox is enabled by default for assignments, graded discussions, and quizzes") %>
                        </label>
                      </div>
                    </div>
                  </td>
                  </tr>
                  <% unless disabled %>
                    <tr>
                      <td colspan="2" class="sub_checkbox">
                        <%= r.check_box :locked, :checked => hash[:locked], :id => "account_settings_sis_default_grade_export_locked_for_sub_accounts" %>
                        <%= r.label :locked_for_sub_accounts, :en => "Lock this setting for sub-accounts" %>
                      </td>
                    </tr>
                  <% end %>
                <% end %>
              <% end %>
            </table>
          </fieldset>
        <% end %>

<<<<<<< HEAD

        <% if @account.root_account? && !@account.site_admin? && show_feedback_link? %>

          <% if use_new_styles? %>
            <div id="custom_help_link_settings"></div>
          <% else %>
          <fieldset>
            <legend><%= t("Custom Links to include in the help dialog popup") %></legend>

            <p style="font-size: 0.9em;">
              <%= t("If you would like to link to your own campus support website in the help dialog you can do that here.") %>
            </p>

            <%= f.fields_for :custom_help_links do |custom_help_links, i| %>
              <div id="custom_help_links">
                <% ((@account.settings[:custom_help_links] || []) << {}).each_with_index do |help_link, i| %>
                  <div class="custom_help_link <%= raw ' blank" style="display: none;' if help_link.empty? %>">
                    <button type="button" class="Button Button--link delete">
                      <i class="icon-end" aria-hidden="true"></i>
                      <span class="screenreader-only"><%= t("Delete custom help link") %></span>
                    </button>
                    <input type="hidden" name="account[custom_help_links][<%= i %>][state]" value="<%= help_link[:state] || 'active' %>" id="custom_help_links_<%= i %>_state" class="custom_help_link_state"/>
                    <table class="formtable">
                      <tr>
                        <td><label for="custom_help_links_<%= i %>_text"><%= before_label :help_link_text, "Text to display for link" %></label></td>
                        <td><input type="text" name="account[custom_help_links][<%= i %>][text]" value="<%= help_link[:text] %>" id="custom_help_links_<%= i %>_text"></td>
                      </tr>
                      <tr>
                        <td><label for="custom_help_links_<%= i %>_subtext"><%= before_label :help_link_subtext, "Sub-text" %></label></td>
                        <td><input type="text" name="account[custom_help_links][<%= i %>][subtext]" value="<%= help_link[:subtext] %>" id="custom_help_links_<%= i %>_subtext"></td>
                      </tr>
                      <tr>
                        <td><label for="custom_help_links_<%= i %>_text"><%= before_label :help_link_url, "URL" %></label></td>
                        <td><input type="text" name="account[custom_help_links][<%= i %>][url]" value="<%= help_link[:url] %>" id="custom_help_links_<%= i %>_url"></td>
                      </tr>
                      <tr>
                        <td><label><%= before_label :help_link_available_to, "Available to" %></label></td>
                        <td>
                          <input type="checkbox" name="account[custom_help_links][<%= i %>][available_to][]" value="user"  <%= 'checked' if help_link.empty? or help_link[:available_to].try :include?, 'user' %> id="custom_help_links_<%= i %>_available_to_user">
                          <label for="custom_help_links_<%= i %>_available_to_user"><%= t :help_link_available_to_all_users, "Users" %></label>

                          <input type="checkbox" name="account[custom_help_links][<%= i %>][available_to][]" value="student" <%= 'checked' if help_link[:available_to].try :include?, 'student' %> id="custom_help_links_<%= i %>_available_to_student">
                          <label for="custom_help_links_<%= i %>_available_to_student"><%= t :help_link_available_to_all_students, "Students" %></label>

                          <input type="checkbox" name="account[custom_help_links][<%= i %>][available_to][]" value="teacher" <%= 'checked' if help_link[:available_to].try :include?, 'teacher' %> id="custom_help_links_<%= i %>_available_to_teacher">
                          <label for="custom_help_links_<%= i %>_available_to_teacher"><%= t :help_link_available_to_all_teachers, "Teachers" %></label>

                          <input type="checkbox" name="account[custom_help_links][<%= i %>][available_to][]" value="admin" <%= 'checked' if help_link[:available_to].try :include?, 'admin' %> id="custom_help_links_<%= i %>_available_to_admin">
                          <label for="custom_help_links_<%= i %>_available_to_admin"><%= t :help_link_available_to_all_admins, "Admins" %></label>
                        </td>
                      </tr>
                    </table>
                  </div>
                <% end %>
              </div>
            <% end %>
            <button
              type="button"
              class="Button Button--link add_custom_help_link"
              title="<%= t('Add a custom help link') %>"
              aria-label="<%= t('Add a custom help link') %>"
            >
              <i class="icon-add" aria-hidden="true"></i>
              <%= t("Add a custom help link") %>
            </button>
          </fieldset>
          <% end %>
=======

        <% if @account.root_account? && !@account.site_admin? && show_feedback_link? %>
          <div id="custom_help_link_settings"></div>
>>>>>>> df88dd94
        <% end %>

        <% unless @account.site_admin? %>
          <fieldset id="enable_equella_settings" style="display: none;">
            <legend><%= t(:equella_settings_title, "Equella Settings") %></legend>
            <%= f.fields_for :settings do |settings| %>
              <table class="formtable">
                <tr>
                  <td style="vertical-align: top;"><%= settings.label :equella_endpoint, :en => "Equella Endpoint" %></td>
                  <td>
                    <%= settings.text_field :equella_endpoint, :value => @account.settings[:equella_endpoint] %>
                    <div style="font-size: 0.9em;"><%= t(:equall_endpoint_help, "This is the URL to your equella service.  It will probably look something like \"%{sample_url}\".", :sample_url => "http://oer.equella.com/signon.do") %></div>
                  </td>
                </tr>
                <tr>
                  <td><%= settings.blabel :equella_teaser, :en => "Equella Comments" %></td>
                  <td><%= settings.text_area :equella_teaser, :style => "width: 90%; height: 75px;", :value => @account.settings[:equella_teaser] %></td>
                </tr>
              </table>
            <% end %>
          </fieldset>

          <fieldset id="turnitin_settings" style="display: none;">
            <legend><%= t(:turnitin_settings_title, "Turnitin Settings") %></legend>
            <table class="formtable">
              <tr>
                <td><%= f.blabel :turnitin_account_id, :en => "Turnitin Account ID" %></td>
                <td><%= f.text_field :turnitin_account_id, :class => "turnitin_account_settings" %></td>
              </tr>
              <tr>
                <td><%= f.blabel :turnitin_shared_secret, :en => "Turnitin Shared Secret" %></td>
                <td><%= f.text_field :turnitin_shared_secret, :class => "turnitin_account_settings" %></td>
              </tr>
              <tr>
                <td><%= f.blabel :turnitin_host, :en => "Turnitin Host" %></td>
                <td><%= f.text_field :turnitin_host, :class => "turnitin_account_settings", :placeholder => "api.turnitin.com" %></td>
              </tr>
              <tr>
                <td>&nbsp;</td>
                <td>
                  <a href="<%= account_turnitin_confirmation_path(@account) %>" class="confirm_turnitin_settings_link Button">
                    <%= t(:confirm_turnitin_settings_link, "confirm Turnitin settings") %>
                  </a>
                </td>
              </tr>
              <tr>
                <td><%= f.blabel :turnitin_comments, :en => "Submission Comments" %></td>
                <td>
                  <span style="font-size: 0.9em;"><%= t(:turnitin_comments_help, "these comments will be shown to students when submitting a Turnitin-enabled assignment") %></span>
                  <%= f.text_area :turnitin_comments, :style => "width: 90%; height: 50px;" %>
                </td>
              </tr>
              <tr>
                <td><%= f.blabel :turnitin_pledge, :en => "Turnitin Pledge" %></td>
                <td>
                  <span style="font-size: 0.9em;"><%= t(:turnitin_pledge_help, "students must check a box acknowledging that they agree with this pledge") %></span>
                  <%= f.text_area :turnitin_pledge, :style => "width: 90%; height: 50px;" %>
                </td>
              </tr>
              <tr>
                <td><%= f.blabel :originality_report_visibility, :en => "Students can see the originality report" %></td>
                <td>
                  <%= f.select :turnitin_originality, options_for_select(turnitin_originality_options, @account.turnitin_originality)%>
                </td>
              </tr>
            </table>
          </fieldset>
        <% end %>

        <% if @account.root_account? and not (exposed_services = Account.services_exposed_to_ui_hash(:service, @current_user)).empty? %>
          <fieldset>
            <legend><%= t(:enabled_web_serices_title, "Enabled Web Services") %></legend>
            <%= f.fields_for :services do |services| %>
              <% exposed_services.sort_by { |k,h| Canvas::ICU.collation_key(h[:name]) }.each do |key, service| %>
                <div>
                  <%= services.check_box key, :checked => @account.service_enabled?(key) %>
                  <%= services.label key, service[:name] + " " %>
                </div>
              <% end %>
            <% end %>
            <div style="display:none;">
              <!-- put all of the helpful dialogs describing what each service does in here
                   the magic is in giving it an id of "<name_of_service>_help_dialog" and class="service_help_dialog" -->
              <div class="service_help_dialog" title="<%= t(:about_google_docs_tooltip, "About Google Docs Previews") %>" id="google_docs_previews_help_dialog">
                <%= mt(:about_google_docs, <<-TEXT, :terms_url => "https://docs.google.com/viewer/TOS")
Google Docs Previews allow users to view documents from
within Canvas, rather than having to download them and
open the corresponding program (e.g. Word or Excel).

Google Docs Previews can also render file types
not supported by the Canvas document previewer.

By using this service you
acknowledge that you have read and agreed to the
[Google Docs Viewer Terms of Service](%{terms_url}).
                  TEXT
                %>
              </div>
            </div>
          </fieldset>
        <% end %>

        <% if @account.root_account? && !@account.site_admin? %>
          <fieldset>
            <legend><%= t(:create_courses_title, "Who Can Create New Courses") %></legend>
            <div style="font-size: 0.8em;"><%= t(:create_courses_description, "(Account Administrators can always create courses)") %></div>
            <%= f.fields_for :settings do |settings| %>
              <div>
                <%= settings.check_box :teachers_can_create_courses, :checked => @account.teachers_can_create_courses? %>
                <%= settings.label :teachers_can_create_courses, :en => "Teachers" %>
              </div>
              <div>
                <%= settings.check_box :no_enrollments_can_create_courses, :checked => @account.no_enrollments_can_create_courses? %>
                <%= settings.label :no_enrollments_can_create_courses, :en => "Users with no enrollments" %>
              </div>
              <div>
                <%= settings.check_box :students_can_create_courses, :checked => @account.students_can_create_courses? %>
                <%= settings.label :students_can_create_courses, :en => "Students" %>
              </div>
            <% end %>
          </fieldset>
        <% end %>

        <%= render partial: 'external_integration_keys', locals: { f: f } %>

        <div class="button-container">
          <button type="submit" class="Button Button--primary"><%= t(:update_settings_button, "Update Settings") %></button>
        </div>
      <% end %>
    </div>
  <% end %>

  <% if can_do(@context, @current_user, :manage_storage_quotas) %>
    <div id="tab-quotas">
      <h2 class="screenreader-only"><%= t('headings.quotas', "Account Quotas") %></h2>
    </div>
  <% end %>

  <% if can_do(@context, @current_user, :manage_account_settings) && @account.root_account? && !@account.site_admin? %>
    <div id="tab-notifications">
      <%= form_for :account, :url => account_url(@account), :html => {:method => :put, :id => "account_settings_notifications"} do |f| %>
        <h2><%= t(:email_notification_from_settings, 'E-mail Notification "From" Settings') %></h2>
        <p><%= t(:email_notification_from_description, "This setting allows the Admin to brand or label the 'From' text on all notifications sent from Canvas for this Account.") %></p>
        <%= f.fields_for :settings do |settings| %>
          <div>
            <%= settings.radio_button :outgoing_email_default_name_option, 'default',
                                      :checked => @account.settings[:outgoing_email_default_name].blank?,
                                      :class => 'notification_from_name_option' %>
            <%= settings.label :outgoing_email_default_name_option_default, :en => "Default Canvas Setting" %>
          </div>
          <div style='padding-left: 2em;'>
            <strong><%= t 'notifications.example', 'Example:' %></strong>
            <blockquote>
              <table class="formtable" style='margin-left: 1.5em;'>
              <tr>
                <td><%= t 'notifications.from', 'From' %></td>
                <td><%= HostUrl.outgoing_email_default_name %> <%= '<notifications@instructure.com>' %></td>
              </tr>
              <tr>
                <td><%= t 'notifications.subject', 'Subject' %></td>
                <td><%= t 'notifications.sample_subject', 'Grade Changed: Check In Survey, Testing Course' %></td>
              </tr>
              <tr>
                <td><%= t 'notifications.email_date', 'Date' %></td>
                <td><%= DateTime.now.strftime('%B %d, %Y %I:%M:%S %p %z') %></td>
              </tr>
              <tr>
                <td><%= t 'notifications.email_to', 'To' %></td>
                <td><%= 'recipient@instructure.com' %></td>
              </tr>
              <tr>
                <td><%= t 'notifications.email_reply_to', 'Reply-To' %></td>
                <td><%= 'notifications+e79df3ljk09s3jkl09ssljk3lkj2l-10191633@instructure.com' %></td>
              </tr>
            </table>
            </blockquote>
          </div>
          <div>
            <%= settings.radio_button :outgoing_email_default_name_option, 'custom',
                                      :checked => !@account.settings[:outgoing_email_default_name].blank?,
                                      :class => 'notification_from_name_option' %>
            <%= settings.label :outgoing_email_default_name_option_custom, :en => 'Custom "From" Name' %>
          </div>
          <div style='padding-left: 2em;'>
            <p>
              <%= t('notifications.custom_name_description', 'If selected, this will replace all other branding sent in Canvas notifications.') %>
              <br/>
              <%= text_field_tag 'account[settings][outgoing_email_default_name]', @account.settings[:outgoing_email_default_name] %>
            </p>
          </div>
          <div style='padding-left: 2em;'>
            <strong><%= t 'notifications.example', 'Example:' %></strong>
            <blockquote>
            <table class="formtable" style='margin-left: 1.5em;'>
              <tr>
                <td><%= t 'notifications.from', 'From' %></td>
                <td><strong id='custom_default_name_display'></strong> <%= '<notifications@instructure.com>' %></td>
              </tr>
              <tr>
                <td><%= t 'notifications.subject', 'Subject' %></td>
                <td><%= t 'notifications.sample_subject', 'Grade Changed: Check In Survey, Testing Course' %></td>
              </tr>
              <tr>
                <td><%= t 'notifications.email_date', 'Date' %></td>
                <td><%= DateTime.now.strftime('%B %d, %Y %I:%M:%S %p %z') %></td>
              </tr>
              <tr>
                <td><%= t 'notifications.email_to', 'To' %></td>
                <td><%= 'recipient@instructure.com' %></td>
              </tr>
              <tr>
                <td><%= t 'notifications.email_reply_to', 'Reply-To' %></td>
                <td><%= 'notifications+e79df3ljk09s3jkl09ssljk3lkj2l-10191633@instructure.com' %></td>
              </tr>
            </table>
            </blockquote>
          </div>

          <h2><%= t('notifications.external_services', 'Notifications Sent to External Services') %></h2>
          <table class="formtable">
            <tr>
              <td><input type="checkbox" id="account_settings_external_notification_warning_checkbox" <%= 'checked="checked"' if @account.settings[:external_notification_warning] %> /></td>
              <td>
                <label for="account_settings_external_notification_warning_checkbox"><%= t('notifications.external_services_label', 'Display one time pop-up warning on Notification Preferences page.') %></label>
                <input type="hidden" name="account[settings][external_notification_warning]" id="account_settings_external_notification_warning" value="<%= @account.settings[:external_notification_warning] ? 1 : 0 %>" />
              </td>
            </tr>
          </table>

          <table style="margin-left: 1.5em;" cellspacing="0" class="formtable">
            <tr>
              <td>
                <b><%= t('notifications.external_services_warning_label', 'Pop-up Message Content:') %></b>
                <blockquote><%= t('notifications.external_services_warning', 'Notice: Some notifications may contain confidential information. Selecting to receive notifications at an email other than your institution provided address may result in sending sensitive Canvas course and group information outside of the institutional system.')%></blockquote>
              </td>
            </tr>
          </table>

        <% end %>

        <div class="button-container">
          <button type="submit" class="Button Button--primary"><%= t(:update_settings_button, "Update Settings") %></button>
        </div>
      <% end %>
    </div>
  <% end %>

  <div id="tab-users">
    <h2><%= t(:account_admins_title, "Account Admins") %></h2>
    <ul class="admins_list user_list list admins">
      <%= render :partial => 'account_user', :collection => @account_users %>
      <% available_roles = @context.available_account_roles(false, @current_user) %>
      <% unless available_roles.empty? %>
        <%= render :partial => 'account_user', :object => nil %>
      <% end %>
    </ul>
    <% unless available_roles.empty? %>
      <% js_bundle :user_lists %>
      <a href="#" class="add_users_link Button Button--primary" title="<%= t('Add Account Admins') %>" aria-label="<%= t('Add Account Admins') %>"><i class="icon-plus"></i> <%= t('links.add_admins', %{Account Admins}) %></a>
      <%= form_tag account_add_account_user_url(@account), {:id => "enroll_users_form", :style => "display: none;"} do  %>
        <h2><%= t(:add_admin_title, "Add Account Admins") %></h2>
        <div style="margin-top: 5px;">
          <div>
            <%= label_tag :role_id, :en => "Add More" %>
            <select name="role_id" id="admin_role_id">
            <% available_roles.each do |role| %>
              <option value="<%= role.id %>"><%= AccountUser.readable_type(role.name) %></option>
            <% end %>
            </select>
          </div>
          <%= render :partial => 'shared/user_lists' %>
        </div>
        <div class="form-actions">
          <button type="button" class="Button go_back_button"><%= t('buttons.modify_users', %{Go back and edit the list of users}) %></button>
          <button type="button" class="Button cancel_button"><%= t('#buttons.cancel', %{Cancel}) %></button>
          <button type="button" class="Button Button---primary verify_syntax_button"><%= t('buttons.continue', %{Continue...}) %></button>
          <button type="submit" class="Button Button--primary add_users_button"><%= t('buttons.add_users', %{OK Looks Good, Add These Users}) %></button>

        </div>
      <% end %>
    <% end %>
  </div>

  <div id="tab-announcements">
    <h2><%= t(:global_announcements_title, "Global Announcements") %></h2>
    <ul class="announcements_list unstyled_list">
      <%= will_paginate(@announcements, params: {anchor: "tab-announcements"}) %>
      <% @announcements.each do |announcement| %>

        <li class="announcements_list_item">
          <div class="ic-notification ic-notification--admin-created ic-notification--<%= notification_container_classname(announcement) %>">
            <div class="ic-notification__icon" role="presentation">
              <i class="<%= notification_icon_classname(announcement) %>"></i>
              <span class="screenreader-only">
                <%= accessible_message_icon_text(notification_icon_type(announcement)) %>
              </span>
            </div>

            <div class="notification_account_content">
              <div class="ic-notification__content">
                <div class="ic-notification__message">
                  <% if can_do(@account, @current_user, :manage_alerts) %>
                    <div class="ic-notification__admin-actions">
                      <button
                        id="<%= "notification_edit_#{announcement.id}" %>"
                        class="Button Button--icon-action element_toggler edit_notification_toggle_focus"
                        aria-controls="<%= "edit_notification_form_#{announcement.id}" %>"
                        data-edit-toggle-id="<%= announcement.id %>"
                      >
                        <span class="screenreader-only"><%= t("Edit this Announcement") %></span>
                        <i class="icon-edit"></i>
                      </button>
                      <a href="#" rel="<%= context_url(@account, :context_account_notification_url, announcement) %>" class="Button Button--icon-action delete_notification_link" title="<%= t("Delete this Announcement") %>">
                        <span class="screenreader-only"><%= t("Delete this Announcement") %></span>
                        <i class="icon-trash"></i>
                      </a>
                    </div>
                  <% end %>
                  <h4 class="ic-notification__title notification_subject">
                    <%= announcement.subject %>
                  </h4>
                  <span class="notification_message">
                    <%= user_content(announcement.message) %>
                  </span>
                </div>
              </div>
              <span class="notification_account_content_text">
                <%= t("This is a message for *%{name}*", name: announcement.account.name, wrapper: '<b>\1</b>') %>
              </span>
            </div>

          </div>
          <div class="announcement-details">
            <div class="announcement-details-post-info">
              <div class="announcement-details-post-info__datetime">
                <%= t(:alert_timespan, "from %{start_at} to %{end_at}",
                      :start_at => datetime_string(announcement.start_at),
                      :end_at => datetime_string(announcement.end_at)) %>
              </div>
              <div class="announcement-details-post-info__sender">
                <%= link_to(context_user_name(@account, announcement.user_id), user_path(announcement.user_id)) %>
              </div>
            </div>
            <% if announcement.required_account_service %>
              <div>
                <%= AccountServices.allowable_services[announcement.required_account_service.to_sym].try(:[], :name) %>
              </div>
            <% end %>
            <% unless announcement.account_notification_roles.empty? %>
              <div class="announcement-details-roles">
                <%= t "Send only to the following types of users:" %>
                <%= roles_message(@account) %>
                <ul>
                  <% announcement.account_notification_roles.each do |r| %>
                    <% @course_roles.select {|rt| rt[:id] == r.role_id }.each do |rt| %>
                      <li><%= rt[:label] %></li>
                    <% end %>
                    <% # NilEnrollment is a special case %>
                    <% if r.role_id.nil? %>
                      <li><%= t :no_enrollment_roles, "Unenrolled users" %></li>
                    <% end %>
                    <% @account_roles.select {|rt| rt[:id] == r.role_id }.each do |rt| %>
                      <li><%= rt[:label]  %></li>
                    <% end %>
                  <% end %>
                </ul>
              </div>
            <% end %>
            <% if announcement.months_in_display_cycle %>
              <div>
                <%= t :announcement_sent_to_subset, "Sent to 1 / %{denominator} users each month", denominator: announcement.months_in_display_cycle %>
              </div>
            <% end %>
            <% if can_do(@account, @current_user, :manage_alerts) %>
              <%= render(:partial => "edit_account_notification", :locals => {:announcement => announcement}) %>
            <% end %>
          </div>
        </li>
      <% end %>
    </ul>
    <% if can_do(@account, @current_user, :manage_alerts) %>
      <button id="add_announcement_button" class="Button Button--primary element_toggler add_notification_toggle_focus" aria-controls="add_notification_form" title="<%= t('Add New Announcement') %>" aria-label="<%= t('Add New Announcement') %>">
        <i class="icon-plus"></i> <%= t("New Announcement") %>
      </button>
      <%= form_for :account_notification,
       url: account_account_notifications_url(@account),
       html: {
         id: "add_notification_form",
         class: "hidden_form",
         role: "region" } do |f| %>

        <div class="grid-row">

          <div class="col-xs-12 col-lg-6">
            <div class="ic-Form-control">
              <label for="account_notification_subject" class="ic-Label">
                <%= t("Title") %>
              </label>
              <%= f.text_field :subject, :class => 'ic-Input', :id => 'account_notification_subject' %>
            </div>
          </div>

          <div class="col-xs-12 col-lg-6">
            <div class="ic-Form-control">
              <label for="account_notification_icon" class="ic-Label">
                <%= t("Announcement type") %>
              </label>
              <select
                id="account_notification_icon"
                class="ic-Input"
                name="account_notification[icon]"
              >
                <%= options_for_select([[t("warning"), "warning", {:class=>"error"}],
                  [t("error"), "error", {:class=>"error"}],
                  [t("information"), "information", {:class=>"information"}],
                  [t("question"), "question", {:class=>"question"}],
                  [t("calendar"), "calendar", {:class=>"calendar"}]]) %>
              </select>
            </div>
          </div>

        </div>

        <div class="ic-Form-control">
          <label class="ic-Label"><%= t("Message") %></label>
          <%= f.text_area :message, :class => 'alert_message' %>
          <% if @account.site_admin? %>
            <p>
              <%= t(:interpolate_account_domain, "Enter \"{{ACCOUNT_DOMAIN}}\" to substitute the user's root account domain") %>
            </p>
            <p>
              <%= t(:interpolate_user_id, "Enter \"{{CANVAS_USER_ID}}\" to substitute the user's unique Canvas ID") %>
            </p>
          <% end %>
        </div>
        <% if @account.site_admin? %>
          <div class="ic-Checkbox-group">
            <div class="ic-Form-control ic-Form-control--checkbox">
              <div id="survey_announcement_field">
                <input type="checkbox" name="account_notification[required_account_service]" id="account_notification_required_account_service" value="account_survey_notifications" />
                <label class="ic-Label" for="account_notification_required_account_service">
                  <%= t "Site Admin Only. Send to 1 / %{denominator} users in enabled accounts each month.", denominator: f.text_field(:months_in_display_cycle, value: AccountNotification.default_months_in_display_cycle, disabled: true) %>
                </label>
              </div>
            </div>
          </div>
        <% end %>
        <div class="ic-Form-control">
          <div class="ic-Label" id="aria-announcements-send-to-group">
            <%= t "Send to" %>
            <%= roles_message(@account) %>
          </div>
          <div class="grid-row">
            <div class="col-xs-12 col-lg-4">
              <i><%= t "Course roles" %></i>
              <div class="ic-Checkbox-group" role="group" aria-labelledby="aria-announcements-send-to-group">
                <% @course_roles.each do |r| %>
                  <div class="ic-Form-control ic-Form-control--checkbox">
                    <%= check_box_tag "account_notification_roles[]", r[:id], false, { :class => "account_notification_role_cbx", :id => "account_notification_role_#{r[:id]}_cbx" } %>
                    <label class="ic-Label" for="<%= "account_notification_role_#{r[:id]}_cbx" %>">
                      <%= r[:label] %>
                      <span class="screenreader-only">
                        <%=t "Send this announcement to users with the course role of %{role}", :role => r[:label] %>
                      </span>
                    </label>
                  </div>
                <% end %>
                <% if @account.root_account? %>
                  <div class="ic-Form-control ic-Form-control--checkbox">
                    <%= check_box_tag "account_notification_roles[]", "NilEnrollment", false, { :class => "account_notification_role_cbx", :id => "account_notification_role_NilEnrollment_cbx" } %>
                    <label class="ic-Label" for="<%= "account_notification_role_NilEnrollment_cbx" %>">
                      <%= t "Unenrolled users" %>
                      <span class="screenreader-only">
                        <%=t "Send this announcement to unenrolled users" %>
                      </span>
                    </label>
                  </div>
                <% end %>
              </div>
            </div>
            <div class="col-xs-12 col-lg-4">
              <i><%= t "Account roles" %></i>
              <div class="ic-Checkbox-group" role="group" aria-labelledby="aria-announcements-send-to-group">
                <% @account_roles.each do |r| %>
                  <div class="ic-Form-control ic-Form-control--checkbox">
                    <%= check_box_tag "account_notification_roles[]", r[:id], false, { :class => "account_notification_role_cbx", :id => "account_notification_role_#{r[:id]}_cbx" } %>
                    <label class="ic-Label" for="<%= "account_notification_role_#{r[:id]}_cbx" %>">
                      <%= r[:label] %>
                      <span class="screenreader-only">
                        <%=t "Send this announcement to users with the account role of %{role}", :role => r[:label] %>
                      </span>
                    </label>
                  </div>
                <% end %>
              </div>
            </div>
          </div>
        </div>

        <div class="grid-row">

          <div class="col-xs-12 col-lg-6">

            <div class="ic-Form-control">
              <label class="ic-Label" id="announcement_starts_at_label">
                <%= t("Announcement starts at") %>
                <span class="screenreader-only">
                  <%= datepicker_screenreader_prompt %>
                </span>
              </label>
              <%= f.text_field :start_at,
                               :class => 'datetime_field',
                               "aria-labelledby" => "announcement_starts_at_label",
                               "data-tooltip" => "",
                               :title => accessible_date_format %>
            </div>
          </div>

          <div class="col-xs-12 col-lg-6">
            <div class="ic-Form-control">
              <label class="ic-Label" id="announcement_ends_at_label">
                <%= t("Announcement ends at") %>
                <span class="screenreader-only">
                  <%= datepicker_screenreader_prompt %>
                </span>
              </label>
              <%= f.text_field :end_at,
                               :class => 'datetime_field',
                               "aria-labelledby" => "announcement_ends_at_label",
                               "data-tooltip" => "",
                               :title => accessible_date_format %>
            </div>
          </div>

        </div>

        <div class="ic-Form-actions">
          <button type="Button" class="element_toggler Button Button--secondary add_notification_cancel_focus" aria-controls="add_notification_form">
            <%= t('#buttons.cancel', %{Cancel}) %>
          </button>
          <button type="submit" class="Button Button--primary">
            <%= t("Publish announcement") %>
          </button>
        </div>
      <% end %>
    <% end %>
  </div>

  <% if !@available_reports.blank? %>
    <div id="tab-reports">
      <h2 class="screenreader-only"><%= t('headings.sections', "Reports") %></h2>
      <table class="reports">
        <tr class="reports">
          <th class="reports"><%= t 'headers.report_name', 'Name' %></th>
          <th class="reports"><%= t 'headers.report_last_run', 'Last Run' %></th>
          <th class="reports"></th>
        </tr>
        <% @available_reports.sort_by {|_, details| details.title}.each do |report, details|
           title = details.title
           description_partial = details[:description_partial]
           description_partial = report + '_description' if description_partial == true
           parameters_partial = details[:parameters_partial]
           parameters_partial = report + '_parameters' if parameters_partial == true
           last_complete = @last_complete_reports[report]
           last_report = @last_reports[report]
           in_progress = last_report && last_report.in_progress?
           #the extra text is added so that you can give more than the date for the last run report
           extra_text = last_complete.try(:parameters).try(:[], "extra_text")
        %>
          <tr id="<%= report %>" class="reports">
            <td class="title reports">
              <span class="title"><%= title %></span>
              <% if description_partial %>
                <a href="#" class="open_report_description_link" role="button" aria-haspopup="true" aria-owns="<%= "#{report}_report_description" %>">
                  <i class="icon-question standalone-icon"></i>
                  <span class="screenreader-only"><%= t(:open_report_description, "Open Report Description") %></span>
                </a>
                <div id="<%= "#{report}_report_description" %>" style="display: none" class="report_description">
                  <%= render(:partial => description_partial) %>
                </div>
              <% end %>
            </td>
            <td class="last-run reports">
              <% if last_complete %>
                <%= datetime_string(last_complete.created_at) %>
                <%#the extra text is added so that you can give more than the date for the last run report %>
                <% if extra_text %>
                  (<%= extra_text %>)
                <% end %>
                <% if last_complete.workflow_state == 'complete' %>
                  <%= link_to "<i class='icon-download'></i>".html_safe, context_url(last_complete.account, :context_file_download_url, last_complete.attachment.id) %>
                <% end %>
              <% else %>
                <%= t 'report_last_run_never', 'Never' %>
              <% end %>
            </td>
            <td class="action reports">
              <% if parameters_partial %>
                <div style="display: none">
                  <div class="report_dialog">
                    <form id="<%= report %>_form" class="run_report_form" action="<%= api_v1_account_create_report_path(@account, report) %>">
                      <div class="report_parameters">
                        <%= render :partial => parameters_partial if parameters_partial %>
                      </div>
                      <br />
                      <a href="#" id="run_<%= report %>" class="Button Button--primary Button--small run_report_link"><%= t 'links.run_report', 'Run Report' %></a>
                    </form>
                  </div>
                </div>
                <span class="running_report_message" style="<%= hidden unless in_progress %>">
                  <%= t('report_running', 'The report is running.*You\'ll receive an email when it is done.*', :wrapper => '<div>\1</div>') %>
                </span>
                <a href="#" id="configure_<%= report %>" style="<%= hidden if in_progress %>" class="Button Button--small configure_report_link"><%= t 'links.configure_report', 'Configure...' %></a>
              <% else %>
                <form id="<%= report %>_form" class="run_report_form" action="<%= api_v1_account_create_report_path(@account, report) %>">
                  <span class="running_report_message" style="<%= hidden unless in_progress %>">
                    <%= t('report_running', 'The report is running.*You\'ll receive an email when it is done.*', :wrapper => '<div>\1</div>') %>
                  </span>
                  <a href="#" id="run_<%= report %>" style="<%= hidden if in_progress %>" class="Button Button--small Button--primary run_report_link"><%= t 'links.run_report', 'Run Report' %></a>
                </form>
              <% end %>
            </td>
          </tr>
        <% end %>
      </table>
    </div>
  <% end %>
  <% if can_do(@context, @current_user, :manage_account_settings) %>
      <div id="tab-tools">
        <%= render :partial => 'external_tools/external_tools', :object => @context.context_external_tools.active %>
      </div>
  <% end %>
  <% if @context.root_account.settings[:enable_alerts] && can_do(@context, @current_user, :manage_interaction_alerts) %>
      <div id="tab-alerts">
        <h2><%= t(:alerts_title, "Alerts") %></h2>
        <%= render :partial => 'alerts/alerts' %>
      </div>
  <% end %>
  <% if can_do(@context, @current_user, :manage_feature_flags) %>
    <div id="tab-features"></div>
  <% end %>
</div><|MERGE_RESOLUTION|>--- conflicted
+++ resolved
@@ -475,79 +475,9 @@
           </fieldset>
         <% end %>
 
-<<<<<<< HEAD
-
-        <% if @account.root_account? && !@account.site_admin? && show_feedback_link? %>
-
-          <% if use_new_styles? %>
-            <div id="custom_help_link_settings"></div>
-          <% else %>
-          <fieldset>
-            <legend><%= t("Custom Links to include in the help dialog popup") %></legend>
-
-            <p style="font-size: 0.9em;">
-              <%= t("If you would like to link to your own campus support website in the help dialog you can do that here.") %>
-            </p>
-
-            <%= f.fields_for :custom_help_links do |custom_help_links, i| %>
-              <div id="custom_help_links">
-                <% ((@account.settings[:custom_help_links] || []) << {}).each_with_index do |help_link, i| %>
-                  <div class="custom_help_link <%= raw ' blank" style="display: none;' if help_link.empty? %>">
-                    <button type="button" class="Button Button--link delete">
-                      <i class="icon-end" aria-hidden="true"></i>
-                      <span class="screenreader-only"><%= t("Delete custom help link") %></span>
-                    </button>
-                    <input type="hidden" name="account[custom_help_links][<%= i %>][state]" value="<%= help_link[:state] || 'active' %>" id="custom_help_links_<%= i %>_state" class="custom_help_link_state"/>
-                    <table class="formtable">
-                      <tr>
-                        <td><label for="custom_help_links_<%= i %>_text"><%= before_label :help_link_text, "Text to display for link" %></label></td>
-                        <td><input type="text" name="account[custom_help_links][<%= i %>][text]" value="<%= help_link[:text] %>" id="custom_help_links_<%= i %>_text"></td>
-                      </tr>
-                      <tr>
-                        <td><label for="custom_help_links_<%= i %>_subtext"><%= before_label :help_link_subtext, "Sub-text" %></label></td>
-                        <td><input type="text" name="account[custom_help_links][<%= i %>][subtext]" value="<%= help_link[:subtext] %>" id="custom_help_links_<%= i %>_subtext"></td>
-                      </tr>
-                      <tr>
-                        <td><label for="custom_help_links_<%= i %>_text"><%= before_label :help_link_url, "URL" %></label></td>
-                        <td><input type="text" name="account[custom_help_links][<%= i %>][url]" value="<%= help_link[:url] %>" id="custom_help_links_<%= i %>_url"></td>
-                      </tr>
-                      <tr>
-                        <td><label><%= before_label :help_link_available_to, "Available to" %></label></td>
-                        <td>
-                          <input type="checkbox" name="account[custom_help_links][<%= i %>][available_to][]" value="user"  <%= 'checked' if help_link.empty? or help_link[:available_to].try :include?, 'user' %> id="custom_help_links_<%= i %>_available_to_user">
-                          <label for="custom_help_links_<%= i %>_available_to_user"><%= t :help_link_available_to_all_users, "Users" %></label>
-
-                          <input type="checkbox" name="account[custom_help_links][<%= i %>][available_to][]" value="student" <%= 'checked' if help_link[:available_to].try :include?, 'student' %> id="custom_help_links_<%= i %>_available_to_student">
-                          <label for="custom_help_links_<%= i %>_available_to_student"><%= t :help_link_available_to_all_students, "Students" %></label>
-
-                          <input type="checkbox" name="account[custom_help_links][<%= i %>][available_to][]" value="teacher" <%= 'checked' if help_link[:available_to].try :include?, 'teacher' %> id="custom_help_links_<%= i %>_available_to_teacher">
-                          <label for="custom_help_links_<%= i %>_available_to_teacher"><%= t :help_link_available_to_all_teachers, "Teachers" %></label>
-
-                          <input type="checkbox" name="account[custom_help_links][<%= i %>][available_to][]" value="admin" <%= 'checked' if help_link[:available_to].try :include?, 'admin' %> id="custom_help_links_<%= i %>_available_to_admin">
-                          <label for="custom_help_links_<%= i %>_available_to_admin"><%= t :help_link_available_to_all_admins, "Admins" %></label>
-                        </td>
-                      </tr>
-                    </table>
-                  </div>
-                <% end %>
-              </div>
-            <% end %>
-            <button
-              type="button"
-              class="Button Button--link add_custom_help_link"
-              title="<%= t('Add a custom help link') %>"
-              aria-label="<%= t('Add a custom help link') %>"
-            >
-              <i class="icon-add" aria-hidden="true"></i>
-              <%= t("Add a custom help link") %>
-            </button>
-          </fieldset>
-          <% end %>
-=======
 
         <% if @account.root_account? && !@account.site_admin? && show_feedback_link? %>
           <div id="custom_help_link_settings"></div>
->>>>>>> df88dd94
         <% end %>
 
         <% unless @account.site_admin? %>
