<%= fields_for :settings, OpenObject.new(settings) do |f| %>
  <table style="width: 500px;" class="formtable">
    <tr>
      <td colspan="2"><%= mt(:description, <<-TEXT, :kaltura_url => 'http://www.kaltura.com', :notification_url => 'http://your_canvas_domain/media_objects/kaltura_notifications')
You will need an account either at [Kaltura.com](%{kaltura_url})
or with a self-hosted instance of Kaltura.

**Note:** once you have Kaltura configured within Canvas,
you need to go to the Kaltura Management Console and under "Settings -> 
Integration Settings" enable server notifications with a 
Notification URL of:

%{notification_url}

Then check the boxes for "Add Entry" and "Delete Entry" in the "Sent by Server" column.
TEXT
      %></td>
    </tr>
    <tr>
      <td colspan="2" class="sub">
        <h3><%= t('headers.domain_settings', "Domain Settings") %></h3>
      </td>
    </tr>
    <tr>
      <td><%= f.blabel :domain, :en => "Domain" %></td>
      <td>
        <%= f.text_field :domain %>
        <div class="hint"><%= t('hints.domain', 'For hosted accounts, use "www.kaltura.com"') %></div>
      </td>
    </tr>
    <tr>
      <td><%= f.blabel :resource_domain, :en => "Resource Domain" %></td>
      <td>
        <%= f.text_field :resource_domain %>
        <div class="hint"><%= t('hints.resource_domain', 'For hosted accounts, use "cdn.kaltura.com"') %></div>
      </td>
    </tr>
    <tr>
      <td><%= f.blabel :rtmp_domain, :en => "RTMP Domain" %></td>
      <td>
        <%= f.text_field :rtmp_domain %>
        <div class="hint"><%= t('hints.rtmp_domain', 'For hosted accounts, use "www.kaltura.com"') %></div>
      </td>
    </tr>
    <tr>
      <td colspan="2" class="sub">
        <h3><%= t('headers.account_settings', "Account Settings") %></h3>
        <p><%= t(:account_settings, 'These values can be found in the Kaltura Management Console under "Settings -> Integration Settings"') %></p>
      </td>
    </tr>
    <tr>
      <td><%= f.blabel :partner_id, :en => "Partner ID" %></td>
      <td><%= f.text_field :partner_id %></td>
    </tr>
    <tr>
      <td><%= f.blabel :subpartner_id, :en => "Sub Partner ID" %></td>
      <td><%= f.text_field :subpartner_id %></td>
    </tr>
    <tr>
      <td><%= f.blabel :secret_key, :en => "Administrator Secret" %></td>
      <td><%= f.text_field :secret_key %></td>
    </tr>
    <tr>
      <td><%= f.blabel :user_secret_key, :en => "User Secret" %></td>
      <td><%= f.text_field :user_secret_key %></td>
    </tr>
    <tr>
      <td colspan="2" class="sub">
        <h3><%= t('headers.ui_conf_ids', "UI Conf IDs") %></h3>
        <p><%= t(:ui_conf_ids, "For Kaltura-hosted customers, you can ask Kaltura to provide you with these ids.  Self-hosted instances can find these values in the ui_confs table.") %></p>
      </td>
    </tr>
    <tr>
      <td><%= f.blabel :player_ui_conf, :en => "Player UI Conf ID" %></td>
      <td><%= f.text_field :player_ui_conf %></td>
    </tr>
    <tr>
      <td><%= f.blabel :kcw_ui_conf, :en => "KCW UI Conf ID" %></td>
      <td><%= f.text_field :kcw_ui_conf %></td>
    </tr>
    <tr>
      <td><%= f.blabel :upload_ui_conf, :en => "Uploader UI Conf ID" %></td>
      <td><%= f.text_field :upload_ui_conf %></td>
    </tr>
    <tr>
      <td colspan="2" class="sub">
        <h3><%= t('headers.canvas_settings', "Canvas Settings") %></h3>
      </td>
    </tr>
    <tr>
      <td>
        <%= f.blabel :cache_play_list_seconds, :en => "Seconds to cache playlist URL" %>
        <p style="font-size: 0.8em;"><%= t(:cache_explanation, "Empty means cache indefinitely, 0 means don't cache.") %></p>
      </td>
      <td><%= f.text_field :cache_play_list_seconds %></td>
    </tr>
    <tr>
      <td colspan="2" class="sub">
        <h3><%= t('headers.misc_settings', "Misc. Settings") %></h3>
      </td>
    </tr>
    <tr>
      <td>
        <%= f.blabel :kaltura_sis, :en => "Write SIS data to Kaltura" %>
        <p style="font-size: 0.8em;"><%= t(:kaltura_sis_explanation, "If checked user and course SIS data will be provided to Kaltura.") %></p>
      </td>
      <td><%= f.check_box :kaltura_sis %></td>
    </tr>
    <tr>
      <td><%= f.label :do_analytics, :en => "Send analytics events" %></td>
      <td><%= f.check_box :do_analytics, {}, 'yes', 'no' %></td>
    </tr>
<<<<<<< HEAD
    <tr><td colspan="2">(#{domain}/api_v3/index.php?service=stats&action=collect&...)</td></tr>
=======
    <tr>
      <td colspan="2" style="font-size: 0.8em;"><%= t(:kaltura_path_example, "e.g.")%><code>(#{domain}/api_v3/index.php?service=stats&action=collect&...)</code></td>
    </tr>
>>>>>>> a7005fa0
    <tr>
      <td><%= f.label :do_flash_var_test, :en => "Enable experimental flash settings" %></td>
      <td><%= f.check_box :do_flash_var_test, {}, 'yes', 'no' %></td>
    </tr>
  </table>
<% end %><|MERGE_RESOLUTION|>--- conflicted
+++ resolved
@@ -110,13 +110,9 @@
       <td><%= f.label :do_analytics, :en => "Send analytics events" %></td>
       <td><%= f.check_box :do_analytics, {}, 'yes', 'no' %></td>
     </tr>
-<<<<<<< HEAD
-    <tr><td colspan="2">(#{domain}/api_v3/index.php?service=stats&action=collect&...)</td></tr>
-=======
     <tr>
       <td colspan="2" style="font-size: 0.8em;"><%= t(:kaltura_path_example, "e.g.")%><code>(#{domain}/api_v3/index.php?service=stats&action=collect&...)</code></td>
     </tr>
->>>>>>> a7005fa0
     <tr>
       <td><%= f.label :do_flash_var_test, :en => "Enable experimental flash settings" %></td>
       <td><%= f.check_box :do_flash_var_test, {}, 'yes', 'no' %></td>
