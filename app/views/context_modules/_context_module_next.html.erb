<%
  context_module_next ||= nil
  context_module = context_module_next
  editable ||= can_do(@context, @current_user, :manage_content)
  workflow_state = context_module && context_module.workflow_state
  published_status = context_module && context_module.published? ? 'published' : 'unpublished'
  differentiated_assignments_on = @context.feature_enabled?(:differentiated_assignments)
  @modules ||= []
%>
<% cache_if_module(context_module, editable, differentiated_assignments_on, @current_user, @context) do %>

<div
  class="item-group-condensed context_module
    <%= 'editable_context_module' if editable %>"
    aria-label="<%= context_module ? context_module.name : "" %>"
    data-workflow-state="<%= context_module ? context_module.workflow_state : "{{ workflow_state }}"%>"
    data-module-url="<%= context_url(@context, :context_url) %>/modules/<%= context_module ? context_module.id : "{{ id }}" %>"
    data-module-id="<%= context_module ? context_module.id : "{{ id }}" %>"
    id="context_module_<%= context_module ? context_module.id : "blank" %>"
    style="<%= hidden unless context_module %>"
>
  <a name="module_<%= context_module.id if context_module %>"></a>
  <div class="ig-header header">
    <span
      class="sortable-handle reorder_module_link"
      title="<%= t('reorder_modules', %{Drag to reorder modules}) %>"
      style="<%= hidden unless @modules.length > 1 && editable %>"
    >
      <span class="drag_and_drop_warning">
        <%= t('modules_keyboard_drag_and_drop',
        'Warning: For improved accessibility in reordering Modules (or Module items), please use the Move To Dialog option found in the menu.') %>
      </span>
      <a aria-label="<%= t('reorder_modules', 'Drag to reorder modules') %>" href="#" class="icon-drag-handle"></a>
    </span>
    <a
      href="<%= context_url(@context, :context_url) %>/modules/<%= context_module ? context_module.id : "{{ id }}" %>/reorder"
      rel="nofollow"
      class="reorder_items_url"
      style="display: none;">&nbsp;</a>
    <span
      role="button"
      tabindex="0"
      href="<%= context_url(@context, :context_url) %>/modules/<%= context_module ? context_module.id : "{{ id }}" %>/collapse"
      class="ig-header-title collapse_module_link"
      aria-controls="context_module_content_<%= context_module && context_module.id %>"
      aria-expanded="true"
      title="<%= context_module.try_rescue(:name) || nbsp %>"
    >
      <i class="icon-mini-arrow-down"></i>
      <span class="name"><%= context_module.try_rescue(:name) || nbsp %></span>
    </span>
    <span
      role="button"
      tabindex="0"
      href="<%= context_url(@context, :context_url) %>/modules/<%= context_module ? context_module.id : "{{ id }}" %>/collapse"
      class="ig-header-title expand_module_link"
      aria-controls="context_module_content_<%= context_module && context_module.id %>"
      aria-expanded="false"
      title="<%= context_module.try_rescue(:name) || nbsp %>"
    >
      <i class="icon-mini-arrow-right"></i>
      <span class="name"><%= context_module.try_rescue(:name) || nbsp %></span>
    </span>

    <div class="ig-header-admin">
      <span class="completion_status" style="<%= "visibility: hidden;" if !context_module || (context_module.completion_requirements || []).empty? %>">
        <i class="icon-check complete_icon"><span class="screenreader-only"><%= t('images.title.complete', "Module Completed") %></span></i>
        <%= image_tag "blank.png", :alt => t('images.alt.incomplete', "incomplete"), :title => t('images.title.incomplete', "Module Incomplete"), :class => "incomplete_icon" %>
        <i class="icon-lock locked_icon"><span class="screenreader-only"><%= t('images.title.locked', "Module Locked") %></span></i>
      </span>

      <% if editable %>
        <span
          data-module-type="module"
          data-id="<%= context_module && context_module.id %>"
          data-course-id="<%= context_module && context_module.context_id %>"
          data-published="<%= published_status == 'published' %>"
          data-publishable="<%= true %>"
          title=""
          data-tooltip
          class="publish-icon module <%= published_status %>"
        >
          <i class="icon-<%= published_status %>"></i>
        </span>

        <button
          aria-label="<%= t('aria_labels.add_item', %{Add Content}) %>"
          rel="<%= context_url(@context, :context_url) %>/modules/<%= context_module ? context_module.id : "{{ id }}" %>/items"
          class="add_module_item_link btn"><i class="icon-plus"></i><span class="screenreader-only"><%= t('links.add_item', %{Add Content}) %></span></button>
        <button class="btn al-trigger" aria-label="<%= t("manager_module", "Manage module") %>">
          <i class="icon-settings"></i><i class="icon-mini-arrow-down"></i>
        </button>
        <ul class="al-options">
          <li role="presentation">
            <a
              href="<%= context_url(@context, :context_url) %>/modules/<%= context_module ? context_module.id : "{{ id }}" %>"
              class="icon-edit edit_module_link"
              title="<%= t('links.title.edit_module', %{Edit}) %>"><%= t('links.text.edit_module', %{Edit}) %></a>
          </li>
          <li role="presentation">
            <a
              href="#<%= context_module ? context_module.id : "{{ id }}" %>"
              class="move_module_link icon-updown"
              title="<%= t('links.title.move_module', %{Move this module}) %>"><%= t('links.text.move_module', %{Move To...}) %></a>
          </li>
          <li role="presentation">
            <a
              href="<%= context_url(@context, :context_url) %>/modules/<%= context_module ? context_module.id : "{{ id }}" %>"
              class="delete_module_link icon-trash"
              title="<%= t('links.title.delete_module', %{Delete this module}) %>"><%= t('links.text.delete_module', %{Delete}) %></a>
          </li>
          <% @menu_tools[:module_menu].each do |tool| %>
            <li>
              <% tool_path = course_external_tool_path(@context, tool, launch_type: 'module_menu',
                                                  :modules => [context_module ? context_module.id : "{{ id }}"]) %>
              <a class="menu_tool_link" href="<%= tool_path %>">
<<<<<<< HEAD
                <% if icon_url = tool.extension_setting(:module_menu, :icon_url) %><img class="icon" src="<%= icon_url %>" /><% end %>
                <%= tool.label_for(:module_menu) %>
=======
                <% if icon_url = tool.extension_setting(:module_menu, :icon_url) %><img class="icon" alt="" src="<%= icon_url %>" /><% end %>
                <%= tool.label_for(:module_menu, I18n.locale) %>
>>>>>>> 111dec82
              </a>
            </li>
          <% end %>
        </ul>
      <% end %>
      <span style="display: none;">
        <span class="name"><%= context_module && context_module.name %></span>
        <span class="id"><%= context_module && context_module.id %></span>
        <span class="publish_final_grade"><%= context_module.try_rescue(:publish_final_grade?) || nbsp %></span>
        <span class="require_sequential_progress"><%= context_module.try_rescue(:require_sequential_progress) || nbsp %></span>
      </span>
    </div>
  </div>

  <div class="content" id="context_module_content_<%= context_module && context_module.id %>">
    <ul class="ig-list items context_module_items <%= 'manageable' if editable %>">
      <% if context_module %>
        <% context_module.content_tags_visible_to(@current_user).each do |tag| %>
          <%= render :partial => 'context_modules/module_item_next', :object => tag, :locals => {:completion_criteria => context_module.completion_requirements, :editable => editable} %>
        <% end %>
      <% end %>
    </ul>

    <div class="footer">
      <div class="progression_container">
        <a href="#" class="progression_details_link" title="<%= t('links.title.student_progress', %{See Student Progress for this Module}) %>" style="display: none;">
          <span class="progression_started"><%= t 'progression_started_count', '*%{count}* In Progress', :count => 0, :wrapper => '<span class="progression_started_count">\1</span>' %></span> <span class="progression_complete"><%= t'progression_complete_count', '*%{count}* Complete', :count => 0, :wrapper => '<span class="progression_complete_count">\1</span>' %></span>
        </a>
        <span class="progression_state" style="<%= hidden if editable || !context_module || ((context_module.prerequisites || []).empty? && (context_module.completion_requirements || []).empty?) %>"></span>
        <div class="unlock_details" style="<%= hidden unless context_module && context_module.to_be_unlocked %>">
          <div class="unlock_at" style="<%= hidden %>"><%= unlocalized_datetime_string(context_module.try_rescue(:unlock_at), :verbose) %></div>
          <%= t 'module_will_unlock_at', 'Will unlock *%{unlock_date}*', :wrapper => "<span class=\"displayed_unlock_at\" #{context_sensitive_datetime_title(context_module.try_rescue(:unlock_at), @context)}>\\1</span>", :unlock_date => (datetime_string(context_module.try_rescue(:unlock_at)) || nbsp) %>
        </div>
      </div><!-- progression_container -->

      <%= render :partial => "context_modules/prerequisites_footer", :locals => {:editable => editable, :context_module => context_module} %>
    </div><!-- footer -->
  </div>
</div>
<% end %><|MERGE_RESOLUTION|>--- conflicted
+++ resolved
@@ -114,13 +114,8 @@
               <% tool_path = course_external_tool_path(@context, tool, launch_type: 'module_menu',
                                                   :modules => [context_module ? context_module.id : "{{ id }}"]) %>
               <a class="menu_tool_link" href="<%= tool_path %>">
-<<<<<<< HEAD
-                <% if icon_url = tool.extension_setting(:module_menu, :icon_url) %><img class="icon" src="<%= icon_url %>" /><% end %>
-                <%= tool.label_for(:module_menu) %>
-=======
                 <% if icon_url = tool.extension_setting(:module_menu, :icon_url) %><img class="icon" alt="" src="<%= icon_url %>" /><% end %>
                 <%= tool.label_for(:module_menu, I18n.locale) %>
->>>>>>> 111dec82
               </a>
             </li>
           <% end %>
