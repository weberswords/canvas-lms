--- conflicted
+++ resolved
@@ -4,10 +4,7 @@
 <% js_env :COLLAPSED_MODULES => @collapsed_modules %>
 <% js_env :CAN_MANAGE_MODULES  => can_do(@context, @current_user, :manage_grades) || can_do(@context, @current_user, :manage_content) %>
 <% js_env :COURSE_ID => @context.id %>
-<<<<<<< HEAD
-=======
 <% js_env :NO_MODULE_PROGRESSIONS => @context.large_roster %>
->>>>>>> 824e972e
 
 <% if course_home %>
   <h2><%= @context.name %></h2>
