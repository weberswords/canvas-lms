<% 
  editable ||= can_do(@context, @current_user, :manage_grades) || can_do(@context, @current_user, :manage_content)
  @modules ||= []
%>
<% cache(['context_module_render_', (context_module.try_rescue(:cache_key) || @context.asset_string), editable].join('/')) do %>

<div class="context_module <%= 'editable_context_module' if editable %>" id="context_module_<%= context_module ? context_module.id : "blank" %>" style="<%= hidden unless context_module %>">
  <a name="module_<%= context_module.id if context_module %>"></a>
  <div class="header">
    <span class="reorder_module_link" title="<%= t('reorder_modules', %{Drag to reorder modules}) %>" style="cursor: move; <%= 'hidden' unless @modules.length > 1 %>"><%= image_tag "move.png", :alt => t('reorder_modules', 'Drag to reorder modules') %></span>
    <span class="completion_status" style="<%= "visibility: hidden;" if !context_module || (context_module.completion_requirements || []).empty? %>">
      <%= image_tag "pass.png", :alt => t('images.alt.complete', "done"), :title => t('images.title.complete', "Module Completed"), :class => "complete_icon" %>
      <%= image_tag "blank.png", :alt => t('images.alt.incomplete', "incomplete"), :title => t('images.title.incomplete', "Module Incomplete"), :class => "incomplete_icon" %>
      <%= image_tag "lock.png", :alt => t('images.alt.locked', "locked"), :title => t('images.title.locked', "Module Locked"), :class => "locked_icon" %>
    </span>
    
    <span class="name"> <%= context_module.try_rescue(:name) || nbsp %></span>
    <div class="links">
      <span class="id" style="display: none;"><%= context_module ? context_module.id : nbsp %></span>
      <span class="unlock_at" style="display: none;"><%= datetime_string(context_module.try_rescue(:unlock_at)) || nbsp %></span>
      
<<<<<<< HEAD
      <a href="<%= context_url(@context, :context_url) %>/modules/<%= context_module ? context_module.id : "{{ id }}" %>" class="edit_module_link edit_link no-hover" title="<%= t('links.title.edit_module', %{Edit module settings}) %>"><%= image_tag "edit.png" %></a>
      <a href="<%= context_url(@context, :context_url) %>/modules/<%= context_module ? context_module.id : "{{ id }}" %>" class="delete_module_link delete_link no-hover" title="<%= t('links.title.delete_module', %{Delete this module}) %>"><%= image_tag "delete.png" %></a>
=======
      <a href="<%= context_url(@context, :context_url) %>/modules/<%= context_module ? context_module.id : "{{ id }}" %>" class="edit_module_link edit_link no-hover" title="<%= t('links.title.edit_module', %{Edit module settings}) %>"><i class="icon-edit standalone-icon"></i></a>
      <a href="<%= context_url(@context, :context_url) %>/modules/<%= context_module ? context_module.id : "{{ id }}" %>" class="delete_module_link delete_link no-hover" title="<%= t('links.title.delete_module', %{Delete this module}) %>"><i class="icon-trash standalone-icon"></i></a>
>>>>>>> 88c71251
    </div>
    <div class="clear"></div>
    <div style="display: none;">
      <span class="require_sequential_progress"><%= context_module.try_rescue(:require_sequential_progress) || nbsp %></span>
      <a href="<%= context_url(@context, :context_url) %>/modules/<%= context_module ? context_module.id : "{{ id }}" %>/reorder" rel="nofollow" class="reorder_items_url" style="display: none;">&nbsp;</a>
    </div>
  </div>
  <div class="content">
    <div class="items context_module_items <%= 'manageable' if editable %>" style="min-height: 10px;">
      <% if context_module %>
        <% context_module.content_tags.select {|tag| !tag.deleted? }.each do |tag| %>
          <%= render :partial => 'context_modules/module_item', :object => tag, :locals => {:completion_criteria => context_module.completion_requirements, :editable => editable} %>
        <% end %>
      <% end %>
    </div>
    <div class="collapsed">
    </div>
  </div>
  <div class="footer">
    <div class="show_hide">
      <a href="<%= context_url(@context, :context_url) %>/modules/<%= context_module ? context_module.id : "{{ id }}" %>/collapse" class="expand_module_link expand-small"><%= t('links.show_contents', %{Show module contents}) %></a>
      <a href="<%= context_url(@context, :context_url) %>/modules/<%= context_module ? context_module.id : "{{ id }}" %>/collapse" class="collapse_module_link collapse-small"><%= t('links.hide_contents', %{Hide module contents}) %></a>
    </div>
    <div class="manage_module">
      <a href="#" rel="<%= context_url(@context, :context_url) %>/modules/<%= context_module ? context_module.id : "{{ id }}" %>/items" class="add_module_item_link icon-add"><%= t('links.add_item', %{Add item to module}) %></a>
      <a href="#" class="add_prerequisite_link edit-small" style="display: none;"><%= t('links.settings', %{Module Settings}) %></a>
    </div>
    <div class="progression_container">
      <a href="#" class="progression_details_link" title="<%= t('links.title.student_progress', %{See Student Progress for this Module}) %>" style="display: none;">
        <span class="progression_started"><%= t 'progression_started_count', '*%{count}* In Progress', :count => 0, :wrapper => '<span class="progression_started_count">\1</span>' %></span> <span class="progression_complete"><%= t'progression_complete_count', '*%{count}* Complete', :count => 0, :wrapper => '<span class="progression_complete_count">\1</span>' %></span>
      </a>
      <span class="progression_state" style="<%= hidden if editable || !context_module || ((context_module.prerequisites || []).empty? && (context_module.completion_requirements || []).empty?) %>">
        &nbsp;
      </span>
      <div class="unlock_details" style="<%= hidden unless context_module && context_module.to_be_unlocked %>"><%= t 'module_will_unlock_at', 'will unlock *%{unlock_date}*', :wrapper => '<span class="unlock_at">\1</span>', :unlock_date => (datetime_string(context_module.try_rescue(:unlock_at)) || nbsp) %></div>
    </div>
    <div class="clear"></div>
    <div class="prerequisites_footer" style="<%= hidden unless context_module && context_module.prerequisites && !context_module.prerequisites.empty? %>">
      <div class="prerequisites_message" style="float: left;">
        <%= before_label('prerequisites', %{Prerequisites}) %> 
      </div>
      <div class="prerequisites">
      <% if context_module %>
        <% (context_module.prerequisites || []).each do |pre| %>
          <div class="criterion <%= pre[:type] %>_criterion" style="float: left;">
            <span class="id" style="display: none;"><%= pre[:id] %></span>
            <span class="type" style="display: none;"><%= pre[:type] %></span>
            <span class="name"><%= pre[:name] || t('default_module_name', "module") %></span>
            <span style="padding-left: 3px;"><a href="#" class="delete_prerequisite_link" title="<%= t('links.title.remove_prerequisite', %{Remove this prerequisite}) %>" style="text-decoration: none;">&#215;</a></span>
          </div>
        <% end %>
      <% end %>
      </div>
    </div>
    <div class="clear"></div>
  </div>
</div>
<% end %><|MERGE_RESOLUTION|>--- conflicted
+++ resolved
@@ -19,13 +19,8 @@
       <span class="id" style="display: none;"><%= context_module ? context_module.id : nbsp %></span>
       <span class="unlock_at" style="display: none;"><%= datetime_string(context_module.try_rescue(:unlock_at)) || nbsp %></span>
       
-<<<<<<< HEAD
-      <a href="<%= context_url(@context, :context_url) %>/modules/<%= context_module ? context_module.id : "{{ id }}" %>" class="edit_module_link edit_link no-hover" title="<%= t('links.title.edit_module', %{Edit module settings}) %>"><%= image_tag "edit.png" %></a>
-      <a href="<%= context_url(@context, :context_url) %>/modules/<%= context_module ? context_module.id : "{{ id }}" %>" class="delete_module_link delete_link no-hover" title="<%= t('links.title.delete_module', %{Delete this module}) %>"><%= image_tag "delete.png" %></a>
-=======
       <a href="<%= context_url(@context, :context_url) %>/modules/<%= context_module ? context_module.id : "{{ id }}" %>" class="edit_module_link edit_link no-hover" title="<%= t('links.title.edit_module', %{Edit module settings}) %>"><i class="icon-edit standalone-icon"></i></a>
       <a href="<%= context_url(@context, :context_url) %>/modules/<%= context_module ? context_module.id : "{{ id }}" %>" class="delete_module_link delete_link no-hover" title="<%= t('links.title.delete_module', %{Delete this module}) %>"><i class="icon-trash standalone-icon"></i></a>
->>>>>>> 88c71251
     </div>
     <div class="clear"></div>
     <div style="display: none;">
