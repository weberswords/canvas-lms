<% unless @read_only
    account = @context && (@context.is_a?(Account) ? @context : @context.account)
    managed_accounts = @user.associated_root_accounts.active.select{|a| can_do(a, @current_user, :manage_admin_users) }
<<<<<<< HEAD
    can_manage_admin_users = managed_accounts.present?
=======
>>>>>>> f617c746
    account ||= managed_accounts.first
    root_account = account.root_account if account
  end
%>
<% js_bundle :user_name %>
  <fieldset id="name_and_email">
    <legend><%= t('titles.name_and_email', 'Name and Email') %></legend>
    <table class="profile_table details user_details">
      <tr>
        <th><%= before_label('full_name', 'Full Name') %></th>
        <td class="name"><%=h @user.name %></td>
      </tr>
      <tr>
        <th><%= before_label('display_name', 'Display Name') %></th>
        <td class="short_name"><%=h @user.short_name %></td>
      </tr>
      <tr>
        <th><%= before_label('sortable_name', 'Sortable Name') %></th>
        <td class="sortable_name"><%=h @user.sortable_name %></td>
      </tr>
      <% if service_enabled?(:avatars) %>
        <tr>
          <th><%= before_label('profile_picture', 'Profile Picture') %></th>
          <td>
            <span class="avatar_image">
              <%= avatar @user, url: nil %>
            </span>
            <% if can_do(@user, @current_user, :remove_avatar) %>
              <a href="<%= update_avatar_image_url(@user.id) %>" class="remove_avatar_picture_link"><%= t('remove_avatar', 'Remove avatar picture') %></a>
            <% elsif !session["reported_#{@user.id}"] %>
              <a href="<%= report_avatar_image_url(@user.id) %>" class="report_avatar_picture_link"><%= t('report_naughtiness', 'Report inappropriate picture') %></a>
            <% end %>
          </td>
        </tr>
      <% end %>
      <tr>
        <th><%= before_label('default_email', 'Default Email') %></th>
        <td><%=h @user.email %></td>
      </tr>
      <tr>
        <th><%= before_label('time_zone', 'Time Zone') %></th>
        <td class="time_zone"><%= @user.time_zone.try(:name) || t('none', "None") %></td>
      </tr>
      <% unless @read_only %>
      <%# order important: the can_do(...) check filters out contexts that don't respond to root_account (e.g. User) %>
        <% first = true %>
        <td class="links" colspan="2" style="text-align: right; font-size: 0.8em; padding-top: 10px;">
          <% if @user.grants_right?(@current_user, :rename) %>
            <% first = false %>
            <a href="#" class="edit_user_link"><%= t('edit', 'Edit') %></a>
          <% end %>

          <% if @user != @current_user && @user.can_masquerade?(@real_current_user || @current_user, @domain_root_account) %>
            <%= "|" unless first %><% first = false %>
            <% if @context && !@context.is_a?(Account) %>
              <a href="<%= context_url(@context, :context_url, :become_user_id => @user.id) %>"> <%= t('become', 'Become') %></a>
            <% else %>
              <a href="<%= dashboard_url(:become_user_id => @user.id) %>"> <%= t('become', 'Become') %></a>
            <% end %>
          <% end %>

          <% if @user.grants_right?(@current_user, :merge) %>
            <%= "|" unless first %><% first = false %>
            <a class="merge_user_link" href="<%= user_admin_merge_url(@user.id) %>"><%= t('merge_with_another_user', 'Merge with Another User')%></a>
          <% end %>

          <% if ((@context.is_a?(User) || @context.is_a?(Account)) && root_account) && @user.allows_user_to_remove_from_account?(root_account, @current_user) %>
            <%= "|" unless first %>
            <a href="<%= account_confirm_delete_user_url(root_account.id, @user.id) %>"><%= t('delete_from_account', 'Delete from %{account}', :account => root_account.name) %></a>
          <% end %>
        </td>
      <% end %>
      <% end %>
    </table>
  </fieldset>
<% unless @read_only %>
<div title="<%= t 'titles.edit_user_details', 'Edit User Details' %>" id="edit_student_dialog" style="display: none;">
  <p><%= t('update_instructions', "You can update some of this user's information, but they can change it back if they choose.") %></p>
  <%= form_for @user, :url => user_url(@user),
               :html => {:id => "edit_student_form", :class => 'form-dialog form-horizontal'} do |f| %>
    <table class="formtable">
      <tr>
        <td><%= f.blabel :name, :en => "Full Name" %></td>
        <td><%= f.text_field :name %></td>
      </tr><tr>
        <td><%= f.blabel :short_name, :en => "Display Name" %></td>
        <td><%= f.text_field :short_name %></td>
      </tr><tr>
        <td><%= f.blabel :sortable_name, :en => "Sortable Name" %></td>
        <td><%= f.text_field :sortable_name %></td>
      </tr>
      <% if @user.grants_right?(@current_user, :manage_user_details) %>
        <tr>
          <td><%= f.blabel :time_zone, :en => "Time Zone" %></td>
          <td><%= f.time_zone_select :time_zone, I18nTimeZone.us_zones, :model => I18nTimeZone, :default => (@domain_root_account.try(:default_time_zone) || "Mountain Time (US & Canada)") %></td>
        </tr>
      <% end %>
    </table>
    <div class='form-controls'>
      <button type="button" class="btn cancel_button"><%= t('#buttons.cancel', 'Cancel') %></button>
      <button type="submit" class="btn btn-primary submit_button"><%= t('buttons.update_details', 'Update Details') %></button>
    </div>
  <% end %>
</div>
<% end %><|MERGE_RESOLUTION|>--- conflicted
+++ resolved
@@ -1,10 +1,6 @@
 <% unless @read_only
     account = @context && (@context.is_a?(Account) ? @context : @context.account)
     managed_accounts = @user.associated_root_accounts.active.select{|a| can_do(a, @current_user, :manage_admin_users) }
-<<<<<<< HEAD
-    can_manage_admin_users = managed_accounts.present?
-=======
->>>>>>> f617c746
     account ||= managed_accounts.first
     root_account = account.root_account if account
   end
@@ -77,7 +73,6 @@
           <% end %>
         </td>
       <% end %>
-      <% end %>
     </table>
   </fieldset>
 <% unless @read_only %>
