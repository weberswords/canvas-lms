<% content_for :page_title, t(:page_title, "Conversations") %>
<% add_crumb "", '#', :id => 'help_crumb' %>

<% jammit_js :messages %>
<% jammit_css :messages %>

<div id="inbox">
  <div id="conversations">
    <div id="actions">
      <ul class="buttons">
        <% unless @disallow_messages %>
        <li><a href="#" id="action_compose_message" title="<%= t('titles.compose_new_message', 'Write a new message') %>" style="background-image: url(/images/messages/compose-button-sprite.png)"><%= t('links.compose_new_message', 'New Message') %></a></li>
        <% end %>
      </ul>
      <ul class="menus">
        <li><a href="#" id="menu_views" class="<%= @scope %>"><%= @view_name %></a>
          <span></span>
          <div>
            <ul class="first">
              <li><b><%= t(:inbox_view, "VIEW") %></b></li>
            </ul>
            <ul>
              <li class="<%= 'checked' if @scope == :inbox %>"><%= link_to t('inbox_views.inbox', "Inbox"), conversations_url(:filter => params[:filter]) %></li>
              <li class="<%= 'checked' if @scope == :unread %>"><%= link_to t('inbox_views.unread_messages', "Unread"), conversations_unread_url(:filter => params[:filter]) %></li>
              <li class="<%= 'checked' if @scope == :starred %>"><%= link_to t('inbox_views.starred_messages', "Starred"), conversations_starred_url(:filter => params[:filter]) %></li>
<<<<<<< HEAD
=======
              <li class="<%= 'checked' if @scope == :sent %>"><%= link_to t('inbox_views.sent_messages', "Sent"), conversations_sent_url(:filter => params[:filter]) %></li>
>>>>>>> 702f9b37
            </ul>
            <ul>
              <li class="<%= 'checked' if @scope == :archived %>"><%= link_to t('inbox_views.archived_messages', "Archived"), conversations_archived_url(:filter => params[:filter]) %></li>
            </ul>
            <ul class="last">
              <li><%= link_to t('inbox_views.discussion_replies', "Discussion Replies"), discussion_replies_url %></li>
            </ul>
          </div>
        </li>
      </ul>
      <div id="context_tags_filter" style="<%= hidden unless @filterable %>">
        <label for="context_tags">
          <%= before_label :course_filter, "Course Filter" %>
        </label>
        <%= text_field_tag :context_tags, nil, :finder_url => conversations_find_recipients_url(:type => 'course') %>
      </div>
      <div class="clear"></div>
    </div>
    <ul class="conversations">
      <li id="conversations_loader" style="<%= hidden %>">
        <%= image_tag "ajax-loader.gif" %> <%= t :loading_conversations, "Loading..." %>
      </li>
    </ul>
    <p id="no_messages" style="<%= hidden %>">
      <%= @no_messages %>
    </p>
  </div>
  <div id="messages">
    <div id="message_actions">
      <ul>
        <li><%= link_to t('inbox_actions.forward', "Forward"), {}, :id => :action_forward %></li>
        <li><%= link_to t('inbox_actions.delete', "Delete"), conversation_remove_messages_url('{{ id }}'), :id => :action_delete %></li>
      </ul>
      <a href="#" id="cancel_bulk_message_action"><%= t '#buttons.cancel', 'Cancel' %></a>
    </div>
    <% form_tag conversations_url, :id => 'create_message_form' do %>
      <ul class="conversations">
        <li>
          <span class="audience"><%= t('headings.new_message', 'New Message') %></span>
          <%= link_to t('inbox_actions.add_people', "Add People..."), conversation_add_recipients_url('{{ id }}'), :id => :action_add_recipients %>
        </li>
      </ul>
      <table>
        <tr id="recipient_info"><th><%= label_tag :recipients, :to, :en => "To", :before => true %></th><td><%= text_field_tag :recipients, nil, :finder_url => conversations_find_recipients_url, :class => "recipients" %></td></tr>
        <tr><th><%= label_tag :body, :message, :en => "Message", :before => true %></th><td><%= text_area_tag :body %></td></tr>
        <tr id="group_conversation_info"><th></th><td><%= check_box_tag :group_conversation %> <%= label_tag :group_conversation, :en => "This is a group conversation. Participants will see everyone's replies" %></td></tr>
        <tr id="user_note_info"><th></th><td><%= check_box_tag :user_note, "1", false, :id => :add_to_faculty_journal %> <%= label_tag :add_to_faculty_journal, :en => "Add as a Faculty Journal entry" %></td></tr>
        <tr>
          <th>&nbsp;</th>
          <td>
            <% if feature_enabled?(:kaltura) %>
              <div class="media_comment" style="display: none;" title="<%= t('titles.audio_comment', "Recorded audio comment") %>">
                <%= image_tag "messages/audio-gray.png" %>
                <%= t('audio_comment', %{Audio Comment}) %>
                <a href="#" class="remove_link" style="float: right;" title="<%= t('titles.remove_audio_comment', "Remove audio comment") %>"><%= image_tag "delete_circle.png" %></a>
                <div class="clear"></div>
              </div>
              <input type="hidden" name="media_comment_id" id="media_comment_id">
              <input type="hidden" name="media_comment_type" id="media_comment_type">
            <% end %>
            <ul id="attachment_list">
              <li id="attachment_blank" class="attachment" style="display: none;" title="<%= t('titles.attachment', "File to attach") %>">
                <%= image_tag "messages/attach-gray.png" %> 
                <input type="file" class="file_input"/>
                <a href="#" class="remove_link" style="float: right;" title="<%= t('titles.remove_attachment', "Remove attachment") %>"><%= image_tag "delete_circle.png" %></a>
                <div class="clear"></div>
              </li>
            </ul>
            <a id="action_add_attachment" href="#" title="<%= t('titles.add_attachment', "Add an attachment") %>"><%= image_tag "messages/attach-blue.png" %> <%= t('links.add_attachment', %{Attach}) %></a>
            <% if feature_enabled?(:kaltura) %>
              <a id="action_media_comment" href="#" title="<%= t('titles.record_audio_comment', "Record an audio comment") %>"><%= image_tag "messages/audio-blue.png" %> <%= t('links.audio_comment', %{Record}) %></a>
            <% end %>
            <div style="float: right">
              <input type="hidden" name="from_conversation_id" id="from_conversation_id">
              <button type="submit" class="button"><%= t('buttons.send_message', 'Send') %></button>
            </div>
          </td>
        </tr>
      </table>
    <% end %>
    <ul class="messages">
    </ul>
  </div>
</div>
<ul style="display:none">
  <li id="conversation_blank">
    <%= link_to t('inbox_actions.mark_as_unread', "Mark as Unread"), conversation_url('{{ id }}', :conversation => {:workflow_state => "unread"}), :title => t('inbox_actions.mark_as_unread', "Mark as Unread"), :class => :action_mark_as_unread %>
    <%= link_to t('inbox_actions.mark_as_read', "Mark as Read"), conversation_url('{{ id }}', :conversation => {:workflow_state => "read"}), :title => t('inbox_actions.mark_as_read', "Mark as Read"), :class => :action_mark_as_read %>
    <%= link_to t('inbox_actions.star', "Star"), conversation_url('{{ id }}', :conversation => {:starred => true}), :title =>  t('inbox_actions.star', "Star"), :class => :action_star %>
    <%= link_to t('inbox_actions.unstar', "Unstar"), conversation_url('{{ id }}', :conversation => {:starred => false}), :title => t('inbox_actions.unstar', "Unstar"), :class => :action_unstar %>
    <span class="date"></span>
    <img class="attachments" src="/images/messages/attach-gray.png" title="<%= t('has_attachments', 'This conversation has one or more attachments') %>">
    <img class="media_objects" src="/images/messages/audio-gray.png" title="<%= t('has_audio', 'This conversation has one or more audio comments') %>">
    <span class="audience"></span>
    <span class="count"></span>
    <p></p>
    <span class="actions"><a href="#" title="<%= t(:inbox_actions_description, "Actions") %>"><%= t(:inbox_actions_description, "Actions") %></a></span>
    <a href="<%= conversation_url('{{ id }}') %>" add_url="<%= conversation_add_message_url('{{ id }}') %>" class="details_link"><%= t :read_more, "more..." %></a>
  </li>
  <li id="message_blank" class="message">
    <span class="date"></span>
    <b class="audience"></b>
    <span class="actions"><a href="#/conversations?user_id={{ user_id }}&amp;from_conversation_id={{ from_conversation_id }}" class="send_private_message"><%= t :send_private_message, "New message..." %></a></span>
    <p></p>
    <input type="checkbox" />
    <ul class='message_attachments'>
      <li class='media_object_blank'>
        <a href="#" class="instructure_inline_media_comment audio_comment no-underline" title="<%= t('titles.play_audio_comment', "Play audio comment") %>">
          <%= image_tag "messages/audio-gray.png" %> 
          <span class="media_comment_id" style="display: none;"></span>
          <span class='title'></span>
        </a>
      </li>
      <li class='attachment_blank'>
        <a href="#" title="<%= t('titles.download_attachment', "Download attachment") %>">
          <%= image_tag "messages/attach-gray.png" %> 
          <span class='title'></span>
        </a>
      </li>
    </ul>
  </li>
  <li id="submission_blank" class="submission">
    <ul>
      <li class="header">
        <span class="submission_date"><%= before_label('submitted', "Submitted") %> <span class="date">&nbsp;</span></span>
        <a target="_blank" href="<%= course_assignment_submission_path(
          :course_id => '{{ course_id }}',
          :assignment_id => '{{ assignment_id }}',
          :id => '{{ id }}') %>" style="text-decoration: none;" title="<%= t('titles.view_submission', "Open submission in new window.") %>">
          <b class="title"></b>
        </a>
        <span class="audience" title="<%= t('titles.submission_author', "Submission Author") %>"></span>
        <span class="score" title="<%= t('titles.submission_score', "Submission Score") %>"></span>
        <div class="clear"></div>
      </li>
      <li class="comment">
        <span class="date"></span>
        <b class="audience"></b>
        <p></p>
        <div class="clear"></div>
      </li>
      <li class="more">
        <a href="#">
          <%= t('more_messages', "%{count} more...", :count => raw('<span class="hidden"></span>')) %>
        </a>
      </li>
    </ul>
    <input type="checkbox" />
  </li>
</ul>
<div id="conversation_actions">
  <span></span>
  <div>
    <ul>
      <li><%= link_to t('inbox_actions.mark_as_unread', "Mark as Unread"), conversation_url('{{ id }}', :conversation => {:workflow_state => "unread"}), :id => 'action_mark_as_unread', :class => :action_mark_as_unread %></li>
      <li><%= link_to t('inbox_actions.mark_as_read', "Mark as Read"), conversation_url('{{ id }}', :conversation => {:workflow_state => "read"}), :id => 'action_mark_as_read', :class => :action_mark_as_read %></li>
      <li><%= link_to t('inbox_actions.unstar', "Unstar"), conversation_url('{{ id }}', :conversation => {:starred => false}), :id => 'action_unstar', :class => :action_unstar %></li>
      <li><%= link_to t('inbox_actions.star', "Star"), conversation_url('{{ id }}', :conversation => {:starred => true}), :id => 'action_star', :class => :action_star %></li>
    </ul>
    <ul>
      <li><%= link_to t('inbox_actions.unsubscribe', "Unsubscribe"), conversation_url('{{ id }}', :conversation => {:subscribed => 0}), :id => :action_unsubscribe %></li>
      <li><%= link_to t('inbox_actions.subscribe', "Subscribe"), conversation_url('{{ id }}', :conversation => {:subscribed => 1}), :id => :action_subscribe %></li>
    </ul>
    <ul>
      <li><%= link_to t('inbox_actions.archive', "Archive"), conversation_url('{{ id }}', :conversation => {:workflow_state => "archived"}), :id => :action_archive %></li>
      <li><%= link_to t('inbox_actions.unarchive', "Unarchive"), conversation_url('{{ id }}', :conversation => {:workflow_state => "read"}), :id => :action_unarchive %></li>
      <li><%= link_to t('inbox_actions.delete', "Delete"), conversation_url('{{ id }}'), :id => :action_delete_all %></li>
    </ul>
  </div>
</div>

<form id="add_recipients_form" method="post">
  <p>
    <%= t :add_recipients_instructions, "People you add to the conversation will see all previous messages." %>
  </p>
  <%= text_field_tag :recipients, nil, :id => 'add_recipients', :finder_url => conversations_find_recipients_url, :class => "recipients", :style => "width: 370px" %>
</form>

<% form_tag conversations_url, :id => 'forward_message_form' do %>
  <table>
    <tr id="recipient_info"><th><%= label_tag :forward_recipients, :to, :en => "To", :before => true %></th><td><%= text_field_tag :recipients, nil, :id => :forward_recipients, :finder_url => conversations_find_recipients_url, :class => "recipients" %></td></tr>
    <tr><th><%= label_tag :body, :message, :en => "Message", :before => true %></th><td><%= text_area_tag :body, nil, :id => :forward_body %></td></tr>
  </table>
  <ul class="messages"></ul>
  <input type="hidden" name="group_conversation" value="1" />
<% end %>

<% js_block do %>
  <script type="text/javascript">
    MessageInbox.user_id = <%= @current_user.id %>;
    MessageInbox.user_cache = <%= raw @user_cache.to_json %>;
    MessageInbox.contexts = <%= raw @contexts.to_json %>;
    MessageInbox.initial_conversations = <%= raw @conversations_json.to_json %>;
    MessageInbox.conversation_page_size = <%= @page_max %>;
    MessageInbox.initial_conversations_count = <%= @conversations_count %>;
    MessageInbox.scope = <%= raw @scope.to_json %>;
    <% # TODO: get note-enabled-ness per account, and cross reference with the recipient's associated account ids. this is already enforced in the model %>
    MessageInbox.notes_enabled = <%= raw @current_user.associated_accounts.any?{|a| a.enable_user_notes } %>;
    MessageInbox.can_add_notes_for_account = MessageInbox.notes_enabled && <%= raw @current_user.associated_accounts.any?{|a| a.grants_right?(@current_user, nil, :manage_students) } %>;
    MessageInbox.conversations_per_page = <%= @page_max.to_i %>;
    MessageInbox.initial_filter = <%= raw @filter.to_json %>;
    <% unless @current_user.watched_conversations_intro? %>
    $.conversationsIntroSlideshow()
    <% end %>
  </script>
<% end %><|MERGE_RESOLUTION|>--- conflicted
+++ resolved
@@ -23,10 +23,7 @@
               <li class="<%= 'checked' if @scope == :inbox %>"><%= link_to t('inbox_views.inbox', "Inbox"), conversations_url(:filter => params[:filter]) %></li>
               <li class="<%= 'checked' if @scope == :unread %>"><%= link_to t('inbox_views.unread_messages', "Unread"), conversations_unread_url(:filter => params[:filter]) %></li>
               <li class="<%= 'checked' if @scope == :starred %>"><%= link_to t('inbox_views.starred_messages', "Starred"), conversations_starred_url(:filter => params[:filter]) %></li>
-<<<<<<< HEAD
-=======
               <li class="<%= 'checked' if @scope == :sent %>"><%= link_to t('inbox_views.sent_messages', "Sent"), conversations_sent_url(:filter => params[:filter]) %></li>
->>>>>>> 702f9b37
             </ul>
             <ul>
               <li class="<%= 'checked' if @scope == :archived %>"><%= link_to t('inbox_views.archived_messages', "Archived"), conversations_archived_url(:filter => params[:filter]) %></li>
