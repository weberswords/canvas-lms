<% @body_classes << "full-width" %>

<% content_for :page_title, t(:page_title, "Conversations") %>

<% content_for :auto_discovery do %>
  <% if @current_user %>
      <%= auto_discovery_link_tag(:atom, feeds_conversation_format_path(@current_user.feed_code, :atom), {:title => t('titles.rss.conversations', "Conversations Atom Feed")}) %>
  <% end %>
<% end %>

<% js_bundle :conversations %>
<% jammit_css :conversations %>

<div id="inbox">
  <div id="conversations">
    <div id="actions">
      <ul class="buttons">
        <% unless @disallow_messages %>
          <li>
            <a href="#"
               id="action_compose_message"
               title="<%= t('titles.compose_new_message', 'Write a new message') %>"
               data-track-category="Compose Message"
               data-track-action="Click"
               data-track-label="New Message Symbol"
               style="background-image: url(/images/messages/compose-button-sprite.png)"><%= t('links.compose_new_message', 'New Message') %></a>
          </li>
        <% end %>
      </ul>
      <ul class="menus">
        <li><a href="#" id="menu_views"></a>
          <span></span>
          <div>
            <ul class="first">
              <li><b><%= t(:inbox_view, "VIEW") %></b></li>
            </ul>
            <ul>
              <li data-scope="inbox"
                  data-track-category="Combo_Box"
                  data-track-action="Select_Folder"
                  data-track-label="Inbox"><%= link_to t('inbox_views.inbox', "Inbox"), '#' %></li>
              <li data-scope="unread"
                  data-track-category="Combo_Box"
                  data-track-action="Select_Folder"
                  data-track-label="Unread"><%= link_to t('inbox_views.unread_messages', "Unread"), '#' %></li>
              <li data-scope="starred"
                  data-track-category="Combo_Box"
                  data-track-action="Select_Folder"
                  data-track-label="Starred"><%= link_to t('inbox_views.starred_messages', "Starred"), '#' %></li>
              <li data-scope="sent"
                  data-track-category="Combo_Box"
                  data-track-action="Select_Folder"
                  data-track-label="Sent"><%= link_to t('inbox_views.sent_messages', "Sent"), '#' %></li>
            </ul>
            <ul>
              <li data-scope="archived"
                  data-track-category="Combo_Box"
                  data-track-action="Select_Folder"
                  data-track-label="Archived"><%= link_to t('inbox_views.archived_messages', "Archived"), '#' %></li>
            </ul>
            <ul class="last">
              <li data-track-category="Combo_Box"
                  data-track-action="Select_Folder"
                  data-track-label="Discussion_Replies"><%= link_to t('inbox_views.discussion_replies', "Discussion Replies"), discussion_replies_url %></li>
            </ul>
          </div>
        </li>
      </ul>
      <div id="context_tags_filter">
        <label for="context_tags">
          <%= before_label :filter, "Filter" %>
        </label>
        <%= text_field_tag :context_tags, nil, 'data-finder_url' => search_recipients_url %>
      </div>
      <div class="clear"></div>
    </div>
    <div class="conversations"><ul></ul></div>
    <p id="no_messages" style="display:none"></p>
  </div>
  <div id="messages">
    <div aria-live="polite">
      <div id="message_actions">
        <ul>
          <li><%= link_to t('inbox_actions.forward', "Forward"), {}, :id => :action_forward %></li>
          <li><%= link_to t('inbox_actions.delete', "Delete"), conversation_remove_messages_url('{{ id }}'), :id => :action_delete %></li>
        </ul>
        <a href="#" id="cancel_bulk_message_action"><%= t '#buttons.cancel', 'Cancel' %></a>
      </div>
    </div>
    <ul id="message_status"></ul>
<<<<<<< HEAD
    <% if Account.site_admin.grants_right?(@current_user, nil, :become_user) %>
=======
>>>>>>> 24eb4e85
      <div>
        <a id="help-btn"
           class="al-trigger"
           data-track-category="Help"
           data-track-action="Click"
           data-track-label="Question Mark"
           href="#"
           role="button"
           aria-haspopup="true"
           aria-owns="help-menu-items">
          <i class="icon-question"></i>
          <i class="icon-mini-arrow-down"></i>
          <span class="screenreader-only"><%= t 'help', "Help" %></span>
        </a>

        <ul id="help-menu-items"
            class="al-options"
            role="menu"
            tabindex="0"
            aria-hidden="true"
            aria-expanded="false"
            aria-activedescendant="new-conversations-opt-in-menu-item">
          <li role="presentation">
            <a id="try-new-conversations-menu-item" href="/conversations/toggle_new_conversations?use_new_conversations=1" data-method="post" rel="nofollow" tabindex="-1" role="menuitem" title="<%= t 'try_new_conversations', "Try New Conversations" %>"><%= t 'try_new_conversations', "Try New Conversations" %></a>
          </li>
          <li role="presentation">
            <a href="#" id="conversations-intro-menu-item" tabindex="-1" role="menuitem" title="<%= t 'conversations_intro', "Conversations Intro" %>"><%= t 'conversations_intro', "Conversations Intro" %></a>
          </li>
        </ul>
      </div>
<<<<<<< HEAD
    <% else %>
      <a href="#"
         id="conversations-intro-btn"
         tabindex="-1"
         data-track-category="Help"
         data-track-action="Click"
         data-track-label="Question Mark"
         role="button">
        <i class="icon-question"></i>
      </a>
    <% end %>
=======
>>>>>>> 24eb4e85
    <div id="create_message_form"></div>
    <ul class="messages">
    </ul>
  </div>
  <div class="spin_holder"></div>
</div>

<div id="menu-wrapper"></div>

<ul style="display:none">
  <li id="message_blank"
      data-track-category="Individual Message"
      data-track-action="Click"
      data-track-label="Message Block"
      class="message">
    <span class="date"></span>
    <b class="audience"></b>
    <span class="actions">
      <a href="#"
         data-track-category="Individual Message"
         data-track-action="Click"
         data-track-label="New Message..."
         class="send_private_message"><%= t :send_private_message, "New message..." %></a>
    </span>
    <p></p>
    <input type="checkbox"
           data-track-category="Individual Message"
           data-track-action="Click"
           data-track-label="Check Box"
          />
    <ul class='message_attachments'>
      <li class='media_object_blank'>
        <a href="#" class="instructure_inline_media_comment media_comment no-underline" title="<%= t('titles.play_media_comment', "Play media comment") %>">
          <%= image_tag "messages/media-gray.png" %>
          <span class="media_comment_id" style="display: none;"></span>
          <span class='title'></span>
        </a>
      </li>
      <li class='attachment_blank'>
        <a href="#" title="<%= t('titles.download_attachment', "Download attachment") %>">
          <%= image_tag "messages/attach-gray.png" %> 
          <span class='title'></span>
        </a>
      </li>
    </ul>
  </li>
  <li id="submission_blank" class="submission">
    <ul>
      <li class="header">
        <span class="submission_date"><%= before_label('submitted', "Submitted") %> <span class="date">&nbsp;</span></span>
        <a target="_blank"
           data-track-category="Individual Message"
           data-track-action="Click"
           data-track-label="Open message in new window"
           href="<%= course_assignment_submission_path(:course_id => '{{ course_id }}',
                                                       :assignment_id => '{{ assignment_id }}',
                                                       :id => '{{ id }}') %>"
           style="text-decoration: none;"
           title="<%= t('titles.view_submission', "Open submission in new window.") %>">
          <b class="title"></b>
        </a>
        <span class="audience" title="<%= t('titles.submission_author', "Submission Author") %>"></span>
        <span class="score" title="<%= t('titles.submission_score', "Submission Score") %>"></span>
        <div class="clear"></div>
      </li>
      <li class="comment">
        <span class="date"></span>
        <b class="audience"></b>
        <p></p>
        <div class="clear"></div>
      </li>
      <li class="more">
        <a href="#">
          <%= t('more_messages', "%{count} more...", :count => raw('<span class="hidden"></span>')) %>
        </a>
      </li>
    </ul>
    <input type="checkbox" />
  </li>
</ul>

<form id="add_recipients_form" method="post">
  <p>
    <%= t :add_recipients_instructions, "People you add to the conversation will see all previous messages." %>
  </p>
  <%= text_field_tag :recipients, nil, :id => 'add_recipients', 'data-finder_url' => search_recipients_url, :class => "recipients", :style => "width: 370px" %>
</form>

<% form_tag conversations_url, :id => 'forward_message_form' do %>
  <table>
    <tr id="recipient_info">
      <th><%= label_tag :forward_recipients, :to, :en => "To", :before => true %></th>
      <td>
        <%= text_field_tag :recipients, nil, :id => :forward_recipients,
          'data-finder_url' => search_recipients_url,
          :class => "recipients" %>
      </td>
  </tr>
    <tr><th><%= label_tag :body, :message, :en => "Message", :before => true %></th><td><%= text_area_tag :body, nil, :id => :forward_body %></td></tr>
  </table>
  <ul class="messages"></ul>
  <input type="hidden" name="group_conversation" value="1" />
<% end %><|MERGE_RESOLUTION|>--- conflicted
+++ resolved
@@ -88,10 +88,6 @@
       </div>
     </div>
     <ul id="message_status"></ul>
-<<<<<<< HEAD
-    <% if Account.site_admin.grants_right?(@current_user, nil, :become_user) %>
-=======
->>>>>>> 24eb4e85
       <div>
         <a id="help-btn"
            class="al-trigger"
@@ -122,20 +118,6 @@
           </li>
         </ul>
       </div>
-<<<<<<< HEAD
-    <% else %>
-      <a href="#"
-         id="conversations-intro-btn"
-         tabindex="-1"
-         data-track-category="Help"
-         data-track-action="Click"
-         data-track-label="Question Mark"
-         role="button">
-        <i class="icon-question"></i>
-      </a>
-    <% end %>
-=======
->>>>>>> 24eb4e85
     <div id="create_message_form"></div>
     <ul class="messages">
     </ul>
