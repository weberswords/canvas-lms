<% allow_take ||= false %>
<% if @quiz.available? || (params[:preview] && @submission) %>
  <div>
    <div style="border-bottom: 1px solid #888; font-size: 1.1em; font-weight: bold;">
      <% if @quiz.allowed_attempts == 1 %>
        <%= before_label(:submission_details, "Submission Details") %>
      <% else %>
        <%= before_label(:last_attempt_details, "Last Attempt Details") %>
      <% end %>
    </div>
    <div>
    <table class="summary" style="font-size: 1.1em;">
      <% if @submission.pending_review? %>
      <tfoot>
        <tr style="<%= hidden if @quiz.quiz_type == 'survey' %>">
          <td colspan="2" class="footnote">
            *
            <% if can_do(@quiz, @current_user, :grade) %>
              <%= link_to t(:questions_not_graded, 'Some questions not yet graded'), context_url(@context, :context_quiz_history_url, @quiz, :version => @submission.version_number, :user_id => @submission.user_id) %>
            <% else %>
              <%= t(:questions_not_graded, 'Some questions not yet graded') %>
            <% end %>
          </td>
        </tr>
      </tfoot>
      <% end %>
      <tbody>
        <tr>
          <th><%= before_label(:time, "Time") %></th>
<<<<<<< HEAD
          <td><%= time_ago_in_words(Time.now - ((@submission.finished_at || @submission.end_at || @submission.started_at) - @submission.started_at)) %></td>
=======
          <td><%= duration_in_minutes((@submission.finished_at || @submission.end_at || @submission.started_at) - @submission.started_at) %></td>
>>>>>>> 1216b434
        </tr>
        <% unless @quiz.assignment.present? && @quiz.assignment.muted? %>
        <tr style="<%= hidden if @quiz.quiz_type == 'survey' %>">
          <th><%= before_label(:current_score, "Current Score") %></th>
          <td><%= t(:score_out_of_points_possible, "%{score} out of %{points_possible}",
                    :score => @submission.score,
                    :points_possible => params[:preview] ? @submission.points_possible_at_submission_time : @quiz.points_possible) %>
                  <%= '*' if @submission.pending_review? %></td>
        </tr>
        <tr style="<%= hidden if @quiz.quiz_type == 'survey' %>">
          <th><%= before_label(:kept_score, "Kept Score") %></th>
          <td><%= t(:score_out_of_points_possible, "%{score} out of %{points_possible}",
                    :score => @submission.kept_score,
                    :points_possible => params[:preview] ? @submission.points_possible_at_submission_time : @quiz.points_possible) %></td>
        </tr>
          <% if @submission.manually_scored %>
            <tr>
              <td colspan="2"><%= t('score_set_manually', 'This score was set by the teacher') %></td>
            </tr>
          <% end %>
        <% end %>
      </tbody>
    </table>
    </div>
  </div>
    <% if @submission && params[:preview] %>
      <% link_to context_url(@context, :context_quiz_take_url, @quiz.id, :preview => 1), :method => :post do %><%= @quiz.survey? ?
          t('links.preview_survey_again', "Preview the Survey Again") :
          t('links.preview_quiz_again', "Preview the Quiz Again") %><% end %><br/>
    <% elsif !@quiz.single_attempt? || can_do(@quiz, @current_user, :update) %>
      <div style="margin-left: 20px; margin-top: 20px; line-height: 1.3em;">
        <% if (@submission.attempt > 1 || (@submission.attempt == 1 && can_do(@quiz, @current_user, :update))) &&
            (can_do(@quiz, @current_user, :grade) || !@quiz.muted?) %>
          <%= t(:attempts_so_far, {:one => "1 Attempt so far", :other => "%{count} Attempts so far"}, :count => @submission.attempt) %><br/>
          <a href="<%= context_url(@context, :context_quiz_history_url, @quiz) %>" class="history"> <%= t(:view_previous_attempts, "View Previous Attempts") %></a>
          <br/>
        <% end %>
        <% if @quiz.unlimited_attempts? %>
          <%= t(:unlimited_attempts, "Unlimited Attempts") %><br/>
        <% elsif !can_do(@quiz, @current_user, :update) %>
          <% if @submission.attempts_left <= 0 %>
            <%= t(:no_more_attempts, "No More Attempts available") %><br/>
          <% elsif can_do(@quiz, @current_user, :submit) %>
            <%= t(:attempts_left, {:one => "1 More Attempt available", :other => "%{count} More Attempts available"}, :count => @submission.attempts_left) %><br/>
          <% end %>
        <% end %>
      </div>
      <% if allow_take && can_do(@quiz, @current_user, :submit) %>
        <div style="margin-top: 10px; font-size: 1.2em;">
        <% if (!@locked && (@quiz.unlimited_attempts? || @submission.attempts_left > 0)) || can_do(@quiz, @current_user, :update) %>
          <% link_to context_url(@context, :context_quiz_take_url, @quiz.id, :user_id => @current_user && @current_user.id), :method => :post do %><%= @quiz.survey? ?
            t('links.take_survey_again', "Take the Survey Again") :
            t('links.take_quiz_again', "Take the Quiz Again") %><% end %><br/>
          <span style="font-size: 0.7em; padding-left: 20px;">
            (<%= @quiz.scoring_policy == "keep_highest" ?
                 t(:will_keep_highest_score, "Will keep the highest of all your scores") :
                 t(:will_keep_latest_score, "Will keep the latest of all your scores") %>)
          </span>
        <% end %>
        </div>
      <% end %>
    <% end %>
<% end %><|MERGE_RESOLUTION|>--- conflicted
+++ resolved
@@ -27,11 +27,7 @@
       <tbody>
         <tr>
           <th><%= before_label(:time, "Time") %></th>
-<<<<<<< HEAD
-          <td><%= time_ago_in_words(Time.now - ((@submission.finished_at || @submission.end_at || @submission.started_at) - @submission.started_at)) %></td>
-=======
           <td><%= duration_in_minutes((@submission.finished_at || @submission.end_at || @submission.started_at) - @submission.started_at) %></td>
->>>>>>> 1216b434
         </tr>
         <% unless @quiz.assignment.present? && @quiz.assignment.muted? %>
         <tr style="<%= hidden if @quiz.quiz_type == 'survey' %>">
