<%-
  @locale = raw I18n.locale.to_json
  @body_classes ||= []
  @body_class_no_headers = @headers == false
  @body_classes << "no-headers" if @body_class_no_headers
  unless (@body_classes.include? "no-headers") || (@show_left_side == false)
    left_side = yield :left_side
    left_side_custom = yield :left_side_custom
    @show_left_side ||= (section_tabs.length > 0 || left_side_custom.try(:length)) 
  end
  right_side = yield :right_side
  wizard = yield :wizard_box
  top_nav = yield :top_nav
  keyboard_navigation = yield :keyboard_navigation
  @body_classes << "with-left-side" if @show_left_side
  #we dont want to render a right side unless there is actually content in it.
  @body_classes << "with-right-side" if right_side and not right_side.strip.empty? 
  @body_classes << "padless-content" if @padless
  @body_classes << "context-#{@context.asset_string}" if @context

-%><!DOCTYPE html>
<!--[if IE 7 ]>    <html class="ie ie7 scripts-not-loaded" lang=<%= @locale %>> <![endif]-->
<!--[if IE 8 ]>    <html class="ie ie8 scripts-not-loaded" lang=<%= @locale %>> <![endif]-->
<!--[if gte IE 9 ]><html class="ie ie9 scripts-not-loaded" lang=<%= @locale %>> <![endif]-->
<!--[if !(IE)]><!--> <html class="not-ie not-ready scripts-not-loaded" lang=<%= @locale %>> <!--<![endif]-->
<head>
  <meta charset="utf-8">
  <title><%= yield :page_title || t('missing_page_title', "Add a page title here.") %></title>
  <noscript> <meta http-equiv=refresh content="0; URL=/enable-javascript.html" /> </noscript>
  <!--[if lte IE 6]> <meta http-equiv=refresh content="0; URL=/ie-6-is-not-supported.html" /> <![endif]-->

  <%= yield :auto_discovery %>
  <% if @active_tab %>
    <style>
      #section-tabs .<%= @active_tab %> {
        position: relative;
        background-color: white;
        margin-right: -1px;
        z-index: 11;
        padding: 7px 0 7px 23px;
        font-size: 17px;
      }
    </style>
  <% end %>
  <%= include_stylesheets :common, :media => "all" %>
  <% if @eportfolio_view === true %>
    <%= stylesheet_link_tag "compiled/instructure_eportfolio.css" %>
  <% end %>
  <%= include_css_bundles %>
  <!--[if lte IE 8]> <%= javascript_include_tag "vendor/html5.js" %> <![endif]-->
  <%= yield :stylesheets %>
  <%= stylesheet_link_tag(Account.site_admin.settings[:global_stylesheet], :media => 'all') if @domain_root_account != Account.site_admin && Account.site_admin.settings[:global_stylesheet].present? %>
  <%= stylesheet_link_tag(@domain_root_account.settings[:global_stylesheet], :media => 'all') if @domain_root_account && @domain_root_account.settings[:global_stylesheet].present? %>
  <script>
    // listen for any clicks on links that have href="#" and queue them to be fired on dom ready.
      _earlyClick = function(e){
        e = e || window.event;
        var cur = e.target || e.srcElement;
        while ( cur && cur.ownerDocument ) {
          if ( cur.getAttribute('href') === '#' ) {
            e.preventDefault ? e.preventDefault() : e.returnValue = false;
            _earlyClick.clicks = _earlyClick.clicks || [];
            _earlyClick.clicks.push(cur);
            break;
          }
          cur = cur.parentNode;
        }
      };
      document.addEventListener ?
        document.addEventListener('click', _earlyClick, false) :
        document.attachEvent('onclick', _earlyClick);
  </script>
</head>
<body class="<%= (@body_classes << @active_tab).uniq.join(" ") %>">
  <div id="header" class="no-print <%= 'no-user' unless @current_user %>">
    <a href="#content" id="skip_navigation_link"><%= t 'links.skip_to_content', "Skip To Content" %></a>
    <a id="header-logo" href="<%= root_url %>"><%= t 'links.dashboard', "My Dashboard" %></a> 
    <b id="header-logo-secondary"></b>  
    <div id="topbar"> 
      <% if (identity = yield :identity) %>
        <%= identity %>
      <% else %>
        <%- cache_if(!@real_current_user, [@current_user || 'nobody', 'identity-15m'], :expires_in => 15.minutes) do -%>
          <%= render(:partial => 'shared/identity') %>
        <%- end -%>
      <% end %>
    </div>
    <%= render(:partial => "shared/keyboard_navigation_hint") if keyboard_navigation %>
    <% if @current_user %>
    <ul role="navigation" id="menu">
      <%- cache([@current_user, 'home-menu-15m'], :expires_in => 15.minutes) do -%>
      <li class="menu-item">
        <%- if show_home_menu? -%>
          <%= render(:partial => 'shared/home_menu') %>
        <%- else  -%>
          <a href="<%= dashboard_path %>" class="menu-item-no-drop"><%= t 'links.home', 'Home' %></a>
        <%- end -%>
      </li>
      <%- end -%>
      <li class="menu-item">
      <% 
      # this will cache the assignments menu for 3 minutes.  the way it is right now it does 3 really expensive queries every page load.
      # to do this better we would either figure a better way to find needing_submitting, needing_grading, and recently_graded
      # or use delayed_job and memcache together to compute and cache it outside of the scope of a request
      # so by just caching this stupidly for 3 minutes, if there is a new thing that should show up in the last 3 minutes, it wont show up.
      cache([@current_user, 'assignments_menu'], :expires_in => 3.minutes) do %>
        <%# if there is anything inside the assignments drop down %>
      <%-
        max_to_show = 8
        assignment_sets = {
          :needing_submitting => t('menu.assignments_needing_submitting', "To Turn In"),
          :needing_grading    => t('menu.assignments_needing_grading', "Needing Grading"),
          :recently_graded    => t('menu.assignments_recently_graded', "Recently Graded")
        }
        total_shown = 0
        if assignment_sets.any?{ |k, v| @current_user.send("assignments_#{k}").length > 0 }  
      -%>
        <a href="/assignments" class="menu-item-title"><%= t('menu.assignments', 'Assignments') %><span class="menu-item-title-icon"></span></a>
        <div class="menu-item-drop">
          <table cellspacing="0">
            <tr>
              <% assignment_sets.each do |k,v| 
                  if (set = @current_user.send("assignments_#{k}")).length > 0
                    set = set[0,(max_to_show - total_shown)]
                    total_shown += set.length
                   %><%= render(:partial => "shared/menu_section", :locals => { 
                                :max_to_show => max_to_show,
                                :more_link_for_over_max => assignments_path,
                                :collection => set,
                                :collection_size => total_shown >= max_to_show ? @current_user.send("assignments_#{k}_total_count"): set.length,
                                :partial => "shared/menu_assignment",
                                :key => k,
                                :title => v })  %>
                  <%
                  end
                end 
              %>
            </tr>
          </table>
        </div>
        <%- else #there is not anything to show in the assignments drop down  -%>
        <a href="/assignments" class="menu-item-no-drop"><%= t('menu.assignments', 'Assignments') %></a>
        <%- end -%>
      <% end %>
      </li>
      <li class="menu-item">
        <%= link_to(t('menu.grades', 'Grades'), :grades, :class=>"menu-item-no-drop") %>
      </li>
      <li class="menu-item">
        <a href="<%= calendar_path %>" class="menu-item-no-drop"><%= t('menu.calendar', 'Calendar') %></a>
      </li>      
    </ul>
    <% end %>
  </div>
  <div id="instructure_ajax_error_box">
    <div style="text-align: right; background-color: #fff;"><a href="#" class="close_instructure_ajax_error_box_link"><%= t('links.close', 'Close') %></a></div>
    <iframe id="instructure_ajax_error_result" src="about:blank" style="border: 0;"></iframe>
  </div>
<%= render :partial => 'shared/flash_notices' %>



<div id="wrapper-container">
  <div id="wrapper">
    <% if @show_left_side %>
    <div id="left-side">
      <% if left_side %>
        <%= left_side %>
      <% else %>
        <% if @context.try(:short_name) %>
        <h1 id="section-tabs-header"><%= @context.short_name %></h1>
          <% if @context && @context.respond_to?(:context)  %>
        <a href="<%= url_for(@context.context) %>" id="section-tabs-header-subtitle" class="ellipsis"><%= @context.context.name %></a>
          <% end %>
        <% end %>
        <%= section_tabs %>
      <% end %>
      <% if left_side_custom %>
      <div class="left-side-inner">
       <%= left_side_custom %>
      </div>
      <% end %>
    </div>
    <% end %>
    <div id="main">
      <div id="right-side-wrapper">
        <aside id="right-side" role="complementary">
          <%= right_side %>
        </aside>
      </div>
      <div id="not_right_side">
        <%= render_crumbs %>
        <div id="content" role="main">
          <%= yield %>
        </div>
      </div>
    </div>
    <footer role="contentinfo" id="footer">
      <a href="http://www.instructure.com"><%= image_tag 'footer-logo.png', :alt => t('instructure_description', "Instructure, makers of the open source learning management system Canvas") %></a>
      <span id="footer-links">
        <% if Setting.get_cached("show_opensource_linkback", "false") == "true" %>
          <a href="http://instructure.com"><%= t('open_source_learning_management_system', 'Open Source LMS') %></a>
        <% end %>
        <%= help_link %>
        <%= render :partial => 'shared/footer_links' %>
      </span>
    </footer>
  </div>
</div>

<% if wizard %>
  <div id="wizard_spacer_box"></div>
  <div id="wizard_box" role="dialog">
    <div class="shadow shadow_1"></div>
    <div class="shadow shadow_3"></div>
    <div class="shadow shadow_5"></div>
    <div class="wizard_content">
      <div class="links">
        <a href="#" class="close_wizard_link close-link"><%= t('links.close', 'Close') %></a>
      </div>
      <%= wizard %>
    </div>
  </div>
<% end %>
<% if keyboard_navigation %>
  <div id="keyboard_navigation">
    <%= keyboard_navigation %>
  </div>
<% end %>
  <div style="display:none;"><!-- Everything inside of this should always stay hidden -->
    <div id="ajax_authenticity_token"><%= form_authenticity_token %></div>
    <div id="time_zone_offset"><%= ActiveSupport::TimeWithZone.new(Time.now.utc, Time.zone).utc_offset / -60 %></div>
    <% if @context && session && temp_type = session["role_#{@context.asset_string}"] %>
      <span id="switched_role_type" class="<%= @context.asset_string %>" data-role="<%= temp_type %>"><%= Enrollment.readable_type(temp_type) %></span>
    <% end %>
    <% if @page_view %>
      <a href="<%= page_view_path(@page_view.id || @page_view.temporary_id) %>" id="page_view_update_path">&nbsp;</a>
      <div id="page_view_id"><%= @page_view.id || @page_view.temporary_id %></div>
    <% end %>
    <div id="domain_root_account_id"><%= @domain_root_account.try(:id) %></div>
    <% if equella_enabled? %>
      <a id="equella_endpoint_url" href="<%= @equella_settings.endpoint %>">&nbsp;</a>
      <a id="equella_callback_url" href="<%= external_content_success_url('equella') %>">&nbsp;</a>
      <a id="equella_cancel_url" href="<%= external_content_cancel_url('equella') %>">&nbsp;</a>
      <a id="equella_action" href="<%= @equella_settings.default_action %>">&nbsp;</a>
      <% if @equella_settings.teaser %>
        <div id="equella_teaser"><%= @equella_settings.teaser %></div>
      <% end %>
    <% end %>
  </div>
<% cache('global_dialogs_render') do %>
  <%= render :partial => "shared/global_dialogs" %>
<% end %>

<script>
  window.JSON || document.write('<%= (javascript_include_tag "#{js_base_url}/json2.js").gsub("</script>", "<\\/script>") %>');

  INST = <%= raw(inst_env.to_json) %>;
  ENV = <%= raw js_env.to_json %>;

  require = {
    translate: <%= use_optimized_js? %>,
    baseUrl: '<%= js_base_url %>',
    paths: {
      common: 'compiled/bundles/common',
      jquery: 'vendor/jquery-1.6.4',
      jqueryui: 'vendor/jqueryui',
      uploadify: '../flash/uploadify/jquery.uploadify.v2.1.4'
    }
  };
</script>

<%= javascript_include_tag "#{js_base_url}/vendor/require.js" %>
<%= javascript_include_tag "#{js_base_url}/compiled/bundles/common" %>
<%= include_js_bundles %>
<%= include_account_js %>
<%= render_js_blocks %>
<<<<<<< HEAD
=======
<%= render_hidden_dialogs %>
>>>>>>> 8f48fee5

<script>
// Determines if the scripts are loaded.
// When we get everything out of the views, and have a single top-level
// `require`, this becomes meaningless and will be abandoned.
(function() {
  var attempts = 0;
  var timeout = 10;
  var check = function() {
    attempts++;
    var done = require.resourcesDone === true
    var giveup = attempts === 100; // 1 second
    if (done || giveup) {
      $('html').removeClass('scripts-not-loaded');
      return;
    }
    setTimeout(check, timeout);
  };

  check();
}).call(this);
</script>
</body>
</html><|MERGE_RESOLUTION|>--- conflicted
+++ resolved
@@ -275,10 +275,7 @@
 <%= include_js_bundles %>
 <%= include_account_js %>
 <%= render_js_blocks %>
-<<<<<<< HEAD
-=======
 <%= render_hidden_dialogs %>
->>>>>>> 8f48fee5
 
 <script>
 // Determines if the scripts are loaded.
