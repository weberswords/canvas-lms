--- conflicted
+++ resolved
@@ -22,21 +22,6 @@
                 <div class="menu-item__text"><%= t('Dashboard') %></div>
               </a>
             </li>
-<<<<<<< HEAD
-            <% if @has_courses %>
-              <li class="menu-item ic-app-header__menu-list-item <%= 'ic-app-header__menu-list-item--active' if active_path?('courses') %>">
-                <a id="global_nav_courses_link" href="<%= courses_path %>" class="ic-app-header__menu-list-link">
-                  <div class="menu-item-icon-container" aria-hidden="true">
-                    <%= svg_icon :courses_new_styles %>
-                  </div>
-                  <div class="menu-item__text">
-                    <%= t('Courses') %>
-                  </div>
-                </a>
-              </li>
-            <% end %>
-            <% if @has_groups %>
-=======
             <li class="menu-item ic-app-header__menu-list-item <%= 'ic-app-header__menu-list-item--active' if active_path?('courses') %>">
               <a id="global_nav_courses_link" href="<%= courses_path %>" class="ic-app-header__menu-list-link">
                 <div class="menu-item-icon-container" aria-hidden="true">
@@ -48,7 +33,6 @@
               </a>
             </li>
             <% if @current_user && @current_user.current_groups.count > 0 %>
->>>>>>> caf5d634
               <li class="menu-item ic-app-header__menu-list-item <%= ' ic-app-header__menu-list-item--active' if active_path?('groups') %>">
                 <a id="global_nav_groups_link" href="/groups" class="ic-app-header__menu-list-link">
                   <div class="menu-item-icon-container" aria-hidden="true">
