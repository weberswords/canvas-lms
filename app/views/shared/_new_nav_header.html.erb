--- conflicted
+++ resolved
@@ -100,11 +100,7 @@
               <a id="global_nav_profile_link" href="/profile" class="ic-app-header__menu-list-link">
                 <div class="menu-item-icon-container">
                   <div class="ic-avatar">
-<<<<<<< HEAD
-                    <img src="<%= @current_user.try { |usr| avatar_image_attrs(usr).first } %>" />
-=======
                     <img src="<%= @current_user.try { |usr| avatar_image_attrs(usr).first } %>" alt="<%= @current_user.short_name %>" />
->>>>>>> a6cbc05d
                   </div>
                 </div>
                 <div class="menu-item__text">
