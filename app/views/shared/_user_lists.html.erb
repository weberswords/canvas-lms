<% root_account = @context.root_account || @context %>
<% account = @context.respond_to?(:account) ? @context.account : @context %>
<div id="user_list_boxes">
  <a id="user_lists_path" style="display:none;" href="<%= polymorphic_path([@context, :user_lists], :format => :json) %>"></a>
  <div id="user_list_textarea_container" style="z-index: 2;">
    <input type="hidden" name="enrollment_type" value="StudentEnrollment" />
    <% if @context.open_registration_for?(@current_user, session) && can_do(account, @current_user, :read) %>
      <div style="white-space: nowrap;">
<<<<<<< HEAD
        <input type='checkbox' name='only_search_existing_users' value="1" />
=======
        <input type='checkbox' name='only_search_existing_users' value="1"<%= ' checked="checked"'.html_safe unless root_account.open_registration? %>/>
>>>>>>> 54725e64
        <%= label_tag :only_search_existing_users, :en => 'only search existing users' %>
      </div>
    <% end %>
    <span style="font-size: 0.8em;"><%= root_account.login_handle_name_is_customized? ? t(:copy_and_paste_notice_with_login_handle, "Copy and paste a list of users. You can use their email address or %{login_handle_name}.", :login_handle_name => root_account.login_handle_name) : t(:copy_and_paste_notice_just_email, "Copy and paste a list of email addresses to add users.") %></span>
    <textarea name="user_list" class="user_list"><% if @students && @students.empty? %><%= t :example_user_list, '"Example Student" <student@example.com>
"Other Student" <otherstudent@example.com>
"Lastname, Firstname" <firstlast@example.com>
<justAnEmailAddress@example.com>' %>
<% end %></textarea>
  </div>
  <div id="user_list_parsed" style="z-index: 1; display:none;">
    <div class="ui-helper-reset ui-widget-content ui-corner-all" id="user_lists_processed_people">
      <div id="user_list_duplicates_found" class="ui-widget">
        <div class="ui-state-highlight ui-corner-all">
          <p>
            <span style="float: left; margin-right: 0 0.3em;" class="ui-icon ui-icon-info"></span>
            <strong><%= before_label :notice, "Notice" %></strong>
            <span class="message_content"></span>
          </p>
        </div>
      </div>
      <div id="user_list_no_valid_users" class="ui-widget">
        <div class="ui-state-highlight ui-corner-all">
          <p><span style="float: left; margin-right: 0 0.3em;" class="ui-icon ui-icon-info"></span>
          <%= t :no_valid_users, "*Sorry,* it does not seem as if there were any valid email addresses or login IDs typed in, please go back and try again.", :wrapper => "<strong>\\1</strong>" %></p>
        </div>
      </div>
      <div id="user_list_with_errors" class="ui-widget">
        <div class="ui-state-highlight ui-corner-all">
          <p>
            <span style="float: left; margin-right: 0 0.3em;" class="ui-icon ui-icon-alert"></span>
            <strong><%= before_label :alert, "Alert" %></strong>
            <span class="message_content"></span>
          </p>
        </div>
      </div>

      <div class="person ui-helper-reset ui-state-default ui-corner-all" id="user_lists_processed_person_template" style="display:none;">
        <div class="name"></div>
        <div class="address"></div>
        <div class="login"></div>
      </div>
    </div>
  </div>
</div>
<|MERGE_RESOLUTION|>--- conflicted
+++ resolved
@@ -6,11 +6,7 @@
     <input type="hidden" name="enrollment_type" value="StudentEnrollment" />
     <% if @context.open_registration_for?(@current_user, session) && can_do(account, @current_user, :read) %>
       <div style="white-space: nowrap;">
-<<<<<<< HEAD
-        <input type='checkbox' name='only_search_existing_users' value="1" />
-=======
         <input type='checkbox' name='only_search_existing_users' value="1"<%= ' checked="checked"'.html_safe unless root_account.open_registration? %>/>
->>>>>>> 54725e64
         <%= label_tag :only_search_existing_users, :en => 'only search existing users' %>
       </div>
     <% end %>
