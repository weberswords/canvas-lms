<<<<<<< HEAD
<% if session[:from_pilot]
  session.delete(:from_pilot)
  @from_pilot = true
  flash[:notice] = t 'notices.redirected_from_pilot', "You've been redirected to the new version of Instructure Canvas.  Welcome!"
end %>
<div id="flash_message_holder">
  <div id="flash_message_wrapper">
    <div id="flash_notice_message" class="<%= 'long_show' if @from_pilot %>" style="<%= "display: none;" if !flash[:notice] && !flash[:html_notice] %>">
      <a href="#" class="close-link"><%= t 'links.close', "close" %></a>
      <%= flash[:html_notice] ? raw(flash[:html_notice]) : flash[:notice] %>
      <% flash.delete(:notice); flash.delete(:html_notice) %>
    </div>
    <div id="flash_error_message" style="<%= "display: none;" if !flash[:error] %>">
      <a href="#" class="close-link"><%= t 'links.close', "close" %></a>
      <%= flash[:error]%>
      <% flash.delete(:error) %>
    </div>
  </div>
</div>
=======
<% notices = flash_notices() %>
<div id="flash_message_buffer" style="height:<%= notices.sum{ |n| n[:size] == 'xlarge' ? 60 : 30 } %>px;"></div>
<ul id="flash_message_holder">
  <% notices.each do |notice| %>
    <li class="static_message ui-state-<%= notice[:type] || 'warning' %> <%= notice[:size] %> <%= notice[:classes] %>">
      <i></i>
      <%= notice[:content] %>
      <a href='#' class='close_link'><%= t "close", "Close" %></a>
    </li>
  <% end %>
</ul>
>>>>>>> c8e0a70c
<|MERGE_RESOLUTION|>--- conflicted
+++ resolved
@@ -1,24 +1,3 @@
-<<<<<<< HEAD
-<% if session[:from_pilot]
-  session.delete(:from_pilot)
-  @from_pilot = true
-  flash[:notice] = t 'notices.redirected_from_pilot', "You've been redirected to the new version of Instructure Canvas.  Welcome!"
-end %>
-<div id="flash_message_holder">
-  <div id="flash_message_wrapper">
-    <div id="flash_notice_message" class="<%= 'long_show' if @from_pilot %>" style="<%= "display: none;" if !flash[:notice] && !flash[:html_notice] %>">
-      <a href="#" class="close-link"><%= t 'links.close', "close" %></a>
-      <%= flash[:html_notice] ? raw(flash[:html_notice]) : flash[:notice] %>
-      <% flash.delete(:notice); flash.delete(:html_notice) %>
-    </div>
-    <div id="flash_error_message" style="<%= "display: none;" if !flash[:error] %>">
-      <a href="#" class="close-link"><%= t 'links.close', "close" %></a>
-      <%= flash[:error]%>
-      <% flash.delete(:error) %>
-    </div>
-  </div>
-</div>
-=======
 <% notices = flash_notices() %>
 <div id="flash_message_buffer" style="height:<%= notices.sum{ |n| n[:size] == 'xlarge' ? 60 : 30 } %>px;"></div>
 <ul id="flash_message_holder">
@@ -29,5 +8,4 @@
       <a href='#' class='close_link'><%= t "close", "Close" %></a>
     </li>
   <% end %>
-</ul>
->>>>>>> c8e0a70c
+</ul>