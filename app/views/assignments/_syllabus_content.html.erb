--- conflicted
+++ resolved
@@ -1,8 +1,5 @@
 <% js_env :CAN_READ => can_do(@context, @current_user, :read) %>
-<<<<<<< HEAD
-=======
 <% js_env :SYLLABUS_BODY => user_content(@syllabus_body) %>
->>>>>>> 72f70585
 <% @active_tab = "syllabus" %>
 <% course_home ||= false %>
 <% if !course_home %>
