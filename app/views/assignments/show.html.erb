--- conflicted
+++ resolved
@@ -36,8 +36,6 @@
           </a>
         <% end %>
         <%= assignment_submission_button(@assignment, @current_user, @current_user_submission) %>
-<<<<<<< HEAD
-=======
         <% if @assignment.moderated_grading? && @context.feature_enabled?(:moderated_grading) && can_do(@context, @current_user, :moderate_grades) %>
           <a
             href='<%= course_assignment_moderate_url(@context, @assignment) %>'
@@ -49,7 +47,6 @@
           </a>
         <% end %>
 
->>>>>>> a05b73a7
         <% if @assignment_menu_tools.present? %>
           <a class="al-trigger btn" role="button" aria-haspopup="true" aria-owns="toolbar-1" href="#">
             <i class="icon-settings"></i>
