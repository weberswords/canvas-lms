--- conflicted
+++ resolved
@@ -163,11 +163,7 @@
       <th scope="col"><%= t('headers.due', "Due") %></th>
 
       <% if @context.feature_enabled?(:new_gradebook) %>
-<<<<<<< HEAD
-        <th scope="col"><%= t('Status') %></th>
-=======
         <th scope="col" class="status"><%= t('Status') %></th>
->>>>>>> 20697d5d
       <% end %>
 
       <th scope="col" class="assignment_score"><%= t('headers.score', "Score") %></th>
