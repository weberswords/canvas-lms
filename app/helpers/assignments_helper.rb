--- conflicted
+++ resolved
@@ -55,8 +55,6 @@
   def assignment_publishing_enabled?(assignment, user)
     assignment.grants_right?(user, :update) && !assignment.has_student_submissions?
   end
-<<<<<<< HEAD
-=======
 
   def assignment_submission_button(assignment, user, user_submission)
     if assignment.expects_submission? && can_do(assignment, user, :submit)
@@ -73,5 +71,4 @@
       @user.try_rescue(:short_name)
     end
   end
->>>>>>> 111dec82
 end