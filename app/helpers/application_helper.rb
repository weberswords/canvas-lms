--- conflicted
+++ resolved
@@ -716,11 +716,7 @@
   end
 
   def include_account_css
-<<<<<<< HEAD
-    return if params[:global_includes] == '0'
-=======
     return if disable_account_css?
->>>>>>> caf5d634
     if use_new_styles? 
       includes = [] 
       includes << brand_config_includes[:css] if  brand_config_includes[:css].present? 
