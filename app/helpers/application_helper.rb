--- conflicted
+++ resolved
@@ -672,8 +672,6 @@
         })();
       ENDSCRIPT
       content_tag(:script, str, {}, false)
-<<<<<<< HEAD
-=======
     end
   end
 
@@ -684,7 +682,6 @@
     attributes[:pubdate] = true if opts[:pubdate]
     content_tag(:time, attributes) do
       datetime_string(datetime)
->>>>>>> 4619f2ab
     end
   end
 
