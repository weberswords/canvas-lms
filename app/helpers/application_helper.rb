#
# Copyright (C) 2011 Instructure, Inc.
#
# This file is part of Canvas.
#
# Canvas is free software: you can redistribute it and/or modify it under
# the terms of the GNU Affero General Public License as published by the Free
# Software Foundation, version 3 of the License.
#
# Canvas is distributed in the hope that it will be useful, but WITHOUT ANY
# WARRANTY; without even the implied warranty of MERCHANTABILITY or FITNESS FOR
# A PARTICULAR PURPOSE. See the GNU Affero General Public License for more
# details.
#
# You should have received a copy of the GNU Affero General Public License along
# with this program. If not, see <http://www.gnu.org/licenses/>.
#

# Methods added to this helper will be available to all templates in the application.
module ApplicationHelper
  include TextHelper
  include LocaleSelection

  # Admins of the given context can see the User.name attribute,
  # but everyone else sees the User.short_name attribute.
  def context_user_name(context, user, last_name_first=false)
    return nil unless user
    return user.short_name if !context && user.respond_to?(:short_name)
    context_code = context
    context_code = context.asset_string if context.respond_to?(:asset_string)
    context_code ||= "no_context"
    user_id = user
    user_id = user.id if user.is_a?(User) || user.is_a?(OpenObject)
    Rails.cache.fetch(['context_user_name', context_code, user_id, last_name_first].cache_key, {:expires_in=>15.minutes}) do
      user = User.find_by_id(user_id)
      res = user.short_name || user.name
      res
    end
  end

  def keyboard_navigation(keys)
    # TODO: move this to JS, currently you have to know what shortcuts the JS has defined
    # making it very likely this list will not reflect the key bindings
    content = "<ul class='navigation_list' tabindex='-1'>\n"
    keys.each do |hash|
      content += "  <li>\n"
      content += "    <span class='keycode'>#{h(hash[:key])}</span>\n"
      content += "    <span class='colon'>:</span>\n"
      content += "    <span class='description'>#{h(hash[:description])}</span>\n"
      content += "  </li>\n"
    end
    content += "</ul>"
    content_for(:keyboard_navigation) { raw(content) }
  end

  def context_prefix(code)
    return "/{{ context_type_pluralized }}/{{ context_id }}" unless code
    split = code.split(/_/)
    id = split.pop
    type = split.join('_')
    "/#{type.pluralize}/#{id}"
  end

  def cached_context_short_name(code)
    return nil unless code
    @cached_context_names ||= {}
    @cached_context_names[code] ||= Rails.cache.fetch(['short_name_lookup', code].cache_key) do
      Context.find_by_asset_string(code).short_name rescue ""
    end
  end

  def lock_explanation(hash, type, context=nil)
    # Any additions to this function should also be made in javascripts/content_locks.js
    if hash[:lock_at]
      case type
      when "quiz"
        return I18n.t('messages.quiz_locked_at', "This quiz was locked %{at}.", :at => datetime_string(hash[:lock_at]))
      when "assignment"
        return I18n.t('messages.assignment_locked_at', "This assignment was locked %{at}.", :at => datetime_string(hash[:lock_at]))
      when "topic"
        return I18n.t('messages.topic_locked_at', "This topic was locked %{at}.", :at => datetime_string(hash[:lock_at]))
      when "file"
        return I18n.t('messages.file_locked_at', "This file was locked %{at}.", :at => datetime_string(hash[:lock_at]))
      when "page"
        return I18n.t('messages.page_locked_at', "This page was locked %{at}.", :at => datetime_string(hash[:lock_at]))
      else
        return I18n.t('messages.content_locked_at', "This content was locked %{at}.", :at => datetime_string(hash[:lock_at]))
      end
    elsif hash[:unlock_at]
      case type
      when "quiz"
        return I18n.t('messages.quiz_locked_until', "This quiz is locked until %{date}.", :date => datetime_string(hash[:unlock_at]))
      when "assignment"
        return I18n.t('messages.assignment_locked_until', "This assignment is locked until %{date}.", :date => datetime_string(hash[:unlock_at]))
      when "topic"
        return I18n.t('messages.topic_locked_until', "This topic is locked until %{date}.", :date => datetime_string(hash[:unlock_at]))
      when "file"
        return I18n.t('messages.file_locked_until', "This file is locked until %{date}.", :date => datetime_string(hash[:unlock_at]))
      when "page"
        return I18n.t('messages.page_locked_until', "This page is locked until %{date}.", :date => datetime_string(hash[:unlock_at]))
      else
        return I18n.t('messages.content_locked_until', "This content is locked until %{date}.", :date => datetime_string(hash[:unlock_at]))
      end
    elsif hash[:context_module]
      obj = hash[:context_module].is_a?(ContextModule) ? hash[:context_module] : OpenObject.new(hash[:context_module])
      html = case type
        when "quiz"
          I18n.t('messages.quiz_locked_module', "This quiz is part of the module *%{module}* and hasn't been unlocked yet.",
            :module => TextHelper.escape_html(obj.name), :wrapper => '<b>\1</b>')
        when "assignment"
          I18n.t('messages.assignment_locked_module', "This assignment is part of the module *%{module}* and hasn't been unlocked yet.",
            :module => TextHelper.escape_html(obj.name), :wrapper => '<b>\1</b>')
        when "topic"
          I18n.t('messages.topic_locked_module', "This topic is part of the module *%{module}* and hasn't been unlocked yet.",
            :module => TextHelper.escape_html(obj.name), :wrapper => '<b>\1</b>')
        when "file"
          I18n.t('messages.file_locked_module', "This file is part of the module *%{module}* and hasn't been unlocked yet.",
            :module => TextHelper.escape_html(obj.name), :wrapper => '<b>\1</b>')
        when "page"
          I18n.t('messages.page_locked_module', "This page is part of the module *%{module}* and hasn't been unlocked yet.",
            :module => TextHelper.escape_html(obj.name), :wrapper => '<b>\1</b>')
        else
          I18n.t('messages.content_locked_module', "This content is part of the module *%{module}* and hasn't been unlocked yet.",
            :module => TextHelper.escape_html(obj.name), :wrapper => '<b>\1</b>')
        end
      if context
        html << "<br/>".html_safe
        html << I18n.t('messages.visit_modules_page', "*Visit the course modules page for information on how to unlock this content.*",
          :wrapper => "<a href='#{context_url(context, :context_context_modules_url)}'>\\1</a>")
        html << "<a href='#{context_url(context, :context_context_module_prerequisites_needing_finishing_url, obj.id, hash[:asset_string])}' style='display: none;' id='module_prerequisites_lookup_link'>&nbsp;</a>".html_safe
        js_bundle :prerequisites_lookup
      end
      return html
    else
      case type
      when "quiz"
        return I18n.t('messages.quiz_locked', "This quiz is currently locked.")
      when "assignment"
        return I18n.t('messages.assignment_locked', "This assignment is currently locked.")
      when "topic"
        return I18n.t('messages.topic_locked', "This topic is currently locked.")
      when "file"
        return I18n.t('messages.file_locked', "This file is currently locked.")
      when "page"
        return I18n.t('messages.page_locked', "This page is currently locked.")
      else
        return I18n.t('messages.content_locked', "This quiz is currently locked.")
      end
    end
  end

  def avatar_image(user_id, width=50)
    if session["reported_#{user_id}"]
      image_tag "messages/avatar-50.png"
    else
      image_tag(avatar_image_url(User.avatar_key(user_id || 0), :bust => Time.now.to_i), :style => "width: #{width}px; min-height: #{(width/1.6).to_i}px; max-height: #{(width*1.6).to_i}px", :alt => '')
    end
  end

  def avatar(user_id, context_code, height=50)
    if service_enabled?(:avatars)
      link_to(avatar_image(user_id, height), "#{context_prefix(context_code)}/users/#{user_id}", :style => 'z-index: 2; position: relative;', :class => 'avatar')
    end
  end

  def slugify(text="")
    text.gsub(/[^\w]/, "_").downcase
  end

  def count_if_any(count=nil)
    if count && count > 0
      "(#{count})"
    else
      ""
    end
  end

  # Used to generate context_specific urls, as in:
  # context_url(@context, :context_assignments_url)
  # context_url(@context, :controller => :assignments, :action => :show)
  def context_url(context, *opts)
    @context_url_lookup ||= {}
    context_name = (context ? context.class.base_ar_class : context.class).name.underscore
    lookup = [context ? context.id : nil, context_name, *opts]
    return @context_url_lookup[lookup] if @context_url_lookup[lookup]
    res = nil
    if opts.length > 1 || (opts[0].is_a? String) || (opts[0].is_a? Symbol)
      name = opts.shift.to_s
      name = name.sub(/context/, context_name)
      opts.unshift context.id
      opts.push({}) unless opts[-1].is_a?(Hash)
      ajax = opts[-1].delete :ajax rescue nil
      opts[-1][:only_path] = true unless opts[-1][:only_path] == false
      res = self.send name, *opts
    elsif opts[0].is_a? Hash
      opts = opts[0]
      ajax = opts[0].delete :ajax rescue nil
      opts[:only_path] = true
      opts["#{context_name}_id"] = context.id
      res = self.url_for opts
    else
      res = context_name.to_s + opts.to_json.to_s
    end
    @context_url_lookup[lookup] = res
  end

  def message_user_path(user)
    conversations_path(:user_id => user.id)
  end

  def hidden(include_style=false)
    include_style ? "style='display:none;'" : "display: none;"
  end

  # Helper for easily checking vender/plugins/adheres_to_policy.rb
  # policies from within a view.  Caches the response, but basically
  # user calls object.grants_right?(user, nil, action)
  def can_do(object, user, *actions)
    return false unless object
    if object.is_a?(OpenObject) && object.type
      obj = object.temporary_instance
      if !obj
        obj = object.type.classify.constantize.new
        obj.instance_variable_set("@attributes", object.instance_variable_get("@table").with_indifferent_access)
        obj.instance_variable_set("@new_record", false)
        object.temporary_instance = obj
      end
      return can_do(obj, user, actions)
    end
    actions = Array(actions).flatten
    if (object == @context || object.is_a?(Course)) && user == @current_user
      @context_all_permissions ||= {}
      @context_all_permissions[object.asset_string] ||= object.grants_rights?(user, session, nil)
      return !(@context_all_permissions[object.asset_string].keys & actions).empty?
    end
    @permissions_lookup ||= {}
    return true if actions.any? do |action|
      lookup = [object ? object.asset_string : nil, user ? user.id : nil, action]
      @permissions_lookup[lookup] if @permissions_lookup[lookup] != nil
    end
    begin
      rights = object.grants_rights?(user, session, *actions)
    rescue => e
      logger.warn "#{object.inspect} raised an error while granting rights.  #{e.inspect}" if logger
      return false
    end
    res = false
    rights.each do |action, value|
      lookup = [object ? object.asset_string : nil, user ? user.id : nil, action]
      @permissions_lookup[lookup] = value
      res ||= value
    end
    res
  end

  # Loads up the lists of files needed for the wiki_sidebar.  Called from
  # within the cached code so won't be loaded unless needed.
  def load_wiki_sidebar
    return if @wiki_sidebar_data
    logger.warn "database lookups happening in view code instead of controller code for wiki sidebar (load_wiki_sidebar)"
    @wiki_sidebar_data = {}
    includes = [:default_wiki_wiki_pages, :active_assignments, :active_discussion_topics, :active_quizzes, :active_context_modules]
    includes.each{|i| @wiki_sidebar_data[i] = @context.send(i).scoped({:limit => 150}) if @context.respond_to?(i) }
    includes.each{|i| @wiki_sidebar_data[i] ||= [] }
    @wiki_sidebar_data[:root_folders] = Folder.root_folders(@context)
    @wiki_sidebar_data
  end

  # js_block captures the content of what you pass it and render_js_blocks will
  # render all of the blocks that were captured by js_block inside of a <script> tag
  # if you are in the development environment it will also print out a javascript // comment
  # that shows the file and line number of where this block of javascript came from.
  def js_block(options = {}, &block)
    js_blocks << options.merge(
      :file_and_line => block.to_s,
      :contents => capture(&block)
    )
  end
  def js_blocks; @js_blocks ||= []; end
  def render_js_blocks
    output = js_blocks.inject('') do |str, e|
      # print file and line number for debugging in development mode.
      value = ""
      value << "<!-- BEGIN SCRIPT BLOCK FROM: " + e[:file_and_line] + " --> \n" if Rails.env == "development"
      value << e[:contents]
      value << "<!-- END SCRIPT BLOCK FROM: " + e[:file_and_line] + " --> \n" if Rails.env == "development"
      str << value
    end
    raw(output)
  end

  def hidden_dialog(id, &block)
    content = capture(&block)
    if !Rails.env.production? && hidden_dialogs[id] && hidden_dialogs[id] != content
      raise "Attempted to capture a hidden dialog with #{id} and different content!"
    end
    hidden_dialogs[id] = capture(&block)
  end
  def hidden_dialogs; @hidden_dialogs ||= {}; end
  def render_hidden_dialogs
    output = hidden_dialogs.keys.sort.inject('') do |str, id|
      str << "<div id='#{id}' style='display: none;''>" << hidden_dialogs[id] << "</div>"
    end
    raw(output)
  end

  class << self
    attr_accessor :cached_translation_blocks
  end

  # See `js_base_url`
  def use_optimized_js?
    if ENV['USE_OPTIMIZED_JS'] == 'true'
      # allows overriding by adding ?debug_assets=1 or ?debug_js=1 to the url
      # (debug_assets is also used by jammit => you'll get unpackaged css AND js)
      !(params[:debug_assets] || params[:debug_js])
    else
      # allows overriding by adding ?optimized_js=1 to the url
      params[:optimized_js] || false
    end
  end

  # Determines the location from which to load JavaScript assets
  #
  # uses optimized:
  #  * when ENV['USE_OPTIMIZED_JS'] is true
  #  * or when ?optimized_js=true is present in the url. Run `rake js:build` to
  #    build the optimized files
  #
  # uses non-optimized:
  #   * when ENV['USE_OPTIMIZED_JS'] is false
  #   * or when ?debug_assets=true is present in the url
  def js_base_url
    use_optimized_js? ? '/optimized' : '/javascripts'
  end

  # Returns a <script> tag for each registered js_bundle
  def include_js_bundles
    paths = js_bundles.inject([]) do |ary, (bundle, plugin)|
      base_url = js_base_url
      base_url += "/plugins/#{plugin}" if plugin
      ary.concat(Canvas::RequireJs.extensions_for(bundle, 'plugins/')) unless use_optimized_js?
      ary << "#{base_url}/compiled/bundles/#{bundle}.js"
    end
    javascript_include_tag *paths
  end

  def include_css_bundles
    unless jammit_css_bundles.empty?
      bundles = jammit_css_bundles.map{ |(bundle,plugin)| plugin ? "plugins_#{plugin}_#{bundle}" : bundle }
      include_stylesheets(*bundles)
    end
  end

  def section_tabs
    @section_tabs ||= begin
      if @context
        html = []
        tabs = Rails.cache.fetch([@context, @current_user, @domain_root_account, "section_tabs_hash", I18n.locale].cache_key) do
          if @context.respond_to?(:tabs_available) && !(tabs = @context.tabs_available(@current_user, :session => session, :root_account => @domain_root_account)).empty?
            tabs.select do |tab|
              if (tab[:id] == @context.class::TAB_CHAT rescue false)
                tab[:href] && tab[:label] && feature_enabled?(:tinychat)
              elsif (tab[:id] == @context.class::TAB_COLLABORATIONS rescue false)
                tab[:href] && tab[:label] && Collaboration.any_collaborations_configured?
              elsif (tab[:id] == @context.class::TAB_CONFERENCES rescue false)
                tab[:href] && tab[:label] && feature_enabled?(:web_conferences)
              else
                tab[:href] && tab[:label]
              end
            end
          else
            []
          end
        end
        return '' if tabs.empty?
        html << '<nav role="navigation"><ul id="section-tabs">'
        tabs.each do |tab|
          path = nil
          if tab[:args]
            path = send(tab[:href], *tab[:args])
          elsif tab[:no_args]
            path = send(tab[:href])
          else
            path = send(tab[:href], @context)
          end
          hide = tab[:hidden] || tab[:hidden_unused]
          class_name = tab[:css_class].to_css_class
          class_name += ' active' if @active_tab == tab[:css_class]
          html << "<li class='section #{"hidden" if hide }'>" + link_to(tab[:label], path, :class => class_name) + "</li>" if tab[:href]
        end
        html << "</ul></nav>"
        html.join("")
      end
    end
    raw(@section_tabs)
  end

  def sortable_tabs
    tabs = @context.tabs_available(@current_user, :for_reordering => true, :root_account => @domain_root_account)
    tabs.select do |tab|
      if (tab[:id] == @context.class::TAB_CHAT rescue false)
        feature_enabled?(:tinychat)
      elsif (tab[:id] == @context.class::TAB_COLLABORATIONS rescue false)
        Collaboration.any_collaborations_configured?
      elsif (tab[:id] == @context.class::TAB_CONFERENCES rescue false)
        feature_enabled?(:web_conferences)
      else
        tab[:id] != (@context.class::TAB_SETTINGS rescue nil)
      end
    end
  end

  def license_help_link
    @include_license_dialog = true
    link_to(image_tag('help.png'), '#', :class => 'license_help_link no-hover', :title => "Help with content licensing")
  end

  def equella_enabled?
    @equella_settings ||= @context.equella_settings if @context.respond_to?(:equella_settings)
    @equella_settings ||= @domain_root_account.try(:equella_settings)
    !!@equella_settings
  end

  def show_user_create_course_button(user)
    @domain_root_account.manually_created_courses_account.grants_rights?(user, session, :create_courses, :manage_courses).values.any?
  end

  def hash_get(hash, key, default=nil)
    if hash
      if hash[key.to_s] != nil
        hash[key.to_s]
      elsif hash[key.to_sym] != nil
        hash[key.to_sym]
      else
        default
      end
    else
      default
    end
  end

  def safe_cache_key(*args)
    key = args.cache_key
    if key.length > 200
      key = Digest::MD5.hexdigest(key)
    end
    key
  end

  def inst_env
    global_inst_object = { :environment =>  Rails.env }
    {
      :allowMediaComments       => Kaltura::ClientV3.config && @context.try_rescue(:allow_media_comments?),
      :kalturaSettings          => Kaltura::ClientV3.config.try(:slice, 'domain', 'resource_domain', 'rtmp_domain', 'partner_id', 'subpartner_id', 'player_ui_conf', 'player_cache_st', 'kcw_ui_conf', 'upload_ui_conf', 'max_file_size_bytes'),
      :equellaEnabled           => !!equella_enabled?,
      :googleAnalyticsAccount   => Setting.get_cached('google_analytics_key', nil),
      :http_status              => @status,
      :error_id                 => @error && @error.id,
      :disableGooglePreviews    => !service_enabled?(:google_docs_previews),
      :disableScribdPreviews    => !feature_enabled?(:scribd),
      :logPageViews             => !@body_class_no_headers,
      :maxVisibleEditorButtons  => 3,
      :editorButtons            => editor_buttons,
    }.each do |key,value|
      # dont worry about keys that are nil or false because in javascript: if (INST.featureThatIsUndefined ) { //won't happen }
      global_inst_object[key] = value if value
    end
    global_inst_object
  end

  def editor_buttons
    tools = []
    contexts = []
    contexts << @context if @context && @context.respond_to?(:context_external_tools)
    contexts += @context.account_chain if @context.respond_to?(:account_chain)
    contexts << @domain_root_account if @domain_root_account
    Rails.cache.fetch((['editor_buttons_for'] + contexts.uniq).cache_key) do
      tools = ContextExternalTool.active.having_setting('editor_button').scoped(:conditions => contexts.map{|context| "(context_type='#{context.class.base_class.to_s}' AND context_id=#{context.id})"}.join(" OR "))
      tools.sort_by(&:id).map do |tool|
        {
          :name => tool.label_for(:editor_button, nil),
          :id => tool.id,
          :url => tool.settings[:editor_button][:url] || tool.url,
          :icon_url => tool.settings[:editor_button][:icon_url] || tool.settings[:icon_url],
          :width => tool.settings[:editor_button][:selection_width],
          :height => tool.settings[:editor_button][:selection_height]
        }
      end
    end
  end

  def nbsp
    raw("&nbsp;")
  end

  # translate a URL intended for an iframe into an alternative URL, if one is
  # avavailable. Right now the only supported translation is for youtube
  # videos. Youtube video pages can no longer be embedded, but we can translate
  # the URL into the player iframe data.
  def iframe(src, html_options = {})
    uri = URI.parse(src) rescue nil
    if uri
      query = Rack::Utils.parse_query(uri.query)
      if uri.host == 'www.youtube.com' && uri.path == '/watch' && query['v'].present?
        src = "//www.youtube.com/embed/#{query['v']}"
        html_options.merge!({:title => 'Youtube video player', :width => 640, :height => 480, :frameborder => 0, :allowfullscreen => 'allowfullscreen'})
      end
    end
    content_tag('iframe', '', { :src => src }.merge(html_options))
  end

  # returns a time object at 00:00:00 tomorrow
  def tomorrow_at_midnight
    1.day.from_now.midnight
  end

  # you should supply :all_folders to avoid a db lookup on every iteration
  def folders_as_options(folders, opts = {})
    opts[:indent_width] ||= 3
    opts[:depth] ||= 0
    opts[:options_so_far] ||= []
    folders.each do |folder|
      opts[:options_so_far] << %{<option value="#{folder.id}" #{'selected' if opts[:selected_folder_id] == folder.id}>#{"&nbsp;" * opts[:indent_width] * opts[:depth]}#{"- " if opts[:depth] > 0}#{html_escape folder.name}</option>}
      child_folders = if opts[:all_folders]
                        opts[:all_folders].select {|f| f.parent_folder_id == folder.id }
                      else
                        folder.active_sub_folders.by_position
                      end
      if opts[:max_depth].nil? || opts[:depth] < opts[:max_depth]
        folders_as_options(child_folders, opts.merge({:depth => opts[:depth] + 1}))
      end
    end
    opts[:depth] == 0 ? raw(opts[:options_so_far].join("\n")) : nil
  end

  # this little helper just allows you to do <% ot(...) %> and have it output the same as <%= t(...) %>. The upside though, is you can interpolate whole blocks of HTML, like:
  # <% ot 'some_key', 'For %{a} select %{b}', :a => capture { %>
  # <div>...</div>
  # <% }, :b => capture { %>
  # <select>...</select>
  # <% } %>
  def ot(*args)
    concat(t(*args))
  end

  def jt(key, default, js_options='{}')
    full_key = key =~ /\A#/ ? key : i18n_scope + '.' + key
    translated_default = I18n.backend.send(:lookup, I18n.locale, full_key) || default # string or hash
    raw "I18n.scoped(#{i18n_scope.to_json}).t(#{key.to_json}, #{translated_default.to_json}, #{js_options})"
  end

  def join_title(*parts)
    parts.join(t('#title_separator', ': '))
  end

  def cache(name = {}, options = nil, &block)
    unless options && options[:no_locale]
      name = name.cache_key if name.respond_to?(:cache_key)
      name = name + "/#{I18n.locale}" if name.is_a?(String)
    end
    super
  end

  def map_courses_for_menu(courses)
    mapped = courses.map do |course|
      term = course.enrollment_term.name if !course.enrollment_term.default_term?
      subtitle = (course.primary_enrollment_state == 'invited' ?
                  before_label('#shared.menu_enrollment.labels.invited_as', 'Invited as') :
                  before_label('#shared.menu_enrollment.labels.enrolled_as', "Enrolled as")
                 ) + " " + Enrollment.readable_type(course.primary_enrollment)
      {
        :longName => "#{course.name} - #{course.short_name}",
        :shortName => course.name,
        :href => course_path(course, :invitation => course.read_attribute(:invitation)),
        :term => term || nil,
        :subtitle => subtitle,
        :id => course.id
      }
    end

    mapped
  end

  def menu_courses_locals
    courses = @current_user.menu_courses
    all_courses_count = @current_user.courses_with_primary_enrollment.size
    {
      :collection             => map_courses_for_menu(courses),
      :collection_size        => all_courses_count,
      :more_link_for_over_max => courses_path,
      :title                  => t('#menu.my_courses', "My Courses"),
      :link_text              => raw(t('#layouts.menu.view_all_enrollments', 'View all courses')),
      :edit                   => t("#menu.customize", "Customize")
    }
  end

  def menu_groups_locals
    {
      :collection => @current_user.menu_data[:group_memberships],
      :collection_size => @current_user.menu_data[:group_memberships_count],
      :partial => "shared/menu_group_membership",
      :max_to_show => 8,
      :more_link_for_over_max => groups_path,
      :title => t('#menu.current_groups', "Current Groups"),
      :link_text => raw(t('#layouts.menu.view_all_groups', 'View all groups'))
    }
  end

  def menu_accounts_locals
    {
      :collection => @current_user.menu_data[:accounts],
      :collection_size => @current_user.menu_data[:accounts_count],
      :partial => "shared/menu_account",
      :max_to_show => 8,
      :more_link_for_over_max => accounts_path,
      :title => t('#menu.managed_accounts', "Managed Accounts"),
      :link_text => raw(t('#layouts.menu.view_all_accounts', 'View all accounts'))
    }
  end

  def show_home_menu?
    @current_user.set_menu_data(session[:enrollment_uuid])
    [
      @current_user.menu_courses(session[:enrollment_uuid]),
      @current_user.accounts,
      @current_user.cached_current_group_memberships,
      @current_user.enrollments.ended
    ].any?{ |e| e.respond_to?(:count) && e.count > 0 }
  end

  def cache_if(cond, *args)
    if cond
      cache(*args) { yield }
    else
      yield
    end
  end

  def help_link
    url = ((@domain_root_account && @domain_root_account.settings[:support_url]) || (Account.default && Account.default.settings[:support_url]))
    show_feedback_link = Setting.get_cached("show_feedback_link", "false") == "true"
    css_classes = []
    css_classes << "support_url" if url
    css_classes << "help_dialog_trigger" if show_feedback_link
    if url || show_feedback_link
      link_to t('#links.help', "Help"), url || '#', :class => css_classes.join(" ")
    end
  end

  def account_context(context)
    if context.is_a?(Account)
      context
    elsif context.is_a?(Course) || context.is_a?(CourseSection)
      account_context(context.account)
    elsif context.is_a?(Group)
      account_context(context.context)
    end
  end

  def get_global_includes
    return @global_includes if defined?(@global_includes)
    @global_includes = [Account.site_admin.global_includes_hash]
    @global_includes << @domain_root_account.global_includes_hash if @domain_root_account.present?
    if @domain_root_account.try(:sub_account_includes?)
      # get the deepest account to start looking for branding
<<<<<<< HEAD
      common_chain = account_context(@context).try(:account_chain).try(:reverse)
      common_chain ||= @current_user.common_account_chain(@domain_root_account) if @current_user.present?
      @include_accounts.concat(common_chain) if common_chain.present?
=======
      if acct = account_context(@context)
        key = [acct.id, 'account_context_global_includes'].cache_key
        includes = Rails.cache.fetch(key, :expires_in => 15.minutes) do
          acct.account_chain.reverse.map(&:global_includes_hash)
        end
        @global_includes.concat(includes)
      elsif @current_user.present?
        key = [@domain_root_account.id, 'common_account_global_includes', @current_user.id].cache_key
        includes = Rails.cache.fetch(key, :expires_in => 15.minutes) do
          @current_user.common_account_chain(@domain_root_account).map(&:global_includes_hash)
        end
        @global_includes.concat(includes)
      end
>>>>>>> 4cc50315
    end
    @global_includes.uniq!
    @global_includes.compact!
    @global_includes
  end

  def include_account_js
    includes = get_global_includes.inject([]) do |js_includes, global_include|
      js_includes << "'#{global_include[:js]}'" if global_include[:js].present?
      js_includes
    end
    if includes.length > 0
      str = <<-ENDSCRIPT
        (function() {
          var inject = function(src) {
            var s = document.createElement('script');
            s.src = src;
            s.type = 'text/javascript';
            document.body.appendChild(s);
          };
          var srcs = [#{includes.join(', ')}];
          require(['jquery'], function() {
            for (var i = 0, l = srcs.length; i < l; i++) {
              inject(srcs[i]);
            }
          });
        })();
      ENDSCRIPT
      content_tag(:script, str, {}, false)
    end
  end

  def include_account_css
    includes = get_global_includes.inject([]) do |css_includes, global_include|
      css_includes << global_include[:css] if global_include[:css].present?
      css_includes
    end
    if includes.length > 0
      includes << { :media => 'all' }
      stylesheet_link_tag *includes
    end
  end

  # this should be the same as friendlyDatetime in handlebars_helpers.coffee
  def friendly_datetime(datetime, opts={})
    attributes = { :title => datetime }
    attributes[:pubdate] = true if opts[:pubdate]
    content_tag(:time, attributes) do
      datetime_string(datetime)
    end
  end

  require 'digest'

  # create a checksum of an array of objects' cache_key values.
  # useful if we have a whole collection of objects that we want to turn into a
  # cache key, so that we don't make an overly-long cache key.
  # if you can avoid loading the list at all, that's even better, of course.
  def collection_cache_key(collection)
    keys = collection.map { |element| element.cache_key }
    Digest::MD5.hexdigest(keys.join('/'))
  end

  def add_uri_scheme_name(uri)
    noSchemeName = !uri.match(/^(.+):\/\/(.+)/)
    uri = 'http://' + uri if noSchemeName
    uri
  end
end<|MERGE_RESOLUTION|>--- conflicted
+++ resolved
@@ -664,11 +664,6 @@
     @global_includes << @domain_root_account.global_includes_hash if @domain_root_account.present?
     if @domain_root_account.try(:sub_account_includes?)
       # get the deepest account to start looking for branding
-<<<<<<< HEAD
-      common_chain = account_context(@context).try(:account_chain).try(:reverse)
-      common_chain ||= @current_user.common_account_chain(@domain_root_account) if @current_user.present?
-      @include_accounts.concat(common_chain) if common_chain.present?
-=======
       if acct = account_context(@context)
         key = [acct.id, 'account_context_global_includes'].cache_key
         includes = Rails.cache.fetch(key, :expires_in => 15.minutes) do
@@ -682,7 +677,6 @@
         end
         @global_includes.concat(includes)
       end
->>>>>>> 4cc50315
     end
     @global_includes.uniq!
     @global_includes.compact!
