--- conflicted
+++ resolved
@@ -19,11 +19,7 @@
 import React from 'react'
 
 import Typography from 'instructure-ui/lib/components/Typography'
-<<<<<<< HEAD
-import { IconLock, IconUnlock } from './BlueprintLocks'
-=======
 import Container from 'instructure-ui/lib/components/Container'
->>>>>>> a9720c7c
 
 import { IconLock, IconUnlock } from './BlueprintLocks'
 import propTypes from '../propTypes'
@@ -35,12 +31,6 @@
   const typeLabel = itemTypeLabels[asset_type] || asset_type
 
   return (
-<<<<<<< HEAD
-    <div className="bcs__history-item__change">
-      <div className="bcs__history-item__content bcs__unsynced-change__content">
-        <div className="bcs__history-item__lock-icon">
-          <Typography size="large" color="secondary">{locked ? <IconLock /> : <IconUnlock />}</Typography>
-=======
     <tr className="bcs__unsynced-item">
       <td>
         <div className="bcs__unsynced-item__name">
@@ -50,7 +40,6 @@
           <Container padding="0 0 0 small">
             <Typography size="small" weight="bold">{asset_name}</Typography>
           </Container>
->>>>>>> a9720c7c
         </div>
       </td>
       <td>
