/*
 * Copyright (C) 2018 - present Instructure, Inc.
 *
 * This file is part of Canvas.
 *
 * Canvas is free software: you can redistribute it and/or modify it under
 * the terms of the GNU Affero General Public License as published by the Free
 * Software Foundation, version 3 of the License.
 *
 * Canvas is distributed in the hope that it will be useful, but WITHOUT ANY
 * WARRANTY; without even the implied warranty of MERCHANTABILITY or FITNESS FOR
 * A PARTICULAR PURPOSE. See the GNU Affero General Public License for more
 * details.
 *
 * You should have received a copy of the GNU Affero General Public License along
 * with this program. If not, see <http://www.gnu.org/licenses/>.
 */
import {Flex, FlexItem} from '@instructure/ui-layout'
import {get, keyBy, isUndefined, max, sum} from 'lodash'
import I18n from 'i18n!edit_rubricRubric'
import PropTypes from 'prop-types'
import React from 'react'
import {ScreenReaderContent} from '@instructure/ui-a11y'
import {Table} from '@instructure/ui-elements'

import Criterion from './Criterion'

import {getSavedComments} from './helpers'
import {rubricShape, rubricAssessmentShape, rubricAssociationShape} from './types'
import {roundIfWhole} from './Points'

const totalString = (score) => I18n.t('Total Points: %{total}', {
  total: I18n.toNumber(score, { precision: 2, strip_insignificant_zeros: true })
})

const totalAssessingString = (score, possible) =>
  I18n.t('Total Points: %{total} out of %{possible}', {
    total: roundIfWhole(score),
    possible: I18n.toNumber(possible, { precision: 2, strip_insignificant_zeros: true })
  })

const Rubric = (props) => {
  const {
    allowExtraCredit,
    customRatings,
    onAssessmentChange,
    rubric,
    rubricAssessment,
    rubricAssociation,
    isSummary,
    flexWidth
  } = props

  const peerReview = get(rubricAssessment, 'assessment_type') === 'peer_review'
  const assessing = onAssessmentChange !== null
  const priorData = get(rubricAssessment, 'data', [])
  const byCriteria = keyBy(priorData, (ra) => ra.criterion_id)
  const criteriaById = keyBy(rubric.criteria, (c) => c.id)
  const hidePoints = get(rubricAssociation, 'hide_points', false)
  const freeForm = rubric.free_form_criterion_comments

  const onCriteriaChange = (id) => (update) => {
    const data = priorData.map((prior) => (
      prior.criterion_id === id ? { ...prior, ...update } : prior
    ))

    const ignore = (c) => isUndefined(c) ? true : c.ignore_for_scoring
    const points = data
      .filter((result) => !ignore(criteriaById[result.criterion_id]))
      .map((result) => get(result, 'points.value', 0))

    onAssessmentChange({
      ...rubricAssessment,
      data,
      score: sum(points)
    })
  }

  // we show the last column for points or comments button
  const showPointsColumn = () => {
    if (isSummary) { return false }
    if (!hidePoints) { return true }
    if (assessing && !freeForm) { return true } // comments button
    return false
  }

  const criteria = rubric.criteria.map((criterion) => {
    const assessment = byCriteria[criterion.id]
    return (
      <Criterion
        allowExtraCredit={allowExtraCredit}
        allowSavedComments={!peerReview}
        key={criterion.id}
        assessment={assessment}
        criterion={criterion}
        customRatings={customRatings}
        freeForm={freeForm}
        isSummary={isSummary}
        onAssessmentChange={assessing ? onCriteriaChange(criterion.id) : undefined}
        savedComments={getSavedComments(rubricAssociation, criterion.id)}
        hidePoints={hidePoints}
        hasPointsColumn={showPointsColumn()}
      />
    )
  })

  const possible = rubric.points_possible
  const points = get(rubricAssessment, 'score', possible)
  const total = assessing ? totalAssessingString(points, possible) : totalString(points)
  const hideScoreTotal = get(rubricAssociation, 'hide_score_total') === true
  const noScore = get(rubricAssociation, 'score') === null
  const showTotalPoints = !hidePoints && !hideScoreTotal
  const maxRatings = max(rubric.criteria.map((c) => c.ratings.length))
  const minSize = () => {
    if (isSummary || flexWidth) return {}
    else {
      const ratingCorrection = freeForm ? 15 : 7.5 * maxRatings
      return { 'minWidth': `${15 + ratingCorrection}rem` }
    }
  }

  const headingCells = [
    <th scope="col" className="rubric-criteria">
      {I18n.t('Criteria')}
    </th>,
<<<<<<< HEAD
    <th scope="col" className="ratings">{I18n.t('Ratings')}</th>,
=======
    <th scope="col" colSpan={isSummary ? "2" : null} className="ratings">{I18n.t('Ratings')}</th>,
>>>>>>> c2549adb
    showPointsColumn() ? (
      <th className="rubric-points" scope="col">{I18n.t('Pts')}</th>
    ) : null
  ]

  return (
    <div className="react-rubric" style={minSize()}>
      <Table caption={<ScreenReaderContent>{rubric.title}</ScreenReaderContent>}>
        <thead>
          {/* This row is a hack to force the fixed layout to render as if the title does not exist */}
          <tr style={{visibility: 'collapse'}}>
            {headingCells}
          </tr>
          <tr>
            <th colSpan="3" scope="colgroup" className="rubric-title">
              {rubric.title}
            </th>
          </tr>
          <tr>
            {headingCells}
          </tr>
        </thead>
        <tbody className="criterions">
          {criteria}
          {showTotalPoints && (
            <tr>
              <td colSpan="3">
                <Flex justifyItems="end">
                  <FlexItem data-selenium="rubric_total">
                    {hideScoreTotal || noScore ? null : total}
                  </FlexItem>
                </Flex>
              </td>
            </tr>
          )}
        </tbody>
      </Table>
    </div>
  )
}

Rubric.propTypes = {
  allowExtraCredit: PropTypes.bool,
  customRatings: PropTypes.arrayOf(PropTypes.object),
  onAssessmentChange: PropTypes.func,
  rubric: PropTypes.shape(rubricShape).isRequired,
  rubricAssessment: (props) => {
    const shape = PropTypes.shape(rubricAssessmentShape)
    const rubricAssessment = props.onAssessmentChange ? shape.isRequired : shape
    return PropTypes.checkPropTypes({ rubricAssessment }, props, 'prop', 'Rubric')
  },
  rubricAssociation: PropTypes.shape(rubricAssociationShape),
  isSummary: PropTypes.bool,
  flexWidth: PropTypes.bool
}

Rubric.defaultProps = {
  allowExtraCredit: false,
  customRatings: [],
  onAssessmentChange: null,
  rubricAssessment: null,
  rubricAssociation: {},
  isSummary: false,
  flexWidth: false
}

export default Rubric<|MERGE_RESOLUTION|>--- conflicted
+++ resolved
@@ -123,11 +123,7 @@
     <th scope="col" className="rubric-criteria">
       {I18n.t('Criteria')}
     </th>,
-<<<<<<< HEAD
-    <th scope="col" className="ratings">{I18n.t('Ratings')}</th>,
-=======
     <th scope="col" colSpan={isSummary ? "2" : null} className="ratings">{I18n.t('Ratings')}</th>,
->>>>>>> c2549adb
     showPointsColumn() ? (
       <th className="rubric-points" scope="col">{I18n.t('Pts')}</th>
     ) : null
