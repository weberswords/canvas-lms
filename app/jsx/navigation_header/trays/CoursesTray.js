/*
 * Copyright (C) 2015 - present Instructure, Inc.
 *
 * This file is part of Canvas.
 *
 * Canvas is free software: you can redistribute it and/or modify it under
 * the terms of the GNU Affero General Public License as published by the Free
 * Software Foundation, version 3 of the License.
 *
 * Canvas is distributed in the hope that it will be useful, but WITHOUT ANY
 * WARRANTY; without even the implied warranty of MERCHANTABILITY or FITNESS FOR
 * A PARTICULAR PURPOSE. See the GNU Affero General Public License for more
 * details.
 *
 * You should have received a copy of the GNU Affero General Public License along
 * with this program. If not, see <http://www.gnu.org/licenses/>.
 */

import I18n from 'i18n!new_nav'
import React from 'react'
import {bool, arrayOf, shape, string} from 'prop-types'
import View from '@instructure/ui-layout/lib/components/View'
import Heading from '@instructure/ui-elements/lib/components/Heading'
import Button from '@instructure/ui-buttons/lib/components/Button'
import List, {ListItem} from '@instructure/ui-elements/lib/components/List'
import Spinner from '@instructure/ui-elements/lib/components/Spinner'
import Text from '@instructure/ui-elements/lib/components/Text'

export default function CoursesTray({courses, hasLoaded}) {
  return (
    <View as="div" padding="medium small">
      <Heading level="h3" as="h2" margin="0 0 0 small">{I18n.t('Courses')}</Heading>
      <hr role="presentation"/>
      <List variant="unstyled" margin="small 0" itemSpacing="x-small">
        {hasLoaded ? (
          courses.map(course =>
            <ListItem key={course.id}>
<<<<<<< HEAD
              <Button variant="link" href={`/courses/${course.id}`}>{course.name}</Button>
=======
              <Button variant="link" theme={{ mediumPadding: '0', mediumHeight: '1.5rem' }} href={`/courses/${course.id}`}>{course.name}</Button>
>>>>>>> 2f44e4fa
              {course.enrollment_term_id > 1 &&
                <Text as="div" size="x-small" weight="light">{course.term.name}</Text>
              }
            </ListItem>
          ).concat([
            <ListItem key="hr"><hr role="presentation"/></ListItem>,
            <ListItem key="all">
<<<<<<< HEAD
              <Button variant="link" href="/courses">{I18n.t('All Courses')}</Button>
=======
              <Button variant="link" theme={{ mediumPadding: '0', mediumHeight: '1.5rem' }} href="/courses">{I18n.t('All Courses')}</Button>
>>>>>>> 2f44e4fa
            </ListItem>
          ])
        ) : (
          <ListItem>
            <Spinner size="small" title={I18n.t('Loading')} />
          </ListItem>
        )}
      </List>
      <br />
<<<<<<< HEAD
      <View as="div" padding="0 0 0 small">
        <Text>
=======
        <Text as="div">
>>>>>>> 2f44e4fa
          {I18n.t(
            'Welcome to your courses! To customize the list of courses,  click on the "All Courses" link and star the courses to display.'
          )}
        </Text>
<<<<<<< HEAD
      </View>
=======
>>>>>>> 2f44e4fa
    </View>
  )
}

CoursesTray.propTypes = {
  courses: arrayOf(shape({
    id: string.isRequired,
    name: string.isRequired
  })).isRequired,
  hasLoaded: bool.isRequired
}

CoursesTray.defaultProps = {
  courses: []
}<|MERGE_RESOLUTION|>--- conflicted
+++ resolved
@@ -28,18 +28,14 @@
 
 export default function CoursesTray({courses, hasLoaded}) {
   return (
-    <View as="div" padding="medium small">
-      <Heading level="h3" as="h2" margin="0 0 0 small">{I18n.t('Courses')}</Heading>
+    <View as="div" padding="medium">
+      <Heading level="h3" as="h2">{I18n.t('Courses')}</Heading>
       <hr role="presentation"/>
-      <List variant="unstyled" margin="small 0" itemSpacing="x-small">
+      <List variant="unstyled" margin="small 0" itemSpacing="small">
         {hasLoaded ? (
           courses.map(course =>
             <ListItem key={course.id}>
-<<<<<<< HEAD
-              <Button variant="link" href={`/courses/${course.id}`}>{course.name}</Button>
-=======
               <Button variant="link" theme={{ mediumPadding: '0', mediumHeight: '1.5rem' }} href={`/courses/${course.id}`}>{course.name}</Button>
->>>>>>> 2f44e4fa
               {course.enrollment_term_id > 1 &&
                 <Text as="div" size="x-small" weight="light">{course.term.name}</Text>
               }
@@ -47,11 +43,7 @@
           ).concat([
             <ListItem key="hr"><hr role="presentation"/></ListItem>,
             <ListItem key="all">
-<<<<<<< HEAD
-              <Button variant="link" href="/courses">{I18n.t('All Courses')}</Button>
-=======
               <Button variant="link" theme={{ mediumPadding: '0', mediumHeight: '1.5rem' }} href="/courses">{I18n.t('All Courses')}</Button>
->>>>>>> 2f44e4fa
             </ListItem>
           ])
         ) : (
@@ -61,20 +53,11 @@
         )}
       </List>
       <br />
-<<<<<<< HEAD
-      <View as="div" padding="0 0 0 small">
-        <Text>
-=======
         <Text as="div">
->>>>>>> 2f44e4fa
           {I18n.t(
             'Welcome to your courses! To customize the list of courses,  click on the "All Courses" link and star the courses to display.'
           )}
         </Text>
-<<<<<<< HEAD
-      </View>
-=======
->>>>>>> 2f44e4fa
     </View>
   )
 }
