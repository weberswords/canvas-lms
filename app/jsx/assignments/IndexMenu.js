/*
 * Copyright (C) 2016 - present Instructure, Inc.
 *
 * This file is part of Canvas.
 *
 * Canvas is free software: you can redistribute it and/or modify it under
 * the terms of the GNU Affero General Public License as published by the Free
 * Software Foundation, version 3 of the License.
 *
 * Canvas is distributed in the hope that it will be useful, but WITHOUT ANY
 * WARRANTY; without even the implied warranty of MERCHANTABILITY or FITNESS FOR
 * A PARTICULAR PURPOSE. See the GNU Affero General Public License for more
 * details.
 *
 * You should have received a copy of the GNU Affero General Public License along
 * with this program. If not, see <http://www.gnu.org/licenses/>.
 */

import React from 'react'
import PropTypes from 'prop-types'
import I18n from 'i18n!assignment_index_menu'
import ExternalToolModalLauncher from '../shared/ExternalToolModalLauncher'
import Actions from './actions/IndexMenuActions'
import ReactDOM from 'react-dom'
import ContentTypeExternalToolTray from 'jsx/shared/ContentTypeExternalToolTray'
import {ltiState} from '../../../public/javascripts/lti/post_message/handleLtiPostMessage'

export default class IndexMenu extends React.Component {
  static propTypes = {
    store: PropTypes.object.isRequired,
    contextType: PropTypes.string.isRequired,
    contextId: PropTypes.number.isRequired,
    requestBulkEdit: PropTypes.func, // not required. no menu item if not specified
    setTrigger: PropTypes.func.isRequired,
    setDisableTrigger: PropTypes.func.isRequired,
    registerWeightToggle: PropTypes.func.isRequired,
    disableSyncToSis: PropTypes.func.isRequired,
    sisName: PropTypes.string.isRequired,
    postToSisDefault: PropTypes.bool.isRequired,
    hasAssignments: PropTypes.bool.isRequired,
    assignmentGroupsCollection: PropTypes.object
  }

  state = this.props.store.getState()

  UNSAFE_componentWillMount() {
    this.setState(this.props.store.getState())
  }

  componentDidMount() {
    this.unsubscribe = this.props.store.subscribe(() => {
      this.setState(this.props.store.getState())
    })

    const toolsUrl = [
      '/api/v1/',
      this.props.contextType,
      's/',
      this.props.contextId,
      '/lti_apps/launch_definitions?placements[]=course_assignments_menu'
    ].join('')

    this.props.store.dispatch(Actions.apiGetLaunches(null, toolsUrl))
    this.props.setTrigger(this.refs.trigger)
    this.props.setDisableTrigger(this.disableTrigger)
    this.props.registerWeightToggle('weightedToggle', this.onWeightedToggle, this)
  }

  componentWillUnmount() {
    this.unsubscribe()
  }

  onWeightedToggle = value => {
    this.props.store.dispatch(Actions.setWeighted(value))
  }

  onLaunchTool = tool => e => {
    e.preventDefault()
    this.props.store.dispatch(Actions.launchTool(tool))
  }

  closeModal = () => {
    this.props.store.dispatch(Actions.setModalOpen(false))
  }

  renderWeightIcon = () => {
    if (this.state && this.state.weighted) {
      return <i className="icon-check" />
    }
    return <i className="icon-blank" />
  }

  renderDisablePostToSis = () => {
    if (this.props.hasAssignments && this.props.postToSisDefault) {
      return (
        <li role="menuitem">
          <a
            ref={node => {
              this.disableTrigger = node
            }}
            href="#"
            role="button"
            id="assignmentDisableSyncCog"
            title={I18n.t('Disable Sync to %{name}', {name: this.props.sisName})}
            aria-label={I18n.t('Disable Sync to %{name}', {name: this.props.sisName})}
            data-focus-returns-to="course_assignment_settings_link"
            onClick={() => {
              this.props.setDisableTrigger(this.disableTrigger)
              this.props.disableSyncToSis()
            }}
          >
            {I18n.t('Disable Sync to %{name}', {name: this.props.sisName})}
          </a>
        </li>
      )
    }
  }

  renderTools = () =>
    this.state.externalTools.map(tool => (
      <li key={tool.definition_id} role="menuitem">
        <a aria-label={tool.name} href="#" onClick={this.onLaunchTool(tool)}>
          <i className="icon-import" />
          {tool.name}
        </a>
      </li>
    ))

  renderTrayTools = () => {
    if (ENV.assignment_index_menu_tools) {
      return ENV.assignment_index_menu_tools.map(tool => (
        <li key={tool.id} role="menuitem">
          <a aria-label={tool.title} href="#" onClick={this.onLaunchTrayTool(tool)}>
            {this.iconForTrayTool(tool)}
            {tool.title}
          </a>
        </li>
      ))
    }
  }

  iconForTrayTool(tool) {
    if (tool.canvas_icon_class) {
      return <i className={tool.canvas_icon_class} />
    } else if (tool.icon_url) {
      return <img className="icon" alt="" src={tool.icon_url} />
    }
  }

  onLaunchTrayTool = tool => e => {
    if (e != null) {
      e.preventDefault()
    }
    this.setExternalToolTray(tool, document.getElementById('course_assignment_settings_link'))
  }

  setExternalToolTray(tool, returnFocusTo) {
    const handleDismiss = () => {
      this.setExternalToolTray(null)
      returnFocusTo.focus()
      if (ltiState?.tray?.refreshOnClose) {
        window.location.reload()
      }
    }
    const groupData = [
      {
        course_id: this.props.contextId,
        type: 'assignment_group'
      }
    ]
    ReactDOM.render(
      <ContentTypeExternalToolTray
        tool={tool}
        placement="assignment_index_menu"
        acceptedResourceTypes={['assignment']}
        targetResourceType="assignment"
        allowItemSelection
        selectableItems={groupData}
        onDismiss={handleDismiss}
        open={tool !== null}
      />,
      document.getElementById('external-tool-mount-point')
    )
  }

  render() {
    return (
      <div
        className="inline-block"
        ref={node => {
          this.node = node
        }}
      >
        <a
          className="al-trigger btn"
          id="course_assignment_settings_link"
          role="button"
          tabIndex="0"
          title={I18n.t('Assignments Settings')}
          aria-label={I18n.t('Assignments Settings')}
        >
          <i className="icon-more" aria-hidden="true" />
          <span className="screenreader-only">{I18n.t('Assignment Options')}</span>
        </a>
        <ul className="al-options" role="menu">
          {this.props.requestBulkEdit && (
            <li role="menuitem">
              <a
                tabIndex="0"
                id="requestBulkEditMenuItem"
                className="requestBulkEditMenuItem"
                role="button"
<<<<<<< HEAD
                title={I18n.t('Bulk Edit')}
                onClick={this.props.requestBulkEdit}
              >
                <i className="icon-edit" />
                {I18n.t('Bulk Edit')}
=======
                title={I18n.t('Edit Dates')}
                onClick={this.props.requestBulkEdit}
              >
                <i className="icon-edit" />
                {I18n.t('Edit Assignment Dates')}
>>>>>>> 36566452
              </a>
            </li>
          )}
          <li role="menuitem">
            <a
              ref="trigger"
              href="#"
              id="assignmentSettingsCog"
              role="button"
              title={I18n.t('Assignment Groups Weight')}
              data-focus-returns-to="course_assignment_settings_link"
              aria-label={I18n.t('Assignment Groups Weight')}
            >
              {this.renderWeightIcon()}
              {I18n.t('Assignment Groups Weight')}
            </a>
          </li>
          {this.renderDisablePostToSis()}
          {this.renderTools()}
          {this.renderTrayTools()}
        </ul>
        {this.state.modalIsOpen && (
          <ExternalToolModalLauncher
            tool={this.state.selectedTool}
            isOpen={this.state.modalIsOpen}
            onRequestClose={this.closeModal}
            contextType={this.props.contextType}
            contextId={this.props.contextId}
            launchType="course_assignments_menu"
            title={
              this.state.selectedTool &&
              this.state.selectedTool.placements.course_assignments_menu.title
            }
          />
        )}
      </div>
    )
  }
}<|MERGE_RESOLUTION|>--- conflicted
+++ resolved
@@ -210,19 +210,11 @@
                 id="requestBulkEditMenuItem"
                 className="requestBulkEditMenuItem"
                 role="button"
-<<<<<<< HEAD
-                title={I18n.t('Bulk Edit')}
-                onClick={this.props.requestBulkEdit}
-              >
-                <i className="icon-edit" />
-                {I18n.t('Bulk Edit')}
-=======
                 title={I18n.t('Edit Dates')}
                 onClick={this.props.requestBulkEdit}
               >
                 <i className="icon-edit" />
                 {I18n.t('Edit Assignment Dates')}
->>>>>>> 36566452
               </a>
             </li>
           )}
