define([
  'react',
  'jquery',
  'instructure-ui/Button',
  'axios',
  'i18n!grading_periods',
  'jsx/shared/helpers/dateHelper',
  'jquery.instructure_misc_helpers'
<<<<<<< HEAD
], function(React, $, axios, I18n, DateHelper) {
=======
], function(React, $, { default: Button }, axios, I18n, DateHelper) {
>>>>>>> 0e58dddc
  const Types = React.PropTypes;

  let AccountGradingPeriod = React.createClass({
    propTypes: {
      period: Types.shape({
        id:        Types.string.isRequired,
        title:     Types.string.isRequired,
        startDate: Types.instanceOf(Date).isRequired,
        endDate:   Types.instanceOf(Date).isRequired,
        closeDate: Types.instanceOf(Date).isRequired
      }).isRequired,
      onEdit: Types.func.isRequired,
      actionsDisabled: Types.bool,
      readOnly: Types.bool.isRequired,
      permissions: Types.shape({
        read:   Types.bool.isRequired,
        create: Types.bool.isRequired,
        update: Types.bool.isRequired,
        delete: Types.bool.isRequired
      }).isRequired,
      onDelete: Types.func.isRequired,
      deleteGradingPeriodURL: Types.string.isRequired
    },

    promptDeleteGradingPeriod(event) {
      event.stopPropagation();
      const confirmMessage = I18n.t("Are you sure you want to delete this grading period?");
      if (!window.confirm(confirmMessage)) return null;
      const url = $.replaceTags(this.props.deleteGradingPeriodURL, 'id', this.props.period.id);

      axios.delete(url)
           .then(() => {
             $.flashMessage(I18n.t('The grading period was deleted'));
             this.props.onDelete(this.props.period.id);
           })
           .catch(() => {
             $.flashError(I18n.t("An error occured while deleting the grading period"));
           });
    },

    onEdit(e) {
      e.stopPropagation();
      this.props.onEdit(this.props.period);
    },

    renderEditButton() {
      if (this.props.permissions.update && !this.props.readOnly) {
        return (
          <Button ref="editButton"
                  variant="icon"
                  disabled={this.props.actionsDisabled}
<<<<<<< HEAD
                  onClick={this.onEdit}>
=======
                  onClick={this.onEdit}
                  title={I18n.t("Edit %{title}", { title: this.props.period.title })}>
>>>>>>> 0e58dddc
            <span className="screenreader-only">
              {I18n.t("Edit %{title}", { title: this.props.period.title })}
            </span>
            <i className="icon-edit" role="presentation"/>
          </Button>
        );
      }
    },

    renderDeleteButton() {
      if (this.props.permissions.delete && !this.props.readOnly) {
        return (
          <Button ref="deleteButton"
                  variant="icon"
                  disabled={this.props.actionsDisabled}
<<<<<<< HEAD
                  onClick={this.promptDeleteGradingPeriod}>
=======
                  onClick={this.promptDeleteGradingPeriod}
                  title={I18n.t("Delete %{title}", { title: this.props.period.title })}>
>>>>>>> 0e58dddc
            <span className="screenreader-only">
              {I18n.t("Delete %{title}", { title: this.props.period.title })}
            </span>
            <i className="icon-trash" role="presentation"/>
          </Button>
        );
      }

    },

    render() {
      return (
        <div className="GradingPeriodList__period">
          <div className="GradingPeriodList__period__attributes grid-row">
            <div className="GradingPeriodList__period__attribute col-xs-12 col-md-8 col-lg-3">
              <span tabIndex="0" ref="title">{this.props.period.title}</span>
            </div>
            <div className="GradingPeriodList__period__attribute col-xs-12 col-md-8 col-lg-3">
              <span tabIndex="0" ref="startDate">{I18n.t("Start Date:")} {DateHelper.formatDatetimeForDisplay(this.props.period.startDate)}</span>
            </div>
            <div className="GradingPeriodList__period__attribute col-xs-12 col-md-8 col-lg-3">
              <span tabIndex="0" ref="endDate">{I18n.t("End Date:")} {DateHelper.formatDatetimeForDisplay(this.props.period.endDate)}</span>
            </div>
            <div className="GradingPeriodList__period__attribute col-xs-12 col-md-8 col-lg-3">
              <span tabIndex="0" ref="closeDate">{I18n.t("Close Date:")} {DateHelper.formatDatetimeForDisplay(this.props.period.closeDate)}</span>
            </div>
          </div>
          <div className="GradingPeriodList__period__actions">
            {this.renderEditButton()}
            {this.renderDeleteButton()}
          </div>
        </div>
      );
    },

  });

  return AccountGradingPeriod;
});<|MERGE_RESOLUTION|>--- conflicted
+++ resolved
@@ -6,11 +6,7 @@
   'i18n!grading_periods',
   'jsx/shared/helpers/dateHelper',
   'jquery.instructure_misc_helpers'
-<<<<<<< HEAD
-], function(React, $, axios, I18n, DateHelper) {
-=======
 ], function(React, $, { default: Button }, axios, I18n, DateHelper) {
->>>>>>> 0e58dddc
   const Types = React.PropTypes;
 
   let AccountGradingPeriod = React.createClass({
@@ -62,12 +58,8 @@
           <Button ref="editButton"
                   variant="icon"
                   disabled={this.props.actionsDisabled}
-<<<<<<< HEAD
-                  onClick={this.onEdit}>
-=======
                   onClick={this.onEdit}
                   title={I18n.t("Edit %{title}", { title: this.props.period.title })}>
->>>>>>> 0e58dddc
             <span className="screenreader-only">
               {I18n.t("Edit %{title}", { title: this.props.period.title })}
             </span>
@@ -83,12 +75,8 @@
           <Button ref="deleteButton"
                   variant="icon"
                   disabled={this.props.actionsDisabled}
-<<<<<<< HEAD
-                  onClick={this.promptDeleteGradingPeriod}>
-=======
                   onClick={this.promptDeleteGradingPeriod}
                   title={I18n.t("Delete %{title}", { title: this.props.period.title })}>
->>>>>>> 0e58dddc
             <span className="screenreader-only">
               {I18n.t("Delete %{title}", { title: this.props.period.title })}
             </span>
