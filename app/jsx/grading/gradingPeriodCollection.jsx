--- conflicted
+++ resolved
@@ -33,21 +33,14 @@
     gotPeriods: function(periods, idToExclude) {
       var unsavedPeriods = [];
       if (this.state.periods) {
-<<<<<<< HEAD
-        unsavedPeriods = this.state.periods.filter(p => p.id.indexOf('new') > -1 && p.id !== idToExclude);
-      }
-      var camelizedPeriods = _.map(periods.grading_periods, function (gradingPeriod) { return ConvertCase.camelize(gradingPeriod) });
-=======
         unsavedPeriods = _.filter(this.state.periods, period => period.id.indexOf('new') > -1 && period.id !== idToExclude);
       }
       var camelizedPeriods = _.map(periods.grading_periods, period => ConvertCase.camelize(period));
->>>>>>> 8276cfac
       this.setState({
         periods: camelizedPeriods.concat(unsavedPeriods),
         needsToCopy: !this.canManageAtLeastOnePeriod(camelizedPeriods) && camelizedPeriods.length > 0,
         disabled: false,
       });
-<<<<<<< HEAD
     },
 
     componentDidUpdate: function(prevProps, prevState) {
@@ -58,7 +51,7 @@
     },
 
     canManageAtLeastOnePeriod: function(periods) {
-      return _.any(periods, function(period){ return period.permissions.manage });
+      return _.any(periods, period => period.permissions.manage);
     },
 
     copyTemplatePeriods: function(periodsToCopy, idToExclude) {
@@ -79,45 +72,9 @@
       });
     },
 
-=======
-    },
-
->>>>>>> 8276cfac
-    componentDidUpdate: function(prevProps, prevState) {
-      if (prevState.periods) {
-        var removedAGradingPeriod = this.state.periods.length < prevState.periods.length;
-        if (removedAGradingPeriod) this.refs.addPeriodButton.getDOMNode().focus();
-      }
-    },
-
-    canManageAtLeastOnePeriod: function(periods) {
-      return _.any(periods, period => period.permissions.manage);
-    },
-
-    copyTemplatePeriods: function(periodsToCopy, idToExclude) {
-      var validPeriods = periodsToCopy.filter(p => p.shouldUpdateBeDisabled !== true);
-      this.setState({disabled: true}, function(){
-          var copyDfds = validPeriods.map(gradingPeriod => {
-            return $.ajaxJSON(ENV.GRADING_PERIODS_URL, "POST", JSON.stringify({
-              grading_periods: [{
-                title: gradingPeriod.title,
-                start_date: gradingPeriod.startDate,
-                end_date: gradingPeriod.endDate,
-              }]
-            }), null, null, {contentType: "application/json"});
-          });
-          $.when.apply(null, copyDfds).then((responses) => {
-            this.getPeriods(idToExclude);
-          });
-      });
-    },
-
     deleteGradingPeriod: function(id) {
       if (id.indexOf('new') > -1) {
         this.removeDeletedGradingPeriod(id);
-<<<<<<< HEAD
-        return;
-=======
       } else if (this.state.needsToCopy) {
         var periodsToCopy = _.reject(this.state.periods, p => p.id === id || isNaN(p.id));
         var confirmDelete = confirm(I18n.t("Are you sure you want to remove this grading period?"));
@@ -139,48 +96,9 @@
             $.flashError(I18n.t("There was a problem deleting the grading period"));
           }
         });
->>>>>>> 8276cfac
-      }
-    },
-
-<<<<<<< HEAD
-      if (this.state.needsToCopy) {
-        var periodsToCopy = _.reject(this.state.periods, p => p.id === id || isNaN(p.id));
-        var confirmDelete = confirm("Are you sure you want to remove this grading period?");
-        if (confirmDelete) this.copyTemplatePeriods(periodsToCopy);
-      } else {
-        $gradingPeriodElement.confirmDelete({
-          url: ENV.GRADING_PERIODS_URL + "/" + id,
-          message: I18n.t("Are you sure you want to delete this grading period?"),
-          success: function () {
-            $.flashMessage(I18n.t("The grading period was deleted"));
-            if (self.lastRemainingPeriod()) {
-              self.getPeriods();
-            } else {
-              self.removeDeletedGradingPeriod(id);
-            }
-          },
-          error: function() {
-            $.flashError(I18n.t("There was a problem deleting the grading period"));
-          }
-        });
-      }
-    },
-
-    lastRemainingPeriod: function() {
-      return this.state.periods.length === 1;
-    },
-
-    cannotDeleteLastPeriod: function() {
-      return this.lastRemainingPeriod() && !this.state.periods[0].permissions.manage;
-    },
-
-    removeDeletedGradingPeriod: function(id) {
-      var newPeriods = _.reject(this.state.periods, function(period){ return period.id === id });
-      if (this.lastRemainingPeriod()) {
-        this.getPeriods();
-      } else {
-=======
+      }
+    },
+
     lastRemainingPeriod: function() {
       return this.state.periods.length === 1;
     },
@@ -194,17 +112,12 @@
         this.getPeriods();
       } else {
         var newPeriods = _.reject(this.state.periods, period => period.id === id);
->>>>>>> 8276cfac
         this.setState({periods: newPeriods});
       }
     },
 
     getCreateGradingPeriodCSS: function() {
       var cssClasses = "center-md new-grading-period pad-box border border-round";
-<<<<<<< HEAD
-
-=======
->>>>>>> 8276cfac
       if (!this.state.periods || this.state.periods.length === 0) {
         cssClasses += " no-active-grading-periods";
       }
@@ -213,12 +126,8 @@
     },
 
     createNewGradingPeriod: function() {
-<<<<<<< HEAD
-      var newPeriod = {title: '', startDate: '', endDate: '', id: _.uniqueId('new'), permissions: { read: true, manage: true }};
-=======
       var newPeriod = { title: '', startDate: '', endDate: '', id: _.uniqueId('new'),
         permissions: { read: true, manage: true } };
->>>>>>> 8276cfac
       var periods = update(this.state.periods, {$push: [newPeriod]});
       this.setState({periods: periods});
     },
@@ -229,11 +138,7 @@
 
     updateGradingPeriodCollection: function(updatedGradingPeriod, permissions, previousStateId) {
       if (this.state.needsToCopy && previousStateId) {
-<<<<<<< HEAD
-        var periodsToCopy = _.reject(this.state.periods, p => p.id === previousStateId || isNaN(p.id));
-=======
         var periodsToCopy = _.reject(this.state.periods, p => (p.id === previousStateId) || isNaN(p.id));
->>>>>>> 8276cfac
         this.copyTemplatePeriods(periodsToCopy, previousStateId);
       } else if (previousStateId) {
         this.getPeriods(previousStateId);
@@ -250,11 +155,7 @@
     renderLinkToSettingsPage: function() {
       if (this.state.periods && this.state.periods.length <= 1) {
         return (
-<<<<<<< HEAD
-          <span id="disable-feature-message">
-=======
           <span id="disable-feature-message" ref="linkToSettings">
->>>>>>> 8276cfac
             {I18n.t("You can disable this feature ")}
             <a href={ENV.CONTEXT_SETTINGS_URL + "#tab-features"} aria-label={I18n.t("Feature Options")}> {I18n.t("here.")} </a>
           </span>);
@@ -263,31 +164,19 @@
 
     renderAdminPeriodsMessage: function() {
       if (this.state.periods && this.state.periods.length > 0 && !this.canManageAtLeastOnePeriod(this.state.periods)) {
-<<<<<<< HEAD
-        return <span id="admin-periods-message"> {I18n.t("These grading periods were created for you by an administrator.")} </span>;
-=======
         return <span id="admin-periods-message" ref="adminPeriodsMessage"> {I18n.t("These grading periods were created for you by an administrator.")} </span>;
->>>>>>> 8276cfac
       }
     },
 
     renderGradingPeriods: function() {
       if (!this.state.periods) return null;
-<<<<<<< HEAD
-      return this.state.periods.map(function(period){
-=======
       return _.map(this.state.periods, period => {
->>>>>>> 8276cfac
         return (<GradingPeriod id={period.id} key={period.id} title={period.title} startDate={period.startDate}
                                endDate={period.endDate} weight={period.weight} permissions={period.permissions}
                                onDeleteGradingPeriod={this.deleteGradingPeriod} cannotDelete={this.cannotDeleteLastPeriod}
                                updateGradingPeriodCollection={this.updateGradingPeriodCollection}
                                disabled={this.state.disabled}/>);
-<<<<<<< HEAD
-      }, this);
-=======
       });
->>>>>>> 8276cfac
     },
 
     render: function () {
