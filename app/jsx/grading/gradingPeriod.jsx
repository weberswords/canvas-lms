/** @jsx React.DOM */

define([
  'react',
  'jquery',
  'i18n!external_tools',
  'underscore',
  'jquery.instructure_date_and_time'
],
function(React, $, I18n, _) {

  var GradingPeriod = React.createClass({

    getInitialState: function(){
      return {
        title: this.props.title,
        startDate: this.parseDateTime(this.props.startDate),
        endDate: this.parseDateTime(this.props.endDate),
        weight: this.props.weight,
        permissions: this.props.permissions,
        id: this.props.id,
        shouldUpdateBeDisabled: true
      };
    },

    componentWillReceiveProps: function(nextProps) {
      this.setState({
        title: nextProps.title,
        startDate: nextProps.startDate,
        endDate: nextProps.endDate,
        weight: nextProps.weight,
        permissions: nextProps.permissions
      });
    },

<<<<<<< HEAD
    triggerDeleteGradingPeriod: function(event) {
      return this.props.onDeleteGradingPeriod(event, this.props.uniqueId);
=======
    componentDidMount: function() {
      if (this.isNewGradingPeriod()) {
        this.refs.title.getDOMNode().focus();
      }
      var dateNode = $(this.getDOMNode()).find('.date_field');
      dateNode.datetime_field();
      dateNode.on('change', this.handleDateChange)
    },

    handleDateChange: function(event){
      var updatedState = {};
      updatedState[event.target.name] = this.parseDateTime(event.target.value);
      this.setState(updatedState, function() {
        this.replaceInputWithDate(this.refs[event.target.name]);
        this.checkFormForUpdates();
        this.props.updateGradingPeriodCollection(this.state, this.props.permissions);
      });
>>>>>>> e918f2c3
    },

    formatDataForSubmission: function () {
      return {
        title: this.state.title,
        start_date: this.state.startDate,
        end_date: this.state.endDate
      };
    },

    saveGradingPeriod: function () {
      if (this.isStartDateBeforeEndDate()) {
        var isNewGradingPeriod = this.isNewGradingPeriod();
        var requestType = (!isNewGradingPeriod && this.props.permissions.manage) ? 'PUT' : 'POST';
        var url = ENV.GRADING_PERIODS_URL + ((!isNewGradingPeriod && this.props.permissions.manage) ? ('/' + this.state.id) : '');
        var self = this;
        $('#period_start_date_' + this.state.id).hideErrors();

        $.ajax({
          type: requestType,
          url: url,
          dataType: 'json',
          contentType: 'application/json',
          data: JSON.stringify({grading_periods: [this.formatDataForSubmission()]})
        })
          .success(function (gradingPeriod) {
            $.flashMessage(I18n.t('The grading period was saved'));
            if (requestType === 'POST') {
              var oldId = self.state.id,
                updatedGradingPeriod = gradingPeriod.grading_periods[0],
                newState = {
                  shouldUpdateBeDisabled: true,
                  id: updatedGradingPeriod.id,
                  title: updatedGradingPeriod.title,
                  startDate: new Date(updatedGradingPeriod.start_date),
                  endDate: new Date(updatedGradingPeriod.end_date)
                };

              self.setState(newState, function () {
                 self.props.updateGradingPeriodCollection(self.state, updatedGradingPeriod.permissions, oldId);
              });
            } else {
              self.setState({shouldUpdateBeDisabled: true}, function () {
                self.props.updateGradingPeriodCollection(self.state, self.props.permissions);
              });
            }
            $('#add-period-button').focus();
          })
          .error(function (error) {
            $.flashError(I18n.t('There was a problem saving the grading period'));
          });
      } else {
        var message = I18n.t('Start date must be before end date');
        $('#period_start_date_' + this.state.id).errorBox(message);
      }
    },

    isStartDateBeforeEndDate: function() {
      var startDate = Date.parse(this.state.startDate);
      var endDate = Date.parse(this.state.endDate);
      return startDate < endDate;
    },

    isNewGradingPeriod: function() {
      return this.state.id.indexOf('new') > -1;
    },

    checkFormForUpdates: function() {
      var shouldUpdateBeDisabled = !this.formIsCompleted() || !this.inputsHaveChanged();
      this.setState({shouldUpdateBeDisabled: shouldUpdateBeDisabled});
    },

    formIsCompleted: function() {
      var titleCompleted = (this.state.title).trim().length > 0;
      var startDateCompleted = (this.state.startDate).trim().length > 0;
      var endDateCompleted = (this.state.endDate).trim().length > 0;
      return titleCompleted && startDateCompleted && endDateCompleted;
    },

    inputsHaveChanged: function() {
      if(this.state.title !== this.props.title) return true;
      if(this.state.startDate !== this.parseDateTime(this.props.startDate)) return true;
      if(this.state.endDate !== this.parseDateTime(this.props.endDate)) return true;
      return false;
    },

    parseDateTime: function(inputDate) {
      return $.datetime.process(inputDate);
    },

    formatDateForDisplay: function(uglyDate) {
      return $.datetimeString(uglyDate, { format: 'medium' });
    },

    handleTitleChange: function(event) {
      this.setState({title: event.target.value}, function () {
        this.checkFormForUpdates();
        this.props.updateGradingPeriodCollection(this.state, this.props.permissions);
      });
    },

    replaceInputWithDate: function(dateRef) {
      var dateInput = dateRef.getDOMNode().value
      if(this.isValidDateInput(dateInput)){
        var inputAsDate = this.parseDateTime(dateInput)
        dateRef.getDOMNode().value = this.formatDateForDisplay(inputAsDate);
      }
    },

    isValidDateInput: function(dateInput) {
      return this.parseDateTime(dateInput) !== "";
    },

    triggerDeleteGradingPeriod: function(event) {
      this.props.onDeleteGradingPeriod(event, this.state.id);
    },

    renderSaveUpdateButton: function() {
      var className = 'update-button Button';
      var buttonText = I18n.t('Update');

      if (this.isNewGradingPeriod()) {
        buttonText = I18n.t('Save');
        className += ' btn-primary'
      }

      if (!this.state.shouldUpdateBeDisabled) {
        className += ' btn-primary'
      }

      return (
        <button className={className}
                disabled={this.state.shouldUpdateBeDisabled || this.props.disabled}
                onClick={this.saveGradingPeriod}>
          {buttonText}
        </button>
      );
    },

    renderDeleteButton: function() {
      if (this.props.cannotDelete()) {
        return null;
      } else {
        var cssClasses = "Button Button--icon-action icon-x icon-delete-grading-period";
        if (this.props.disabled) cssClasses += " disabled";
        return (
          <a role="button"
             href="#"
             className={cssClasses}
             onClick={this.triggerDeleteGradingPeriod}>
            <span className="screenreader-only">{I18n.t("Delete grading period")}</span>
          </a>
        );
      }
    },

    render: function () {
      return (
        <div className="grading-period pad-box-mini border border-trbl border-round">
          <div className="grid-row pad-box-micro">
            <div className="col-xs-12 col-sm-6 col-lg-3">
<<<<<<< HEAD
              <label htmlFor={"period_title_" + this.props.uniqueId}>
                {I18n.t("Grading Period Name")}
              </label>
              <input id={"period_title_" + this.props.uniqueId} type="text"
                     value={this.state.title}/>
            </div>
            <div className="col-xs-12 col-sm-6 col-lg-3">
              <label htmlFor={"period_start_date_" + this.props.uniqueId}>
                {I18n.t("Start Date")}
              </label>
              <div className="input-append">
                <input id={"period_start_date_" + this.props.uniqueId} type="text"
                       className="input-grading-period-date date_field datetime_field_enabled hasDatepicker"
                       value={this.prettyDate(this.state.startDate)}/>
                <button type="button" className="ui-datepicker-trigger btn"
                        ariaHidden="true" tabIndex="-1">
                  <i className="icon-calendar-month"/>
                </button>
              </div>
            </div>
            <div className="col-xs-12 col-sm-6 col-lg-3">
               <label htmlFor={"period_end_date_" + this.props.uniqueId}>
                 {I18n.t("End Date")}
               </label>
               <div className="input-append">
                 <input id={"period_end_date_" + this.props.uniqueId} type="text"
                        className="input-grading-period-date date_field datetime_field_enabled hasDatepicker"
                        value={this.prettyDate(this.state.endDate)}/>
                 <button type="button" className="ui-datepicker-trigger btn"
                         ariaHidden="true" tabIndex="-1">
                   <i className="icon-calendar-month"/>
                 </button>
              </div>
=======
              <label htmlFor={"period_title_" + this.state.id}>
                {I18n.t("Grading Period Name")}
              </label>
              <input id={"period_title_" + this.state.id}
                     type="text"
                     ref="title"
                     onChange={this.handleTitleChange}
                     value={this.state.title}
                     disabled={this.props.disabled}/>

            </div>
            <div className="col-xs-12 col-sm-6 col-lg-3">
              <label htmlFor={"period_start_date_" + this.state.id}>
                {I18n.t("Start Date")}
              </label>
              <input id={"period_start_date_" + this.state.id}
                     type="text"
                     ref="startDate"
                     name="startDate"
                     className="input-grading-period-date date_field"
                     defaultValue={this.formatDateForDisplay(this.state.startDate)}
                     disabled={this.props.disabled}/>

            </div>
            <div className="col-xs-12 col-sm-6 col-lg-3">
              <label htmlFor={"period_end_date_" + this.state.id}>
               {I18n.t("End Date")}
              </label>
              <input id={"period_end_date_" + this.state.id} type="text"
                     className="input-grading-period-date date_field"
                     ref="endDate"
                     name="endDate"
                     defaultValue={this.formatDateForDisplay(this.state.endDate)}
                     disabled={this.props.disabled}/>

>>>>>>> e918f2c3
            </div>
            <div className="col-xs-12 col-sm-6 col-lg-3 manage-buttons-container">
              <div className="content-box">
                <div className="buttons-grid-row grid-row">
                  <div className="col-xs">
                    {this.renderSaveUpdateButton()}
                  </div>
                  <div className="col-xs">
                    {this.renderDeleteButton()}
                  </div>
                </div>
              </div>
            </div>
          </div>
        </div>
      );
    }
  });

  return GradingPeriod;
});<|MERGE_RESOLUTION|>--- conflicted
+++ resolved
@@ -33,10 +33,6 @@
       });
     },
 
-<<<<<<< HEAD
-    triggerDeleteGradingPeriod: function(event) {
-      return this.props.onDeleteGradingPeriod(event, this.props.uniqueId);
-=======
     componentDidMount: function() {
       if (this.isNewGradingPeriod()) {
         this.refs.title.getDOMNode().focus();
@@ -54,7 +50,6 @@
         this.checkFormForUpdates();
         this.props.updateGradingPeriodCollection(this.state, this.props.permissions);
       });
->>>>>>> e918f2c3
     },
 
     formatDataForSubmission: function () {
@@ -216,41 +211,6 @@
         <div className="grading-period pad-box-mini border border-trbl border-round">
           <div className="grid-row pad-box-micro">
             <div className="col-xs-12 col-sm-6 col-lg-3">
-<<<<<<< HEAD
-              <label htmlFor={"period_title_" + this.props.uniqueId}>
-                {I18n.t("Grading Period Name")}
-              </label>
-              <input id={"period_title_" + this.props.uniqueId} type="text"
-                     value={this.state.title}/>
-            </div>
-            <div className="col-xs-12 col-sm-6 col-lg-3">
-              <label htmlFor={"period_start_date_" + this.props.uniqueId}>
-                {I18n.t("Start Date")}
-              </label>
-              <div className="input-append">
-                <input id={"period_start_date_" + this.props.uniqueId} type="text"
-                       className="input-grading-period-date date_field datetime_field_enabled hasDatepicker"
-                       value={this.prettyDate(this.state.startDate)}/>
-                <button type="button" className="ui-datepicker-trigger btn"
-                        ariaHidden="true" tabIndex="-1">
-                  <i className="icon-calendar-month"/>
-                </button>
-              </div>
-            </div>
-            <div className="col-xs-12 col-sm-6 col-lg-3">
-               <label htmlFor={"period_end_date_" + this.props.uniqueId}>
-                 {I18n.t("End Date")}
-               </label>
-               <div className="input-append">
-                 <input id={"period_end_date_" + this.props.uniqueId} type="text"
-                        className="input-grading-period-date date_field datetime_field_enabled hasDatepicker"
-                        value={this.prettyDate(this.state.endDate)}/>
-                 <button type="button" className="ui-datepicker-trigger btn"
-                         ariaHidden="true" tabIndex="-1">
-                   <i className="icon-calendar-month"/>
-                 </button>
-              </div>
-=======
               <label htmlFor={"period_title_" + this.state.id}>
                 {I18n.t("Grading Period Name")}
               </label>
@@ -286,7 +246,6 @@
                      defaultValue={this.formatDateForDisplay(this.state.endDate)}
                      disabled={this.props.disabled}/>
 
->>>>>>> e918f2c3
             </div>
             <div className="col-xs-12 col-sm-6 col-lg-3 manage-buttons-container">
               <div className="content-box">
