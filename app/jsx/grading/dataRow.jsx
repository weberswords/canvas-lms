/** @jsx React.DOM */

define([
  'react',
  'i18n!external_tools'
],
function(React, I18n) {

  var DataRow = React.createClass({

    getInitialState: function() {
      return {
        showInsertRowLink: false,
        showBottomBorder: false
      };
    },

<<<<<<< HEAD
    getRowData: function(props){
      var rowData = {name: props.row[0], minScore: props.row[1], maxScore: null};
      rowData.maxScore = props.uniqueId === 0 ? 1.0 : props.siblingRow[1];
=======
    getRowData: function(){
      var rowData = {name: this.props.row[0], minScore: this.props.row[1], maxScore: null};
      rowData.maxScore = this.props.uniqueId === 0 ? 100 : this.props.siblingRow[1];
>>>>>>> e918f2c3
      return rowData;
    },

    componentWillReceiveProps: function(nextProps) {
      this.setState({
        showInsertRowLink: false,
        showBottomBorder: false
      });
    },

    triggerRowNameChange: function(event){
      this.props.onRowNameChange(this.props.uniqueId, event.target.value);
    },

    triggerRowMinScoreChange: function(event){
      var inputVal = event.target.value;
      if(inputVal >= 0 && inputVal <= 100){
<<<<<<< HEAD
        var newRow = this.state.row;
        newRow.minScore = inputVal / 100;
        if(inputVal === "" || lastChar === "."){
          this.setState({row: newRow,
                         displayZeroAsBlank: inputVal === "",
                         stillEntering: lastChar === "."});
        } else{
          this.props.onRowMinScoreChange(this.props.uniqueId, this.state.row.minScore);
        };
=======
        this.props.onRowMinScoreChange(this.props.uniqueId, inputVal);
>>>>>>> e918f2c3
      }
    },

    triggerDeleteRow: function(event){
      event.preventDefault();
      return this.props.onDeleteRow(this.props.uniqueId);
    },

    showInsertRowLink: function(){
      this.setState({showInsertRowLink: true});
    },

    hideInsertRowLink: function(){
      this.setState({showInsertRowLink: false});
    },

    triggerInsertRow: function(event){
      event.preventDefault();
      return this.props.onInsertRow(this.props.uniqueId);
    },

    renderInsertRowLink: function(){
      if(this.state.showInsertRowLink){
        return (
          <a href="#" ref="insertRowLink" className="insert_grading_standard_link"
             onMouseEnter={this.showBottomBorder} onFocus={this.showBottomBorder}
             onBlur={this.hideBottomBorder} onMouseLeave={this.hideBottomBorder}
             onClick={this.triggerInsertRow}>
            <i className="icon-add standalone-icon">
              <span className="screenreader-only">{I18n.t("Insert row below")}</span>
            </i>
          </a>);
      }
      return null;
    },

    showBottomBorder: function(){
      this.setState({showBottomBorder: true});
    },

    hideBottomBorder: function(){
      this.setState({showBottomBorder: false});
    },

    renderMaxScore: function(){
      var maxScore = this.props.round(this.getRowData().maxScore);
      return maxScore === 100 ? String(maxScore) : "< " + maxScore;
    },

    renderMinScore: function(){
      var score = String(this.getRowData().minScore);
      if(!this.props.editing) return String(this.props.round(score));
      return score;
    },

    renderDeleteLink: function(){
      if(this.props.onlyDataRowRemaining) return null;
      return(
        <a href="#" ref="deleteLink" onClick={this.triggerDeleteRow}
           className="delete_row_link no-hover" title={I18n.t('Remove row')}>
          <i className="icon-end standalone-icon">
            <span className="screenreader-only">{I18n.t("Remove Row")}</span>
          </i>
        </a>
      );
    },

    renderDeleteLink: function(){
      if(this.props.onlyDataRowRemaining) return null;
      return(
        <a href="#" onClick={this.triggerDeleteRow} className="delete_row_link no-hover"
           title={I18n.t('Remove row')}>
          <i className="icon-end standalone-icon">
            <span className="screenreader-only">{I18n.t("Remove Row")}</span>
          </i>
        </a>
      );
    },

    renderViewMode: function() {
      return (
        <tr className="grading_standard_row react_grading_standard_row" ref="viewContainer">
          <td className="insert_row_icon_container"/>
          <td className="row_name_container">
            <div className="name" ref="name">
              {this.getRowData().name}
            </div>
          </td>
          <td className="row_cell max_score_cell" ariaLabel={I18n.t('Upper limit of range')} >
            <div>
              <span className="max_score" ref="maxScore" title="Upper limit of range">
                {this.renderMaxScore() + "%"}
              </span>
            </div>
          </td>
          <td className="row_cell">
            <div>
              <span className="range_to" ref="minScore">{I18n.t("to %{minScore}%", {minScore: this.renderMinScore()})}</span>
              <span className="min_score">
              </span>
            </div>
          </td>
          <td className="row_cell last_row_cell"/>
        </tr>
      );
    },

    renderEditMode: function() {
      return (
        <tr className={this.state.showBottomBorder ?
                       "grading_standard_row react_grading_standard_row border_below" :
                       "grading_standard_row react_grading_standard_row"}
            ref="editContainer"
            onMouseEnter={this.showInsertRowLink} onMouseLeave={this.hideInsertRowLink}
            onFocus={this.showInsertRowLink}>
          <td className="insert_row_icon_container" tabIndex="0">
            {this.renderInsertRowLink()}
          </td>
          <td className="row_name_container">
            <div>
<<<<<<< HEAD
              <input type="text" onChange={this.triggerRowNameChange} className="standard_name"
                     title={I18n.t('Range name')} ariaLabel={I18n.t('Range name')}
                     name={"grading_standard[standard_data][scheme_" + this.props.uniqueId + "[name]"}
                     value={this.state.row.name}>
              </input>
=======
              <input type="text" ref="nameInput" onChange={this.triggerRowNameChange}
                     className="standard_name" title={I18n.t('Range name')} ariaLabel={I18n.t('Range name')}
                     name={"grading_standard[standard_data][scheme_" + this.props.uniqueId + "[name]"}
                     value={this.getRowData().name}/>
>>>>>>> e918f2c3
            </div>
          </td>
          <td className="row_cell max_score_cell edit_max_score">
            <span className="edit_max_score">
              {this.renderMaxScore() + "%"}
              <span className="screenreader-only">{I18n.t("Upper limit of range")}</span>
            </span>
          </td>
          <td className="row_cell">
            <div>
              <span className="range_to" ariaHidden="true">{I18n.t("to ")}</span>
<<<<<<< HEAD
              <input type="text" onChange={this.triggerRowMinScoreChange} className="standard_value"
                     title={I18n.t('Lower limit of range')} ariaLabel={I18n.t('Lower limit of range')}
=======
              <input type="text" ref="minScoreInput" onChange={this.triggerRowMinScoreChange}
                     className="standard_value" title={I18n.t('Lower limit of range')}
                     ariaLabel={I18n.t('Lower limit of range')}
>>>>>>> e918f2c3
                     name={"grading_standard[standard_data][scheme_" + this.props.uniqueId + "][value]"}
                     value={this.renderMinScore()}/>
              <span ariaHidden="true"> % </span>
            </div>
          </td>
          <td className="row_cell last_row_cell">
            {this.renderDeleteLink()}
          </td>
        </tr>
      );
    },

    render: function () {
      return this.props.editing ? this.renderEditMode() : this.renderViewMode();
    }
  });

  return DataRow;

});<|MERGE_RESOLUTION|>--- conflicted
+++ resolved
@@ -15,15 +15,9 @@
       };
     },
 
-<<<<<<< HEAD
-    getRowData: function(props){
-      var rowData = {name: props.row[0], minScore: props.row[1], maxScore: null};
-      rowData.maxScore = props.uniqueId === 0 ? 1.0 : props.siblingRow[1];
-=======
     getRowData: function(){
       var rowData = {name: this.props.row[0], minScore: this.props.row[1], maxScore: null};
       rowData.maxScore = this.props.uniqueId === 0 ? 100 : this.props.siblingRow[1];
->>>>>>> e918f2c3
       return rowData;
     },
 
@@ -41,19 +35,7 @@
     triggerRowMinScoreChange: function(event){
       var inputVal = event.target.value;
       if(inputVal >= 0 && inputVal <= 100){
-<<<<<<< HEAD
-        var newRow = this.state.row;
-        newRow.minScore = inputVal / 100;
-        if(inputVal === "" || lastChar === "."){
-          this.setState({row: newRow,
-                         displayZeroAsBlank: inputVal === "",
-                         stillEntering: lastChar === "."});
-        } else{
-          this.props.onRowMinScoreChange(this.props.uniqueId, this.state.row.minScore);
-        };
-=======
         this.props.onRowMinScoreChange(this.props.uniqueId, inputVal);
->>>>>>> e918f2c3
       }
     },
 
@@ -121,18 +103,6 @@
       );
     },
 
-    renderDeleteLink: function(){
-      if(this.props.onlyDataRowRemaining) return null;
-      return(
-        <a href="#" onClick={this.triggerDeleteRow} className="delete_row_link no-hover"
-           title={I18n.t('Remove row')}>
-          <i className="icon-end standalone-icon">
-            <span className="screenreader-only">{I18n.t("Remove Row")}</span>
-          </i>
-        </a>
-      );
-    },
-
     renderViewMode: function() {
       return (
         <tr className="grading_standard_row react_grading_standard_row" ref="viewContainer">
@@ -174,18 +144,10 @@
           </td>
           <td className="row_name_container">
             <div>
-<<<<<<< HEAD
-              <input type="text" onChange={this.triggerRowNameChange} className="standard_name"
-                     title={I18n.t('Range name')} ariaLabel={I18n.t('Range name')}
-                     name={"grading_standard[standard_data][scheme_" + this.props.uniqueId + "[name]"}
-                     value={this.state.row.name}>
-              </input>
-=======
               <input type="text" ref="nameInput" onChange={this.triggerRowNameChange}
                      className="standard_name" title={I18n.t('Range name')} ariaLabel={I18n.t('Range name')}
                      name={"grading_standard[standard_data][scheme_" + this.props.uniqueId + "[name]"}
                      value={this.getRowData().name}/>
->>>>>>> e918f2c3
             </div>
           </td>
           <td className="row_cell max_score_cell edit_max_score">
@@ -197,14 +159,9 @@
           <td className="row_cell">
             <div>
               <span className="range_to" ariaHidden="true">{I18n.t("to ")}</span>
-<<<<<<< HEAD
-              <input type="text" onChange={this.triggerRowMinScoreChange} className="standard_value"
-                     title={I18n.t('Lower limit of range')} ariaLabel={I18n.t('Lower limit of range')}
-=======
               <input type="text" ref="minScoreInput" onChange={this.triggerRowMinScoreChange}
                      className="standard_value" title={I18n.t('Lower limit of range')}
                      ariaLabel={I18n.t('Lower limit of range')}
->>>>>>> e918f2c3
                      name={"grading_standard[standard_data][scheme_" + this.props.uniqueId + "][value]"}
                      value={this.renderMinScore()}/>
               <span ariaHidden="true"> % </span>
