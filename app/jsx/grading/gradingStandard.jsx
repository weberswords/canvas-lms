--- conflicted
+++ resolved
@@ -13,10 +13,6 @@
 
     getInitialState: function() {
       return {
-<<<<<<< HEAD
-        standard: this.props.standard,
-=======
->>>>>>> e918f2c3
         editingStandard: $.extend(true, {}, this.props.standard),
         saving: false,
         showAlert: false
@@ -25,10 +21,6 @@
 
     componentWillReceiveProps: function(nextProps) {
       this.setState({
-<<<<<<< HEAD
-        standard: nextProps.standard,
-=======
->>>>>>> e918f2c3
         editingStandard: $.extend(true, {}, this.props.standard),
         saving: nextProps.saving,
         showAlert: false
@@ -42,11 +34,7 @@
     componentDidUpdate: function(prevProps, prevState) {
       if(this.props.editing !== prevProps.editing){
        this.refs.title.getDOMNode().focus();
-<<<<<<< HEAD
-       this.setState({editingStandard: $.extend(true, {}, this.state.standard)})
-=======
        this.setState({editingStandard: $.extend(true, {}, this.props.standard)})
->>>>>>> e918f2c3
       }
     },
 
@@ -64,15 +52,6 @@
     },
 
     triggerSaveGradingStandard: function() {
-<<<<<<< HEAD
-      this.setState({saving: true},
-        this.props.onSaveGradingStandard(this.state.editingStandard)
-      );
-    },
-
-    assessedAssignment: function() {
-      return !!(this.state.standard && this.state.standard["assessed_assignment?"]);
-=======
       if(this.standardIsValid()){
         this.setState({saving: true}, function() {
           this.props.onSaveGradingStandard(this.state.editingStandard);
@@ -86,18 +65,12 @@
 
     assessedAssignment: function() {
       return !!(this.props.standard && this.props.standard["assessed_assignment?"]);
->>>>>>> e918f2c3
     },
 
     deleteDataRow: function(index) {
       if(this.moreThanOneDataRowRemains()){
-<<<<<<< HEAD
-        this.state.editingStandard.data.splice(index, 1);
-        this.setState({editingStandard: this.state.editingStandard});
-=======
         var newEditingStandard = update(this.state.editingStandard, {data: {$splice:  [[index, 1]]}});
         this.setState({editingStandard: newEditingStandard});
->>>>>>> e918f2c3
       }
     },
 
@@ -165,21 +138,13 @@
       if(this.props.standard.context_name){
         return (
           <div ref="cannotManageMessage">
-<<<<<<< HEAD
-            {I18n.t("(%{context}: %{contextName})", { context: this.state.standard.context_type.toLowerCase(), contextName: this.state.standard.context_name })}
-=======
             {I18n.t("(%{context}: %{contextName})", { context: this.props.standard.context_type.toLowerCase(), contextName: this.props.standard.context_name })}
->>>>>>> e918f2c3
           </div>
         );
       }
       return (
         <div ref="cannotManageMessage">
-<<<<<<< HEAD
-          {I18n.t("(%{context} level)", { context: this.state.standard.context_type.toLowerCase() })}
-=======
           {I18n.t("(%{context} level)", { context: this.props.standard.context_type.toLowerCase() })}
->>>>>>> e918f2c3
         </div>
       );
     },
@@ -215,11 +180,7 @@
         return (
           <DataRow key={idx} uniqueId={idx} row={item} siblingRow={array[idx - 1]} editing={this.props.editing}
                    onDeleteRow={this.deleteDataRow} onInsertRow={this.insertGradingStandardRow}
-<<<<<<< HEAD
-                   onlyDataRowRemaining={!this.moreThanOneDataRowRemains()}
-=======
                    onlyDataRowRemaining={!this.moreThanOneDataRowRemains()} round={this.props.round}
->>>>>>> e918f2c3
                    onRowMinScoreChange={this.changeRowMinScore} onRowNameChange={this.changeRowName}/>
         );
       }, this);
