--- conflicted
+++ resolved
@@ -48,14 +48,9 @@
         React.PropTypes.number
       ]),
       isOpen: React.PropTypes.bool,
-<<<<<<< HEAD
-      store: React.PropTypes.object.isRequired,
-      onClose: React.PropTypes.func
-=======
       store: React.PropTypes.instanceOf(StudentCardStore),
       onClose: React.PropTypes.func,
       isLoading: React.PropTypes.bool
->>>>>>> 72110e60
     }
 
     static defaultProps = {
@@ -94,19 +89,6 @@
      */
 
     componentDidMount () {
-<<<<<<< HEAD
-      this.props.store.onChange = () => {
-        this.setState({
-          analytics: this.props.store.state.analytics,
-          course: this.props.store.state.course,
-          isLoading: this.props.store.state.loading,
-          submissions: this.props.store.state.submissions,
-          user: this.props.store.state.user
-        })
-      }
-      this.setState({isLoading: true})
-      this.props.store.loadDataForStudent()
-=======
       this.props.store.onChange = this.onChange
     }
 
@@ -116,15 +98,12 @@
         nextProps.store.onChange = this.onChange
         this.setState({isLoading: true})
       }
->>>>>>> 72110e60
     }
 
     /**
      * Handlers
      */
 
-<<<<<<< HEAD
-=======
     onChange = (e) => {
       const {store} = this.props;
       this.setState({
@@ -137,7 +116,6 @@
       })
     }
 
->>>>>>> 72110e60
     handleRequestClose = (e) => {
       e.preventDefault()
       this.setState({
@@ -230,14 +208,10 @@
               ) : (
                 <div>
                   <header className="StudentContextTray-Header">
-<<<<<<< HEAD
-                    <Avatar user={this.state.user} />
-=======
                     <Avatar user={this.state.user}
                       canMasquerade={this.state.permissions.become_user}
                       courseId={this.props.courseId}
                     />
->>>>>>> 72110e60
 
                     <div className="StudentContextTray-Header__Layout">
                       <div className="StudentContextTray-Header__Content">
@@ -265,46 +239,6 @@
                         <Typography size="x-small" color="secondary" tag="div">
                           <LastActivity user={this.state.user} />
                         </Typography>
-<<<<<<< HEAD
-                      </div>
-                      <div className="StudentContextTray-Header__Actions">
-                        <Button variant="link" size="small"
-                          onClick={this.handleMessageButtonClick}>
-                          <ScreenReaderContent>
-                            {I18n.t("Send a message to this student")}
-                          </ScreenReaderContent>
-
-                          {/* Note: replace with instructure-icon */}
-                          <i className="icon-email" aria-hidden="true" />
-
-                        </Button>
-                      </div>
-                    </div>
-                  </header>
-                  {this.state.user.short_name ? (
-                    <section
-                      className="StudentContextTray__Section StudentContextTray-QuickLinks">
-                      <div className="StudentContextTray-QuickLinks__Link">
-                        <Button
-                          href={`/courses/${this.props.courseId}/grades/${this.props.studentId}`}
-                          variant="ghost" size="small" isBlock
-                        >
-                          {I18n.t('Grades')}
-                        </Button>
-                      </div>
-                      <div className="StudentContextTray-QuickLinks__Link">
-                        <Button
-                          href={`/courses/${this.props.courseId}/analytics/users/${this.props.studentId}`}
-                          variant="ghost" size="small" isBlock
-                        >
-                          {I18n.t('Analytics')}
-                        </Button>
-                      </div>
-                    </section>
-                  ) : null}
-                  <MetricsList user={this.state.user} analytics={this.state.analytics} />
-                  <SubmissionProgressBars submissions={this.state.submissions} />
-=======
                       </div>
                       {this.state.permissions.send_messages ? (
                         <div className="StudentContextTray-Header__Actions">
@@ -345,7 +279,6 @@
                       </div>
                     </section>
                   ) : null}
->>>>>>> 72110e60
                 </div>
               )}
             </aside>
