define([
  'react',
  'i18n!student_context_tray',
  'jsx/shared/FriendlyDatetime',
  './StudentCardStore',
  './Avatar',
  './LastActivity',
  './MetricsList',
  './Rating',
  './SectionInfo',
  './SubmissionProgressBars',
  'jsx/shared/MessageStudents',
  'instructure-ui',
], function(React, I18n, FriendlyDatetime,
   StudentCardStore,
   Avatar,
   LastActivity,
   MetricsList,
   Rating,
   SectionInfo,
   SubmissionProgressBars,
   MessageStudents,
   {Heading, Button, Link, Typography, ScreenReaderContent, Spinner, Tray, ApplyTheme}) {

  class StudentContextTray extends React.Component {

    static propTypes = {
      courseId: React.PropTypes.oneOfType([
        React.PropTypes.string,
        React.PropTypes.number
      ]),
      studentId: React.PropTypes.oneOfType([
        React.PropTypes.string,
        React.PropTypes.number
      ]),
      store: React.PropTypes.instanceOf(StudentCardStore),
      onClose: React.PropTypes.func,
      returnFocusTo: React.PropTypes.func.isRequired
    }

    static renderQuickLink (label, url, showIf) {
      return showIf() ? (
        <div className="StudentContextTray-QuickLinks__Link">
          <Button
            href={url}
            variant="ghost" size="small" isBlock
          >
            {label}
          </Button>
        </div>
      ) : null
    }

    constructor (props) {
      super(props)
      this.state = {
        analytics: {},
        course: {},
        isLoading: this.props.store.isLoading,
        isOpen: true,
        messageFormOpen: false,
        permissions: {},
        submissions: [],
        user: {}
      }
    }

    /**
     * Lifecycle
     */

    componentDidMount () {
      this.props.store.onChange = this.onChange
    }

    componentWillReceiveProps (nextProps) {
      if (nextProps.store !== this.props.store) {
        this.props.store.onChange = null
        nextProps.store.onChange = this.onChange
        const newState = {
          isLoading: true
        };
        if (!this.state.isOpen) {
          newState.isOpen = true
        }
        this.setState(newState)
      }
    }

    /**
     * Handlers
     */

    onChange = () => {
      const {store} = this.props;
      this.setState({
        analytics: store.state.analytics,
        course: store.state.course,
        isLoading: store.state.loading,
        permissions: store.state.permissions,
        submissions: store.state.submissions,
        user: store.state.user
      }, () => {
        if (!store.state.loading && this.state.isOpen) {
          if (this.closeButtonRef) {
            this.closeButtonRef.focus()
          }
        }
      })
    }

    getCloseButtonRef = (ref) => {
      this.closeButtonRef = ref
    }

    handleRequestClose = (e) => {
      e.preventDefault()
      this.setState({
        isOpen: false
      })
      if (this.props.returnFocusTo) {
        const focusableItems = this.props.returnFocusTo();
        // Because of the way native focus calls return undefined, all focus
        // objects should be wrapped in something that will return truthy like
        // jQuery wrappers do... and it should be able to check visibility like a
        // jQuery wrapper... so just use jQuery.
        focusableItems.some($itemToFocus => $itemToFocus.is(':visible') && $itemToFocus.focus())
      }
    }

    handleMessageButtonClick = (e) => {
      e.preventDefault()
      this.setState({
        messageFormOpen: true
      })
    }

    handleMessageFormClose = (e) => {
      e.preventDefault()
      this.setState({
        messageFormOpen: false
      }, () => {
        this.messageStudentsButton.focus()
      })
    }

    /**
     * Renderers
     */

    renderQuickLinks () {
      return (this.state.user.short_name && (
        this.state.permissions.manage_grades ||
        this.state.permissions.view_all_grades ||
        this.state.permissions.view_analytics
      )) ? (
        <section
          className="StudentContextTray__Section StudentContextTray-QuickLinks"
        >
          {StudentContextTray.renderQuickLink(
            I18n.t('Grades'),
            `/courses/${this.props.courseId}/grades/${this.props.studentId}`,
            () =>
              this.state.permissions.manage_grades ||
              this.state.permissions.view_all_grades
          )}
          {StudentContextTray.renderQuickLink(
            I18n.t('Analytics'),
            `/courses/${this.props.courseId}/analytics/users/${this.props.studentId}`,
            () => (
              this.state.permissions.view_analytics && Object.keys(this.state.analytics).length > 0
            )
          )}
        </section>
      ) : null
    }

    render () {
      return (
        <div>
          {this.state.messageFormOpen ? (
            <MessageStudents
              contextCode={`course_${this.state.course.id}`}
              onRequestClose={this.handleMessageFormClose}
              open={this.state.messageFormOpen}
              recipients={[{
                id: this.state.user.id,
                displayName: this.state.user.short_name
              }]}
              title='Send a message'
            />
          ) : null}

          <Tray
            label={I18n.t('Student Details')}
            isDismissable={!this.state.isLoading}
            closeButtonLabel={I18n.t('Close')}
            closeButtonRef={this.getCloseButtonRef}
            isOpen={this.state.isOpen}
            onRequestClose={this.handleRequestClose}
            placement='right'
            zIndex='1000'
            onClose={this.props.onClose}
          >
            <aside
              className={(Object.keys(this.state.user).includes('avatar_url'))
                ? 'StudentContextTray StudentContextTray--withAvatar'
                : 'StudentContextTray'
              }
            >
              {this.state.isLoading ? (
                <div className='StudentContextTray__Spinner'>
                  <Spinner title={I18n.t('Loading')}
                    size='large'
                  />
                </div>
              ) : (
                <div>
                  <header className="StudentContextTray-Header">
                    <Avatar user={this.state.user}
                      canMasquerade={this.state.permissions.become_user}
                      courseId={this.props.courseId}
                    />

                    <div className="StudentContextTray-Header__Layout">
                      <div className="StudentContextTray-Header__Content">
                        {this.state.user.short_name ? (
                          <div className="StudentContextTray-Header__Name">
                            <Heading level="h3" tag="h2">
                              <span className="StudentContextTray-Header__NameLink">
                                <Link
                                  href={`/courses/${this.props.courseId}/users/${this.props.studentId}`}
                                >
                                  {this.state.user.short_name}
                                </Link>
                              </span>
                            </Heading>
                          </div>
                        ) : null}
                        <div className="StudentContextTray-Header__CourseName">
                          <Typography size="medium" tag="div" lineHeight="condensed">
                            {this.state.course.name}
                          </Typography>
                        </div>
                        <Typography size="x-small" color="secondary" tag="div">
                          <SectionInfo course={this.state.course} user={this.state.user} />
                        </Typography>
                        <Typography size="x-small" color="secondary" tag="div">
                          <LastActivity user={this.state.user} />
                        </Typography>
                      </div>
                      {this.state.permissions.send_messages ? (
                        <div className="StudentContextTray-Header__Actions">
                          <Button
                            ref={ (b) => this.messageStudentsButton = b }
<<<<<<< HEAD
                            variant="link" size="small"
=======
                            variant="icon" size="small"
>>>>>>> 72216b96
                            onClick={this.handleMessageButtonClick}
                          >
                            <ScreenReaderContent>
                              {I18n.t('Send a message to this student')}
                            </ScreenReaderContent>

                            {/* Note: replace with instructure-icon */}
                            <i className="icon-email" aria-hidden="true" />

                          </Button>
                        </div>
                      ) : null }
                    </div>
                  </header>
                  {this.renderQuickLinks()}
                  <MetricsList user={this.state.user} analytics={this.state.analytics} />
                  <SubmissionProgressBars submissions={this.state.submissions} />

                  {Object.keys(this.state.analytics).length > 0 ? (
                    <section
                      className="StudentContextTray__Section StudentContextTray-Ratings">
                      <Heading level="h4" tag="h3" border="bottom">
                        {I18n.t("Activity Compared to Class")}
                      </Heading>
                      <div className="StudentContextTray-Ratings__Layout">
                        <Rating analytics={this.state.analytics}
                          label={I18n.t('Participation')}
                          metricName='participations_level' />
                        <Rating analytics={this.state.analytics}
                          label={I18n.t('Page Views')}
                          metricName='page_views_level' />
                      </div>
                    </section>
                  ) : null}
                </div>
              )}
            </aside>
          </Tray>
        </div>
      )
    }
  }

  const DeleteMe = (props) => (
    <ApplyTheme theme={ApplyTheme.generateTheme('a11y')}>
      <StudentContextTray {...props}/>
    </ApplyTheme>
  )

  /* TODO: after instui gets updated, just return StudentContextTray */
  return ENV.use_high_contrast ? DeleteMe : StudentContextTray
})<|MERGE_RESOLUTION|>--- conflicted
+++ resolved
@@ -253,11 +253,7 @@
                         <div className="StudentContextTray-Header__Actions">
                           <Button
                             ref={ (b) => this.messageStudentsButton = b }
-<<<<<<< HEAD
-                            variant="link" size="small"
-=======
                             variant="icon" size="small"
->>>>>>> 72216b96
                             onClick={this.handleMessageButtonClick}
                           >
                             <ScreenReaderContent>
