/** @jsx React.DOM */

define([
  'react',
  './PropTypes',
  'i18n!theme_editor'
], (React, customTypes, I18n) => {

  // consider anything other than null or undefined (including '') as "set"
  function isSet(val) {
    return val === null || val === undefined
  }

  return React.createClass({

    displayName: 'ThemeEditorImageRow',

    propTypes: {
      varDef: customTypes.image,
      userInput: customTypes.userVariableInput,
      onChange: React.PropTypes.func.isRequired,
      currentValue: React.PropTypes.string,
      placeholder: React.PropTypes.string
    },

    getDefaultProps(){
      return {
        userInput: {}
      }
    },
<<<<<<< HEAD

    // valid input: null, '', or an HTMLInputElement
    setValue(inputElementOrNewValue) {
      var chosenValue = inputElementOrNewValue

=======

    // valid input: null, '', or an HTMLInputElement
    setValue(inputElementOrNewValue) {
      var chosenValue = inputElementOrNewValue

>>>>>>> caf5d634
      if (!inputElementOrNewValue) { //if it's null or ''
        // if they hit the "Undo" or "Use Default" button,
        // we want to also clear out the value of the <input type=file>
        // but we don't want to mess with its value otherwise
        this.refs.fileInput.getDOMNode().value = ''
      } else {
        chosenValue = window.URL.createObjectURL(inputElementOrNewValue.files[0])
      }
      this.props.onChange(chosenValue)
    },

    render() {
      var inputName = 'brand_config[variables]['+ this.props.varDef.variable_name +']'
<<<<<<< HEAD
=======
      var imgSrc = this.props.userInput.val || this.props.placeholder

>>>>>>> caf5d634
      return (
        <section className="Theme__editor-accordion_element Theme__editor-upload">
          <div className="te-Flex">
            <div className="Theme__editor-form--upload">
              <label htmlFor={inputName} className="Theme__editor-upload_title">
                {this.props.varDef.human_name}
                <span className="Theme__editor-upload_restrictions">
                  {this.props.varDef.helper_text}
                </span>
              </label>

              <div className={'Theme__editor_preview-img-container Theme__editor_preview-img-container--' + this.props.varDef.variable_name}>
            {/* ^ this utility class is to control the background color that shows behind the images you can customize in theme editor - see theme_editor.scss */}
                <div className="Theme__editor_preview-img">
<<<<<<< HEAD
                  <img
                    src={this.props.userInput.val || this.props.placeholder}
                    className="Theme__editor-placeholder"
                  />
=======
                  {imgSrc && <img src={imgSrc} className="Theme__editor-placeholder" />}
>>>>>>> caf5d634
                </div>
              </div>
              <div className="Theme__editor-image_upload">
                <input
                    type="hidden"
                    name={!this.props.userInput.val && inputName}
                    value={(this.props.userInput.val === '') ? '' : this.props.currentValue}
                  />
                <label className="Theme__editor-image_upload-label">
                  <span className="Theme__editor-button_upload Button Button--link">
                    {I18n.t('Select Image')}
                  </span>
                  <input
                    type="file"
                    className="Theme__editor-input_upload"
                    name={this.props.userInput.val && inputName}
                    accept={this.props.varDef.accept}
                    onChange={event => this.setValue(event.target)}
                    ref="fileInput"
                  />
                </label>
                {this.props.userInput.val || this.props.currentValue ? (
                  <button
                    type="button"
                    className="Button Button--link"
                    onClick={() => this.setValue(isSet(this.props.userInput.val) ? '' : null)}
                  >
                    {isSet(this.props.userInput.val) ? I18n.t('Use Default') : I18n.t('Undo')}
                  </button>
                ) : (
                  null
                )}
              </div>
            </div>
          </div>
        </section>
      )
    }
  })
});<|MERGE_RESOLUTION|>--- conflicted
+++ resolved
@@ -28,19 +28,11 @@
         userInput: {}
       }
     },
-<<<<<<< HEAD
 
     // valid input: null, '', or an HTMLInputElement
     setValue(inputElementOrNewValue) {
       var chosenValue = inputElementOrNewValue
 
-=======
-
-    // valid input: null, '', or an HTMLInputElement
-    setValue(inputElementOrNewValue) {
-      var chosenValue = inputElementOrNewValue
-
->>>>>>> caf5d634
       if (!inputElementOrNewValue) { //if it's null or ''
         // if they hit the "Undo" or "Use Default" button,
         // we want to also clear out the value of the <input type=file>
@@ -54,11 +46,8 @@
 
     render() {
       var inputName = 'brand_config[variables]['+ this.props.varDef.variable_name +']'
-<<<<<<< HEAD
-=======
       var imgSrc = this.props.userInput.val || this.props.placeholder
 
->>>>>>> caf5d634
       return (
         <section className="Theme__editor-accordion_element Theme__editor-upload">
           <div className="te-Flex">
@@ -73,14 +62,7 @@
               <div className={'Theme__editor_preview-img-container Theme__editor_preview-img-container--' + this.props.varDef.variable_name}>
             {/* ^ this utility class is to control the background color that shows behind the images you can customize in theme editor - see theme_editor.scss */}
                 <div className="Theme__editor_preview-img">
-<<<<<<< HEAD
-                  <img
-                    src={this.props.userInput.val || this.props.placeholder}
-                    className="Theme__editor-placeholder"
-                  />
-=======
                   {imgSrc && <img src={imgSrc} className="Theme__editor-placeholder" />}
->>>>>>> caf5d634
                 </div>
               </div>
               <div className="Theme__editor-image_upload">
