/*
 * Copyright (C) 2015 - present Instructure, Inc.
 *
 * This file is part of Canvas.
 *
 * Canvas is free software: you can redistribute it and/or modify it under
 * the terms of the GNU Affero General Public License as published by the Free
 * Software Foundation, version 3 of the License.
 *
 * Canvas is distributed in the hope that it will be useful, but WITHOUT ANY
 * WARRANTY; without even the implied warranty of MERCHANTABILITY or FITNESS FOR
 * A PARTICULAR PURPOSE. See the GNU Affero General Public License for more
 * details.
 *
 * You should have received a copy of the GNU Affero General Public License along
 * with this program. If not, see <http://www.gnu.org/licenses/>.
 */

import $ from 'jquery'

<<<<<<< HEAD
$('.account_search_form').submit(function () {
  $(this).loadingImage({horizontal: 'middle'})
  $(this).find('button').prop('disabled', true)
})
=======
ready(() => {
  $('.account_search_form').submit(function() {
    $(this).loadingImage({horizontal: 'middle'})
    $(this)
      .find('button')
      .prop('disabled', true)
  })
})
>>>>>>> f9543b0f
<|MERGE_RESOLUTION|>--- conflicted
+++ resolved
@@ -17,13 +17,8 @@
  */
 
 import $ from 'jquery'
+import ready from '@instructure/ready'
 
-<<<<<<< HEAD
-$('.account_search_form').submit(function () {
-  $(this).loadingImage({horizontal: 'middle'})
-  $(this).find('button').prop('disabled', true)
-})
-=======
 ready(() => {
   $('.account_search_form').submit(function() {
     $(this).loadingImage({horizontal: 'middle'})
@@ -31,5 +26,4 @@
       .find('button')
       .prop('disabled', true)
   })
-})
->>>>>>> f9543b0f
+})