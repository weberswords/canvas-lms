--- conflicted
+++ resolved
@@ -19,17 +19,12 @@
 import $ from 'jquery'
 import PageViewCollection from 'compiled/collections/PageViewCollection'
 import PageViewView from 'compiled/views/contexts/PageViewView'
+import ready from '@instructure/ready'
 
-<<<<<<< HEAD
-const $container = $('#pageviews')
-const $table = $container.find('table')
-const userId = $table.attr('data-user-id')
-=======
 ready(() => {
   const $container = $('#pageviews')
   const $table = $container.find('table')
   const userId = $table.attr('data-user-id')
->>>>>>> f9543b0f
 
   const pageViews = new PageViewCollection()
   pageViews.url = `/api/v1/users/${userId}/page_views`
@@ -46,11 +41,6 @@
   pageViews.on('reset', pageViewsView.render, pageViewsView)
 
   // Fetch page views
-<<<<<<< HEAD
-const fetchParams = {per_page: 100}
-pageViewsView.$el.disableWhileLoading(pageViews.fetch({data: fetchParams}))
-=======
   const fetchParams = {per_page: 100}
   pageViewsView.$el.disableWhileLoading(pageViews.fetch({data: fetchParams}))
-})
->>>>>>> f9543b0f
+})