/*
 * Copyright (C) 2017 - present Instructure, Inc.
 *
 * This file is part of Canvas.
 *
 * Canvas is free software: you can redistribute it and/or modify it under
 * the terms of the GNU Affero General Public License as published by the Free
 * Software Foundation, version 3 of the License.
 *
 * Canvas is distributed in the hope that it will be useful, but WITHOUT ANY
 * WARRANTY; without even the implied warranty of MERCHANTABILITY or FITNESS FOR
 * A PARTICULAR PURPOSE. See the GNU Affero General Public License for more
 * details.
 *
 * You should have received a copy of the GNU Affero General Public License along
 * with this program. If not, see <http://www.gnu.org/licenses/>.
 */

import React from 'react'
import ReactDOM from 'react-dom'
import TermsOfServiceModal from '../shared/TermsOfServiceModal'

<<<<<<< HEAD
let container = document.querySelector('#terms_of_service_preview_link')
if (container) {
  ReactDOM.render(<TermsOfServiceModal preview/>, container)
} else {
  container = document.querySelectorAll('.terms_of_service_link')
  if (container.length) {
    for(let i = 0; i < container.length; i++) {
      ReactDOM.render(<TermsOfServiceModal />, container[i])
    }
  }
}
=======
ready(() => {
  let container = document.querySelector('#terms_of_service_preview_link')
  if (container) {
    ReactDOM.render(<TermsOfServiceModal preview />, container)
  } else {
    container = document.querySelectorAll('.terms_of_service_link')
    if (container.length) {
      for (let i = 0; i < container.length; i++) {
        ReactDOM.render(<TermsOfServiceModal />, container[i])
      }
    }
  }
})
>>>>>>> f9543b0f
<|MERGE_RESOLUTION|>--- conflicted
+++ resolved
@@ -16,23 +16,11 @@
  * with this program. If not, see <http://www.gnu.org/licenses/>.
  */
 
+import ready from '@instructure/ready'
 import React from 'react'
 import ReactDOM from 'react-dom'
 import TermsOfServiceModal from '../shared/TermsOfServiceModal'
 
-<<<<<<< HEAD
-let container = document.querySelector('#terms_of_service_preview_link')
-if (container) {
-  ReactDOM.render(<TermsOfServiceModal preview/>, container)
-} else {
-  container = document.querySelectorAll('.terms_of_service_link')
-  if (container.length) {
-    for(let i = 0; i < container.length; i++) {
-      ReactDOM.render(<TermsOfServiceModal />, container[i])
-    }
-  }
-}
-=======
 ready(() => {
   let container = document.querySelector('#terms_of_service_preview_link')
   if (container) {
@@ -45,5 +33,4 @@
       }
     }
   }
-})
->>>>>>> f9543b0f
+})