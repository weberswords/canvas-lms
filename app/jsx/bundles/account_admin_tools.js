/*
 * Copyright (C) 2013 - present Instructure, Inc.
 *
 * This file is part of Canvas.
 *
 * Canvas is free software: you can redistribute it and/or modify it under
 * the terms of the GNU Affero General Public License as published by the Free
 * Software Foundation, version 3 of the License.
 *
 * Canvas is distributed in the hope that it will be useful, but WITHOUT ANY
 * WARRANTY; without even the implied warranty of MERCHANTABILITY or FITNESS FOR
 * A PARTICULAR PURPOSE. See the GNU Affero General Public License for more
 * details.
 *
 * You should have received a copy of the GNU Affero General Public License along
 * with this program. If not, see <http://www.gnu.org/licenses/>.
 */

import CourseRestoreModel from 'compiled/models/CourseRestore'
import AdminToolsView from 'compiled/views/accounts/admin_tools/AdminToolsView'
import RestoreContentPaneView from 'compiled/views/accounts/admin_tools/RestoreContentPaneView'
import CourseSearchFormView from 'compiled/views/accounts/admin_tools/CourseSearchFormView'
import CourseSearchResultsView from 'compiled/views/accounts/admin_tools/CourseSearchResultsView'
import LoggingContentPaneView from 'compiled/views/accounts/admin_tools/LoggingContentPaneView'
import InputFilterView from 'compiled/views/InputFilterView'
import UserView from 'compiled/views/accounts/UserView'
import PaginatedCollectionView from 'compiled/views/PaginatedCollectionView'
import CommMessageCollection from 'compiled/collections/CommMessageCollection'
import AccountUserCollection from 'compiled/collections/AccountUserCollection'
import CommMessagesContentPaneView from 'compiled/views/accounts/admin_tools/CommMessagesContentPaneView'
import UserDateRangeSearchFormView from 'compiled/views/accounts/admin_tools/UserDateRangeSearchFormView'
import CommMessageItemView from 'compiled/views/accounts/admin_tools/CommMessageItemView'
import messagesSearchResultsTemplate from 'jst/accounts/admin_tools/commMessagesSearchResults'
import usersTemplate from 'jst/accounts/usersList'

// This is used by admin tools to display search results
const restoreModel = new CourseRestoreModel({account_id: ENV.ACCOUNT_ID})

const messages = new CommMessageCollection(null, {params: {perPage: 10}})
const messagesUsers = new AccountUserCollection(null, {account_id: ENV.ACCOUNT_ID})
const loggingUsers = new AccountUserCollection(null, {account_id: ENV.ACCOUNT_ID})
<<<<<<< HEAD
const messagesContentView = new CommMessagesContentPaneView({
  searchForm: new UserDateRangeSearchFormView({
    formName: 'messages',
    inputFilterView: new InputFilterView({
      collection: messagesUsers}),
    usersView: new PaginatedCollectionView({
      collection: messagesUsers,
      itemView: UserView,
      buffer: 1000,
      template: usersTemplate
=======

ready(() => {
  const messagesContentView = new CommMessagesContentPaneView({
    searchForm: new UserDateRangeSearchFormView({
      formName: 'messages',
      inputFilterView: new InputFilterView({
        collection: messagesUsers
      }),
      usersView: new PaginatedCollectionView({
        collection: messagesUsers,
        itemView: UserView,
        buffer: 1000,
        template: usersTemplate
      }),
      collection: messages
    }),
    resultsView: new PaginatedCollectionView({
      template: messagesSearchResultsTemplate,
      itemView: CommMessageItemView,
      collection: messages
>>>>>>> 0bdd1cbd
    }),
    collection: messages
  })

  // Render tabs
  const app = new AdminToolsView({
    el: '#admin-tools-app',
    tabs: {
      courseRestore: ENV.PERMISSIONS.restore_course,
      viewMessages: ENV.PERMISSIONS.view_messages,
      logging: !!ENV.PERMISSIONS.logging
    },
    restoreContentPaneView: new RestoreContentPaneView({
      courseSearchFormView: new CourseSearchFormView({model: restoreModel}),
      courseSearchResultsView: new CourseSearchResultsView({model: restoreModel})
    }),
    messageContentPaneView: messagesContentView,
    loggingContentPaneView: new LoggingContentPaneView({
      permissions: ENV.PERMISSIONS.logging,
      users: loggingUsers
    })
  })

<<<<<<< HEAD
app.render()
=======
  app.render()
})
>>>>>>> 0bdd1cbd
<|MERGE_RESOLUTION|>--- conflicted
+++ resolved
@@ -32,6 +32,7 @@
 import CommMessageItemView from 'compiled/views/accounts/admin_tools/CommMessageItemView'
 import messagesSearchResultsTemplate from 'jst/accounts/admin_tools/commMessagesSearchResults'
 import usersTemplate from 'jst/accounts/usersList'
+import ready from '@instructure/ready'
 
 // This is used by admin tools to display search results
 const restoreModel = new CourseRestoreModel({account_id: ENV.ACCOUNT_ID})
@@ -39,18 +40,6 @@
 const messages = new CommMessageCollection(null, {params: {perPage: 10}})
 const messagesUsers = new AccountUserCollection(null, {account_id: ENV.ACCOUNT_ID})
 const loggingUsers = new AccountUserCollection(null, {account_id: ENV.ACCOUNT_ID})
-<<<<<<< HEAD
-const messagesContentView = new CommMessagesContentPaneView({
-  searchForm: new UserDateRangeSearchFormView({
-    formName: 'messages',
-    inputFilterView: new InputFilterView({
-      collection: messagesUsers}),
-    usersView: new PaginatedCollectionView({
-      collection: messagesUsers,
-      itemView: UserView,
-      buffer: 1000,
-      template: usersTemplate
-=======
 
 ready(() => {
   const messagesContentView = new CommMessagesContentPaneView({
@@ -71,7 +60,6 @@
       template: messagesSearchResultsTemplate,
       itemView: CommMessageItemView,
       collection: messages
->>>>>>> 0bdd1cbd
     }),
     collection: messages
   })
@@ -95,9 +83,5 @@
     })
   })
 
-<<<<<<< HEAD
-app.render()
-=======
   app.render()
-})
->>>>>>> 0bdd1cbd
+})