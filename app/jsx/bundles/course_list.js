/*
 * Copyright (C) 2014 - present Instructure, Inc.
 *
 * This file is part of Canvas.
 *
 * Canvas is free software: you can redistribute it and/or modify it under
 * the terms of the GNU Affero General Public License as published by the Free
 * Software Foundation, version 3 of the License.
 *
 * Canvas is distributed in the hope that it will be useful, but WITHOUT ANY
 * WARRANTY; without even the implied warranty of MERCHANTABILITY or FITNESS FOR
 * A PARTICULAR PURPOSE. See the GNU Affero General Public License for more
 * details.
 *
 * You should have received a copy of the GNU Affero General Public License along
 * with this program. If not, see <http://www.gnu.org/licenses/>.
 */

import $ from 'jquery'
import I18n from 'i18n!course_list'

function success(target) {
  const favorited_tooltip = I18n.t('favorited_tooltip', 'Click to remove from the courses menu.')
  const nonfavorite_tooltip = I18n.t('nonfavorited_tooltip', 'Click to add to the courses menu.')
  const notfavoritable_tooltip = I18n.t(
    'This course cannot be added to the courses menu at this time.'
  )

  if (target.hasClass('course-list-favorite-course')) {
    target.removeClass('course-list-favorite-course')
    if (target.hasClass('course-list-not-favoritable')) {
      target.removeAttr('data-favorite-url') // Remove the data so it won't be used later.
      target.off('click keyclick')
      target.attr('title', notfavoritable_tooltip)
      target.data('ui-tooltip-title', notfavoritable_tooltip)
      target.children('.screenreader-only').text(notfavoritable_tooltip)
      return
    }

    target.attr('title', nonfavorite_tooltip)
    // The tooltip wouldn't update with just changing the title so
    // it's forced to do so here. Same below in the else case.
    target.data('ui-tooltip-title', nonfavorite_tooltip)
    target.children('.screenreader-only').text(nonfavorite_tooltip)
    target.children('.course-list-favorite-icon').toggleClass('icon-star icon-star-light')
  } else {
    target.addClass('course-list-favorite-course')
    target.attr('title', favorited_tooltip)
    target.data('ui-tooltip-title', favorited_tooltip)
    target.children('.screenreader-only').text(favorited_tooltip)
    target.children('.course-list-favorite-icon').toggleClass('icon-star icon-star-light')
  }
}

<<<<<<< HEAD
$('[data-favorite-url]').on('click keyclick', function (event) {
  event.preventDefault()
  const url = $(this).data('favoriteUrl')
  const target = $(event.currentTarget)
  if (target.hasClass('course-list-favorite-course')) {
    $.ajaxJSON(url, 'DELETE', {}, success(target), null)
  } else {
    $.ajaxJSON(url, 'POST', {}, success(target), null)
  }
})
=======
ready(() => {
  $('[data-favorite-url]').on('click keyclick', function(event) {
    event.preventDefault()
    const url = $(this).data('favoriteUrl')
    const target = $(event.currentTarget)
    if (target.hasClass('course-list-favorite-course')) {
      $.ajaxJSON(url, 'DELETE', {}, success(target), null)
    } else {
      $.ajaxJSON(url, 'POST', {}, success(target), null)
    }
  })
})
>>>>>>> 0bdd1cbd
<|MERGE_RESOLUTION|>--- conflicted
+++ resolved
@@ -18,6 +18,7 @@
 
 import $ from 'jquery'
 import I18n from 'i18n!course_list'
+import ready from '@instructure/ready'
 
 function success(target) {
   const favorited_tooltip = I18n.t('favorited_tooltip', 'Click to remove from the courses menu.')
@@ -52,18 +53,6 @@
   }
 }
 
-<<<<<<< HEAD
-$('[data-favorite-url]').on('click keyclick', function (event) {
-  event.preventDefault()
-  const url = $(this).data('favoriteUrl')
-  const target = $(event.currentTarget)
-  if (target.hasClass('course-list-favorite-course')) {
-    $.ajaxJSON(url, 'DELETE', {}, success(target), null)
-  } else {
-    $.ajaxJSON(url, 'POST', {}, success(target), null)
-  }
-})
-=======
 ready(() => {
   $('[data-favorite-url]').on('click keyclick', function(event) {
     event.preventDefault()
@@ -75,5 +64,4 @@
       $.ajaxJSON(url, 'POST', {}, success(target), null)
     }
   })
-})
->>>>>>> 0bdd1cbd
+})