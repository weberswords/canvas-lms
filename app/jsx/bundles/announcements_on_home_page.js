--- conflicted
+++ resolved
@@ -23,19 +23,15 @@
 import {Spinner, Heading} from '@instructure/ui-elements'
 import {View} from '@instructure/ui-layout'
 import AnnouncementRow from '../shared/components/AnnouncementRow'
+import ready from '@instructure/ready'
 
 if (ENV.SHOW_ANNOUNCEMENTS) {
-<<<<<<< HEAD
-  const container = document.querySelector('#announcements_on_home_page')
-  ReactDOM.render(<Spinner renderTitle={I18n.t('Loading Announcements')} size="small" />, container)
-=======
   ready(() => {
     const container = document.querySelector('#announcements_on_home_page')
     ReactDOM.render(
       <Spinner renderTitle={I18n.t('Loading Announcements')} size="small" />,
       container
     )
->>>>>>> f9543b0f
 
     const url = '/api/v1/announcements'
 
@@ -49,17 +45,6 @@
       include: ['sections', 'sections_user_count']
     }
 
-<<<<<<< HEAD
-  axios.get(url, { params }).then(response => {
-    ReactDOM.render(
-      <View display="block" margin="0 0 medium">
-        <Heading level="h3" margin="0 0 small">{I18n.t('Recent Announcements')}</Heading>
-        {response.data.map(announcement => (
-          <AnnouncementRow key={announcement.id} announcement={announcement} />
-        ))}
-      </View>,
-    container)
-=======
     axios.get(url, {params}).then(response => {
       ReactDOM.render(
         <View display="block" margin="0 0 medium">
@@ -73,6 +58,5 @@
         container
       )
     })
->>>>>>> f9543b0f
   })
 }