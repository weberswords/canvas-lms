--- conflicted
+++ resolved
@@ -17,20 +17,8 @@
  */
 
 import createAnnouncementsIndex from '../announcements'
+import ready from '@instructure/ready'
 
-<<<<<<< HEAD
-const root = document.querySelector('#content')
-const [contextType, contextId] = ENV.context_asset_string.split('_')
-const app = createAnnouncementsIndex(root, {
-  atomFeedUrl: ENV.atom_feed_url,
-  contextType, contextId,
-  masterCourseData: ENV.BLUEPRINT_COURSES_DATA,
-  permissions: ENV.permissions,
-  announcementsLocked: ENV.ANNOUNCEMENTS_LOCKED,
-})
-
-app.render()
-=======
 ready(() => {
   const root = document.querySelector('#content')
   const [contextType, contextId] = ENV.context_asset_string.split('_')
@@ -44,5 +32,4 @@
   })
 
   app.render()
-})
->>>>>>> f9543b0f
+})