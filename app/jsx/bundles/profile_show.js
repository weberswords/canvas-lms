/*
 * Copyright (C) 2012 - present Instructure, Inc.
 *
 * This file is part of Canvas.
 *
 * Canvas is free software: you can redistribute it and/or modify it under
 * the terms of the GNU Affero General Public License as published by the Free
 * Software Foundation, version 3 of the License.
 *
 * Canvas is distributed in the hope that it will be useful, but WITHOUT ANY
 * WARRANTY; without even the implied warranty of MERCHANTABILITY or FITNESS FOR
 * A PARTICULAR PURPOSE. See the GNU Affero General Public License for more
 * details.
 *
 * You should have received a copy of the GNU Affero General Public License along
 * with this program. If not, see <http://www.gnu.org/licenses/>.
 */

import ProfileShow from 'compiled/views/profiles/ProfileShow'

<<<<<<< HEAD
new ProfileShow(ENV.PROFILE)
=======
ready(() => {
  new ProfileShow(ENV.PROFILE)
})
>>>>>>> f9543b0f
<|MERGE_RESOLUTION|>--- conflicted
+++ resolved
@@ -17,11 +17,8 @@
  */
 
 import ProfileShow from 'compiled/views/profiles/ProfileShow'
+import ready from '@instructure/ready'
 
-<<<<<<< HEAD
-new ProfileShow(ENV.PROFILE)
-=======
 ready(() => {
   new ProfileShow(ENV.PROFILE)
-})
->>>>>>> f9543b0f
+})