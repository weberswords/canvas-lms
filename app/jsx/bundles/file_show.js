/*
 * Copyright (C) 2012 - present Instructure, Inc.
 *
 * This file is part of Canvas.
 *
 * Canvas is free software: you can redistribute it and/or modify it under
 * the terms of the GNU Affero General Public License as published by the Free
 * Software Foundation, version 3 of the License.
 *
 * Canvas is distributed in the hope that it will be useful, but WITHOUT ANY
 * WARRANTY; without even the implied warranty of MERCHANTABILITY or FITNESS FOR
 * A PARTICULAR PURPOSE. See the GNU Affero General Public License for more
 * details.
 *
 * You should have received a copy of the GNU Affero General Public License along
 * with this program. If not, see <http://www.gnu.org/licenses/>.
 */

import $ from 'jquery'
import 'jquery.doc_previews'
import 'jquery.instructure_misc_plugins'

const previewDefaults = {
  height: '100%',
  scribdParams: {
    auto_size: true
  }
}

<<<<<<< HEAD
const previewDiv = $('#doc_preview')
previewDiv.fillWindowWithMe()
previewDiv.loadDocPreview($.merge(previewDefaults, previewDiv.data()))
=======
ready(() => {
  const previewDiv = $('#doc_preview')
  previewDiv.fillWindowWithMe()
  previewDiv.loadDocPreview($.merge(previewDefaults, previewDiv.data()))
})
>>>>>>> 0bdd1cbd
<|MERGE_RESOLUTION|>--- conflicted
+++ resolved
@@ -19,6 +19,7 @@
 import $ from 'jquery'
 import 'jquery.doc_previews'
 import 'jquery.instructure_misc_plugins'
+import ready from '@instructure/ready'
 
 const previewDefaults = {
   height: '100%',
@@ -27,14 +28,8 @@
   }
 }
 
-<<<<<<< HEAD
-const previewDiv = $('#doc_preview')
-previewDiv.fillWindowWithMe()
-previewDiv.loadDocPreview($.merge(previewDefaults, previewDiv.data()))
-=======
 ready(() => {
   const previewDiv = $('#doc_preview')
   previewDiv.fillWindowWithMe()
   previewDiv.loadDocPreview($.merge(previewDefaults, previewDiv.data()))
-})
->>>>>>> 0bdd1cbd
+})