/*
 * Copyright (C) 2014 - present Instructure, Inc.
 *
 * This file is part of Canvas.
 *
 * Canvas is free software: you can redistribute it and/or modify it under
 * the terms of the GNU Affero General Public License as published by the Free
 * Software Foundation, version 3 of the License.
 *
 * Canvas is distributed in the hope that it will be useful, but WITHOUT ANY
 * WARRANTY; without even the implied warranty of MERCHANTABILITY or FITNESS FOR
 * A PARTICULAR PURPOSE. See the GNU Affero General Public License for more
 * details.
 *
 * You should have received a copy of the GNU Affero General Public License along
 * with this program. If not, see <http://www.gnu.org/licenses/>.
 */

import $ from 'jquery'
import React from 'react'
import ReactDOM from 'react-dom'
import FileNotFound from '../shared/FileNotFound'

<<<<<<< HEAD
ReactDOM.render(<FileNotFound contextCode={window.ENV.context_asset_string} />, $('#sendMessageForm')[0])
=======
ready(() => {
  ReactDOM.render(
    <FileNotFound contextCode={window.ENV.context_asset_string} />,
    $('#sendMessageForm')[0]
  )
})
>>>>>>> 0bdd1cbd
<|MERGE_RESOLUTION|>--- conflicted
+++ resolved
@@ -20,14 +20,11 @@
 import React from 'react'
 import ReactDOM from 'react-dom'
 import FileNotFound from '../shared/FileNotFound'
+import ready from '@instructure/ready'
 
-<<<<<<< HEAD
-ReactDOM.render(<FileNotFound contextCode={window.ENV.context_asset_string} />, $('#sendMessageForm')[0])
-=======
 ready(() => {
   ReactDOM.render(
     <FileNotFound contextCode={window.ENV.context_asset_string} />,
     $('#sendMessageForm')[0]
   )
-})
->>>>>>> 0bdd1cbd
+})