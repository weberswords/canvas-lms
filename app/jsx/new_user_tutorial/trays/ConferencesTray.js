<<<<<<< HEAD
import React from 'react'
import I18n from 'i18n!new_user_tutorial'
import Typography from 'instructure-ui/Typography'
import TutorialTrayContent from './TutorialTrayContent'

=======
/*
 * Copyright (C) 2017 - present Instructure, Inc.
 *
 * This file is part of Canvas.
 *
 * Canvas is free software: you can redistribute it and/or modify it under
 * the terms of the GNU Affero General Public License as published by the Free
 * Software Foundation, version 3 of the License.
 *
 * Canvas is distributed in the hope that it will be useful, but WITHOUT ANY
 * WARRANTY; without even the implied warranty of MERCHANTABILITY or FITNESS FOR
 * A PARTICULAR PURPOSE. See the GNU Affero General Public License for more
 * details.
 *
 * You should have received a copy of the GNU Affero General Public License along
 * with this program. If not, see <http://www.gnu.org/licenses/>.
 */

import React from 'react'
import I18n from 'i18n!new_user_tutorial'
import Typography from 'instructure-ui/lib/components/Typography'
import TutorialTrayContent from './TutorialTrayContent'

>>>>>>> 81cca375
const ConferencesTray = () => (
  <TutorialTrayContent
    heading={I18n.t('Conferences')}
    subheading={I18n.t('Virtual lectures in real-time')}
    image="/images/tutorial-tray-images/conferences.svg"
  >
    <Typography as="p">
      {
        I18n.t(`Conduct virtual lectures, virtual office hours, and student
          groups. Broadcast real-time audio and video, share presentation
          slides, give demonstrations of applications and online resources,
          and more.`)
      }
    </Typography>
  </TutorialTrayContent>
);

export default ConferencesTray;<|MERGE_RESOLUTION|>--- conflicted
+++ resolved
@@ -1,10 +1,3 @@
-<<<<<<< HEAD
-import React from 'react'
-import I18n from 'i18n!new_user_tutorial'
-import Typography from 'instructure-ui/Typography'
-import TutorialTrayContent from './TutorialTrayContent'
-
-=======
 /*
  * Copyright (C) 2017 - present Instructure, Inc.
  *
@@ -28,7 +21,6 @@
 import Typography from 'instructure-ui/lib/components/Typography'
 import TutorialTrayContent from './TutorialTrayContent'
 
->>>>>>> 81cca375
 const ConferencesTray = () => (
   <TutorialTrayContent
     heading={I18n.t('Conferences')}
