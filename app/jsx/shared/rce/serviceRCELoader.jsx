define([
  'jquery',
  'underscore',
  'jsx/shared/rce/editorOptions',
  'jsx/shared/rce/loadEventListeners',
  'jsx/shared/rce/polyfill',
  'compiled/str/splitAssetString'
], function($, _, editorOptions, loadEventListeners, polyfill, splitAssetString) {

  let refreshToken = function(callback){
    return $.post("/api/v1/jwts").done((response)=>{
      callback(response.token)
    })
  }

  let RCELoader = {
<<<<<<< HEAD
    preload(host) {
      this.loadRCE(host, function(){})
    },

    loadOnTarget(target, tinyMCEInitOptions, host) {
=======
    preload() {
      this.loadRCE(function(){})
    },

    loadOnTarget(target, tinyMCEInitOptions, callback) {
>>>>>>> 48701f2a
      const textarea = this.getTargetTextarea(target)
      const getTargetFn = tinyMCEInitOptions.getRenderingTarget || this.getRenderingTarget
      const renderingTarget = getTargetFn(textarea)
      const propsForRCE = this.createRCEProps(textarea, tinyMCEInitOptions)

<<<<<<< HEAD
      const renderCallback = function(rceInstance){
        RCEStore.addToStore(textarea.id, rceInstance)
      }

      this.loadRCE(host, function (RCE) {
        RCE.renderIntoDiv(renderingTarget, propsForRCE, renderCallback)
      })
    },

    loadSidebarOnTarget(target, host, callback){
      let props = {}
      this.loadRCE(host, function (RCE) {
        RCE.renderSidebarIntoDiv(target, props, callback)
=======
      this.loadRCE(function(RCE) {
        RCE.renderIntoDiv(renderingTarget, propsForRCE, function(remoteEditor) {
          callback(textarea, polyfill.wrapEditor(remoteEditor))
        })
      })
    },

    loadSidebarOnTarget(target, callback) {
      let context = splitAssetString(ENV.context_asset_string)
      let props = {
        jwt: ENV.JWT,
        refreshToken: refreshToken,
        host: ENV.RICH_CONTENT_APP_HOST,
        canUploadFiles: ENV.RICH_CONTENT_CAN_UPLOAD_FILES,
        contextType: context[0],
        contextId: context[1]
      }
      this.loadRCE(function (RCE) {
        RCE.renderSidebarIntoDiv(target, props, function(remoteSidebar) {
          callback(polyfill.wrapSidebar(remoteSidebar))
        })
>>>>>>> 48701f2a
      })
    },

    /**
    * properties for managing several requests to load
    * the module from various pieces of canvas code.
    *
    * @private
    */
    cachedModule: null,
    loadingFlag: false,
    loadingCallbacks: [],

    /**
    * handle accepting new load requests depending on the current state
    * of the load/cache cycle
    *
    * @private
    */
<<<<<<< HEAD
    loadRCE(host, cb) {
=======
    loadRCE(cb) {
>>>>>>> 48701f2a
      if(this.cachedModule !== null){
        cb(this.cachedModule)
      } else {
        this.loadingCallbacks.push(cb)
        if(!this.loadingFlag){
          // we need to make sure we don't make this kinda expensive request
          // multiple times, so anybody who wants the module can queue up
          // a callback, but first one to this point performs the load
          this.loadingFlag = true
<<<<<<< HEAD
          let moduleUrl = this.buildModuleUrl(host)
=======
          let moduleUrl = this.buildModuleUrl()
>>>>>>> 48701f2a
          $.getScript(moduleUrl, (res) => { this.onRemoteLoad() })
        }
      }
    },

    /**
    * sometimes we get passed a container that has the
    * textarea nested within it, we want to normalize to
    * just using whatever textarea is going to be bound to
    * the editor
    *
    * @private
    * @return {Element} the textarea
    */
    getTargetTextarea(initialTarget) {
      return $(initialTarget).get(0).type == "textarea" ?
        $(initialTarget).get(0) :
        $(initialTarget).find("textarea").get(0)
    },

    /**
    * the immediate parent of the textarea is the container
    * we want to render the remote react component inside, so it's
    * a sibiling with the actual form element being populated.
    *
    * @private
    * @return {Element} container element for rendering remote editor
    */
    getRenderingTarget(textarea) {
      return $(textarea).parent().get(0)
    },

    /**
    * anything that canvas needs to later find this
    * editor/textarea should be mirrored here so we
    * dont have to change too much canvas code
    *
    * @private
    * @return {Hash}
    */
    _attrsToMirror(textarea) {
      let validAttrs = ["name"]
      let attrs = _.reduce(textarea.attributes, (memo, attr) => {
        memo[attr.name] = attr.value
        return memo
      }, {})

      return _.pick(attrs, validAttrs)
    },

    /**
     * merges options provided by consuming code with some
     * intelligent defaults so that simple use cases can not
     * worry about providing repetitive options hashes.
     *
     * @private
     * @return {Hash} ready-to-use options hash to use as react props
     */
    createRCEProps(textarea, tinyMCEInitOptions) {
      let width = textarea.offsetWidth
      let height = textarea.offsetHeight

      if (height){
        tinyMCEInitOptions.tinyOptions = _.extend({},
          {height: height},
          (tinyMCEInitOptions.tinyOptions || {})
        )
      }

      return {
        editorOptions: editorOptions.bind(null, width, textarea.id, tinyMCEInitOptions, null),
        defaultContent: textarea.value || tinyMCEInitOptions.defaultContent,
        textareaId: textarea.id,
        textareaClassName: textarea.className,
        language: ENV.LOCALE,
        mirroredAttrs: this._attrsToMirror(textarea)
      }
    },

    /**
     * helps with url construction which is different when using a CDN
     * than when loading directly from an RCE server
     *
     * @private
     * @return {String} ready-to-use URL for loading RCE remotely
     */
<<<<<<< HEAD
    buildModuleUrl(host) {
      // trim trailing slash if there is one, as we're going to add one below
      host = host.replace(/\/$/, "")
      var moduleUrl = '//'+ host +'/get_module'
      if(host.indexOf("cloudfront") > -1){
        moduleUrl = '//' + host + '/latest'
      }
      return moduleUrl
=======
    buildModuleUrl() {
      let host, path
      if (window.ENV.RICH_CONTENT_CDN_HOST) {
        host = window.ENV.RICH_CONTENT_CDN_HOST
        path = '/latest'
      } else {
        host = window.ENV.RICH_CONTENT_APP_HOST
        path = '/get_module'
      }
      // trim trailing slash if there is one, as we're going to add one below
      host = host.replace(/\/$/, "")
      return '//' + host + path
>>>>>>> 48701f2a
    },

    /**
     * called when remote module has finished loading
     * so we can set the cache appropriately, un-set the loading
     * flag, and deal with any callbacks that have been queueing up that
     * need the module to execute.  Anything outside of this file using
     * this function could damage state and make the remote module loading fail.
     *
     * @private
     */
    onRemoteLoad() {
      loadEventListeners()
      if(!this.cachedModule){ this.cachedModule = RceModule }
      this.loadingFlag = false
      this.loadingCallbacks.forEach((loadingCallback)=>{
        loadingCallback(this.cachedModule)
      })
      this.loadingCallbacks = []
    }
  }

  return RCELoader;
});<|MERGE_RESOLUTION|>--- conflicted
+++ resolved
@@ -14,39 +14,16 @@
   }
 
   let RCELoader = {
-<<<<<<< HEAD
-    preload(host) {
-      this.loadRCE(host, function(){})
-    },
-
-    loadOnTarget(target, tinyMCEInitOptions, host) {
-=======
     preload() {
       this.loadRCE(function(){})
     },
 
     loadOnTarget(target, tinyMCEInitOptions, callback) {
->>>>>>> 48701f2a
       const textarea = this.getTargetTextarea(target)
       const getTargetFn = tinyMCEInitOptions.getRenderingTarget || this.getRenderingTarget
       const renderingTarget = getTargetFn(textarea)
       const propsForRCE = this.createRCEProps(textarea, tinyMCEInitOptions)
 
-<<<<<<< HEAD
-      const renderCallback = function(rceInstance){
-        RCEStore.addToStore(textarea.id, rceInstance)
-      }
-
-      this.loadRCE(host, function (RCE) {
-        RCE.renderIntoDiv(renderingTarget, propsForRCE, renderCallback)
-      })
-    },
-
-    loadSidebarOnTarget(target, host, callback){
-      let props = {}
-      this.loadRCE(host, function (RCE) {
-        RCE.renderSidebarIntoDiv(target, props, callback)
-=======
       this.loadRCE(function(RCE) {
         RCE.renderIntoDiv(renderingTarget, propsForRCE, function(remoteEditor) {
           callback(textarea, polyfill.wrapEditor(remoteEditor))
@@ -68,7 +45,6 @@
         RCE.renderSidebarIntoDiv(target, props, function(remoteSidebar) {
           callback(polyfill.wrapSidebar(remoteSidebar))
         })
->>>>>>> 48701f2a
       })
     },
 
@@ -88,11 +64,7 @@
     *
     * @private
     */
-<<<<<<< HEAD
-    loadRCE(host, cb) {
-=======
     loadRCE(cb) {
->>>>>>> 48701f2a
       if(this.cachedModule !== null){
         cb(this.cachedModule)
       } else {
@@ -102,11 +74,7 @@
           // multiple times, so anybody who wants the module can queue up
           // a callback, but first one to this point performs the load
           this.loadingFlag = true
-<<<<<<< HEAD
-          let moduleUrl = this.buildModuleUrl(host)
-=======
           let moduleUrl = this.buildModuleUrl()
->>>>>>> 48701f2a
           $.getScript(moduleUrl, (res) => { this.onRemoteLoad() })
         }
       }
@@ -193,16 +161,6 @@
      * @private
      * @return {String} ready-to-use URL for loading RCE remotely
      */
-<<<<<<< HEAD
-    buildModuleUrl(host) {
-      // trim trailing slash if there is one, as we're going to add one below
-      host = host.replace(/\/$/, "")
-      var moduleUrl = '//'+ host +'/get_module'
-      if(host.indexOf("cloudfront") > -1){
-        moduleUrl = '//' + host + '/latest'
-      }
-      return moduleUrl
-=======
     buildModuleUrl() {
       let host, path
       if (window.ENV.RICH_CONTENT_CDN_HOST) {
@@ -215,7 +173,6 @@
       // trim trailing slash if there is one, as we're going to add one below
       host = host.replace(/\/$/, "")
       return '//' + host + path
->>>>>>> 48701f2a
     },
 
     /**
