/*
 * Copyright (C) 2015 - present Instructure, Inc.
 *
 * This file is part of Canvas.
 *
 * Canvas is free software: you can redistribute it and/or modify it under
 * the terms of the GNU Affero General Public License as published by the Free
 * Software Foundation, version 3 of the License.
 *
 * Canvas is distributed in the hope that it will be useful, but WITHOUT ANY
 * WARRANTY; without even the implied warranty of MERCHANTABILITY or FITNESS FOR
 * A PARTICULAR PURPOSE. See the GNU Affero General Public License for more
 * details.
 *
 * You should have received a copy of the GNU Affero General Public License along
 * with this program. If not, see <http://www.gnu.org/licenses/>.
 */

import {asJson, defaultFetchOptions} from '@instructure/js-utils'
import createStore from '../shared/helpers/createStore'

const CourseActivitySummaryStore = createStore({streams: {}})

// filter a response to raise an error on a 400+ status
function checkStatus(response) {
  if (response.status < 400) {
    return response
  } else {
    const error = new Error(response.statusText)
    error.response = response
    throw error
  }
}

CourseActivitySummaryStore.getStateForCourse = function(courseId) {
  if (typeof courseId === 'undefined') return CourseActivitySummaryStore.getState()

  const {streams} = CourseActivitySummaryStore.getState()
  if (!(courseId in streams)) {
    streams[courseId] = {}
    CourseActivitySummaryStore._fetchForCourse(courseId)
  }
  return streams[courseId]
}

CourseActivitySummaryStore._fetchForCourse = function(courseId) {
  const fetch = window.fetchIgnoredByNewRelic || window.fetch // don't let this count against us in newRelic's SPA load time stats
<<<<<<< HEAD
  return fetch(`/api/v1/courses/${courseId}/activity_stream/summary`, {
    headers: {Accept: 'application/json'}
  })
    .then(checkStatus)
    .then(res => res.json())
    .then(stream => {
      const state = CourseActivitySummaryStore.getState()
      state.streams[courseId] = {stream}
      CourseActivitySummaryStore.setState(state)
    })
=======
  return asJson(
    fetch(`/api/v1/courses/${courseId}/activity_stream/summary`, defaultFetchOptions)
  ).then(stream => {
    const state = CourseActivitySummaryStore.getState()
    state.streams[courseId] = {stream}
    CourseActivitySummaryStore.setState(state)
  })
>>>>>>> 6e450221
}

export default CourseActivitySummaryStore<|MERGE_RESOLUTION|>--- conflicted
+++ resolved
@@ -21,17 +21,6 @@
 
 const CourseActivitySummaryStore = createStore({streams: {}})
 
-// filter a response to raise an error on a 400+ status
-function checkStatus(response) {
-  if (response.status < 400) {
-    return response
-  } else {
-    const error = new Error(response.statusText)
-    error.response = response
-    throw error
-  }
-}
-
 CourseActivitySummaryStore.getStateForCourse = function(courseId) {
   if (typeof courseId === 'undefined') return CourseActivitySummaryStore.getState()
 
@@ -45,18 +34,6 @@
 
 CourseActivitySummaryStore._fetchForCourse = function(courseId) {
   const fetch = window.fetchIgnoredByNewRelic || window.fetch // don't let this count against us in newRelic's SPA load time stats
-<<<<<<< HEAD
-  return fetch(`/api/v1/courses/${courseId}/activity_stream/summary`, {
-    headers: {Accept: 'application/json'}
-  })
-    .then(checkStatus)
-    .then(res => res.json())
-    .then(stream => {
-      const state = CourseActivitySummaryStore.getState()
-      state.streams[courseId] = {stream}
-      CourseActivitySummaryStore.setState(state)
-    })
-=======
   return asJson(
     fetch(`/api/v1/courses/${courseId}/activity_stream/summary`, defaultFetchOptions)
   ).then(stream => {
@@ -64,7 +41,6 @@
     state.streams[courseId] = {stream}
     CourseActivitySummaryStore.setState(state)
   })
->>>>>>> 6e450221
 }
 
 export default CourseActivitySummaryStore