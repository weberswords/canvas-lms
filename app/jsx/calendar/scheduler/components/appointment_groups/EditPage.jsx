--- conflicted
+++ resolved
@@ -15,11 +15,7 @@
   'compiled/jquery.rails_flash_notifications',
   'jquery.instructure_forms',
   'jquery.instructure_date_and_time'
-<<<<<<< HEAD
-], ($, React, I18n, { default: Breadcrumb, BreadcrumbLink }, { default: Button }, { default: Grid, GridCol, GridRow }, { default: ScreenReaderContent }, axios, AppointmentGroupList, MessageParticipantsDialog, ContextSelector, TimeBlockSelector) => {
-=======
 ], ($, React, I18n, { default: Breadcrumb, BreadcrumbLink }, { default: Button }, { default: Grid, GridCol, GridRow }, { default: ScreenReaderContent }, axios, AppointmentGroupList, EventDataSource, MessageParticipantsDialog, ContextSelector, TimeBlockSelector) => {
->>>>>>> e8c57d13
   const parseFormValues = data => ({
     description: data.description,
     location: data.location_name,
@@ -47,10 +43,6 @@
      timeBlock.timeData.date != null ||
            timeBlock.timeData.startTime != null ||
            timeBlock.timeData.endTime != null
-<<<<<<< HEAD
-
-=======
->>>>>>> e8c57d13
 
 
   class EditPage extends React.Component {
@@ -75,31 +67,6 @@
 
     componentDidMount() {
       axios.get(`/api/v1/appointment_groups/${this.props.appointment_group_id}?include[]=appointments&include[]=child_events`)
-<<<<<<< HEAD
-           .then((response) => {
-             const formValues = parseFormValues(response.data)
-             this.setState({
-               formValues,
-               appointmentGroup: response.data,
-             }, () => {
-               // Handle setting some pesky values
-               $('.EditPage__Options-LimitUsersPerSlot', this.optionFields).val(formValues.limitUsersPerSlot);
-               $('.EditPage__Options-LimitSlotsPerUser', this.optionFields).val(formValues.limitSlotsPerUser);
-             })
-           })
-      axios.get('/api/v1/calendar_events/visible_contexts')
-      .then((response) => {
-        this.setState({
-          contexts: response.data.contexts,
-        })
-      })
-    }
-
-    setTitleValue = (e) => {
-      const formValues = Object.assign(this.state.formValues, { title: e.target.value });
-      this.setState({ formValues });
-    }
-=======
        .then((response) => {
          const formValues = parseFormValues(response.data)
          this.setState({
@@ -111,7 +78,6 @@
            $('.EditPage__Options-LimitSlotsPerUser', this.optionFields).val(formValues.limitSlotsPerUser);
          })
        })
->>>>>>> e8c57d13
 
       axios.get('/api/v1/calendar_events/visible_contexts')
         .then((response) => {
@@ -144,23 +110,11 @@
       this.setState({ formValues });
     }
 
-<<<<<<< HEAD
-
-    messageStudents = () => {
-      // TODO: We need to make the MessageParticipantsDialog take in multiple appointments
-      // to be able to get the MessageParticipantsDialog to show all the users
-      // to message, otherwise we need to pass in the calendar datasource, or
-      // rewrite the modal completely
-      window.ENV.CALENDAR = {}
-      window.ENV.CALENDAR.MAX_GROUP_CONVERSATION_SIZE = 100
-      const messageStudentsDialog = new MessageParticipantsDialog({ timeslot: this.state.appointmentGroup.appointments[0] })
-=======
     messageStudents = () => {
       const messageStudentsDialog = new MessageParticipantsDialog({
         group: this.state.appointmentGroup,
         dataSource: this.state.eventDataSource,
       })
->>>>>>> e8c57d13
       messageStudentsDialog.show()
     }
 
@@ -168,15 +122,6 @@
       if (!this.state.isDeleting) {
         this.setState({ isDeleting: true }, () => {
           axios.delete(`/api/v1/appointment_groups/${this.props.appointment_group_id}`)
-<<<<<<< HEAD
-           .then(() => {
-             window.location = '/calendar'
-           })
-           .catch(() => {
-             $.flashError(I18n.t('An error ocurred while deleting the appointment group'))
-             this.setState({ isDeleting: false })
-           })
-=======
             .then(() => {
               window.location = '/calendar'
             })
@@ -184,7 +129,6 @@
               $.flashError(I18n.t('An error ocurred while deleting the appointment group'))
               this.setState({ isDeleting: false })
             })
->>>>>>> e8c57d13
         })
       }
     }
@@ -237,32 +181,19 @@
       };
 
       axios.put(url, requestObj)
-<<<<<<< HEAD
-           .then(() => {
-             window.location.href = '/calendar?edit_appointment_group_success=1';
-           })
-           .catch(() => {
-             $.flashError(I18n.t('An error ocurred while saving the appointment group'));
-           });
-=======
         .then(() => {
           window.location.href = '/calendar?edit_appointment_group_success=1';
         })
         .catch(() => {
           $.flashError(I18n.t('An error ocurred while saving the appointment group'));
         });
->>>>>>> e8c57d13
     }
 
     render() {
       return (
         <div className="EditPage">
           <Breadcrumb label={I18n.t('You are here:')}>
-<<<<<<< HEAD
-            <BreadcrumbLink href='/calendar'>{I18n.t('Calendar')}</BreadcrumbLink>
-=======
             <BreadcrumbLink href="/calendar">{I18n.t('Calendar')}</BreadcrumbLink>
->>>>>>> e8c57d13
             <BreadcrumbLink>
               {I18n.t('Edit %{pageTitle}', {
                 pageTitle: this.state.appointmentGroup.title
