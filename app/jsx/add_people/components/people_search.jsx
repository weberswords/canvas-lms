--- conflicted
+++ resolved
@@ -1,14 +1,6 @@
 define([
   'i18n!roster',
   'react',
-<<<<<<< HEAD
-  'instructure-ui',
-  './shapes',
-  '../helpers'
-], (I18n, React, {Button, Typography, RadioInputGroup,
-    RadioInput, Select, TextArea, ScreenReaderContent,
-    Checkbox, Alert}, {courseParamsShape, inputParamsShape},
-=======
   'instructure-ui/Button',
   'instructure-ui/Typography',
   'instructure-ui/RadioInputGroup',
@@ -25,7 +17,6 @@
     {default: RadioInput}, {default: Select}, {default: TextArea}, {default: ScreenReaderContent},
     {default: Checkbox}, {default: Alert}, {default: IconUserSolid},
     {courseParamsShape, inputParamsShape},
->>>>>>> fee016a4
     {parseNameList, findEmailInEntry, emailValidator}) => {
   class PeopleSearch extends React.Component {
     static propTypes = Object.assign({}, inputParamsShape, courseParamsShape);
