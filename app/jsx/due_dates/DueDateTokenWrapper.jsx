--- conflicted
+++ resolved
@@ -101,15 +101,9 @@
       })
     },
 
-<<<<<<< HEAD
-    enumerableStartsWith(userInput, enumerable){
-      var escapedInput = rEscape(userInput)
-      var filter = new RegExp('^' + escapedInput, 'i')
-=======
     enumerableContainsString(userInput, enumerable){
       var escapedInput = rEscape(userInput)
       var filter = new RegExp(escapedInput, 'i')
->>>>>>> ebf1c3f5
       return enumerable(this.props.potentialOptions, function(option){
         return filter.test(option.name)
       })
