--- conflicted
+++ resolved
@@ -52,11 +52,7 @@
     render() {
       return (
         <span className="DeleteExternalToolButton">
-<<<<<<< HEAD
-          <a href="#" role="button" aria-label={I18n.t('Delete %{toolName} App', {toolName: this.props.tool.attributes.name})} className="delete_tool_link lm" onClick={this.openModal}>
-=======
           <a href="#" ref="btnTriggerDelete" role="button" aria-label={I18n.t('Delete %{toolName} App', { toolName: this.props.tool.name })} className="delete_tool_link lm" onClick={this.openModal}>
->>>>>>> 5ab953f9
             <i className="icon-trash btn"></i>
           </a>
           <Modal className="ReactModal__Content--canvas ReactModal__Content--mini-modal"
@@ -68,11 +64,7 @@
 
               <div className="ReactModal__InnerSection ReactModal__Header ReactModal__Header--force-no-corners">
                 <div className="ReactModal__Header-Title">
-<<<<<<< HEAD
-                  <h4>{I18n.t('Delete %{tool} App?', {tool: this.props.tool.attributes.name})}</h4>
-=======
                   <h4>{I18n.t('Delete %{tool} App?', {tool: this.props.tool.name})}</h4>
->>>>>>> 5ab953f9
                 </div>
                 <div className="ReactModal__Header-Actions">
                   <button className="Button Button--icon-action" type="button" onClick={this.closeModal}>
@@ -88,13 +80,8 @@
 
               <div className="ReactModal__InnerSection ReactModal__Footer">
                 <div className="ReactModal__Footer-Actions">
-<<<<<<< HEAD
-                  <button type="button" className="btn btn-default" onClick={this.closeModal}>{I18n.t('Close')}</button>
-                  <button type="button" className="btn btn-danger" onClick={this.deleteTool}>{I18n.t('Delete')}</button>
-=======
                   <button ref="btnClose" type="button" className="btn btn-default" onClick={this.closeModal}>{I18n.t('Close')}</button>
                   <button ref="btnDelete" type="button" className="btn btn-danger" onClick={this.deleteTool}>{I18n.t('Delete')}</button>
->>>>>>> 5ab953f9
                 </div>
               </div>
             </div>
