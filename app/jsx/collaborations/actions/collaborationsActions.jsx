define([
  'jquery',
  'i18n!course_wizard',
  'axios',
  'compiled/str/splitAssetString',
  'jsx/shared/parseLinkHeader',
  'page'
], ($, I18n, axios, splitAssetString, parseLinkHeader, page) => {
  const actions = {}

  actions.LIST_COLLABORATIONS_START = 'LIST_COLLABORATIONS_START';
  actions.listCollaborationsStart = (payload) => ({ type: actions.LIST_COLLABORATIONS_START, payload });

  actions.LIST_COLLABORATIONS_SUCCESSFUL = 'LIST_COLLABORATIONS_SUCCESSFUL';
  actions.listCollaborationsSuccessful = (payload) => ({ type: actions.LIST_COLLABORATIONS_SUCCESSFUL, payload});

  actions.LIST_COLLABORATIONS_FAILED = 'LIST_COLLABORATIONS_FAILED';
  actions.listCollaborationsFailed = (error) => ({ type: actions.LIST_COLLABORATIONS_FAILED, error: true, payload: error });

  actions.LIST_LTI_COLLABORATIONS_START = 'LIST_LTI_COLLABORATIONS_START';
  actions.listLTICollaborationsStart = () => ({ type: actions.LIST_LTI_COLLABORATIONS_START });

  actions.LIST_LTI_COLLABORATIONS_SUCCESSFUL = 'LIST_LTI_COLLABORATIONS_SUCCESSFUL';
  actions.listLTICollaborationsSuccessful = (tools) => ({ type: actions.LIST_LTI_COLLABORATIONS_SUCCESSFUL, payload: tools});

  actions.LIST_LTI_COLLABORATIONS_FAILED = 'LIST_LTI_COLLABORATIONS_FAILED';
  actions.listLTICollaborationsFailed = (error) => ({ type: actions.LIST_LTI_COLLABORATIONS_FAILED, payload: error, error:true });

  actions.DELETE_COLLABORATION_START = 'DELETE_COLLABORATION_START';
  actions.deleteCollaborationStart = () => ({ type: actions.DELETE_COLLABORATION_START });

  actions.DELETE_COLLABORATION_SUCCESSFUL = 'DELETE_COLLABORATION_SUCCESSFUL';
  actions.deleteCollaborationSuccessful = (deletedCollaborationId) => ({ type: actions.DELETE_COLLABORATION_SUCCESSFUL, payload: deletedCollaborationId });

  actions.DELETE_COLLABORATION_FAILED = 'DELETE_COLLABORATION_FAILED';
  actions.deleteCollaborationFailed = (error) => ({ type: actions.DELETE_COLLABORATION_FAILED, payload: error, error: true });

  actions.CREATE_COLLABORATION_START = 'CREATE_COLLABORATION_START'
  actions.createCollaborationStart = () => ({ type: actions.CREATE_COLLABORATION_START })

  actions.CREATE_COLLABORATION_SUCCESSFUL = 'CREATE_COLLABORATION_SUCCESSFUL'
  actions.createCollaborationSuccessful = (collaboration) => ({ type: actions.CREATE_COLLABORATION_SUCCESSFUL, payload: collaboration })

  actions.CREATE_COLLABORATION_FAILED = 'CREATE_COLLABORATION_FAILED'
  actions.createCollaborationFailed = (error) => ({ type: actions.CREATE_COLLABORATION_FAILED, payload: error, error: true })

  actions.UPDATE_COLLABORATION_START = 'UPDATE_COLLABORATION_START'
  actions.updateCollaborationStart = () => ({ type: actions.UPDATE_COLLABORATION_START })

  actions.UPDATE_COLLABORATION_SUCCESSFUL = 'UPDATE_COLLABORATION_SUCCESSFUL'
  actions.updateCollaborationSuccessful = (collaboration) => ({ type: actions.UPDATE_COLLABORATION_SUCCESSFUL, payload: collaboration })

  actions.UPDATE_COLLABORATION_FAILED = 'UPDATE_COLLABORATION_FAILED'
  actions.updateCollaborationFailed = (error) => ({ type: actions.UPDATE_COLLABORATION_FAILED, payload: error, error: true })

<<<<<<< HEAD
  actions.getCollaborations = (url) => {
=======
  actions.getCollaborations = (url, newSearch) => {
>>>>>>> 7bb82738
    return (dispatch, getState) => {
      dispatch(actions.listCollaborationsStart(newSearch));

      axios.get(url)
        .then((response) => {
          let {next} = parseLinkHeader(response.headers.link)
          let payload = {next, collaborations: response.data}
          if (getState().listCollaborations.list.length !== 0) {
            $.screenReaderFlashMessageExclusive(I18n.t("Loaded More Collaborations."));
          }
          dispatch(actions.listCollaborationsSuccessful(payload))
        })
        .catch((err) => dispatch(actions.listCollaborationsFailed(err)));
    }
  };

  actions.getLTICollaborators = (context, contextId) => {
    return (dispatch) => {
      dispatch(actions.listLTICollaborationsStart());
      $.getJSON(`/api/v1/${context}/${contextId}/external_tools?placement=collaboration&include_parents=true`)
      .success(tools => {
        dispatch(actions.listLTICollaborationsSuccessful(tools));
      })
      .fail(error => {
        dispatch(actions.listLTICollaborationsFailed(error));
      });
    }
  };

  actions.deleteCollaboration = (context, contextId, collaborationId) => {
    return (dispatch) => {
      dispatch(actions.deleteCollaborationStart());

      let url = `/api/v1/${context}/${contextId}/collaborations/${collaborationId}`
      axios.delete(url)
        .then((response) => {
          dispatch(actions.deleteCollaborationSuccessful(collaborationId))
          dispatch(actions.getCollaborations(`/api/v1/${context}/${contextId}/collaborations`))
        })
        .catch((err) => dispatch(actions.deleteCollaborationFailed(err)));
    }
  }

  actions.createCollaboration = (context, contextId, contentItems) => {
    return (dispatch) => {
      dispatch(actions.createCollaborationStart());
      let url = `/${context}/${contextId}/collaborations`
      axios.post(url, { contentItems: JSON.stringify(contentItems) }, { headers: {
        'Accept': 'application/json'
      }})
        .then(({ data }) => {
          dispatch(actions.createCollaborationSuccessful(data))
          page(`/${context}/${contextId}/lti_collaborations`)
        })
        .catch(error => {
          dispatch(actions.createCollaborationFailed(error))
        })
    }
  }

<<<<<<< HEAD
  actions.updateCollaboration = (context, contextId, contentItems) => {
    return (dispatch) => {
      dispatch(actions.updateCollaborationStart());
      let url = `/${context}/${contextId}/collaborations/${contentItems.id}`
=======
  actions.updateCollaboration = (context, contextId, contentItems, collaborationId) => {
    return (dispatch) => {
      dispatch(actions.updateCollaborationStart());
      let url = `/${context}/${contextId}/collaborations/${collaborationId}`
>>>>>>> 7bb82738
      axios.put(url, { contentItems: JSON.stringify(contentItems) }, { headers: {
        'Accept': 'application/json'
      }})
        .then(({ collaboration }) => {
<<<<<<< HEAD
=======
          page(`/${context}/${contextId}/lti_collaborations`)
>>>>>>> 7bb82738
          dispatch(actions.updateCollaborationSuccessful(collaboration))
        })
        .catch(error => {
          dispatch(actions.updateCollaborationFailed(error))
        })
    }
  }

  actions.externalContentReady = (e, data) => {
    return (dispatch) => {
      let [context, contextId] = splitAssetString(ENV.context_asset_string);
      if (data.service_id) {
<<<<<<< HEAD
        dispatch(actions.updateCollaboration(context, contextId, data.contentItems));
=======
        dispatch(actions.updateCollaboration(context, contextId, data.contentItems, data.service_id));
>>>>>>> 7bb82738
      }
      else {
        dispatch(actions.createCollaboration(context, contextId, data.contentItems));
      }
    }
  }

  return actions
})<|MERGE_RESOLUTION|>--- conflicted
+++ resolved
@@ -53,11 +53,7 @@
   actions.UPDATE_COLLABORATION_FAILED = 'UPDATE_COLLABORATION_FAILED'
   actions.updateCollaborationFailed = (error) => ({ type: actions.UPDATE_COLLABORATION_FAILED, payload: error, error: true })
 
-<<<<<<< HEAD
-  actions.getCollaborations = (url) => {
-=======
   actions.getCollaborations = (url, newSearch) => {
->>>>>>> 7bb82738
     return (dispatch, getState) => {
       dispatch(actions.listCollaborationsStart(newSearch));
 
@@ -118,25 +114,15 @@
     }
   }
 
-<<<<<<< HEAD
-  actions.updateCollaboration = (context, contextId, contentItems) => {
-    return (dispatch) => {
-      dispatch(actions.updateCollaborationStart());
-      let url = `/${context}/${contextId}/collaborations/${contentItems.id}`
-=======
   actions.updateCollaboration = (context, contextId, contentItems, collaborationId) => {
     return (dispatch) => {
       dispatch(actions.updateCollaborationStart());
       let url = `/${context}/${contextId}/collaborations/${collaborationId}`
->>>>>>> 7bb82738
       axios.put(url, { contentItems: JSON.stringify(contentItems) }, { headers: {
         'Accept': 'application/json'
       }})
         .then(({ collaboration }) => {
-<<<<<<< HEAD
-=======
           page(`/${context}/${contextId}/lti_collaborations`)
->>>>>>> 7bb82738
           dispatch(actions.updateCollaborationSuccessful(collaboration))
         })
         .catch(error => {
@@ -149,11 +135,7 @@
     return (dispatch) => {
       let [context, contextId] = splitAssetString(ENV.context_asset_string);
       if (data.service_id) {
-<<<<<<< HEAD
-        dispatch(actions.updateCollaboration(context, contextId, data.contentItems));
-=======
         dispatch(actions.updateCollaboration(context, contextId, data.contentItems, data.service_id));
->>>>>>> 7bb82738
       }
       else {
         dispatch(actions.createCollaboration(context, contextId, data.contentItems));
