--- conflicted
+++ resolved
@@ -59,17 +59,10 @@
             {{/if}}
           {{/ic-menu-item}}
 
-<<<<<<< HEAD
-          {{#if takeQuizVisible}}
-            {{#ic-menu-item on-select="takeQuiz" class="js-take-quiz"}}
-              <i class="icon-mark-as-read"></i>
-              <a {{bind-attr href="takeQuizUrl"}}>{{takeOrResumeMessage}}</a>
-=======
           {{#unless moderateEnabled}}
             {{#ic-menu-item on-select="moderateQuiz"}}
               <i class="icon-hour-glass"></i>
               {{#t "moderate"}}Moderate{{/t}}
->>>>>>> e43ae5cd
             {{/ic-menu-item}}
           {{/unless}}
 
@@ -128,11 +121,7 @@
 
     {{else}}
       <div class="span4 student-action-buttons pull-right">
-<<<<<<< HEAD
-        {{#if takeQuizVisible}}
-=======
         {{#if takeQuizActive}}
->>>>>>> e43ae5cd
           <a {{bind-attr href="takeQuizUrl"}} {{action "takeQuiz"}} class="btn btn-primary">
             {{takeOrResumeMessage}}
           </a>
