--- conflicted
+++ resolved
@@ -96,10 +96,7 @@
                else
                  @submission?.grade || '-'
 
-<<<<<<< HEAD
-=======
       @setExcusedWithoutTriggeringSave(@submission?.excused)
->>>>>>> 6c5175d2
       @set 'value', newVal
     ).observes('submission').on('init')
 
@@ -117,10 +114,7 @@
 
       url = @get('saveURL')
       value = @$('input, select').val()
-<<<<<<< HEAD
-=======
       @setExcusedWithoutTriggeringSave(value?.toUpperCase() == 'EX')
->>>>>>> 6c5175d2
       if @get('isPassFail') and value == '-'
         value = ''
       return if value == submission.grade
