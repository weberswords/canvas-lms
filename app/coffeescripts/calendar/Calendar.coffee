--- conflicted
+++ resolved
@@ -618,13 +618,10 @@
 
     renderDateRange: (start, end) =>
       @setDateTitle(I18n.l('#date.formats.medium', start)+' &ndash; '+I18n.l('#date.formats.medium', end))
-<<<<<<< HEAD
-=======
       $.screenReaderPoliteMessage I18n.t('agenda_view_displaying_start_end', "Now displaying %{start} through %{end}",
         start: I18n.l('#date.formats.long', start)
         end:   I18n.l('#date.formats.long', end)
       )
->>>>>>> 162c9cdb
 
     showSchedulerSingle: ->
       @calendar.show()
