--- conflicted
+++ resolved
@@ -32,12 +32,6 @@
   # track events in google analytics
   mejs.MepDefaults.features.push('googleanalytics')
 
-<<<<<<< HEAD
-  # enable the playback speed selector
-  positionAfterSubtitleSelector = mejs.MepDefaults.features.indexOf('tracks') + 1
-  mejs.MepDefaults.features.splice(positionAfterSubtitleSelector, 0, 'speed')
-
-=======
   positionAfterSubtitleSelector = mejs.MepDefaults.features.indexOf('tracks') + 1
 
   # enable the source chooser
@@ -47,7 +41,6 @@
   mejs.MepDefaults.features.splice(positionAfterSubtitleSelector, 0, 'speed')
 
 
->>>>>>> b6068abf
   getSourcesAndTracks = (id) ->
     dfd = new $.Deferred
     $.getJSON "/media_objects/#{id}/info", (data) ->
