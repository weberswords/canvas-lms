//
// Copyright (C) 2011 - present Instructure, Inc.
//
// This file is part of Canvas.
//
// Canvas is free software: you can redistribute it and/or modify it under
// the terms of the GNU Affero General Public License as published by the Free
// Software Foundation, version 3 of the License.
//
// Canvas is distributed in the hope that it will be useful, but WITHOUT ANY
// WARRANTY; without even the implied warranty of MERCHANTABILITY or FITNESS FOR
// A PARTICULAR PURPOSE. See the GNU Affero General Public License for more
// details.
//
// You should have received a copy of the GNU Affero General Public License along
// with this program. If not, see <http://www.gnu.org/licenses/>.

// mediaComment.coffee
import I18n from 'i18n!jquery_media_comments'
import _ from 'underscore'
import pubsub from 'vendor/jquery.ba-tinypubsub'
import mejs from 'vendor/mediaelement-and-player'
import MediaElementKeyActionHandler from 'jsx/mediaelement/MediaElementKeyActionHandler'
import $ from 'jquery'
import htmlEscape from 'str/htmlEscape'
import sanitizeUrl from 'jsx/shared/helpers/sanitizeUrl'

// #
// a module for some of the transformation functions pulled out of the middle
// of this jQuery plugin to keep their dependencies light
//
// @exports
const MediaCommentUtils = {
  // #
  // given the type and source/track tags, build
  // an html5 media element to replace our media comment when interacted
  // with
  //
  // @private
  //
  // @param {string} tagType should be "audio" or "video" generally, this is
  //   used for the name of the tag but also to decide whether to include
  //   width and height
  //
  // @param {HTML string} st_tags the html for the source and track tags that we
  //   might want to include inside the media element
  //
  // @param {int} width the desired width of the element, only applicable for
  //   video tags
  //
  // @param {int} height the desired height of the element, only applicable for
  //   video tags
  //
  // @returns {jQuery Object} a new dom element (not yet attached anywhere)
  //   that is the media element
  getElement(tagType, st_tags, width, height) {
    const dimensions = tagType === 'video' ? ` width="${width}" height="${height}"` : ''
    const html = `<${tagType} ${dimensions} preload="metadata" controls>${st_tags}</${tagType}>`
    return $(html)
  }
}

const VIDEO_WIDTH = 550
const VIDEO_HEIGHT = 448
$.extend(mejs.MediaElementDefaults, {
  // shows debug errors on screen
  // enablePluginDebug: false
  // path to Flash and Silverlight plugins
  pluginPath: '/images/mediaelement/',
  // default if the <video width> is not specified
  defaultVideoWidth: VIDEO_WIDTH,
  // default if the <video height> is not specified
  defaultVideoHeight: VIDEO_HEIGHT
})

mejs.MepDefaults.success = function(mediaElement, domObject) {
  import('../util/kalturaAnalytics').then(({default: kalturaAnalytics}) => {
    kalturaAnalytics(this.mediaCommentId, mediaElement, INST.kalturaSettings)
  })
  return mediaElement.play()
}

// track events in google analytics
mejs.MepDefaults.features.push('googleanalytics')

const positionAfterSubtitleSelector = mejs.MepDefaults.features.indexOf('tracks') + 1

// enable the source chooser
mejs.MepDefaults.features.splice(positionAfterSubtitleSelector, 0, 'sourcechooser')

// enable the playback speed selector
mejs.MepDefaults.features.splice(positionAfterSubtitleSelector, 0, 'speed')

function getSourcesAndTracks(id) {
  const dfd = new $.Deferred()
  $.getJSON(`/media_objects/${id}/info`, data => {
    // this 'when ...' is because right now in canvas, none of the mp3 urls actually work.
    // see: CNVS-12998
    const sources = data.media_sources
      .filter(source => source.content_type !== 'audio/mp3')
      // mediaplayer plays the first source by default, which tends to be the highest
      // resolution. sort so we play the lowest res. by default
      .sort((a, b) => parseInt(a.bitrate, 10) - parseInt(b.bitrate, 10))
<<<<<<< HEAD
      .map((source) => (
        // xsslint safeString.function sanitizeUrl
        `<source
            type='${htmlEscape(source.content_type)}'
            src='${sanitizeUrl(htmlEscape(source.url))}'
            title='${htmlEscape(source.width)}x${htmlEscape(source.height)} ${htmlEscape(Math.floor(source.bitrate / 1024))} kbps'
          />`
      )
    )

    const tracks = _.map(data.media_tracks, (track) => {
=======
      .map(
        source =>
          // xsslint safeString.function sanitizeUrl
          `<source
            type='${htmlEscape(source.content_type)}'
            src='${sanitizeUrl(htmlEscape(source.url))}'
            title='${htmlEscape(source.width)}x${htmlEscape(source.height)} ${htmlEscape(
            Math.floor(source.bitrate / 1024)
          )} kbps'
          />`
      )

    const tracks = _.map(data.media_tracks, track => {
>>>>>>> f9543b0f
      const languageName = mejs.language.codes[track.locale] || track.locale
      return `<track kind='${htmlEscape(track.kind)}' label='${htmlEscape(
        languageName
      )}' src='${htmlEscape(track.url)}' srclang='${htmlEscape(track.locale)}' />`
    })

    const types = _.map(data.media_sources, source => source.content_type)
    return dfd.resolve({sources, tracks, types, can_add_captions: data.can_add_captions})
  })
  return dfd
}

function createMediaTag({sourcesAndTracks, mediaType, height, width, mediaPlayerOptions}) {
  let tagType = mediaType === 'video' ? 'video' : 'audio'
  const st_tags = sourcesAndTracks.sources.concat(sourcesAndTracks.tracks).join('')
  function willPlayAudioInFlash() {
    const opts = $.extend(
      {mode: 'auto'},
      mejs.MediaElementDefaults,
      mejs.MepDefaults,
      mediaPlayerOptions
    )
    const element = MediaCommentUtils.getElement('audio', st_tags)
    const playback = mejs.HtmlMediaElementShim.determinePlayback(
      element[0],
      opts,
      mejs.MediaFeatures.supportsMediaTag,
      !!'isMediaTag',
      null
    )
    return playback.method !== 'native'
  }

  // We only need to do this if we try to play audio in a flash player.
  // A lot of our recorded audio is actually served up via video/mp4 or video/flv.
  // We need to trick the flash player into playing the video, but looking like
  // an audio player.
  if (
    mediaType === 'audio' &&
    sourcesAndTracks.types[0].match(/^video\//) &&
    willPlayAudioInFlash()
  ) {
    tagType = 'video'
    mediaPlayerOptions.mode = 'auto_plugin'
    mediaPlayerOptions.isVideo = false
    mediaPlayerOptions.videoHeight = height = 30
  }

  return MediaCommentUtils.getElement(tagType, st_tags, width, height)
}

const mediaCommentActions = {
  create(mediaType, callback, onClose, defaultTitle) {
    $('#media_recorder_container').removeAttr('id')
    this.attr('id', 'media_recorder_container')
    pubsub.unsubscribe('media_comment_created')
    pubsub.subscribe('media_comment_created', data => callback(data.id, data.mediaType, data.title))

    const initOpts = {modal: false, defaultTitle}
    if ($.isFunction(onClose)) initOpts.close = onClose.bind(this)

    return $.mediaComment.init(mediaType, initOpts)
  },

  show_inline(id, mediaType = 'video', downloadUrl) {
    // todo: replace .andSelf with .addBack when JQuery is upgraded.
    const $holder = $(this)
      .closest('.instructure_file_link_holder')
      .andSelf()
      .first()
    $holder.text(I18n.t('loading', 'Loading media...'))

    const showInline = function(id, holder) {
      const width = Math.min(holder.closest('div,p,table').width() || VIDEO_WIDTH, VIDEO_WIDTH)
      const height = Math.round((width / 336) * 240)
      return getSourcesAndTracks(id).done(sourcesAndTracks => {
        if (sourcesAndTracks.sources.length) {
          const mediaPlayerOptions = {
            can_add_captions: sourcesAndTracks.can_add_captions,
            mediaCommentId: id,
            googleAnalyticsTitle: id,
            menuTimeoutMouseLeave: 50,
            success(media) {
              holder.focus()
              media.play()
            },
            keyActions: [
              {
                keys: _.values(MediaElementKeyActionHandler.keyCodes),
                action(player, media, keyCode, event) {
                  if (player.isVideo) {
                    player.showControls()
                    player.startControlsTimer()
                  }

                  const handler = new MediaElementKeyActionHandler(mejs, player, media, event)
                  handler.dispatch()
                }
              }
            ]
          }

          const $mediaTag = createMediaTag({
            sourcesAndTracks,
            mediaPlayerOptions,
            mediaType,
            height,
            width
          })
          $mediaTag.appendTo(holder.html(''))
          const player = new MediaElementPlayer($mediaTag, mediaPlayerOptions)
          $mediaTag.data('mediaelementplayer', player)
        } else {
          holder.text(
            I18n.t(
              'media_still_converting',
              'Media is currently being converted, please try again in a little bit.'
            )
          )
        }
      })
    }

    if (id === 'maybe') {
      const detailsUrl = downloadUrl.replace(/\/download.*/, '')
      const onError = () =>
        $holder.text(
          I18n.t('Media has been queued for conversion, please try again in a little bit.')
        )
      const onSuccess = function(data) {
        if (data.attachment && data.attachment.media_entry_id !== 'maybe') {
          $holder.text('')
          return showInline(data.attachment.media_entry_id, $holder)
        } else {
          return onError()
        }
      }
      return $.ajaxJSON(detailsUrl, 'GET', {}, onSuccess, onError)
    } else {
      return showInline(id, $holder)
    }
  },

  show(id, mediaType = 'video', openingElement = null) {
    // if a media comment is still open, close it.
    $('.play_media_comment')
      .find('.ui-dialog-titlebar-close')
      .click()

    const $this = $(this)

    const dialog = $this.data('media_comment_dialog')
    if (dialog) {
      dialog.dialog('open')
    } else {
      // Create a dialog box
      let height, width
      if (mediaType === 'video') {
        height = 426
        width = VIDEO_WIDTH
      } else {
        height = 180
        width = 400
      }

      const $dialog = $('<div style="overflow: hidden; padding: 0;" />')
      if (mediaType === 'audio') $dialog.css('padding-top', '120px')

      $dialog.dialog({
        dialogClass: 'play_media_comment',
        title: I18n.t('titles.play_comment', 'Play Media Comment'),
        width,
        height: height + 60, // include height of dialog titlebar
        modal: false,
        resizable: false,
        close: () => {
          const $mediaPlayer = $this.data('mediaelementplayer')
          if ($mediaPlayer) $mediaPlayer.pause()

          if (openingElement) {
            openingElement.focus()
          }
        },
        open: event => {
          $(event.currentTarget)
            .closest('.ui-dialog')
            .attr('role', 'dialog')
            .attr('aria-label', I18n.t('Play Media Comment'))
          $(event.currentTarget)
            .parent()
            .find('.ui-dialog-titlebar-close')
            .focus()
        }
      })

      // Populate dialog box with a video
      return $dialog.disableWhileLoading(
        getSourcesAndTracks(id).done(sourcesAndTracks => {
          if (sourcesAndTracks.sources.length) {
            const mediaPlayerOptions = {
              can_add_captions: sourcesAndTracks.can_add_captions,
              mediaCommentId: id,
              googleAnalyticsTitle: id
            }

            const $mediaTag = createMediaTag({
              sourcesAndTracks,
              mediaPlayerOptions,
              mediaType,
              height,
              width
            })
            $mediaTag.appendTo($dialog.html(''))

            $this.data({
              mediaelementplayer: new MediaElementPlayer($mediaTag, mediaPlayerOptions),
              media_comment_dialog: $dialog
            })
          } else {
            $dialog.text(
              I18n.t(
                'media_still_converting',
                'Media is currently being converted, please try again in a little bit.'
              )
            )
          }
        })
      )
    }
  }
}

$.fn.mediaComment = function(command, ...restArgs) {
  if (!INST.kalturaSettings) {
    return console.log('Kaltura has not been enabled for this account')
  } else {
    mediaCommentActions[command].apply(this, restArgs)
  }
  return this
}

export default MediaCommentUtils<|MERGE_RESOLUTION|>--- conflicted
+++ resolved
@@ -101,19 +101,6 @@
       // mediaplayer plays the first source by default, which tends to be the highest
       // resolution. sort so we play the lowest res. by default
       .sort((a, b) => parseInt(a.bitrate, 10) - parseInt(b.bitrate, 10))
-<<<<<<< HEAD
-      .map((source) => (
-        // xsslint safeString.function sanitizeUrl
-        `<source
-            type='${htmlEscape(source.content_type)}'
-            src='${sanitizeUrl(htmlEscape(source.url))}'
-            title='${htmlEscape(source.width)}x${htmlEscape(source.height)} ${htmlEscape(Math.floor(source.bitrate / 1024))} kbps'
-          />`
-      )
-    )
-
-    const tracks = _.map(data.media_tracks, (track) => {
-=======
       .map(
         source =>
           // xsslint safeString.function sanitizeUrl
@@ -127,7 +114,6 @@
       )
 
     const tracks = _.map(data.media_tracks, track => {
->>>>>>> f9543b0f
       const languageName = mejs.language.codes[track.locale] || track.locale
       return `<track kind='${htmlEscape(track.kind)}' label='${htmlEscape(
         languageName
