--- conflicted
+++ resolved
@@ -98,163 +98,4 @@
 
     openPreview: ->
       FocusStore.setItemToFocus(@refs.previewLink.getDOMNode())
-<<<<<<< HEAD
-      @transitionTo(@props.getPreviewRoute(), {splat: @props.currentFolder?.urlPath()}, @props.getPreviewQuery())
-
-    render: withReactElement ->
-      showingButtons = @props.selectedItems.length
-      downloadTitle = if @props.selectedItems.length is 1
-        I18n.t('download', 'Download')
-      else
-        I18n.t('download_as_zip', 'Download as Zip')
-
-      header {
-        className:'ef-header'
-        role: 'region'
-        'aria-label': I18n.t('files_toolbar', 'Files Toolbar')
-      },
-        form {
-          className:
-            if showingButtons
-              "ic-Input-group ef-search-form ef-search-form--showing-buttons"
-            else
-              "ic-Input-group ef-search-form"
-          onSubmit: @onSubmitSearch
-        },
-          input {
-            placeholder:  I18n.t('search_for_files', 'Search for files')
-            'aria-label': I18n.t('search_for_files', 'Search for files')
-            type: 'search'
-            ref: 'searchTerm'
-            className: 'ic-Input'
-            defaultValue: @getQuery().search_term
-          },
-          button {
-            className: 'Button'
-            type: 'submit'
-          },
-            i(className:'icon-search'),
-            span className: ('screenreader-only'),
-              I18n.t('search_for_files', 'Search for files')
-
-        div className: 'ef-header__secondary',
-          div className: "ui-buttonset #{'screenreader-only' unless showingButtons}",
-
-            a {
-                ref: 'previewLink'
-                href: '#'
-                onClick: preventDefault(@openPreview)
-                className: 'ui-button btn-view'
-                title: I18n.t('view', 'View')
-                role: 'button'
-                'aria-label': I18n.t('view', 'View')
-                'data-tooltip': ''
-                'aria-disabled': !showingButtons
-                disabled: !showingButtons
-                tabIndex: -1 unless showingButtons # This is to make it okay for keyboard-nav when hidden.
-              },
-              i className: 'icon-eye'
-
-            if @props.userCanManageFilesForContext
-              button {
-                type: 'button'
-                disabled: !showingButtons
-                className: 'ui-button btn-restrict',
-                onClick: @openRestrictedDialog
-                title: I18n.t('restrict_access', 'Manage Access')
-                'aria-label': I18n.t('restrict_access', 'Manage Access')
-                'data-tooltip': ''
-              },
-                i className: 'icon-cloud-lock'
-            if @getItemsToDownload().length
-              if (@props.selectedItems.length is 1) and @props.selectedItems[0].get('url')
-                a {
-                  tabIndex: -1 unless showingButtons
-                  className: 'ui-button btn-download'
-                  href: @props.selectedItems[0].get('url')
-                  download: true
-                  title: downloadTitle
-                  'aria-label': downloadTitle
-                  'data-tooltip': ''
-                },
-                  i className: 'icon-download'
-              else
-                button {
-                  type: 'button'
-                  disabled: !showingButtons
-                  className: 'ui-button btn-download'
-                  onClick: @downloadSelectedAsZip
-                  title: downloadTitle
-                  'aria-label': downloadTitle
-                  'data-tooltip': ''
-                },
-                  i className: 'icon-download'
-
-            if @props.userCanManageFilesForContext
-              button {
-                type: 'button'
-                disabled: !showingButtons
-                className: 'ui-button btn-move'
-                onClick: (event) =>
-                  openMoveDialog(@props.selectedItems, {
-                    contextType: @props.contextType
-                    contextId: @props.contextId
-                    returnFocusTo: event.target
-                    clearSelectedItems: @props.clearSelectedItems
-                  })
-                title: I18n.t('move', 'Move')
-                'aria-label': I18n.t('move', 'Move')
-                'data-tooltip': ''
-              },
-                i className: 'icon-copy-course'
-
-            if @props.userCanManageFilesForContext and @props.usageRightsRequiredForContext
-              button {
-                ref: 'usageRightsBtn'
-                type: 'button'
-                disabled: !showingButtons
-                className: 'Toolbar__ManageUsageRights ui-button btn-rights'
-                onClick: @openUsageRightsDialog
-                title: I18n.t('Manage Usage Rights')
-                'aria-label': I18n.t('Manage Usage Rights')
-                'data-tooltip': ''
-              },
-                i className: 'icon-files-copyright'
-
-            if @props.userCanManageFilesForContext
-              button {
-                type: 'button'
-                disabled: !showingButtons
-                className: 'ui-button btn-delete'
-                onClick: =>
-                  @props.clearSelectedItems()
-                  deleteStuff(@props.selectedItems)
-                title: I18n.t('delete', 'Delete')
-                'aria-label': I18n.t('delete', 'Delete')
-                'data-tooltip': ''
-              },
-                i className: 'icon-trash'
-
-            span className: 'ef-selected-count hidden-tablet hidden-phone',
-              I18n.t({one: '%{count} item selected', other: '%{count} items selected'}, {count: @props.selectedItems.length})
-
-          if @props.userCanManageFilesForContext
-            div className: 'ef-actions',
-              button {
-                type: 'button'
-                onClick: @addFolder
-                className:'btn btn-add-folder'
-                'aria-label': I18n.t('add_folder', 'Add Folder')
-              },
-                i(className:'icon-plus'),
-                span className: ('hidden-phone' if showingButtons),
-                  I18n.t('folder', 'Folder')
-
-              UploadButton
-                currentFolder: @props.currentFolder
-                showingButtons: showingButtons
-                contextId: @props.contextId
-                contextType: @props.contextType
-=======
-      @transitionTo(@props.getPreviewRoute(), {splat: @props.currentFolder?.urlPath()}, @props.getPreviewQuery())
->>>>>>> ef3087dc
+      @transitionTo(@props.getPreviewRoute(), {splat: @props.currentFolder?.urlPath()}, @props.getPreviewQuery())