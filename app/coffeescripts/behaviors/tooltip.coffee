--- conflicted
+++ resolved
@@ -129,12 +129,9 @@
     if $this.data('html-tooltip-title')
       opts.content = -> $.raw($(this).data('html-tooltip-title'))
       opts.items = '[data-html-tooltip-title]'
-<<<<<<< HEAD
-=======
 
     if $this.data('tooltip-class')
         opts.tooltipClass = $this.data('tooltip-class')
->>>>>>> 80148e8d
 
     $this
       .removeAttr('data-tooltip')
