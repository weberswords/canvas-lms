# Utility methods for arrays of objects
#
# Returns an array with extra methods.  It uses direct property injection so our
# prototypes are still clean, but we get a nice OO syntax for these kinds
# of arrays.
define 'compiled/util/objectCollection', ->
  (array) ->

<<<<<<< HEAD
    # The usual indexOf support if not present
    unless array.indexOf
      array.indexOf = (needle) ->
        for item, index in array
          index if item is needle
      -1

    # Can find a specific element by a property ie:
    #   arr = arrayOfObjects([{id: 1}, {id: 2}])
    #   arr.findBy('id', 1) //> {id: 1}
    array.findBy = (prop, value) ->
      for item, index in array
=======
    array.indexOf = (needle) ->
      for item, index in array
        return index if item is needle
    -1

    # Can find a specific element by a property ie:
    #   arr = arrayOfObjects([{id: 1}, {id: 2}])
    #   arr.findBy('id', 1) //> {id: 1}
    array.findBy = (prop, value) ->
      for item, index in array
>>>>>>> 4e99e282
        return item if (item[prop] is value)
      false

    array.eraseBy = (prop, value) ->
      item = array.findBy(prop, value)
      array.erase(item)

    # Inserts an item into an array at a specific index
    array.insert = (item, index = 0) ->
      array.splice(index, 0, item)

    # erases an item from an array, if it exists
    array.erase = (victim) ->
      for prospect, index in array
        array.splice(index, 1) if prospect is victim

    # Sort an array of of objects by object property, Supports sorting by strings
    # and numbers
    array.sortBy = do ->
      sorters =
        string: (a, b) ->
          if a < b
            -1
          else if a > b
            1
          else
            0

        number: (a, b) ->
          a - b

      (prop) ->
        type = typeof array[0][prop] or 'string'
        array.sort (a, b) ->
          return sorters[type](a[prop], b[prop])

    return array
<|MERGE_RESOLUTION|>--- conflicted
+++ resolved
@@ -6,20 +6,6 @@
 define 'compiled/util/objectCollection', ->
   (array) ->
 
-<<<<<<< HEAD
-    # The usual indexOf support if not present
-    unless array.indexOf
-      array.indexOf = (needle) ->
-        for item, index in array
-          index if item is needle
-      -1
-
-    # Can find a specific element by a property ie:
-    #   arr = arrayOfObjects([{id: 1}, {id: 2}])
-    #   arr.findBy('id', 1) //> {id: 1}
-    array.findBy = (prop, value) ->
-      for item, index in array
-=======
     array.indexOf = (needle) ->
       for item, index in array
         return index if item is needle
@@ -30,7 +16,6 @@
     #   arr.findBy('id', 1) //> {id: 1}
     array.findBy = (prop, value) ->
       for item, index in array
->>>>>>> 4e99e282
         return item if (item[prop] is value)
       false
 
