define [
  'i18n!conversations'
  'jquery'
  'str/htmlEscape'
  'compiled/conversations_intro'
  'jquery.ajaxJSON'
  'jquery.instructure_date_and_time'
  'jquery.instructure_forms'
  'jquery.instructure_jquery_patches'
  'jquery.instructure_misc_helpers'
  'jquery.instructure_misc_plugins'
  'jquery.loadingImg'
  'jquery.disableWhileLoading'
  'jquery.rails_flash_notifications'
  'media_comments'
  'vendor/jquery.ba-hashchange'
  'vendor/jquery.ba-tinypubsub'
  'vendor/jquery.cookie'
  'vendor/jquery.elastic'
  'vendor/jquery.pageless'
  'vendor/jquery.placeholder'
  'vendor/jquery.scrollTo'
  'jqueryui/mouse'
  'jqueryui/position'
], (I18n, $, htmlEscape, conversationsIntroSlideshow) ->

  $conversations = []
  $conversation_list = []
  $messages = []
  $message_list = []
  $form = []
  $selected_conversation = null
  page = {}
  MessageInbox = {}

  class TokenInput
    constructor: (@node, @options) ->
      @node.data('token_input', this)
      @fake_input = $('<div />')
        .css('font-family', @node.css('font-family'))
        .insertAfter(@node)
        .addClass('token_input')
        .click => @input.focus()
      @node_name = @node.attr('name')
      @node.removeAttr('name').hide().change =>
        @tokens.html('')
        @change?(@token_values())

      @added = @options.added

      @placeholder = $('<span />')
      @placeholder.text(@options.placeholder)
      @placeholder.appendTo(@fake_input) if @options.placeholder

      @tokens = $('<ul />')
        .appendTo(@fake_input)
      @tokens.click (e) =>
        if $token = $(e.target).closest('li')
          $close = $(e.target).closest('a')
          if $close.length
            $token.remove()
            @change?(@token_values())

      @tokens.maxTokenWidth = =>
        (parseInt(@tokens.css('width').replace('px', '')) - (@options.tokenWrapBuffer ? 150)) + 'px'
      @tokens.resizeTokens = (tokens) =>
        tokens.find('div.ellipsis').css('max-width', @tokens.maxTokenWidth())
      $(window).resize =>
        @tokens.resizeTokens(@tokens)

      # key capture input
      @input = $('<input />')
        .appendTo(@fake_input)
        .css('width', '20px')
        .css('font-size', @fake_input.css('font-size'))
        .autoGrowInput({comfortZone: 20})
        .focus =>
          @placeholder.hide()
          @active = true
          @fake_input.addClass('active')
        .blur =>
          @active = false
          setTimeout =>
            if not @active
              @fake_input.removeClass('active')
              @placeholder.showIf @val() is '' and not @tokens.find('li').length
              @selector?.blur?()
          , 50
        .keydown (e) =>
          @input_keydown(e)
        .keyup (e) =>
          @input_keyup(e)

      if @options.selector
        type = @options.selector.type ? TokenSelector
        delete @options.selector.type
        if @browser = @options.selector.browser
          delete @options.selector.browser
          $('<a class="browser">browse</a>')
            .click =>
              if @selector.browse(@browser.data)
                @fake_input.addClass('browse')
            .prependTo(@fake_input)
        @selector = new type(this, @node.attr('finder_url'), @options.selector)

      @base_exclude = []

      @resize()

    resize: () ->
      @fake_input.css('width', @node.css('width'))

    add_token: (data) ->
      val = data?.value ? @val()
      id = 'token_' + val
      $token = @tokens.find('#' + id)
      new_token = ($token.length is 0)
      if new_token
        $token = $('<li />')
        text = data?.text ? @val()
        $token.attr('id', id)
        $text = $('<div />').addClass('ellipsis')
        $text.attr('title', text)
        $text.text(text)
        $token.append($text)
        $close = $('<a />')
        $token.append($close)
        $token.append($('<input />')
          .attr('type', 'hidden')
          .attr('name', @node_name + '[]')
          .val(val)
        )
        # has to happen before append, so that its unlimited width doesn't make
        # @tokens grow (which would then keep us from limiting it)
        @tokens.resizeTokens($token)
        @tokens.append($token)
      @val('') unless data?.no_clear
      @placeholder.hide()
      @added?(data.data, $token, new_token) if data
      @change?(@token_values())
      @selector?.reposition()

    has_token: (data) ->
      @tokens.find('#token_' + (data?.value ? data)).length > 0

    remove_token: (data) ->
      id = 'token_' + (data?.value ? data)
      @tokens.find('#' + id).remove()
      @change?(@token_values())
      @selector?.reposition()

    remove_last_token: (data) ->
      @tokens.find('li').last().remove()
      @change?(@token_values())
      @selector?.reposition()

    input_keydown: (e) ->
      @keyup_action = false
      if @selector
        if @selector?.capture_keydown(e)
          e.preventDefault()
          return false
        else # as soon as we start typing, we are no longer in browse mode
          @fake_input.removeClass('browse')
      else if e.which in @delimiters ? []
        @keyup_action = @add_token
        e.preventDefault()
        return false
      true

    token_values: ->
      input.value for input in @tokens.find('input')

    input_keyup: (e) ->
      @keyup_action?()

    bottom_offset: ->
      offset = @fake_input.offset()
      offset.top += @fake_input.height() + 2
      offset

    focus: ->
      @input.focus()

    val: (val) ->
      if val?
        if val isnt @input.val()
          @input.val(val).change()
          @selector?.reposition()
      else
        @input.val()

    caret: ->
      if @input[0].selectionStart?
        start = @input[0].selectionStart
        end = @input[0].selectionEnd
      else
        val = @val()
        range = document.selection.createRange().duplicate()
        range.moveEnd "character", val.length
        start = if range.text == "" then val.length else val.lastIndexOf(range.text)

        range = document.selection.createRange().duplicate()
        range.moveStart "character", -val.length
        end = range.text.length
      if start == end
        start
      else
        -1

     selector_closed: ->
       @fake_input.removeClass('browse')

  $.fn.tokenInput = (options) ->
    @each ->
      new TokenInput $(this), $.extend(true, {}, options)

  class TokenSelector

    constructor: (@input, @url, @options={}) ->
      @stack = []
      @query_cache = {}
      @container = $('<div />').addClass('autocomplete_menu')
      @menu = $('<div />').append(@list = @new_list())
      @container.append($('<div />').append(@menu))
      @container.css('top', 0).css('left', 0)
      @mode = 'input'
      $('body').append(@container)

      @reposition = =>
        offset = @input.bottom_offset()
        @container.css('top', offset.top)
        @container.css('left', offset.left)
      $(window).resize @reposition
      @close()

    browse: (data) ->
      unless @ui_locked
        @input.val('')
        @close()
        @fetch_list(data: data)
        true

    new_list: ->
      $list = $('<div class="list"><ul class="heading"></ul><ul></ul></div>')
      $list.find('ul')
        .mousemove (e) =>
          return if @ui_locked
          $li = $(e.target).closest('li')
          $li = null unless $li.hasClass('selectable')
          @select($li)
        .mousedown (e) =>
          # sooper hacky... prevent the menu closing on scrollbar drag
          setTimeout =>
            @input.focus()
          , 0
        .click (e) =>
          return if @ui_locked
          $li = $(e.target).closest('li')
          $li = null unless $li.hasClass('selectable')
          @select($li)
          if @selection
            if $(e.target).closest('a.expand').length
              if @selection_expanded()
                @collapse()
              else
                @expand_selection()
            else if @selection_toggleable() and $(e.target).closest('a.toggle').length
              @toggle_selection()
            else
              if @selection_expanded()
                @collapse()
              else if @selection_expandable()
                @expand_selection()
              else
                @toggle_selection(on)
                @clear()
                @close()
          @input.focus()
      $list.body = $list.find('ul').last()
      $list

    capture_keydown: (e) ->
      return true if @ui_locked
      switch e.originalEvent?.keyIdentifier ? e.which
        when 'Backspace', 'U+0008', 8
          if @input.val() is ''
            if @list_expanded()
              @collapse()
            else if @menu.is(":visible")
              @close()
            else
              @input.remove_last_token()
            return true
        when 'Tab', 'U+0009', 9
          if @selection and (@selection_toggleable() or not @selection_expandable())
            @toggle_selection(on)
          @clear()
          @close()
          return true if @selection
        when 'Enter', 13
          if @selection_expanded()
            @collapse()
            return true
          else if @selection_expandable() and not @selection_toggleable()
            @expand_selection()
            return true
          else if @selection
            @toggle_selection(on)
            @clear()
          @close()
          return true
        when 'Shift', 16 # noop, but we don't want to set the mode to input
          return false
        when 'Esc', 'U+001B', 27
          if @menu.is(":visible")
            @close()
            return true
          else
            return false
        when 'U+0020', 32 # space
          if @selection_toggleable() and @mode is 'menu'
            @toggle_selection()
            return true
        when 'Left', 37
          if @list_expanded() and @input.caret() is 0
            if @selection_expanded() or @input.val() is ''
              @collapse()
            else
              @select(@list.find('li').first())
            return true
        when 'Up', 38
          @select_prev()
          return true
        when 'Right', 39
          return true if @input.caret() is @input.val().length and @expand_selection()
        when 'Down', 40
          @select_next()
          return true
        when 'U+002B', 187, 107 # plus
          if @selection_toggleable() and @mode is 'menu'
            @toggle_selection(on)
            return true
        when 'U+002D', 189, 109 # minus
          if @selection_toggleable() and @mode is 'menu'
            @toggle_selection(off)
            return true
      @mode = 'input'
      @fetch_list()
      false

    fetch_list: (options={}, @ui_locked=false) ->
      clearTimeout @timeout if @timeout?
      @timeout = setTimeout =>
        delete @timeout
        post_data = @prepare_post(options.data ? {})
        this_query = JSON.stringify(post_data)
        if post_data.search is '' and not @list_expanded() and not options.data
          @ui_locked = false
          @close()
          return
        if this_query is @last_applied_query
          @ui_locked = false
          return
        else if @query_cache[this_query]
          @last_applied_query = this_query
          @last_search = post_data.search
          @clear_loading()
          @render_list(@query_cache[this_query], options, post_data)
          return

        @set_loading()
        $.ajaxJSON @url, 'POST', $.extend({}, post_data),
          (data) =>
            @query_cache[this_query] = data
            @clear_loading()
            if JSON.stringify(@prepare_post(options.data ? {})) is this_query # i.e. only if it hasn't subsequently changed (and thus triggered another call)
              @last_applied_query = this_query
              @last_search = post_data.search
              @render_list(data, options, post_data) if @menu.is(":visible")
            else
              @ui_locked=false
          ,
          (data) =>
            @ui_locked=false
            @clear_loading()
      , 100

    add_by_user_id: (user_id, from_conversation_id) ->
      @set_loading()
      $.ajaxJSON @url, 'POST', { user_id: user_id, from_conversation_id: from_conversation_id },
        (data) =>
          @clear_loading()
          @close()
          user = data[0]
          if user
            @input.add_token
              value: user.id
              text: user.name
              data: user
        ,
        (data) =>
          @clear_loading()
          @close()

    open: ->
      @container.show()
      @reposition()

    close: ->
      @ui_locked = false
      @container.hide()
      delete @last_applied_query
      for [$selection, $list, query, search], i in @stack
        @list.remove()
        @list = $list.css('height', 'auto')
      @list.find('ul').html('')
      @stack = []
      @menu.css('left', 0)
      @select(null)
      @input.selector_closed()

    clear: ->
      @input.val('')

    blur: ->
      @close()

    list_expanded: ->
      if @stack.length then true else false

    selection_expanded: ->
      @selection?.hasClass('expanded') ? false

    selection_expandable: ->
      @selection?.hasClass('expandable') ? false

    selection_toggleable: ($node=@selection) ->
      ($node?.hasClass('toggleable') ? false) and not @selection_expanded()

    expand_selection: ->
      return false unless @selection_expandable() and not @selection_expanded()
      @stack.push [@selection, @list, @last_applied_query, @last_search]
      @clear()
      @menu.css('width', ((@stack.length + 1) * 100) + '%')
      @fetch_list({expand: true}, true)

    collapse: ->
      return false unless @list_expanded()
      [$selection, $list, @last_applied_query, @last_search] = @stack.pop()
      @ui_locked = true
      $list.css('height', 'auto')
      @menu.animate {left: '+=' + @menu.parent().css('width')}, 'fast', =>
        @input.val(@last_search)
        @list.remove()
        @list = $list
        @select $selection
        @ui_locked = false

    toggle_selection: (state, $node=@selection, toggle_only=false) ->
      return false unless state? or @selection_toggleable($node)
      id = $node.data('id')
      state = !$node.hasClass('on') unless state?
      if state
        $node.addClass('on') if @selection_toggleable($node) and not toggle_only
        @input.add_token
          value: id
          text: $node.data('text') ? $node.text()
          no_clear: true
          data: $node.data('user_data')
      else
        $node.removeClass('on') unless toggle_only
        @input.remove_token value: id
      @update_select_all($node) unless toggle_only

    update_select_all: ($node, offset=0) ->
      select_all_toggled = $node.data('user_data').select_all
      $list = if offset then @stack[@stack.length - offset][1] else @list
      $select_all = $list.select_all
      return unless $select_all
      $nodes = $list.body.find('li.toggleable').not($select_all)
      if select_all_toggled
        if $select_all.hasClass('on')
          $nodes.addClass('on').each (i, node) =>
            @toggle_selection off, $(node), true
        else
          $nodes.removeClass('on').each (i, node) =>
            @toggle_selection off, $(node), true
      else
        $on_nodes = $nodes.filter('.on')
        if $on_nodes.length < $nodes.length and $select_all.hasClass('on')
          $select_all.removeClass('on')
          @toggle_selection off, $select_all, true
          $on_nodes.each (i, node) =>
            @toggle_selection on, $(node), true
        else if $on_nodes.length == $nodes.length and not $select_all.hasClass('on')
          $select_all.addClass('on')
          @toggle_selection on, $select_all, true
          $on_nodes.each (i, node) =>
            @toggle_selection off, $(node), true
      if offset < @stack.length
        offset++
        $parent_node = @stack[@stack.length - offset][0]
        if @selection_toggleable($parent_node)
          if $select_all.hasClass('on')
            $parent_node.addClass('on')
          else
            $parent_node.removeClass('on')
          @update_select_all($parent_node, offset)

    select: ($node, preserve_mode = false) ->
      return if $node?[0] is @selection?[0]
      @selection?.removeClass('active')
      @selection = if $node?.length
        $node.addClass('active')
        $node.scrollIntoView(ignore: {border: on})
        $node
      else
        null
      @mode = (if $node then 'menu' else 'input') unless preserve_mode

    select_next: (preserve_mode = false) ->
      @select(if @selection
        if @selection.next().length
          @selection.next()
        else if @selection.parent('ul').next().length
          @selection.parent('ul').next().find('li').first()
        else
          null
      else
        @list.find('li:first')
      , preserve_mode)
      @select_next(preserve_mode) if @selection?.hasClass('message')

    select_prev: ->
      @select(if @selection
        if @selection?.prev().length
          @selection.prev()
        else if @selection.parent('ul').prev().length
          @selection.parent('ul').prev().find('li').last()
        else
          null
      else
        @list.find('li:last')
      )
      @select_prev() if @selection?.hasClass('message')

    populate_row: ($node, data, options={}) ->
      if @options.populator
        @options.populator($node, data, options)
      else
        $node.data('id', data.text)
        $node.text(data.text)
      $node.addClass('first') if options.first
      $node.addClass('last') if options.last

    set_loading: ->
      unless @menu.is(":visible")
        @open()
        @list.find('ul').last().append($('<li class="message first last"></li>'))
      @list.find('li').first().loadingImage()

    clear_loading: ->
      @list.find('li').first().loadingImage('remove')

    render_list: (data, options={}, post_data={}) ->
      @open()

<<<<<<< HEAD
  prepare_post: (data) ->
    post_data = $.extend(data, {search: @input.val()}, @options.base_data ? {})
    post_data.exclude = @input.base_exclude.concat(if @stack.length then [] else @input.token_values())
    post_data.context = @stack[@stack.length - 1][0].data('id') if @list_expanded()
    post_data.per_page ?= @options.limiter?(level: @stack.length)
    post_data

# depends on the scrollable ancestor being the first positioned
# ancestor. if it's not, it won't work
$.fn.scrollIntoView = (options = {}) ->
  $container = @offsetParent()
  containerTop = $container.scrollTop()
  containerBottom = containerTop + $container.height()
  elemTop = this[0].offsetTop
  elemBottom = elemTop + $(this[0]).outerHeight()
  if options.ignore?.border
    elemTop += parseInt($(this[0]).css('border-top-width').replace('px', ''))
    elemBottom -= parseInt($(this[0]).css('border-bottom-width').replace('px', ''))
  if elemTop < containerTop
    $container.scrollTop(elemTop)
  else if elemBottom > containerBottom
    $container.scrollTop(elemBottom - $container.height())

I18n.scoped 'conversations', (I18n) ->
  show_message_form = ->
    newMessage = !$selected_conversation?
    $form.find('#recipient_info').showIf newMessage
    $form.find('#group_conversation_info').hide()
    $('#action_compose_message').toggleClass 'active', newMessage

    if newMessage
      $form.find('.audience').html I18n.t('headings.new_message', 'New Message')
      $form.addClass('new')
      $form.find('#action_add_recipients').hide()
      $form.attr action: '/conversations'
    else
      build_form_audience()
      $form.removeClass('new')
      $form.find('#action_add_recipients').showIf(!$selected_conversation.hasClass('private'))
      $form.attr action: $selected_conversation.find('a.details_link').attr('add_url')

    reset_message_form()
    $form.find('#user_note_info').hide().find('input').attr('checked', false)
    $form.show().find(':input:visible:first').focus()

  reset_message_form = ->
    build_form_audience() if $selected_conversation?
    $form.find('input[name!=authenticity_token], textarea').val('').change()
    $form.find(".attachment:visible").remove()
    $form.find(".media_comment").hide()
    $form.find("#action_media_comment").show()
    inbox_resize()

  build_form_audience = ->
    $form_audience = $form.find('.audience')
    $form_audience.html $selected_conversation.find('.audience').html()
    # replace each <span data-url='...'>...</span> with an <a href='...'>...</a>
    $form_audience.find('em').attr('id', 'form_contexts')
    $context = $form_audience.find('.context')
    for elem in $context
      $elem = $(elem)
      $elem.replaceWith("<a href='#{$.h($elem.data('url'))}'>#{$.h($elem.html())}</a>")

  parse_query_string = (query_string = window.location.search.substr(1)) ->
    hash = {}
    for parts in query_string.split(/\&/)
      [key, value] = parts.split(/\=/, 2)
      hash[decodeURIComponent(key)] = decodeURIComponent(value)
    hash

  is_selected = ($conversation) ->
    $selected_conversation && $selected_conversation.attr('id') == $conversation?.attr('id')

  select_unloaded_conversation = (conversation_id, params) ->
    $.ajaxJSON '/conversations/' + conversation_id, 'GET', {}, (data) ->
      add_conversation data, true
      $("#conversation_" + conversation_id).hide()
      select_conversation $("#conversation_" + conversation_id), $.extend(params, {data: data})

  select_conversation = ($conversation, params={}) ->
    toggle_message_actions(off)

    if is_selected($conversation)
      $selected_conversation.removeClass 'inactive'
      $message_list.find('li.selected').removeClass 'selected'
      return

    $message_list.removeClass('private').hide().html ''
    $message_list.addClass('private') if $conversation?.hasClass('private')

    if $selected_conversation
      $selected_conversation.removeClass 'selected inactive'
      if MessageInbox.scope == 'unread'
        $selected_conversation.fadeOut 'fast', ->
          $(this).remove()
          $('#no_messages').showIf !$conversation_list.find('li').length
      $selected_conversation = null
    if $conversation
      $selected_conversation = $conversation.addClass('selected')

    if $selected_conversation || $('#action_compose_message').length
      show_message_form()
      $form.find('#body').val(params.message) if params.message
    else
      $form.parent().hide()

    if $selected_conversation
      $selected_conversation.scrollIntoView()
    else
      if params.user_id
        $('#from_conversation_id').val(params.from_conversation_id)
        $('#recipients').data('token_input').selector.add_by_user_id(params.user_id, params.from_conversation_id)
      return

    $form.loadingImage()
    $c = $selected_conversation

    completion = (data) ->
      return unless is_selected($c)
      for user in data.participants when !MessageInbox.user_cache[user.id]?.avatar_url
        MessageInbox.user_cache[user.id] = user
        user.html_name = html_name_for_user(user)
      if data['private'] and user = (user for user in data.participants when user.id isnt MessageInbox.user_id)[0] and can_add_notes_for(user)
        $form.find('#user_note_info').show()
=======
      if options.expand
        $list = @new_list()
      else
        $list = @list
      $list.select_all = null

      @selection = null
      $uls = $list.find('ul')
      $uls.html('')
      $heading = $uls.first()
      $body = $uls.last()
      if data.length
        parent = if @stack.length then @stack[@stack.length - 1][0] else null
        ancestors = if @stack.length then (ancestor[0].data('id') for ancestor in @stack) else []
        unless data.prepared
          @options.preparer?(post_data, data, parent)
          data.prepared = true

        for row, i in data
          $li = $('<li />').addClass('selectable')
          @populate_row($li, row, level: @stack.length, first: (i is 0), last: (i is data.length - 1), parent: parent, ancestors: ancestors)
          $list.select_all = $li if row.select_all
          $li.addClass('on') if $li.hasClass('toggleable') and @input.has_token($li.data('id'))
          $body.append($li)
        $list.body.find('li.toggleable').addClass('on') if $list.select_all?.hasClass?('on') or @stack.length and @stack[@stack.length - 1][0].hasClass?('on')
      else
        $message = $('<li class="message first last"></li>')
        $message.text(@options.messages?.no_results ? '')
        $body.append($message)

      if @list_expanded()
        $li = @stack[@stack.length - 1][0].clone()
        $li.addClass('expanded').removeClass('active first last')
        $heading.append($li).show()
      else
        $heading.hide()

      if options.expand
        $list.insertAfter(@list)
        @menu.animate {left: '-=' + @menu.parent().css('width')}, 'fast', =>
          @list.animate height: '1px', 'fast', =>
            @ui_locked = false
          @list = $list
          @select_next(true)
      else
        @select_next(true) unless options.loading
        @ui_locked = false

    prepare_post: (data) ->
      post_data = $.extend(data, {search: @input.val().replace(/^\s+|\s+$/g, "")}, @options.base_data ? {})
      post_data.exclude = @input.base_exclude.concat(if @stack.length then [] else @input.token_values())
      post_data.context = @stack[@stack.length - 1][0].data('id') if @list_expanded()
      post_data.per_page ?= @options.limiter?(level: @stack.length)
      post_data

  # depends on the scrollable ancestor being the first positioned
  # ancestor. if it's not, it won't work
  $.fn.scrollIntoView = (options = {}) ->
    $container = @offsetParent()
    containerTop = $container.scrollTop()
    containerBottom = containerTop + $container.height()
    elemTop = this[0].offsetTop
    elemBottom = elemTop + $(this[0]).outerHeight()
    if options.ignore?.border
      elemTop += parseInt($(this[0]).css('border-top-width').replace('px', ''))
      elemBottom -= parseInt($(this[0]).css('border-bottom-width').replace('px', ''))
    if elemTop < containerTop
      $container.scrollTop(elemTop)
    else if elemBottom > containerBottom
      $container.scrollTop(elemBottom - $container.height())

  MessageInbox.init = ->
    show_message_form = ->
      newMessage = !$selected_conversation?
      $form.find('#recipient_info').showIf newMessage
      $form.find('#group_conversation_info').hide()
      $('#action_compose_message').toggleClass 'active', newMessage

      if newMessage
        $form.find('.audience').html I18n.t('headings.new_message', 'New Message')
        $form.addClass('new')
        $form.find('#action_add_recipients').hide()
        $form.attr action: '/conversations'
      else
        build_form_audience()
        $form.removeClass('new')
        $form.find('#action_add_recipients').showIf(!$selected_conversation.hasClass('private'))
        $form.attr action: $selected_conversation.find('a.details_link').attr('add_url')

      reset_message_form()
      $form.find('#user_note_info').hide().find('input').attr('checked', false)
      $form.show().find(':input:visible:first').focus()

    reset_message_form = ->
      build_form_audience() if $selected_conversation?
      $form.find('input[name!=authenticity_token], textarea').val('').change()
      $form.find(".attachment:visible").remove()
      $form.find(".media_comment").hide()
      $form.find("#action_media_comment").show()
>>>>>>> 38e37556
      inbox_resize()

    build_form_audience = ->
      $form_audience = $form.find('.audience')
      $form_audience.html $selected_conversation.find('.audience').html()
      # replace each <span data-url='...'>...</span> with an <a href='...'>...</a>
      $form_audience.find('em').attr('id', 'form_contexts')
      $context = $form_audience.find('.context')
      for elem in $context
        $elem = $(elem)
        $elem.replaceWith("<a href='#{htmlEscape($elem.data('url'))}'>#{htmlEscape($elem.html())}</a>")

    parse_query_string = (query_string = window.location.search.substr(1)) ->
      hash = {}
      for parts in query_string.split(/\&/)
        [key, value] = parts.split(/\=/, 2)
        hash[decodeURIComponent(key)] = decodeURIComponent(value)
      hash

    is_selected = ($conversation) ->
      $selected_conversation && $selected_conversation.attr('id') == $conversation?.attr('id')

    select_unloaded_conversation = (conversation_id, params) ->
      $.ajaxJSON '/conversations/' + conversation_id, 'GET', {}, (data) ->
        add_conversation data, true
        $("#conversation_" + conversation_id).hide()
        select_conversation $("#conversation_" + conversation_id), $.extend(params, {data: data})

    select_conversation = ($conversation, params={}) ->
      toggle_message_actions(off)

      if is_selected($conversation)
        $selected_conversation.removeClass 'inactive'
        $message_list.find('li.selected').removeClass 'selected'
        return

      $message_list.removeClass('private').hide().html ''
      $message_list.addClass('private') if $conversation?.hasClass('private')

      if $selected_conversation
        $selected_conversation.removeClass 'selected inactive'
        if MessageInbox.scope == 'unread'
          $selected_conversation.fadeOut 'fast', ->
            $(this).remove()
            $('#no_messages').showIf !$conversation_list.find('li').length
        $selected_conversation = null
      if $conversation
        $selected_conversation = $conversation.addClass('selected')

      if $selected_conversation || $('#action_compose_message').length
        show_message_form()
        $form.find('#body').val(params.message) if params.message
      else
        $form.parent().hide()

      if $selected_conversation
        $selected_conversation.scrollIntoView()
      else
        if params.user_id
          $('#from_conversation_id').val(params.from_conversation_id)
          $('#recipients').data('token_input').selector.add_by_user_id(params.user_id, params.from_conversation_id)
        return

      $form.loadingImage()
      $c = $selected_conversation

      completion = (data) ->
        return unless is_selected($c)
        for user in data.participants when !MessageInbox.user_cache[user.id]?.avatar_url
          MessageInbox.user_cache[user.id] = user
          user.html_name = html_name_for_user(user)
        if data['private'] and user = (user for user in data.participants when user.id isnt MessageInbox.user_id)[0] and can_add_notes_for(user)
          $form.find('#user_note_info').show()
        inbox_resize()
        $messages.show()
        i = j = 0
        $message_list.append build_message(message) for message in data.messages
        $form.loadingImage 'remove'
        $message_list.hide().slideDown 'fast'
        if $selected_conversation.hasClass 'unread'
          # we've already done this server-side
          set_conversation_state $selected_conversation, 'read'

      if params.data
        completion params.data
      else
        $.ajaxJSON $selected_conversation.find('a.details_link').attr('href'), 'GET', {}, (data) ->
          completion(data)
        , ->
          $form.loadingImage('remove')

    MessageInbox.context_list = (contexts, with_url=false, limit=2) ->
      strcmp = (str_a, str_b) ->
        if str_a < str_b then -1 else if str_a > str_b then 1 else 0

      format_context = (context) ->
        if with_url and context.type is "course"
          return "<span class='context' data-url='#{htmlEscape(context.url)}'>#{htmlEscape(context.name)}</span>"
        else
          return htmlEscape(context.name)

      shared_contexts = (course for course_id, roles of contexts.courses when course = @contexts.courses[course_id]).
                  concat(group for group_id, roles of contexts.groups when group = @contexts.groups[group_id]).
                  sort((context_a, context_b) ->
                    strcmp(context_a.name.toLowerCase(), context_b.name.toLowerCase())
                  )[0...limit]

      $.toSentence(format_context(context) for context in shared_contexts)

    html_name_for_user = (user, contexts = {courses: user.common_courses, groups: user.common_groups}) ->
      htmlEscape(user.name) + if contexts.courses?.length or contexts.groups?.length then " <em>" + htmlEscape(MessageInbox.context_list(contexts)) + "</em>" else ''

    can_add_notes_for = (user) ->
      return false unless MessageInbox.notes_enabled
      return true if user.can_add_notes
      for course_id, roles of user.common_courses
        return true if 'StudentEnrollment' in roles and (MessageInbox.can_add_notes_for_account or MessageInbox.contexts.courses[course_id]?.can_add_notes)
      false

    formatted_message = (message) ->
      link_placeholder = "LINK_PLACEHOLDER"
      link_re = ///
        \b
        (                                            # Capture 1: entire matched URL
          (?:
            https?://                                # http or https protocol
            |                                        # or
            www\d{0,3}[.]                            # "www.", "www1.", "www2." … "www999."
            |                                        # or
            [a-z0-9.\-]+[.][a-z]{2,4}/               # looks like domain name followed by a slash
          )
          (?:                                        # One or more:
            [^\s()<>]+                               # Run of non-space, non-()<>
            |                                        # or
            \(([^\s()<>]+|(\([^\s()<>]+\)))*\)       # balanced parens, up to 2 levels
          )+
          (?:                                        # End with:
            \(([^\s()<>]+|(\([^\s()<>]+\)))*\)       # balanced parens, up to 2 levels
            |                                        # or
            [^\s`!()\[\]{};:'".,<>?«»“”‘’]           # not a space or one of these punct chars
          )
        ) | (
          LINK_PLACEHOLDER
        )
      ///gi

      # replace any links with placeholders so we don't escape them
      links = []
      placeholder_blocks = []
      message = message.replace link_re, (match, i) ->
        placeholder_blocks.push(if match == link_placeholder
            link_placeholder
          else
            link = match
            link = "http://" + link if link[0..3] == 'www'
            link = encodeURI(link).replace(/'/g, '%27')
            links.push link
            "<a href='#{htmlEscape(link)}'>#{htmlEscape(match)}</a>"
        )
        link_placeholder

      # now escape html
      message = htmlEscape message

      # now put the links back in
      message = message.replace new RegExp(link_placeholder, 'g'), (match, i) ->
        placeholder_blocks.shift()

      # replace newlines
      message = message.replace /\n/g, '<br />\n'

      # generate quoting clumps
      processed_lines = []
      quote_block = []
      quotes_added = 0
      quote_clump = (lines) ->
        quotes_added += 1
        "<div class='quoted_text_holder'>
          <a href='#' class='show_quoted_text_link'>#{I18n.t("quoted_text_toggle", "show quoted text")}</a>
          <div class='quoted_text' style='display: none;'>
            #{lines.join "\n"}
          </div>
        </div>"
      for idx, line of message.split("\n")
        if line.match /^(&gt;|>)/
          quote_block.push line
        else
          processed_lines.push quote_clump(quote_block) if quote_block.length
          quote_block = []
          processed_lines.push line
      processed_lines.push quote_clump(quote_block) if quote_block.length
      message = processed_lines.join "\n"

    build_message = (data) ->
      return build_submission(data) if data.submission
      $message = $("#message_blank").clone(true).attr('id', 'message_' + data.id)
      $message.data('id', data.id)
      $message.addClass(if data.generated
        'generated'
      else if data.author_id is MessageInbox.user_id
        'self'
      else
        'other'
      )
      $message.addClass('forwardable')
      user = MessageInbox.user_cache[data.author_id]
      if avatar = user?.avatar_url
        $message.prepend $('<img />').attr('src', avatar).addClass('avatar')
      user.html_name ?= html_name_for_user(user) if user
      user_name = user?.name ? I18n.t('unknown_user', 'Unknown user')
      $message.find('.audience').html user?.html_name || htmlEscape(user_name)
      $message.find('span.date').text $.parseFromISO(data.created_at).datetime_formatted
      $message.find('p').html formatted_message(data.body)
      $message.find("a.show_quoted_text_link").click (event) ->
        $text = $(this).parents(".quoted_text_holder").children(".quoted_text")
        if $text.length
          event.stopPropagation()
          event.preventDefault()
          $text.show()
          $(this).hide()
      $pm_action = $message.find('a.send_private_message')
      pm_url = $.replaceTags $pm_action.attr('href'),
        user_id: data.author_id
        user_name: encodeURIComponent(user_name)
        from_conversation_id: $selected_conversation.data('id')
      $pm_action.attr('href', pm_url).click (e) ->
        e.stopPropagation()
      if data.forwarded_messages?.length
        $ul = $('<ul class="messages"></ul>')
        for submessage in data.forwarded_messages
          $ul.append build_message(submessage)
        $message.append $ul

      $ul = $message.find('ul.message_attachments').detach()
      $media_object_blank = $ul.find('.media_object_blank').detach()
      $attachment_blank = $ul.find('.attachment_blank').detach()
      if data.media_comment? or data.attachments?.length
        $message.append $ul
        if data.media_comment?
          $ul.append build_media_object($media_object_blank, data.media_comment)
        if data.attachments?
          for attachment in data.attachments
            $ul.append build_attachment($attachment_blank, attachment)

      $message

    build_media_object = (blank, data) ->
      $media_object = blank.clone(true).attr('id', 'media_comment_' + data.media_id)
      $media_object.find('span.title').html htmlEscape(data.display_name)
      $media_object.find('span.media_comment_id').html htmlEscape(data.media_id)
      $media_object.find('.instructure_inline_media_comment').data('media_comment_type', data.media_type)
      $media_object

    build_attachment = (blank, data) ->
      $attachment = blank.clone(true).attr('id', 'attachment_' + data.id)
      $attachment.data('id', data.id)
      $attachment.find('span.title').html htmlEscape(data.display_name)
      $link = $attachment.find('a')
      $link.attr('href', data.url)
      $link.click (e) ->
        e.stopPropagation()
      $attachment

    build_submission = (data) ->
      $submission = $("#submission_blank").clone(true).attr('id', data.id)
      $submission.data('id', data.id)
      data = data.submission
      $ul = $submission.find('ul')
      $header = $ul.find('li.header')
      href = $.replaceTags($header.find('a').attr('href'), course_id: data.assignment.course_id, assignment_id: data.assignment_id, id: data.user_id)
      $header.find('a').attr('href', href)
      user = MessageInbox.user_cache[data.user_id]
      user.html_name ?= html_name_for_user(user) if user
      user_name = user?.name ? I18n.t('unknown_user', 'Unknown user')
      $header.find('.title').html htmlEscape(data.assignment.name)
      $header.find('span.date').text(if data.submitted_at
        $.parseFromISO(data.submitted_at).datetime_formatted
      else
        I18n.t('not_applicable', 'N/A')
      )
      $header.find('.audience').html user?.html_name || htmlEscape(user_name)
      if data.score && data.assignment.points_possible
        score = "#{data.score} / #{data.assignment.points_possible}"
      else
        score = data.score ? I18n.t('not_scored', 'no score')
      $header.find('.score').html(score)
      $comment_blank = $ul.find('.comment').detach()
      index = 0
      initially_shown = 4
      for idx in [data.submission_comments.length - 1 .. 0] by -1
        comment = data.submission_comments[idx]
        break if index >= 10
        index++
        comment = build_submission_comment($comment_blank, comment)
        comment.hide() if index > initially_shown
        $ul.append comment
      $more_link = $ul.find('.more').detach()
      # the submission response isn't yet paginating/limiting the number of
      # comments returned, but we don't want to display more than 10 here, so we
      # artificially limit it.
      if index > initially_shown
        $inline_more = $more_link.clone(true)
        $inline_more.find('.hidden').text(index - initially_shown)
        $inline_more.attr('title', htmlEscape(I18n.t('titles.expand_inline', "Show more comments")))
        $inline_more.click ->
          submission = $(this).closest('.submission')
          submission.find('.more:hidden').show()
          $(this).hide()
          submission.find('.comment:hidden').slideDown('fast')
          inbox_resize()
          return false
        $ul.append $inline_more
      if data.submission_comments.length > index
        $more_link.find('a').attr('href', href).attr('target', '_blank')
        $more_link.find('.hidden').text(data.submission_comments.length - index)
        $more_link.attr('title', htmlEscape(I18n.t('titles.view_submission', "Open submission in new window.")))
        $more_link.hide() if data.submission_comments.length > initially_shown
        $ul.append $more_link
      $submission

    build_submission_comment = (blank, data) ->
      $comment = blank.clone(true)
      user = MessageInbox.user_cache[data.author_id]
      if avatar = user?.avatar_url
        $comment.prepend $('<img />').attr('src', avatar).addClass('avatar')
      user.html_name ?= html_name_for_user(user) if user
      user_name = user?.name ? I18n.t('unknown_user', 'Unknown user')
      $comment.find('.audience').html user?.html_name || htmlEscape(user_name)
      $comment.find('span.date').text $.parseFromISO(data.created_at).datetime_formatted
      $comment.find('p').html htmlEscape(data.comment).replace(/\n/g, '<br />')
      $comment

    inbox_action_url_for = ($action, $conversation) ->
      $.replaceTags $action.attr('href'), 'id', $conversation.data('id')

    inbox_action = ($action, options) ->
      $loading_node = options.loading_node ? $action.closest('ul.conversations li')
      $loading_node = $('#conversation_actions').data('selected_conversation') unless $loading_node.length
      defaults =
        loading_node: $loading_node
        url: inbox_action_url_for($action, $loading_node)
        method: 'POST'
        data: {}
      options = $.extend(defaults, options)

      return unless options.before?(options.loading_node, options) ? true
      options.loading_node?.loadingImage()
      $.ajaxJSON options.url,
        options.method,
        options.data,
        (data) ->
          options.loading_node?.loadingImage 'remove'
          options.success?(options.loading_node, data)
        , (data) ->
          options.loading_node?.loadingImage 'remove'
          options.error?(options.loading_node, data)

    add_conversation = (data, append) ->
      $('#no_messages').hide()
      $conversation = $("#conversation_" + data.id)
      if $conversation.length
        $conversation.show()
      else
        $conversation = $("#conversation_blank").clone(true).attr('id', 'conversation_' + data.id)
      $conversation.data('id', data.id)
      if data.avatar_url
        $conversation.prepend $('<img />').attr('src', data.avatar_url).addClass('avatar')
      $conversation[if append then 'appendTo' else 'prependTo']($conversation_list).click (e) ->
        e.preventDefault()
        set_hash '#/conversations/' + $(this).data('id')
      update_conversation($conversation, data, null)
      $conversation.hide().slideDown('fast') unless append
      $conversation_list.append $("#conversations_loader")
      $conversation

    html_audience_for_conversation = (conversation, cutoff=2) ->
      audience = conversation.audience

      return "<span>#{htmlEscape(I18n.t('notes_to_self', 'Monologue'))}</span>" if audience.length == 0
      context_info = "<em>#{MessageInbox.context_list(conversation.audience_contexts, true)}</em>"
      return "<span>#{htmlEscape(MessageInbox.user_cache[audience[0]].name)}</span> #{context_info}" if audience.length == 1

      audience = audience[0...cutoff].concat([audience[cutoff...audience.length]]) if audience.length > cutoff
      $.toSentence(for id_or_array in audience
        if typeof id_or_array is 'number'
          "<span>#{htmlEscape(MessageInbox.user_cache[id_or_array].name)}</span>"
        else
          """
          <span class='others'>
            #{htmlEscape(I18n.t('other', "other", count: id_or_array.length))}
            <span>
              <ul>
                #{("<li>#{htmlEscape(MessageInbox.user_cache[id].name)}</li>" for id in id_or_array).join('')}
              </ul>
            </span>
          </span>
<<<<<<< HEAD
        </span>
        """
    ) + " " + context_info

  last_message_key = ->
    if MessageInbox.scope is 'sent'
      'last_authored_message'
    else
      'last_message'

  last_message_at_key = ->
    "#{last_message_key()}_at"

  update_conversation = ($conversation, data, move_mode='slide') ->
    timestamp_key = last_message_at_key()
    # just in case the conversation changed underneath us (e.g. someone sent
    # a message to an archived conversation, thus un-archiving it)
    if not data[timestamp_key]
      return remove_conversation($conversation)

    toggle_message_actions(off)

    $a = $conversation.find('a.details_link')
    $a.attr 'href', $.replaceTags($a.attr('href'), 'id', data.id)
    $a.attr 'add_url', $.replaceTags($a.attr('add_url'), 'id', data.id)
    if data.participants
      for user in data.participants when !MessageInbox.user_cache[user.id]
        MessageInbox.user_cache[user.id] = user

    if data.audience
      $conversation.data('audience', data.audience.concat([MessageInbox.user_id]))
      $conversation.find('.audience').html html_audience_for_conversation(data)
      build_form_audience() if is_selected($conversation)
    $conversation.find('.actions a').click (e) ->
      e.preventDefault()
      e.stopImmediatePropagation()
      close_menus()
      open_conversation_menu($(this))
    .focus () ->
      close_menus()
      open_conversation_menu($(this))

    if data.message_count?
      $conversation.find('.count').text data.message_count
      $conversation.find('.count').showIf data.message_count > 1
    $conversation.find('span.date').text $.friendlyDatetime($.parseFromISO(data[timestamp_key]).datetime)
    move_direction = if $conversation.data(timestamp_key) > data[timestamp_key] then 'down' else 'up'
    $conversation.data timestamp_key, data[timestamp_key]
    $conversation.data 'starred', data.starred
    $p = $conversation.find('p')
    $p.text data[last_message_key()]
    ($conversation.addClass(property) for property in data.properties) if data.properties.length
    $conversation.addClass('private') if data['private']
    $conversation.addClass('starred') if data.starred
    $conversation.addClass('unsubscribed') unless data.subscribed
    set_conversation_state $conversation, data.workflow_state
    reposition_conversation($conversation, move_direction, move_mode) if move_mode

  reposition_conversation = ($conversation, move_direction, move_mode) ->
    $conversation.show()
    timestamp_key = last_message_at_key()
    last_message_at = $conversation.data(timestamp_key)
    $n = $conversation
    if move_direction == 'up'
      $n = $n.prev() while $n.prev() && $n.prev().data(timestamp_key) < last_message_at
    else
      $n = $n.next() while $n.next() && $n.next().data(timestamp_key) > last_message_at
    return if $n == $conversation
    if move_mode is 'immediate'
      $conversation.detach()[if move_direction == 'up' then 'insertBefore' else 'insertAfter']($n).scrollIntoView()
    else
      $dummy_conversation = $conversation.clone().insertAfter($conversation)
      $conversation.detach()[if move_direction == 'up' then 'insertBefore' else 'insertAfter']($n).animate({opacity: 'toggle', height: 'toggle'}, 0)
      $dummy_conversation.animate {opacity: 'toggle', height: 'toggle'}, 200, ->
=======
          """
      ) + " " + context_info

    last_message_key = ->
      if MessageInbox.scope is 'sent'
        'last_authored_message'
      else
        'last_message'

    last_message_at_key = ->
      "#{last_message_key()}_at"

    update_conversation = ($conversation, data, move_mode='slide') ->
      timestamp_key = last_message_at_key()
      # just in case the conversation changed underneath us (e.g. someone sent
      # a message to an archived conversation, thus un-archiving it)
      if not data[timestamp_key]
        return remove_conversation($conversation)

      toggle_message_actions(off)

      $a = $conversation.find('a.details_link')
      $a.attr 'href', $.replaceTags($a.attr('href'), 'id', data.id)
      $a.attr 'add_url', $.replaceTags($a.attr('add_url'), 'id', data.id)
      if data.participants
        for user in data.participants when !MessageInbox.user_cache[user.id]
          MessageInbox.user_cache[user.id] = user

      if data.audience
        $conversation.data('audience', data.audience.concat([MessageInbox.user_id]))
        $conversation.find('.audience').html html_audience_for_conversation(data)
        build_form_audience() if is_selected($conversation)
      $conversation.find('.actions a').click (e) ->
        e.preventDefault()
        e.stopImmediatePropagation()
        close_menus()
        open_conversation_menu($(this))
      .focus () ->
        close_menus()
        open_conversation_menu($(this))

      if data.message_count?
        $conversation.find('.count').text data.message_count
        $conversation.find('.count').showIf data.message_count > 1
      $conversation.find('span.date').text $.friendlyDatetime($.parseFromISO(data[timestamp_key]).datetime)
      move_direction = if $conversation.data(timestamp_key) > data[timestamp_key] then 'down' else 'up'
      $conversation.data timestamp_key, data[timestamp_key]
      $conversation.data 'starred', data.starred
      $p = $conversation.find('p')
      $p.text data[last_message_key()]
      ($conversation.addClass(property) for property in data.properties) if data.properties.length
      $conversation.addClass('private') if data['private']
      $conversation.addClass('starred') if data.starred
      $conversation.addClass('unsubscribed') unless data.subscribed
      set_conversation_state $conversation, data.workflow_state
      reposition_conversation($conversation, move_direction, move_mode) if move_mode

    reposition_conversation = ($conversation, move_direction, move_mode) ->
      $conversation.show()
      timestamp_key = last_message_at_key()
      last_message_at = $conversation.data(timestamp_key)
      $n = $conversation
      if move_direction == 'up'
        $n = $n.prev() while $n.prev() && $n.prev().data(timestamp_key) < last_message_at
      else
        $n = $n.next() while $n.next() && $n.next().data(timestamp_key) > last_message_at
      return if $n == $conversation
      if move_mode is 'immediate'
        $conversation.detach()[if move_direction == 'up' then 'insertBefore' else 'insertAfter']($n).scrollIntoView()
      else
        $dummy_conversation = $conversation.clone().insertAfter($conversation)
        $conversation.detach()[if move_direction == 'up' then 'insertBefore' else 'insertAfter']($n).animate({opacity: 'toggle', height: 'toggle'}, 0)
        $dummy_conversation.animate {opacity: 'toggle', height: 'toggle'}, 200, ->
          $(this).remove()
        $conversation.animate {opacity: 'toggle', height: 'toggle'}, 200, ->
          $conversation.scrollIntoView()

    remove_conversation = ($conversation) ->
      deselect = is_selected($conversation)
      $conversation.fadeOut 'fast', ->
>>>>>>> 38e37556
        $(this).remove()
        $('#no_messages').showIf !$conversation_list.find('li').length
        set_hash '' if deselect

    set_conversation_state = ($conversation, state) ->
      $conversation.removeClass('read unread archived').addClass state

    $('#conversations').delegate '.actions a', 'blur', (e) ->
      $(window).one 'keyup', (e) ->
        close_menus() if e.shiftKey #or $('#conversation_actions a:focus').length == 0

    open_conversation_menu = ($node) ->
      # get elements
      elements =
        node         : $node
        container    : $('#conversation_actions')
        conversation : $node.closest 'li'
        parent       : $node.parent()
        lists        : $('#conversation_actions ul')
        listElements : $('#conversation_actions li')
        focusable    : $('a, input, select, textarea')
        actions      :
          markAsRead   : $('#action_mark_as_read').parent()
          markAsUnread : $('#action_mark_as_unread').parent()
          unstar       : $('#action_unstar').parent()
          star         : $('#action_star').parent()
          unsubscribe  : $('#action_unsubscribe').parent()
          subscribe    : $('#action_subscribe').parent()
          forward      : $('#action_forward').parent()
          archive      : $('#action_archive').parent()
          unarchive    : $('#action_unarchive').parent()
          delete       : $('#action_delete').parent()
          deleteAll    : $('#action_delete_all').parent()

      page.activeActionMenu = elements.node

      # add selected classes
      elements.parent.addClass 'selected'
      elements.container.addClass 'selected'
      elements.conversation.addClass 'menu_active'

      $container    = elements.container
      $conversation = elements.conversation

      # prep action container
      elements.container.data 'selected_conversation', elements.conversation
      elements.lists.removeClass('first last').hide()
      elements.listElements.hide()

      # show/hide relevant links
      elements.actions.markAsRead.show() if elements.conversation.hasClass 'unread'
      elements.actions.markAsUnread.show() if elements.conversation.hasClass 'read'

      if elements.conversation.hasClass 'starred'
        elements.actions.unstar.show()
      else
        elements.actions.star.show()

      if elements.conversation.hasClass('private')
        elements.actions.subscribe.hide()
        elements.actions.unsubscribe.hide()
      else
        elements.actions.unsubscribe.show() unless elements.conversation.hasClass 'unsubscribed'
        elements.actions.subscribe.show() if elements.conversation.hasClass 'unsubscribed'

      elements.actions.forward.show()
      elements.actions.delete.show()
      elements.actions.deleteAll.show()
      if MessageInbox.scope is 'archived' then elements.actions.unarchive.show() else elements.actions.archive.show()

      $(window).one 'keydown', (e) ->
        return if e.keyCode isnt 9 or e.shiftKey

        elements.focusable.one 'focus.actions_menu', (e) ->
          page.nextElement = $(e.target)
          elements.focusable.unbind '.actions_menu'
          elements.container.find('a:visible:first').focus()

          elements.container.find('a:visible:first').bind 'blur.actions_menu', (e), ->
            $(window).one 'keyup', (e) ->
              actionMenuActive = elements.container.find('a:focus').length
              unless actionMenuActive
                elements.container.find('a.visible').unbind '.actions_menu'
                page.activeActionMenu.focus()
          elements.container.find('a:visible:last').bind 'blur.actions_menu', (e), ->
            $(window).one 'keyup', (e) ->
              actionMenuActive = elements.container.find('a:focus').length
              unless actionMenuActive
                elements.container.find('a.visible').unbind '.actions_menu'
                page.nextElement.focus()
                close_menus()

      elements.container.find('li[style*="list-item"]').parent().show()
      elements.groups = elements.container.find('ul[style*="block"]')
      if elements.groups.length
        elements.groups.first().addClass 'first'
        elements.groups.last().addClass 'last'

      offset = elements.node.offset()
      elements.container.css {
        left: (offset.left + (elements.node.width() / 2) - elements.container.offsetParent().offset().left - (elements.container.width() / 2)),
        top : (offset.top + (elements.node.height() * 0.9) - elements.container.offsetParent().offset().top)
      }

    close_menus = () ->
      $('#actions .menus > li, #conversation_actions, #conversations .actions').removeClass('selected')
      $('#conversations li.menu_active').removeClass('menu_active')

    open_menu = ($menu) ->
      close_menus()
      unless $menu.hasClass('disabled')
        $div = $menu.parent('li, span').addClass('selected').find('div')
        # TODO: move this out in the DOM so we can center it and not have it get clipped
        offset = -($div.parent().position().left + $div.parent().outerWidth() / 2) + 6 # for box shadow
        offset = -($div.outerWidth() / 2) if offset < -($div.outerWidth() / 2)
        $div.css 'margin-left', offset + 'px'

    inbox_resize = ->
      available_height = $(window).height() - $('#header').outerHeight(true) - ($('#wrapper-container').outerHeight(true) - $('#wrapper-container').height()) - ($('#main').outerHeight(true) - $('#main').height()) - $('#breadcrumbs').outerHeight(true) - $('#footer').outerHeight(true)
      available_height = 425 if available_height < 425
      $('#inbox').height(available_height)
      $message_list.height(available_height - $form.outerHeight(true))
      $conversation_list.height(available_height - $('#actions').outerHeight(true))

    toggle_message_actions = (state) ->
      if state?
        $message_list.find('> li').removeClass('selected')
        $message_list.find('> li :checkbox').attr('checked', false)
      else
        state = !!$message_list.find('li.selected').length
      $('#action_forward').parent().showIf(state and $message_list.find('li.selected.forwardable').length)
      if state then $("#message_actions").slideDown(100) else $("#message_actions").slideUp(100)
      $form[if state then 'addClass' else 'removeClass']('disabled')

    set_hash = (hash) ->
      if hash isnt location.hash
        location.hash = hash
        $(document).triggerHandler('document_fragment_change', hash)

    $.extend window,
      MessageInbox: MessageInbox

    $(document).ready () ->
      $conversations = $('#conversations')
      $conversation_list = $conversations.find("ul.conversations")
      $messages = $('#messages')
      $message_list = $messages.find('ul.messages')
      $form = $('#create_message_form')
      $add_form = $('#add_recipients_form')
      $forward_form = $('#forward_message_form')
      $('#help_crumb').click (e) ->
        e.preventDefault()
<<<<<<< HEAD
        $(this).closest('form').submit()
        false

    $form.submit (e) ->
      valid = !!($form.find('#body').val() and ($form.find('#recipient_info').filter(':visible').length is 0 or $form.find('.token_input li').length > 0))
      e.stopImmediatePropagation() unless valid
      valid
    $form.formSubmit
      fileUpload: ->
        return $(this).find(".file_input:visible").length > 0
      beforeSubmit: ->
        $(this).loadingImage()
      success: (data) ->
        data = [data] unless data.length?
        $(this).loadingImage 'remove'
        for conversation in data
          $conversation = $('#conversation_' + conversation.id)
          if $conversation.length
            build_message(conversation.messages[0]).prependTo($message_list).slideDown 'fast' if is_selected($conversation)
            update_conversation($conversation, conversation)
          else if conversation[last_message_at_key()]
            add_conversation(conversation)
          set_hash '#/conversations/' + conversation.id if data.length == 1
        $.flashMessage(if data.length > 1 then I18n.t('messages_sent', 'Messages Sent') else I18n.t('message_sent', 'Message Sent'))
        reset_message_form()
      error: (data) ->
        $form.find('.token_input').errorBox(I18n.t('recipient_error', 'The course or group you have selected has no valid recipients'))
        $('.error_box').filter(':visible').css('z-index', 10) # TODO: figure out why this is necessary
        $(this).loadingImage 'remove'
    $form.click ->
      toggle_message_actions off

    $add_form.submit (e) ->
      valid = !!($(this).find('.token_input li').length)
      e.stopImmediatePropagation() unless valid
      valid
    $add_form.formSubmit
      beforeSubmit: ->
        $(this).loadingImage()
      success: (data) ->
        $(this).loadingImage 'remove'
        build_message(data.messages[0]).prependTo($message_list).slideDown 'fast'
        update_conversation($selected_conversation, data)
        reset_message_form()
        $(this).dialog('close')
      error: (data) ->
        $(this).loadingImage 'remove'
        $(this).dialog('close')


    $message_list.click (e) ->
      if $(e.target).closest('a.instructure_inline_media_comment').length
        # a.instructure_inline_media_comment clicks have to propagate to the
        # top due to "live" handling; if it's one of those, it's not really
        # intended for us, just let it go
      else
        $message = $(e.target).closest('#messages > ul > li')
        unless $message.hasClass('generated')
          $selected_conversation?.addClass('inactive')
          $message.toggleClass('selected')
          $message.find('> :checkbox').attr('checked', $message.hasClass('selected'))
        toggle_message_actions()

    $('.menus > li > a').click (e) ->
      e.preventDefault()
      open_menu $(this)
    .focus () ->
      open_menu $(this)

    $(document).bind 'mousedown', (e) ->
      unless $(e.target).closest("span.others").find('> span').length
        $('span.others > span').hide()
      close_menus() unless $(e.target).closest(".menus > li, #conversation_actions, #conversations .actions").length

    $('#menu_views').parent().find('li a').click (e) ->
      close_menus()
      $('#menu_views').text $(this).text()
=======
        $.conversationsIntroSlideshow()

      $('#create_message_form, #forward_message_form').find('textarea').elastic().keypress (e) ->
        if e.which is 13 and e.shiftKey
          e.preventDefault()
          $(this).closest('form').submit()
          false

      $form.submit (e) ->
        valid = !!($form.find('#body').val() and ($form.find('#recipient_info').filter(':visible').length is 0 or $form.find('.token_input li').length > 0))
        e.stopImmediatePropagation() unless valid
        valid
      $form.formSubmit
        fileUpload: ->
          return $(this).find(".file_input:visible").length > 0
        beforeSubmit: ->
          $(this).loadingImage()
        success: (data) ->
          data = [data] unless data.length?
          $(this).loadingImage 'remove'
          for conversation in data
            $conversation = $('#conversation_' + conversation.id)
            if $conversation.length
              build_message(conversation.messages[0]).prependTo($message_list).slideDown 'fast' if is_selected($conversation)
              update_conversation($conversation, conversation)
            else if conversation[last_message_at_key()]
              add_conversation(conversation)
            set_hash '#/conversations/' + conversation.id if data.length == 1
          $.flashMessage(if data.length > 1 then I18n.t('messages_sent', 'Messages Sent') else I18n.t('message_sent', 'Message Sent'))
          reset_message_form()
        error: (data) ->
          $form.find('.token_input').errorBox(I18n.t('recipient_error', 'The course or group you have selected has no valid recipients'))
          $('.error_box').filter(':visible').css('z-index', 10) # TODO: figure out why this is necessary
          $(this).loadingImage 'remove'
      $form.click ->
        toggle_message_actions off

      $add_form.submit (e) ->
        valid = !!($(this).find('.token_input li').length)
        e.stopImmediatePropagation() unless valid
        valid
      $add_form.formSubmit
        beforeSubmit: ->
          $(this).loadingImage()
        success: (data) ->
          $(this).loadingImage 'remove'
          build_message(data.messages[0]).prependTo($message_list).slideDown 'fast'
          update_conversation($selected_conversation, data)
          reset_message_form()
          $(this).dialog('close')
        error: (data) ->
          $(this).loadingImage 'remove'
          $(this).dialog('close')


      $message_list.click (e) ->
        if $(e.target).closest('a.instructure_inline_media_comment').length
          # a.instructure_inline_media_comment clicks have to propagate to the
          # top due to "live" handling; if it's one of those, it's not really
          # intended for us, just let it go
        else
          $message = $(e.target).closest('#messages > ul > li')
          unless $message.hasClass('generated')
            $selected_conversation?.addClass('inactive')
            $message.toggleClass('selected')
            $message.find('> :checkbox').attr('checked', $message.hasClass('selected'))
          toggle_message_actions()

      $('.menus > li > a').click (e) ->
        e.preventDefault()
        open_menu $(this)
      .focus () ->
        open_menu $(this)
>>>>>>> 38e37556

      $(document).bind 'mousedown', (e) ->
        unless $(e.target).closest("span.others").find('> span').length
          $('span.others > span').hide()
        close_menus() unless $(e.target).closest(".menus > li, #conversation_actions, #conversations .actions").length

      $('#menu_views').parent().find('li a').click (e) ->
        close_menus()
        lock_until_user_input()
        $('#menu_views').text $(this).text()

      $('#message_actions').find('a').click (e) ->
        e.preventDefault()

      $('#conversation_actions').find('li a').click (e) ->
        e.preventDefault()
        close_menus()

      $('.action_mark_as_read').click (e) ->
        e.preventDefault()
        e.stopImmediatePropagation()
        inbox_action $(this),
          method: 'PUT'
          before: ($node) ->
            set_conversation_state $node, 'read' unless MessageInbox.scope == 'unread'
            true
          success: ($node) ->
            remove_conversation $node if MessageInbox.scope == 'unread'
          error: ($node) ->
            set_conversation_state $node 'unread' unless MessageInbox.scope == 'unread'

      $('.action_mark_as_unread').click (e) ->
        e.preventDefault()
        e.stopImmediatePropagation()
        inbox_action $(this),
          method: 'PUT'
          before: ($node) -> set_conversation_state $node, 'unread'
          error: ($node) -> set_conversation_state $node, 'read'

      $('.action_unstar').click (e) ->
        e.preventDefault()
        e.stopImmediatePropagation()
        starred = null
        inbox_action $(this),
          method: 'PUT'
          before: ($node) ->
            starred = $node.data('starred')
            $node.removeClass('starred') if starred
            starred
          success: ($node, data) ->
            update_conversation($node, data)
            remove_conversation $node if MessageInbox.scope == 'starred'
          error: ($node) ->
            $node.addClass('starred')

      $('.action_star').click (e) ->
        e.preventDefault()
        e.stopImmediatePropagation()
        starred = null
        inbox_action $(this),
          method: 'PUT'
          before: ($node, options) ->
            starred = $node.data('starred')
            if !starred
              $node.addClass('starred')
            !starred
          success: ($node, data) ->
            update_conversation($node, data)
          error: ($node) ->
            $node.removeClass('starred')

      $('#action_add_recipients').click (e) ->
        e.preventDefault()
        $add_form
          .attr('action', inbox_action_url_for($(this), $selected_conversation))
          .dialog('close').dialog
            width: 420
            title: I18n.t('title.add_recipients', 'Add Recipients')
            buttons: [
              {
                text: I18n.t('buttons.add_people', 'Add People')
                click: -> $(this).submit()
              }
              {
                text: I18n.t('#buttons.cancel', 'Cancel')
                click: -> $(this).dialog('close')
              }
            ]
            open: ->
              token_input = $('#add_recipients').data('token_input')
              token_input.base_exclude = $selected_conversation.data('audience')
              $(this).find("input[name!=authenticity_token]").val('').change()
            close: ->
              $('#add_recipients').data('token_input').input.blur()

      $('#action_subscribe').click ->
        inbox_action $(this),
          method: 'PUT'
          data: {subscribed: 1}
          success: ($node) -> $node.removeClass 'unsubscribed'

      $('#action_unsubscribe').click ->
        inbox_action $(this),
          method: 'PUT'
          data: {subscribed: 0}
          success: ($node) -> $node.addClass 'unsubscribed'

      $('#action_archive, #action_unarchive').click ->
        inbox_action $(this),
          method: 'PUT'
          success: remove_conversation

      $('#action_delete_all').click ->
        if confirm I18n.t('confirm.delete_conversation', "Are you sure you want to delete your copy of this conversation? This action cannot be undone.")
          inbox_action $(this), { method: 'DELETE', success: remove_conversation }

      $('#action_delete').click ->
        $selected_messages = $message_list.find('.selected')
        message = if $selected_messages.length > 1
          I18n.t('confirm.delete_messages', "Are you sure you want to delete your copy of these messages? This action cannot be undone.")
        else
          I18n.t('confirm.delete_message', "Are you sure you want to delete your copy of this message? This action cannot be undone.")
        if confirm message
          $selected_messages.fadeOut 'fast'
          inbox_action $(this),
            loading_node: $selected_conversation
            data: {remove: ($(message).data('id') for message in $selected_messages)}
            success: ($node, data) ->
              # TODO: once we've got infinite scroll hooked up, we should
              # have the response tell us the number of messages still in
              # the conversation, and key off of that to know if we should
              # delete the conversation (or possibly reload its messages)
              ignore_list = '.selected, .generated'
              ignore_list += ', .other' if MessageInbox.scope is 'sent' # once there are no more messages by self, hide the conversation
              if $message_list.find('> li').not(ignore_list).length
                $selected_messages.remove()
                update_conversation($node, data)
              else
                remove_conversation($node)
            error: ->
              $selected_messages.show()

      $('#action_forward').click ->
        $forward_form.find("input[name!=authenticity_token], textarea").val('').change()
        $preview = $forward_form.find('ul.messages').first()
        $preview.html('')
        $preview.html($message_list.find('> li.selected.forwardable').clone(true).removeAttr('id').removeClass('self'))
        $preview.find('> li')
          .removeClass('selected odd')
          .find('> :checkbox')
          .attr('checked', true)
          .attr('name', 'forwarded_message_ids[]')
          .val ->
            $(this).closest('li').data('id')
        $preview.find('> li').last().addClass('last')
        $forward_form.css('max-height', ($(window).height() - 300) + 'px')
        .dialog('close').dialog
          position: 'center'
          height: 'auto'
          width: 510
          title: I18n.t('title.forward_messages', 'Forward Messages')
          buttons: [
            {
              text: I18n.t('buttons.send_message', 'Send')
              click: -> $(this).submit()
            }
            {
              text: I18n.t('#buttons.cancel', 'Cancel')
              click: -> $(this).dialog('close')
            }
          ]
          close: ->
<<<<<<< HEAD
            $('#add_recipients').data('token_input').input.blur()

    $('#action_subscribe').click ->
      inbox_action $(this),
        method: 'PUT'
        data: {subscribed: 1}
        success: ($node) -> $node.removeClass 'unsubscribed'

    $('#action_unsubscribe').click ->
      inbox_action $(this),
        method: 'PUT'
        data: {subscribed: 0}
        success: ($node) -> $node.addClass 'unsubscribed'

    $('#action_archive, #action_unarchive').click ->
      inbox_action $(this),
        method: 'PUT'
        success: remove_conversation

    $('#action_delete_all').click ->
      if confirm I18n.t('confirm.delete_conversation', "Are you sure you want to delete your copy of this conversation? This action cannot be undone.")
        inbox_action $(this), { method: 'DELETE', success: remove_conversation }

    $('#action_delete').click ->
      $selected_messages = $message_list.find('.selected')
      message = if $selected_messages.length > 1
        I18n.t('confirm.delete_messages', "Are you sure you want to delete your copy of these messages? This action cannot be undone.")
      else
        I18n.t('confirm.delete_message', "Are you sure you want to delete your copy of this message? This action cannot be undone.")
      if confirm message
        $selected_messages.fadeOut 'fast'
        inbox_action $(this),
          loading_node: $selected_conversation
          data: {remove: ($(message).data('id') for message in $selected_messages)}
          success: ($node, data) ->
            # TODO: once we've got infinite scroll hooked up, we should
            # have the response tell us the number of messages still in
            # the conversation, and key off of that to know if we should
            # delete the conversation (or possibly reload its messages)
            ignore_list = '.selected, .generated'
            ignore_list += ', .other' if MessageInbox.scope is 'sent' # once there are no more messages by self, hide the conversation
            if $message_list.find('> li').not(ignore_list).length
              $selected_messages.remove()
              update_conversation($node, data)
            else
              remove_conversation($node)
          error: ->
            $selected_messages.show()

    $('#action_forward').click ->
      $forward_form.find("input[name!=authenticity_token], textarea").val('').change()
      $preview = $forward_form.find('ul.messages').first()
      $preview.html('')
      $preview.html($message_list.find('> li.selected.forwardable').clone(true).removeAttr('id').removeClass('self'))
      $preview.find('> li')
        .removeClass('selected odd')
        .find('> :checkbox')
        .attr('checked', true)
        .attr('name', 'forwarded_message_ids[]')
        .val ->
          $(this).closest('li').data('id')
      $preview.find('> li').last().addClass('last')
      $forward_form.css('max-height', ($(window).height() - 300) + 'px')
      .dialog('close').dialog
        position: 'center'
        height: 'auto'
        width: 510
        title: I18n.t('title.forward_messages', 'Forward Messages')
        buttons: [
          {
            text: I18n.t('buttons.send_message', 'Send')
            click: -> $(this).submit()
          }
          {
            text: I18n.t('#buttons.cancel', 'Cancel')
            click: -> $(this).dialog('close')
          }
        ]
        close: ->
          $('#forward_recipients').data('token_input').input.blur()

    $forward_form.submit (e) ->
      valid = !!($(this).find('#forward_body').val() and $(this).find('.token_input li').length)
      e.stopImmediatePropagation() unless valid
      valid
    $forward_form.formSubmit
      beforeSubmit: ->
        $(this).loadingImage()
      success: (data) ->
        conversation = data[0]
        $(this).loadingImage 'remove'
        $conversation = $('#conversation_' + conversation.id)
        if $conversation.length
          build_message(conversation.messages[0]).prependTo($message_list).slideDown 'fast' if is_selected($conversation)
          update_conversation($conversation, conversation)
        else
          add_conversation(conversation)
        set_hash '#/conversations/' + conversation.id
        reset_message_form()
        $(this).dialog('close')
      error: (data) ->
        $(this).loadingImage 'remove'
        $(this).dialog('close')


    $('#cancel_bulk_message_action').click ->
      toggle_message_actions off

    $('#conversation_blank .audience, #create_message_form .audience').click (e) ->
      if ($others = $(e.target).closest('span.others').find('> span')).length
        if not $(e.target).closest('span.others > span').length
          $('span.others > span').not($others).hide()
          $others.toggle()
          $others.css('left', $others.parent().position().left)
          $others.css('top', $others.parent().height() + $others.parent().position().top)
=======
            $('#forward_recipients').data('token_input').input.blur()

      $forward_form.submit (e) ->
        valid = !!($(this).find('#forward_body').val() and $(this).find('.token_input li').length)
        e.stopImmediatePropagation() unless valid
        valid
      $forward_form.formSubmit
        beforeSubmit: ->
          $(this).loadingImage()
        success: (data) ->
          conversation = data[0]
          $(this).loadingImage 'remove'
          $conversation = $('#conversation_' + conversation.id)
          if $conversation.length
            build_message(conversation.messages[0]).prependTo($message_list).slideDown 'fast' if is_selected($conversation)
            update_conversation($conversation, conversation)
          else
            add_conversation(conversation)
          set_hash '#/conversations/' + conversation.id
          reset_message_form()
          $(this).dialog('close')
        error: (data) ->
          $(this).loadingImage 'remove'
          $(this).dialog('close')


      $('#cancel_bulk_message_action').click ->
        toggle_message_actions off

      $('#conversation_blank .audience, #create_message_form .audience').click (e) ->
        if ($others = $(e.target).closest('span.others').find('> span')).length
          if not $(e.target).closest('span.others > span').length
            $('span.others > span').not($others).hide()
            $others.toggle()
            $others.css('left', $others.parent().position().left)
            $others.css('top', $others.parent().height() + $others.parent().position().top)
          e.preventDefault()
          return false

      nextAttachmentIndex = 0
      $('#action_add_attachment').click (e) ->
>>>>>>> 38e37556
        e.preventDefault()
        $attachment = $("#attachment_blank").clone(true)
        $attachment.attr('id', null)
        $attachment.find("input[type='file']").attr('name', 'attachments[' + (nextAttachmentIndex++) + ']')
        $('#attachment_list').append($attachment)
        $attachment.slideDown "fast", ->
          inbox_resize()
        return false

      $("#attachment_blank a.remove_link").click (e) ->
        e.preventDefault()
        $(this).parents(".attachment").slideUp "fast", ->
          inbox_resize()
          $(this).remove()
        return false

      $('#action_media_comment').click (e) ->
        e.preventDefault()
        $("#create_message_form .media_comment").mediaComment 'create', 'any', (id, type) ->
          $("#media_comment_id").val(id)
          $("#media_comment_type").val(type)
          $("#create_message_form .media_comment").show()
          $("#action_media_comment").hide()

      $('#create_message_form .media_comment a.remove_link').click (e) ->
        e.preventDefault()
        $("#media_comment_id").val('')
        $("#media_comment_type").val('')
        $("#create_message_form .media_comment").hide()
        $("#action_media_comment").show()

      for conversation in MessageInbox.initial_conversations
        add_conversation conversation, true
      $('#no_messages').showIf !$conversation_list.find('li:not([id=conversations_loader])').length


      build_context_info = (data) ->
        match = data.id.match(/^(course|section)_(\d+)$/)
        termInfo = MessageInbox.contexts["#{match[1]}s"][match[2]] if match
  
        context_info = data.context_name or ''
        context_info = if context_info.length < 40 then context_info else context_info.substr(0, 40) + '...'
        if termInfo?.term
          context_info = if context_info
            "#{context_info} - #{termInfo.term}"
          else
            termInfo.term
  
        if context_info
          $('<span />', class: 'context_info').text("(#{context_info})")
        else
          ''
      
      # a little gimmick until we implement real ajax loading for filters. we
      # disable the inbox when a filter is changed (via dropdown or search).
      # that way it's more obvious stuff is loading and the user doesn't try
      # to do something else only to have the page change underneath them
      lock_until_user_input = ->
        setTimeout ->
          $('#inbox').disableWhileLoading until_user_input()

      until_user_input = ->
        d = $.Deferred()
        $('body').one 'keydown click', d.resolve
        d.promise()


      $('.recipients').tokenInput
        placeholder: I18n.t('recipient_field_placeholder', "Enter a name, course, or group")
        added: (data, $token, new_token) ->
          data.id = "#{data.id}"
          if new_token and data.root_id
            $token.append("<input type='hidden' name='tags[]' value='#{data.root_id}'>")
          if new_token and data.type
            $token.addClass(data.type)
            if data.user_count?
              $token.addClass('details')
              $details = $('<span />')
              $details.text(I18n.t('people_count', 'person', {count: data.user_count}))
              $token.append($details)
          unless data.id.match(/^(course|group)_/)
            data = $.extend({}, data)
            delete data.avatar_url # since it's the wrong size and possibly a blank image
            current_data = MessageInbox.user_cache[data.id] ? {}
            MessageInbox.user_cache[data.id] = $.extend(current_data, data)
        selector:
          messages: {no_results: I18n.t('no_results', 'No results found')}
          populator: ($node, data, options={}) ->
            data.id = "#{data.id}"
            if data.avatar_url
              $img = $('<img class="avatar" />')
              $img.attr('src', data.avatar_url)
              $node.append($img)
            $b = $('<b />')
            $b.text(data.name)
            $name = $('<span />', class: 'name')
            $context_info = build_context_info(data) unless options.parent
            $name.append($b, $context_info)
            $span = $('<span />', class: 'details')
            if data.common_courses?
              $span.text(MessageInbox.context_list(courses: data.common_courses, groups: data.common_groups))
            else if data.type and data.user_count?
              $span.text(I18n.t('people_count', 'person', {count: data.user_count}))
            else if data.item_count?
              if data.id.match(/_groups$/)
                $span.text(I18n.t('groups_count', 'group', {count: data.item_count}))
              else if data.id.match(/_sections$/)
                $span.text(I18n.t('sections_count', 'section', {count: data.item_count}))
            $node.append($name, $span)
            $node.attr('title', data.name)
            text = data.name
            if options.parent
              if data.select_all and data.no_expand # "Select All", e.g. course_123_all -> "Spanish 101: Everyone"
                text = options.parent.data('text')
              else if data.id.match(/_\d+_/) # e.g. course_123_teachers -> "Spanish 101: Teachers"
                text = I18n.beforeLabel(options.parent.data('text')) + " " + text
            $node.data('text', text)
            $node.data('id', data.id)
            data.root_id = options.ancestors[0]
            $node.data('user_data', data)
            $node.addClass(if data.type then data.type else 'user')
            if options.level > 0
              $node.prepend('<a class="toggle"><i></i></a>')
              $node.addClass('toggleable') unless data.item_count # can't toggle synthetic contexts, e.g. "Student Groups"
            if data.type == 'context' and not data.no_expand
              $node.prepend('<a class="expand"><i></i></a>')
              $node.addClass('expandable')
          limiter: (options) ->
            if options.level > 0 then -1 else 5
          preparer: (post_data, data, parent) ->
            context = post_data.context
            if not post_data.search and context and data.length > 1
              if context.match(/^(course|section)_\d+$/)
                # i.e. we are listing synthetic contexts under a course or section
                data.unshift
                  id: "#{context}_all"
                  name: I18n.t('enrollments_everyone', "Everyone")
                  user_count: parent.data('user_data').user_count
                  type: 'context'
                  avatar_url: parent.data('user_data').avatar_url
                  select_all: true
              else if context.match(/^((course|section)_\d+_.*|group_\d+)$/) and not context.match(/^course_\d+_(groups|sections)$/)
                # i.e. we are listing all users in a group or synthetic context
                data.unshift
                  id: context
                  name: I18n.t('select_all', "Select All")
                  user_count: parent.data('user_data').user_count
                  type: 'context'
                  avatar_url: parent.data('user_data').avatar_url
                  select_all: true
                  no_expand: true # just a magic select-all checkbox, you can't drill into it
          base_data:
            synthetic_contexts: 1
          browser:
            data:
              per_page: -1
              type: 'context'

      token_input = $('#recipients').data('token_input')
      # since it doesn't infer percentage widths, just whatever the current pixels are
      token_input.fake_input.css('width', '100%')
      token_input.change = (tokens) ->
        if tokens.length > 1 or tokens[0]?.match(/^(course|group)_/)
          $form.find('#group_conversation').attr('checked', false) if !$form.find('#group_conversation_info').is(':visible')
          $form.find('#group_conversation_info').show()
          $form.find('#user_note_info').hide()
        else
          $form.find('#group_conversation').attr('checked', false)
          $form.find('#group_conversation_info').hide()
          $form.find('#user_note_info').showIf((user = MessageInbox.user_cache[tokens[0]]) and can_add_notes_for(user))
        inbox_resize()

      $('#context_tags').tokenInput
        placeholder: I18n.t('filter_placeholder', "Enter a name, course, or group")
        added: (data, $token, new_token) ->
          $token.prevAll().remove()
        tokenWrapBuffer: 80
        selector:
          messages: {no_results: I18n.t('no_results', 'No results found')}
          populator: ($node, data, options={}) ->
            data.id = "#{data.id}"
            if data.avatar_url
              $img = $('<img class="avatar" />')
              $img.attr('src', data.avatar_url)
              $node.append($img)
            $b = $('<b />')
            $b.text(data.name)
            $name = $('<span />', class: 'name')
            $context_info = build_context_info(data) unless options.parent
            $name.append($b, $context_info)
            $span = $('<span />', class: 'details')
            if data.common_courses?
              $span.text(MessageInbox.context_list(courses: data.common_courses, groups: data.common_groups))
            $node.append($name, $span)
            $node.attr('title', data.name)
            text = data.name
            $node.data('text', text)
            $node.data('id', if data.type is 'context' then data.id else "user_#{data.id}")
            $node.data('user_data', data)
            $node.addClass(data.type)
            $node.addClass('toggleable')
          limiter: (options) -> 5
      filter_input = $('#context_tags').data('token_input')
      filter_input.change = (token_values) ->
        if MessageInbox.current_filter isnt token_values[0]
          # TODO: fragment hash fu + ajax
          new_url = location.href.replace(/[\?#].*|/g, '')
          new_url += '?filter=' + token_values[0] if token_values[0]
          filter_input.input.blur()
          lock_until_user_input()
          location.href = new_url
      if filter = MessageInbox.initial_filter
        MessageInbox.current_filter = filter.id
        filter_input.add_token
          value: filter.id
          text: filter.name
          data: $.extend(true, {}, filter)

      $(window).resize inbox_resize
      setTimeout inbox_resize

      setTimeout () ->
        $conversation_list.pageless
          totalPages: Math.ceil(MessageInbox.initial_conversations_count / MessageInbox.conversation_page_size)
          container: $conversation_list
          params:
            format: 'json'
            per_page: MessageInbox.conversations_per_page
          loader: $("#conversations_loader")
          scrape: (data) ->
            if typeof(data) == 'string'
              try
                data = $.parseJSON(data) || []
              catch error
                data = []
              for conversation in data
                add_conversation conversation, true
            $conversation_list.append $("#conversations_loader")
            false
        , 1

      $(window).bind 'hashchange', ->
        hash = location.hash
        if match = hash.match(/^#\/conversations\/(\d+)(\?(.*))?/)
          params = if match[3] then parse_query_string(match[3]) else {}
          if ($c = $('#conversation_' + match[1])) and $c.length
            select_conversation($c, params)
          else
            select_unloaded_conversation(match[1], params)
        else
<<<<<<< HEAD
          select_unloaded_conversation(match[1], params)
      else
        params = {}
        if match = hash.match(/^#\/conversations\?(.*)$/)
          params = parse_query_string(match[1])
        select_conversation(null, params)
    .triggerHandler('hashchange')
=======
          params = {}
          if match = hash.match(/^#\/conversations\?(.*)$/)
            params = parse_query_string(match[1])
          select_conversation(null, params)
      .triggerHandler('hashchange')

  MessageInbox
>>>>>>> 38e37556
<|MERGE_RESOLUTION|>--- conflicted
+++ resolved
@@ -566,132 +566,6 @@
     render_list: (data, options={}, post_data={}) ->
       @open()
 
-<<<<<<< HEAD
-  prepare_post: (data) ->
-    post_data = $.extend(data, {search: @input.val()}, @options.base_data ? {})
-    post_data.exclude = @input.base_exclude.concat(if @stack.length then [] else @input.token_values())
-    post_data.context = @stack[@stack.length - 1][0].data('id') if @list_expanded()
-    post_data.per_page ?= @options.limiter?(level: @stack.length)
-    post_data
-
-# depends on the scrollable ancestor being the first positioned
-# ancestor. if it's not, it won't work
-$.fn.scrollIntoView = (options = {}) ->
-  $container = @offsetParent()
-  containerTop = $container.scrollTop()
-  containerBottom = containerTop + $container.height()
-  elemTop = this[0].offsetTop
-  elemBottom = elemTop + $(this[0]).outerHeight()
-  if options.ignore?.border
-    elemTop += parseInt($(this[0]).css('border-top-width').replace('px', ''))
-    elemBottom -= parseInt($(this[0]).css('border-bottom-width').replace('px', ''))
-  if elemTop < containerTop
-    $container.scrollTop(elemTop)
-  else if elemBottom > containerBottom
-    $container.scrollTop(elemBottom - $container.height())
-
-I18n.scoped 'conversations', (I18n) ->
-  show_message_form = ->
-    newMessage = !$selected_conversation?
-    $form.find('#recipient_info').showIf newMessage
-    $form.find('#group_conversation_info').hide()
-    $('#action_compose_message').toggleClass 'active', newMessage
-
-    if newMessage
-      $form.find('.audience').html I18n.t('headings.new_message', 'New Message')
-      $form.addClass('new')
-      $form.find('#action_add_recipients').hide()
-      $form.attr action: '/conversations'
-    else
-      build_form_audience()
-      $form.removeClass('new')
-      $form.find('#action_add_recipients').showIf(!$selected_conversation.hasClass('private'))
-      $form.attr action: $selected_conversation.find('a.details_link').attr('add_url')
-
-    reset_message_form()
-    $form.find('#user_note_info').hide().find('input').attr('checked', false)
-    $form.show().find(':input:visible:first').focus()
-
-  reset_message_form = ->
-    build_form_audience() if $selected_conversation?
-    $form.find('input[name!=authenticity_token], textarea').val('').change()
-    $form.find(".attachment:visible").remove()
-    $form.find(".media_comment").hide()
-    $form.find("#action_media_comment").show()
-    inbox_resize()
-
-  build_form_audience = ->
-    $form_audience = $form.find('.audience')
-    $form_audience.html $selected_conversation.find('.audience').html()
-    # replace each <span data-url='...'>...</span> with an <a href='...'>...</a>
-    $form_audience.find('em').attr('id', 'form_contexts')
-    $context = $form_audience.find('.context')
-    for elem in $context
-      $elem = $(elem)
-      $elem.replaceWith("<a href='#{$.h($elem.data('url'))}'>#{$.h($elem.html())}</a>")
-
-  parse_query_string = (query_string = window.location.search.substr(1)) ->
-    hash = {}
-    for parts in query_string.split(/\&/)
-      [key, value] = parts.split(/\=/, 2)
-      hash[decodeURIComponent(key)] = decodeURIComponent(value)
-    hash
-
-  is_selected = ($conversation) ->
-    $selected_conversation && $selected_conversation.attr('id') == $conversation?.attr('id')
-
-  select_unloaded_conversation = (conversation_id, params) ->
-    $.ajaxJSON '/conversations/' + conversation_id, 'GET', {}, (data) ->
-      add_conversation data, true
-      $("#conversation_" + conversation_id).hide()
-      select_conversation $("#conversation_" + conversation_id), $.extend(params, {data: data})
-
-  select_conversation = ($conversation, params={}) ->
-    toggle_message_actions(off)
-
-    if is_selected($conversation)
-      $selected_conversation.removeClass 'inactive'
-      $message_list.find('li.selected').removeClass 'selected'
-      return
-
-    $message_list.removeClass('private').hide().html ''
-    $message_list.addClass('private') if $conversation?.hasClass('private')
-
-    if $selected_conversation
-      $selected_conversation.removeClass 'selected inactive'
-      if MessageInbox.scope == 'unread'
-        $selected_conversation.fadeOut 'fast', ->
-          $(this).remove()
-          $('#no_messages').showIf !$conversation_list.find('li').length
-      $selected_conversation = null
-    if $conversation
-      $selected_conversation = $conversation.addClass('selected')
-
-    if $selected_conversation || $('#action_compose_message').length
-      show_message_form()
-      $form.find('#body').val(params.message) if params.message
-    else
-      $form.parent().hide()
-
-    if $selected_conversation
-      $selected_conversation.scrollIntoView()
-    else
-      if params.user_id
-        $('#from_conversation_id').val(params.from_conversation_id)
-        $('#recipients').data('token_input').selector.add_by_user_id(params.user_id, params.from_conversation_id)
-      return
-
-    $form.loadingImage()
-    $c = $selected_conversation
-
-    completion = (data) ->
-      return unless is_selected($c)
-      for user in data.participants when !MessageInbox.user_cache[user.id]?.avatar_url
-        MessageInbox.user_cache[user.id] = user
-        user.html_name = html_name_for_user(user)
-      if data['private'] and user = (user for user in data.participants when user.id isnt MessageInbox.user_id)[0] and can_add_notes_for(user)
-        $form.find('#user_note_info').show()
-=======
       if options.expand
         $list = @new_list()
       else
@@ -791,7 +665,6 @@
       $form.find(".attachment:visible").remove()
       $form.find(".media_comment").hide()
       $form.find("#action_media_comment").show()
->>>>>>> 38e37556
       inbox_resize()
 
     build_form_audience = ->
@@ -1188,82 +1061,6 @@
               </ul>
             </span>
           </span>
-<<<<<<< HEAD
-        </span>
-        """
-    ) + " " + context_info
-
-  last_message_key = ->
-    if MessageInbox.scope is 'sent'
-      'last_authored_message'
-    else
-      'last_message'
-
-  last_message_at_key = ->
-    "#{last_message_key()}_at"
-
-  update_conversation = ($conversation, data, move_mode='slide') ->
-    timestamp_key = last_message_at_key()
-    # just in case the conversation changed underneath us (e.g. someone sent
-    # a message to an archived conversation, thus un-archiving it)
-    if not data[timestamp_key]
-      return remove_conversation($conversation)
-
-    toggle_message_actions(off)
-
-    $a = $conversation.find('a.details_link')
-    $a.attr 'href', $.replaceTags($a.attr('href'), 'id', data.id)
-    $a.attr 'add_url', $.replaceTags($a.attr('add_url'), 'id', data.id)
-    if data.participants
-      for user in data.participants when !MessageInbox.user_cache[user.id]
-        MessageInbox.user_cache[user.id] = user
-
-    if data.audience
-      $conversation.data('audience', data.audience.concat([MessageInbox.user_id]))
-      $conversation.find('.audience').html html_audience_for_conversation(data)
-      build_form_audience() if is_selected($conversation)
-    $conversation.find('.actions a').click (e) ->
-      e.preventDefault()
-      e.stopImmediatePropagation()
-      close_menus()
-      open_conversation_menu($(this))
-    .focus () ->
-      close_menus()
-      open_conversation_menu($(this))
-
-    if data.message_count?
-      $conversation.find('.count').text data.message_count
-      $conversation.find('.count').showIf data.message_count > 1
-    $conversation.find('span.date').text $.friendlyDatetime($.parseFromISO(data[timestamp_key]).datetime)
-    move_direction = if $conversation.data(timestamp_key) > data[timestamp_key] then 'down' else 'up'
-    $conversation.data timestamp_key, data[timestamp_key]
-    $conversation.data 'starred', data.starred
-    $p = $conversation.find('p')
-    $p.text data[last_message_key()]
-    ($conversation.addClass(property) for property in data.properties) if data.properties.length
-    $conversation.addClass('private') if data['private']
-    $conversation.addClass('starred') if data.starred
-    $conversation.addClass('unsubscribed') unless data.subscribed
-    set_conversation_state $conversation, data.workflow_state
-    reposition_conversation($conversation, move_direction, move_mode) if move_mode
-
-  reposition_conversation = ($conversation, move_direction, move_mode) ->
-    $conversation.show()
-    timestamp_key = last_message_at_key()
-    last_message_at = $conversation.data(timestamp_key)
-    $n = $conversation
-    if move_direction == 'up'
-      $n = $n.prev() while $n.prev() && $n.prev().data(timestamp_key) < last_message_at
-    else
-      $n = $n.next() while $n.next() && $n.next().data(timestamp_key) > last_message_at
-    return if $n == $conversation
-    if move_mode is 'immediate'
-      $conversation.detach()[if move_direction == 'up' then 'insertBefore' else 'insertAfter']($n).scrollIntoView()
-    else
-      $dummy_conversation = $conversation.clone().insertAfter($conversation)
-      $conversation.detach()[if move_direction == 'up' then 'insertBefore' else 'insertAfter']($n).animate({opacity: 'toggle', height: 'toggle'}, 0)
-      $dummy_conversation.animate {opacity: 'toggle', height: 'toggle'}, 200, ->
-=======
           """
       ) + " " + context_info
 
@@ -1344,7 +1141,6 @@
     remove_conversation = ($conversation) ->
       deselect = is_selected($conversation)
       $conversation.fadeOut 'fast', ->
->>>>>>> 38e37556
         $(this).remove()
         $('#no_messages').showIf !$conversation_list.find('li').length
         set_hash '' if deselect
@@ -1497,85 +1293,6 @@
       $forward_form = $('#forward_message_form')
       $('#help_crumb').click (e) ->
         e.preventDefault()
-<<<<<<< HEAD
-        $(this).closest('form').submit()
-        false
-
-    $form.submit (e) ->
-      valid = !!($form.find('#body').val() and ($form.find('#recipient_info').filter(':visible').length is 0 or $form.find('.token_input li').length > 0))
-      e.stopImmediatePropagation() unless valid
-      valid
-    $form.formSubmit
-      fileUpload: ->
-        return $(this).find(".file_input:visible").length > 0
-      beforeSubmit: ->
-        $(this).loadingImage()
-      success: (data) ->
-        data = [data] unless data.length?
-        $(this).loadingImage 'remove'
-        for conversation in data
-          $conversation = $('#conversation_' + conversation.id)
-          if $conversation.length
-            build_message(conversation.messages[0]).prependTo($message_list).slideDown 'fast' if is_selected($conversation)
-            update_conversation($conversation, conversation)
-          else if conversation[last_message_at_key()]
-            add_conversation(conversation)
-          set_hash '#/conversations/' + conversation.id if data.length == 1
-        $.flashMessage(if data.length > 1 then I18n.t('messages_sent', 'Messages Sent') else I18n.t('message_sent', 'Message Sent'))
-        reset_message_form()
-      error: (data) ->
-        $form.find('.token_input').errorBox(I18n.t('recipient_error', 'The course or group you have selected has no valid recipients'))
-        $('.error_box').filter(':visible').css('z-index', 10) # TODO: figure out why this is necessary
-        $(this).loadingImage 'remove'
-    $form.click ->
-      toggle_message_actions off
-
-    $add_form.submit (e) ->
-      valid = !!($(this).find('.token_input li').length)
-      e.stopImmediatePropagation() unless valid
-      valid
-    $add_form.formSubmit
-      beforeSubmit: ->
-        $(this).loadingImage()
-      success: (data) ->
-        $(this).loadingImage 'remove'
-        build_message(data.messages[0]).prependTo($message_list).slideDown 'fast'
-        update_conversation($selected_conversation, data)
-        reset_message_form()
-        $(this).dialog('close')
-      error: (data) ->
-        $(this).loadingImage 'remove'
-        $(this).dialog('close')
-
-
-    $message_list.click (e) ->
-      if $(e.target).closest('a.instructure_inline_media_comment').length
-        # a.instructure_inline_media_comment clicks have to propagate to the
-        # top due to "live" handling; if it's one of those, it's not really
-        # intended for us, just let it go
-      else
-        $message = $(e.target).closest('#messages > ul > li')
-        unless $message.hasClass('generated')
-          $selected_conversation?.addClass('inactive')
-          $message.toggleClass('selected')
-          $message.find('> :checkbox').attr('checked', $message.hasClass('selected'))
-        toggle_message_actions()
-
-    $('.menus > li > a').click (e) ->
-      e.preventDefault()
-      open_menu $(this)
-    .focus () ->
-      open_menu $(this)
-
-    $(document).bind 'mousedown', (e) ->
-      unless $(e.target).closest("span.others").find('> span').length
-        $('span.others > span').hide()
-      close_menus() unless $(e.target).closest(".menus > li, #conversation_actions, #conversations .actions").length
-
-    $('#menu_views').parent().find('li a').click (e) ->
-      close_menus()
-      $('#menu_views').text $(this).text()
-=======
         $.conversationsIntroSlideshow()
 
       $('#create_message_form, #forward_message_form').find('textarea').elastic().keypress (e) ->
@@ -1649,7 +1366,6 @@
         open_menu $(this)
       .focus () ->
         open_menu $(this)
->>>>>>> 38e37556
 
       $(document).bind 'mousedown', (e) ->
         unless $(e.target).closest("span.others").find('> span').length
@@ -1822,123 +1538,6 @@
             }
           ]
           close: ->
-<<<<<<< HEAD
-            $('#add_recipients').data('token_input').input.blur()
-
-    $('#action_subscribe').click ->
-      inbox_action $(this),
-        method: 'PUT'
-        data: {subscribed: 1}
-        success: ($node) -> $node.removeClass 'unsubscribed'
-
-    $('#action_unsubscribe').click ->
-      inbox_action $(this),
-        method: 'PUT'
-        data: {subscribed: 0}
-        success: ($node) -> $node.addClass 'unsubscribed'
-
-    $('#action_archive, #action_unarchive').click ->
-      inbox_action $(this),
-        method: 'PUT'
-        success: remove_conversation
-
-    $('#action_delete_all').click ->
-      if confirm I18n.t('confirm.delete_conversation', "Are you sure you want to delete your copy of this conversation? This action cannot be undone.")
-        inbox_action $(this), { method: 'DELETE', success: remove_conversation }
-
-    $('#action_delete').click ->
-      $selected_messages = $message_list.find('.selected')
-      message = if $selected_messages.length > 1
-        I18n.t('confirm.delete_messages', "Are you sure you want to delete your copy of these messages? This action cannot be undone.")
-      else
-        I18n.t('confirm.delete_message', "Are you sure you want to delete your copy of this message? This action cannot be undone.")
-      if confirm message
-        $selected_messages.fadeOut 'fast'
-        inbox_action $(this),
-          loading_node: $selected_conversation
-          data: {remove: ($(message).data('id') for message in $selected_messages)}
-          success: ($node, data) ->
-            # TODO: once we've got infinite scroll hooked up, we should
-            # have the response tell us the number of messages still in
-            # the conversation, and key off of that to know if we should
-            # delete the conversation (or possibly reload its messages)
-            ignore_list = '.selected, .generated'
-            ignore_list += ', .other' if MessageInbox.scope is 'sent' # once there are no more messages by self, hide the conversation
-            if $message_list.find('> li').not(ignore_list).length
-              $selected_messages.remove()
-              update_conversation($node, data)
-            else
-              remove_conversation($node)
-          error: ->
-            $selected_messages.show()
-
-    $('#action_forward').click ->
-      $forward_form.find("input[name!=authenticity_token], textarea").val('').change()
-      $preview = $forward_form.find('ul.messages').first()
-      $preview.html('')
-      $preview.html($message_list.find('> li.selected.forwardable').clone(true).removeAttr('id').removeClass('self'))
-      $preview.find('> li')
-        .removeClass('selected odd')
-        .find('> :checkbox')
-        .attr('checked', true)
-        .attr('name', 'forwarded_message_ids[]')
-        .val ->
-          $(this).closest('li').data('id')
-      $preview.find('> li').last().addClass('last')
-      $forward_form.css('max-height', ($(window).height() - 300) + 'px')
-      .dialog('close').dialog
-        position: 'center'
-        height: 'auto'
-        width: 510
-        title: I18n.t('title.forward_messages', 'Forward Messages')
-        buttons: [
-          {
-            text: I18n.t('buttons.send_message', 'Send')
-            click: -> $(this).submit()
-          }
-          {
-            text: I18n.t('#buttons.cancel', 'Cancel')
-            click: -> $(this).dialog('close')
-          }
-        ]
-        close: ->
-          $('#forward_recipients').data('token_input').input.blur()
-
-    $forward_form.submit (e) ->
-      valid = !!($(this).find('#forward_body').val() and $(this).find('.token_input li').length)
-      e.stopImmediatePropagation() unless valid
-      valid
-    $forward_form.formSubmit
-      beforeSubmit: ->
-        $(this).loadingImage()
-      success: (data) ->
-        conversation = data[0]
-        $(this).loadingImage 'remove'
-        $conversation = $('#conversation_' + conversation.id)
-        if $conversation.length
-          build_message(conversation.messages[0]).prependTo($message_list).slideDown 'fast' if is_selected($conversation)
-          update_conversation($conversation, conversation)
-        else
-          add_conversation(conversation)
-        set_hash '#/conversations/' + conversation.id
-        reset_message_form()
-        $(this).dialog('close')
-      error: (data) ->
-        $(this).loadingImage 'remove'
-        $(this).dialog('close')
-
-
-    $('#cancel_bulk_message_action').click ->
-      toggle_message_actions off
-
-    $('#conversation_blank .audience, #create_message_form .audience').click (e) ->
-      if ($others = $(e.target).closest('span.others').find('> span')).length
-        if not $(e.target).closest('span.others > span').length
-          $('span.others > span').not($others).hide()
-          $others.toggle()
-          $others.css('left', $others.parent().position().left)
-          $others.css('top', $others.parent().height() + $others.parent().position().top)
-=======
             $('#forward_recipients').data('token_input').input.blur()
 
       $forward_form.submit (e) ->
@@ -1980,7 +1579,6 @@
 
       nextAttachmentIndex = 0
       $('#action_add_attachment').click (e) ->
->>>>>>> 38e37556
         e.preventDefault()
         $attachment = $("#attachment_blank").clone(true)
         $attachment.attr('id', null)
@@ -2231,15 +1829,6 @@
           else
             select_unloaded_conversation(match[1], params)
         else
-<<<<<<< HEAD
-          select_unloaded_conversation(match[1], params)
-      else
-        params = {}
-        if match = hash.match(/^#\/conversations\?(.*)$/)
-          params = parse_query_string(match[1])
-        select_conversation(null, params)
-    .triggerHandler('hashchange')
-=======
           params = {}
           if match = hash.match(/^#\/conversations\?(.*)$/)
             params = parse_query_string(match[1])
@@ -2247,4 +1836,3 @@
       .triggerHandler('hashchange')
 
   MessageInbox
->>>>>>> 38e37556
