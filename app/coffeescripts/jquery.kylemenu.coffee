--- conflicted
+++ resolved
@@ -12,30 +12,18 @@
 
 $.fn.kyleMenu.defaults =
   popupOpts:
-<<<<<<< HEAD
-    position: { my: 'center top', at: 'center bottom', offset: '0 10px' },
-=======
     position: { my: 'center top', at: 'center bottom', offset: '0 10px', within: '#main', collision: 'fit' },
->>>>>>> 02fcbf17
     open: (event) ->
       # handle sticking the carat right below where you clicked on the button
       $(this).find(".ui-menu-carat").remove()
       $trigger = $(this).popup("option", "trigger")
       triggerWidth = $trigger.width()
-<<<<<<< HEAD
-      differenceInWidth = $(this).width() - triggerWidth
-=======
       differenceInOffset = $trigger.offset().left - $(this).offset().left
->>>>>>> 02fcbf17
       actualOffset = event.pageX - $trigger.offset().left
       caratOffset = Math.min(
         Math.max(20, actualOffset),
         triggerWidth - 20
-<<<<<<< HEAD
-      ) + differenceInWidth/2
-=======
       ) + differenceInOffset
->>>>>>> 02fcbf17
       $('<span class="ui-menu-carat"><span /></span>').css('left', caratOffset).prependTo(this)
 
       # this, along with the webkit animation makes it bounce into place.
