require [
  'jquery'
  'underscore'
  'i18n!common'

  # true modules that we manage in this file
  'Backbone'
  'compiled/helpDialog'

  # modules that do their own thing on every page that simply need to
  # be required
  'translations/_core_en'
  'jquery.ajaxJSON'
  'jquery.google-analytics'
  'vendor/swfobject/swfobject'
  'reminders'
  'jquery.instructure_forms'
  'instructure'
  'ajax_errors'
  'page_views'
  'compiled/behaviors/authenticity_token'
  'compiled/behaviors/ujsLinks'
  'compiled/behaviors/admin-links'
  'compiled/behaviors/activate'
  'compiled/behaviors/elementToggler'
  'compiled/behaviors/tooltip'
  'compiled/behaviors/ic-super-toggle'
  'compiled/behaviors/instructure_inline_media_comment'
  'compiled/behaviors/ping'
  'LtiThumbnailLauncher'

  # other stuff several bundles use
  'media_comments'
  'jqueryui/effects/drop'
  'jqueryui/progressbar'
  'jqueryui/tabs'
  'compiled/registration/incompleteRegistrationWarning'
  'moment'

  # random modules required by the js_blocks, put them all in here
  # so RequireJS doesn't try to load them before common is loaded
  # in an optimized environment
  'jquery.fancyplaceholder'
  'jqueryui/autocomplete'
  'link_enrollment'
  'media_comments'
  'vendor/jquery.pageless'
  'vendor/jquery.scrollTo'
  'compiled/badge_counts'
], ($, _, I18n, Backbone, helpDialog) ->
  helpDialog.initTriggers()

  $('#skip_navigation_link').on 'click', ->
    $($(this).attr('href')).attr('tabindex', -1).focus()

  # show and hide the courses vertical menu when the user clicks the hamburger button
  # This was in the courses bundle, but it sometimes needs to work in places that don't
  # load that bundle.
  WIDE_BREAKPOINT = 1200

  resetMenuItemTabIndexes = ->
    # in testing this, it seems that $(document).width() returns 15px less than what it should.
    tabIndex = if ($('body').hasClass('course-menu-expanded') || $(document).width() >= WIDE_BREAKPOINT - 15)
      0
    else
      -1
    $('#section-tabs li a').attr('tabIndex', tabIndex)

  $(resetMenuItemTabIndexes)
  $(window).on('resize', _.debounce(resetMenuItemTabIndexes, 50))
  $('body').on 'click', '#courseMenuToggle', ->
    $('body').toggleClass("course-menu-expanded")
<<<<<<< HEAD
    
    # update course menu and toggle for accessibility
    courseMenuExpanded = $('body').hasClass('course-menu-expanded')
    courseMenuToggleText = if courseMenuExpanded then I18n.t("Hide courses menu") else I18n.t("Show courses menu")
    courseMenuToggle = $('#courseMenuToggle')
    courseMenuToggle.attr("aria-label", courseMenuToggleText)
    courseMenuToggle.attr("title", courseMenuToggleText)
    $('#left-side').css({display: if courseMenuExpanded then 'block' else 'none'})

    resetMenuItemTabIndexes()
=======
>>>>>>> 0e58dddc

    # update course menu and toggle for accessibility
    courseMenuExpanded = $('body').hasClass('course-menu-expanded')
    courseMenuToggleText = if courseMenuExpanded then I18n.t("Hide courses menu") else I18n.t("Show courses menu")
    courseMenuToggle = $('#courseMenuToggle')
    courseMenuToggle.attr("aria-label", courseMenuToggleText)
    courseMenuToggle.attr("title", courseMenuToggleText)
    $('#left-side').css({display: if courseMenuExpanded then 'block' else 'none'})

    resetMenuItemTabIndexes()

  ##
  # Backbone routes
  $('body').on 'click', '[data-pushstate]', (event) ->
    event.preventDefault()
    Backbone.history.navigate $(this).attr('href'), yes<|MERGE_RESOLUTION|>--- conflicted
+++ resolved
@@ -70,19 +70,6 @@
   $(window).on('resize', _.debounce(resetMenuItemTabIndexes, 50))
   $('body').on 'click', '#courseMenuToggle', ->
     $('body').toggleClass("course-menu-expanded")
-<<<<<<< HEAD
-    
-    # update course menu and toggle for accessibility
-    courseMenuExpanded = $('body').hasClass('course-menu-expanded')
-    courseMenuToggleText = if courseMenuExpanded then I18n.t("Hide courses menu") else I18n.t("Show courses menu")
-    courseMenuToggle = $('#courseMenuToggle')
-    courseMenuToggle.attr("aria-label", courseMenuToggleText)
-    courseMenuToggle.attr("title", courseMenuToggleText)
-    $('#left-side').css({display: if courseMenuExpanded then 'block' else 'none'})
-
-    resetMenuItemTabIndexes()
-=======
->>>>>>> 0e58dddc
 
     # update course menu and toggle for accessibility
     courseMenuExpanded = $('body').hasClass('course-menu-expanded')
