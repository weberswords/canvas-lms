--- conflicted
+++ resolved
@@ -62,11 +62,7 @@
           href: @href
           selectedStyleClass: @selectedStyleClass
           autoFetch: @autoFetch
-<<<<<<< HEAD
-        }).$el.appendTo(@$folderTree)
-=======
         }).$el.appendTo(@$tree)
->>>>>>> 5ab953f9
       super
 
     destroyView: ->
