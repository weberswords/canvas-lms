define [
  'i18n!roster'
  'jquery'
  'underscore'
  'Backbone'
  'jst/courses/roster/rosterUser'
  'compiled/views/courses/roster/EditSectionsView'
  'compiled/views/courses/roster/InvitationsView'
  'compiled/views/courses/roster/LinkToStudentsView'
  'compiled/str/underscore'
  'str/htmlEscape'
  'compiled/jquery.kylemenu'
], (I18n, $, _, Backbone, template, EditSectionsView, InvitationsView, LinkToStudentsView, toUnderscore, h) ->

  editSectionsDialog = null
  linkToStudentsDialog = null
  invitationDialog = null

  class RosterUserView extends Backbone.View

    tagName: 'tr'

    className: 'rosterUser al-hover-container'

    template: template

    events:
      'click .admin-links [data-event]': 'handleMenuEvent'
      'focus *': 'focus'
      'blur *': 'blur'

    attach: ->
      @model.on 'change', @render, this

    initialize: (options) ->
      super
      # assumes this model only has enrollments for 1 role
      @model.currentRole = @model.get('enrollments')[0]?.role

      @$el.attr 'id', "user_#{options.model.get('id')}"
      @$el.addClass e.role for e in @model.get('enrollments')

    toJSON: ->
      json = super
      @permissionsJSON json
      @observerJSON json
      json

    permissionsJSON: (json) ->
      json.url = "#{ENV.COURSE_ROOT_URL}/users/#{@model.get('id')}"
      json.isObserver = @model.hasEnrollmentType('ObserverEnrollment')
      json.isPending = @model.pending(@model.currentRole)
<<<<<<< HEAD
      json.canRemoveStudents = ENV.permissions.manage_students and _.all @model.get('enrollments'), (e) -> !e.sis_source_id
=======
      json.canRemoveUsers = ENV.permissions.manage_admin_users or (ENV.permissions.manage_students and _.any @model.get('enrollments'), (e) -> e.can_be_removed)
>>>>>>> 5ccb7f61
      json.canEditSections = not _.isEmpty @model.sectionEditableEnrollments()
      json.canLinkStudents = json.isObserver && !ENV.course.concluded
      json.canViewLoginIdColumn = ENV.permissions.manage_admin_users or ENV.permissions.manage_students
      json.canViewLoginId =
      json.canManage =
        if _.any(['TeacherEnrollment', 'DesignerEnrollment', 'TaEnrollment'], (et) => @model.hasEnrollmentType(et))
          ENV.permissions.manage_admin_users
        else
          ENV.permissions.manage_students


    observerJSON: (json) ->
      if json.isObserver
        observerEnrollments = _.filter json.enrollments, (en) -> en.type == 'ObserverEnrollment'
        json.enrollments = _.reject json.enrollments, (en) -> en.type == 'ObserverEnrollment'
        json.sections = _.map json.enrollments, (en) -> ENV.CONTEXTS['sections'][en.course_section_id]

        users = {}
        if observerEnrollments.length >= 1 && _.all(observerEnrollments, (enrollment) -> !enrollment.observed_user)
          users[''] = {name: I18n.t('nobody', 'nobody')}
        else
          for en in observerEnrollments
            continue unless en.observed_user
            user = en.observed_user
            users[user.id] ||= user

        for id, user of users
          ob = {role: I18n.t('observing_user', 'Observing: %{user_name}', user_name: user.name)}
          json.enrollments.push ob

    resendInvitation: (e) ->
      invitationDialog ||= new InvitationsView
      invitationDialog.model = @model
      invitationDialog.render().show()

    editSections: (e) ->
      editSectionsDialog ||= new EditSectionsView
      editSectionsDialog.model = @model
      editSectionsDialog.render().show()

    linkToStudents: (e) ->
      linkToStudentsDialog ||= new LinkToStudentsView
      linkToStudentsDialog.model = @model
      linkToStudentsDialog.render().show()

    removeFromCourse: (e) ->
      return unless confirm I18n.t('delete_confirm', 'Are you sure you want to remove this user?')
      @$el.hide()
      success = =>
        # TODO: change the count on the search roles drop down
        $.flashMessage I18n.t('flash.removed', 'User successfully removed.')
      failure = =>
        @$el.show()
        $.flashError I18n.t('flash.removeError', 'Unable to remove the user. Please try again later.')
      deferreds = _.map @model.get('enrollments'), (e) ->
        $.ajaxJSON "#{ENV.COURSE_ROOT_URL}/unenroll/#{e.id}", 'DELETE'
      $.when(deferreds...).then success, failure

    handleMenuEvent : (e) =>
      @blur()
      e.preventDefault()
      method = $(e.currentTarget).data 'event'
      @[method].call this, e

    focus: =>
      @$el.addClass('al-hover-container-active table-hover-row')

    blur: =>
      @$el.removeClass('al-hover-container-active table-hover-row')<|MERGE_RESOLUTION|>--- conflicted
+++ resolved
@@ -50,11 +50,7 @@
       json.url = "#{ENV.COURSE_ROOT_URL}/users/#{@model.get('id')}"
       json.isObserver = @model.hasEnrollmentType('ObserverEnrollment')
       json.isPending = @model.pending(@model.currentRole)
-<<<<<<< HEAD
-      json.canRemoveStudents = ENV.permissions.manage_students and _.all @model.get('enrollments'), (e) -> !e.sis_source_id
-=======
       json.canRemoveUsers = ENV.permissions.manage_admin_users or (ENV.permissions.manage_students and _.any @model.get('enrollments'), (e) -> e.can_be_removed)
->>>>>>> 5ccb7f61
       json.canEditSections = not _.isEmpty @model.sectionEditableEnrollments()
       json.canLinkStudents = json.isObserver && !ENV.course.concluded
       json.canViewLoginIdColumn = ENV.permissions.manage_admin_users or ENV.permissions.manage_students
