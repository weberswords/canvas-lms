--- conflicted
+++ resolved
@@ -3,14 +3,9 @@
   'underscore'
   'Backbone'
   'compiled/util/Popover'
-<<<<<<< HEAD
-  'jst/outcomes/outcomePopover'
-], (I18n, _, Backbone, Popover, template) ->
-=======
   'compiled/views/grade_summary/OutcomeLineGraphView'
   'jst/outcomes/outcomePopover'
 ], (I18n, _, Backbone, Popover, OutcomeLineGraphView, template) ->
->>>>>>> e918f2c3
   class OutcomePopoverView extends Backbone.View
     TIMEOUT_LENGTH: 50
 
@@ -56,10 +51,6 @@
         @popover = new Popover(e, @render(), {
           verticalSide: 'bottom'
           manualOffset: 14
-<<<<<<< HEAD
-        })
-=======
         })
       @outcomeLineGraphView.setElement(@popover.el.find("div.line-graph"))
       @outcomeLineGraphView.render()
->>>>>>> e918f2c3
