define [
  'i18n!gradebook2'
  'underscore'
  'Backbone'
  'compiled/util/Popover'
  'vendor/d3.v3'
  'jst/gradebook2/outcome_popover'
], (I18n, _, {View}, Popover, d3, popover_template) ->

  class OutcomeColumnView extends View

    popover_template: popover_template

    @optionProperty 'totalsFn'

    inside: false

    TIMEOUT_LENGTH: 50

    events:
      mouseenter: 'mouseenter'
      mouseleave: 'mouseleave'

    createPopover: (e) ->
      @totalsFn()
<<<<<<< HEAD
      popover = new Popover(e, @popover_template(@attributes))
      popover.el.on('mouseenter', @mouseenter)
      popover.el.on('mouseleave', @mouseleave)
=======
      @pickColors()
      popover = new Popover(e, @popover_template(@attributes), verticalSide: 'bottom')
      popover.el.on('mouseenter', @mouseenter)
      popover.el.on('mouseleave', @mouseleave)
      @renderChart()
>>>>>>> a7005fa0
      popover.show(e)
      popover

    mouseenter: (e) =>
      @popover = @createPopover(e) unless @popover
      @inside  = true
<<<<<<< HEAD

    mouseleave: (e) =>
      @inside  = false
      setTimeout =>
        return if @inside || !@popover
        @popover.hide()
        delete @popover
      , @TIMEOUT_LENGTH
=======

    mouseleave: (e) =>
      @inside  = false
      setTimeout =>
        return if @inside || !@popover
        @popover.hide()
        delete @popover
      , @TIMEOUT_LENGTH

    pickColors: ->
      data = @attributes.ratings
      last = data.length - 1
      mastery = @attributes.mastery_points
      mastery_pos = data.indexOf(
        _.find(data,
          (x) -> x.points == mastery
        )
      )
      color = d3.scale.linear()
        .domain([0, mastery_pos, (mastery_pos + last)/ 2, last])
        .range(["#416929", "#8bab58", "#e0d670", "#dd5c5c"])
      _.each(data, (rating, i) -> rating.color = color(i))

    renderChart: ->
      @data = _.filter(@attributes.ratings, (rating) -> rating.percent)
      @r = 50

      @arc = d3.svg.arc()
        .outerRadius(@r)
      @arcs = @renderArcs()
      @renderArcFills()
      @renderLabels()
      @renderLabelLines()

    renderArcs: ->
      w = 160
      h = 150

      vis = d3.select(".outcome-details .chart-image")
        .append("svg:svg")
        .data([@data])
        .attr("width", w)
        .attr("height", h)
        .append("svg:g")
        .attr("transform", "translate(#{w/2}, #{h/2})")

      pie = d3.layout.pie()
        .value((d) -> d.percent )

      arcs = vis.selectAll("g.slice")
        .data(pie)
        .enter()
        .append("svg:g")
        .attr("class", "slice")

      arcs

    renderArcFills: ->
      initialRadius = 10
      k = d3.interpolate(initialRadius, @r)
      arc = @arc
      radiusTween = (a) ->
        (t) -> arc.outerRadius(k(t))(a)

      @arc.outerRadius(initialRadius)
      @arcs.append("svg:path")
        .attr("fill", (d, i) => @data[i].color )
        .attr("d", @arc)
        .transition().duration(400).attrTween("d", radiusTween)
      @arc.outerRadius(@r)

    renderLabels: ->
      @arcs.append("svg:text")
        .attr("fill", "#4F5F6E")
        .attr("transform", (d) =>
          c = @getCentroid(d)
          c = _.map(c, (x) -> x * 2.3)
          "translate(#{c})"
        )
        .attr("text-anchor", (d) =>
          {angle, distanceToPi} = @getAngleInfo(d)
          return "middle" if distanceToPi < Math.PI/6
          if angle > Math.PI then "end" else "start"
        )
        .attr("dominant-baseline", (d) =>
          {angle, distanceToPi} = @getAngleInfo(d, sideways = true)
          return "middle" if distanceToPi < Math.PI/6
          if angle > Math.PI then "hanging" else "auto"
        )
        .text((d, i) => @data[i].percent+'%' )

    getAngleInfo: (d, sideways) ->
      angle = (d.endAngle + d.startAngle) / 2
      angle = (angle + Math.PI/2) % (2 * Math.PI) if sideways
      distanceToPi = Math.abs((angle + Math.PI/2) % Math.PI - Math.PI/2)
      {angle, distanceToPi}

    renderLabelLines: ->
      @arcs.append("svg:path")
        .attr("stroke", "#000")
        .attr("d", (d) =>
          c = @getCentroid(d)
          c1 = _.map(c, (x) -> x * 1.4)
          c2 = _.map(c, (x) -> x * 2.2)
          "M#{c1[0]} #{c1[1]} L#{c2[0]} #{c2[1]}"
        )

    getCentroid: (d) ->
      d.innerRadius = 0
      d.outerRadius = @r
      @arc.centroid(d)
>>>>>>> a7005fa0
<|MERGE_RESOLUTION|>--- conflicted
+++ resolved
@@ -23,33 +23,17 @@
 
     createPopover: (e) ->
       @totalsFn()
-<<<<<<< HEAD
-      popover = new Popover(e, @popover_template(@attributes))
-      popover.el.on('mouseenter', @mouseenter)
-      popover.el.on('mouseleave', @mouseleave)
-=======
       @pickColors()
       popover = new Popover(e, @popover_template(@attributes), verticalSide: 'bottom')
       popover.el.on('mouseenter', @mouseenter)
       popover.el.on('mouseleave', @mouseleave)
       @renderChart()
->>>>>>> a7005fa0
       popover.show(e)
       popover
 
     mouseenter: (e) =>
       @popover = @createPopover(e) unless @popover
       @inside  = true
-<<<<<<< HEAD
-
-    mouseleave: (e) =>
-      @inside  = false
-      setTimeout =>
-        return if @inside || !@popover
-        @popover.hide()
-        delete @popover
-      , @TIMEOUT_LENGTH
-=======
 
     mouseleave: (e) =>
       @inside  = false
@@ -160,5 +144,4 @@
     getCentroid: (d) ->
       d.innerRadius = 0
       d.outerRadius = @r
-      @arc.centroid(d)
->>>>>>> a7005fa0
+      @arc.centroid(d)