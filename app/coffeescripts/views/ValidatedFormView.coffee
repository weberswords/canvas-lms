--- conflicted
+++ resolved
@@ -113,42 +113,4 @@
     #     ]
     #   }
     parseErrorResponse: (response) ->
-<<<<<<< HEAD
-      $.parseJSON(response).errors
-
-    showErrors: (errors) ->
-      for fieldName, field of errors
-        $input = @findField fieldName
-        html = (message for {message} in field).join('</p><p>')
-        $input.errorBox "<div>#{html}</div>"
-        field.$input = $input
-        field.$errorBox = $input.data 'associated_error_box'
-
-    ##
-    # Errors are displayed relative to the field to which they belong. If
-    # the key of the error in the response doesn't match the name attribute
-    # of the form input element, configure a selector here.
-    #
-    # For example, given a form field like this:
-    #
-    #   <input name="user[first_name]">
-    #
-    # and an error response like this:
-    #
-    #   {errors: { first_name: {...} }}
-    #
-    # you would do this:
-    #
-    #   fieldSelectors:
-    #     first_name: '[name=user[first_name]]'
-    fieldSelectors: null
-
-    findField: (field) ->
-      selector = @fieldSelectors?[field] or "[name=#{field}]"
-      $el = @$(selector)
-      if $el.data('rich_text')
-        $el = $el.next('.mceEditor').find(".mceIframeContainer")
-      $el
-=======
-      $.parseJSON(response).errors
->>>>>>> dce95d23
+      $.parseJSON(response).errors