define [
  'i18n!discussions'
  'jquery'
  'underscore'
  'Backbone'
  'jst/DiscussionTopics/discussion'
  'compiled/views/PublishIconView'
  'compiled/views/ToggleableSubscriptionIconView'
  'compiled/views/MoveDialogView'
], (I18n, $, _, {View}, template, PublishIconView, ToggleableSubscriptionIconView, MoveDialogView) ->

  class DiscussionView extends View
    # Public: View template (discussion).
    template: template

    # Public: Wrap everything in an <li />.
    tagName: 'li'

    # Public: <li /> class name(s).
    className: 'discussion'

    # Public: I18n translations.
    messages:
      confirm:     I18n.t('confirm_delete_discussion_topic', 'Are you sure you want to delete this discussion topic?')
      delete:       I18n.t('delete', 'Delete')
      user_subscribed: I18n.t('subscribed_hint', 'You are subscribed to this topic. Click to unsubscribe.')
      user_unsubscribed: I18n.t('unsubscribed_hint', 'You are not subscribed to this topic. Click to subscribe.')

    events:
      'click .icon-lock':  'toggleLocked'
      'click .icon-pin':   'togglePinned'
      'click .icon-trash': 'onDelete'
      'click':             'onClick'

    # Public: Option defaults.
    defaults:
      pinnable: false

    els:
      '.screenreader-only': '$title'
      '.discussion-row': '$row'
<<<<<<< HEAD
=======
      '.move_item': '$moveItemButton'
>>>>>>> 46fffffd
      '.discussion-actions .al-trigger': '$gearButton'

    # Public: Topic is able to be locked/unlocked.
    @optionProperty 'lockable'

    # Public: Topic is able to be pinned/unpinned.
    @optionProperty 'pinnable'

    @child 'publishIcon', '[data-view=publishIcon]' if ENV.permissions.publish

    @child 'toggleableSubscriptionIcon', '[data-view=toggleableSubscriptionIcon]'

    initialize: (options) ->
      @attachModel()
      options.publishIcon = new PublishIconView(model: @model) if ENV.permissions.publish
      options.toggleableSubscriptionIcon = new ToggleableSubscriptionIconView(model: @model)
      @moveItemView = new MoveDialogView
        model: @model
        nested: true
        saveURL: -> @model.collection.reorderURL()
      super

    render: ->
      super
      @$el.attr('data-id', @model.get('id'))
      @moveItemView.setTrigger @$moveItemButton
      this

    # Public: Lock or unlock the model and update it on the server.
    #
    # e - Event object.
    #
    # Returns nothing.
    toggleLocked: (e) =>
      e.preventDefault()
      locked = !@model.get('locked')
      pinned = if locked then false else @model.get('pinned')
      @model.updateBucket(locked: locked, pinned: pinned)
      @render()
      @$gearButton.focus()

    # Public: Confirm a request to delete and then complete it if needed.
    #
    # e - Event object.
    #
    # Returns nothing.
    onDelete: (e) =>
      e.preventDefault()
      @delete() if confirm(@messages.confirm)

    # Public: Delete the model and update the server.
    #
    # Returns nothing.
    delete: ->
      @model.destroy()
      @$el.remove()

    # Public: Pin or unpin the model and update it on the server.
    #
    # e - Event object.
    #
    # Returns nothing.
    togglePinned: (e) =>
      e.preventDefault()
      @model.updateBucket(pinned: !@model.get('pinned'))

    # Public: Treat the whole <li /> as a link.
    #
    # e - Event handler.
    #
    # Returns nothing.
    onClick: (e) ->
      # Workaround a behavior of FF 15+ where it fires a click
      # after dropping a sortable item.
      return if @model.get('preventClick')
      return if _.contains(['A', 'I'], e.target.nodeName)
      window.location = @model.get('html_url')

    # Public: Toggle the view model's "hidden" attribute.
    #
    # Returns nothing.
    hide: =>
      @$el.toggle(!@model.get('hidden'))

    # Public: Generate JSON to pass to the view.
    #
    # Returns an object.
    toJSON: ->
      base = _.extend(@model.toJSON(), @options)
      # handle a student locking their own discussion (they should lose permissions).
      if @model.get('locked') and !_.intersection(ENV.current_user_roles, ['teacher', 'ta', 'admin']).length
        base.permissions.delete = false
      base.display_last_reply_at = I18n.l "#date.formats.medium", base.last_reply_at
      base.ENV = ENV
      base

    # Internal: Re-render for publish state change preserving focus
    #
    # Returns nothing.
    renderPublishChange: =>
      @publishIcon?.render()
      if ENV.permissions.publish
        if @model.get('published')
          @$row.removeClass('discussion-unpublished')
          @$row.addClass('discussion-published')
        else
          @$row.removeClass('discussion-published')
          @$row.addClass('discussion-unpublished')

    # Internal: Add event handlers to the model.
    #
    # Returns nothing.
    attachModel: ->
      @model.on('change:hidden', @hide)
      @model.on('change:published', @renderPublishChange)<|MERGE_RESOLUTION|>--- conflicted
+++ resolved
@@ -39,10 +39,7 @@
     els:
       '.screenreader-only': '$title'
       '.discussion-row': '$row'
-<<<<<<< HEAD
-=======
       '.move_item': '$moveItemButton'
->>>>>>> 46fffffd
       '.discussion-actions .al-trigger': '$gearButton'
 
     # Public: Topic is able to be locked/unlocked.
