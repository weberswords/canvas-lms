--- conflicted
+++ resolved
@@ -8,24 +8,6 @@
 ], (Backbone, WikiPageIndexEditDialog, WikiPageDeleteDialog, PublishIconView, template) ->
 
   class WikiPageIndexItemView extends Backbone.View
-<<<<<<< HEAD
-    @mixin
-      template: template
-      tagName: 'tr'
-      className: 'clickable'
-      attributes:
-        role: 'row'
-      els:
-        '.wiki-page-link': '$wikiPageLink'
-        '.publish-cell': '$publishCell'
-      events:
-        'click a.al-trigger': 'settingsMenu'
-        'click .al-options .icon-edit': 'editPage'
-        'click a.delete-menu-item': 'deletePage'
-        'click a.set-front-page-menu-item': 'setAsFrontPage'
-        'click a.remove-front-page-menu-item': 'removeAsFrontPage'
-
-=======
     template: template
     tagName: 'tr'
     className: 'clickable'
@@ -43,7 +25,6 @@
 
     @optionProperty 'indexView'
     @optionProperty 'collection'
->>>>>>> de48f2b4
     @optionProperty 'WIKI_RIGHTS'
     @optionProperty 'contextName'
 
@@ -55,14 +36,9 @@
 
     toJSON: ->
       json = super
-<<<<<<< HEAD
-      json.WIKI_RIGHTS = @WIKI_RIGHTS
-      json.contextName = @contextName
-=======
       json.CAN =
         MANAGE: !!@WIKI_RIGHTS.manage
         PUBLISH: !!@WIKI_RIGHTS.manage && @contextName == 'courses'
->>>>>>> de48f2b4
       json
 
     render: ->
