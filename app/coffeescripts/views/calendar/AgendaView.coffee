--- conflicted
+++ resolved
@@ -7,11 +7,7 @@
   'compiled/calendar/ShowEventDetailsDialog'
   'jst/calendar/agendaView'
   'vendor/jquery.ba-tinypubsub'
-<<<<<<< HEAD
-], (I18n, _, Backbone, CalendarEventCollection, template) ->
-=======
 ], (I18n, $, _, Backbone, CalendarEventCollection, ShowEventDetailsDialog, template) ->
->>>>>>> 162c9cdb
 
   class AgendaView extends Backbone.View
 
@@ -35,13 +31,10 @@
     constructor: ->
       super
       @dataSource = @options.dataSource
-<<<<<<< HEAD
-=======
 
       $.subscribe
         "CommonEvent/eventDeleted" : @refetch
         "CommonEvent/eventSaved" : @refetch
->>>>>>> 162c9cdb
 
     fetch: (contexts, start = new Date) ->
       @$el.empty()
@@ -62,14 +55,11 @@
       @lastRequestID = $.guid++
       @dataSource.getEvents start, end, @contexts, callback, {singlePage: true, requestID: @lastRequestID}
 
-<<<<<<< HEAD
-=======
     refetch: =>
       return unless @startDate
       @collection = []
       @_fetch(@startDate, @handleEvents)
 
->>>>>>> 162c9cdb
     handleEvents: (events) =>
       return if events.requestID != @lastRequestID
       @collection = []
@@ -84,9 +74,6 @@
     loadMore: (e) ->
       e.preventDefault()
       @$spinner.show()
-<<<<<<< HEAD
-      @_fetch(@nextPageDate, @appendEvents)
-=======
       @_fetch(@nextPageDate, @loadMoreFinished)
       $.screenReaderFlashMessage(@messages.loading_more_items)
 
@@ -106,18 +93,13 @@
       eventId = $(e.target).closest('.agenda-event').data('event-id')
       event = @dataSource.eventWithId(eventId)
       new ShowEventDetailsDialog(event, @dataSource).show e
->>>>>>> 162c9cdb
 
     render: =>
       super
       @$spinner.hide()
       $.publish('Calendar/colorizeContexts')
 
-<<<<<<< HEAD
-      lastEvent = @collection.slice(-1)[0]
-=======
       lastEvent = _.last(@collection)
->>>>>>> 162c9cdb
       return if !lastEvent
       @trigger('agendaDateRange', @startDate, lastEvent.start)
 
@@ -144,38 +126,6 @@
 
         result
       , [])
-<<<<<<< HEAD
-
-    # Internal: returns the 'start' of the event formatted for the template
-    #
-    # event - the event to format
-    #
-    # Returns the formatted String
-    formattedDayString: (event) =>
-      I18n.l('#date.formats.short_with_weekday', event.start)
-
-    # Internal: change a box of events into an output hash for toJSON
-    #
-    # events - a box of events (all the events occur on the same day)
-    #
-    # Returns an Object with 'date' and 'events' keys.
-    eventBoxToHash: (events) =>
-      date: @formattedDayString(_.first(events))
-      events: events
-
-    # Internal: Format a hash of event data to an object ready to be sent to the template.
-    #
-    # boxedEvents - A boxed list of events
-    #
-    # Returns an object in the format specified by toJSON.
-    formatResult: (boxedEvents) ->
-      days: _.map(boxedEvents, @eventBoxToHash)
-      meta:
-        hasMore: !!@nextPageDate
-
-    # Public: Creates the json for the template.
-    #
-=======
 
     # Internal: returns the 'start' of the event formatted for the template
     #
@@ -214,7 +164,6 @@
 
     # Public: Creates the json for the template.
     #
->>>>>>> 162c9cdb
     # Returns an Object:
     #   {
     #     days: [
