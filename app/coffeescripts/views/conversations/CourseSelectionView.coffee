define [
  'i18n!conversations'
  'jquery'
  'underscore'
  'Backbone'
  'compiled/views/conversations/SearchableSubmenuView'
  'jst/conversations/courseOptions'
  'jquery.instructure_date_and_time'
  'vendor/bootstrap/bootstrap-dropdown'
  'vendor/bootstrap-select/bootstrap-select'
], (I18n, $, _, {View, Collection}, SearchableSubmenuView, template) ->

  class CourseSelectionView extends View
    events:
      'change': 'onChange'

    initialize: () ->
      super
      if !@options.defaultOption then @options.defaultOption = I18n.t('all_courses', 'All Courses')
      @$el.addClass('show-tick')
      @$el.selectpicker(useSubmenus: true).next()
        .on('mouseover', @loadAll)
        .find('.dropdown-toggle').on('focus', @loadAll)
      @options.courses.favorites.on('reset', @render)
      @options.courses.all.on('reset', @render)
      @options.courses.all.on('add', @render)
<<<<<<< HEAD
=======
      @options.courses.groups.on('reset', @render)
      @options.courses.groups.on('add', @render)
>>>>>>> e5143687
      @render()

    render: () =>
      super()
      more = []
      concluded = []
      now = $.fudgeDateForProfileTimezone(new Date)
      @options.courses.all.each((course) =>
        if @options.courses.favorites.get(course.id) then return
        is_complete = course.get('workflow_state') == 'completed' ||
          (course.get('end_at') && new Date(course.get('end_at')) < now) ||
          (course.get('term').end_at && new Date(course.get('term').end_at) < now)
        collection = if is_complete then concluded else more
        collection.push(course.toJSON())
      )
      data =
        defaultOption: @options.defaultOption,
        favorites: @options.courses.favorites.toJSON(),
        more: more,
        concluded: concluded,
        groups: @options.courses.groups.toJSON()
      @truncate_course_name_data(data)
      @$el.html(template(data))
      @$el.selectpicker('refresh')
      @$picker = @$el.next()
      @$picker.find('.paginatedLoadingIndicator').remove()
      @createSearchViews()
      if !@renderValue() then @loadAll()

    createSearchViews: ->
      searchViews = []
      @$picker.find('.dropdown-submenu').each ->
        searchViews.push(new SearchableSubmenuView(el: this))
      @searchViews = searchViews

    loadAll: () =>
      all = @options.courses.all
      if all._loading then return
      all.fetch()
      all._loading = true
      @options.courses.groups.fetch()
      @$picker.find('> .dropdown-menu').append($('<div />').attr('class', 'paginatedLoadingIndicator').css('clear', 'both'))

    _value: ''
    setValue: (value) ->
      @_value = value || ''
      @renderValue()
      @triggerEvent()

    renderValue: () ->
      @silenced = true
      @$el.selectpicker('val', @_value)
      @silenced = false
      return @$el.val() == @_value

    onChange: () ->
      return if @silenced
      @_value = @$el.val()
      @triggerEvent()
      @searchViews.forEach (view) ->
        view.clearSearch()

    getCurrentContext: ->
      matches = @_value.match(/(\w+)_(\d+)/)
      return {} unless matches
      [match, type, id] = matches
      context = if type == 'course'
        course = @options.courses.favorites.get(id) ||
          @options.courses.all.get(id)
      else
        @options.courses.groups.get(id)
      return if context then {name: context.get('name'), id: @_value} else {}

    triggerEvent: ->
      @trigger('course', @getCurrentContext())

    focus: ->
      @$el.next().find('.dropdown-toggle').focus()

    truncate_course_name_data: (course_data) ->
      _.each(['favorites', 'more', 'concluded', 'groups'], (key) =>
        @truncate_course_names(course_data[key])
        )

    truncate_course_names: (courses) ->
      _.each(courses, @truncate_course)

    truncate_course: (course) =>
      name = course['name']
      truncated = @middle_truncate(name)
      unless name == truncated
        course['truncated_name'] = truncated

    middle_truncate: (name) ->
      # This implementation ignores non-BMP character encoding issues in favor of simplicity
      if name.length > 25
        name.slice(0, 10) + "&hellip;" + name.slice(-10)
      else
        name<|MERGE_RESOLUTION|>--- conflicted
+++ resolved
@@ -24,11 +24,8 @@
       @options.courses.favorites.on('reset', @render)
       @options.courses.all.on('reset', @render)
       @options.courses.all.on('add', @render)
-<<<<<<< HEAD
-=======
       @options.courses.groups.on('reset', @render)
       @options.courses.groups.on('add', @render)
->>>>>>> e5143687
       @render()
 
     render: () =>
