# This class both creates the slickgrid instance, and acts as the data source for that instance.
define [
  'i18n!gradebook2'
  'compiled/gradebook2/GRADEBOOK_TRANSLATIONS'
  'jquery'
  'underscore'
  'compiled/grade_calculator'
  'compiled/userSettings'
  'vendor/spin'
  'compiled/multi_grid'
  'compiled/SubmissionDetailsDialog'
  'compiled/gradebook2/AssignmentGroupWeightsDialog'
  'compiled/gradebook2/SubmissionCell'
  'compiled/gradebook2/GradebookHeaderMenu'
  'str/htmlEscape'
  'jst/gradebook_uploads_form'
  'jst/gradebook2/section_to_show_menu'
  'jst/gradebook2/column_header'
  'jst/gradebook2/group_total_cell'
  'jst/gradebook2/row_student_name'
  'jst/_avatar' #needed by row_student_name
  'jquery.ajaxJSON'
  'jquery.instructure_date_and_time'
  'jqueryui/dialog'
  'jquery.instructure_misc_helpers'
  'jquery.instructure_misc_plugins'
  'vendor/jquery.ba-tinypubsub'
  'jqueryui/mouse'
  'jqueryui/position'
  'jqueryui/sortable'
  'compiled/jquery.kylemenu'
  'compiled/jquery/fixDialogButtons'
], (I18n, GRADEBOOK_TRANSLATIONS, $, _, GradeCalculator, userSettings, Spinner, MultiGrid, SubmissionDetailsDialog, AssignmentGroupWeightsDialog, SubmissionCell, GradebookHeaderMenu, htmlEscape, gradebook_uploads_form, sectionToShowMenuTemplate, columnHeaderTemplate, groupTotalCellTemplate, rowStudentNameTemplate) ->

  class Gradebook
    columnWidths =
      assignment:
        min: 10
        max: 200
      assignmentGroup:
        min: 35
        max: 200
      total:
        min: 85
        max: 100

    constructor: (@options) ->
      @chunk_start = 0
      @students = {}
      @rows = []
      @studentsPage = 1
      @sortFn = (student) -> student.sortable_name
      @assignmentsToHide = userSettings.contextGet('hidden_columns') || []
      @sectionToShow = userSettings.contextGet 'grading_show_only_section'
      @show_attendance = userSettings.contextGet 'show_attendance'
      @include_ungraded_assignments = userSettings.contextGet 'include_ungraded_assignments'
      $.subscribe 'assignment_group_weights_changed', @buildRows
      $.subscribe 'assignment_muting_toggled', @handleAssignmentMutingChange
      $.subscribe 'submissions_updated', @updateSubmissionsFromExternal

      promise = $.when(
        $.ajaxJSON( @options.students_url, "GET"),
        $.ajaxJSON( @options.assignment_groups_url, "GET", {}, @gotAssignmentGroups),
        $.ajaxJSON( @options.sections_url, "GET", {}, @gotSections)
      ).then ([students, status, xhr]) =>
        @gotChunkOfStudents(students, xhr)

      @spinner = new Spinner()
      $(@spinner.spin().el).css(
        opacity: 0.5
        top: '55px'
        left: '50%'
      ).addClass('use-css-transitions-for-show-hide').appendTo('#main')

    gotAssignmentGroups: (assignmentGroups) =>
      @assignmentGroups = {}
      @assignments      = {}

      # purposely passing the @options and assignmentGroups by reference so it can update
      # an assigmentGroup's .group_weight and @options.group_weighting_scheme
      new AssignmentGroupWeightsDialog context: @options, assignmentGroups: assignmentGroups
      for group in assignmentGroups
        htmlEscape(group)
        @assignmentGroups[group.id] = group
        for assignment in group.assignments
          htmlEscape(assignment)
          assignment.assignment_group = group
          assignment.due_at = $.parseFromISO(assignment.due_at) if assignment.due_at
          @assignments[assignment.id] = assignment

    gotSections: (sections) =>
      @sections = {}
      for section in sections
        htmlEscape(section)
        @sections[section.id] = section
      @sections_enabled = sections.length > 1

    gotChunkOfStudents: (studentEnrollments, xhr) =>
      for studentEnrollment in studentEnrollments
        student = studentEnrollment.user
        student.enrollment = studentEnrollment
        @students[student.id] ||= htmlEscape(student)
        @students[student.id].sections ||= []
        @students[student.id].sections.push(studentEnrollment.course_section_id)

      link = xhr.getResponseHeader('Link')
      if link && link.match /rel="next"/
        @studentsPage += 1
        $.ajaxJSON( @options.students_url, "GET", { "page": @studentsPage}, @gotChunkOfStudents)
      else
        @gotAllStudents()

    gotAllStudents: ->
      for id, student of @students
        student.computed_current_score ||= 0
        student.computed_final_score ||= 0
        student.secondary_identifier = student.sis_login_id || student.login_id

        if @sections_enabled
          mySections = (@sections[sectionId].name for sectionId in student.sections when @sections[sectionId])
          sectionNames = $.toSentence(mySections.sort())
        student.display_name = rowStudentNameTemplate
          avatar_image_url: student.avatar_url
          display_name: student.name
          url: student.enrollment.grades.html_url
          sectionNames: sectionNames

        # fill in dummy submissions, so there's something there even if the
        # student didn't submit anything for that assignment
        for id, assignment of @assignments
          student["assignment_#{id}"] ||= { assignment_id: id, user_id: student.id }
        @rows.push(student)
      @initGrid()
      @buildRows()
      @getSubmissionsChunks()
      @initHeader()

    arrangeColumnsBy: (newThingToArrangeBy) =>
      if newThingToArrangeBy and newThingToArrangeBy != @_sortColumnsBy
        @$columnArrangementTogglers.each ->
          $(this).closest('li').showIf $(this).data('arrangeColumnsBy') isnt newThingToArrangeBy
        @_sortColumnsBy = newThingToArrangeBy
        userSettings[ if newThingToArrangeBy is 'due_date' then 'contextSet' else 'contextRemove']('sort_grade_colums_by', newThingToArrangeBy)
        columns = @gradeGrid.getColumns()
        columns.sort @columnSortFn
        @gradeGrid.setColumns(columns)
        @fixColumnReordering()
        @buildRows()
      @_sortColumnsBy ||= userSettings.contextGet('sort_grade_colums_by') || 'assignment_group'

    columnSortFn: (a,b) =>
      return -1 if b.type is 'total_grade'
      return  1 if a.type is 'total_grade'
      return -1 if b.type is 'assignment_group' and a.type isnt 'assignment_group'
      return  1 if a.type is 'assignment_group' and b.type isnt 'assignment_group'
      if a.type is 'assignment_group' and b.type is 'assignment_group'
        return a.object.position - b.object.position
      else if a.type is 'assignment' and b.type is 'assignment'
        if @arrangeColumnsBy() is 'assignment_group'
          diffOfAssignmentGroupPosition = a.object.assignment_group.position - b.object.assignment_group.position
          diffOfAssignmentPosition = a.object.position - b.object.position

          # order first by assignment_group position and then by assignment position
          # will work when there are less than 1000000 assignments in an assignment_group
          return (diffOfAssignmentGroupPosition * 1000000) + diffOfAssignmentPosition
        else
          aDate = a.object.due_at?.timestamp or Number.MAX_VALUE
          bDate = b.object.due_at?.timestamp or Number.MAX_VALUE
          if aDate is bDate
            return 0 if a.object.name is b.object.name
            return (if a.object.name > b.object.name then 1 else -1)
          return aDate - bDate
      throw "unhandled column sort condition"

    rowFilter: (student) =>
      !@sectionToShow || (@sectionToShow in student.sections)

    handleAssignmentMutingChange: (assignment) =>
      idx = @gradeGrid.getColumnIndex("assignment_#{assignment.id}")
      colDef = @gradeGrid.getColumns()[idx]
      colDef.name = @assignmentHeaderHtml(assignment)
      @gradeGrid.setColumns(@gradeGrid.getColumns())
      @fixColumnReordering()
      @buildRows()

    # filter, sort, and build the dataset for slickgrid to read from, then force
    # a full redraw
    buildRows: =>
      @rows.length = 0
      sortables = {}

      for id, column of @gradeGrid.getColumns() when ''+column.object?.submission_types is "attendance"
        column.unselectable = !@show_attendance
        column.cssClass = if @show_attendance then '' else 'completely-hidden'
        @$grid.find("[id*='#{column.id}']").showIf(@show_attendance)

      for id, student of @students
        student.row = -1
        if @rowFilter(student)
          @rows.push(student)
          @calculateStudentGrade(student)
          sortables[student.id] = @sortFn(student)

      @rows.sort (a, b) ->
        if sortables[a.id] < sortables[b.id] then -1
        else if sortables[a.id] > sortables[b.id] then 1
        else 0

      student.row = i for student, i in @rows
      @multiGrid.invalidate()

    getSubmissionsChunks: =>
      allStudents = (s for k, s of @students)
      loop
        students = allStudents[@chunk_start...(@chunk_start+@options.chunk_size)]
        unless students.length
          @allSubmissionsLoaded = true
          break
        params =
          student_ids: (student.id for student in students)
          response_fields: ['id', 'user_id', 'url', 'score', 'grade', 'submission_type', 'submitted_at', 'assignment_id', 'grade_matches_current_submission', 'attachments']
        $.ajaxJSON(@options.submissions_url, "GET", params, @gotSubmissionsChunk)
        @chunk_start += @options.chunk_size

    gotSubmissionsChunk: (student_submissions) =>
      for data in student_submissions
        student = @students[data.user_id]
        @updateSubmission(submission) for submission in data.submissions
        student.loaded = true
        @multiGrid.invalidateRow(student.row)
        @calculateStudentGrade(student)
      @multiGrid.render()

    updateSubmission: (submission) =>
      student = @students[submission.user_id]
      submission.submitted_at = $.parseFromISO(submission.submitted_at) if submission.submitted_at
      student["assignment_#{submission.assignment_id}"] = submission

    # this is used after the CurveGradesDialog submit xhr comes back.  it does not use the api
    # because there is no *bulk* submissions#update endpoint in the api.
    # It is different from gotSubmissionsChunk in that gotSubmissionsChunk expects an array of students
    # where each student has an array of submissions.  This one just expects an array of submissions,
    # they are not grouped by student.
    updateSubmissionsFromExternal: (submissions, submissionCell) =>
      activeCell = @gradeGrid.getActiveCell()
      editing = $(@gradeGrid.getActiveCellNode()).hasClass('editable')
      columns = @gradeGrid.getColumns()
      for submission in submissions
        student = @students[submission.user_id]
        idToMatch = "assignment_#{submission.assignment_id}"
        cell = index for column, index in columns when column.id is idToMatch
        thisCellIsActive = activeCell? and
          editing and
          activeCell.row is student.row and
          activeCell.cell is cell
        @updateSubmission(submission)
        @calculateStudentGrade(student)
        @gradeGrid.updateCell student.row, cell unless thisCellIsActive
        @updateRowTotals student.row

    updateRowTotals: (rowIndex) ->
      columns = @gradeGrid.getColumns()
      for column, columnIndex in columns
        @gradeGrid.updateCell rowIndex, columnIndex if column.type isnt 'assignment'

    cellFormatter: (row, col, submission) =>
      if !@rows[row].loaded
        @staticCellFormatter(row, col, '')
      else if !submission?
        @staticCellFormatter(row, col, '-')
      else
        assignment = @assignments[submission.assignment_id]
        if !assignment?
          @staticCellFormatter(row, col, '')
        else
          if assignment.grading_type == 'points' && assignment.points_possible
            SubmissionCell.out_of.formatter(row, col, submission, assignment)
          else
            (SubmissionCell[assignment.grading_type] || SubmissionCell).formatter(row, col, submission, assignment)

    staticCellFormatter: (row, col, val) =>
      "<div class='cell-content gradebook-cell'>#{val}</div>"

    groupTotalFormatter: (row, col, val, columnDef, student) =>
      return '' unless val?

      # rounds percentage to one decimal place
      percentage = Math.round((val.score / val.possible) * 1000) / 10
      percentage = 0 if isNaN(percentage)

      if val.possible and @options.grading_standard and columnDef.type is 'total_grade'
        letterGrade = GradeCalculator.letter_grade(@options.grading_standard, percentage)

      groupTotalCellTemplate({
        score: val.score
        possible: val.possible
        letterGrade
        percentage
      })

    calculateStudentGrade: (student) =>
      if student.loaded
        finalOrCurrent = if @include_ungraded_assignments then 'final' else 'current'
        submissionsAsArray = (value for key, value of student when key.match /^assignment_(?!group)/)
        result = INST.GradeCalculator.calculate(submissionsAsArray, @assignmentGroups, @options.group_weighting_scheme)
        for group in result.group_sums
          student["assignment_group_#{group.group.id}"] = group[finalOrCurrent]
        student["total_grade"] = result[finalOrCurrent]


    highlightColumn: (columnIndexOrEvent) =>
      if isNaN(columnIndexOrEvent)
        # then assume that columnIndexOrEvent is an event, so figure out which column
        # it is based on its class name
        match = columnIndexOrEvent.currentTarget.className.match(/c\d+/)
        if match
          columnIndexOrEvent = match.toString().replace('c', '')
      @$grid.find('.slick-header-column:eq(' + columnIndexOrEvent + ')').addClass('hovered-column')

    unhighlightColumns: () =>
      @$grid.find('.hovered-column').removeClass('hovered-column')

    # this is a workaroud to make it so only assignments are sortable but at the same time
    # so that the total and final grade columns don't dissapear after reordering columns
    fixColumnReordering: =>
      $headers = $('#gradebook_grid').find('.slick-header-columns')
      originalItemsSelector = $headers.sortable 'option', 'items'
      onlyAssignmentColsSelector = '> *:not([id*="assignment_group"]):not([id*="total_grade"])'
      (makeOnlyAssignmentsSortable = ->
        $headers.sortable 'option', 'items', onlyAssignmentColsSelector
        $notAssignments = $(originalItemsSelector, $headers).not($(onlyAssignmentColsSelector, $headers))
        $notAssignments.data('sortable-item', null)
      )()
      (initHeaderDropMenus = =>
        $headers.find('.gradebook-header-drop').click (event) =>
          $link = $(event.target)
          unless $link.data('gradebookHeaderMenu')
            $link.data('gradebookHeaderMenu', new GradebookHeaderMenu(@assignments[$link.data('assignmentId')], $link, this))
          return false
      )()
      originalStopFn = $headers.sortable 'option', 'stop'
      (fixupStopCallback = ->
        $headers.sortable 'option', 'stop', (event, ui) ->
          # we need to set the items selector back to the default because slickgrid's 'stop'
          # function relies on it to re-render correctly.  if not it will render without the
          # assignment group and final grade columns
          $headers.sortable 'option', 'items', originalItemsSelector
          returnVal = originalStopFn.apply(this, arguments)
          makeOnlyAssignmentsSortable() # set it back
          initHeaderDropMenus()
          fixupStopCallback() # originalStopFn re-creates sortable widget so we need to re-fix
          returnVal
      )()

    minimizeColumn: ($columnHeader) =>
      colIndex = $columnHeader.index()
      columnDef = @gradeGrid.getColumns()[colIndex]
      columnDef.cssClass = (columnDef.cssClass || '').replace(' minimized', '') + ' minimized'
      columnDef.unselectable = true
      columnDef.unminimizedName = columnDef.name
      columnDef.name = ''
      columnDef.minimized = true
      @$grid.find(".l#{colIndex}").add($columnHeader).addClass('minimized')
      @assignmentsToHide.push(columnDef.id)
      userSettings.contextSet('hidden_columns', _.uniq(@assignmentsToHide))

    unminimizeColumn: ($columnHeader) =>
      colIndex = $columnHeader.index()
      columnDef = @gradeGrid.getColumns()[colIndex]
      columnDef.cssClass = (columnDef.cssClass || '').replace(' minimized', '')
      columnDef.unselectable = false
      columnDef.name = columnDef.unminimizedName
      columnDef.minimized = false
      @$grid.find(".l#{colIndex}").add($columnHeader).removeClass('minimized')
      $columnHeader.find('.slick-column-name').html(columnDef.name)
      @assignmentsToHide = $.grep @assignmentsToHide, (el) -> el != columnDef.id
      userSettings.contextSet('hidden_columns', _.uniq(@assignmentsToHide))

    hoverMinimizedCell: (event) =>
      $hoveredCell = $(event.currentTarget)
                     # get rid of hover class so that no other tooltips show up
                     .removeClass('hover')
      columnDef = @gradeGrid.getColumns()[$hoveredCell.index()]
      assignment = columnDef.object
      offset = $hoveredCell.offset()
      htmlLines = [assignment.name]
      if $hoveredCell.hasClass('slick-cell')
        submission = @rows[@gradeGrid.getCellFromEvent(event).row][columnDef.id]
        if assignment.points_possible?
          htmlLines.push "#{submission.score ? '--'} / #{assignment.points_possible}"
        else if submission.score?
          htmlLines.push submission.score
        # add lines for dropped, late, resubmitted
        Array::push.apply htmlLines, $.map(SubmissionCell.classesBasedOnSubmission(submission, assignment), (c)=> GRADEBOOK_TRANSLATIONS["#submission_tooltip_#{c}"])
      else if assignment.points_possible?
        htmlLines.push I18n.t('points_out_of', "out of %{points_possible}", points_possible: assignment.points_possible)

      $hoveredCell.data('tooltip', $("<span />",
        class: 'gradebook-tooltip'
        css:
          left: offset.left - 15
          top: offset.top
          zIndex: 10000
          display: 'block'
        html: htmlLines.join('<br />')
      ).appendTo('body')
      .css('top', (i, top) -> parseInt(top) - $(this).outerHeight()))

    unhoverMinimizedCell: (event) ->
      if $tooltip = $(this).data('tooltip')
        if event.toElement == $tooltip[0]
          $tooltip.mouseleave -> $tooltip.remove()
        else
          $tooltip.remove()

    # this is because of a limitation with SlickGrid,
    # when it makes the header row it does this:
    # $("<div class='slick-header-columns' style='width:10000px; left:-1000px' />")
    # if a course has a ton of assignments then it will not be wide enough to
    # contain them all
    fixMaxHeaderWidth: ->
      @$grid.find('.slick-header-columns').width(1000000)

    # SlickGrid doesn't have a blur event for the grid, so this mimics it in
    # conjunction with a click listener on <body />. When we 'blur' the grid
    # by clicking outside of it, save the current field.
    onGridBlur: (e) =>
      return if e.target.className.match(/cell|slick/) or !@gradeGrid.getActiveCell?
      @gradeGrid.getEditorLock().commitCurrentEdit()

    onGridInit: () ->
      tooltipTexts = {}
      $(@spinner.el).remove()
      $('#gradebook_wrapper').show()
      @$grid = grid = $('#gradebook_grid')
        .fillWindowWithMe({
          alsoResize: '#gradebook_students_grid',
          onResize: => @multiGrid.resizeCanvas()
        })
        .delegate '.slick-cell',
          'mouseenter.gradebook focusin.gradebook' : @highlightColumn
          'mouseleave.gradebook focusout.gradebook' : @unhighlightColumns
          'mouseenter focusin' : (event) ->
            grid.find('.hover, .focus').removeClass('hover focus')
            $(this).addClass (if event.type == 'mouseenter' then 'hover' else 'focus')
          'mouseleave focusout' : -> $(this).removeClass('hover focus')
        .delegate '.gradebook-cell-comment', 'click.gradebook', (event) =>
          event.preventDefault()
          data = $(event.currentTarget).data()
          SubmissionDetailsDialog.open @assignments[data.assignmentId], @students[data.userId], @options
        .delegate '.minimized',
          'mouseenter' : @hoverMinimizedCell,
          'mouseleave' : @unhoverMinimizedCell

      @fixMaxHeaderWidth()
      $('#gradebook_grid .slick-resizable-handle').live 'drag', (e,dd) =>
        @$grid.find('.slick-header-column').each (colIndex, elem) =>
          $columnHeader = $(elem)
          columnDef = @gradeGrid.getColumns()[colIndex]
          if $columnHeader.outerWidth() <= minimumAssignmentColumWidth
            @minimizeColumn($columnHeader) unless columnDef.minimized
          else if columnDef.minimized
            @unminimizeColumn($columnHeader)
      $(document).trigger('gridready')

    initHeader: =>
      if @sections_enabled
        allSectionsText = I18n.t('all_sections', 'All Sections')
        sections = [{ name: allSectionsText, checked: !@sectionToShow}]
        for id, s of @sections
          sections.push
            name: s.name
            id: id
            checked: @sectionToShow is id

        $sectionToShowMenu = $(sectionToShowMenuTemplate(sections: sections))
        (updateSectionBeingShownText = =>
          $('#section_being_shown').html(if @sectionToShow then @sections[@sectionToShow].name else allSectionsText)
        )()
        $('#section_to_show').after($sectionToShowMenu).show().kyleMenu
          buttonOpts: {icons: {primary: "ui-icon-sections", secondary: "ui-icon-droparrow"}}
        $sectionToShowMenu.bind 'menuselect', (event, ui) =>
          @sectionToShow = Number($sectionToShowMenu.find('[aria-checked="true"] input[name="section_to_show_radio"]').val()) || undefined
          userSettings[ if @sectionToShow then 'contextSet' else 'contextRemove']('grading_show_only_section', @sectionToShow)
          updateSectionBeingShownText()
          @buildRows()

      $settingsMenu = $('#gradebook_settings').next()
      $.each ['show_attendance', 'include_ungraded_assignments'], (i, setting) =>
        $settingsMenu.find("##{setting}").prop('checked', @[setting]).change (event) =>
          @[setting] = $(event.target).is(':checked')
          userSettings.contextSet setting, @[setting]
          @gradeGrid.setColumns @getVisibleGradeGridColumns() if setting is 'show_attendance'
          @buildRows()

      # don't show the "show attendance" link in the dropdown if there's no attendance assignments
      unless (_.detect @assignments, (a) -> (''+a.submission_types) == "attendance")
        $settingsMenu.find('#show_attendance').closest('li').hide()

      @$columnArrangementTogglers = $('#gradebook-toolbar [data-arrange-columns-by]').bind 'click', (event) =>
        event.preventDefault()
        thingToArrangeBy = $(event.currentTarget).data('arrangeColumnsBy')
        @arrangeColumnsBy(thingToArrangeBy)
      @arrangeColumnsBy('assignment_group')

      $('#gradebook_settings').show().kyleMenu
        buttonOpts:
          icons:
            primary: "ui-icon-cog", secondary: "ui-icon-droparrow"
          text: false

      $upload_modal = null
      $settingsMenu.find('.gradebook_upload_link').click (event) =>
        event.preventDefault()
        unless $upload_modal
          locals =
            download_gradebook_csv_url: "#{@options.context_url}/gradebook.csv"
            action: "#{@options.context_url}/gradebook_uploads"
            authenticityToken: $("#ajax_authenticity_token").text()
          $upload_modal = $(gradebook_uploads_form(locals))
            .dialog
              bgiframe: true
              autoOpen: false
              modal: true
              width: 720
              resizable: false
            .fixDialogButtons()
            .delegate '#gradebook-upload-help-trigger', 'click', ->
              $(this).hide()
              $('#gradebook-upload-help').show()
        $upload_modal.dialog('open')

      $settingsMenu.find('.student_names_toggle').click (e) ->
        $wrapper = $('.grid-canvas')
        $wrapper.toggleClass('hide-students')

        if $wrapper.hasClass('hide-students')
          $(this).text I18n.t('show_student_names', 'Show Student Names')
        else
          $(this).text I18n.t('hide_student_names', 'Hide Student Names')

<<<<<<< HEAD
=======
      @userFilter = new InputFilterView el: '.gradebook_filter input'
      @userFilter.on 'input', @onUserFilterInput

    onUserFilterInput: (term) =>
      # put rows back on the students for dropped assignments
      _.each @multiGrid.data, (student) ->
        if student.beforeFilteredRow?
          student.row = student.beforeFilteredRow
          delete student.beforeFilteredRow

      # put the removed items back in their proper order
      _.each @userFilterRemovedRows.reverse(), (removedStudentItem) =>
        @multiGrid.data.splice removedStudentItem.index, 0, removedStudentItem.data
      @userFilterRemovedRows = []

      if term != ''
        propertiesToMatch = ['name', 'login_id', 'short_name', 'sortable_name']
        index = @multiGrid.data.length
        while index--
          student = @multiGrid.data[index]
          matched = _.any propertiesToMatch, (prop) =>
            student[prop]?.match new RegExp term, 'i'
          if not matched
            # remove the student, save the item and its index so we can put it
            # back in order
            item =
              index: index
              data: @multiGrid.data.splice(index, 1)[0]
            @userFilterRemovedRows.push item

      for student, index in @multiGrid.data
        student.beforeFilteredRow = student.row
        student.row = index

      @multiGrid.invalidate()
>>>>>>> 0bb763a0

    getVisibleGradeGridColumns: ->
      res = []
      for column in @allAssignmentColumns
        submissionType = ''+ column.object.submission_types
        res.push(column) unless submissionType is "not_graded" or
                                submissionType is "attendance" and !@show_attendance
      res.concat(@aggregateColumns)

    assignmentHeaderHtml: (assignment) ->
      columnHeaderTemplate
        assignment: assignment
        href: assignment.html_url
        showPointsPossible: assignment.points_possible?

    initGrid: =>
      #this is used to figure out how wide to make each column
      $widthTester = $('<span style="padding:10px" />').appendTo('#content')
      testWidth = (text, minWidth, maxWidth) ->
        width = Math.max($widthTester.text(text).outerWidth(), minWidth)
        Math.min width, maxWidth

      # I would like to make this width a little larger, but there's a dependency somewhere else that
      # I can't find and if I change it, the layout gets messed up.
      @parentColumns = [{
        id: 'student'
        name: I18n.t 'student_name', 'Student Name'
        field: 'display_name'
        width: 150
        cssClass: "meta-cell"
        resizable: false
        sortable: true
      },
      {
        id: 'secondary_identifier'
        name: I18n.t 'secondary_id', 'Secondary ID'
        field: 'secondary_identifier'
        width: 100
        cssClass: "meta-cell secondary_identifier_cell"
        resizable: false
        sortable: true
      }]

      @allAssignmentColumns = for id, assignment of @assignments
        outOfFormatter = assignment &&
                         assignment.grading_type == 'points' &&
                         assignment.points_possible? &&
                         SubmissionCell.out_of
        minWidth = if outOfFormatter then 70 else 90
        fieldName = "assignment_#{id}"
        columnDef =
          id: fieldName
          field: fieldName
          name: @assignmentHeaderHtml(assignment)
          object: assignment
          formatter: this.cellFormatter
          editor: outOfFormatter ||
                  SubmissionCell[assignment.grading_type] ||
                  SubmissionCell
          minWidth: columnWidths.assignment.min,
          maxWidth: columnWidths.assignment.max,
          width: testWidth(assignment.name, minWidth, columnWidths.assignment.max),
          sortable: true
          toolTip: assignment.name
          type: 'assignment'

        if fieldName in @assignmentsToHide
          columnDef.width = 10
          do (fieldName) =>
            $(document)
              .bind('gridready', => @minimizeColumn(@$grid.find("[id*='#{fieldName}']")))
              .unbind('gridready.render')
              .bind('gridready.render', => @gradeGrid.invalidate() )
        columnDef

      @aggregateColumns = for id, group of @assignmentGroups
        html = "#{group.name}"
        if group.group_weight?
          percentage =  I18n.toPercentage(group.group_weight, precision: 2)
          html += """
            <div class='assignment-points-possible'>
              #{I18n.t 'percent_of_grade', "%{percentage} of grade", percentage: percentage}
            </div>
          """
        {
          id: "assignment_group_#{id}"
          field: "assignment_group_#{id}"
          formatter: @groupTotalFormatter
          name: html
          toolTip: group.name
          object: group
          minWidth: columnWidths.assignmentGroup.min,
          maxWidth: columnWidths.assignmentGroup.max,
          width: testWidth(group.name, columnWidths.assignmentGroup.min, columnWidths.assignmentGroup.max)
          cssClass: "meta-cell assignment-group-cell",
          sortable: true
          type: 'assignment_group'
        }

      @aggregateColumns.push
        id: "total_grade"
        field: "total_grade"
        formatter: @groupTotalFormatter
        name: "Total"
        minWidth: columnWidths.total.min
        maxWidth: columnWidths.total.max
        width: testWidth("Total", columnWidths.total.min, columnWidths.total.max)
        cssClass: "total-cell"
        sortable: true
        type: 'total_grade'

      $widthTester.remove()

      options = $.extend({
        enableCellNavigation: false
        enableColumnReorder: false
        enableAsyncPostRender: true
        asyncPostRenderDelay: 1
        autoEdit: true # whether to go into edit-mode as soon as you tab to a cell
        rowHeight: 35
        headerHeight: 38
      }, @options)

      grids = [{
        selector: '#gradebook_students_grid'
        columns:  @parentColumns
      }, {
        selector: '#gradebook_grid'
        columns:  @getVisibleGradeGridColumns()
        options:
          enableCellNavigation: true
          editable: true
          syncColumnCellResize: true
          enableColumnReorder: true
      }]

      @multiGrid = new MultiGrid(@rows, options, grids, 1)
      # this is the magic that actually updates group and final grades when you edit a cell
      @gradeGrid = @multiGrid.grids[1]
      @gradeGrid.onCellChange.subscribe (event, data) =>
        @calculateStudentGrade(data.item)
        @gradeGrid.invalidate()
      # this is a faux blur event for SlickGrid.
      $('body').on('click', @onGridBlur)
      sortRowsBy = (sortFn) =>
        @rows.sort(sortFn)
        student.row = i for student, i in @rows
        @multiGrid.invalidate()
      @gradeGrid.onSort.subscribe (event, data) =>
        sortRowsBy (a, b) ->
          aScore = a[data.sortCol.field]?.score
          bScore = b[data.sortCol.field]?.score
          aScore = -99999999999 if not aScore and aScore != 0
          bScore = -99999999999 if not bScore and bScore != 0
          if data.sortAsc then bScore - aScore else aScore - bScore
      @multiGrid.grids[0].onSort.subscribe (event, data) =>
        propertyToSortBy = {display_name: 'sortable_name', secondary_identifier: 'secondary_identifier'}[data.sortCol.field]
        sortRowsBy (a, b) ->
          res = if a[propertyToSortBy] < b[propertyToSortBy] then -1
          else if a[propertyToSortBy] > b[propertyToSortBy] then 1
          else 0
          if data.sortAsc then res else 0 - res

      @multiGrid.parent_grid.onKeyDown.subscribe ->
        # TODO: start editing automatically when a number or letter is typed
        false
      @onGridInit()
<|MERGE_RESOLUTION|>--- conflicted
+++ resolved
@@ -1,5 +1,6 @@
 # This class both creates the slickgrid instance, and acts as the data source for that instance.
 define [
+  'compiled/views/InputFilterView'
   'i18n!gradebook2'
   'compiled/gradebook2/GRADEBOOK_TRANSLATIONS'
   'jquery'
@@ -30,7 +31,7 @@
   'jqueryui/sortable'
   'compiled/jquery.kylemenu'
   'compiled/jquery/fixDialogButtons'
-], (I18n, GRADEBOOK_TRANSLATIONS, $, _, GradeCalculator, userSettings, Spinner, MultiGrid, SubmissionDetailsDialog, AssignmentGroupWeightsDialog, SubmissionCell, GradebookHeaderMenu, htmlEscape, gradebook_uploads_form, sectionToShowMenuTemplate, columnHeaderTemplate, groupTotalCellTemplate, rowStudentNameTemplate) ->
+], (InputFilterView, I18n, GRADEBOOK_TRANSLATIONS, $, _, GradeCalculator, userSettings, Spinner, MultiGrid, SubmissionDetailsDialog, AssignmentGroupWeightsDialog, SubmissionCell, GradebookHeaderMenu, htmlEscape, gradebook_uploads_form, sectionToShowMenuTemplate, columnHeaderTemplate, groupTotalCellTemplate, rowStudentNameTemplate) ->
 
   class Gradebook
     columnWidths =
@@ -54,6 +55,7 @@
       @sectionToShow = userSettings.contextGet 'grading_show_only_section'
       @show_attendance = userSettings.contextGet 'show_attendance'
       @include_ungraded_assignments = userSettings.contextGet 'include_ungraded_assignments'
+      @userFilterRemovedRows = []
       $.subscribe 'assignment_group_weights_changed', @buildRows
       $.subscribe 'assignment_muting_toggled', @handleAssignmentMutingChange
       $.subscribe 'submissions_updated', @updateSubmissionsFromExternal
@@ -539,8 +541,6 @@
         else
           $(this).text I18n.t('hide_student_names', 'Hide Student Names')
 
-<<<<<<< HEAD
-=======
       @userFilter = new InputFilterView el: '.gradebook_filter input'
       @userFilter.on 'input', @onUserFilterInput
 
@@ -576,7 +576,6 @@
         student.row = index
 
       @multiGrid.invalidate()
->>>>>>> 0bb763a0
 
     getVisibleGradeGridColumns: ->
       res = []
