# This class both creates the slickgrid instance, and acts as the data source for that instance.
define [
  'react'
  'slickgrid.long_text_editor'
  'compiled/views/KeyboardNavDialog'
  'jst/KeyboardNavDialog'
  'vendor/slickgrid'
  'compiled/gradebook2/TotalColumnHeaderView'
  'compiled/util/round'
  'compiled/views/InputFilterView'
  'i18n!gradebook2'
  'compiled/gradebook2/GRADEBOOK_TRANSLATIONS'
  'jquery'
  'underscore'
  'Backbone'
  'timezone'
  'compiled/grade_calculator'
  'compiled/userSettings'
  'vendor/spin'
  'compiled/SubmissionDetailsDialog'
  'compiled/gradebook2/AssignmentGroupWeightsDialog'
  'compiled/gradebook2/GradeDisplayWarningDialog'
  'compiled/gradebook2/PostGradesFrameDialog'
  'compiled/gradebook2/SubmissionCell'
  'compiled/gradebook2/GradebookHeaderMenu'
  'compiled/util/NumberCompare'
  'str/htmlEscape'
  # 'compiled/gradebook2/PostGradesDialog'
  'jsx/gradebook/SISGradePassback/PostGradesStore'
  'jsx/gradebook/SISGradePassback/PostGradesApp'
  'jst/gradebook2/column_header'
  'jst/gradebook2/group_total_cell'
  'jst/gradebook2/row_student_name'
  'compiled/views/gradebook/SectionMenuView'
  'compiled/views/gradebook/GradingPeriodMenuView'
  'compiled/gradebook2/GradebookKeyboardNav'
  'jst/_avatar' #needed by row_student_name
  'jquery.ajaxJSON'
  'jquery.instructure_date_and_time'
  'jqueryui/dialog'
  'jqueryui/tooltip'
  'compiled/behaviors/tooltip'
  'compiled/behaviors/activate'
  'jquery.instructure_misc_helpers'
  'jquery.instructure_misc_plugins'
  'vendor/jquery.ba-tinypubsub'
  'jqueryui/mouse'
  'jqueryui/position'
  'jqueryui/sortable'
  'compiled/jquery.kylemenu'
  'compiled/jquery/fixDialogButtons'
], (React, LongTextEditor, KeyboardNavDialog, keyboardNavTemplate, Slick, TotalColumnHeaderView, round, InputFilterView, I18n, GRADEBOOK_TRANSLATIONS,
  $, _, Backbone, tz, GradeCalculator, userSettings, Spinner, SubmissionDetailsDialog, AssignmentGroupWeightsDialog, GradeDisplayWarningDialog, PostGradesFrameDialog,
  SubmissionCell, GradebookHeaderMenu, numberCompare, htmlEscape, PostGradesStore, PostGradesApp, columnHeaderTemplate,
  groupTotalCellTemplate, rowStudentNameTemplate, SectionMenuView, GradingPeriodMenuView, GradebookKeyboardNav) ->

  class Gradebook
    columnWidths =
      assignment:
        min: 10
        default_max: 200
        max: 400
      assignmentGroup:
        min: 35
        default_max: 200
        max: 400
      total:
        min: 95
        max: 110

    DISPLAY_PRECISION = 2

    hasSections: $.Deferred()
    allSubmissionsLoaded: $.Deferred()

    constructor: (@options) ->
      @students = {}
      @studentViewStudents = {}
      @rows = []
      @assignmentsToHide = userSettings.contextGet('hidden_columns') || []
      @sectionToShow = userSettings.contextGet 'grading_show_only_section'
      @sectionToShow = @sectionToShow && String(@sectionToShow)
      @show_attendance = userSettings.contextGet 'show_attendance'
      @include_ungraded_assignments = userSettings.contextGet 'include_ungraded_assignments'
      @userFilterRemovedRows = []
      @show_concluded_enrollments = userSettings.contextGet 'show_concluded_enrollments'
      @show_concluded_enrollments = true if @options.course_is_concluded
      @totalColumnInFront = userSettings.contextGet 'total_column_in_front'
      @numberOfFrozenCols = if @totalColumnInFront then 3 else 2
      @mgpEnabled = ENV.GRADEBOOK_OPTIONS.multiple_grading_periods_enabled
      @gradingPeriods = ENV.GRADEBOOK_OPTIONS.active_grading_periods
      @gradingPeriodToShow = @getGradingPeriodToShow()
      @gradebookColumnSizeSettings = ENV.GRADEBOOK_OPTIONS.gradebook_column_size_settings
      @gradebookColumnOrderSettings = ENV.GRADEBOOK_OPTIONS.gradebook_column_order_settings

      $.subscribe 'assignment_group_weights_changed', @handleAssignmentGroupWeightChange
      $.subscribe 'assignment_muting_toggled',        @handleAssignmentMutingChange
      $.subscribe 'submissions_updated',              @updateSubmissionsFromExternal
      $.subscribe 'currentSection/change',            @updateCurrentSection
      $.subscribe 'currentGradingPeriod/change',      @updateCurrentGradingPeriod

      enrollmentsUrl = if @show_concluded_enrollments
        'students_url_with_concluded_enrollments'
      else
        'students_url'

      gotAllStudents = $.Deferred().done => @gotAllStudents()

      # this method should be removed after a month in production
      @alignCoursePreferencesWithLocalStorage()

      assignmentGroupsParams = {exclude_descriptions: true}
      if @mgpEnabled && @gradingPeriodToShow && @gradingPeriodToShow != '0' && @gradingPeriodToShow != ''
        $.extend(assignmentGroupsParams, {grading_period_id: @gradingPeriodToShow})

      ajax_calls = [
        $.ajaxJSON(@options[enrollmentsUrl], "GET")
      , $.ajaxJSON(@options.assignment_groups_url, "GET", assignmentGroupsParams, @gotAssignmentGroups)
      , $.ajaxJSON( @options.sections_url, "GET", {}, @gotSections)
      ]

      $('li.external-tools-dialog > a[data-url], button.external-tools-dialog').on 'click keyclick', (event) ->
        postGradesDialog = new PostGradesFrameDialog({
          returnFocusTo: $('#post_grades'),
          baseUrl: $(event.target).attr('data-url')
        })
        postGradesDialog.open()

      if(@options.post_grades_feature_enabled)
        ajax_calls.push($.ajaxJSON( @options.course_url, "GET", {}, @gotCourse))

      # getting all the enrollments for a course via the api in the polite way
      # is too slow, so we're going to cheat.
      $.when(ajax_calls...)
      .then ([students, status, xhr]) =>
        @gotChunkOfStudents students

        paginationLinks = xhr.getResponseHeader('Link')
        lastLink = paginationLinks.match(/<[^>]+>; *rel="last"/)
        unless lastLink?
          gotAllStudents.resolve()
          return
        lastPage = lastLink[0].match(/page=(\d+)/)[1]
        lastPage = parseInt lastPage, 10
        if lastPage == 1
          gotAllStudents.resolve()
          return

        fetchEnrollments = (page) =>
          $.ajaxJSON @options[enrollmentsUrl], "GET", {page}
        dfds = (fetchEnrollments(page) for page in [2..lastPage])
        $.when(dfds...).then (responses...) =>
          if dfds.length == 1
            @gotChunkOfStudents responses[0]
          else
            @gotChunkOfStudents(students) for [students, x, y] in responses
          gotAllStudents.resolve()

      gotCustomColumns = @getCustomColumns()
      @gotAllData = $.when(gotCustomColumns, gotAllStudents)

      @allSubmissionsLoaded.done =>
        for c in @customColumns
          url = @options.custom_column_data_url.replace /:id/, c.id
          @getCustomColumnData(c.id)
        @assignment_visibility() if ENV.GRADEBOOK_OPTIONS.differentiated_assignments_enabled
        @disableAssignmentsInClosedGradingPeriods() if @mgpEnabled

      @showCustomColumnDropdownOption()
      @initPostGradesStore()
      @showPostGradesButton()
      @checkForUploadComplete()

    assignment_visibility: ->
      allStudentIds = _.keys @students
      for assignmentId, a of @assignments
        if a.only_visible_to_overrides
          hiddenStudentIds = @hiddenStudentIdsForAssignment(allStudentIds, a)
          for studentId in hiddenStudentIds
            @updateSubmission { assignment_id: assignmentId, user_id: studentId, hidden: true }

    hiddenStudentIdsForAssignment: (studentIds, assignment) ->
      _.difference studentIds, assignment.assignment_visibility

    updateAssignmentVisibilities: (hiddenSub) ->
      assignment = @assignments[hiddenSub.assignment_id]
      filteredVisibility = assignment.assignment_visibility.filter (id) -> id != hiddenSub.user_id
      assignment.assignment_visibility = filteredVisibility

    disableAssignmentsInClosedGradingPeriods: () ->
      closedAdminGradingPeriods = @getClosedAdminGradingPeriods()

      if closedAdminGradingPeriods.length > 0
        assignments = @getAssignmentsInClosedGradingPeriods(closedAdminGradingPeriods)
        @disabledAssignments = assignments.map (a) ->
          a.id

        @grid.setColumns @getVisibleGradeGridColumns()

    getClosedAdminGradingPeriods: () ->
      _.select @gradingPeriods, (gradingPeriod) =>
        @gradingPeriodIsAdmin(gradingPeriod) && @gradingPeriodIsClosed(gradingPeriod)

    gradingPeriodIsAdmin: (gradingPeriod) ->
      !gradingPeriod.permissions.manage

    gradingPeriodIsClosed: (gradingPeriod) ->
      new Date(gradingPeriod.end_date) < new Date()

    gradingPeriodIsActive: (gradingPeriodId) ->
      activePeriodIds = _.pluck(@gradingPeriods, 'id')
      _.contains(activePeriodIds, gradingPeriodId)

    getGradingPeriodToShow: () ->
      currentPeriodId = userSettings.contextGet('gradebook_current_grading_period')
      if currentPeriodId && (@isAllGradingPeriods(currentPeriodId) || @gradingPeriodIsActive(currentPeriodId))
        currentPeriodId
      else
        ENV.GRADEBOOK_OPTIONS.current_grading_period_id

    getAssignmentsInClosedGradingPeriods: (gradingPeriods) ->
      latestEndDate = new Date(gradingPeriods[0]?.end_date)
      for gradingPeriod in gradingPeriods
        latestEndDate = new Date(gradingPeriod.end_date) if latestEndDate < new Date(gradingPeriod.end_date)
      #return assignments whose end date is within the latest closed's end date
      _.select @assignments, (a) =>
        @assignmentIsDueBeforeEndDate(a, latestEndDate)

    assignmentIsDueBeforeEndDate: (assignment, gradingPeriodEndDate) ->
      if assignment.due_at
        new Date(assignment.due_at) <= gradingPeriodEndDate
      else
        false

    onShow: ->
      $(".post-grades-placeholder").show()
      return if @startedInitializing
      @startedInitializing = true

      @spinner = new Spinner() unless @spinner
      $(@spinner.spin().el).css(
        opacity: 0.5
        top: '55px'
        left: '50%'
      ).addClass('use-css-transitions-for-show-hide').appendTo('#main')
      $('#gradebook-grid-wrapper').hide()
      @gotAllData.done @doSlickgridStuff

    getCustomColumns: ->
      # not going to support pagination because that would be crazy
      $.getJSON(@options.custom_columns_url)
      .then (columns) =>
        @numberOfFrozenCols += columns.length
        @customColumns = columns

    getCustomColumnData: (id, url) ->
      url ||= @options.custom_column_data_url.replace /:id/, id
      $.getJSON(url)
      .done (columnData, __, xhr) =>
        nextPg = xhr.getResponseHeader("Link").match /<([^>]+)>; *rel="next"/
        @getCustomColumnData(id, nextPg[1]) if nextPg

        for datum in columnData
          student = @student(datum.user_id)
          student["custom_col_#{id}"] = datum.content
          @grid.invalidateRow(student.row)
        @grid.render()

    doSlickgridStuff: =>
      @initGrid()
      @buildRows()
      @getSubmissionsChunks()
      @initHeader()

    gotAssignmentGroups: (assignmentGroups) =>
      @assignmentGroups = {}
      @assignments      = {}

      # purposely passing the @options and assignmentGroups by reference so it can update
      # an assigmentGroup's .group_weight and @options.group_weighting_scheme
      new AssignmentGroupWeightsDialog context: @options, assignmentGroups: assignmentGroups
      for group in assignmentGroups
        # note that assignmentGroups are not yet htmlEscaped like assignments and sections
        @assignmentGroups[group.id] = group
        group.assignments = _.select group.assignments, (a) -> a.published
        for assignment in group.assignments
          htmlEscape(assignment)
          assignment.assignment_group = group
          assignment.due_at = tz.parse(assignment.due_at)
          @assignments[assignment.id] = assignment

      @postGradesStore.setGradeBookAssignments @assignments

    gotCourse: (course) =>
      @course = course

    gotSections: (sections) =>
      @sections = {}
      for section in sections
        htmlEscape(section)
        @sections[section.id] = section

      @sections_enabled = sections.length > 1
      @hasSections.resolve()

      @postGradesStore.setSections @sections

    gotChunkOfStudents: (studentEnrollments) =>
      for studentEnrollment in studentEnrollments
        student = studentEnrollment.user
        student.enrollment = studentEnrollment

        if student.enrollment.type == "StudentViewEnrollment"
          @studentViewStudents[student.id] ||= htmlEscape(student)
        else
          @students[student.id] ||= htmlEscape(student)
        @student(student.id).sections ||= []
        @student(student.id).sections.push(studentEnrollment.course_section_id)

    gotAllStudents: ->
      @withAllStudents (students) =>
        for student_id, student of students
          student.computed_current_score ||= 0
          student.computed_final_score ||= 0
          student.secondary_identifier = student.sis_login_id || student.login_id

          if @sections_enabled
            mySections = (@sections[sectionId].name for sectionId in student.sections when @sections[sectionId])
            sectionNames = $.toSentence(mySections.sort())
          student.display_name = rowStudentNameTemplate
            avatar_url: student.avatar_url
            display_name: if ENV.GRADEBOOK_OPTIONS.list_students_by_sortable_name_enabled then student.sortable_name else student.name
            url: student.enrollment.grades.html_url+'#tab-assignments'
            sectionNames: sectionNames
            alreadyEscaped: true

          # fill in dummy submissions, so there's something there even if the
          # student didn't submit anything for that assignment
          for assignment_id, assignment of @assignments
            student["assignment_#{assignment_id}"] ||= { assignment_id: assignment_id, user_id: student_id }

          @rows.push(student)

    defaultSortType: 'assignment_group'

    studentsThatCanSeeAssignment: (potential_students, assignment) ->
      if ENV.GRADEBOOK_OPTIONS.differentiated_assignments_enabled
        _.pick potential_students, assignment.assignment_visibility...
      else
        potential_students

    isInvalidCustomSort: =>
      sortSettings = @gradebookColumnOrderSettings
<<<<<<< HEAD
      sortSettings && sortSettings.sortType == 'custom' && sortSettings.customOrder.length == 0
=======
      sortSettings && sortSettings.sortType == 'custom' && !sortSettings.customOrder
>>>>>>> ebf1c3f5

    columnOrderHasNotBeenSaved: =>
      !@gradebookColumnOrderSettings

    getStoredSortOrder: =>
      if @isInvalidCustomSort() || @columnOrderHasNotBeenSaved()
        {sortType: @defaultSortType}
      else
        @gradebookColumnOrderSettings

<<<<<<< HEAD
    setStoredSortOrder: (newSortOrder) =>
=======
    setStoredSortOrder: (newSortOrder) ->
      @gradebookColumnOrderSettings = newSortOrder
>>>>>>> ebf1c3f5
      unless @isInvalidCustomSort()
        url = ENV.GRADEBOOK_OPTIONS.gradebook_column_order_settings_url
        $.ajaxJSON(url, 'POST', {column_order: newSortOrder})

    onColumnsReordered: =>
      # determine if assignment columns or custom columns were reordered
      # (this works because frozen columns and non-frozen columns are can't be
      # swapped)
      columns = @grid.getColumns()
      currentIds = _(@customColumns).map (c) -> c.id
      reorderedIds = (m[1] for c in columns when m = c.id.match /^custom_col_(\d+)/)

      if !_.isEqual(reorderedIds, currentIds)
        @reorderCustomColumns(reorderedIds)
        .then =>
          colsById = _(@customColumns).indexBy (c) -> c.id
          @customColumns = _(reorderedIds).map (id) -> colsById[id]
      else
        @storeCustomColumnOrder()

    reorderCustomColumns: (ids) ->
      $.ajaxJSON(@options.reorder_custom_columns_url, "POST", order: ids)

    storeCustomColumnOrder: =>
      newSortOrder =
        sortType: 'custom'
        customOrder: []
      columns = @grid.getColumns()
      assignment_columns = _.filter(columns, (c) -> c.type is 'assignment')
      newSortOrder.customOrder = _.map(assignment_columns, (a) -> a.object.id)
      @setStoredSortOrder(newSortOrder)

    setArrangementTogglersVisibility: (newSortOrder) =>
      @$columnArrangementTogglers.each ->
        $(this).closest('li').showIf $(this).data('arrangeColumnsBy') isnt newSortOrder.sortType

    arrangeColumnsBy: (newSortOrder, isFirstArrangement) =>
      @setArrangementTogglersVisibility(newSortOrder)
      @setStoredSortOrder(newSortOrder) unless isFirstArrangement

      columns = @grid.getColumns()
      frozen = columns.splice(0, @numberOfFrozenCols)
      columns.sort @makeColumnSortFn(newSortOrder)
      columns.splice(0, 0, frozen...)
      @grid.setColumns(columns)

      @fixColumnReordering()
      @buildRows()

    makeColumnSortFn: (sortOrder) =>
      fn = switch sortOrder.sortType
        when 'assignment_group', 'alpha' then @compareAssignmentPositions
        when 'due_date' then @compareAssignmentDueDates
        when 'custom' then @makeCompareAssignmentCustomOrderFn(sortOrder)
        else throw "unhandled column sort condition"
      @wrapColumnSortFn(fn)

    compareAssignmentPositions: (a, b) ->
      diffOfAssignmentGroupPosition = a.object.assignment_group.position - b.object.assignment_group.position
      diffOfAssignmentPosition = a.object.position - b.object.position

      # order first by assignment_group position and then by assignment position
      # will work when there are less than 1000000 assignments in an assignment_group
      return (diffOfAssignmentGroupPosition * 1000000) + diffOfAssignmentPosition

    compareAssignmentDueDates: (a, b) ->
      aDate = if a.object.due_at then (+a.object.due_at / 1000) else Number.MAX_VALUE
      bDate = if b.object.due_at then (+b.object.due_at / 1000) else Number.MAX_VALUE
      if aDate is bDate
        return 0 if a.object.name is b.object.name
        return (if a.object.name > b.object.name then 1 else -1)
      return aDate - bDate

    makeCompareAssignmentCustomOrderFn: (sortOrder) =>
      sortMap = {}
      indexCounter = 0
      for assignmentId in sortOrder.customOrder
        sortMap[String(assignmentId)] = indexCounter
        indexCounter += 1
      return (a, b) =>
        aIndex = sortMap[String(a.object.id)]
        bIndex = sortMap[String(b.object.id)]
        if aIndex? and bIndex?
          return aIndex - bIndex
        # if there's a new assignment and its order has not been stored, it should come at the end
        else if aIndex? and not bIndex?
          return -1
        else if bIndex?
          return 1
        else
          return @compareAssignmentPositions(a, b)

    wrapColumnSortFn: (wrappedFn) ->
      (a, b) ->
        return -1 if b.type is 'total_grade'
        return  1 if a.type is 'total_grade'
        return -1 if b.type is 'assignment_group' and a.type isnt 'assignment_group'
        return  1 if a.type is 'assignment_group' and b.type isnt 'assignment_group'
        if a.type is 'assignment_group' and b.type is 'assignment_group'
          return a.object.position - b.object.position
        return wrappedFn(a, b)

    rowFilter: (student) =>
      !@sectionToShow || (@sectionToShow in student.sections)

    handleAssignmentMutingChange: (assignment) =>
      idx = @grid.getColumnIndex("assignment_#{assignment.id}")
      colDef = @grid.getColumns()[idx]
      colDef.name = @assignmentHeaderHtml(assignment)
      @grid.setColumns(@grid.getColumns())
      @fixColumnReordering()
      @buildRows()

    handleAssignmentGroupWeightChange: (assignment_group_options) =>
      columns = @grid.getColumns()
      for assignment_group in assignment_group_options.assignmentGroups
        column = _.findWhere columns, id: "assignment_group_#{assignment_group.id}"
        column.name = @assignmentGroupHtml(column.object.name, column.object.group_weight)
      @setAssignmentWarnings()
      @grid.setColumns(columns)
      @renderTotalHeader()
      @buildRows()

    renderTotalHeader: () =>
      @totalHeader = new TotalColumnHeaderView
        showingPoints: @displayPointTotals
        toggleShowingPoints: @togglePointsOrPercentTotals.bind(this)
        weightedGroups: @weightedGroups
        totalColumnInFront: @totalColumnInFront
        moveTotalColumn: @moveTotalColumn.bind(this)
      @totalHeader.render()

    moveTotalColumn: =>
      @totalColumnInFront = not @totalColumnInFront
      userSettings.contextSet 'total_column_in_front', @totalColumnInFront
      window.location.reload()

    assignmentGroupHtml: (group_name, group_weight) =>
      if @weightedGroups()
        percentage = I18n.toPercentage(group_weight, precision: 2)
        """
          #{htmlEscape(group_name)}<div class='assignment-points-possible'>
            #{htmlEscape I18n.t 'percent_of_grade', "%{percentage} of grade", percentage: percentage}
          </div>
        """
      else
        htmlEscape(group_name)

    # filter, sort, and build the dataset for slickgrid to read from, then force
    # a full redraw
    buildRows: =>
      @rows.length = 0

      for id, column of @grid.getColumns() when ''+column.object?.submission_types is "attendance"
        column.unselectable = !@show_attendance
        column.cssClass = if @show_attendance then '' else 'completely-hidden'
        @$grid.find("##{@uid}#{column.id}").showIf(@show_attendance)

      @withAllStudents (students) =>
        for id, student of @students
          student.row = -1
          if @rowFilter(student)
            @rows.push(student)
            @calculateStudentGrade(student)

      @sortRowsBy (a, b) => @localeSort(a.sortable_name, b.sortable_name)

    getSubmissionsChunks: =>
      @submissionChunkCount = 0

      @withAllStudents (allStudentsObj) =>
        allStudents = (s for k, s of allStudentsObj)
          .sort (a, b) => @localeSort(a.sortable_name, b.sortable_name)
        loop
          chunkStart = @submissionChunkCount * @options.chunk_size
          students = allStudents[chunkStart...(chunkStart+@options.chunk_size)]
          break if students.length == 0
          params =
            student_ids: (student.id for student in students)
            response_fields: ['id', 'user_id', 'url', 'score', 'grade', 'submission_type', 'submitted_at', 'assignment_id', 'grade_matches_current_submission', 'attachments', 'late', 'workflow_state', 'excused']
          params['grading_period_id'] = @gradingPeriodToShow if @mgpEnabled && @gradingPeriodToShow && @gradingPeriodToShow != '0' && @gradingPeriodToShow != ''
          $.ajaxJSON(@options.submissions_url, "GET", params, @gotSubmissionsChunk)
          @submissionChunkCount++

    gotSubmissionsChunk: (student_submissions) =>
      @gotSubmissionChunkCount ||= 0
      @gotSubmissionChunkCount++

      for data in student_submissions
        student = @student(data.user_id)
        for submission in data.submissions
          current_submission = student["assignment_#{submission.assignment_id}"]
          @updateSubmission(submission) unless current_submission?["hidden"]
        student.loaded = true
        @grid.invalidateRow(student.row)
        @calculateStudentGrade(student)

      if @gotSubmissionChunkCount == @submissionChunkCount
        @allSubmissionsLoaded.resolve()

      @grid.render()

    student: (id) =>
      @students[id] || @studentViewStudents[id]

    # @students contains all *real* students (e.g., not the student view student)
    # when you do need to operate on *all* students (like for rendering the grid), use
    # function
    withAllStudents: (f) =>
      for id, s of @studentViewStudents
        @students[id] = s

      f(@students)

      for id, s of @studentViewStudents
        delete @students[id]

    updateSubmission: (submission) =>
      student = @student(submission.user_id)
      submission.submitted_at = tz.parse(submission.submitted_at)
      student["assignment_#{submission.assignment_id}"] = submission

    # this is used after the CurveGradesDialog submit xhr comes back.  it does not use the api
    # because there is no *bulk* submissions#update endpoint in the api.
    # It is different from gotSubmissionsChunk in that gotSubmissionsChunk expects an array of students
    # where each student has an array of submissions.  This one just expects an array of submissions,
    # they are not grouped by student.
    updateSubmissionsFromExternal: (submissions, submissionCell) =>
      activeCell = @grid.getActiveCell()
      editing = $(@grid.getActiveCellNode()).hasClass('editable')
      columns = @grid.getColumns()
      for submission in submissions
        student = @student(submission.user_id)
        idToMatch = "assignment_#{submission.assignment_id}"
        cell = index for column, index in columns when column.id is idToMatch
        thisCellIsActive = activeCell? and
          editing and
          activeCell.row is student.row and
          activeCell.cell is cell
        #check for DA visible
        submission["hidden"] = !submission.assignment_visible if submission.assignment_visible?
        @updateAssignmentVisibilities(submission) if submission["hidden"]
        @updateSubmission(submission)
        @calculateStudentGrade(student)
        @grid.updateCell student.row, cell unless thisCellIsActive
        @updateRowTotals student.row

    updateRowTotals: (rowIndex) ->
      columns = @grid.getColumns()
      for column, columnIndex in columns
        @grid.updateCell rowIndex, columnIndex if column.type isnt 'assignment'

    cellFormatter: (row, col, submission) =>
      if !@rows[row].loaded
        @staticCellFormatter(row, col, '')
      else if submission.hidden
        @uneditableCellFormatter(row, col)
      else if !submission?
        @staticCellFormatter(row, col, '-')
      else
        assignment = @assignments[submission.assignment_id]
        if !assignment?
          @staticCellFormatter(row, col, '')
        else if submission.workflow_state == 'pending_review'
         (SubmissionCell[assignment.grading_type] || SubmissionCell).formatter(row, col, submission, assignment)
        else
          if assignment.grading_type == 'points' && assignment.points_possible
            SubmissionCell.out_of.formatter(row, col, submission, assignment)
          else
            (SubmissionCell[assignment.grading_type] || SubmissionCell).formatter(row, col, submission, assignment, @grid)

    staticCellFormatter: (row, col, val) ->
      "<div class='cell-content gradebook-cell'>#{htmlEscape(val)}</div>"

    uneditableCellFormatter: (row, col) ->
      "<div class='cell-content gradebook-cell grayed-out cannot_edit'></div>"

    groupTotalFormatter: (row, col, val, columnDef, student) =>
      return '' unless val?

      percentage = @calculateAndRoundGroupTotalScore val.score, val.possible
      percentage = 0 if isNaN(percentage)

      if val.possible and @options.grading_standard and columnDef.type is 'total_grade'
        letterGrade = GradeCalculator.letter_grade(@options.grading_standard, percentage)

      templateOpts =
        score: round(val.score, DISPLAY_PRECISION)
        possible: round(val.possible, DISPLAY_PRECISION)
        letterGrade: letterGrade
        percentage: percentage
      if columnDef.type == 'total_grade'
        templateOpts.warning = @totalGradeWarning
        templateOpts.lastColumn = true
        templateOpts.showPointsNotPercent = @displayPointTotals()
        templateOpts.hideTooltip = @weightedGroups() and not @totalGradeWarning
      groupTotalCellTemplate templateOpts

    htmlContentFormatter: (row, col, val, columnDef, student) ->
      return '' unless val?
      val

    calculateAndRoundGroupTotalScore: (score, possible_points) ->
      grade = (score / possible_points) * 100
      round(grade, DISPLAY_PRECISION)

    calculateStudentGrade: (student) =>
      if student.loaded
        finalOrCurrent = if @include_ungraded_assignments then 'final' else 'current'
        submissionsAsArray = (value for key, value of student when key.match /^assignment_(?!group)/)
        result = GradeCalculator.calculate(submissionsAsArray, @assignmentGroups, @options.group_weighting_scheme)
        for group in result.group_sums
          student["assignment_group_#{group.group.id}"] = group[finalOrCurrent]
          for submissionData in group[finalOrCurrent].submissions
            submissionData.submission.drop = submissionData.drop
        student["total_grade"] = result[finalOrCurrent]

        @addDroppedClass(student)

    addDroppedClass: (student) ->
      droppedAssignments = (name for name, assignment of student when name.match(/assignment_\d+/) and (assignment.drop? or assignment.excused))
      drops = {}
      drops[student.row] = {}
      for a in droppedAssignments
        drops[student.row][a] = 'dropped'

      styleKey = "dropsForRow#{student.row}"
      @grid.removeCellCssStyles(styleKey)
      @grid.addCellCssStyles(styleKey, drops)

    highlightColumn: (event) =>
      $headers = @$grid.find('.slick-header-column')
      return if $headers.filter('.slick-sortable-placeholder').length
      cell = @grid.getCellFromEvent(event)
      col = @grid.getColumns()[cell.cell]
      $headers.filter("##{@uid}#{col.id}").addClass('hovered-column')

    unhighlightColumns: () =>
      @$grid.find('.hovered-column').removeClass('hovered-column')

    # this is a workaroud to make it so only assignments are sortable but at the same time
    # so that the total and final grade columns don't dissapear after reordering columns
    fixColumnReordering: =>
      $headers = $('#gradebook_grid .container_1').find('.slick-header-columns')
      originalItemsSelector = $headers.sortable 'option', 'items'
      onlyAssignmentColsSelector = '> *:not([id*="assignment_group"]):not([id*="total_grade"])'
      (makeOnlyAssignmentsSortable = ->
        $headers.sortable 'option', 'items', onlyAssignmentColsSelector
        $notAssignments = $(originalItemsSelector, $headers).not($(onlyAssignmentColsSelector, $headers))
        $notAssignments.data('sortable-item', null)
      )()
      (initHeaderDropMenus = =>
        $headers.find('.assignment_header_drop').click (event) =>
          $link = $(event.target)
          unless $link.data('gradebookHeaderMenu')
            $link.data('gradebookHeaderMenu', new GradebookHeaderMenu(@assignments[$link.data('assignmentId')], $link, this))
          return false
      )()
      originalStopFn = $headers.sortable 'option', 'stop'
      (fixupStopCallback = ->
        $headers.sortable 'option', 'stop', (event, ui) ->
          # we need to set the items selector back to the default because slickgrid's 'stop'
          # function relies on it to re-render correctly.  if not it will render without the
          # assignment group and final grade columns
          $headers.sortable 'option', 'items', originalItemsSelector
          returnVal = originalStopFn.apply(this, arguments)
          makeOnlyAssignmentsSortable() # set it back
          initHeaderDropMenus()
          fixupStopCallback() # originalStopFn re-creates sortable widget so we need to re-fix
          returnVal
      )()

    minimizeColumn: ($columnHeader) =>
      columnDef = $columnHeader.data('column')
      colIndex = @grid.getColumnIndex(columnDef.id)
      columnDef.cssClass = (columnDef.cssClass || '').replace(' minimized', '') + ' minimized'
      columnDef.unselectable = true
      columnDef.unminimizedName = columnDef.name
      columnDef.name = ''
      columnDef.minimized = true
      @$grid.find(".l#{colIndex}").add($columnHeader).addClass('minimized')
      @assignmentsToHide.push(columnDef.id)
      userSettings.contextSet('hidden_columns', _.uniq(@assignmentsToHide))

    unminimizeColumn: ($columnHeader) =>
      columnDef = $columnHeader.data('column')
      colIndex = @grid.getColumnIndex(columnDef.id)
      columnDef.cssClass = (columnDef.cssClass || '').replace(' minimized', '')
      columnDef.unselectable = false
      columnDef.name = columnDef.unminimizedName
      columnDef.minimized = false
      @$grid.find(".l#{colIndex}").add($columnHeader).removeClass('minimized')
      $columnHeader.find('.slick-column-name').html($.raw(columnDef.name))
      @assignmentsToHide = $.grep @assignmentsToHide, (el) -> el != columnDef.id
      userSettings.contextSet('hidden_columns', _.uniq(@assignmentsToHide))

    hoverMinimizedCell: (event) =>
      $hoveredCell = $(event.currentTarget)
                     # get rid of hover class so that no other tooltips show up
                     .removeClass('hover')
      cell = @grid.getCellFromEvent(event)
      # cell will be null when hovering a header cell
      return unless cell
      columnDef = @grid.getColumns()[cell.cell]
      assignment = columnDef.object
      offset = $hoveredCell.offset()
      htmlLines = [assignment.name]
      if $hoveredCell.hasClass('slick-cell')
        submission = @rows[cell.row][columnDef.id]
        if assignment.points_possible?
          htmlLines.push "#{submission.score ? '--'} / #{assignment.points_possible}"
        else if submission.score?
          htmlLines.push submission.score
        # add lines for dropped, late, resubmitted
        Array::push.apply htmlLines, $.map(SubmissionCell.classesBasedOnSubmission(submission, assignment), (c)-> GRADEBOOK_TRANSLATIONS["#submission_tooltip_#{c}"])
      else if assignment.points_possible?
        htmlLines.push htmlEscape(I18n.t('points_out_of', "out of %{points_possible}", points_possible: assignment.points_possible))

      $hoveredCell.data('tooltip', $("<span />",
        class: 'gradebook-tooltip'
        css:
          left: offset.left - 15
          top: offset.top
          zIndex: 10000
          display: 'block'
        html: $.raw(htmlLines.join('<br />'))
      ).appendTo('body')
      .css('top', (i, top) -> parseInt(top) - $(this).outerHeight()))

    unhoverMinimizedCell: (event) ->
      if $tooltip = $(this).data('tooltip')
        if event.toElement == $tooltip[0]
          $tooltip.mouseleave -> $tooltip.remove()
        else
          $tooltip.remove()

    # this is because of a limitation with SlickGrid,
    # when it makes the header row it does this:
    # $("<div class='slick-header-columns' style='width:10000px; left:-1000px' />")
    # if a course has a ton of assignments then it will not be wide enough to
    # contain them all
    fixMaxHeaderWidth: ->
      @$grid.find('.slick-header-columns').width(1000000)

    # SlickGrid doesn't have a blur event for the grid, so this mimics it in
    # conjunction with a click listener on <body />. When we 'blur' the grid
    # by clicking outside of it, save the current field.
    onGridBlur: (e) =>
      if e.target.className.match(/cell|slick/) or !@grid.getActiveCell
        return

      if e.target.className is 'grade' and @grid.getCellEditor() instanceof SubmissionCell.out_of
        # We can assume that a user clicked the up or down arrows on the
        # number input, we want to allow them to keep doing that.
        return

      if $(e.target).is(".dontblur,.dontblur *")
        return

      @grid.getEditorLock().commitCurrentEdit()

    onGridInit: () ->
      tooltipTexts = {}
      $(@spinner.el).remove()
      $('#gradebook-grid-wrapper').show()
      @uid = @grid.getUID()
      $('#content').focus ->
        $('#accessibility_warning').removeClass('screenreader-only')
      $('#accessibility_warning').focus ->
        $('#accessibility_warning').blur ->
          $('#accessibility_warning').remove()
      @$grid = grid = $('#gradebook_grid')
        .fillWindowWithMe({
          onResize: => @grid.resizeCanvas()
        })
        .delegate '.slick-cell',
          'mouseenter.gradebook focusin.gradebook' : @highlightColumn
          'mouseleave.gradebook focusout.gradebook' : @unhighlightColumns
          'mouseenter focusin' : (event) ->
            grid.find('.hover, .focus').removeClass('hover focus')
            if $(this).parent().css('top') == '0px'
              $(this).find('div.gradebook-tooltip').addClass('first-row')
            $(this).addClass (if event.type == 'mouseenter' then 'hover' else 'focus')
          'mouseleave focusout' : (event) ->
            $(this).removeClass('hover focus')
            $(this).find('div.gradebook-tooltip').removeClass('first-row')
        .delegate '.gradebook-cell-comment', 'click.gradebook', (event) =>
          event.preventDefault()
          return false if $(@grid.getActiveCellNode()).hasClass("cannot_edit")
          data = $(event.currentTarget).data()
          $(@grid.getActiveCellNode()).removeClass('editable')
          SubmissionDetailsDialog.open @assignments[data.assignmentId], @student(data.userId.toString()), @options
        .delegate '.minimized',
          'mouseenter' : @hoverMinimizedCell,
          'mouseleave' : @unhoverMinimizedCell

      @$grid.addClass('editable') if @options.gradebook_is_editable

      @fixMaxHeaderWidth()
      @grid.onColumnsResized.subscribe (e, data) =>
        @$grid.find('.slick-header-column').each (i, elem) =>
          $columnHeader = $(elem)
          columnDef = $columnHeader.data('column')
          return unless columnDef.type is "assignment"
          if $columnHeader.outerWidth() <= columnWidths.assignment.min
            @minimizeColumn($columnHeader) unless columnDef.minimized
          else if columnDef.minimized
            @unminimizeColumn($columnHeader)

      @keyboardNav = new GradebookKeyboardNav(@grid, @$grid)
      @keyboardNav.init()
      keyBindings = @keyboardNav.keyBindings
      @kbDialog = new KeyboardNavDialog().render(keyboardNavTemplate({keyBindings}))
      # when we close a dialog we want to return focus to the grid
      $(document).on('dialogclose', (e) =>
        setTimeout(( =>
          @grid.editActiveCell()
        ), 0)
      )
      $(document).trigger('gridready')

    sectionList: ->
      _.map @sections, (section, id) =>
        if(section.passback_status)
          date = new Date(section.passback_status.sis_post_grades_status.grades_posted_at)
        { name: section.name, id: id, passback_status: section.passback_status, date: date, checked: @sectionToShow == id }

    drawSectionSelectButton: () ->
      @sectionMenu = new SectionMenuView(
        el: $('.section-button-placeholder'),
        sections: @sectionList(),
        course: @course,
        showSections: @showSections(),
        showSisSync: @options.post_grades_feature_enabled,
        currentSection: @sectionToShow)
      @sectionMenu.render()

    updateCurrentSection: (section, author) =>
      @sectionToShow = section
      @postGradesStore.setSelectedSection @sectionToShow
      userSettings[if @sectionToShow then 'contextSet' else 'contextRemove']('grading_show_only_section', @sectionToShow)
      @buildRows() if @grid

    showSections: ->
      if @sections_enabled && @options.post_grades_feature_enabled
        true
      else
        false

    gradingPeriodList: ->
      _.map @gradingPeriods, (period) =>
        { title: period.title, id: period.id, checked: @gradingPeriodToShow == period.id }

    drawGradingPeriodSelectButton: () ->
      @gradingPeriodMenu = new GradingPeriodMenuView(
        el: $('.multiple-grading-periods-selector-placeholder'),
        periods: @gradingPeriodList(),
        currentGradingPeriod: @gradingPeriodToShow)
      @gradingPeriodMenu.render()

    updateCurrentGradingPeriod: (period) ->
      userSettings.contextSet 'gradebook_current_grading_period', period
      window.location.reload()

    initPostGradesStore: ->
      @postGradesStore = PostGradesStore
        course:
          id:     ENV.GRADEBOOK_OPTIONS.context_id
          sis_id: ENV.GRADEBOOK_OPTIONS.context_sis_id

      @postGradesStore.setSelectedSection @sectionToShow


    showPostGradesButton: ->
      $placeholder = $('.post-grades-placeholder')
      if $placeholder.length > 0
        app = new PostGradesApp
          store: @postGradesStore
          renderAsButton: !$placeholder.hasClass('in-menu')
          labelText: if $placeholder.hasClass('in-menu') then I18n.t 'PowerSchool' else I18n.t 'Post Grades',
          returnFocusTo: $('#post_grades')
        React.renderComponent(app, $placeholder[0])

    initHeader: =>
      @drawSectionSelectButton() if @sections_enabled || @course
      @drawGradingPeriodSelectButton() if @mgpEnabled

      $settingsMenu = $('#gradebook_settings').next()
      $.each ['show_attendance', 'include_ungraded_assignments', 'show_concluded_enrollments'], (i, setting) =>
        $settingsMenu.find("##{setting}").prop('checked', !!@[setting]).change (event) =>
          if setting is 'show_concluded_enrollments' and @options.course_is_concluded and @show_concluded_enrollments
            $("##{setting}").prop('checked', true)
            $settingsMenu.menu("refresh")
            return alert(I18n.t 'concluded_course_error_message', 'This is a concluded course, so only concluded enrollments are available.')
          @[setting] = $(event.target).is(':checked')
          userSettings.contextSet setting, @[setting]
          window.location.reload() if setting is 'show_concluded_enrollments'
          @grid.setColumns @getVisibleGradeGridColumns() if setting is 'show_attendance'
          @buildRows()

      # don't show the "show attendance" link in the dropdown if there's no attendance assignments
      unless (_.detect @assignments, (a) -> (''+a.submission_types) == "attendance")
        $settingsMenu.find('#show_attendance').closest('li').hide()

      @$columnArrangementTogglers = $('#gradebook-toolbar [data-arrange-columns-by]').bind 'click', (event) =>
        event.preventDefault()
        newSortOrder = { sortType: $(event.currentTarget).data('arrangeColumnsBy') }
        @arrangeColumnsBy(newSortOrder, false)
      @arrangeColumnsBy(@getStoredSortOrder(), true)

      $('#gradebook_settings').kyleMenu()
      $('#download_csv').kyleMenu()
      $('#post_grades').kyleMenu()

      $settingsMenu.find('.student_names_toggle').click(@studentNamesToggle)

      @userFilter = new InputFilterView el: '.gradebook_filter input'
      @userFilter.on 'input', @onUserFilterInput

      @renderTotalHeader()
      @initGradebookExporter()

    initGradebookExporter: () =>
      self = this

      @initPreviousGradebookExportLink()

      current_progress = ENV.GRADEBOOK_OPTIONS.gradebook_csv_progress
      attachment = ENV.GRADEBOOK_OPTIONS.attachment

      if current_progress && current_progress.progress.workflow_state != 'completed'
        $('#download_csv').prop('disabled', true)
        loading_interval = self.exportingGradebookStatus()

        attachment_progress =
          progress_id: current_progress.progress.id
          attachment_id: attachment.attachment.id

        @pollProgressForCSVExport(loading_interval, attachment_progress)

      $('.generate_new_csv').click ->
        $('#download_csv').prop('disabled', true)
        loading_interval = self.exportingGradebookStatus()
        include_priors = $('#show_concluded_enrollments').prop('checked')
        $.ajaxJSON(
            ENV.GRADEBOOK_OPTIONS.export_gradebook_csv_url,
            'GET',
            { "include_priors": include_priors }
        ).then((attachment_progress) ->
          self.pollProgressForCSVExport(loading_interval, attachment_progress)
        )

    pollProgressForCSVExport: (loading_interval, attachment_progress) =>
      self = this
      polling = setInterval(() ->
        $.ajaxJSON("/api/v1/progress/#{attachment_progress.progress_id}", 'GET').promise()
          .then((response) ->
            if response.workflow_state == 'failed'
              clearInterval polling
              clearInterval loading_interval
              $.flashError(I18n.t('There was a problem exporting.'))

            if response.workflow_state == 'completed'
              $.ajaxJSON("/api/v1/users/#{ENV.current_user_id}/files/#{attachment_progress.attachment_id}", 'get')
                .then((response) ->
                  document.getElementById('csv_download').src = response.url

                  updated_date = $.datetimeString(response.created_at)
                  updated_previous_report = "#{I18n.t('Previous (%{timestamp})', timestamp: updated_date)}"
                  $previous_link = $('#csv_export_options').children('li').last().children('a')
                  $previous_link.text(updated_previous_report)
                  $previous_link.attr('href', response.url)
                  $('#csv_export_options').children('li').last().css('display', 'block')
                  self.initPreviousGradebookExportLink()

                  $('#download_csv').prop('disabled', false)
                  self.setExportButtonTitle(I18n.t('Export'))

                  clearInterval polling
                  clearInterval loading_interval
               )
          )
      , 2000)

    initPreviousGradebookExportLink: () ->
      link = $('#csv_export_options').children('li').last().children()
      link.on 'click', (event) ->
        event.preventDefault()
        document.getElementById('csv_download').src = link[0].href

    exportingGradebookStatus: () =>
      self = this
      loading_indicator = ''
      count = 0
      loading = setInterval(() ->
        count++

        loading_indicator = new Array(count % 5).join('.')
        nonBreakingSpacesCount = 3 - loading_indicator.length
        nonBreakingSpaces = ""
        for scale in [0..nonBreakingSpacesCount]
          nonBreakingSpaces += "&nbsp;"

        self.setExportButtonTitle("#{I18n.t("Exporting")}#{loading_indicator}#{nonBreakingSpaces}")
      , 200)
      loading

    setExportButtonTitle: (updated_title) ->
      $($('#download_csv').children('span').contents()[2]).replaceWith(updated_title)

    checkForUploadComplete: () ->
      if userSettings.contextGet('gradebookUploadComplete')
        $.flashMessage I18n.t('Upload successful')
        userSettings.contextRemove('gradebookUploadComplete')

    studentNamesToggle: (e) =>
      e.preventDefault()
      $wrapper = @$grid.find('.grid-canvas')
      $wrapper.toggleClass('hide-students')

      if $wrapper.hasClass('hide-students')
        $(e.currentTarget).text I18n.t('show_student_names', 'Show Student Names')
      else
        $(e.currentTarget).text I18n.t('hide_student_names', 'Hide Student Names')

    weightedGroups: =>
      @options.group_weighting_scheme == "percent"

    displayPointTotals: =>
      if @weightedGroups()
        false
      else
        @options.show_total_grade_as_points

    switch_total_display: =>
      @options.show_total_grade_as_points = not @options.show_total_grade_as_points
      $.ajaxJSON @options.setting_update_url, "PUT", show_total_grade_as_points: @displayPointTotals()
      @grid.invalidate()
      @totalHeader.render()

    switch_total_display_and_mark_user_as_warned: =>
      userSettings.contextSet('warned_about_totals_display', true)
      @switch_total_display()

    togglePointsOrPercentTotals: =>
      if userSettings.contextGet('warned_about_totals_display')
        @switch_total_display()
      else
        dialog_options =
          showing_points: @options.show_total_grade_as_points
          unchecked_save: @switch_total_display
          checked_save: @switch_total_display_and_mark_user_as_warned
        new GradeDisplayWarningDialog(dialog_options)

    onUserFilterInput: (term) =>
      # put rows back on the students for dropped assignments

      data = @grid.getData()
      _.each data, (student) ->
        if student.beforeFilteredRow?
          student.row = student.beforeFilteredRow
          delete student.beforeFilteredRow

      # put the removed items back in their proper order
      _.each @userFilterRemovedRows.reverse(), (removedStudentItem) ->
        data.splice removedStudentItem.index, 0, removedStudentItem.data
      @userFilterRemovedRows = []

      if term != ''
        propertiesToMatch = ['name', 'login_id', 'short_name', 'sortable_name']
        index = data.length
        while index--
          student = data[index]
          matched = _.any propertiesToMatch, (prop) ->
            student[prop]?.match new RegExp term, 'i'
          if not matched
            # remove the student, save the item and its index so we can put it
            # back in order
            item =
              index: index
              data: data.splice(index, 1)[0]
            @userFilterRemovedRows.push item

      for student, index in data
        student.beforeFilteredRow = student.row
        student.row = index

      @grid.setData(data)
      @grid.invalidate()

    getVisibleGradeGridColumns: ->
      res = [].concat @parentColumns, @customColumnDefinitions()
      for column in @allAssignmentColumns
        if @disabledAssignments && @disabledAssignments.indexOf(column.object.id) != -1
          column.cssClass = "cannot_edit"
        submissionType = ''+ column.object.submission_types
        res.push(column) unless submissionType is "not_graded" or
                                submissionType is "attendance" and !@show_attendance
      res.concat(@aggregateColumns)

    assignmentHeaderHtml: (assignment) ->
      columnHeaderTemplate
        assignment: assignment
        href: assignment.html_url
        showPointsPossible: assignment.points_possible?

    customColumnDefinitions: ->
      @customColumns.map (c) ->
        id: "custom_col_#{c.id}"
        name: htmlEscape c.title
        field: "custom_col_#{c.id}"
        width: 100
        cssClass: "meta-cell custom_column"
        resizable: true
        sortable: true
        editor: LongTextEditor
        autoEdit: false
        maxLength: 255

    initGrid: =>
      #this is used to figure out how wide to make each column
      $widthTester = $('<span style="padding:10px" />').appendTo('#content')
      testWidth = (text, minWidth, maxWidth) ->
        width = Math.max($widthTester.text(text).outerWidth(), minWidth)
        Math.min width, maxWidth

      @setAssignmentWarnings()

      studentColumnWidth = 150
      identifierColumnWidth = 100
      if @gradebookColumnSizeSettings
        if @gradebookColumnSizeSettings['student']
          studentColumnWidth = parseInt(@gradebookColumnSizeSettings['student'])

        if @gradebookColumnSizeSettings['secondary_identifier']
          identifierColumnWidth = parseInt(@gradebookColumnSizeSettings['secondary_identifier'])

      @parentColumns = [
        id: 'student'
        name: htmlEscape I18n.t 'student_name', 'Student Name'
        field: 'display_name'
        width: studentColumnWidth
        cssClass: "meta-cell"
        resizable: true
        sortable: true
        formatter: @htmlContentFormatter
      ,
        id: 'secondary_identifier'
        name: htmlEscape I18n.t 'secondary_id', 'Secondary ID'
        field: 'secondary_identifier'
        width: identifierColumnWidth
        cssClass: "meta-cell secondary_identifier_cell"
        resizable: true
        sortable: true
        formatter: @htmlContentFormatter
      ]

      @allAssignmentColumns = for id, assignment of @assignments
        outOfFormatter = assignment &&
                         assignment.grading_type == 'points' &&
                         assignment.points_possible? &&
                         SubmissionCell.out_of
        minWidth = if outOfFormatter then 70 else 90
        fieldName = "assignment_#{id}"

        assignmentWidth = testWidth(assignment.name, minWidth, columnWidths.assignment.default_max)
        if @gradebookColumnSizeSettings && @gradebookColumnSizeSettings[fieldName]
          assignmentWidth = parseInt(@gradebookColumnSizeSettings[fieldName])

        columnDef =
          id: fieldName
          field: fieldName
          name: @assignmentHeaderHtml(assignment)
          object: assignment
          formatter: this.cellFormatter
          editor: outOfFormatter ||
                  SubmissionCell[assignment.grading_type] ||
                  SubmissionCell
          minWidth: columnWidths.assignment.min,
          maxWidth: columnWidths.assignment.max,
          width: assignmentWidth
          sortable: true
          toolTip: assignment.name
          type: 'assignment'

        if fieldName in @assignmentsToHide
          columnDef.width = 10
          do (fieldName) =>
            $(document)
              .bind('gridready', =>
                @minimizeColumn(@$grid.find("##{@uid}#{fieldName}"))
              )
              .unbind('gridready.render')
              .bind('gridready.render', => @grid.invalidate() )
        columnDef

      @aggregateColumns = for id, group of @assignmentGroups
        fieldName = "assignment_group_#{id}"

        aggregateWidth = testWidth(group.name, columnWidths.assignmentGroup.min, columnWidths.assignmentGroup.default_max)
        if @gradebookColumnSizeSettings && @gradebookColumnSizeSettings[fieldName]
          aggregateWidth = parseInt(@gradebookColumnSizeSettings[fieldName])

        {
          id: fieldName
          field: fieldName
          formatter: @groupTotalFormatter
          name: @assignmentGroupHtml(group.name, group.group_weight)
          toolTip: group.name
          object: group
          minWidth: columnWidths.assignmentGroup.min,
          maxWidth: columnWidths.assignmentGroup.max,
          width: aggregateWidth
          cssClass: "meta-cell assignment-group-cell",
          sortable: true
          type: 'assignment_group'
        }

      total = I18n.t "total", "Total"

      totalWidth = testWidth("Total", columnWidths.total.min, columnWidths.total.max)
      if @gradebookColumnSizeSettings && @gradebookColumnSizeSettings['total_grade']
        totalWidth = parseInt(@gradebookColumnSizeSettings['total_grade'])

      total_column =
        id: "total_grade"
        field: "total_grade"
        formatter: @groupTotalFormatter
        name: """
          #{htmlEscape total}
          <div id=total_column_header></div>
        """
        toolTip: total
        minWidth: columnWidths.total.min
        maxWidth: columnWidths.total.max
        width: totalWidth
        cssClass: if @totalColumnInFront then 'meta-cell' else 'total-cell'
        sortable: true
        type: 'total_grade'

      (if @totalColumnInFront then @parentColumns else
        @aggregateColumns).push total_column

      $widthTester.remove()

      options = $.extend({
        enableCellNavigation: true
        enableColumnReorder: true
        enableAsyncPostRender: true
        asyncPostRenderDelay: 1
        autoEdit: true # whether to go into edit-mode as soon as you tab to a cell
        editable: @options.gradebook_is_editable
        syncColumnCellResize: true
        rowHeight: 35
        headerHeight: 38
        numberOfColumnsToFreeze: @numberOfFrozenCols
      }, @options)

      @grid = new Slick.Grid('#gradebook_grid', @rows, @getVisibleGradeGridColumns(), options)
      @grid.setSortColumn("student")
      # this is the magic that actually updates group and final grades when you edit a cell

      @grid.onCellChange.subscribe @onCellChange

      # this is a faux blur event for SlickGrid.
      $('body').on('click', @onGridBlur)

      @grid.onSort.subscribe (event, data) =>
        if data.sortCol.field == "display_name" ||
           data.sortCol.field == "secondary_identifier" ||
           data.sortCol.field.match /^custom_col/
          sortProp = if data.sortCol.field == "display_name"
            "sortable_name"
          else
            data.sortCol.field

          @sortRowsBy (a, b) =>
            [b, a] = [a, b] unless data.sortAsc
            @localeSort(a[sortProp], b[sortProp])
        else
          @sortRowsBy (a, b) =>
            @gradeSort(a, b, data.sortCol.field, data.sortAsc)

      @grid.onKeyDown.subscribe ->
        # TODO: start editing automatically when a number or letter is typed
        false

      @grid.onColumnsReordered.subscribe @onColumnsReordered
      @grid.onBeforeEditCell.subscribe @onBeforeEditCell
      @grid.onColumnsResized.subscribe @onColumnsResized

      @onGridInit()

    onColumnsResized: (event, obj) =>
      grid = obj.grid
      columns = grid.getColumns()

      _.each columns, (column) =>
        if column.previousWidth && column.width != column.previousWidth
          @saveColumnWidthPreference(column.id, column.width)

    saveColumnWidthPreference: (id, newWidth) ->
      url = ENV.GRADEBOOK_OPTIONS.gradebook_column_size_settings_url
      $.ajaxJSON(url, 'POST', {column_id: id, column_size: newWidth})

    onBeforeEditCell: (event, {row, cell}) =>
      $cell = @grid.getCellNode(row, cell)
      return false if $($cell).hasClass("cannot_edit") || $($cell).find(".gradebook-cell").hasClass("cannot_edit")

    onCellChange: (event, {item, column}) =>
      if col_id = column.field.match /^custom_col_(\d+)/
        url = @options.custom_column_datum_url
          .replace(/:id/, col_id[1])
          .replace(/:user_id/, item.id)

        $.ajaxJSON url, "PUT", "column_data[content]": item[column.field]
      else
        @calculateStudentGrade(item)
        @grid.invalidate()

    sortRowsBy: (sortFn) ->
      respectorOfPersonsSort = =>
        if _(@studentViewStudents).size()
          (a, b) =>
            if @studentViewStudents[a.id]
              return 1
            else if @studentViewStudents[b.id]
              return -1
            else
              sortFn(a, b)
        else
          sortFn

      @rows.sort respectorOfPersonsSort()
      for student, i in @rows
        student.row = i
        @addDroppedClass(student)
      @grid.invalidate()

    localeSort: (a, b) ->
      (a || "").localeCompare b || "",
        window.I18n.locale,
        sensitivity: 'accent', numeric: true

    gradeSort: (a, b, field, asc) =>
      scoreForSorting = (obj) =>
        percent = (obj) ->
          if obj[field].possible > 0
            obj[field].score / obj[field].possible
          else
            null

        switch
          when field == "total_grade"
            if @options.show_total_grade_as_points
              obj[field].score
            else
              percent(obj)
          when field.match /^assignment_group/
            percent(obj)
          else
            # TODO: support assignment grading types
            obj[field].score

      numberCompare(scoreForSorting(a), scoreForSorting(b), descending: !asc)

    # show warnings for bad grading setups
    setAssignmentWarnings: =>
      if @weightedGroups()
        # assignment group has 0 points possible
        invalidAssignmentGroups = _.filter @assignmentGroups, (ag) ->
          pointsPossible = _.inject ag.assignments
          , ((sum, a) -> sum + (a.points_possible || 0))
          , 0
          pointsPossible == 0

        for ag in invalidAssignmentGroups
          for a in ag.assignments
            a.invalid = true

        if invalidAssignmentGroups.length > 0
          groupNames = (ag.name for ag in invalidAssignmentGroups)
          @totalGradeWarning = I18n.t 'invalid_assignment_groups_warning',
            one: "Score does not include %{groups} because it has
                  no points possible"
            other: "Score does not include %{groups} because they have
                    no points possible"
          ,
            groups: $.toSentence(groupNames)
            count: groupNames.length

      else
        # no assignments have points possible
        pointsPossible = _.inject @assignments
        , ((sum, a) -> sum + (a.points_possible || 0))
        , 0

        if pointsPossible == 0
          @totalGradeWarning = I18n.t 'no_assignments_have_points_warning'
          , "Can't compute score until an assignment has points possible"
        else
          @totalGradeWarning = null

    ###
    xsslint jqueryObject.identifier createLink
    xsslint jqueryObject.function showLink hideLink
    ###
    showCustomColumnDropdownOption: ->
      linkContainer = $("<li>").appendTo(".gradebook_dropdown")

      showLabel = I18n.t("show_notes", "Show Notes Column")
      hideLabel = I18n.t("hide_notes", "Hide Notes Column")
      teacherNotesUrl = =>
        @options.custom_column_url.replace(/:id/, @options.teacher_notes.id)
      createLink = $ "<a>",
        href: @options.custom_columns_url, "class": "create", text: showLabel
      showLink = -> $ "<a>",
        href: teacherNotesUrl(), "class": "show", text: showLabel
      hideLink = -> $ "<a>",
        href: teacherNotesUrl(), "class": "hide", text: hideLabel

      handleClick = (e, method, params) ->
        $.ajaxJSON(e.target.href, method, params)

      toggleNotesColumn = (f) =>
        columnsToReplace = @numberOfFrozenCols
        f()
        cols = @grid.getColumns()
        cols.splice 0, columnsToReplace,
          @parentColumns..., @customColumnDefinitions()...
        @grid.setColumns(cols)
        @grid.invalidate()

      teacherNotesDataLoaded = false
      showNotesColumn = =>
        unless teacherNotesDataLoaded
          @getCustomColumnData(@options.teacher_notes.id)

        toggleNotesColumn =>
          @customColumns.splice 0, 0, @options.teacher_notes
          @grid.setNumberOfColumnsToFreeze ++@numberOfFrozenCols
        linkContainer.html(hideLink())

      hideNotesColumn = =>
        toggleNotesColumn =>
          for c, i in @customColumns
            if c.teacher_notes
              @customColumns.splice i, 1
              @numberOfFrozenCols -= 1
              break
          @grid.setNumberOfColumnsToFreeze @numberOfFrozenCols
        linkContainer.html(showLink())

      linkContainer.click (e) =>
        e.preventDefault()
        $target = $(e.target)
        if $target.hasClass("show")
          handleClick(e, "PUT", "column[hidden]": false)
          .then =>
            showNotesColumn()
            @reorderCustomColumns(@customColumns.map (c) -> c.id)
        if $target.hasClass("hide")
          handleClick(e, "PUT", "column[hidden]": true)
          .then hideNotesColumn()
        if $target.hasClass("create")
          handleClick(e, "POST",
            "column[title]": I18n.t("notes", "Notes")
            "column[position]": 1
            "column[teacher_notes]": true)
          .then (data) =>
            @options.teacher_notes = data
            showNotesColumn()

      notes = @options.teacher_notes
      if !notes
        linkContainer.html(createLink)
      else if notes.hidden
        linkContainer.html(showLink())
      else
        linkContainer.html(hideLink())

    isAllGradingPeriods: (currentPeriodId) ->
      currentPeriodId == "0"

    # this method should be removed after a month in production
    alignCoursePreferencesWithLocalStorage: () ->
      local_storage_show_point_totals = userSettings.contextGet('show_point_totals')
      if local_storage_show_point_totals and local_storage_show_point_totals != @options.show_total_grade_as_points
        @options.show_total_grade_as_points = local_storage_show_point_totals
        userSettings.contextRemove('show_point_totals')
        $.ajaxJSON @options.setting_update_url, "PUT", show_total_grade_as_points: @options.show_total_grade_as_points<|MERGE_RESOLUTION|>--- conflicted
+++ resolved
@@ -351,11 +351,7 @@
 
     isInvalidCustomSort: =>
       sortSettings = @gradebookColumnOrderSettings
-<<<<<<< HEAD
-      sortSettings && sortSettings.sortType == 'custom' && sortSettings.customOrder.length == 0
-=======
       sortSettings && sortSettings.sortType == 'custom' && !sortSettings.customOrder
->>>>>>> ebf1c3f5
 
     columnOrderHasNotBeenSaved: =>
       !@gradebookColumnOrderSettings
@@ -366,12 +362,8 @@
       else
         @gradebookColumnOrderSettings
 
-<<<<<<< HEAD
-    setStoredSortOrder: (newSortOrder) =>
-=======
     setStoredSortOrder: (newSortOrder) ->
       @gradebookColumnOrderSettings = newSortOrder
->>>>>>> ebf1c3f5
       unless @isInvalidCustomSort()
         url = ENV.GRADEBOOK_OPTIONS.gradebook_column_order_settings_url
         $.ajaxJSON(url, 'POST', {column_order: newSortOrder})
