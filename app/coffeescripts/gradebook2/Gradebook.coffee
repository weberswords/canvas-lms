# This class both creates the slickgrid instance, and acts as the data source for that instance.
define [
  'jsx/gradebook2/DataLoader'
  'react'
  'slickgrid.long_text_editor'
  'compiled/views/KeyboardNavDialog'
  'jst/KeyboardNavDialog'
  'vendor/slickgrid'
  'compiled/gradebook2/TotalColumnHeaderView'
  'compiled/util/round'
  'compiled/views/InputFilterView'
  'i18n!gradebook2'
  'compiled/gradebook2/GRADEBOOK_TRANSLATIONS'
  'jquery'
  'underscore'
  'Backbone'
  'timezone'
  'compiled/grade_calculator'
  'compiled/userSettings'
  'vendor/spin'
  'compiled/SubmissionDetailsDialog'
  'compiled/gradebook2/AssignmentGroupWeightsDialog'
  'compiled/gradebook2/GradeDisplayWarningDialog'
  'compiled/gradebook2/PostGradesFrameDialog'
  'compiled/gradebook2/SubmissionCell'
  'compiled/gradebook2/GradebookHeaderMenu'
  'compiled/util/NumberCompare'
  'str/htmlEscape'
  'jsx/gradebook/SISGradePassback/PostGradesStore'
  'jsx/gradebook/SISGradePassback/PostGradesApp'
  'jst/gradebook2/column_header'
  'jst/gradebook2/group_total_cell'
  'jst/gradebook2/row_student_name'
  'compiled/views/gradebook/SectionMenuView'
  'compiled/views/gradebook/GradingPeriodMenuView'
  'compiled/gradebook2/GradebookKeyboardNav'
  'jsx/gradebook/grid/helpers/columnArranger'
  'jst/_avatar' #needed by row_student_name
  'jquery.ajaxJSON'
  'jquery.instructure_date_and_time'
  'jqueryui/dialog'
  'jqueryui/tooltip'
  'compiled/behaviors/tooltip'
  'compiled/behaviors/activate'
  'jquery.instructure_misc_helpers'
  'jquery.instructure_misc_plugins'
  'vendor/jquery.ba-tinypubsub'
  'jqueryui/mouse'
  'jqueryui/position'
  'jqueryui/sortable'
  'compiled/jquery.kylemenu'
  'compiled/jquery/fixDialogButtons'
], (loadGradebookData, React, LongTextEditor, KeyboardNavDialog, keyboardNavTemplate, Slick, TotalColumnHeaderView, round, InputFilterView, I18n, GRADEBOOK_TRANSLATIONS,
  $, _, Backbone, tz, GradeCalculator, userSettings, Spinner, SubmissionDetailsDialog, AssignmentGroupWeightsDialog, GradeDisplayWarningDialog, PostGradesFrameDialog,
  SubmissionCell, GradebookHeaderMenu, numberCompare, htmlEscape, PostGradesStore, PostGradesApp, columnHeaderTemplate,
  groupTotalCellTemplate, rowStudentNameTemplate, SectionMenuView, GradingPeriodMenuView, GradebookKeyboardNav, ColumnArranger) ->

  class Gradebook
    columnWidths =
      assignment:
        min: 10
        default_max: 200
        max: 400
      assignmentGroup:
        min: 35
        default_max: 200
        max: 400
      total:
        min: 95
        max: 110

    hasSections: $.Deferred()
    gridReady: $.Deferred()

    constructor: (@options) ->
      @students = {}
      @studentViewStudents = {}
      @rows = []
      @assignmentsToHide = userSettings.contextGet('hidden_columns') || []
      @sectionToShow = userSettings.contextGet 'grading_show_only_section'
      @sectionToShow = @sectionToShow && String(@sectionToShow)
      @show_attendance = !!userSettings.contextGet 'show_attendance'
      @include_ungraded_assignments = userSettings.contextGet 'include_ungraded_assignments'
      @userFilterRemovedRows = []
      # preferenecs serialization causes these to always come
      # from the database as strings
      @showConcludedEnrollments = @options.course_is_concluded ||
        @options.settings['show_concluded_enrollments'] == "true"
      @showInactiveEnrollments =
        @options.settings['show_inactive_enrollments'] == "true"
      @totalColumnInFront = userSettings.contextGet 'total_column_in_front'
      @numberOfFrozenCols = if @totalColumnInFront then 3 else 2
      @mgpEnabled = @options.multiple_grading_periods_enabled
      @gradingPeriods = @options.active_grading_periods
      @indexedGradingPeriods = _.indexBy @gradingPeriods, 'id'
      @gradingPeriodToShow = @getGradingPeriodToShow()
      @gradebookColumnSizeSettings = @options.gradebook_column_size_settings
      @gradebookColumnOrderSettings = @options.gradebook_column_order_settings

      $.subscribe 'assignment_group_weights_changed', @handleAssignmentGroupWeightChange
      $.subscribe 'assignment_muting_toggled',        @handleAssignmentMutingChange
      $.subscribe 'submissions_updated',              @updateSubmissionsFromExternal
      $.subscribe 'currentSection/change',            @updateCurrentSection
      $.subscribe 'currentGradingPeriod/change',      @updateCurrentGradingPeriod

      assignmentGroupsParams = { exclude_response_fields: @fieldsToExcludeFromAssignments }
      if @mgpEnabled && @gradingPeriodToShow && @gradingPeriodToShow != '0' && @gradingPeriodToShow != ''
        $.extend(assignmentGroupsParams, {grading_period_id: @gradingPeriodToShow})

      $('li.external-tools-dialog > a[data-url], button.external-tools-dialog').on 'click keyclick', (event) ->
        postGradesDialog = new PostGradesFrameDialog({
          returnFocusTo: $('#post_grades'),
          baseUrl: $(event.target).attr('data-url')
        })
        postGradesDialog.open()

      submissionParams =
        response_fields: ['id', 'user_id', 'url', 'score', 'grade', 'submission_type', 'submitted_at', 'assignment_id', 'grade_matches_current_submission', 'attachments', 'late', 'workflow_state', 'excused']
        exclude_response_fields: ['preview_url']
      submissionParams['grading_period_id'] = @gradingPeriodToShow if @mgpEnabled && @gradingPeriodToShow && @gradingPeriodToShow != '0' && @gradingPeriodToShow != ''
      dataLoader = loadGradebookData(
        assignmentGroupsURL: @options.assignment_groups_url
        assignmentGroupsParams: assignmentGroupsParams

        customColumnsURL: @options.custom_columns_url

        sectionsURL: @options.sections_url

        studentsURL: @options[@studentsUrl()]
        studentsPageCb: @gotChunkOfStudents

        submissionsURL: @options.submissions_url
        submissionsParams: submissionParams
        submissionsChunkCb: @gotSubmissionsChunk
        submissionsChunkSize: @options.chunk_size
        customColumnDataURL: @options.custom_column_data_url
        customColumnDataPageCb: @gotCustomColumnDataChunk
      )

      dataLoader.gotAssignmentGroups.then @gotAllAssignmentGroups
      dataLoader.gotCustomColumns.then @gotCustomColumns
      dataLoader.gotStudents.then @gotAllStudents

      $.when(dataLoader.gotCustomColumns,
             dataLoader.gotAssignmentGroups).then(@doSlickgridStuff)

      @assignmentGroupsLoaded = dataLoader.gotAssignmentGroups
      @studentsLoaded = dataLoader.gotStudents
      @allSubmissionsLoaded = dataLoader.gotSubmissions

      @showCustomColumnDropdownOption()
      @initPostGradesStore()
      @showPostGradesButton()
      @checkForUploadComplete()

      @gotSections(@options.sections)

    # dependencies - gridReady
    setAssignmentVisibility: (studentIds) ->
      studentsWithHiddenAssignments = []

      for assignmentId, a of @assignments
        if a.only_visible_to_overrides
          hiddenStudentIds = @hiddenStudentIdsForAssignment(studentIds, a)
          for studentId in hiddenStudentIds
            studentsWithHiddenAssignments.push(studentId)
            @updateSubmission assignment_id: assignmentId, user_id: studentId, hidden: true

      for studentId in _.uniq(studentsWithHiddenAssignments)
        student = @student(studentId)
        @calculateStudentGrade(student)
        @grid.invalidateRow(student.row)

      @grid.render()

    hiddenStudentIdsForAssignment: (studentIds, assignment) ->
      # TODO: _.difference is ridic expensive.  may need to do something else
      # for large courses with DA (does that happen?)
      _.difference studentIds, assignment.assignment_visibility

    updateAssignmentVisibilities: (hiddenSub) ->
      assignment = @assignments[hiddenSub.assignment_id]
      filteredVisibility = assignment.assignment_visibility.filter (id) -> id != hiddenSub.user_id
      assignment.assignment_visibility = filteredVisibility

    # dependencies - assignmentGroupsLoaded
    disableAssignmentsInClosedGradingPeriods: () ->
      closedAdminGradingPeriods = @getClosedAdminGradingPeriods()

      if closedAdminGradingPeriods.length > 0
        assignments = @getAssignmentsInClosedGradingPeriods()
        @disabledAssignments = assignments.map (a) -> a.id

    getClosedAdminGradingPeriods: () ->
      _.select @gradingPeriods, (gradingPeriod) =>
        @gradingPeriodIsAdmin(gradingPeriod) && @gradingPeriodIsClosed(gradingPeriod)

    gradingPeriodIsAdmin: (gradingPeriod) ->
      !gradingPeriod.permissions.manage

    gradingPeriodIsClosed: (gradingPeriod) ->
      new Date(gradingPeriod.end_date) < new Date()

    gradingPeriodIsActive: (gradingPeriodId) ->
      activePeriodIds = _.pluck(@gradingPeriods, 'id')
      _.contains(activePeriodIds, gradingPeriodId)

    getGradingPeriodToShow: () =>
      currentPeriodId = userSettings.contextGet('gradebook_current_grading_period')
      if currentPeriodId && (@isAllGradingPeriods(currentPeriodId) || @gradingPeriodIsActive(currentPeriodId))
        currentPeriodId
      else
        @options.current_grading_period_id

    getAssignmentsInClosedGradingPeriods: () ->
      latestEndDate = new Date(@options.latest_end_date_of_admin_created_grading_periods_in_the_past)
      #return assignments whose end date is within the latest closed's end date
      _.select @assignments, (a) =>
        @assignmentIsDueBeforeEndDate(a, latestEndDate)

    assignmentIsDueBeforeEndDate: (assignment, gradingPeriodEndDate) ->
      if assignment.due_at
        new Date(assignment.due_at) <= gradingPeriodEndDate
      else
        false

    onShow: ->
      $(".post-grades-button-placeholder").show()
      return if @startedInitializing
      @startedInitializing = true

      @spinner = new Spinner() unless @spinner
      $(@spinner.spin().el).css(
        opacity: 0.5
        top: '55px'
        left: '50%'
      ).addClass('use-css-transitions-for-show-hide').appendTo('#main')
      $('#gradebook-grid-wrapper').hide()

    gotCustomColumns: (columns) =>
      @numberOfFrozenCols += columns.length
      @customColumns = columns

    gotCustomColumnDataChunk: (column, columnData) =>
      for datum in columnData
        student = @student(datum.user_id)
        if student? #ignore filtered students
          student["custom_col_#{column.id}"] = datum.content
          @grid?.invalidateRow(student.row)
      @grid?.render()

    doSlickgridStuff: =>
      @initGrid()
      @initHeader()
      @gridReady.resolve()

    gotAllAssignmentGroups: (assignmentGroups) =>
      @assignmentGroups = {}
      @assignments      = {}

      # purposely passing the @options and assignmentGroups by reference so it can update
      # an assigmentGroup's .group_weight and @options.group_weighting_scheme
      new AssignmentGroupWeightsDialog context: @options, assignmentGroups: assignmentGroups
      for group in assignmentGroups
        @assignmentGroups[group.id] = group
        group.assignments = _.select group.assignments, (a) -> a.published
        for assignment in group.assignments
          assignment.assignment_group = group
          assignment.due_at = tz.parse(assignment.due_at)
          @assignments[assignment.id] = assignment
      @postGradesStore.setGradeBookAssignments @assignments

      @disableAssignmentsInClosedGradingPeriods() if @mgpEnabled

    initializeSubmissionsForStudent: (student) =>
      for assignment_id, assignment of @assignments
        student["assignment_#{assignment_id}"] ?= { assignment_id: assignment_id, user_id: student.id }
        submission = student["assignment_#{assignment_id}"]

        if @submissionOutsideOfGradingPeriod(submission, student)
          submission.hidden = true
          submission.outsideOfGradingPeriod = true

      student.initialized = true
      @calculateStudentGrade(student)
      @grid?.invalidateRow(student.row)

    gotSections: (sections) =>
      @sections = {}
      for section in sections
        htmlEscape(section)
        @sections[section.id] = section

      @sections_enabled = sections.length > 1
      @hasSections.resolve()

      @postGradesStore.setSections @sections

    gotChunkOfStudents: (students) =>
      for student in students
        student.enrollments = _.filter student.enrollments, @isStudentEnrollment
        isStudentView = student.enrollments[0].type == "StudentViewEnrollment"
        student.sections = student.enrollments.map (e) -> e.course_section_id

        if isStudentView
          @studentViewStudents[student.id] ||= htmlEscape(student)
        else
          @students[student.id] ||= htmlEscape(student)
          @addRow(student)  # not adding student view students until all students have loaded

      @gridReady.then =>
        @setupGrading(students)

      @grid?.render()

    isStudentEnrollment: (e) =>
      e.type == "StudentEnrollment" || e.type == "StudentViewEnrollment"

    setupGrading: (students) =>
      # fill in dummy submissions, so there's something there even if the
      # student didn't submit anything for that assignment
      for student in students
        @initializeSubmissionsForStudent(student)

      @setAssignmentVisibility(_.pluck(students, 'id'))

      @grid.render()

    rowIndex: 0
    addRow: (student) =>
      student.computed_current_score ||= 0
      student.computed_final_score ||= 0
      student.secondary_identifier = student.sis_login_id || student.login_id

      student.isConcluded = _.all student.enrollments, (e) ->
        e.enrollment_state == 'completed'
      student.isInactive = _.all student.enrollments, (e) ->
        e.enrollment_state == 'inactive'

      if @sections_enabled
        mySections = (@sections[sectionId].name for sectionId in student.sections when @sections[sectionId])
        sectionNames = $.toSentence(mySections.sort())

<<<<<<< HEAD
      displayName = if ENV.GRADEBOOK_OPTIONS.list_students_by_sortable_name_enabled
=======
      displayName = if @options.list_students_by_sortable_name_enabled
>>>>>>> d10a6434
        student.sortable_name
      else
        student.name

      enrollmentStatus = if student.isConcluded
        I18n.t 'concluded'
      else if student.isInactive
        I18n.t 'inactive'

      student.display_name = rowStudentNameTemplate
        avatar_url: student.avatar_url
        display_name: displayName
        enrollment_status: enrollmentStatus
        url: student.enrollments[0].grades.html_url+'#tab-assignments'
        sectionNames: sectionNames
        alreadyEscaped: true

      if @rowFilter(student)
        student.row = @rowIndex
        @rowIndex++
        @rows.push(student)

      @grid?.updateRowCount(@rows.length)

    gotAllStudents: =>
      # add test students
      _.each _.values(@studentViewStudents), (testStudent) =>
        @addRow(testStudent)

    defaultSortType: 'assignment_group'

    studentsThatCanSeeAssignment: (potential_students, assignment) ->
      if assignment.only_visible_to_overrides
        _.pick potential_students, assignment.assignment_visibility...
      else
        potential_students

    isInvalidCustomSort: =>
      sortSettings = @gradebookColumnOrderSettings
      sortSettings && sortSettings.sortType == 'custom' && !sortSettings.customOrder

    columnOrderHasNotBeenSaved: =>
      !@gradebookColumnOrderSettings

    getStoredSortOrder: =>
      if @isInvalidCustomSort() || @columnOrderHasNotBeenSaved()
        {sortType: @defaultSortType}
      else
        @gradebookColumnOrderSettings

    setStoredSortOrder: (newSortOrder) ->
      @gradebookColumnOrderSettings = newSortOrder
      unless @isInvalidCustomSort()
        url = @options.gradebook_column_order_settings_url
        $.ajaxJSON(url, 'POST', {column_order: newSortOrder})

    onColumnsReordered: =>
      # determine if assignment columns or custom columns were reordered
      # (this works because frozen columns and non-frozen columns are can't be
      # swapped)
      columns = @grid.getColumns()
      currentIds = _(@customColumns).map (c) -> c.id
      reorderedIds = (m[1] for c in columns when m = c.id.match /^custom_col_(\d+)/)

      if !_.isEqual(reorderedIds, currentIds)
        @reorderCustomColumns(reorderedIds)
        .then =>
          colsById = _(@customColumns).indexBy (c) -> c.id
          @customColumns = _(reorderedIds).map (id) -> colsById[id]
      else
        @storeCustomColumnOrder()

      @fixColumnReordering()

    reorderCustomColumns: (ids) ->
      $.ajaxJSON(@options.reorder_custom_columns_url, "POST", order: ids)

    storeCustomColumnOrder: =>
      newSortOrder =
        sortType: 'custom'
        customOrder: []
      columns = @grid.getColumns()
      assignment_columns = _.filter(columns, (c) -> c.type is 'assignment')
      newSortOrder.customOrder = _.map(assignment_columns, (a) -> a.object.id)
      @setStoredSortOrder(newSortOrder)

    setArrangementTogglersVisibility: (newSortOrder) =>
      @$columnArrangementTogglers.each ->
        $(this).closest('li').showIf $(this).data('arrangeColumnsBy') isnt newSortOrder.sortType

    arrangeColumnsBy: (newSortOrder, isFirstArrangement) =>
      @setArrangementTogglersVisibility(newSortOrder)
      @setStoredSortOrder(newSortOrder) unless isFirstArrangement

      columns = @grid.getColumns()
      frozen = columns.splice(0, @numberOfFrozenCols)
      columns.sort @makeColumnSortFn(newSortOrder)
      columns.splice(0, 0, frozen...)
      @grid.setColumns(columns)

      @fixColumnReordering()

    makeColumnSortFn: (sortOrder) =>
      fn = switch sortOrder.sortType
        when 'assignment_group', 'alpha' then @compareAssignmentPositions
        when 'due_date' then @compareAssignmentDueDates
        when 'custom' then @makeCompareAssignmentCustomOrderFn(sortOrder)
        else throw "unhandled column sort condition"
      @wrapColumnSortFn(fn)

    compareAssignmentPositions: (a, b) ->
      diffOfAssignmentGroupPosition = a.object.assignment_group.position - b.object.assignment_group.position
      diffOfAssignmentPosition = a.object.position - b.object.position

      # order first by assignment_group position and then by assignment position
      # will work when there are less than 1000000 assignments in an assignment_group
      return (diffOfAssignmentGroupPosition * 1000000) + diffOfAssignmentPosition

    compareAssignmentDueDates: (a, b) ->
      firstAssignment = a.object
      secondAssignment = b.object
      ColumnArranger.compareByDueDate(firstAssignment, secondAssignment)

    makeCompareAssignmentCustomOrderFn: (sortOrder) =>
      sortMap = {}
      indexCounter = 0
      for assignmentId in sortOrder.customOrder
        sortMap[String(assignmentId)] = indexCounter
        indexCounter += 1
      return (a, b) =>
        aIndex = sortMap[String(a.object.id)]
        bIndex = sortMap[String(b.object.id)]
        if aIndex? and bIndex?
          return aIndex - bIndex
        # if there's a new assignment and its order has not been stored, it should come at the end
        else if aIndex? and not bIndex?
          return -1
        else if bIndex?
          return 1
        else
          return @compareAssignmentPositions(a, b)

    wrapColumnSortFn: (wrappedFn) ->
      (a, b) ->
        return -1 if b.type is 'total_grade'
        return  1 if a.type is 'total_grade'
        return -1 if b.type is 'assignment_group' and a.type isnt 'assignment_group'
        return  1 if a.type is 'assignment_group' and b.type isnt 'assignment_group'
        if a.type is 'assignment_group' and b.type is 'assignment_group'
          return a.object.position - b.object.position
        return wrappedFn(a, b)

    rowFilter: (student) =>
      matchingSection = !@sectionToShow || (@sectionToShow in student.sections)
      matchingFilter = if @userFilterTerm == ""
        true
      else
        propertiesToMatch = ['name', 'login_id', 'short_name', 'sortable_name']
        pattern = new RegExp @userFilterTerm, 'i'
        matched = _.any propertiesToMatch, (prop) ->
          student[prop]?.match pattern

      matchingSection and matchingFilter

    handleAssignmentMutingChange: (assignment) =>
      idx = @grid.getColumnIndex("assignment_#{assignment.id}")
      colDef = @grid.getColumns()[idx]
      colDef.name = @assignmentHeaderHtml(assignment)
      @grid.setColumns(@grid.getColumns())
      @fixColumnReordering()
      @buildRows()

    handleAssignmentGroupWeightChange: (assignment_group_options) =>
      columns = @grid.getColumns()
      for assignment_group in assignment_group_options.assignmentGroups
        column = _.findWhere columns, id: "assignment_group_#{assignment_group.id}"
        column.name = @assignmentGroupHtml(column.object.name, column.object.group_weight)
      @setAssignmentWarnings()
      @grid.setColumns(columns)
      @renderTotalHeader()
      # TODO: don't buildRows?
      @buildRows()

    renderTotalHeader: () =>
      @totalHeader = new TotalColumnHeaderView
        showingPoints: @displayPointTotals()
        toggleShowingPoints: @togglePointsOrPercentTotals.bind(this)
        weightedGroups: @weightedGroups
        totalColumnInFront: @totalColumnInFront
        moveTotalColumn: @moveTotalColumn.bind(this)
      @totalHeader.render()

    moveTotalColumn: =>
      @totalColumnInFront = not @totalColumnInFront
      userSettings.contextSet 'total_column_in_front', @totalColumnInFront
      window.location.reload()

    assignmentGroupHtml: (group_name, group_weight) =>
      if @weightedGroups()
        percentage = I18n.toPercentage(group_weight, precision: 2)
        """
          #{htmlEscape(group_name)}<div class='assignment-points-possible'>
            #{htmlEscape I18n.t 'percent_of_grade', "%{percentage} of grade", percentage: percentage}
          </div>
        """
      else
        htmlEscape(group_name)

    # filter, sort, and build the dataset for slickgrid to read from, then
    # force a full redraw
    buildRows: =>
      @rows.length = 0

      for id, column of @grid.getColumns() when ''+column.object?.submission_types is "attendance"
        column.unselectable = !@show_attendance
        column.cssClass = if @show_attendance then '' else 'completely-hidden'
        @$grid.find("##{@uid}#{column.id}").showIf(@show_attendance)

      @withAllStudents (students) =>
        @rowIndex = 0
        for id, student of @students
          student.row = -1
          if @rowFilter(student)
            student.row = @rowIndex
            @rowIndex += 1
            @rows.push(student)
            @calculateStudentGrade(student) # TODO: this may not be necessary

      @grid.updateRowCount(@rows.length)

      @sortRowsBy (a, b) => @localeSort(a.sortable_name, b.sortable_name)

    gotSubmissionsChunk: (student_submissions) =>
      for data in student_submissions
        student = @student(data.user_id)
        for submission in data.submissions
          @updateSubmission(submission)

        student.loaded = true

        if @grid
          @calculateStudentGrade(student)
          @grid.invalidateRow(student.row)

      # TODO: if gb2 survives long enough, we should consider debouncing all
      # the invalidation/rendering for smoother performance while loading
      @grid?.render()

    student: (id) =>
      @students[id] || @studentViewStudents[id]

    # @students contains all *real* students (e.g., not the student view student)
    # when you do need to operate on *all* students (like for rendering the grid), use
    # function
    withAllStudents: (f) =>
      for id, s of @studentViewStudents
        @students[id] = s

      f(@students)

      for id, s of @studentViewStudents
        delete @students[id]

    updateSubmission: (submission) =>
      student = @student(submission.user_id)
      submission.submitted_at = tz.parse(submission.submitted_at)
      cell = student["assignment_#{submission.assignment_id}"] ||= {}
      _.extend(cell, submission)

    # this is used after the CurveGradesDialog submit xhr comes back.  it does not use the api
    # because there is no *bulk* submissions#update endpoint in the api.
    # It is different from gotSubmissionsChunk in that gotSubmissionsChunk expects an array of students
    # where each student has an array of submissions.  This one just expects an array of submissions,
    # they are not grouped by student.
    updateSubmissionsFromExternal: (submissions, submissionCell) =>
      activeCell = @grid.getActiveCell()
      editing = $(@grid.getActiveCellNode()).hasClass('editable')
      columns = @grid.getColumns()
      for submission in submissions
        student = @student(submission.user_id)
        idToMatch = "assignment_#{submission.assignment_id}"
        cell = index for column, index in columns when column.id is idToMatch
        thisCellIsActive = activeCell? and
          editing and
          activeCell.row is student.row and
          activeCell.cell is cell
        #check for DA visible
        if submission.assignment_visible?
          submission.hidden = !submission.assignment_visible

        if @submissionOutsideOfGradingPeriod(submission, student)
          submission.hidden = true
          submission.outsideOfGradingPeriod = true

        if submission.hidden
          @updateAssignmentVisibilities(submission)

        @updateSubmission(submission)
        @calculateStudentGrade(student)
        @grid.updateCell student.row, cell unless thisCellIsActive
        @updateRowTotals student.row

    updateRowTotals: (rowIndex) ->
      columns = @grid.getColumns()
      for column, columnIndex in columns
        @grid.updateCell rowIndex, columnIndex if column.type isnt 'assignment'

    cellFormatter: (row, col, submission) =>
      if !@rows[row].loaded or !@rows[row].initialized
        @staticCellFormatter(row, col, '')
      else
        if submission.outsideOfGradingPeriod
          @uneditableCellOutsideOfGradingPeriodFormatter(row, col)
        else if submission.hidden
          @uneditableCellFormatter(row, col)
        else if !submission?
          @staticCellFormatter(row, col, '-')
        else
          assignment = @assignments[submission.assignment_id]
          student = @students[submission.user_id]

          if !assignment?
            @staticCellFormatter(row, col, '')
          else if submission.workflow_state == 'pending_review'
           (SubmissionCell[assignment.grading_type] || SubmissionCell).formatter(row, col, submission, assignment, student)
          else if assignment.grading_type == 'points' && assignment.points_possible
            SubmissionCell.out_of.formatter(row, col, submission, assignment, student)
          else
            (SubmissionCell[assignment.grading_type] || SubmissionCell).formatter(row, col, submission, assignment, student)

    indexedOverrides: =>
      @_indexedOverrides ||= (=>
        indexed = {
          studentOverrides: {},
          groupOverrides: {},
          sectionOverrides: {}
        }

        _.each @assignments, (assignment) ->
          if assignment.has_overrides && assignment.overrides
            _.each assignment.overrides, (override) ->
              if override.student_ids
                indexed.studentOverrides[assignment.id] ?= {}
                _.each override.student_ids, (studentId) ->
                  indexed.studentOverrides[assignment.id][studentId] = override
              else if sectionId = override.course_section_id
                indexed.sectionOverrides[assignment.id] ?= {}
                indexed.sectionOverrides[assignment.id][sectionId] = override
              else if groupId = override.group_id
                indexed.groupOverrides[assignment.id] ?= {}
                indexed.groupOverrides[assignment.id][groupId] = override

        indexed
      )()

    # depedencies: assignmentGroupsLoaded
    submissionOutsideOfGradingPeriod: (submission, student) ->
      return false unless @mgpEnabled
      selectedPeriodId = @gradingPeriodToShow
      return false if @isAllGradingPeriods(selectedPeriodId)

      assignment = @assignments[submission.assignment_id]
      gradingPeriod = @indexedGradingPeriods[selectedPeriodId]
      effectiveDueAt = assignment.due_at

      if assignment.has_overrides && assignment.overrides
        IDsByOverrideType = {
          "sectionOverrides": student.sections
          "groupOverrides": student.group_ids
          "studentOverrides": [student.id]
        }

        getOverridesForType = ((typeIds, overrideType) =>
          _.map typeIds, (typeId) =>
            @indexedOverrides()[overrideType]?[assignment.id]?[typeId]).bind(this)

        allOverridesForSubmission = _.chain(IDsByOverrideType)
          .map(getOverridesForType)
          .flatten()
          .compact()
          .value()

        overrideDates = _.chain(allOverridesForSubmission)
          .pluck('due_at')
          .map((dateString) -> tz.parse(dateString))
          .value()

        if overrideDates.length > 0
          nullDueAtsExist = _.any(overrideDates, (date) -> _.isNull(date))
          effectiveDueAt = if nullDueAtsExist then null else _.max(overrideDates)
        else
          return true if assignment.only_visible_to_overrides

      showSubmission = @lastGradingPeriodAndDueAtNull(gradingPeriod, effectiveDueAt) || @dateIsInGradingPeriod(gradingPeriod, effectiveDueAt)
      !showSubmission

    lastGradingPeriodAndDueAtNull: (gradingPeriod, dueAt) ->
      gradingPeriod.is_last && _.isNull(dueAt)

    dateIsInGradingPeriod: (gradingPeriod, date) ->
      return false if _.isNull(date)
      startDate = tz.parse(gradingPeriod.start_date)
      endDate = tz.parse(gradingPeriod.end_date)
      startDate < date && date <= endDate

    staticCellFormatter: (row, col, val) ->
      "<div class='cell-content gradebook-cell'>#{htmlEscape(val)}</div>"

    uneditableCellOutsideOfGradingPeriodFormatter: (row, col) ->
      """
        <div class='gradebook-tooltip'>
          #{htmlEscape(I18n.t("Submission in another grading period"))}
        </div>
        <div class='cell-content gradebook-cell grayed-out cannot_edit'></div>
      """

    uneditableCellFormatter: (row, col) ->
      "<div class='cell-content gradebook-cell grayed-out cannot_edit'></div>"

    groupTotalFormatter: (row, col, val, columnDef, student) =>
      return '' unless val?

      percentage = @calculateAndRoundGroupTotalScore val.score, val.possible
      percentage = 0 if isNaN(percentage)

      if val.possible and @options.grading_standard and columnDef.type is 'total_grade'
        letterGrade = GradeCalculator.letter_grade(@options.grading_standard, percentage)

      templateOpts =
        score: round(val.score, round.DEFAULT)
        possible: round(val.possible, round.DEFAULT)
        letterGrade: letterGrade
        percentage: percentage
      if columnDef.type == 'total_grade'
        templateOpts.warning = @totalGradeWarning
        templateOpts.lastColumn = true
        templateOpts.showPointsNotPercent = @displayPointTotals()
        templateOpts.hideTooltip = @weightedGroups() and not @totalGradeWarning
      groupTotalCellTemplate templateOpts

    htmlContentFormatter: (row, col, val, columnDef, student) ->
      return '' unless val?
      val

    calculateAndRoundGroupTotalScore: (score, possible_points) ->
      grade = (score / possible_points) * 100
      round(grade, round.DEFAULT)

    calculateStudentGrade: (student) =>
      if student.loaded and student.initialized
        finalOrCurrent = if @include_ungraded_assignments then 'final' else 'current'
        submissionsAsArray = (value for key, value of student when key.match /^assignment_(?!group)/)
        result = GradeCalculator.calculate(submissionsAsArray, @assignmentGroups, @options.group_weighting_scheme)
        for group in result.group_sums
          student["assignment_group_#{group.group.id}"] = group[finalOrCurrent]
          for submissionData in group[finalOrCurrent].submissions
            submissionData.submission.drop = submissionData.drop
        student["total_grade"] = result[finalOrCurrent]

        @addDroppedClass(student)

    addDroppedClass: (student) ->
      droppedAssignments = (name for name, assignment of student when name.match(/assignment_\d+/) and (assignment.drop? or assignment.excused))
      drops = {}
      drops[student.row] = {}
      for a in droppedAssignments
        drops[student.row][a] = 'dropped'

      styleKey = "dropsForRow#{student.row}"
      @grid.removeCellCssStyles(styleKey)
      @grid.addCellCssStyles(styleKey, drops)

    highlightColumn: (event) =>
      $headers = @$grid.find('.slick-header-column')
      return if $headers.filter('.slick-sortable-placeholder').length
      cell = @grid.getCellFromEvent(event)
      col = @grid.getColumns()[cell.cell]
      $headers.filter("##{@uid}#{col.id}").addClass('hovered-column')

    unhighlightColumns: () =>
      @$grid.find('.hovered-column').removeClass('hovered-column')

    # this is a workaroud to make it so only assignments are sortable but at the same time
    # so that the total and final grade columns don't dissapear after reordering columns
    fixColumnReordering: =>
      @renderTotalHeader()
      $headers = $('#gradebook_grid .container_1').find('.slick-header-columns')
      originalItemsSelector = $headers.sortable 'option', 'items'
      onlyAssignmentColsSelector = '> *:not([id*="assignment_group"]):not([id*="total_grade"])'
      (makeOnlyAssignmentsSortable = ->
        $headers.sortable 'option', 'items', onlyAssignmentColsSelector
        $notAssignments = $(originalItemsSelector, $headers).not($(onlyAssignmentColsSelector, $headers))
        $notAssignments.data('sortable-item', null)
      )()
      @initHeaderDropMenus()
      originalStopFn = $headers.sortable 'option', 'stop'
      (fixupStopCallback = ->
        $headers.sortable 'option', 'stop', (event, ui) ->
          # we need to set the items selector back to the default because slickgrid's 'stop'
          # function relies on it to re-render correctly.  if not it will render without the
          # assignment group and final grade columns
          $headers.sortable 'option', 'items', originalItemsSelector
          returnVal = originalStopFn.apply(this, arguments)
          makeOnlyAssignmentsSortable() # set it back
          @initHeaderDropMenus()
          fixupStopCallback() # originalStopFn re-creates sortable widget so we need to re-fix
          returnVal
      )()

    initHeaderDropMenus: =>
      $headers = $('#gradebook_grid .container_1').find('.slick-header-columns')
      $headers.find('.assignment_header_drop').click (event) =>
        $link = $(event.target)
        unless $link.data('gradebookHeaderMenu')
          $link.data('gradebookHeaderMenu', new GradebookHeaderMenu(@assignments[$link.data('assignmentId')], $link, this))
        return false

    minimizeColumn: ($columnHeader) =>
      columnDef = $columnHeader.data('column')
      colIndex = @grid.getColumnIndex(columnDef.id)
      columnDef.cssClass = (columnDef.cssClass || '').replace(' minimized', '') + ' minimized'
      columnDef.unselectable = true
      columnDef.unminimizedName = columnDef.name
      columnDef.name = ''
      columnDef.minimized = true
      @$grid.find(".l#{colIndex}").add($columnHeader).addClass('minimized')
      @assignmentsToHide.push(columnDef.id)
      userSettings.contextSet('hidden_columns', _.uniq(@assignmentsToHide))

    unminimizeColumn: ($columnHeader) =>
      columnDef = $columnHeader.data('column')
      colIndex = @grid.getColumnIndex(columnDef.id)
      columnDef.cssClass = (columnDef.cssClass || '').replace(' minimized', '')
      columnDef.unselectable = false
      columnDef.name = columnDef.unminimizedName
      columnDef.minimized = false
      @$grid.find(".l#{colIndex}").add($columnHeader).removeClass('minimized')
      $columnHeader.find('.slick-column-name').html($.raw(columnDef.name))
      @assignmentsToHide = $.grep @assignmentsToHide, (el) -> el != columnDef.id
      userSettings.contextSet('hidden_columns', _.uniq(@assignmentsToHide))

    hoverMinimizedCell: (event) =>
      $hoveredCell = $(event.currentTarget)
                     # get rid of hover class so that no other tooltips show up
                     .removeClass('hover')
      cell = @grid.getCellFromEvent(event)
      # cell will be null when hovering a header cell
      return unless cell
      columnDef = @grid.getColumns()[cell.cell]
      assignment = columnDef.object
      offset = $hoveredCell.offset()
      htmlLines = [assignment.name]
      if $hoveredCell.hasClass('slick-cell')
        submission = @rows[cell.row][columnDef.id]
        if assignment.points_possible?
          htmlLines.push "#{submission.score ? '--'} / #{assignment.points_possible}"
        else if submission.score?
          htmlLines.push submission.score
        # add lines for dropped, late, resubmitted
        Array::push.apply htmlLines, $.map(SubmissionCell.classesBasedOnSubmission(submission, assignment), (c)-> GRADEBOOK_TRANSLATIONS["#submission_tooltip_#{c}"])
      else if assignment.points_possible?
        htmlLines.push htmlEscape(I18n.t('points_out_of', "out of %{points_possible}", points_possible: assignment.points_possible))

      $hoveredCell.data('tooltip', $("<span />",
        class: 'gradebook-tooltip'
        css:
          left: offset.left - 15
          top: offset.top
          zIndex: 10000
          display: 'block'
        html: $.raw(htmlLines.join('<br />'))
      ).appendTo('body')
      .css('top', (i, top) -> parseInt(top) - $(this).outerHeight()))

    unhoverMinimizedCell: (event) ->
      if $tooltip = $(this).data('tooltip')
        if event.toElement == $tooltip[0]
          $tooltip.mouseleave -> $tooltip.remove()
        else
          $tooltip.remove()

    # this is because of a limitation with SlickGrid,
    # when it makes the header row it does this:
    # $("<div class='slick-header-columns' style='width:10000px; left:-1000px' />")
    # if a course has a ton of assignments then it will not be wide enough to
    # contain them all
    fixMaxHeaderWidth: ->
      @$grid.find('.slick-header-columns').width(1000000)

    # SlickGrid doesn't have a blur event for the grid, so this mimics it in
    # conjunction with a click listener on <body />. When we 'blur' the grid
    # by clicking outside of it, save the current field.
    onGridBlur: (e) =>
      if e.target.className.match(/cell|slick/) or !@grid.getActiveCell
        return

      if e.target.className is 'grade' and @grid.getCellEditor() instanceof SubmissionCell.out_of
        # We can assume that a user clicked the up or down arrows on the
        # number input, we want to allow them to keep doing that.
        return

      if $(e.target).is(".dontblur,.dontblur *")
        return

      @grid.getEditorLock().commitCurrentEdit()

    onGridInit: () ->
      tooltipTexts = {}
      # TODO: this "if @spinner" crap is necessary because the outcome
      # gradebook kicks off the gradebook (unnecessarily).  back when the
      # gradebook was slow, this code worked, but now the spinner may never
      # initialize.  fix the way outcome gradebook loads
      $(@spinner.el).remove() if @spinner
      $('#gradebook-grid-wrapper').show()
      @uid = @grid.getUID()
      $('#content').focus ->
        $('#accessibility_warning').removeClass('screenreader-only')
      $('#accessibility_warning').focus ->
        $('#accessibility_warning').blur ->
          $('#accessibility_warning').remove()
      @$grid = grid = $('#gradebook_grid')
        .fillWindowWithMe({
          onResize: => @grid.resizeCanvas()
        })
        .delegate '.slick-cell',
          'mouseenter.gradebook focusin.gradebook' : @highlightColumn
          'mouseleave.gradebook focusout.gradebook' : @unhighlightColumns
          'mouseenter focusin' : (event) ->
            grid.find('.hover, .focus').removeClass('hover focus')
            if $(this).parent().css('top') == '0px'
              $(this).find('div.gradebook-tooltip').addClass('first-row')
            $(this).addClass (if event.type == 'mouseenter' then 'hover' else 'focus')
          'mouseleave focusout' : (event) ->
            $(this).removeClass('hover focus')
            $(this).find('div.gradebook-tooltip').removeClass('first-row')
        .delegate '.gradebook-cell-comment', 'click.gradebook', (event) =>
          event.preventDefault()
          return false if $(@grid.getActiveCellNode()).hasClass("cannot_edit")
          data = $(event.currentTarget).data()
          $(@grid.getActiveCellNode()).removeClass('editable')
          SubmissionDetailsDialog.open @assignments[data.assignmentId], @student(data.userId.toString()), @options
        .delegate '.minimized',
          'mouseenter' : @hoverMinimizedCell,
          'mouseleave' : @unhoverMinimizedCell

      @$grid.addClass('editable') if @options.gradebook_is_editable

      @fixMaxHeaderWidth()
      @grid.onColumnsResized.subscribe (e, data) =>
        @$grid.find('.slick-header-column').each (i, elem) =>
          $columnHeader = $(elem)
          columnDef = $columnHeader.data('column')
          return unless columnDef.type is "assignment"
          if $columnHeader.outerWidth() <= columnWidths.assignment.min
            @minimizeColumn($columnHeader) unless columnDef.minimized
          else if columnDef.minimized
            @unminimizeColumn($columnHeader)

      @keyboardNav = new GradebookKeyboardNav(@grid, @$grid)
      @keyboardNav.init()
      keyBindings = @keyboardNav.keyBindings
      @kbDialog = new KeyboardNavDialog().render(keyboardNavTemplate({keyBindings}))
      # when we close a dialog we want to return focus to the grid
      $(document).on('dialogclose', (e) =>
        setTimeout(( =>
          @grid.editActiveCell()
        ), 0)
      )
      $(document).trigger('gridready')

    sectionList: ->
      _.map @sections, (section, id) =>
        { name: section.name, id: id, checked: @sectionToShow == id }

    drawSectionSelectButton: () ->
      @sectionMenu = new SectionMenuView(
        el: $('.section-button-placeholder'),
        sections: @sectionList(),
        showSections: @showSections(),
        currentSection: @sectionToShow,
        disabled: true)
      @sectionMenu.render()

      @studentsLoaded.then =>
        @sectionMenu.disabled = false
        @sectionMenu.render()

    updateCurrentSection: (section, author) =>
      @sectionToShow = section
      @postGradesStore.setSelectedSection @sectionToShow
      userSettings[if @sectionToShow then 'contextSet' else 'contextRemove']('grading_show_only_section', @sectionToShow)
      @buildRows() if @grid

    showSections: ->
      @sections_enabled

    gradingPeriodList: ->
      _.map @gradingPeriods, (period) =>
        { title: period.title, id: period.id, checked: @gradingPeriodToShow == period.id }

    drawGradingPeriodSelectButton: () ->
      @gradingPeriodMenu = new GradingPeriodMenuView(
        el: $('.multiple-grading-periods-selector-placeholder'),
        periods: @gradingPeriodList(),
        currentGradingPeriod: @gradingPeriodToShow)
      @gradingPeriodMenu.render()

    updateCurrentGradingPeriod: (period) ->
      userSettings.contextSet 'gradebook_current_grading_period', period
      window.location.reload()

    initPostGradesStore: ->
      @postGradesStore = PostGradesStore
        course:
          id:     @options.context_id
          sis_id: @options.context_sis_id
      @postGradesStore.addChangeListener(@updatePowerschoolPostGradesButton)

      @postGradesStore.setSelectedSection @sectionToShow

    showPostGradesButton: ->
      $placeholder = $('.post-grades-placeholder')
      if $placeholder.length > 0
        app = React.createElement(PostGradesApp, {
          store: @postGradesStore
          renderAsButton: !$placeholder.hasClass('in-menu')
          labelText: if $placeholder.hasClass('in-menu') then I18n.t 'PowerSchool' else I18n.t 'Post Grades',
          returnFocusTo: $('#post_grades')
        })
        React.render(app, $placeholder[0])

    updatePowerschoolPostGradesButton: =>
      showButton = @postGradesStore.hasAssignments() && !!@postGradesStore.getState().selected.sis_id
      $('.post-grades-placeholder').toggle(showButton)

    initHeader: =>
      @drawSectionSelectButton() if @sections_enabled
      @drawGradingPeriodSelectButton() if @mgpEnabled

      $settingsMenu = $('.gradebook_dropdown')
      showConcludedEnrollmentsEl = $settingsMenu.find("#show_concluded_enrollments")
      showConcludedEnrollmentsEl.prop('checked', @showConcludedEnrollments).change (event) =>
        if @options.course_is_concluded and @showConcludedEnrollments
          showConcludedEnrollmentsEl.prop('checked', true)
          $settingsMenu.menu("refresh")
          return alert(I18n.t 'concluded_course_error_message', 'This is a concluded course, so only concluded enrollments are available.')
        @showConcludedEnrollments  = showConcludedEnrollmentsEl.is(':checked')
        @saveSettings(@showInactiveEnrollments, @showConcludedEnrollments, -> window.location.reload())

      showInactiveEnrollmentsEl = $settingsMenu.find("#show_inactive_enrollments")
      showInactiveEnrollmentsEl.prop('checked', @showInactiveEnrollments).change (event) =>
        @showInactiveEnrollments = showInactiveEnrollmentsEl.is(':checked')
        @saveSettings(@showInactiveEnrollments, @showConcludedEnrollments, -> window.location.reload())

      includeUngradedAssignmentsEl = $settingsMenu.find("#include_ungraded_assignments")
      includeUngradedAssignmentsEl.prop('checked', @include_ungraded_assignments).change (event) =>
        @include_ungraded_assignments = includeUngradedAssignmentsEl.is(':checked')
        userSettings.contextSet 'include_ungraded_assignments', @include_ungraded_assignments
        @buildRows()

      showAttendanceEl = $settingsMenu.find("#show_attendance")
      showAttendanceEl.prop('checked', @show_attendance).change (event) =>
        @show_attendance = showAttendanceEl.is(':checked')
        userSettings.contextSet 'show_attendance', @show_attendance
        @grid.setColumns @getVisibleGradeGridColumns()
        @buildRows()

      # don't show the "show attendance" link in the dropdown if there's no attendance assignments
      unless (_.detect @assignments, (a) -> (''+a.submission_types) == "attendance")
        $settingsMenu.find('#show_attendance').closest('li').hide()

      if @hideAggregateColumns()
        $settingsMenu.find('#include-ungraded-list-item').hide()

      @$columnArrangementTogglers = $('#gradebook-toolbar [data-arrange-columns-by]').bind 'click', (event) =>
        event.preventDefault()
        newSortOrder = { sortType: $(event.currentTarget).data('arrangeColumnsBy') }
        @arrangeColumnsBy(newSortOrder, false)
      @arrangeColumnsBy(@getStoredSortOrder(), true)

      $('#gradebook_settings').kyleMenu(returnFocusTo: $('#gradebook_settings'))
      $('#download_csv').kyleMenu(returnFocusTo: $('#download_csv'))
      $('#post_grades').kyleMenu()

      $settingsMenu.find('.student_names_toggle').click(@studentNamesToggle)
      $('#keyboard-shortcuts').click ->
        questionMarkKeyDown = $.Event('keydown', keyCode: 191)
        $(document).trigger(questionMarkKeyDown)

      # turn on stuff that starts out hidden/disabled
      @studentsLoaded.then =>
        $(".gradebook_filter").show()

        cols = @grid.getColumns()
        col.sortable = true for col in cols
        @grid.setColumns(cols)
        @renderTotalHeader()
        @initHeaderDropMenus()

      @userFilter = new InputFilterView el: '.gradebook_filter input'
      @userFilter.on 'input', @onUserFilterInput

      @initGradebookExporter()

    initGradebookExporter: () =>
      self = this

      @initPreviousGradebookExportLink()

      current_progress = @options.gradebook_csv_progress
      attachment = @options.attachment

      if current_progress && current_progress.progress.workflow_state != 'completed'
        $('#download_csv').prop('disabled', true)
        loading_interval = self.exportingGradebookStatus()

        attachment_progress =
          progress_id: current_progress.progress.id
          attachment_id: attachment.attachment.id

        @pollProgressForCSVExport(loading_interval, attachment_progress)

      $('.generate_new_csv').click =>
        $('#download_csv').prop('disabled', true)
        $('.icon-import').parent().focus()
        loading_interval = self.exportingGradebookStatus()
        include_priors = $('#show_concluded_enrollments').prop('checked')

        params =
          include_priors: include_priors
          grading_period_id: @getGradingPeriodToShow()

        $.ajaxJSON(
            @options.export_gradebook_csv_url,
            'GET',
            params
        ).then((attachment_progress) ->
          self.pollProgressForCSVExport(loading_interval, attachment_progress)
        )

    pollProgressForCSVExport: (loading_interval, attachment_progress) =>
      self = this
      polling = setInterval(() ->
        $.ajaxJSON("/api/v1/progress/#{attachment_progress.progress_id}", 'GET').promise()
          .then((response) ->
            if response.workflow_state == 'failed'
              clearInterval polling
              clearInterval loading_interval
              $.flashError(I18n.t('There was a problem exporting.'))

            if response.workflow_state == 'completed'
              $.ajaxJSON("/api/v1/users/#{ENV.current_user_id}/files/#{attachment_progress.attachment_id}", 'get')
                .then((response) ->
                  document.getElementById('csv_download').src = response.url

                  updated_date = $.datetimeString(response.created_at)
                  updated_previous_report = "#{I18n.t('Previous (%{timestamp})', timestamp: updated_date)}"
                  $previous_link = $('#csv_export_options .open_in_a_new_tab')
                  $previous_link.text(updated_previous_report)
                  $previous_link.attr('href', response.url)
                  $('#csv_export_options').children('li').last().css('display', 'block')
                  self.initPreviousGradebookExportLink()

                  $('#download_csv').prop('disabled', false)
                  self.setExportButtonTitle(I18n.t('Export'))

                  clearInterval polling
                  clearInterval loading_interval
               )
          )
      , 2000)

    initPreviousGradebookExportLink: () ->
      link = $('#csv_export_options').children('li').last().children()
      link.on 'click', (event) ->
        event.preventDefault()
        document.getElementById('csv_download').src = link[0].href

    exportingGradebookStatus: () =>
      self = this
      loading_indicator = ''
      count = 0
      loading = setInterval(() ->
        count++

        loading_indicator = new Array(count % 5).join('.')
        nonBreakingSpacesCount = 3 - loading_indicator.length
        nonBreakingSpaces = ""
        for scale in [0..nonBreakingSpacesCount]
          nonBreakingSpaces += "&nbsp;"

        self.setExportButtonTitle("#{I18n.t("Exporting")}#{loading_indicator}#{nonBreakingSpaces}")
      , 200)
      loading

    setExportButtonTitle: (updated_title) ->
      $($('#download_csv').children('span').contents()[2]).replaceWith(updated_title)

    checkForUploadComplete: () ->
      if userSettings.contextGet('gradebookUploadComplete')
        $.flashMessage I18n.t('Upload successful')
        userSettings.contextRemove('gradebookUploadComplete')

    studentNamesToggle: (e) =>
      e.preventDefault()
      $wrapper = @$grid.find('.grid-canvas')
      $wrapper.toggleClass('hide-students')

      if $wrapper.hasClass('hide-students')
        $(e.currentTarget).text I18n.t('show_student_names', 'Show Student Names')
      else
        $(e.currentTarget).text I18n.t('hide_student_names', 'Hide Student Names')

    weightedGroups: =>
      @options.group_weighting_scheme == "percent"

    displayPointTotals: =>
      if @weightedGroups()
        false
      else
        @options.show_total_grade_as_points

    switchTotalDisplay: =>
      @options.show_total_grade_as_points = not @options.show_total_grade_as_points
      $.ajaxJSON @options.setting_update_url, "PUT", show_total_grade_as_points: @displayPointTotals()
      @grid.invalidate()
      @totalHeader.switchTotalDisplay(@options.show_total_grade_as_points)

    switchTotalDisplayAndMarkUserAsWarned: =>
      userSettings.contextSet('warned_about_totals_display', true)
      @switchTotalDisplay()

    togglePointsOrPercentTotals: =>
      if userSettings.contextGet('warned_about_totals_display')
        @switchTotalDisplay()
      else
        dialog_options =
          showing_points: @options.show_total_grade_as_points
          unchecked_save: @switchTotalDisplay
          checked_save: @switchTotalDisplayAndMarkUserAsWarned
        new GradeDisplayWarningDialog(dialog_options)

    onUserFilterInput: (term) =>
      @userFilterTerm = term
      @buildRows()

    getVisibleGradeGridColumns: ->
      columns = []

      for column in @allAssignmentColumns
        if @disabledAssignments && @disabledAssignments.indexOf(column.object.id) != -1
          column.cssClass = "cannot_edit"
        submissionType = ''+ column.object.submission_types
        columns.push(column) unless submissionType is "not_graded" or
                                submissionType is "attendance" and not @show_attendance

      if @gradebookColumnOrderSettings?.sortType
        columns.sort @makeColumnSortFn(@getStoredSortOrder())

      columns = columns.concat(@aggregateColumns)
      headers = @parentColumns.concat(@customColumnDefinitions())
      headers.concat(columns)

    assignmentHeaderHtml: (assignment) ->
      columnHeaderTemplate
        assignment: assignment
        href: assignment.html_url
        showPointsPossible: assignment.points_possible?

    customColumnDefinitions: ->
      @customColumns.map (c) ->
        id: "custom_col_#{c.id}"
        name: htmlEscape c.title
        field: "custom_col_#{c.id}"
        width: 100
        cssClass: "meta-cell custom_column"
        resizable: true
        editor: LongTextEditor
        autoEdit: false
        maxLength: 255

    initGrid: =>
      #this is used to figure out how wide to make each column
      $widthTester = $('<span style="padding:10px" />').appendTo('#content')
      testWidth = (text, minWidth, maxWidth) ->
        width = Math.max($widthTester.text(text).outerWidth(), minWidth)
        Math.min width, maxWidth

      @setAssignmentWarnings()

      studentColumnWidth = 150
      identifierColumnWidth = 100
      if @gradebookColumnSizeSettings
        if @gradebookColumnSizeSettings['student']
          studentColumnWidth = parseInt(@gradebookColumnSizeSettings['student'])

        if @gradebookColumnSizeSettings['secondary_identifier']
          identifierColumnWidth = parseInt(@gradebookColumnSizeSettings['secondary_identifier'])

      @parentColumns = [
        id: 'student'
        name: htmlEscape I18n.t 'student_name', 'Student Name'
        field: 'display_name'
        width: studentColumnWidth
        cssClass: "meta-cell"
        resizable: true
        formatter: @htmlContentFormatter
      ,
        id: 'secondary_identifier'
        name: htmlEscape I18n.t 'secondary_id', 'Secondary ID'
        field: 'secondary_identifier'
        width: identifierColumnWidth
        cssClass: "meta-cell secondary_identifier_cell"
        resizable: true
        formatter: @htmlContentFormatter
      ]

      @allAssignmentColumns = for id, assignment of @assignments
        outOfFormatter = assignment &&
                         assignment.grading_type == 'points' &&
                         assignment.points_possible? &&
                         SubmissionCell.out_of
        minWidth = if outOfFormatter then 70 else 90
        fieldName = "assignment_#{id}"

        assignmentWidth = testWidth(assignment.name, minWidth, columnWidths.assignment.default_max)
        if @gradebookColumnSizeSettings && @gradebookColumnSizeSettings[fieldName]
          assignmentWidth = parseInt(@gradebookColumnSizeSettings[fieldName])

        columnDef =
          id: fieldName
          field: fieldName
          name: @assignmentHeaderHtml(assignment)
          object: assignment
          formatter: this.cellFormatter
          editor: outOfFormatter ||
                  SubmissionCell[assignment.grading_type] ||
                  SubmissionCell
          minWidth: columnWidths.assignment.min,
          maxWidth: columnWidths.assignment.max,
          width: assignmentWidth
          toolTip: assignment.name
          type: 'assignment'

        if fieldName in @assignmentsToHide
          columnDef.width = 10
          do (fieldName) =>
            $(document)
              .bind('gridready', =>
                @minimizeColumn(@$grid.find("##{@uid}#{fieldName}"))
              )
              .unbind('gridready.render')
              .bind('gridready.render', => @grid.invalidate() )
        columnDef
      if @hideAggregateColumns()
        @aggregateColumns = []
      else
        @aggregateColumns = for id, group of @assignmentGroups
          fieldName = "assignment_group_#{id}"

          aggregateWidth = testWidth(group.name, columnWidths.assignmentGroup.min, columnWidths.assignmentGroup.default_max)
          if @gradebookColumnSizeSettings && @gradebookColumnSizeSettings[fieldName]
            aggregateWidth = parseInt(@gradebookColumnSizeSettings[fieldName])

          {
            id: fieldName
            field: fieldName
            formatter: @groupTotalFormatter
            name: @assignmentGroupHtml(group.name, group.group_weight)
            toolTip: group.name
            object: group
            minWidth: columnWidths.assignmentGroup.min,
            maxWidth: columnWidths.assignmentGroup.max,
            width: aggregateWidth
            cssClass: "meta-cell assignment-group-cell",
            type: 'assignment_group'
          }

        total = I18n.t "total", "Total"

        totalWidth = testWidth("Total", columnWidths.total.min, columnWidths.total.max)
        if @gradebookColumnSizeSettings && @gradebookColumnSizeSettings['total_grade']
          totalWidth = parseInt(@gradebookColumnSizeSettings['total_grade'])

        total_column =
          id: "total_grade"
          field: "total_grade"
          formatter: @groupTotalFormatter
          name: """
            #{htmlEscape total}
            <div id=total_column_header></div>
          """
          toolTip: total
          minWidth: columnWidths.total.min
          maxWidth: columnWidths.total.max
          width: totalWidth
          cssClass: if @totalColumnInFront then 'meta-cell' else 'total-cell'
          type: 'total_grade'

        (if @totalColumnInFront then @parentColumns else
          @aggregateColumns).push total_column

      $widthTester.remove()

      options = $.extend({
        enableCellNavigation: true
        enableColumnReorder: true
        enableAsyncPostRender: true
        asyncPostRenderDelay: 1
        autoEdit: true # whether to go into edit-mode as soon as you tab to a cell
        editable: @options.gradebook_is_editable
        syncColumnCellResize: true
        rowHeight: 35
        headerHeight: 38
        numberOfColumnsToFreeze: @numberOfFrozenCols
      }, @options)

      @grid = new Slick.Grid('#gradebook_grid', @rows, @getVisibleGradeGridColumns(), options)
      @grid.setSortColumn("student")
      # this is the magic that actually updates group and final grades when you edit a cell

      @grid.onCellChange.subscribe @onCellChange

      # this is a faux blur event for SlickGrid.
      $('body').on('click', @onGridBlur)

      @grid.onSort.subscribe (event, data) =>
        if data.sortCol.field == "display_name" ||
           data.sortCol.field == "secondary_identifier" ||
           data.sortCol.field.match /^custom_col/
          sortProp = if data.sortCol.field == "display_name"
            "sortable_name"
          else
            data.sortCol.field

          @sortRowsBy (a, b) =>
            [b, a] = [a, b] unless data.sortAsc
            @localeSort(a[sortProp], b[sortProp])
        else
          @sortRowsBy (a, b) =>
            @gradeSort(a, b, data.sortCol.field, data.sortAsc)

      @grid.onKeyDown.subscribe ->
        # TODO: start editing automatically when a number or letter is typed
        false

      @grid.onColumnsReordered.subscribe @onColumnsReordered
      @grid.onBeforeEditCell.subscribe @onBeforeEditCell
      @grid.onColumnsResized.subscribe @onColumnsResized

      @onGridInit()

    onColumnsResized: (event, obj) =>
      grid = obj.grid
      columns = grid.getColumns()

      _.each columns, (column) =>
        if column.previousWidth && column.width != column.previousWidth
          @saveColumnWidthPreference(column.id, column.width)

    saveColumnWidthPreference: (id, newWidth) ->
      url = @options.gradebook_column_size_settings_url
      $.ajaxJSON(url, 'POST', {column_id: id, column_size: newWidth})

    saveSettings: (showInactive, showConcluded, callback) =>
      url = @options.settings_update_url
      $.ajaxJSON(url, 'PUT', gradebook_settings: {
        show_inactive_enrollments: showInactive
        show_concluded_enrollments: showConcluded
      }).done =>
        callback()

    onBeforeEditCell: (event, {row, cell}) =>
      $cell = @grid.getCellNode(row, cell)
      return false if $($cell).hasClass("cannot_edit") || $($cell).find(".gradebook-cell").hasClass("cannot_edit")

    onCellChange: (event, {item, column}) =>
      if col_id = column.field.match /^custom_col_(\d+)/
        url = @options.custom_column_datum_url
          .replace(/:id/, col_id[1])
          .replace(/:user_id/, item.id)

        $.ajaxJSON url, "PUT", "column_data[content]": item[column.field]
      else
        @calculateStudentGrade(item)
        @grid.invalidate()

    sortRowsBy: (sortFn) ->
      respectorOfPersonsSort = =>
        if _(@studentViewStudents).size()
          (a, b) =>
            if @studentViewStudents[a.id]
              return 1
            else if @studentViewStudents[b.id]
              return -1
            else
              sortFn(a, b)
        else
          sortFn

      @rows.sort respectorOfPersonsSort()
      for student, i in @rows
        student.row = i
        @addDroppedClass(student)
      @grid.invalidate()

    localeSort: (a, b) ->
      (a || "").localeCompare b || "",
        window.I18n.locale,
        sensitivity: 'accent', numeric: true

    gradeSort: (a, b, field, asc) =>
      scoreForSorting = (obj) =>
        percent = (obj) ->
          if obj[field].possible > 0
            obj[field].score / obj[field].possible
          else
            null

        switch
          when field == "total_grade"
            if @options.show_total_grade_as_points
              obj[field].score
            else
              percent(obj)
          when field.match /^assignment_group/
            percent(obj)
          else
            # TODO: support assignment grading types
            obj[field].score

      numberCompare(scoreForSorting(a), scoreForSorting(b), descending: !asc)

    # show warnings for bad grading setups
    setAssignmentWarnings: =>
      @totalGradeWarning = null

      gradebookVisibleAssignments = _.reject @assignments, (assignment) ->
        _.contains(assignment.submission_types, 'not_graded')

      if _.any(gradebookVisibleAssignments, (a) -> a.muted)
        @totalGradeWarning =
          warningText: I18n.t "This grade differs from the student's view of the grade because some assignments are muted"
          icon: "icon-muted"
      else
        if @weightedGroups()
          # assignment group has 0 points possible
          invalidAssignmentGroups = _.filter @assignmentGroups, (ag) ->
            pointsPossible = _.inject ag.assignments
            , ((sum, a) -> sum + (a.points_possible || 0))
            , 0
            pointsPossible == 0

          for ag in invalidAssignmentGroups
            for a in ag.assignments
              a.invalid = true

          if invalidAssignmentGroups.length > 0
            groupNames = (ag.name for ag in invalidAssignmentGroups)
            text = I18n.t 'invalid_assignment_groups_warning',
              one: "Score does not include %{groups} because it has
                    no points possible"
              other: "Score does not include %{groups} because they have
                      no points possible"
            ,
              groups: $.toSentence(groupNames)
              count: groupNames.length
            @totalGradeWarning =
              warningText: text
              icon: "icon-warning final-warning"

        else
          # no assignments have points possible
          pointsPossible = _.inject @assignments
          , ((sum, a) -> sum + (a.points_possible || 0))
          , 0

          if pointsPossible == 0
            text = I18n.t 'no_assignments_have_points_warning'
            , "Can't compute score until an assignment has points possible"
            @totalGradeWarning =
              warningText: text
              icon: "icon-warning final-warning"
    ###
    xsslint jqueryObject.identifier createLink
    xsslint jqueryObject.function showLink hideLink
    ###
    showCustomColumnDropdownOption: ->
      linkContainer = $("<li>").appendTo(".gradebook_dropdown")

      showLabel = I18n.t("show_notes", "Show Notes Column")
      hideLabel = I18n.t("hide_notes", "Hide Notes Column")
      teacherNotesUrl = =>
        @options.custom_column_url.replace(/:id/, @options.teacher_notes.id)
      createLink = $ "<a>",
        href: @options.custom_columns_url, "class": "create", text: showLabel
      showLink = -> $ "<a>",
        href: teacherNotesUrl(), "class": "show", text: showLabel
      hideLink = -> $ "<a>",
        href: teacherNotesUrl(), "class": "hide", text: hideLabel

      handleClick = (e, method, params) ->
        $.ajaxJSON(e.target.href, method, params)

      toggleNotesColumn = (f) =>
        columnsToReplace = @numberOfFrozenCols
        f()
        cols = @grid.getColumns()
        cols.splice 0, columnsToReplace,
          @parentColumns..., @customColumnDefinitions()...
        @grid.setColumns(cols)
        @grid.invalidate()

      teacherNotesDataLoaded = false
      showNotesColumn = =>
        toggleNotesColumn =>
          @customColumns.splice 0, 0, @options.teacher_notes
          @grid.setNumberOfColumnsToFreeze ++@numberOfFrozenCols
        linkContainer.html(hideLink())

      hideNotesColumn = =>
        toggleNotesColumn =>
          for c, i in @customColumns
            if c.teacher_notes
              @customColumns.splice i, 1
              @numberOfFrozenCols -= 1
              break
          @grid.setNumberOfColumnsToFreeze @numberOfFrozenCols
        linkContainer.html(showLink())

      linkContainer.click (e) =>
        e.preventDefault()
        $target = $(e.target)
        if $target.hasClass("show")
          handleClick(e, "PUT", "column[hidden]": false)
          .then =>
            showNotesColumn()
            @reorderCustomColumns(@customColumns.map (c) -> c.id)
        if $target.hasClass("hide")
          handleClick(e, "PUT", "column[hidden]": true)
          .then hideNotesColumn()
        if $target.hasClass("create")
          handleClick(e, "POST",
            "column[title]": I18n.t("notes", "Notes")
            "column[position]": 1
            "column[teacher_notes]": true)
          .then (data) =>
            @options.teacher_notes = data
            showNotesColumn()

      notes = @options.teacher_notes
      if !notes
        linkContainer.html(createLink)
      else if notes.hidden
        linkContainer.html(showLink())
      else
        linkContainer.html(hideLink())

    isAllGradingPeriods: (currentPeriodId) ->
      currentPeriodId == "0"

    hideAggregateColumns: ->
      return false unless @mgpEnabled
      return false if @options.all_grading_periods_totals
      selectedPeriodId = @getGradingPeriodToShow()
      @isAllGradingPeriods(selectedPeriodId)

    fieldsToExcludeFromAssignments: ['description', 'needs_grading_count']

    studentsUrl: ->
      switch
        when @showConcludedEnrollments && @showInactiveEnrollments
          'students_with_concluded_and_inactive_enrollments_url'
        when @showConcludedEnrollments
          'students_with_concluded_enrollments_url'
        when @showInactiveEnrollments
          'students_with_inactive_enrollments_url'
        else 'students_url'<|MERGE_RESOLUTION|>--- conflicted
+++ resolved
@@ -341,11 +341,7 @@
         mySections = (@sections[sectionId].name for sectionId in student.sections when @sections[sectionId])
         sectionNames = $.toSentence(mySections.sort())
 
-<<<<<<< HEAD
-      displayName = if ENV.GRADEBOOK_OPTIONS.list_students_by_sortable_name_enabled
-=======
       displayName = if @options.list_students_by_sortable_name_enabled
->>>>>>> d10a6434
         student.sortable_name
       else
         student.name
