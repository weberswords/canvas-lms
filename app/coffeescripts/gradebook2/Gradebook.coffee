--- conflicted
+++ resolved
@@ -952,8 +952,6 @@
 
       @renderTotalHeader()
       @initGradebookExporter()
-<<<<<<< HEAD
-=======
 
     initGradebookExporter: () =>
       self = this
@@ -1018,7 +1016,6 @@
       link.on 'click', (event) ->
         event.preventDefault()
         document.getElementById('csv_download').src = link[0].href
->>>>>>> 56beb97e
 
     exportingGradebookStatus: () =>
       self = this
@@ -1033,86 +1030,6 @@
         for scale in [0..nonBreakingSpacesCount]
           nonBreakingSpaces += "&nbsp;"
 
-<<<<<<< HEAD
-    initGradebookExporter: () =>
-      self = this
-
-      @initPreviousGradebookExportLink()
-
-      current_progress = ENV.GRADEBOOK_OPTIONS.gradebook_csv_progress
-      attachment = ENV.GRADEBOOK_OPTIONS.attachment
-
-      if current_progress && current_progress.progress.workflow_state != 'completed'
-        $('#download_csv').prop('disabled', true)
-        loading_interval = self.exportingGradebookStatus()
-
-        attachment_progress =
-          progress_id: current_progress.progress.id
-          attachment_id: attachment.attachment.id
-
-        @pollProgressForCSVExport(loading_interval, attachment_progress)
-
-      $('.generate_new_csv').click ->
-        $('#download_csv').prop('disabled', true)
-        loading_interval = self.exportingGradebookStatus()
-        $.ajaxJSON(ENV.GRADEBOOK_OPTIONS.export_gradebook_csv_url, 'GET')
-          .then((attachment_progress) ->
-            self.pollProgressForCSVExport(loading_interval, attachment_progress)
-          )
-
-    pollProgressForCSVExport: (loading_interval, attachment_progress) =>
-      self = this
-      polling = setInterval(() ->
-        $.ajaxJSON("/api/v1/progress/#{attachment_progress.progress_id}", 'GET').promise()
-          .then((response) ->
-            if response.workflow_state == 'failed'
-              clearInterval polling
-              clearInterval loading_interval
-              $.flashError(I18n.t('There was a problem exporting.'))
-
-            if response.workflow_state == 'completed'
-              $.ajaxJSON("/api/v1/users/#{ENV.current_user_id}/files/#{attachment_progress.attachment_id}", 'get')
-                .then((response) ->
-                  document.getElementById('csv_download').src = response.url
-
-                  updated_date = $.datetimeString(response.created_at)
-                  updated_previous_report = "#{I18n.t('Previous (%{timestamp})', timestamp: updated_date)}"
-                  $previous_link = $('#csv_export_options').children('li').last().children('a')
-                  $previous_link.text(updated_previous_report)
-                  $previous_link.attr('href', response.url)
-                  $('#csv_export_options').children('li').last().css('display', 'block')
-                  self.initPreviousGradebookExportLink()
-
-                  $('#download_csv').prop('disabled', false)
-                  self.setExportButtonTitle(I18n.t('Export'))
-
-                  clearInterval polling
-                  clearInterval loading_interval
-               )
-          )
-      , 2000)
-
-    initPreviousGradebookExportLink: () =>
-      link = $('#csv_export_options').children('li').last().children()
-      link.on 'click', (event) ->
-        event.preventDefault()
-        document.getElementById('csv_download').src = link[0].href
-
-    exportingGradebookStatus: () =>
-      self = this
-      loading_indicator = ''
-      count = 0
-      loading = setInterval(() ->
-        count++
-
-        loading_indicator = new Array(count % 5).join('.')
-        nonBreakingSpacesCount = 3 - loading_indicator.length
-        nonBreakingSpaces = ""
-        for scale in [0..nonBreakingSpacesCount]
-          nonBreakingSpaces += "&nbsp;"
-
-=======
->>>>>>> 56beb97e
         self.setExportButtonTitle("#{I18n.t("Exporting")}#{loading_indicator}#{nonBreakingSpaces}")
       , 200)
       loading
