# This class both creates the slickgrid instance, and acts as the data source for that instance.
define [
  'react'
  'slickgrid.long_text_editor'
  'compiled/views/KeyboardNavDialog'
  'jst/KeyboardNavDialog'
  'vendor/slickgrid'
  'compiled/gradebook2/TotalColumnHeaderView'
  'compiled/util/round'
  'compiled/views/InputFilterView'
  'i18n!gradebook2'
  'compiled/gradebook2/GRADEBOOK_TRANSLATIONS'
  'jquery'
  'underscore'
  'Backbone'
  'timezone'
  'compiled/grade_calculator'
  'compiled/userSettings'
  'vendor/spin'
  'compiled/SubmissionDetailsDialog'
  'compiled/gradebook2/AssignmentGroupWeightsDialog'
  'compiled/gradebook2/GradeDisplayWarningDialog'
  'compiled/gradebook2/SubmissionCell'
  'compiled/gradebook2/GradebookHeaderMenu'
  'compiled/util/NumberCompare'
  'str/htmlEscape'
  # 'compiled/gradebook2/PostGradesDialog'
  'jsx/gradebook/SISGradePassback/PostGradesStore'
  'jsx/gradebook/SISGradePassback/PostGradesApp'
  'jst/gradebook2/column_header'
  'jst/gradebook2/group_total_cell'
  'jst/gradebook2/row_student_name'
  'compiled/views/gradebook/SectionMenuView'
  'compiled/views/gradebook/GradingPeriodMenuView'
  'compiled/gradebook2/GradebookKeyboardNav'
  'jst/_avatar' #needed by row_student_name
  'jquery.ajaxJSON'
  'jquery.instructure_date_and_time'
  'jqueryui/dialog'
  'jquery.instructure_misc_helpers'
  'jquery.instructure_misc_plugins'
  'vendor/jquery.ba-tinypubsub'
  'jqueryui/mouse'
  'jqueryui/position'
  'jqueryui/sortable'
  'compiled/jquery.kylemenu'
  'compiled/jquery/fixDialogButtons'
], (React, LongTextEditor, KeyboardNavDialog, keyboardNavTemplate, Slick, TotalColumnHeaderView, round, InputFilterView, I18n, GRADEBOOK_TRANSLATIONS,
  $, _, Backbone, tz, GradeCalculator, userSettings, Spinner, SubmissionDetailsDialog, AssignmentGroupWeightsDialog, GradeDisplayWarningDialog,
  SubmissionCell, GradebookHeaderMenu, numberCompare, htmlEscape, PostGradesStore, PostGradesApp, columnHeaderTemplate,
  groupTotalCellTemplate, rowStudentNameTemplate, SectionMenuView, GradingPeriodMenuView, GradebookKeyboardNav) ->

  class Gradebook
    columnWidths =
      assignment:
        min: 10
        default_max: 200
        max: 400
      assignmentGroup:
        min: 35
        default_max: 200
        max: 400
      total:
        min: 85
        max: 100

    DISPLAY_PRECISION = 2

    hasSections: $.Deferred()
    allSubmissionsLoaded: $.Deferred()

    constructor: (@options) ->
      @chunk_start = 0
      @students = {}
      @studentViewStudents = {}
      @rows = []
      @assignmentsToHide = userSettings.contextGet('hidden_columns') || []
      @sectionToShow = userSettings.contextGet 'grading_show_only_section'
      @sectionToShow = @sectionToShow && String(@sectionToShow)
      @show_attendance = userSettings.contextGet 'show_attendance'
      @include_ungraded_assignments = userSettings.contextGet 'include_ungraded_assignments'
      @userFilterRemovedRows = []
      @show_concluded_enrollments = userSettings.contextGet 'show_concluded_enrollments'
      @show_concluded_enrollments = true if @options.course_is_concluded
      @totalColumnInFront = userSettings.contextGet 'total_column_in_front'
      @numberOfFrozenCols = if @totalColumnInFront then 3 else 2
      @mgpEnabled = ENV.GRADEBOOK_OPTIONS.multiple_grading_periods_enabled
      @gradingPeriods = ENV.GRADEBOOK_OPTIONS.active_grading_periods
      @gradingPeriodToShow = userSettings.contextGet('gradebook_current_grading_period') || ENV.GRADEBOOK_OPTIONS.current_grading_period_id

      $.subscribe 'assignment_group_weights_changed', @handleAssignmentGroupWeightChange
      $.subscribe 'assignment_muting_toggled',        @handleAssignmentMutingChange
      $.subscribe 'submissions_updated',              @updateSubmissionsFromExternal
      $.subscribe 'currentSection/change',            @updateCurrentSection
      $.subscribe 'currentGradingPeriod/change',      @updateCurrentGradingPeriod

      enrollmentsUrl = if @show_concluded_enrollments
        'students_url_with_concluded_enrollments'
      else
        'students_url'

      gotAllStudents = $.Deferred().done => @gotAllStudents()

      # this method should be removed after a month in production
      @alignCoursePreferencesWithLocalStorage()

      assignmentGroupsParams = {exclude_descriptions: true}
<<<<<<< HEAD
      if @mgpEnabled && @gradingPeriodToShow != '0' && @gradingPeriodToShow != ''
=======
      if @mgpEnabled && @gradingPeriodToShow && @gradingPeriodToShow != '0' && @gradingPeriodToShow != ''
>>>>>>> e918f2c3
        $.extend(assignmentGroupsParams, {grading_period_id: @gradingPeriodToShow})

      ajax_calls = [
        $.ajaxJSON(@options[enrollmentsUrl], "GET")
      , $.ajaxJSON(@options.assignment_groups_url, "GET", assignmentGroupsParams, @gotAssignmentGroups)
      , $.ajaxJSON( @options.sections_url, "GET", {}, @gotSections)
      ]

      if(@options.post_grades_feature_enabled)
        ajax_calls.push($.ajaxJSON( @options.course_url, "GET", {}, @gotCourse))

      # getting all the enrollments for a course via the api in the polite way
      # is too slow, so we're going to cheat.
      $.when(ajax_calls...)
      .then ([students, status, xhr]) =>
        @gotChunkOfStudents students

        paginationLinks = xhr.getResponseHeader('Link')
        lastLink = paginationLinks.match(/<[^>]+>; *rel="last"/)
        unless lastLink?
          gotAllStudents.resolve()
          return
        lastPage = lastLink[0].match(/page=(\d+)/)[1]
        lastPage = parseInt lastPage, 10
        if lastPage == 1
          gotAllStudents.resolve()
          return

        fetchEnrollments = (page) =>
          $.ajaxJSON @options[enrollmentsUrl], "GET", {page}
        dfds = (fetchEnrollments(page) for page in [2..lastPage])
        $.when(dfds...).then (responses...) =>
          if dfds.length == 1
            @gotChunkOfStudents responses[0]
          else
            @gotChunkOfStudents(students) for [students, x, y] in responses
          gotAllStudents.resolve()

      gotCustomColumns = @getCustomColumns()
      @gotAllData = $.when(gotCustomColumns, gotAllStudents)

      @allSubmissionsLoaded.done =>
        for c in @customColumns
          url = @options.custom_column_data_url.replace /:id/, c.id
          @getCustomColumnData(c.id)
        @assignment_visibility() if ENV.GRADEBOOK_OPTIONS.differentiated_assignments_enabled
        @disableAssignmentsInClosedGradingPeriods() if @mgpEnabled

      @showCustomColumnDropdownOption()
      @initPostGradesStore()
      @showPostGradesButton()

    assignment_visibility: ->
      allStudentIds = _.keys @students
      for assignmentId, a of @assignments
        if a.only_visible_to_overrides
          hiddenStudentIds = @hiddenStudentIdsForAssignment(allStudentIds, a)
          for studentId in hiddenStudentIds
            @updateSubmission { assignment_id: assignmentId, user_id: studentId, hidden: true }

    hiddenStudentIdsForAssignment: (studentIds, assignment) ->
      _.difference studentIds, assignment.assignment_visibility

    updateAssignmentVisibilities: (hiddenSub) ->
      assignment = @assignments[hiddenSub.assignment_id]
      filteredVisibility = assignment.assignment_visibility.filter (id) -> id != hiddenSub.user_id
      assignment.assignment_visibility = filteredVisibility

    disableAssignmentsInClosedGradingPeriods: () ->
      closedAdminGradingPeriods = @getClosedAdminGradingPeriods()

      if closedAdminGradingPeriods.length > 0
        assignments = @getAssignmentsInClosedGradingPeriods(closedAdminGradingPeriods)
        @disabledAssignments = assignments.map (a) ->
          a.id

        @grid.setColumns @getVisibleGradeGridColumns()

    getClosedAdminGradingPeriods: () ->
      _.select @gradingPeriods, (gradingPeriod) =>
        @gradingPeriodIsAdmin(gradingPeriod) && @gradingPeriodIsClosed(gradingPeriod)

    gradingPeriodIsAdmin: (gradingPeriod) ->
      !gradingPeriod.permissions.manage

    gradingPeriodIsClosed: (gradingPeriod) ->
      new Date(gradingPeriod.end_date) < new Date()

    getAssignmentsInClosedGradingPeriods: (gradingPeriods) ->
      latestEndDate = new Date(gradingPeriods[0]?.end_date)
      for gradingPeriod in gradingPeriods
        latestEndDate = new Date(gradingPeriod.end_date) if latestEndDate < new Date(gradingPeriod.end_date)
      #return assignments whose end date is within the latest closed's end date
      _.select @assignments, (a) =>
        @assignmentIsDueBeforeEndDate(a, latestEndDate)

    assignmentIsDueBeforeEndDate: (assignment, gradingPeriodEndDate) ->
      new Date(assignment.due_at) <= gradingPeriodEndDate

    onShow: ->
      $(".post-grades-placeholder").show();
      return if @startedInitializing
      @startedInitializing = true

      @spinner = new Spinner() unless @spinner
      $(@spinner.spin().el).css(
        opacity: 0.5
        top: '55px'
        left: '50%'
      ).addClass('use-css-transitions-for-show-hide').appendTo('#main')
      $('#gradebook-grid-wrapper').hide()
      @gotAllData.done @doSlickgridStuff

    getCustomColumns: ->
      # not going to support pagination because that would be crazy
      $.getJSON(@options.custom_columns_url)
      .then (columns) =>
        @numberOfFrozenCols += columns.length
        @customColumns = columns

    getCustomColumnData: (id, url) ->
      url ||= @options.custom_column_data_url.replace /:id/, id
      $.getJSON(url)
      .done (columnData, __, xhr) =>
        nextPg = xhr.getResponseHeader("Link").match /<([^>]+)>; *rel="next"/
        @getCustomColumnData(id, nextPg[1]) if nextPg

        for datum in columnData
          student = @student(datum.user_id)
          student["custom_col_#{id}"] = datum.content
          @grid.invalidateRow(student.row)
        @grid.render()

    doSlickgridStuff: =>
      @initGrid()
      @buildRows()
      @getSubmissionsChunks()
      @initHeader()

    gotAssignmentGroups: (assignmentGroups) =>
      @assignmentGroups = {}
      @assignments      = {}

      # purposely passing the @options and assignmentGroups by reference so it can update
      # an assigmentGroup's .group_weight and @options.group_weighting_scheme
      new AssignmentGroupWeightsDialog context: @options, assignmentGroups: assignmentGroups
      for group in assignmentGroups
        # note that assignmentGroups are not yet htmlEscaped like assignments and sections
        @assignmentGroups[group.id] = group
        group.assignments = _.select group.assignments, (a) -> a.published
        for assignment in group.assignments
          htmlEscape(assignment)
          assignment.assignment_group = group
          assignment.due_at = tz.parse(assignment.due_at)
          @assignments[assignment.id] = assignment

      @postGradesStore.setGradeBookAssignments @assignments

    gotCourse: (course) =>
      @course = course

    gotSections: (sections) =>
      @sections = {}
      for section in sections
        htmlEscape(section)
        @sections[section.id] = section

      @sections_enabled = sections.length > 1
      @hasSections.resolve()

      @postGradesStore.setSections @sections

    gotChunkOfStudents: (studentEnrollments) =>
      for studentEnrollment in studentEnrollments
        student = studentEnrollment.user
        student.enrollment = studentEnrollment

        if student.enrollment.type == "StudentViewEnrollment"
          @studentViewStudents[student.id] ||= htmlEscape(student)
        else
          @students[student.id] ||= htmlEscape(student)
        @student(student.id).sections ||= []
        @student(student.id).sections.push(studentEnrollment.course_section_id)

    gotAllStudents: ->
      @withAllStudents (students) =>
        for student_id, student of students
          student.computed_current_score ||= 0
          student.computed_final_score ||= 0
          student.secondary_identifier = student.sis_login_id || student.login_id

          if @sections_enabled
            mySections = (@sections[sectionId].name for sectionId in student.sections when @sections[sectionId])
            sectionNames = $.toSentence(mySections.sort())
          student.display_name = rowStudentNameTemplate
            avatar_url: student.avatar_url
            display_name: if ENV.GRADEBOOK_OPTIONS.list_students_by_sortable_name_enabled then student.sortable_name else student.name
            url: student.enrollment.grades.html_url+'#tab-assignments'
            sectionNames: sectionNames
            alreadyEscaped: true

          # fill in dummy submissions, so there's something there even if the
          # student didn't submit anything for that assignment
          for assignment_id, assignment of @assignments
            student["assignment_#{assignment_id}"] ||= { assignment_id: assignment_id, user_id: student_id }

          @rows.push(student)

    defaultSortType: 'assignment_group'

    studentsThatCanSeeAssignment: (potential_students, assignment) =>
      if ENV.GRADEBOOK_OPTIONS.differentiated_assignments_enabled
        _.pick potential_students, assignment.assignment_visibility...
      else
        potential_students

    getStoredSortOrder: =>
      userSettings.contextGet('sort_grade_columns_by') || { sortType: @defaultSortType }

    setStoredSortOrder: (newSortOrder) =>
      if newSortOrder.sortType == @defaultSortType
        userSettings.contextRemove('sort_grade_columns_by')
      else
        userSettings.contextSet('sort_grade_columns_by', newSortOrder)

    onColumnsReordered: =>
      # determine if assignment columns or custom columns were reordered
      # (this works because frozen columns and non-frozen columns are can't be
      # swapped)
      columns = @grid.getColumns()
      currentIds = _(@customColumns).map (c) -> c.id
      reorderedIds = (m[1] for c in columns when m = c.id.match /^custom_col_(\d+)/)

      if !_.isEqual(reorderedIds, currentIds)
        @reorderCustomColumns(reorderedIds)
        .then =>
          colsById = _(@customColumns).indexBy (c) -> c.id
          @customColumns = _(reorderedIds).map (id) -> colsById[id]
      else
        @storeCustomColumnOrder()

    reorderCustomColumns: (ids) ->
      $.ajaxJSON(@options.reorder_custom_columns_url, "POST", order: ids)

    storeCustomColumnOrder: =>
      newSortOrder =
        sortType: 'custom'
        customOrder: []
      columns = @grid.getColumns()
      assignment_columns = _.filter(columns, (c) -> c.type is 'assignment')
      newSortOrder.customOrder = _.map(assignment_columns, (a) -> a.object.id)
      @setStoredSortOrder(newSortOrder)

    setArrangementTogglersVisibility: (newSortOrder) =>
      @$columnArrangementTogglers.each ->
        $(this).closest('li').showIf $(this).data('arrangeColumnsBy') isnt newSortOrder.sortType

    arrangeColumnsBy: (newSortOrder) =>
      @setArrangementTogglersVisibility(newSortOrder)
      @setStoredSortOrder(newSortOrder)

      columns = @grid.getColumns()
      frozen = columns.splice(0, @numberOfFrozenCols)
      columns.sort @makeColumnSortFn(newSortOrder)
      columns.splice(0, 0, frozen...)
      @grid.setColumns(columns)

      @fixColumnReordering()
      @buildRows()

    makeColumnSortFn: (sortOrder) =>
      fn = switch sortOrder.sortType
        when 'assignment_group', 'alpha' then @compareAssignmentPositions
        when 'due_date' then @compareAssignmentDueDates
        when 'custom' then @makeCompareAssignmentCustomOrderFn(sortOrder)
        else throw "unhandled column sort condition"
      @wrapColumnSortFn(fn)

    compareAssignmentPositions: (a, b) =>
      diffOfAssignmentGroupPosition = a.object.assignment_group.position - b.object.assignment_group.position
      diffOfAssignmentPosition = a.object.position - b.object.position

      # order first by assignment_group position and then by assignment position
      # will work when there are less than 1000000 assignments in an assignment_group
      return (diffOfAssignmentGroupPosition * 1000000) + diffOfAssignmentPosition

    compareAssignmentDueDates: (a, b) =>
      aDate = if a.object.due_at then (+a.object.due_at / 1000) else Number.MAX_VALUE
      bDate = if b.object.due_at then (+b.object.due_at / 1000) else Number.MAX_VALUE
      if aDate is bDate
        return 0 if a.object.name is b.object.name
        return (if a.object.name > b.object.name then 1 else -1)
      return aDate - bDate

    makeCompareAssignmentCustomOrderFn: (sortOrder) =>
      sortMap = {}
      indexCounter = 0
      for assignmentId in sortOrder.customOrder
        sortMap[String(assignmentId)] = indexCounter
        indexCounter += 1
      return (a, b) =>
        aIndex = sortMap[String(a.object.id)]
        bIndex = sortMap[String(b.object.id)]
        if aIndex? and bIndex?
          return aIndex - bIndex
        # if there's a new assignment and its order has not been stored, it should come at the end
        else if aIndex? and not bIndex?
          return -1
        else if bIndex?
          return 1
        else
          return @compareAssignmentPositions(a, b)

    wrapColumnSortFn: (wrappedFn) =>
      (a, b) =>
        return -1 if b.type is 'total_grade'
        return  1 if a.type is 'total_grade'
        return -1 if b.type is 'assignment_group' and a.type isnt 'assignment_group'
        return  1 if a.type is 'assignment_group' and b.type isnt 'assignment_group'
        if a.type is 'assignment_group' and b.type is 'assignment_group'
          return a.object.position - b.object.position
        return wrappedFn(a, b)

    rowFilter: (student) =>
      !@sectionToShow || (@sectionToShow in student.sections)

    handleAssignmentMutingChange: (assignment) =>
      idx = @grid.getColumnIndex("assignment_#{assignment.id}")
      colDef = @grid.getColumns()[idx]
      colDef.name = @assignmentHeaderHtml(assignment)
      @grid.setColumns(@grid.getColumns())
      @fixColumnReordering()
      @buildRows()

    handleAssignmentGroupWeightChange: (assignment_group_options) =>
      columns = @grid.getColumns()
      for assignment_group in assignment_group_options.assignmentGroups
        column = _.findWhere columns, id: "assignment_group_#{assignment_group.id}"
        column.name = @assignmentGroupHtml(column.object.name, column.object.group_weight)
      @setAssignmentWarnings()
      @grid.setColumns(columns)
      @renderTotalHeader()
      @buildRows()

    renderTotalHeader: () =>
      @totalHeader = new TotalColumnHeaderView
        showingPoints: @displayPointTotals
        toggleShowingPoints: @togglePointsOrPercentTotals.bind(this)
        weightedGroups: @weightedGroups
        totalColumnInFront: @totalColumnInFront
        moveTotalColumn: @moveTotalColumn.bind(this)
      @totalHeader.render()

    moveTotalColumn: =>
      @totalColumnInFront = not @totalColumnInFront
      userSettings.contextSet 'total_column_in_front', @totalColumnInFront
      window.location.reload()

    assignmentGroupHtml: (group_name, group_weight) =>
      if @weightedGroups()
        percentage = I18n.toPercentage(group_weight, precision: 2)
        """
          #{htmlEscape(group_name)}<div class='assignment-points-possible'>
            #{htmlEscape I18n.t 'percent_of_grade', "%{percentage} of grade", percentage: percentage}
          </div>
        """
      else
        htmlEscape(group_name)

    # filter, sort, and build the dataset for slickgrid to read from, then force
    # a full redraw
    buildRows: =>
      @rows.length = 0

      for id, column of @grid.getColumns() when ''+column.object?.submission_types is "attendance"
        column.unselectable = !@show_attendance
        column.cssClass = if @show_attendance then '' else 'completely-hidden'
        @$grid.find("##{@uid}#{column.id}").showIf(@show_attendance)

      @withAllStudents (students) =>
        for id, student of @students
          student.row = -1
          if @rowFilter(student)
            @rows.push(student)
            @calculateStudentGrade(student)

      @sortRowsBy (a, b) => @localeSort(a.sortable_name, b.sortable_name)

    getSubmissionsChunks: =>
      @withAllStudents (allStudentsObj) =>
        allStudents = (s for k, s of allStudentsObj)
          .sort (a, b) => @localeSort(a.sortable_name, b.sortable_name)
        loop
          students = allStudents[@chunk_start...(@chunk_start+@options.chunk_size)]
          unless students.length
            @allSubmissionsLoaded.resolve()
            break
          params =
            student_ids: (student.id for student in students)
            response_fields: ['id', 'user_id', 'url', 'score', 'grade', 'submission_type', 'submitted_at', 'assignment_id', 'grade_matches_current_submission', 'attachments', 'late', 'workflow_state']
          params['grading_period_id'] = @gradingPeriodToShow if @mgpEnabled && @gradingPeriodToShow && @gradingPeriodToShow != '0' && @gradingPeriodToShow != ''
          $.ajaxJSON(@options.submissions_url, "GET", params, @gotSubmissionsChunk)
          @chunk_start += @options.chunk_size

    gotSubmissionsChunk: (student_submissions) =>
      for data in student_submissions
        student = @student(data.user_id)
        for submission in data.submissions
          current_submission = student["assignment_#{submission.assignment_id}"]
          @updateSubmission(submission) unless current_submission?["hidden"]
        student.loaded = true
        @grid.invalidateRow(student.row)
        @calculateStudentGrade(student)
      @grid.render()

    student: (id) =>
      @students[id] || @studentViewStudents[id]

    # @students contains all *real* students (e.g., not the student view student)
    # when you do need to operate on *all* students (like for rendering the grid), use
    # function
    withAllStudents: (f) =>
      for id, s of @studentViewStudents
        @students[id] = s

      f(@students)

      for id, s of @studentViewStudents
        delete @students[id]

    updateSubmission: (submission) =>
      student = @student(submission.user_id)
      submission.submitted_at = tz.parse(submission.submitted_at)
      student["assignment_#{submission.assignment_id}"] = submission

    # this is used after the CurveGradesDialog submit xhr comes back.  it does not use the api
    # because there is no *bulk* submissions#update endpoint in the api.
    # It is different from gotSubmissionsChunk in that gotSubmissionsChunk expects an array of students
    # where each student has an array of submissions.  This one just expects an array of submissions,
    # they are not grouped by student.
    updateSubmissionsFromExternal: (submissions, submissionCell) =>
      activeCell = @grid.getActiveCell()
      editing = $(@grid.getActiveCellNode()).hasClass('editable')
      columns = @grid.getColumns()
      for submission in submissions
        student = @student(submission.user_id)
        idToMatch = "assignment_#{submission.assignment_id}"
        cell = index for column, index in columns when column.id is idToMatch
        thisCellIsActive = activeCell? and
          editing and
          activeCell.row is student.row and
          activeCell.cell is cell
        #check for DA visible
        submission["hidden"] = !submission.assignment_visible if submission.assignment_visible?
        @updateAssignmentVisibilities(submission) if submission["hidden"]
        @updateSubmission(submission)
        @calculateStudentGrade(student)
        @grid.updateCell student.row, cell unless thisCellIsActive
        @updateRowTotals student.row

    updateRowTotals: (rowIndex) ->
      columns = @grid.getColumns()
      for column, columnIndex in columns
        @grid.updateCell rowIndex, columnIndex if column.type isnt 'assignment'

    cellFormatter: (row, col, submission) =>
      if !@rows[row].loaded
        @staticCellFormatter(row, col, '')
      else if submission.hidden
        @uneditableCellFormatter(row, col)
      else if !submission?
        @staticCellFormatter(row, col, '-')
      else
        assignment = @assignments[submission.assignment_id]
        if !assignment?
          @staticCellFormatter(row, col, '')
        # reverted until Quiz Icon pending review workflow_state thing is resolved
        #else if submission.workflow_state == 'pending_review'
        #  (SubmissionCell[assignment.grading_type] || SubmissionCell).formatter(row, col, submission, assignment)
        else
          if assignment.grading_type == 'points' && assignment.points_possible
            SubmissionCell.out_of.formatter(row, col, submission, assignment)
          else
            (SubmissionCell[assignment.grading_type] || SubmissionCell).formatter(row, col, submission, assignment, @grid)

    staticCellFormatter: (row, col, val) =>
      "<div class='cell-content gradebook-cell'>#{htmlEscape(val)}</div>"

    uneditableCellFormatter: (row, col) =>
      "<div class='cell-content gradebook-cell grayed-out cannot_edit'></div>"

    groupTotalFormatter: (row, col, val, columnDef, student) =>
      return '' unless val?

      # rounds percentage to one decimal place
      percentage = Math.round((val.score / val.possible) * 1000) / 10
      percentage = 0 if isNaN(percentage)


      if val.possible and @options.grading_standard and columnDef.type is 'total_grade'
        letterGrade = GradeCalculator.letter_grade(@options.grading_standard, percentage)

      templateOpts =
        score: round(val.score, DISPLAY_PRECISION)
        possible: round(val.possible, DISPLAY_PRECISION)
        letterGrade: letterGrade
        percentage: percentage
      if columnDef.type == 'total_grade'
        templateOpts.warning = @totalGradeWarning
        templateOpts.lastColumn = true
        templateOpts.showPointsNotPercent = @displayPointTotals()
        templateOpts.hideTooltip = @weightedGroups() and not @totalGradeWarning
      groupTotalCellTemplate templateOpts

    htmlContentFormatter: (row, col, val, columnDef, student) =>
      return '' unless val?
      val

    calculateStudentGrade: (student) =>
      if student.loaded
        finalOrCurrent = if @include_ungraded_assignments then 'final' else 'current'
        submissionsAsArray = (value for key, value of student when key.match /^assignment_(?!group)/)
        result = GradeCalculator.calculate(submissionsAsArray, @assignmentGroups, @options.group_weighting_scheme)
        for group in result.group_sums
          student["assignment_group_#{group.group.id}"] = group[finalOrCurrent]
          for submissionData in group[finalOrCurrent].submissions
            submissionData.submission.drop = submissionData.drop
        student["total_grade"] = result[finalOrCurrent]

        @addDroppedClass(student)

    addDroppedClass: (student) ->
      droppedAssignments = (name for name, assignment of student when name.match(/assignment_\d+/) and assignment.drop?)
      drops = {}
      drops[student.row] = {}
      for a in droppedAssignments
        drops[student.row][a] = 'dropped'

      styleKey = "dropsForRow#{student.row}"
      @grid.removeCellCssStyles(styleKey)
      @grid.addCellCssStyles(styleKey, drops)

    highlightColumn: (event) =>
      $headers = @$grid.find('.slick-header-column')
      return if $headers.filter('.slick-sortable-placeholder').length
      cell = @grid.getCellFromEvent(event)
      col = @grid.getColumns()[cell.cell]
      $headers.filter("##{@uid}#{col.id}").addClass('hovered-column')

    unhighlightColumns: () =>
      @$grid.find('.hovered-column').removeClass('hovered-column')

    # this is a workaroud to make it so only assignments are sortable but at the same time
    # so that the total and final grade columns don't dissapear after reordering columns
    fixColumnReordering: =>
      $headers = $('#gradebook_grid .container_1').find('.slick-header-columns')
      originalItemsSelector = $headers.sortable 'option', 'items'
      onlyAssignmentColsSelector = '> *:not([id*="assignment_group"]):not([id*="total_grade"])'
      (makeOnlyAssignmentsSortable = ->
        $headers.sortable 'option', 'items', onlyAssignmentColsSelector
        $notAssignments = $(originalItemsSelector, $headers).not($(onlyAssignmentColsSelector, $headers))
        $notAssignments.data('sortable-item', null)
      )()
      (initHeaderDropMenus = =>
        $headers.find('.assignment_header_drop').click (event) =>
          $link = $(event.target)
          unless $link.data('gradebookHeaderMenu')
            $link.data('gradebookHeaderMenu', new GradebookHeaderMenu(@assignments[$link.data('assignmentId')], $link, this))
          return false
      )()
      originalStopFn = $headers.sortable 'option', 'stop'
      (fixupStopCallback = ->
        $headers.sortable 'option', 'stop', (event, ui) ->
          # we need to set the items selector back to the default because slickgrid's 'stop'
          # function relies on it to re-render correctly.  if not it will render without the
          # assignment group and final grade columns
          $headers.sortable 'option', 'items', originalItemsSelector
          returnVal = originalStopFn.apply(this, arguments)
          makeOnlyAssignmentsSortable() # set it back
          initHeaderDropMenus()
          fixupStopCallback() # originalStopFn re-creates sortable widget so we need to re-fix
          returnVal
      )()

    minimizeColumn: ($columnHeader) =>
      columnDef = $columnHeader.data('column')
      colIndex = @grid.getColumnIndex(columnDef.id)
      columnDef.cssClass = (columnDef.cssClass || '').replace(' minimized', '') + ' minimized'
      columnDef.unselectable = true
      columnDef.unminimizedName = columnDef.name
      columnDef.name = ''
      columnDef.minimized = true
      @$grid.find(".l#{colIndex}").add($columnHeader).addClass('minimized')
      @assignmentsToHide.push(columnDef.id)
      userSettings.contextSet('hidden_columns', _.uniq(@assignmentsToHide))

    unminimizeColumn: ($columnHeader) =>
      columnDef = $columnHeader.data('column')
      colIndex = @grid.getColumnIndex(columnDef.id)
      columnDef.cssClass = (columnDef.cssClass || '').replace(' minimized', '')
      columnDef.unselectable = false
      columnDef.name = columnDef.unminimizedName
      columnDef.minimized = false
      @$grid.find(".l#{colIndex}").add($columnHeader).removeClass('minimized')
      $columnHeader.find('.slick-column-name').html($.raw(columnDef.name))
      @assignmentsToHide = $.grep @assignmentsToHide, (el) -> el != columnDef.id
      userSettings.contextSet('hidden_columns', _.uniq(@assignmentsToHide))

    hoverMinimizedCell: (event) =>
      $hoveredCell = $(event.currentTarget)
                     # get rid of hover class so that no other tooltips show up
                     .removeClass('hover')
      cell = @grid.getCellFromEvent(event)
      # cell will be null when hovering a header cell
      return unless cell
      columnDef = @grid.getColumns()[cell.cell]
      assignment = columnDef.object
      offset = $hoveredCell.offset()
      htmlLines = [assignment.name]
      if $hoveredCell.hasClass('slick-cell')
        submission = @rows[cell.row][columnDef.id]
        if assignment.points_possible?
          htmlLines.push "#{submission.score ? '--'} / #{assignment.points_possible}"
        else if submission.score?
          htmlLines.push submission.score
        # add lines for dropped, late, resubmitted
        Array::push.apply htmlLines, $.map(SubmissionCell.classesBasedOnSubmission(submission, assignment), (c)=> GRADEBOOK_TRANSLATIONS["#submission_tooltip_#{c}"])
      else if assignment.points_possible?
        htmlLines.push htmlEscape(I18n.t('points_out_of', "out of %{points_possible}", points_possible: assignment.points_possible))

      $hoveredCell.data('tooltip', $("<span />",
        class: 'gradebook-tooltip'
        css:
          left: offset.left - 15
          top: offset.top
          zIndex: 10000
          display: 'block'
        html: $.raw(htmlLines.join('<br />'))
      ).appendTo('body')
      .css('top', (i, top) -> parseInt(top) - $(this).outerHeight()))

    unhoverMinimizedCell: (event) ->
      if $tooltip = $(this).data('tooltip')
        if event.toElement == $tooltip[0]
          $tooltip.mouseleave -> $tooltip.remove()
        else
          $tooltip.remove()

    # this is because of a limitation with SlickGrid,
    # when it makes the header row it does this:
    # $("<div class='slick-header-columns' style='width:10000px; left:-1000px' />")
    # if a course has a ton of assignments then it will not be wide enough to
    # contain them all
    fixMaxHeaderWidth: ->
      @$grid.find('.slick-header-columns').width(1000000)

    # SlickGrid doesn't have a blur event for the grid, so this mimics it in
    # conjunction with a click listener on <body />. When we 'blur' the grid
    # by clicking outside of it, save the current field.
    onGridBlur: (e) =>
      if e.target.className.match(/cell|slick/) or !@grid.getActiveCell
        return

      if e.target.className is 'grade' and @grid.getCellEditor() instanceof SubmissionCell.out_of
        # We can assume that a user clicked the up or down arrows on the
        # number input, we want to allow them to keep doing that.
        return

      if $(e.target).is(".dontblur,.dontblur *")
        return

      @grid.getEditorLock().commitCurrentEdit()

    onGridInit: () ->
      tooltipTexts = {}
      $(@spinner.el).remove()
      $('#gradebook-grid-wrapper').show()
      @uid = @grid.getUID()
      $('#content').focus ->
        $('#accessibility_warning').removeClass('screenreader-only')
      $('#accessibility_warning').focus ->
        $('#accessibility_warning').blur ->
          $('#accessibility_warning').remove()
      @$grid = grid = $('#gradebook_grid')
        .fillWindowWithMe({
          onResize: => @grid.resizeCanvas()
        })
        .delegate '.slick-cell',
          'mouseenter.gradebook focusin.gradebook' : @highlightColumn
          'mouseleave.gradebook focusout.gradebook' : @unhighlightColumns
          'mouseenter focusin' : (event) ->
            grid.find('.hover, .focus').removeClass('hover focus')
            if $(this).parent().css('top') == '0px'
              $(this).find('div.gradebook-tooltip').addClass('first-row')
            $(this).addClass (if event.type == 'mouseenter' then 'hover' else 'focus')
          'mouseleave focusout' : (event) ->
            $(this).removeClass('hover focus')
            $(this).find('div.gradebook-tooltip').removeClass('first-row')
        .delegate '.gradebook-cell-comment', 'click.gradebook', (event) =>
          event.preventDefault()
          return false if $(@grid.getActiveCellNode()).hasClass("cannot_edit")
          data = $(event.currentTarget).data()
          $(@grid.getActiveCellNode()).removeClass('editable')
          SubmissionDetailsDialog.open @assignments[data.assignmentId], @student(data.userId.toString()), @options
        .delegate '.minimized',
          'mouseenter' : @hoverMinimizedCell,
          'mouseleave' : @unhoverMinimizedCell

      @$grid.addClass('editable') if @options.gradebook_is_editable

      @fixMaxHeaderWidth()
      @grid.onColumnsResized.subscribe (e, data) =>
        @$grid.find('.slick-header-column').each (i, elem) =>
          $columnHeader = $(elem)
          columnDef = $columnHeader.data('column')
          return unless columnDef.type is "assignment"
          if $columnHeader.outerWidth() <= columnWidths.assignment.min
            @minimizeColumn($columnHeader) unless columnDef.minimized
          else if columnDef.minimized
            @unminimizeColumn($columnHeader)

      @keyboardNav = new GradebookKeyboardNav(@grid, @$grid)
      @keyboardNav.init()
      keyBindings = @keyboardNav.keyBindings
      @kbDialog = new KeyboardNavDialog().render(keyboardNavTemplate({keyBindings}))
      # when we close a dialog we want to return focus to the grid
      $(document).on('dialogclose', (e) =>
        setTimeout(( =>
          @grid.editActiveCell()
        ), 0)
      )
      $(document).trigger('gridready')

    sectionList: ->
      _.map @sections, (section, id) =>
        if(section.passback_status)
          date = new Date(section.passback_status.sis_post_grades_status.grades_posted_at)
        { name: section.name, id: id, passback_status: section.passback_status, date: date, checked: @sectionToShow == id }

    drawSectionSelectButton: () ->
      @sectionMenu = new SectionMenuView(
        el: $('.section-button-placeholder'),
        sections: @sectionList(),
        course: @course,
        showSections: @showSections(),
        showSisSync: @options.post_grades_feature_enabled,
        currentSection: @sectionToShow)
      @sectionMenu.render()

    updateCurrentSection: (section, author) =>
      @sectionToShow = section
      @postGradesStore.setSelectedSection @sectionToShow
      userSettings[if @sectionToShow then 'contextSet' else 'contextRemove']('grading_show_only_section', @sectionToShow)
      @buildRows() if @grid

    showSections: ->
      if @sections_enabled && @options.post_grades_feature_enabled
        true
      else
        false

    gradingPeriodList: ->
      _.map @gradingPeriods, (period) =>
        { title: period.title, id: period.id, checked: @gradingPeriodToShow == period.id }

    drawGradingPeriodSelectButton: () ->
      @gradingPeriodMenu = new GradingPeriodMenuView(
        el: $('.multiple-grading-periods-selector-placeholder'),
        periods: @gradingPeriodList(),
        currentGradingPeriod: @gradingPeriodToShow)
      @gradingPeriodMenu.render()

    updateCurrentGradingPeriod: (period) =>
      userSettings.contextSet 'gradebook_current_grading_period', period
      window.location.reload()

    initPostGradesStore: ->
      @postGradesStore = PostGradesStore
        course:
          id:     ENV.GRADEBOOK_OPTIONS.context_id
          sis_id: ENV.GRADEBOOK_OPTIONS.context_sis_id

      @postGradesStore.setSelectedSection @sectionToShow


    showPostGradesButton: ->
      app = new PostGradesApp store: @postGradesStore
      $placeholder = $('.post-grades-placeholder')
      if ($placeholder.length > 0)
        React.renderComponent(app, $placeholder[0])

    initHeader: =>
      @drawSectionSelectButton() if @sections_enabled || @course
      @drawGradingPeriodSelectButton() if @mgpEnabled

      $settingsMenu = $('#gradebook_settings').next()
      $.each ['show_attendance', 'include_ungraded_assignments', 'show_concluded_enrollments'], (i, setting) =>
        $settingsMenu.find("##{setting}").prop('checked', !!@[setting]).change (event) =>
          if setting is 'show_concluded_enrollments' and @options.course_is_concluded and @show_concluded_enrollments
            $("##{setting}").prop('checked', true)
            $settingsMenu.menu("refresh")
            return alert(I18n.t 'concluded_course_error_message', 'This is a concluded course, so only concluded enrollments are available.')
          @[setting] = $(event.target).is(':checked')
          userSettings.contextSet setting, @[setting]
          window.location.reload() if setting is 'show_concluded_enrollments'
          @grid.setColumns @getVisibleGradeGridColumns() if setting is 'show_attendance'
          @buildRows()

      # don't show the "show attendance" link in the dropdown if there's no attendance assignments
      unless (_.detect @assignments, (a) -> (''+a.submission_types) == "attendance")
        $settingsMenu.find('#show_attendance').closest('li').hide()

      @$columnArrangementTogglers = $('#gradebook-toolbar [data-arrange-columns-by]').bind 'click', (event) =>
        event.preventDefault()
        newSortOrder = { sortType: $(event.currentTarget).data('arrangeColumnsBy') }
        @arrangeColumnsBy(newSortOrder)
      @arrangeColumnsBy(@getStoredSortOrder())

      $('#gradebook_settings').show().kyleMenu()

      $settingsMenu.find('.student_names_toggle').click(@studentNamesToggle)

      @userFilter = new InputFilterView el: '.gradebook_filter input'
      @userFilter.on 'input', @onUserFilterInput

      @setDownloadCsvUrl()
      @renderTotalHeader()

      if !!window.chrome
        $('.ui-menu-item').on('mouseout', @fix_chrome_render_bug)
        $('.grading-period-select-button').click(@fix_chrome_render_bug)
        $('#gradebook_settings').click(@fix_chrome_render_bug)
        $(document.body).click(@fix_chrome_render_bug)

    # CNVS-18276 - chrome 40 rendering issue
    # is fixed in chrome 42. in the meantime, force repaint
    # when a dropdown or dropdown item is clicked, when a dropdown
    # menu item hover occurs
    fix_chrome_render_bug: (e) ->
      gradebook_grid = document.getElementById('gradebook_grid')
      gradebook_grid.style.display = 'none'
      gradebook_grid.offsetHeight
      gradebook_grid.style.display = 'block'

    setDownloadCsvUrl: ->
      if @show_concluded_enrollments
        $("#download_csv")[0].href += "?include_priors=true"


    studentNamesToggle: (e) =>
      e.preventDefault()
      $wrapper = @$grid.find('.grid-canvas')
      $wrapper.toggleClass('hide-students')

      if $wrapper.hasClass('hide-students')
        $(e.currentTarget).text I18n.t('show_student_names', 'Show Student Names')
      else
        $(e.currentTarget).text I18n.t('hide_student_names', 'Hide Student Names')

    weightedGroups: =>
      @options.group_weighting_scheme == "percent"

    displayPointTotals: =>
      if @weightedGroups()
        false
      else
        @options.show_total_grade_as_points

    switch_total_display: =>
      @options.show_total_grade_as_points = not @options.show_total_grade_as_points
      $.ajaxJSON @options.setting_update_url, "PUT", show_total_grade_as_points: @displayPointTotals()
      @grid.invalidate()
      @totalHeader.render()

    switch_total_display_and_mark_user_as_warned: =>
      userSettings.contextSet('warned_about_totals_display', true)
      @switch_total_display()

    togglePointsOrPercentTotals: =>
      if userSettings.contextGet('warned_about_totals_display')
        @switch_total_display()
      else
        dialog_options =
          showing_points: @options.show_total_grade_as_points
          unchecked_save: @switch_total_display
          checked_save: @switch_total_display_and_mark_user_as_warned
        new GradeDisplayWarningDialog(dialog_options)

    onUserFilterInput: (term) =>
      # put rows back on the students for dropped assignments

      data = @grid.getData()
      _.each data, (student) ->
        if student.beforeFilteredRow?
          student.row = student.beforeFilteredRow
          delete student.beforeFilteredRow

      # put the removed items back in their proper order
      _.each @userFilterRemovedRows.reverse(), (removedStudentItem) =>
        data.splice removedStudentItem.index, 0, removedStudentItem.data
      @userFilterRemovedRows = []

      if term != ''
        propertiesToMatch = ['name', 'login_id', 'short_name', 'sortable_name']
        index = data.length
        while index--
          student = data[index]
          matched = _.any propertiesToMatch, (prop) =>
            student[prop]?.match new RegExp term, 'i'
          if not matched
            # remove the student, save the item and its index so we can put it
            # back in order
            item =
              index: index
              data: data.splice(index, 1)[0]
            @userFilterRemovedRows.push item

      for student, index in data
        student.beforeFilteredRow = student.row
        student.row = index

      @grid.setData(data)
      @grid.invalidate()

    getVisibleGradeGridColumns: ->
      res = [].concat @parentColumns, @customColumnDefinitions()
      for column in @allAssignmentColumns
        if @disabledAssignments && @disabledAssignments.indexOf(column.object.id) != -1
          column.cssClass = "cannot_edit"
        submissionType = ''+ column.object.submission_types
        res.push(column) unless submissionType is "not_graded" or
                                submissionType is "attendance" and !@show_attendance
      res.concat(@aggregateColumns)

    assignmentHeaderHtml: (assignment) ->
      columnHeaderTemplate
        assignment: assignment
        href: assignment.html_url
        showPointsPossible: assignment.points_possible?

    customColumnDefinitions: ->
      @customColumns.map (c) =>
        id: "custom_col_#{c.id}"
        name: htmlEscape c.title
        field: "custom_col_#{c.id}"
        width: 100
        cssClass: "meta-cell custom_column"
        resizable: true
        sortable: true
        editor: LongTextEditor
        autoEdit: false
        maxLength: 255

    initGrid: =>
      #this is used to figure out how wide to make each column
      $widthTester = $('<span style="padding:10px" />').appendTo('#content')
      testWidth = (text, minWidth, maxWidth) ->
        width = Math.max($widthTester.text(text).outerWidth(), minWidth)
        Math.min width, maxWidth

      @setAssignmentWarnings()

      @parentColumns = [
        id: 'student'
        name: htmlEscape I18n.t 'student_name', 'Student Name'
        field: 'display_name'
        width: 150
        cssClass: "meta-cell"
        resizable: true
        sortable: true
        formatter: @htmlContentFormatter
      ,
        id: 'secondary_identifier'
        name: htmlEscape I18n.t 'secondary_id', 'Secondary ID'
        field: 'secondary_identifier'
        width: 100
        cssClass: "meta-cell secondary_identifier_cell"
        resizable: true
        sortable: true
        formatter: @htmlContentFormatter
      ]

      @allAssignmentColumns = for id, assignment of @assignments
        outOfFormatter = assignment &&
                         assignment.grading_type == 'points' &&
                         assignment.points_possible? &&
                         SubmissionCell.out_of
        minWidth = if outOfFormatter then 70 else 90
        fieldName = "assignment_#{id}"
        columnDef =
          id: fieldName
          field: fieldName
          name: @assignmentHeaderHtml(assignment)
          object: assignment
          formatter: this.cellFormatter
          editor: outOfFormatter ||
                  SubmissionCell[assignment.grading_type] ||
                  SubmissionCell
          minWidth: columnWidths.assignment.min,
          maxWidth: columnWidths.assignment.max,
          width: testWidth(assignment.name, minWidth, columnWidths.assignment.default_max),
          sortable: true
          toolTip: assignment.name
          type: 'assignment'

        if fieldName in @assignmentsToHide
          columnDef.width = 10
          do (fieldName) =>
            $(document)
              .bind('gridready', =>
                @minimizeColumn(@$grid.find("##{@uid}#{fieldName}"))
              )
              .unbind('gridready.render')
              .bind('gridready.render', => @grid.invalidate() )
        columnDef

      @aggregateColumns = for id, group of @assignmentGroups
        {
          id: "assignment_group_#{id}"
          field: "assignment_group_#{id}"
          formatter: @groupTotalFormatter
          name: @assignmentGroupHtml(group.name, group.group_weight)
          toolTip: group.name
          object: group
          minWidth: columnWidths.assignmentGroup.min,
          maxWidth: columnWidths.assignmentGroup.max,
          width: testWidth(group.name, columnWidths.assignmentGroup.min, columnWidths.assignmentGroup.default_max)
          cssClass: "meta-cell assignment-group-cell",
          sortable: true
          type: 'assignment_group'
        }

      total = I18n.t "total", "Total"
      total_column =
        id: "total_grade"
        field: "total_grade"
        formatter: @groupTotalFormatter
        name: """
          #{htmlEscape total}
          <div id=total_column_header></div>
        """
        toolTip: total
        minWidth: columnWidths.total.min
        maxWidth: columnWidths.total.max
        width: testWidth("Total", columnWidths.total.min, columnWidths.total.max)
        cssClass: if @totalColumnInFront then 'meta-cell' else 'total-cell'
        sortable: true
        type: 'total_grade'

      (if @totalColumnInFront then @parentColumns else
        @aggregateColumns).push total_column

      $widthTester.remove()

      options = $.extend({
        enableCellNavigation: true
        enableColumnReorder: true
        enableAsyncPostRender: true
        asyncPostRenderDelay: 1
        autoEdit: true # whether to go into edit-mode as soon as you tab to a cell
        editable: @options.gradebook_is_editable
        syncColumnCellResize: true
        rowHeight: 35
        headerHeight: 38
        numberOfColumnsToFreeze: @numberOfFrozenCols
      }, @options)

      @grid = new Slick.Grid('#gradebook_grid', @rows, @getVisibleGradeGridColumns(), options)
      @grid.setSortColumn("student")
      # this is the magic that actually updates group and final grades when you edit a cell

      @grid.onCellChange.subscribe @onCellChange

      # this is a faux blur event for SlickGrid.
      $('body').on('click', @onGridBlur)

      @grid.onSort.subscribe (event, data) =>
        if data.sortCol.field == "display_name" ||
           data.sortCol.field == "secondary_identifier" ||
           data.sortCol.field.match /^custom_col/
          sortProp = if data.sortCol.field == "display_name"
            "sortable_name"
          else
            data.sortCol.field

          @sortRowsBy (a, b) =>
            [b, a] = [a, b] unless data.sortAsc
            @localeSort(a[sortProp], b[sortProp])
        else
          @sortRowsBy (a, b) =>
            @gradeSort(a, b, data.sortCol.field, data.sortAsc)

      @grid.onKeyDown.subscribe ->
        # TODO: start editing automatically when a number or letter is typed
        false

      @grid.onColumnsReordered.subscribe @onColumnsReordered

      @grid.onBeforeEditCell.subscribe @onBeforeEditCell

      @onGridInit()

    onBeforeEditCell: (event, {row, cell}) =>
      $cell = @grid.getCellNode(row, cell)
      return false if $($cell).hasClass("cannot_edit") || $($cell).find(".gradebook-cell").hasClass("cannot_edit")

    onCellChange: (event, {item, column}) =>
      if col_id = column.field.match /^custom_col_(\d+)/
        url = @options.custom_column_datum_url
          .replace(/:id/, col_id[1])
          .replace(/:user_id/, item.id)

        $.ajaxJSON url, "PUT", "column_data[content]": item[column.field]
      else
        @calculateStudentGrade(item)
        @grid.invalidate()

    sortRowsBy: (sortFn) ->
      respectorOfPersonsSort = =>
        if _(@studentViewStudents).size()
          (a, b) =>
            if @studentViewStudents[a.id]
              return 1
            else if @studentViewStudents[b.id]
              return -1
            else
              sortFn(a, b)
        else
          sortFn

      @rows.sort respectorOfPersonsSort()
      for student, i in @rows
        student.row = i
        @addDroppedClass(student)
      @grid.invalidate()

    localeSort: (a, b) =>
      (a || "").localeCompare b || "",
        window.I18n.locale,
        sensitivity: 'accent', numeric: true

    gradeSort: (a, b, field, asc) =>
      scoreForSorting = (obj) =>
        percent = (obj) ->
          if obj[field].possible > 0
            obj[field].score / obj[field].possible
          else
            null

        switch
          when field == "total_grade"
            if @options.show_total_grade_as_points
              obj[field].score
            else
              percent(obj)
          when field.match /^assignment_group/
            percent(obj)
          else
            # TODO: support assignment grading types
            obj[field].score

      numberCompare(scoreForSorting(a), scoreForSorting(b), descending: !asc)

    # show warnings for bad grading setups
    setAssignmentWarnings: =>
      if @weightedGroups()
        # assignment group has 0 points possible
        invalidAssignmentGroups = _.filter @assignmentGroups, (ag) ->
          pointsPossible = _.inject ag.assignments
          , ((sum, a) -> sum + (a.points_possible || 0))
          , 0
          pointsPossible == 0

        for ag in invalidAssignmentGroups
          for a in ag.assignments
            a.invalid = true

        if invalidAssignmentGroups.length > 0
          groupNames = (ag.name for ag in invalidAssignmentGroups)
          @totalGradeWarning = I18n.t 'invalid_assignment_groups_warning',
            one: "Score does not include %{groups} because it has
                  no points possible"
            other: "Score does not include %{groups} because they have
                    no points possible"
          ,
            groups: $.toSentence(groupNames)
            count: groupNames.length

      else
        # no assignments have points possible
        pointsPossible = _.inject @assignments
        , ((sum, a) -> sum + (a.points_possible || 0))
        , 0

        if pointsPossible == 0
          @totalGradeWarning = I18n.t 'no_assignments_have_points_warning'
          , "Can't compute score until an assignment has points possible"
        else
          @totalGradeWarning = null

    ###
    xsslint jqueryObject.identifier createLink
    xsslint jqueryObject.function showLink hideLink
    ###
    showCustomColumnDropdownOption: ->
      linkContainer = $("<li>").appendTo(".gradebook_drop_down")

      showLabel = I18n.t("show_notes", "Show Notes Column")
      hideLabel = I18n.t("hide_notes", "Hide Notes Column")
      teacherNotesUrl = =>
        @options.custom_column_url.replace(/:id/, @options.teacher_notes.id)
      createLink = $ "<a>",
        href: @options.custom_columns_url, "class": "create", text: showLabel
      showLink = -> $ "<a>",
        href: teacherNotesUrl(), "class": "show", text: showLabel
      hideLink = -> $ "<a>",
        href: teacherNotesUrl(), "class": "hide", text: hideLabel

      handleClick = (e, method, params) ->
        $.ajaxJSON(e.target.href, method, params)

      toggleNotesColumn = (f) =>
        columnsToReplace = @numberOfFrozenCols
        f()
        cols = @grid.getColumns()
        cols.splice 0, columnsToReplace,
          @parentColumns..., @customColumnDefinitions()...
        @grid.setColumns(cols)
        @grid.invalidate()

      teacherNotesDataLoaded = false
      showNotesColumn = =>
        unless teacherNotesDataLoaded
          @getCustomColumnData(@options.teacher_notes.id)

        toggleNotesColumn =>
          @customColumns.splice 0, 0, @options.teacher_notes
          @grid.setNumberOfColumnsToFreeze ++@numberOfFrozenCols
        linkContainer.html(hideLink())

      hideNotesColumn = =>
        toggleNotesColumn =>
          for c, i in @customColumns
            if c.teacher_notes
              @customColumns.splice i, 1
              @numberOfFrozenCols -= 1
              break
          @grid.setNumberOfColumnsToFreeze @numberOfFrozenCols
        linkContainer.html(showLink())

      linkContainer.click (e) =>
        e.preventDefault()
        $target = $(e.target)
        if $target.hasClass("show")
          handleClick(e, "PUT", "column[hidden]": false)
          .then =>
            showNotesColumn()
            @reorderCustomColumns(@customColumns.map (c) -> c.id)
        if $target.hasClass("hide")
          handleClick(e, "PUT", "column[hidden]": true)
          .then hideNotesColumn()
        if $target.hasClass("create")
          handleClick(e, "POST",
            "column[title]": I18n.t("notes", "Notes")
            "column[position]": 1
            "column[teacher_notes]": true)
          .then (data) =>
            @options.teacher_notes = data
            showNotesColumn()

      notes = @options.teacher_notes
      if !notes
        linkContainer.html(createLink)
      else if notes.hidden
        linkContainer.html(showLink())
      else
        linkContainer.html(hideLink())

    # this method should be removed after a month in production
    alignCoursePreferencesWithLocalStorage: () ->
      local_storage_show_point_totals = userSettings.contextGet('show_point_totals')
      if local_storage_show_point_totals and local_storage_show_point_totals != @options.show_total_grade_as_points
        @options.show_total_grade_as_points = local_storage_show_point_totals
        userSettings.contextRemove('show_point_totals')
        $.ajaxJSON @options.setting_update_url, "PUT", show_total_grade_as_points: @options.show_total_grade_as_points<|MERGE_RESOLUTION|>--- conflicted
+++ resolved
@@ -105,11 +105,7 @@
       @alignCoursePreferencesWithLocalStorage()
 
       assignmentGroupsParams = {exclude_descriptions: true}
-<<<<<<< HEAD
-      if @mgpEnabled && @gradingPeriodToShow != '0' && @gradingPeriodToShow != ''
-=======
       if @mgpEnabled && @gradingPeriodToShow && @gradingPeriodToShow != '0' && @gradingPeriodToShow != ''
->>>>>>> e918f2c3
         $.extend(assignmentGroupsParams, {grading_period_id: @gradingPeriodToShow})
 
       ajax_calls = [
