--- conflicted
+++ resolved
@@ -154,9 +154,6 @@
     lockAt:  ->
       if lock_at = @get('assignment')?.get('lock_at')
         return lock_at
-<<<<<<< HEAD
-      @get('lock_at')
-=======
       @get('lock_at')
 
     updateBucket: (data) ->
@@ -167,5 +164,4 @@
         # it would be cleaner to actually set position: null in the update,
         # but it doesn't look to me like the controller allows it
         @set('position', null)
-        @collection.trigger('addSync')
->>>>>>> 36a7660c
+        @collection.trigger('addSync')