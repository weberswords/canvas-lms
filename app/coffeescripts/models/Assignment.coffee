#
# Copyright (C) 2012 - present Instructure, Inc.
#
# This file is part of Canvas.
#
# Canvas is free software: you can redistribute it and/or modify it under
# the terms of the GNU Affero General Public License as published by the Free
# Software Foundation, version 3 of the License.
#
# Canvas is distributed in the hope that it will be useful, but WITHOUT ANY
# WARRANTY; without even the implied warranty of MERCHANTABILITY or FITNESS FOR
# A PARTICULAR PURPOSE. See the GNU Affero General Public License for more
# details.
#
# You should have received a copy of the GNU Affero General Public License along
# with this program. If not, see <http://www.gnu.org/licenses/>.

import $ from 'jquery'
import _ from 'underscore'
import {Model} from 'Backbone'
import DefaultUrlMixin from '../backbone-ext/DefaultUrlMixin'
import TurnitinSettings from './TurnitinSettings'
import VeriCiteSettings from './VeriCiteSettings'
import DateGroup from './DateGroup'
import AssignmentOverrideCollection from '../collections/AssignmentOverrideCollection'
import DateGroupCollection from '../collections/DateGroupCollection'
import I18n from 'i18n!models_Assignment'
import GradingPeriodsHelper from 'jsx/grading/helpers/GradingPeriodsHelper'
import tz from 'timezone'
import numberHelper from 'jsx/shared/helpers/numberHelper'
import PandaPubPoller from '../util/PandaPubPoller'
import { matchingToolUrls } from './LtiAssignmentHelpers'

isAdmin = () ->
  _.includes(ENV.current_user_roles, 'admin')

export default class Assignment extends Model
  @mixin DefaultUrlMixin
  resourceName: 'assignments'

  urlRoot: -> @_defaultUrl()

  defaults:
    "publishable": true
    "hidden": false
    "unpublishable": true

  initialize: ->
    if (overrides = @get('assignment_overrides'))?
      @set 'assignment_overrides', new AssignmentOverrideCollection(overrides)
    if (turnitin_settings = @get('turnitin_settings'))?
      @set 'turnitin_settings', new TurnitinSettings(turnitin_settings),
        silent: true
    if (vericite_settings = @get('vericite_settings'))?
      @set 'vericite_settings', new VeriCiteSettings(vericite_settings),
        silent: true
    if (all_dates = @get('all_dates'))?
      @set 'all_dates', new DateGroupCollection(all_dates)
    if (@postToSISEnabled())
      if !@get('id') && @get('post_to_sis') != false
        @set 'post_to_sis', !!ENV?.POST_TO_SIS_DEFAULT

  isQuiz: => @_hasOnlyType 'online_quiz'
  isDiscussionTopic: => @_hasOnlyType 'discussion_topic'
  isPage: => @_hasOnlyType 'wiki_page'
  isExternalTool: => @_hasOnlyType 'external_tool'

<<<<<<< HEAD
  defaultToolName: => escape(ENV.DEFAULT_ASSIGNMENT_TOOL_NAME).replace(/%20/g, ' ')
=======
  defaultToolName: => ENV.DEFAULT_ASSIGNMENT_TOOL_NAME && escape(ENV.DEFAULT_ASSIGNMENT_TOOL_NAME).replace(/%20/g, ' ')
>>>>>>> 1e3c39cb
  defaultToolUrl: => ENV.DEFAULT_ASSIGNMENT_TOOL_URL
  isNotGraded: => @_hasOnlyType 'not_graded'
  isAssignment: =>
    ! _.includes @_submissionTypes(), 'online_quiz', 'discussion_topic',
      'not_graded', 'external_tool'

  assignmentType: (type) =>
    return @_getAssignmentType() unless arguments.length > 0
    if type == 'assignment'
      @set 'submission_types', [ 'none' ]
    else
      @set 'submission_types', [ type ]

  dueAt: (date) =>
    return @get 'due_at' unless arguments.length > 0
    @set 'due_at', date

  unlockAt: (date) =>
    return @get 'unlock_at' unless arguments.length > 0
    @set 'unlock_at', date

  lockAt: (date)  =>
    return @get 'lock_at' unless arguments.length > 0
    @set 'lock_at', date

  dueDateRequired: (newDueDateRequired) =>
    return @get 'dueDateRequired' unless arguments.length > 0
    @set 'dueDateRequired', newDueDateRequired

  description: (newDescription) =>
    return @get 'description' unless arguments.length > 0
    @set 'description', newDescription

  name: (newName) =>
    return @get 'name' unless arguments.length > 0
    @set 'name', newName

  pointsPossible: (points) =>
    return @get('points_possible') || 0 unless arguments.length > 0
    # if the incoming value is valid, set the field to the numeric value
    # if not, set to the incoming string and let validation handle it later
    if(numberHelper.validate(points))
      @set 'points_possible', numberHelper.parse(points)
    else
      @set 'points_possible', points

  secureParams: =>
    @get('secure_params')

  assignmentGroupId: (assignment_group_id) =>
    return @get 'assignment_group_id' unless arguments.length > 0
    @set 'assignment_group_id', assignment_group_id

  canFreeze: =>
    @get('frozen_attributes')? && !@frozen() && !@isQuizLTIAssignment()

  canDelete: =>
    not @inClosedGradingPeriod() and not @frozen()

  canMove: =>
    not @inClosedGradingPeriod() and not _.includes(@frozenAttributes(), 'assignment_group_id')

  freezeOnCopy: =>
    @get('freeze_on_copy')

  frozen: =>
    @get('frozen')

  frozenAttributes: =>
    @get('frozen_attributes') || []

  inClosedGradingPeriod: =>
    return false if isAdmin()
    @get('in_closed_grading_period')

  gradingType: (gradingType) =>
    return @get('grading_type') || 'points' unless gradingType
    @set 'grading_type', gradingType

  omitFromFinalGrade: (omitFromFinalGradeBoolean) =>
    return @get 'omit_from_final_grade' unless arguments.length > 0
    @set 'omit_from_final_grade', omitFromFinalGradeBoolean

  courseID: => @get('course_id')

  submissionTypes: (submissionTypes) =>
    return @_submissionTypes() unless arguments.length > 0
    @set 'submission_types', submissionTypes

  isNewAssignment: =>
    !@name()

  shouldShowDefaultTool: =>
    return false if !@defaultToolUrl()
    @defaultToolSelected() ||
      @isQuickCreateDefaultTool() ||
      @isNewAssignment()

  isDefaultTool: =>
    @submissionType() == 'external_tool' && @shouldShowDefaultTool()

  defaultToNone: =>
    @submissionType() == 'none' && !@shouldShowDefaultTool()

  defaultToOnline: =>
    @submissionType() == 'online' && !@shouldShowDefaultTool()

  defaultToOnPaper: =>
    @submissionType() == 'on_paper' && !@shouldShowDefaultTool()

  isQuickCreateDefaultTool: =>
    @submissionTypes().includes('default_external_tool')

  defaultToolSelected: =>
    matchingToolUrls(
      @defaultToolUrl(),
      @externalToolUrl()
    )

  isNonDefaultExternalTool: =>
    # The assignment is type 'external_tool' and the default tool is not selected
    # or chosen from the "quick create" assignment index modal.
    @submissionType() == 'external_tool' && !@isDefaultTool()

  submissionType: =>
    submissionTypes = @_submissionTypes()
    if _.includes(submissionTypes, 'none') || submissionTypes.length == 0 then 'none'
    else if _.includes submissionTypes, 'on_paper' then 'on_paper'
    else if _.includes submissionTypes, 'external_tool' then 'external_tool'
    else if _.includes submissionTypes, 'default_external_tool' then 'external_tool'
    else 'online'

  expectsSubmission: =>
    submissionTypes = @_submissionTypes()
    submissionTypes.length > 0 && !_.includes(submissionTypes, "") && !_.includes(submissionTypes, 'none') && !_.includes(submissionTypes, 'not_graded') && !_.includes(submissionTypes, 'on_paper') && !_.includes(submissionTypes, 'external_tool')

  allowedToSubmit: =>
    submissionTypes = @_submissionTypes()
    @expectsSubmission() && !@get('locked_for_user') && !_.includes(submissionTypes, 'online_quiz') && !_.includes(submissionTypes, 'attendance')

  hasSubmittedSubmissions: =>
    @get('has_submitted_submissions')

  withoutGradedSubmission: =>
    sub = @get('submission')
    !sub? || sub.withoutGradedSubmission()

  acceptsOnlineUpload: =>
    !! _.includes @_submissionTypes(), 'online_upload'

  acceptsOnlineURL: =>
    !! _.includes @_submissionTypes(), 'online_url'

  acceptsMediaRecording: =>
    !! _.includes @_submissionTypes(), 'media_recording'

  acceptsOnlineTextEntries: =>
    !! _.includes @_submissionTypes(), 'online_text_entry'

  isOnlineSubmission: =>
    _.some @_submissionTypes(), (thing) ->
      thing in ['online', 'online_text_entry',
        'media_recording', 'online_url', 'online_upload']

  postToSIS: (postToSisBoolean) =>
    return @get 'post_to_sis' unless arguments.length > 0
    @set 'post_to_sis', postToSisBoolean

  moderatedGrading: (enabled) =>
    return @get('moderated_grading') or false unless arguments.length > 0
    @set('moderated_grading', enabled)

  anonymousInstructorAnnotations: (anonymousInstructorAnnotationsBoolean) =>
    return @get 'anonymous_instructor_annotations' unless arguments.length > 0
    @set 'anonymous_instructor_annotations', anonymousInstructorAnnotationsBoolean

  anonymousGrading: (anonymousGradingBoolean) =>
    return @get 'anonymous_grading' unless arguments.length > 0
    @set 'anonymous_grading', anonymousGradingBoolean

  gradersAnonymousToGraders: (anonymousGraders) =>
    return @get('graders_anonymous_to_graders') unless arguments.length > 0
    @set 'graders_anonymous_to_graders', anonymousGraders

  graderCommentsVisibleToGraders: (commentsVisible) =>
    return !!@get('grader_comments_visible_to_graders') unless arguments.length > 0
    @set 'grader_comments_visible_to_graders', commentsVisible

  peerReviews: (peerReviewBoolean) =>
    return @get 'peer_reviews' unless arguments.length > 0
    @set 'peer_reviews', peerReviewBoolean

  anonymousPeerReviews: (anonymousPeerReviewBoolean) =>
    return @get 'anonymous_peer_reviews' unless arguments.length > 0
    @set 'anonymous_peer_reviews', anonymousPeerReviewBoolean

  automaticPeerReviews: (autoPeerReviewBoolean) =>
    return @get 'automatic_peer_reviews' unless arguments.length > 0
    @set 'automatic_peer_reviews', autoPeerReviewBoolean

  peerReviewCount:(peerReviewCount) =>
    return @get('peer_review_count') || 0 unless arguments.length > 0
    @set 'peer_review_count', peerReviewCount

  peerReviewsAssignAt: (date)  =>
    return @get('peer_reviews_assign_at') || null unless arguments.length > 0
    @set 'peer_reviews_assign_at', date

  intraGroupPeerReviews: ->
    @get('intra_group_peer_reviews')

  notifyOfUpdate: (notifyOfUpdateBoolean) =>
    return @get 'notify_of_update' unless arguments.length > 0
    @set 'notify_of_update', notifyOfUpdateBoolean

  restrictFileExtensions: => !!@allowedExtensions()

  allowedExtensions: (extensionsList) =>
    return @get('allowed_extensions') unless arguments.length > 0
    @set 'allowed_extensions', extensionsList

  turnitinAvailable: =>
    typeof @get('turnitin_enabled') != 'undefined'

  vericiteAvailable: =>
    typeof @get('vericite_enabled') != 'undefined'

  gradeGroupStudentsIndividually: (setting) =>
    return @get('grade_group_students_individually') unless arguments.length > 0
    @set 'grade_group_students_individually', setting

  turnitinEnabled: (setting) =>
    if arguments.length == 0
      if @get( 'turnitin_enabled' ) == undefined
        false
      else
        !!@get( 'turnitin_enabled' )
    else
      @set( 'turnitin_enabled', setting )

  vericiteEnabled: (setting) =>
    if arguments.length == 0
      if @get( 'vericite_enabled' ) == undefined
        false
      else
        !!@get( 'vericite_enabled' )
    else
      @set( 'vericite_enabled', setting )

  groupCategoryId: (id) =>
    return @get( 'group_category_id' ) unless arguments.length > 0
    @set 'group_category_id', id

  canGroup: -> !@get('has_submitted_submissions')

  gradingStandardId: (id) =>
    return @get('grading_standard_id') unless arguments.length > 0
    @set 'grading_standard_id', id

  externalToolUrl: (url) =>
    tagAttributes = @get('external_tool_tag_attributes') || {}
    return tagAttributes.url unless arguments.length > 0
    tagAttributes.url = url
    @set 'external_tool_tag_attributes', tagAttributes

  externalToolNewTab: (b) =>
    tagAttributes = @get('external_tool_tag_attributes') || {}
    return tagAttributes.new_tab unless arguments.length > 0
    tagAttributes.new_tab = b
    @set 'external_tool_tag_attributes', tagAttributes

  isSimple: =>
    overrides = @get('assignment_overrides')
    @gradingType() == 'points' and
      @submissionType() == 'none' and
      !@groupCategoryId() and
      !@peerReviews() and
      !@frozen() and
      (!overrides or overrides.isSimple())

  isLetterGraded: =>
    @gradingType() == 'letter_grade'

  isGpaScaled: =>
    @gradingType() == 'gpa_scale'

  published: (newPublished) =>
    return @get 'published' unless arguments.length > 0
    @set 'published', newPublished

  position: (newPosition) ->
    return @get('position') || 0 unless arguments.length > 0
    @set 'position', newPosition

  iconType: =>
    return 'quiz' if @isQuiz()
    return 'discussion' if @isDiscussionTopic()
    return 'document' if @isPage()
    return 'assignment'

  objectType: =>
    return 'Quiz' if @isQuiz()
    return 'Discussion' if @isDiscussionTopic()
    return 'WikiPage' if @isPage()
    return 'Assignment'

  htmlUrl: =>
    @get 'html_url'

  htmlEditUrl: =>
    "#{@get 'html_url'}/edit"

  labelId: =>
    return @id

  postToSISEnabled: =>
    return ENV.POST_TO_SIS

  postToSISName: =>
    return ENV.SIS_NAME

  sisIntegrationSettingsEnabled: =>
    return ENV.SIS_INTEGRATION_SETTINGS_ENABLED

  maxNameLength: =>
    return ENV.MAX_NAME_LENGTH

  maxNameLengthRequiredForAccount: =>
    return ENV.MAX_NAME_LENGTH_REQUIRED_FOR_ACCOUNT

  dueDateRequiredForAccount: =>
    return ENV.DUE_DATE_REQUIRED_FOR_ACCOUNT

  defaultDates: =>
    group = new DateGroup
      due_at:    @get("due_at")
      unlock_at: @get("unlock_at")
      lock_at:   @get("lock_at")

  multipleDueDates: =>
    count = @get("all_dates_count")
    if count && count > 1
      true
    else
      dateGroups = @get("all_dates")
      dateGroups && dateGroups.length > 1

  hasDueDate: =>
    !@isPage()

  hasPointsPossible: =>
    !@isQuiz() && !@isPage()

  nonBaseDates: =>
    dateGroups = @get("all_dates")
    return false unless dateGroups
    withouBase = _.filter(dateGroups.models, (dateGroup) =>
      dateGroup && !dateGroup.get("base")
    )
    withouBase.length > 0

  allDates: =>
    groups = @get("all_dates")
    models = (groups and groups.models) or []
    result = _.map models, (group) -> group.toJSON()

  singleSectionDueDate: =>
    if !@multipleDueDates() && !@dueAt()
      allDates = @allDates()
      for section in allDates
        if section.dueAt
          return section.dueAt.toISOString()
    else
      return @dueAt()

  canDuplicate: =>
    @get('can_duplicate')

  isDuplicating: =>
    @get('workflow_state') == 'duplicating'

  failedToDuplicate: =>
    @get('workflow_state') == 'failed_to_duplicate'

  originalCourseID: =>
    @get('original_course_id')

  originalAssignmentID: =>
    @get('original_assignment_id')

  originalAssignmentName: =>
    @get('original_assignment_name')

  is_quiz_assignment: =>
    @get('is_quiz_assignment')

  isQuizLTIAssignment: =>
    @get('is_quiz_lti_assignment')

  isImporting: =>
    @get('workflow_state') == 'importing'

  failedToImport: =>
    @get('workflow_state') == 'failed_to_import'

  submissionTypesFrozen: =>
    _.includes(@frozenAttributes(), 'submission_types')

  toView: =>
    fields = [
      'name', 'dueAt', 'description', 'pointsPossible', 'lockAt', 'unlockAt',
      'gradingType', 'notifyOfUpdate', 'peerReviews', 'automaticPeerReviews',
      'peerReviewCount', 'peerReviewsAssignAt', 'anonymousPeerReviews',
      'acceptsOnlineUpload', 'acceptsMediaRecording', 'submissionType',
      'acceptsOnlineTextEntries', 'acceptsOnlineURL', 'allowedExtensions',
      'restrictFileExtensions', 'isOnlineSubmission', 'isNotGraded',
      'isExternalTool', 'externalToolUrl', 'externalToolNewTab',
      'turnitinAvailable', 'turnitinEnabled', 'vericiteAvailable',
      'vericiteEnabled', 'gradeGroupStudentsIndividually', 'groupCategoryId',
      'frozen', 'frozenAttributes', 'freezeOnCopy', 'canFreeze', 'isSimple',
      'gradingStandardId', 'isLetterGraded', 'isGpaScaled',
      'assignmentGroupId', 'iconType', 'published', 'htmlUrl', 'htmlEditUrl',
      'labelId', 'position', 'postToSIS', 'multipleDueDates', 'nonBaseDates',
      'allDates', 'hasDueDate', 'hasPointsPossible', 'singleSectionDueDate',
      'moderatedGrading', 'postToSISEnabled', 'isOnlyVisibleToOverrides',
      'omitFromFinalGrade', 'isDuplicating', 'failedToDuplicate',
      'originalAssignmentName', 'is_quiz_assignment', 'isQuizLTIAssignment',
      'isImporting', 'failedToImport',
      'secureParams', 'inClosedGradingPeriod', 'dueDateRequired',
      'submissionTypesFrozen', 'anonymousInstructorAnnotations',
      'anonymousGrading', 'gradersAnonymousToGraders', 'showGradersAnonymousToGradersCheckbox',
      'defaultToolName', 'isDefaultTool', 'isNonDefaultExternalTool', 'defaultToNone',
      'defaultToOnline', 'defaultToOnPaper'
    ]

    hash =
      id: @get('id'),
      is_master_course_child_content: @get('is_master_course_child_content'),
      restricted_by_master_course: @get('restricted_by_master_course'),
      master_course_restrictions: @get('master_course_restrictions')
    for field in fields
      hash[field] = @[field]()
    hash

  toJSON: ->
    data = super
    data = @_filterFrozenAttributes(data)
    delete data.description if (ENV.MASTER_COURSE_DATA?.is_master_course_child_content && ENV.MASTER_COURSE_DATA?.master_course_restrictions?.content)
    if @alreadyScoped then data else { assignment: data }

  inGradingPeriod: (gradingPeriod) ->
    dateGroups = @get("all_dates")
    gradingPeriodsHelper = new GradingPeriodsHelper(gradingPeriod)
    if dateGroups
      _.some dateGroups.models, (dateGroup) =>
        gradingPeriodsHelper.isDateInGradingPeriod(dateGroup.dueAt(), gradingPeriod.id)
    else
      gradingPeriodsHelper.isDateInGradingPeriod(tz.parse(@dueAt()), gradingPeriod.id)

  search: (regex, gradingPeriod) ->
    match = regex == "" || @get('name').match(regex)
    match = @inGradingPeriod(gradingPeriod) if match && gradingPeriod
    if match
      @set 'hidden', false
      return true
    else
      @set 'hidden', true
      return false

  endSearch: ->
    @set 'hidden', false

  parse: (data) ->
    data = super data
    if (overrides = data.assignment_overrides)?
      data.assignment_overrides = new AssignmentOverrideCollection overrides
    if (turnitin_settings = data.turnitin_settings)?
      data.turnitin_settings = new TurnitinSettings turnitin_settings
    if (vericite_settings = data.vericite_settings)?
      data.vericite_settings = new VeriCiteSettings vericite_settings
    data

  # Update the Assignment model instance to not parse results from the
  # server. This is a hack to work around the fact that the server will
  # always return an overridden due date after a successful PUT request. If
  # that is parsed and set on the model, and then another save() is called,
  # the assignments default due date will be updated accidentally. Ugh.
  doNotParse: ->
    @parse = -> {}

  # @api private
  _submissionTypes: =>
    @get('submission_types') || []

  # @api private
  _hasOnlyType: (type) =>
    submissionTypes = @_submissionTypes()
    submissionTypes.length == 1 && submissionTypes[0] == type

  # @api private
  _getAssignmentType: =>
    if @isDiscussionTopic() then 'discussion_topic'
    else if @isPage() then 'wiki_page'
    else if @isQuiz() then 'online_quiz'
    else if @isExternalTool() then 'external_tool'
    else if @isNotGraded() then 'not_graded'
    else 'assignment'

  _filterFrozenAttributes: (data) =>
    for own key, value of @attributes
      if _.includes(@frozenAttributes(), key)
        delete data[key]
    if _.includes(@frozenAttributes(), "title")
      delete data.name
    if _.includes(@frozenAttributes(), "group_category_id")
      delete data.grade_group_students_individually
    if _.includes(@frozenAttributes(), "peer_reviews")
      delete data.automatic_peer_reviews
      delete data.peer_review_count
      delete data.peer_reviews_assign_at
    delete data.frozen
    delete data.frozen_attributes
    data

  setNullDates: =>
    @dueAt null
    @lockAt null
    @unlockAt null
    this

  publish: -> @save("published", true)
  unpublish: -> @save("published", false)

  disabledMessage: ->
    I18n.t("Can't unpublish %{name} if there are student submissions", name: @get('name'))

  # caller is original assignment
  duplicate: (callback) =>
    course_id = @courseID()
    assignment_id = @id
    $.ajaxJSON "/api/v1/courses/#{course_id}/assignments/#{assignment_id}/duplicate", 'POST',
      {}, callback

  # caller is failed assignment
  duplicate_failed: (callback) =>
    target_course_id = @courseID()
    target_assignment_id = @id
    original_course_id = @originalCourseID()
    original_assignment_id = @originalAssignmentID()
    query_string = "?target_assignment_id=#{target_assignment_id}"
    if (original_course_id != target_course_id) # when it's a course copy failure
      query_string += "&target_course_id=#{target_course_id}"
    $.ajaxJSON "/api/v1/courses/#{original_course_id}/assignments/#{original_assignment_id}/duplicate#{query_string}",
      'POST', {}, callback

  pollUntilFinishedDuplicating: (interval = 3000) =>
    @pollUntilFinished(interval, @isDuplicating)

  pollUntilFinishedImporting: (interval = 3000) =>
    @pollUntilFinished(interval, @isImporting)

  pollUntilFinishedLoading: (interval = 3000) =>
    if @isDuplicating()
      @pollUntilFinishedDuplicating(interval)
    else if @isImporting()
      @pollUntilFinishedImporting(interval)

  pollUntilFinished: (interval, isFinished) =>
    # TODO: implement pandapub streaming updates
    poller = new PandaPubPoller interval, interval * 5, (done) =>
      @fetch().always =>
        done()
        poller.stop() unless isFinished()
    poller.start()

  isOnlyVisibleToOverrides: (override_flag) ->
    return @get('only_visible_to_overrides') || false unless arguments.length > 0
    @set 'only_visible_to_overrides', override_flag

  isRestrictedByMasterCourse: ->
    @get('is_master_course_child_content') && @get('restricted_by_master_course')

  showGradersAnonymousToGradersCheckbox: =>
    @moderatedGrading() && @get('grader_comments_visible_to_graders')<|MERGE_RESOLUTION|>--- conflicted
+++ resolved
@@ -65,11 +65,7 @@
   isPage: => @_hasOnlyType 'wiki_page'
   isExternalTool: => @_hasOnlyType 'external_tool'
 
-<<<<<<< HEAD
-  defaultToolName: => escape(ENV.DEFAULT_ASSIGNMENT_TOOL_NAME).replace(/%20/g, ' ')
-=======
   defaultToolName: => ENV.DEFAULT_ASSIGNMENT_TOOL_NAME && escape(ENV.DEFAULT_ASSIGNMENT_TOOL_NAME).replace(/%20/g, ' ')
->>>>>>> 1e3c39cb
   defaultToolUrl: => ENV.DEFAULT_ASSIGNMENT_TOOL_URL
   isNotGraded: => @_hasOnlyType 'not_graded'
   isAssignment: =>
