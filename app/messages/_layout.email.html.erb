<!DOCTYPE html>
<html>
<head>
  <meta name="viewport" content="width=device-width">
  <meta http-equiv="Content-Type" content="text/html; charset=UTF-8">
  <style type="text/css">
/*
Changes to font size (14->16) for smaller screens
table[class=body] is the only selector that works for all vendors
*/
@media only screen and (max-width: 620px) {
  table[class=body] p,
  table[class=body] ul,
  table[class=body] ol,
  table[class=body] td,
  table[class=body] span,
  table[class=body] a {
    font-size: 16px !important;
  }
  /* remove padding for mobile so no gray shows */
  table[class=body] .bodycell {
    padding: 0 !important;
    width: 100% !important;
  }
  /* reduce padding from 20->10 for mobile */
  table[class=body] .maincell {
    padding: 10px !important;
  }
}
/*
ExternalClass fixes Outlook.com / Hotmail emails
*/
@media all {
  .ExternalClass {
    width: 100%;
  }
  .ExternalClass,
  .ExternalClass p,
  .ExternalClass span,
  .ExternalClass font,
  .ExternalClass td,
  .ExternalClass div {
    line-height: 100%;
  }
}
  </style>
</head>
<!--
background: white (could be gray)
default sans serif fonts, 14px, 1.3, #444444
vendor prefixes for Outlook (-ms) and iOS (-webkit)
Margin is capitalized to fix Outlook.com
-->
<body class="" style="background-color:#ffffff; font-family:'Open Sans', 'Lucida Grande', 'Segoe UI', Arial, Verdana, 'Lucida Sans Unicode', Tahoma, 'Sans Serif'; font-size:14px; color: #444444; line-height:1.3; Margin:0; padding:0; -ms-text-size-adjust:100%; -webkit-font-smoothing:antialiased; -webkit-text-size-adjust:100%;">

  <!-- body: background table (if body has a color, this should match) -->
  <table border="0" cellpadding="0" cellspacing="0" class="body" style="border-collapse:separate; background-color:#ffffff; width:100%; box-sizing:border-box; mso-table-lspace:0pt; mso-table-rspace:0pt;">
    <tr>
      <!-- width and max-width so it can scale for mobile -->
      <td class="bodycell" style="max-width:600px; width:100%; font-family:'Open Sans', 'Lucida Grande', 'Segoe UI', Arial, Verdana, 'Lucida Sans Unicode', Tahoma, 'Sans Serif'; font-size:14px; vertical-align:top; display:block; box-sizing:border-box; padding:10px; Margin:0 auto !important;">

<!-- for older versions of Outlook that don't support max-width -->
<!--[if (gte mso 9)|(IE)]>
<table width="600" align="center" cellpadding="0" cellspacing="0" border="0"><tr><td>
<![endif]-->

        <!-- main: white box for content -->
        <table class="main" style="background:#fff; width:100%; border-collapse:separate; mso-table-lspace:0pt; mso-table-rspace:0pt; ">
          <tr>
            <td class="maincell" style="font-family:sans-serif; font-size:14px; vertical-align:top; box-sizing:border-box; padding:20px;">

                    <%= inner_html %>

            </td>
          </tr>
        </table>
        <!-- /.main -->

        <!-- logo: branding -->
        <table class="logo" style="width:100%; box-sizing:border-box; border-collapse:separate; mso-table-lspace:0pt; mso-table-rspace:0pt; ">
          <tr>
            <td class="logocell" style="text-align:center; vertical-align:top; box-sizing:border-box; padding:10px;">
<<<<<<< HEAD
              <img src="<%= custom_logo || "https://canvas.instructure.com/images/email_signature.png" %>" alt="">
=======
              <img src="<%= custom_logo || "https://du11hjcvx0uqb.cloudfront.net/dist/images/email_signature-ea0b2cda73.png" %>" alt="">
>>>>>>> 1adba31c
            </td>
          </tr>
        </table>
        <!-- /.logo -->

        <!-- footer: gray text below main -->
        <table class="footer" style="width:100%; box-sizing:border-box; border-collapse:separate; mso-table-lspace:0pt; mso-table-rspace:0pt; ">
          <tr>
            <td class="footercell" style="font-family:sans-serif; font-size:14px; vertical-align:top; color:#a8b9c6; font-size:12px; text-align:center; padding:10px; box-sizing:border-box; ">

              <% if !content(:footer_link).blank? %>
                <%= content(:footer_link).html_safe %> &nbsp;|&nbsp;
              <% end %>

              <a href="<%= communication_profile_url %>" style="white-space: nowrap;"><%= t 'click_to_preferences', "Update your notification settings" %></a>

            </td>
          </tr>
        </table>
        <!-- /.footer -->

<!--[if (gte mso 9)|(IE)]>
</td></tr></table>
<![endif]-->

      </td>
    </tr>
  </table>
  <!-- /.body -->

</body>
</html><|MERGE_RESOLUTION|>--- conflicted
+++ resolved
@@ -80,11 +80,7 @@
         <table class="logo" style="width:100%; box-sizing:border-box; border-collapse:separate; mso-table-lspace:0pt; mso-table-rspace:0pt; ">
           <tr>
             <td class="logocell" style="text-align:center; vertical-align:top; box-sizing:border-box; padding:10px;">
-<<<<<<< HEAD
-              <img src="<%= custom_logo || "https://canvas.instructure.com/images/email_signature.png" %>" alt="">
-=======
               <img src="<%= custom_logo || "https://du11hjcvx0uqb.cloudfront.net/dist/images/email_signature-ea0b2cda73.png" %>" alt="">
->>>>>>> 1adba31c
             </td>
           </tr>
         </table>
