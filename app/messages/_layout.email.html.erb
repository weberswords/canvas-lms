<html>
<body style="background-color: #EAEAEA;">

<center>
  <table cellpadding="8" cellspacing="0" style="margin: 0; padding: 0; width:528px;" border="0">
    <tr>
      <td valign="top">
        <table cellpadding="0" cellspacing="0" align="center" border="0" style="background-color: #ffffff; border-left: 1px #D2D2D2 solid; border-right: 1px #D2D2D2 solid; border-top: 1px #D2D2D2 solid;">
          <tr>
            <td>
              <table cellpadding="0" cellspacing="0" style="border-bottom: 1px #D2D2D2 solid;" border="0" align="center">
                <tr>
                  <td colspan="3" height="36"></td>
                </tr>
                <tr>
                  <td width="36"></td>
                  <td width="454" style="font-size: 14px; color: #444444; font-family: 'Open Sans', 'Lucida Grande', 'Segoe UI', Arial, Verdana, 'Lucida Sans Unicode', Tahoma, 'Sans Serif'; border-collapse: collapse;" align="left" valign="top">

                    <%= inner_html %>

                  </td>
                  <td width="36"></td>
                </tr>
                <tr>
                  <td colspan="3" height="36"></td>
                </tr>
              </table>
            </td>
          </tr>
        </table>
        <table cellpadding="0" cellspacing="0" align="center" border="0">
          <tr>
            <td height="10"></td>
          </tr>
          <tr>
            <td style="padding: 0; border-collapse: collapse;">
              <table cellpadding="0" cellspacing="0" align="center" border="0">
                <tr style="font-size: 11px; color: #a8b9c6; font-family: 'Open Sans', 'Lucida Grande', 'Segoe UI', Arial, Verdana, 'Lucida Sans Unicode', Tahoma, 'Sans Serif';" valign="top">
<<<<<<< HEAD
                  <td width="400" align="left"><a href="<%= "#{HostUrl.protocol}://#{HostUrl.default_host}/profile/communication" %>" style="color: #555555;">
=======
                  <td width="400" align="left"><a href="<%= "#{HostUrl.protocol}://#{primary_host}/profile/communication" %>" style="color: #555555;">
>>>>>>> 33f2a77c
                    <%= t 'click_to_preferences', "Click here to edit your notification preferences" %></a></td>
                  <td width="128" align="right">&#169; <%= Time.now.year %> Instructure</td>
                </tr>
              </table>
            </td>
          </tr>
        </table>
      </td>
    </tr>
  </table>
</center>

</body>
</html><|MERGE_RESOLUTION|>--- conflicted
+++ resolved
@@ -36,11 +36,7 @@
             <td style="padding: 0; border-collapse: collapse;">
               <table cellpadding="0" cellspacing="0" align="center" border="0">
                 <tr style="font-size: 11px; color: #a8b9c6; font-family: 'Open Sans', 'Lucida Grande', 'Segoe UI', Arial, Verdana, 'Lucida Sans Unicode', Tahoma, 'Sans Serif';" valign="top">
-<<<<<<< HEAD
-                  <td width="400" align="left"><a href="<%= "#{HostUrl.protocol}://#{HostUrl.default_host}/profile/communication" %>" style="color: #555555;">
-=======
                   <td width="400" align="left"><a href="<%= "#{HostUrl.protocol}://#{primary_host}/profile/communication" %>" style="color: #555555;">
->>>>>>> 33f2a77c
                     <%= t 'click_to_preferences', "Click here to edit your notification preferences" %></a></td>
                   <td width="128" align="right">&#169; <%= Time.now.year %> Instructure</td>
                 </tr>
