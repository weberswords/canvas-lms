--- conflicted
+++ resolved
@@ -39,11 +39,7 @@
                 :quiz_submissions_zip_url, :preview_url, :quiz_submission_versions_html_url,
                 :assignment_id, :one_time_results, :only_visible_to_overrides,
                 :assignment_group_id, :show_correct_answers_last_attempt, :version_number,
-<<<<<<< HEAD
-                :has_access_code, :post_to_sis, :anonymous_submissions
-=======
                 :has_access_code, :post_to_sis, :anonymous_submissions, :migration_id
->>>>>>> a4d00242
 
     def_delegators :@controller,
       # :api_v1_course_assignment_group_url,
