#
# Copyright (C) 2011 Instructure, Inc.
#
# This file is part of Canvas.
#
# Canvas is free software: you can redistribute it and/or modify it under
# the terms of the GNU Affero General Public License as published by the Free
# Software Foundation, version 3 of the License.
#
# Canvas is distributed in the hope that it will be useful, but WITHOUT ANY
# WARRANTY; without even the implied warranty of MERCHANTABILITY or FITNESS FOR
# A PARTICULAR PURPOSE. See the GNU Affero General Public License for more
# details.
#
# You should have received a copy of the GNU Affero General Public License along
# with this program. If not, see <http://www.gnu.org/licenses/>.
#

# @API Assignments
#
# API for accessing assignment information.
#
# @object Assignment
#     {
#       // the ID of the assignment
#       id: 4,
#
#       // the name of the assignment
#       name: "some assignment",
#
#       // the assignment description, in an HTML fragment
#       description: "<p>Do the following:</p>...",
#
#       // the due date for the assignment. returns null if not present.
#       due_at: "2012-07-01T23:59:00-06:00",
#
#       // the lock date (assignment is locked after this date). returns
#       // null if not present.
#       lock_at: "2012-07-01T23:59:00-06:00",
#
#       // the unlock date (assignment is unlocked after this date)
#       // returns null if not present
#       unlock_at: "2012-07-01T23:59:00-06:00",
#
#       // the ID of the course the assignment belongs to
#       course_id: 123,
#
#       // the URL to the assignment's web page
#       html_url: "http://canvas.example.com/courses/123/assignments/4",
#
#       // the ID of the assignment's group
#       assignment_group_id: 2,
#
#       // Allowed file extensions, which take effect if submission_types
#       // includes "online_upload".
#       allowed_extensions: [ "docx", "ppt" ],
#
#       // Boolean flag indicating whether or not Turnitin has been enabled
#       // for the assignment.
#       // NOTE: This flag will not appear unless your account has the
#       // Turnitin plugin available
#       turnitin_enabled: true,
#
#       // Settings to pass along to turnitin to control what kinds of matches
#       // should be considered.
#       // originality_report_visibility can be 'immediate', 'after_grading', or 'after_due_date'
#       // exclude_small_matches_type can be null, 'percent', 'words'
#       // exclude_small_matches_value:
#       // - if type is null, this will be null also
#       // - if type is 'percent', this will be a number between 0 and 100
#       //   representing match size to exclude as a percentage of the document size.
#       // - if type is 'words', this will be number > 0 representing how many
#       //   words a match must contain for it to be considered
#       // NOTE: This flag will not appear unless your account has the
#       // Turnitin plugin available
#       turnitin_settings: {
#         originality_report_visibility => 'after_grading',
#         s_paper_check => false,
#         internet_check => false,
#         journal_check => false,
#         exclude_biblio => false,
#         exclude_quoted => false,
#         exclude_small_matches_type => 'percent',
#         exclude_small_matches_value => 50,
#       },
#
#       // If this is a group assignment, boolean flag indicating whether or
#       // not students will be graded individually.
#       grade_group_students_individually: false,
#
#       // (Optional) assignment's settings for external tools if
#       // submission_types include "external_tool".
#       // Only url and new_tab are included.
#       // Use the "External Tools" API if you need more information about
#       // an external tool.
#       external_tool_tag_attributes: {
#         // URL to the external tool
#         url: "http://instructure.com",
#         // Whether or not there is a new tab for the external tool
#         new_tab: false
#       },
#       
#       // Boolean indicating if peer reviews are required for this assignment
#       peer_reviews: false,
#
#       // Boolean indicating peer reviews are assigned automatically.
#       // If false, the teacher is expected to manually assign peer reviews.
#       automatic_peer_reviews: false,
#
#       // Integer representing the amount of reviews each user is assigned.
#       // NOTE: This key is NOT present unless you have automatic_peer_reviews
#       // set to true.
#       peer_review_count: 0,
#
#       // String representing a date the reviews are due by. Must be a date
#       // that occurs after the default due date. If blank, or date is not
#       // after the assignment's due date, the assignment's due date will
#       // be used.
#       // NOTE: This key is NOT present unless you have automatic_peer_reviews
#       // set to true.
#       peer_reviews_assign_at: "2012-07-01T23:59:00-06:00",
#
#
#       // the ID of the assignment’s group set (if this is a group assignment)
#       group_category_id: 1,
#
#       // if the requesting user has grading rights, the number of submissions that need grading.
#       needs_grading_count: 17,
#
#       // the sorting order of the assignment in the group
#       position: 1,
#
#       // the URL to the Canvas web UI page for the assignment
#       html_url: "https://...",
#
#       // whether the assignment is muted
#       muted: false,
#
#       // the maximum points possible for the assignment
#       points_possible: 12,
#
#       // the types of submissions allowed for this assignment
#       // list containing one or more of the following:
#       // "discussion_topic", "online_quiz", "on_paper", "none",
#       // "external_tool", "online_text_entry", "online_url", "online_upload"
#       // "media_recording"
#       submission_types: ["online_text_entry"],
#
#       // The type of grading the assignment receives; one of "pass_fail",
#       // "percent", "letter_grade", "points"
#       grading_type: "points",
#
#       // (Optional) explanation of lock status
#       lock_explanation: "This assignment is locked until September 1 at 12:00am",
#
#       // (Optional) whether anonymous submissions are accepted (applies only to quiz assignments)
#       anonymous_submissions: false,
#
#       // (Optional) the DiscussionTopic associated with the assignment, if applicable
#       discussion_topic: { ... },
#
#       // (Optional) Boolean indicating if assignment is frozen.
#       // NOTE: This field will only be present if the AssignmentFreezer
#       // plugin is available for your account.
#       frozen: false,
#
#       // (Optional) Array of frozen attributes for the assignment.
#       // Only account administrators currently have permission to
#       // change an attribute in this list. Will be empty if no attributes
#       // are frozen for this assignment.
#       // NOTE: This field will only be present if the AssignmentFreezer
#       // plugin is available for your account.
#       frozen_attributes: [ "title" ],
#
#       // (Optional) If true, the rubric is directly tied to grading the assignment.
#       // Otherwise, it is only advisory. Included if there is an associated rubric.
#       use_rubric_for_grading: true,
#
#       // (Optional) An object describing the basic attributes of the rubric, including 
#       // the point total. Included if there is an associated rubric.
#       rubric_settings: {
#         points_possible: 12
#       },
#
#       // (Optional) A list of scoring criteria and ratings for each rubric criterion.
#       // Included if there is an associated rubric.
#       rubric: [
#         {
#           "points": 10,
#           "id": "crit1",
#           "description": "Criterion 1",
#           "ratings": [
#             {
#               "points": 10,
#               "id": "rat1",
#               "description": "Full marks"
#             },
#             {
#               "points": 7,
#               "id": "rat2",
#               "description": "Partial answer"
#             },
#             {
#               "points": 0,
#               "id": "rat3",
#               "description": "No marks"
#             }
#           ]
#         },
#         {
#           "points": 2,
#           "id": "crit2",
#           "description": "Criterion 2",
#           "ratings": [
#             {
#               "points": 2,
#               "id": "rat1",
#               "description": "Pass"
#             },
#             {
#               "points": 0,
#               "id": "rat2",
#               "description": "Fail"
#             }
#           ]
#         }
#       ]
#     }
#
class AssignmentsApiController < ApplicationController
  before_filter :require_context

  include Api::V1::Assignment
  include Api::V1::AssignmentOverride

  # @API List assignments
  # Returns the list of assignments for the current context.
  # @returns [Assignment]
  def index
    if authorized_action(@context, @current_user, :read)
      @assignments = @context.active_assignments.find(:all,
          :include => [:assignment_group, :rubric_association, :rubric],
          :order => "assignment_groups.position, assignments.position")

      hashes = @assignments.map { |assignment|
        assignment_json(assignment, @current_user, session) }

      render :json => hashes.to_json
    end
  end

  # @API Get a single assignment 
  # Returns the assignment with the given id.
  # @returns Assignment
  def show
    if authorized_action(@context, @current_user, :read)
      @assignment = @context.active_assignments.find(params[:id],
          :include => [:assignment_group, :rubric_association, :rubric])

      @assignment.context_module_action(@current_user, :read) unless @assignment.locked_for?(@current_user, :check_policies => true)
      render :json => assignment_json(@assignment, @current_user, session)
    end
  end

  # @API Create an assignment
  # Create a new assignment for this course. The assignment is created in the
  # active state.
  #
  # @argument assignment[name] The assignment name.
  #
  # @argument assignment[position] [Integer]
  #   The position of this assignment in the group when displaying
  #   assignment lists.
  #
  # @argument assignment[submission_types] [Array]
  #   List of supported submission types for the assignment.
  #   Unless the assignment is allowing online submissions, the array should
  #   only have one element.
  #
  #   If not allowing online submissions, your options are:
  #     "online_quiz"
  #     "none"
  #     "on_paper"
  #     "online_quiz"
  #     "discussion_topic"
  #     "external_tool"
  #
  #   If you are allowing online submissions, you can have one or many
  #   allowed submission types:
  #
  #     "online_upload"
  #     "online_media_recording"
  #     "online_text_entry"
  #     "online_url"
  #     "online_media_recording" Only valid when the Kaltura plugin is enabled.
  #
  # @argument assignment[allowed_extensions] [Array]
  #   Allowed extensions if submission_types includes "online_upload"
  #
  #   Example:
  #     allowed_extensions: ["docx","ppt"]
  #
  # @argument assignment[turnitin_enabled] [Optional,Boolean]
  #   Only applies when the Turnitin plugin is enabled for a course and
  #   the submission_types array includes "online_upload".
  #   Toggles Turnitin submissions for the assignment.
  #   Will be ignored if Turnitin is not available for the course.
  #
  # @argument assignment[turnitin_settings] [Optional]
  #   Settings to send along to turnitin. See Assignment object definition for
  #   format.
  #
  # @argument assignment[peer_reviews] [Optional,Boolean]
  #   If submission_types does not include external_tool,discussion_topic,
  #   online_quiz, or on_paper, determines whether or not peer reviews
  #   will be turned on for the assignment.
  #
  # @argument assignment[automatic_peer_reviews] [Optional,Boolean]
  #   Whether peer reviews will be assigned automatically by Canvas or if
  #   teachers must manually assign peer reviews. Does not apply if peer reviews
  #   are not enabled.
  #
  # @argument assignment[notify_of_update] [Optional,Boolean]
  #   If true, Canvas will send a notification to students in the class
  #   notifying them that the content has changed.
  #
  # @argument assignment[group_category_id] [Optional,Integer]
  #   If present, the assignment will become a group assignment assigned
  #   to the group.
  #
  # @argument assignment[grade_group_students_individually] [Optional,Integer]
  #   If this is a group assignment, teachers have the options to grade
  #   students individually. If false, Canvas will apply the assignment's
  #   score to each member of the group. If true, the teacher can manually
  #   assign scores to each member of the group.
  #
  # @argument assignment[external_tool_tag_attributes] [Optional]
  #   Hash of attributes if submission_types is ["external_tool"]
  #   Example:
  #     external_tool_tag_attributes: {
  #       // url to the external tool
  #       url: "http://instructure.com",
  #       // create a new tab for the module, defaults to false.
  #       new_tab: false
  #     }
  #
  # @argument assignment[points_possible] [Float] The maximum points possible on
  #   the assignment.
  #
  # @argument assignment[grading_type] [Optional, "pass_fail"|"percent"|"letter_grade"|"points"]
  #  The strategy used for grading the assignment.
  #  The assignment is ungraded if this field is omitted.
  # @argument assignment[due_at] [Timestamp]
  #   The day/time the assignment is due.
  #   Accepts times in ISO 8601 format, e.g. 2011-10-21T18:48Z.
  #
  # @argument assignment[lock_at] [Timestamp]
  #   The day/time the assignment is locked after.
  #   Accepts times in ISO 8601 format, e.g. 2011-10-21T18:48Z.
  #
  # @argument assignment[unlock_at] [Timestamp]
  #   The day/time the assignment is unlocked.
  #   Accepts times in ISO 8601 format, e.g. 2011-10-21T18:48Z.
  #
  # @argument assignment[description] [String]
  #   The assignment's description, supports HTML.
  #
  # @argument assignment[assignment_group_id] [Integer]
  #   The assignment group id to put the assignment in.
  #   Defaults to the top assignment group in the course.
  #
  # @argument assignment[assignment_overrides] [Optional, [AssignmentOverride]]
  #   List of overrides for the assignment.
<<<<<<< HEAD
  #   NOTE: The Assignment Overrides feature is in beta.
=======
  #   NOTE: The assignment overrides feature is in beta.
  #
>>>>>>> a1eb3942
  # @returns Assignment
  def create
    @assignment = @context.assignments.build

    if authorized_action(@assignment, @current_user, :create)
      save_and_render_response
    end
  end

  # @API Edit an assignment
  # Modify an existing assignment. See the documentation for assignment
  # creation.
  # 
  # If the assignment[assignment_overrides] key is absent, any existing
  # overrides are kept as is. If the assignment[assignment_overrides] key is
  # present, existing overrides are updated or deleted (and new ones created,
  # as necessary) to match the provided list.
  #
<<<<<<< HEAD
  # NOTE: The Assignment Override feature is in beta.
=======
  # NOTE: The assignment overrides feature is in beta.
>>>>>>> a1eb3942
  #
  # @returns Assignment
  def update
    @assignment = @context.assignments.find(params[:id])

    if authorized_action(@assignment, @current_user, :update_content)
      save_and_render_response
    end
  end

  def save_and_render_response
    if @assignment.frozen_for_user?( @current_user )
      render :json => {:message => t("errors.no_edit_frozen",
        "You do not have permission to edit frozen assignments. Please see your account administrator."
      )}.to_json, :status => 400
    elsif update_and_save_assignment(@assignment, params[:assignment])
      render :json => assignment_json(@assignment, @current_user, session).to_json, :status => 201
    else
      # TODO: we don't really have a strategy in the API yet for returning
      # errors.
      render :json => "error".to_json, :status => 400
    end
  end

  protected

  def update_and_save_assignment(assignment, assignment_params)
    return if assignment_params.nil?

    # convert hashes like {0 => x, 1 => y} into arrays like [x, y]
    overrides = assignment_params[:assignment_overrides]
    if overrides.is_a?(Hash)
      return unless overrides.keys.all?{ |k| k.to_i.to_s == k.to_s }
      indices = overrides.keys.sort_by(&:to_i)
      return unless indices.map(&:to_i) == (0...indices.size).to_a
      overrides = indices.map{ |index| overrides[index] }
    end

    # require it to be formatted as an array if it's present
    return if overrides && !overrides.is_a?(Array)

    # do the updating
    update_api_assignment(assignment, assignment_params, false)
    if overrides
      assignment.transaction do
        assignment.save_without_broadcasting!
        batch_update_assignment_overrides(assignment, overrides)
      end
      assignment.do_notifications!
    else
      assignment.save!
    end
    return true
  rescue ActiveRecord::RecordInvalid
    return false
  end
end<|MERGE_RESOLUTION|>--- conflicted
+++ resolved
@@ -371,12 +371,8 @@
   #
   # @argument assignment[assignment_overrides] [Optional, [AssignmentOverride]]
   #   List of overrides for the assignment.
-<<<<<<< HEAD
-  #   NOTE: The Assignment Overrides feature is in beta.
-=======
   #   NOTE: The assignment overrides feature is in beta.
   #
->>>>>>> a1eb3942
   # @returns Assignment
   def create
     @assignment = @context.assignments.build
@@ -395,11 +391,7 @@
   # present, existing overrides are updated or deleted (and new ones created,
   # as necessary) to match the provided list.
   #
-<<<<<<< HEAD
-  # NOTE: The Assignment Override feature is in beta.
-=======
   # NOTE: The assignment overrides feature is in beta.
->>>>>>> a1eb3942
   #
   # @returns Assignment
   def update
