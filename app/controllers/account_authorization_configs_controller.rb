#
# Copyright (C) 2011 Instructure, Inc.
#
# This file is part of Canvas.
#
# Canvas is free software: you can redistribute it and/or modify it under
# the terms of the GNU Affero General Public License as published by the Free
# Software Foundation, version 3 of the License.
#
# Canvas is distributed in the hope that it will be useful, but WITHOUT ANY
# WARRANTY; without even the implied warranty of MERCHANTABILITY or FITNESS FOR
# A PARTICULAR PURPOSE. See the GNU Affero General Public License for more
# details.
#
# You should have received a copy of the GNU Affero General Public License along
# with this program. If not, see <http://www.gnu.org/licenses/>.
#

# @API Account Authentication Services
#
# @model AccountAuthorizationConfig
#     {
#       "id": "AccountAuthorizationConfig",
#       "description": "",
#       "properties": {
#         "login_handle_name": {
#           "description": "_Deprecated_[2015-05-08: This is moving to an account setting ] Valid for SAML and CAS authorization.",
#           "type": "string"
#         },
#         "identifier_format": {
#           "description": "Valid for SAML authorization.",
#           "example": "urn:oasis:names:tc:SAML:1.1:nameid-format:emailAddress",
#           "type": "string"
#         },
#         "auth_type": {
#           "description": "Valid for SAML, LDAP and CAS authorization.",
#           "example": "saml",
#           "type": "string"
#         },
#         "id": {
#           "description": "Valid for SAML, LDAP and CAS authorization.",
#           "example": 1649,
#           "type": "integer"
#         },
#         "log_out_url": {
#           "description": "Valid for SAML authorization.",
#           "example": "http://example.com/saml1/slo",
#           "type": "string"
#         },
#         "log_in_url": {
#           "description": "Valid for SAML and CAS authorization.",
#           "example": "http://example.com/saml1/sli",
#           "type": "string"
#         },
#         "certificate_fingerprint": {
#           "description": "Valid for SAML authorization.",
#           "example": "111222",
#           "type": "string"
#         },
#         "change_password_url": {
#           "description": "_Deprecated_[2015-05-08: This is moving to an account setting] Valid for SAML authorization.",
#           "type": "string"
#         },
#         "requested_authn_context": {
#           "description": "Valid for SAML authorization.",
#           "type": "string"
#         },
#         "auth_host": {
#           "description": "Valid for LDAP authorization.",
#           "example": "127.0.0.1",
#           "type": "string"
#         },
#         "auth_filter": {
#           "description": "Valid for LDAP authorization.",
#           "example": "filter1",
#           "type": "string"
#         },
#         "auth_over_tls": {
#           "description": "Valid for LDAP authorization.",
#           "type": "integer"
#         },
#         "auth_base": {
#           "description": "Valid for LDAP and CAS authorization.",
#           "type": "string"
#         },
#         "auth_username": {
#           "description": "Valid for LDAP authorization.",
#           "example": "username1",
#           "type": "string"
#         },
#         "auth_port": {
#           "description": "Valid for LDAP authorization.",
#           "type": "integer"
#         },
#         "position": {
#           "description": "Valid for SAML, LDAP and CAS authorization.",
#           "example": 1,
#           "type": "integer"
#         },
#         "idp_entity_id": {
#           "description": "Valid for SAML authorization.",
#           "example": "http://example.com/saml1",
#           "type": "string"
#         },
#         "login_attribute": {
#           "description": "Valid for SAML authorization.",
#           "example": "nameid",
#           "type": "string"
#         },
#         "unknown_user_url": {
#           "description": "_Deprecated_[2015-05-08: This is moving to an account setting] Valid for SAML and CAS authorization.",
#           "example": "https://canvas.instructure.com/login",
#           "type": "string"
#         }
#       }
#     }
#
# @model DiscoveryUrl
#     {
#       "id": "DiscoveryUrl",
#       "description": "",
#       "properties": {
#         "discovery_url": {
#           "example": "http://...",
#           "type": "string"
#         }
#       }
#     }
#
# @model SSOSettings
#     {
#       "id": "SSOSettings",
#       "description": "Settings that are applicable across an account's authorization configuration, even if there are multiple individual account authorization configs",
#       "properties": {
#        "login_handle_name": {
#           "description": "The label used for unique login identifiers.",
#           "example": "Username",
#           "type": "string"
#         },
#        "change_password_url": {
#           "description": "The url to redirect users to for password resets. Leave blank for default Canvas behavior",
#           "example": "https://example.com/reset_password",
#           "type": "string"
#        },
#        "auth_discovery_url": {
#           "description": "If a discovery url is set, canvas will forward all users to that URL when they need to be authenticated. That page will need to then help the user figure out where they need to go to log in. If no discovery url is configured, the first configuration will be used to attempt to authenticate the user.",
#           "example": "https://example.com/which_account",
#           "type": "string"
#        },
#        "unknown_user_url": {
#           "description": "If an unknown user url is set, Canvas will forward to that url when a service authenticates a user, but that user does not exist in Canvas. The default behavior is to present an error.",
#           "example": "https://example.com/register_for_canvas",
#           "type": "string"
#        }
#       }
#     }
#
class AccountAuthorizationConfigsController < ApplicationController
  before_filter :require_context, :require_root_account_management
  include Api::V1::AccountAuthorizationConfig

  # @API List Authorization Configs
  # Returns the list of authorization configs
  #
  # @example_request
  #
  #   curl 'https://<canvas>/api/v1/accounts/<account_id>/account_authorization_configs' \
  #        -H 'Authorization: Bearer <token>'
  #
  # @returns [AccountAuthorizationConfig]
  def index
    if api_request?
      render json: aacs_json(@account.authentication_providers.active)
    else
      @presenter = AccountAuthorizationConfigsPresenter.new(@account)
    end
  end

  # @API Create Authorization Config
  #
  # Add external account authentication service(s) for the account.
  # Services may be CAS, Facebook, GitHub, Google, LDAP, OpenID Connect,
  # LinkedIn, SAML, or Twitter.
  #
  # Each authentication service is specified as a set of parameters as
  # described below. A service specification must include an 'auth_type'
  # parameter with a value of 'cas', 'facebook', 'github', 'google', 'ldap',
  # 'linkedin', 'openid_connect', 'saml', or 'twitter'. The other recognized
  # parameters depend on this auth_type; unrecognized parameters are discarded.
  # Service specifications not specifying a valid auth_type are ignored.
  #
  # _Deprecated_[2015-05-08] Any service specification may include an
  # optional 'login_handle_name' parameter. This parameter specifies the
  # label used for unique login identifiers; for example: 'Login',
  # 'Username', 'Student ID', etc. The default is 'Email'.
  # _Deprecated_[2015-05-20] Any service specification besides LDAP may include
  # an optional 'unknown_user_url' parameters. This parameters specifies a url
  # to redirect to when a user is authorized but is not found in Canvas.
  # _Deprecated_ [Use update_sso_settings instead]
  #
  # You can set the 'position' for any configuration. The config in the 1st position
  # is considered the default.
  #
  # For CAS authentication services, the additional recognized parameters are:
  #
  # - auth_base
  #
  #   The CAS server's URL.
  #
  # - log_in_url [Optional]
  #
  #   An alternate SSO URL for logging into CAS. You probably should not set
  #   this.
  #
  # - unknown_user_url [Optional] _Deprecated_ [2015-05-20: use update_sso_settings instead]
  #
  #   A url to redirect to when a user is authorized through CAS but is not
  #   found in Canvas.
  #
  # For Facebook, the additional recognized parameters are:
  #
  # - app_id [Required]
  #
  #   The Facebook App ID. Not available if configured globally for Canvas.
  #
  # - app_secret [Required]
  #
  #   The Facebook App Secret. Not available if configured globally for Canvas.
  #
  # - login_attribute [Optional]
  #
  #   The attribute to use to look up the user's login in Canvas. Either
  #   'id' (the default), or 'email'
  #
  # For GitHub, the additional recognized parameters are:
  #
  # - domain [Optional]
  #
  #   The domain of a GitHub Enterprise installation. I.e.
  #   github.mycompany.com. If not set, it will default to the public
  #   github.com.
  #
  # - client_id [Required]
  #
  #   The GitHub application's Client ID. Not available if configured globally
  #   for Canvas.
  #
  # - client_secret [Required]
  #
  #   The GitHub application's Client Secret. Not available if configured
  #   globally for Canvas.
  #
  # - login_attribute [Optional]
  #
  #   The attribute to use to look up the user's login in Canvas. Either
  #   'id' (the default), or 'login'
  #
  # For Google, the additional recognized parameters are:
  #
  # - client_id [Required]
  #
  #   The Google application's Client ID. Not available if configured globally
  #   for Canvas.
  #
  # - client_secret [Required]
  #
  #   The Google application's Client Secret. Not available if configured
  #   globally for Canvas.
  #
  # - login_attribute [Optional]
  #
  #   The attribute to use to look up the user's login in Canvas. Either
  #   'sub' (the default), or 'email'
  #
  # For LDAP authentication services, the additional recognized parameters are:
  #
  # - auth_host
  #
  #   The LDAP server's URL.
  #
  # - auth_port [Optional, Integer]
  #
  #   The LDAP server's TCP port. (default: 389)
  #
  # - auth_over_tls [Optional]
  #
  #   Whether to use TLS. Can be '', 'simple_tls', or 'start_tls'. For backwards
  #   compatibility, booleans are also accepted, with true meaning simple_tls.
  #   If not provided, it will default to start_tls.
  #
  # - auth_base [Optional]
  #
  #   A default treebase parameter for searches performed against the LDAP
  #   server.
  #
  # - auth_filter
  #
  #   LDAP search filter. Use !{{login}} as a placeholder for the username
  #   supplied by the user. For example: "(sAMAccountName=!{{login}})".
  #
  # - identifier_format [Optional]
  #
  #   The LDAP attribute to use to look up the Canvas login. Omit to use
  #   the username supplied by the user.
  #
  # - auth_username
  #
  #   Username
  #
  # - auth_password
  #
  #   Password
  #
  # - change_password_url [Optional] _Deprecated_ [2015-05-08: use update_sso_settings instead]
  #
  #   Forgot Password URL. Leave blank for default Canvas behavior.
  #
  # For LinkedIn, the additional recognized parameters are:
  #
  # - client_id [Required]
  #
  #   The LinkedIn application's Client ID. Not available if configured globally
  #   for Canvas.
  #
  # - client_secret [Required]
  #
  #   The LinkedIn application's Client Secret. Not available if configured
  #   globally for Canvas.
  #
  # - login_attribute [Optional]
  #
  #   The attribute to use to look up the user's login in Canvas. Either
  #   'id' (the default), or 'emailAddress'
  #
  # For OpenID Connect, the additional recognized parameters are:
  #
  # - client_id [Required]
  #
  #   The application's Client ID.
  #
  # - client_secret [Required]
  #
  #   The application's Client Secret.
  #
  # - authorize_url [Required]
  #
  #   The URL for getting starting the OAuth 2.0 web flow
  #
  # - token_url [Required]
  #
  #   The URL for exchanging the OAuth 2.0 authorization code for an access
  #   token and id token
  #
  # - scope [Optional]
  #
  #   Space separated additional scopes to request for the token.
  #
  # - login_attribute [Optional]
  #
  #   The attribute of the ID token to look up the user's login in Canvas.
  #   Defaults to 'sub'.
  #
  # For SAML authentication services, the additional recognized parameters are:
  #
  # - idp_entity_id
  #
  #   The SAML IdP's entity ID - This is used to look up the correct SAML IdP if
  #   multiple are configured
  #
  # - log_in_url
  #
  #   The SAML service's SSO target URL
  #
  # - log_out_url
  #
  #   The SAML service's SLO target URL
  #
  # - certificate_fingerprint
  #
  #   The SAML service's certificate fingerprint.
  #
  # - change_password_url [Optional] _Deprecated_ [2015-05-08: use update_sso_settings instead]
  #
  #   Forgot Password URL. Leave blank for default Canvas behavior.
  #
  # - unknown_user_url [Optional] _Deprecated_ [2015-05-20: use update_sso_settings instead]
  #
  #   A url to redirect to when a user is authorized through SAML but is not
  #   found in Canvas.
  #
  # - identifier_format
  #
  #   The SAML service's identifier format. Must be one of:
  #
  #   - urn:oasis:names:tc:SAML:1.1:nameid-format:emailAddress
  #   - urn:oasis:names:tc:SAML:2.0:nameid-format:entity
  #   - urn:oasis:names:tc:SAML:2.0:nameid-format:kerberos
  #   - urn:oasis:names:tc:SAML:2.0:nameid-format:persistent
  #   - urn:oasis:names:tc:SAML:2.0:nameid-format:transient
  #   - urn:oasis:names:tc:SAML:1.1:nameid-format:unspecified
  #   - urn:oasis:names:tc:SAML:1.1:nameid-format:WindowsDomainQualifiedName
  #   - urn:oasis:names:tc:SAML:1.1:nameid-format:X509SubjectName
  #
  # - requested_authn_context
  #
  #   The SAML AuthnContext
  #
  # For Twitter, the additional recognized parameters are:
  #
  # - consumer_key [Required]
  #
  #   The Twitter Consumer Key. Not available if configured globally for Canvas.
  #
  # - consumer_secret [Required]
  #
  #   The Twitter Consumer Secret. Not available if configured globally for Canvas.
  #
  # - login_attribute [Optional]
  #
  #   The attribute to use to look up the user's login in Canvas. Either
  #   'user_id' (the default), or 'screen_name'
  #
  # - parent_registration [Optional]
  #
  #   Accepts a boolean value, true designates the authentication service
  #   for use on parent registrations.  Only one service can be selected
  #   at a time so if set to true all others will be set to false
  #
  # - account_authorization_config[n] (deprecated)
  #   The nth service specification as described above. For instance, the
  #   auth_type of the first service is given by the
  #   account_authorization_config[0][auth_type] parameter. There must be
  #   either a single CAS or SAML specification, or one or more LDAP
  #   specifications. Additional services after an initial CAS or SAML service
  #   are ignored; additional non-LDAP services after an initial LDAP service
  #   are ignored.
  #
  # @example_request
  #   # Create LDAP config
  #   curl 'https://<canvas>/api/v1/accounts/<account_id>/account_authorization_configs' \
  #        -F 'auth_type=ldap' \
  #        -F 'auth_host=ldap.mydomain.edu' \
  #        -F 'auth_filter=(sAMAccountName={{login}})' \
  #        -F 'auth_username=username' \
  #        -F 'auth_password=bestpasswordever' \
  #        -F 'position=1' \
  #        -H 'Authorization: Bearer <token>'
  #
  # @example_request
  #   # Create SAML config
  #   curl 'https://<canvas>/api/v1/accounts/<account_id>/account_authorization_configs' \
  #        -F 'auth_type=saml' \
  #        -F 'idp_entity_id=<idp_entity_id>' \
  #        -F 'log_in_url=<login_url>' \
  #        -F 'log_out_url=<logout_url>' \
  #        -F 'certificate_fingerprint=<fingerprint>' \
  #        -H 'Authorization: Bearer <token>'
  #
  # @example_request
  #   # Create CAS config
  #   curl 'https://<canvas>/api/v1/accounts/<account_id>/account_authorization_configs' \
  #        -F 'auth_type=cas' \
  #        -F 'auth_base=cas.mydomain.edu' \
  #        -F 'log_in_url=<login_url>' \
  #        -H 'Authorization: Bearer <token>'
  #
  # _Deprecated_[2015-05-08] Examples:
  #
  # This endpoint still supports a deprecated version of setting the authorization configs.
  # If you send data in this format it is considered a snapshot of how the configs
  # should be setup and will clear any configs not sent.
  #
  # Simple CAS server integration.
  #
  #   account_authorization_config[0][auth_type]=cas&
  #   account_authorization_config[0][auth_base]=cas.mydomain.edu
  #
  # Single SAML server integration.
  #
  #   account_authorization_config[0][idp_entity_id]=http://idp.myschool.com/sso/saml2
  #   account_authorization_config[0][log_in_url]=saml-sso.mydomain.com&
  #   account_authorization_config[0][log_out_url]=saml-slo.mydomain.com&
  #   account_authorization_config[0][certificate_fingerprint]=1234567890ABCDEF&
  #   account_authorization_config[0][identifier_format]=urn:oasis:names:tc:SAML:1.1:nameid-format:emailAddress
  #
  # Two SAML server integration with discovery url.
  #
  #   discovery_url=http://www.myschool.com/sso/identity_provider_selection
  #   account_authorization_config[0][idp_entity_id]=http://idp.myschool.com/sso/saml2&
  #   account_authorization_config[0][log_in_url]=saml-sso.mydomain.com&
  #   account_authorization_config[0][log_out_url]=saml-slo.mydomain.com&
  #   account_authorization_config[0][certificate_fingerprint]=1234567890ABCDEF&
  #   account_authorization_config[0][identifier_format]=urn:oasis:names:tc:SAML:1.1:nameid-format:emailAddress&
  #   account_authorization_config[1][idp_entity_id]=http://idp.otherschool.com/sso/saml2&
  #   account_authorization_config[1][log_in_url]=saml-sso.otherdomain.com&
  #   account_authorization_config[1][log_out_url]=saml-slo.otherdomain.com&
  #   account_authorization_config[1][certificate_fingerprint]=ABCDEFG12345678789&
  #   account_authorization_config[1][identifier_format]=urn:oasis:names:tc:SAML:1.1:nameid-format:emailAddress
  #
  # Single LDAP server integration.
  #
  #   account_authorization_config[0][auth_type]=ldap&
  #   account_authorization_config[0][auth_host]=ldap.mydomain.edu&
  #   account_authorization_config[0][auth_filter]=(sAMAccountName={{login}})&
  #   account_authorization_config[0][auth_username]=username&
  #   account_authorization_config[0][auth_password]=password
  #
  # Multiple LDAP server integration.
  #
  #   account_authorization_config[0][auth_type]=ldap&
  #   account_authorization_config[0][auth_host]=faculty-ldap.mydomain.edu&
  #   account_authorization_config[0][auth_filter]=(sAMAccountName={{login}})&
  #   account_authorization_config[0][auth_username]=username&
  #   account_authorization_config[0][auth_password]=password&
  #   account_authorization_config[1][auth_type]=ldap&
  #   account_authorization_config[1][auth_host]=student-ldap.mydomain.edu&
  #   account_authorization_config[1][auth_filter]=(sAMAccountName={{login}})&
  #   account_authorization_config[1][auth_username]=username&
  #   account_authorization_config[1][auth_password]=password
  #
  # @returns AccountAuthorizationConfig
  def create
    # Check if this is using the deprecated version of the api
    if params[:account_authorization_config] && params[:account_authorization_config].has_key?("0")
      if params.has_key?(:auth_type) || (params[:account_authorization_config] && params[:account_authorization_config].has_key?(:auth_type))
        # it has deprecated configs, and non-deprecated
        api_raise(:deprecated_request_syntax)
      else
        update_all
      end
    else
      aac_data = strong_params.fetch(:account_authorization_config, strong_params)
      position = aac_data.delete(:position)
      data = filter_data(aac_data)
      deselect_parent_registration(data)
<<<<<<< HEAD

      account_config = @account.account_authorization_configs.build(data)
=======
      account_config = @account.authentication_providers.build(data)
>>>>>>> a6cbc05d
      update_deprecated_account_settings_data(aac_data, account_config)

      if position.present?
        account_config.insert_at(position.to_i)
      else
        account_config.save!
      end

      respond_to do |format|
        format.html { redirect_to(account_account_authorization_configs_path(@account)) }
        format.json { render json: aac_json(account_config) }
      end
    end
  end

  # @API Update Authorization Config
  # Update an authorization config using the same options as the create endpoint.
  # You can not update an existing configuration to a new authentication type.
  #
  # @example_request
  #   # update SAML config
  #   curl -XPUT 'https://<canvas>/api/v1/accounts/<account_id>/account_authorization_configs/<id>' \
  #        -F 'idp_entity_id=<new_idp_entity_id>' \
  #        -F 'log_in_url=<new_url>' \
  #        -H 'Authorization: Bearer <token>'
  #
  # @returns AccountAuthorizationConfig
  def update
    aac_data = strong_params.fetch(:account_authorization_config, strong_params)
    aac = @account.authentication_providers.active.find params[:id]
    update_deprecated_account_settings_data(aac_data, aac)
    position = aac_data.delete(:position)
    data = filter_data(aac_data)

    if aac.auth_type != data[:auth_type]
      render(json: {
               message: t('no_changing_auth_types',
                           'Can not change type of authorization config, '\
                           'please delete and create new config.')
             },
             status: 400)
      return
    end

    deselect_parent_registration(data, aac)
    aac.update_attributes(data)

    if position.present?
      aac.insert_at(position.to_i)
      aac.save!
    end

    respond_to do |format|
      format.html { redirect_to(account_account_authorization_configs_path(@account)) }
      format.json { render json: aac_json(aac) }
    end
  end

  # @API Get Authorization Config
  # Get the specified authorization config
  #
  # @example_request
  #   curl 'https://<canvas>/api/v1/accounts/<account_id>/account_authorization_configs/<id>' \
  #        -H 'Authorization: Bearer <token>'
  #
  # @returns AccountAuthorizationConfig
  #
  def show
    aac = @account.authentication_providers.active.find params[:id]
    render json: aac_json(aac)
  end

  # @API Delete Authorization Config
  # Delete the config
  #
  # @example_request
  #   curl -XDELETE 'https://<canvas>/api/v1/accounts/<account_id>/account_authorization_configs/<id>' \
  #        -H 'Authorization: Bearer <token>'
  def destroy
    aac = @account.authentication_providers.active.find params[:id]
    aac.destroy

    respond_to do |format|
      format.html { redirect_to(account_account_authorization_configs_path(@account)) }
      format.json { render json: aac_json(aac) }
    end
  end

  # deprecated version of the AAC API
  def update_all
    account_configs_to_delete = @account.authentication_providers.active.to_a.dup
    account_configs = []
    (params[:account_authorization_config] || {}).sort_by {|k,_| k }.each do |_idx, data|
      id = data.delete :id
      disabled = data.delete :disabled
      next if disabled == '1'
      data = filter_data(ActionController::Parameters.new(data))
      next if data.empty?

      if id.to_i == 0
        account_config = @account.authentication_providers.build(data)
        account_config.save!
      else
        account_config = @account.authentication_providers.active.find(id)
        account_configs_to_delete.delete(account_config)
        account_config.update_attributes!(data)
      end

      account_configs << account_config
    end

    account_configs_to_delete.map(&:destroy)
    account_configs.each_with_index{|aac, i| aac.insert_at(i+1);aac.save!}

    @account.reload

    if @account.authentication_providers.active.count > 1 && params[:discovery_url] && params[:discovery_url] != ''
      @account.auth_discovery_url = params[:discovery_url]
    else
      @account.auth_discovery_url = nil
    end
    @account.save!

    render :json => aacs_json(@account.authentication_providers.active)
  end

  # @API GET discovery url _Deprecated_[2015-05-08]
  # Get the discovery url _Deprecated_[2015-05-08]
  #
  # [Use update_sso_settings instead]
  #
  # @example_request
  #   curl 'https://<canvas>/api/v1/accounts/<account_id>/account_authorization_configs/discovery_url' \
  #        -H 'Authorization: Bearer <token>'
  #
  # @returns DiscoveryUrl
  def show_discovery_url
    render :json => {:discovery_url => @account.auth_discovery_url}
  end

  # @API Set discovery url _Deprecated_[2015-05-08]
  #
  # [Use update_sso_settings instead]
  #
  # If you have multiple IdPs configured, you can set a `discovery_url`.
  # If that is set, canvas will forward all users to that URL when they need to
  # be authenticated. That page will need to then help the user figure out where
  # they need to go to log in.
  #
  # If no discovery url is configured, the 1st auth config will be used to
  # attempt to authenticate the user.
  #
  # @example_request
  #   curl -XPUT 'https://<canvas>/api/v1/accounts/<account_id>/account_authorization_configs/discovery_url' \
  #        -F 'discovery_url=<new_url>' \
  #        -H 'Authorization: Bearer <token>'
  #
  # @returns DiscoveryUrl
  def update_discovery_url
    if params[:discovery_url] && params[:discovery_url] != ''
      @account.auth_discovery_url = params[:discovery_url]
    else
      @account.auth_discovery_url = nil
    end

    if @account.save
      render :json => {:discovery_url => @account.auth_discovery_url}
    else
      render :json => @account.errors, :status => :bad_request
    end
  end

  # @API Delete discovery url _Deprecated_[2015-05-08]
  # Clear discovery url _Deprecated_[2015-05-08]
  #
  # [Use update_sso_settings instead]
  #
  # @example_request
  #   curl -XDELETE 'https://<canvas>/api/v1/accounts/<account_id>/account_authorization_configs/discovery_url' \
  #        -H 'Authorization: Bearer <token>'
  #
  def destroy_discovery_url
    @account.auth_discovery_url = nil
    @account.save!
    render :json => {:discovery_url => @account.auth_discovery_url}
  end


  def sso_settings_json(account)
    {
      sso_settings: {
        login_handle_name: account.login_handle_name,
        change_password_url: account.change_password_url,
        auth_discovery_url: account.auth_discovery_url,
        unknown_user_url: account.unknown_user_url,
      }
    }
  end

  # @API show account auth settings
  #
  # The way to get the current state of each account level setting
  # that's relevant to Single Sign On configuration
  #
  # You can list the current state of each setting with "update_sso_settings"
  #
  # @example_request
  #   curl -XGET 'https://<canvas>/api/v1/accounts/<account_id>/sso_settings' \
  #        -H 'Authorization: Bearer <token>'
  #
  # @returns SSOSettings
  def show_sso_settings
    respond_to do |format|
      format.html { redirect_to(account_account_authorization_configs_path(@account)) }
      format.json do
        render json: sso_settings_json(@account)
      end
    end
  end

  # @API update account auth settings
  #
  # For various cases of mixed SSO configurations, you may need to set some
  # configuration at the account level to handle the particulars of your
  # setup.
  #
  # This endpoint accepts a PUT request to set several possible account
  # settings. All setting are optional on each request, any that are not
  # provided at all are simply retained as is.  Any that provide the key but
  # a null-ish value (blank string, null, undefined) will be UN-set.
  #
  # You can list the current state of each setting with "show_sso_settings"
  #
  # @example_request
  #   curl -XPUT 'https://<canvas>/api/v1/accounts/<account_id>/sso_settings' \
  #        -F 'sso_settings[auth_discovery_url]=<new_url>' \
  #        -F 'sso_settings[change_password_url]=<new_url>' \
  #        -F 'sso_settings[login_handle_name]=<new_handle>' \
  #        -H 'Authorization: Bearer <token>'
  #
  # @returns SSOSettings
  def update_sso_settings
    sets = strong_params.require(:sso_settings).permit(:login_handle_name,
                                                       :change_password_url,
                                                       :auth_discovery_url,
                                                       :unknown_user_url)
    update_account_settings_from_hash(sets)

    respond_to do |format|
      format.html { redirect_to(account_account_authorization_configs_path(@account)) }
      format.json do
        render json: sso_settings_json(@account)
      end
    end
  end

  def test_ldap_connection
    results = []
    ldap_providers(@account).each do |config|
      h = {
        :account_authorization_config_id => config.id,
        :ldap_connection_test => config.test_ldap_connection
      }
      results << h.merge({:errors => config.errors.map {|attr,err| {attr => err.message}}})
    end
    render :json => results
  end

  def test_ldap_bind
    results = []
    ldap_providers(@account).each do |config|
      h = {
        :account_authorization_config_id => config.id,
        :ldap_bind_test => config.test_ldap_bind
      }
      results << h.merge({:errors => config.errors.map {|attr,err| {attr => err.message}}})
    end
    render :json => results
  end

  def test_ldap_search
    results = []
    ldap_providers(@account).each do |config|
      res = config.test_ldap_search
      h = {
        :account_authorization_config_id => config.id,
        :ldap_search_test => res
      }
      results << h.merge({:errors => config.errors.map {|attr,err| {attr => err.message}}})
    end
    render :json => results
  end

  def test_ldap_login
    results = []
    unless params[:username]
      return render(
        :json => {:errors => {:login => t(:login_required, 'must be supplied')}},
        :status_code => 400
      )
    end
    unless params[:password]
      return render(
        :json => {:errors => {:password => t(:password_required, 'must be supplied')}},
        :status_code => 400
      )
    end

    ldap_providers(@account).each do |config|
      h = {
        :account_authorization_config_id => config.id,
        :ldap_login_test => config.test_ldap_login(params[:username], params[:password])
      }
      results << h.merge({:errors => config.errors.map {|attr,msg| {attr => msg}}})
    end

    if results.empty?
      return render(
          :json => {:errors => {:account => t(:account_required, 'must be LDAP-authenticated')}},
          :status_code => 400
      )
    end

    render(
      :json => results,
      :status_code => 200
    )
  end

  def destroy_all
    @account.authentication_providers.active.each(&:destroy)
    redirect_to :account_account_authorization_configs
  end

  def saml_testing
    @account_config = @account.authentication_providers.active.where(auth_type: 'saml').first

    unless @account_config
      render json: {
                 errors: {
                     account: t(:saml_required,
                                "A SAML configuration is required to test SAML")
                 }
             }
      return
    end
    @account_config.start_debugging if params[:start_debugging]

    respond_to do |format|
      format.html do
        render partial: 'saml_testing',
               locals: { config: @account_config },
               layout: false
      end
      format.json do
        render json: {
          debugging: @account_config.debugging?,
          debug_data: render_to_string(partial: 'saml_testing',
                                       locals: { config: @account_config },
                                       formats: [:html],
                                       layout: false)
        }
      end
    end
  end

  def saml_testing_stop
    account_config = @account.authentication_providers.active.where(auth_type: "saml").first
    account_config.finish_debugging if account_config.present?
    render json: { status: "ok" }
  end

  protected
  def filter_data(data)
    auth_type = data.delete(:auth_type)
    data = data.permit(*AccountAuthorizationConfig.find_sti_class(auth_type).recognized_params)
    data[:auth_type] = auth_type
    if data[:auth_type] == 'ldap'
      data[:auth_over_tls] = 'start_tls' unless data.has_key?(:auth_over_tls)
      data[:auth_over_tls] = AccountAuthorizationConfig::LDAP.auth_over_tls_setting(data[:auth_over_tls])
    end
    data
  end

  # These settings were moved to the account settings level,
  # but we can't just change the API with no warning, so this keeps
  # them able to update through the API for an AAC until we get appropriate notifications
  # sent and have given reasonable time to update any integrations.
  #  --2015-05-08
  def update_deprecated_account_settings_data(data, aac)
    data ||= {}
    data = data.slice(*aac.class.deprecated_params)
    update_account_settings_from_hash(data)
  end

  def update_account_settings_from_hash(data)
    return if data.empty?
    data.each do |setting, value|
      setting_val = value.present? ? value : nil
      @account.public_send("#{setting}=".to_sym, setting_val)
    end
    @account.save!
  end

  def deselect_parent_registration(data, aac = nil)
    if data[:parent_registration] == 'true' || data[:parent_registration] == '1'
<<<<<<< HEAD
      auth_providers = @account.account_authorization_configs
=======
      auth_providers = @account.authentication_providers
>>>>>>> a6cbc05d
      auth_providers = auth_providers.where('id <> ?', aac) if aac
      auth_providers.update_all(parent_registration: false)
    end
  end
<<<<<<< HEAD
=======

  def ldap_providers(account)
    account.authentication_providers.active.where(auth_type: 'ldap')
  end
>>>>>>> a6cbc05d
end<|MERGE_RESOLUTION|>--- conflicted
+++ resolved
@@ -533,12 +533,7 @@
       position = aac_data.delete(:position)
       data = filter_data(aac_data)
       deselect_parent_registration(data)
-<<<<<<< HEAD
-
-      account_config = @account.account_authorization_configs.build(data)
-=======
       account_config = @account.authentication_providers.build(data)
->>>>>>> a6cbc05d
       update_deprecated_account_settings_data(aac_data, account_config)
 
       if position.present?
@@ -945,20 +940,13 @@
 
   def deselect_parent_registration(data, aac = nil)
     if data[:parent_registration] == 'true' || data[:parent_registration] == '1'
-<<<<<<< HEAD
-      auth_providers = @account.account_authorization_configs
-=======
       auth_providers = @account.authentication_providers
->>>>>>> a6cbc05d
       auth_providers = auth_providers.where('id <> ?', aac) if aac
       auth_providers.update_all(parent_registration: false)
     end
   end
-<<<<<<< HEAD
-=======
 
   def ldap_providers(account)
     account.authentication_providers.active.where(auth_type: 'ldap')
   end
->>>>>>> a6cbc05d
 end