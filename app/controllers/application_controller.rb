--- conflicted
+++ resolved
@@ -978,14 +978,6 @@
     end
   end
 
-<<<<<<< HEAD
-  if CANVAS_RAILS2
-    rescue_responses['AuthenticationMethods::AccessTokenError'] = 401
-    rescue_responses['AuthenticationMethods::LoggedOutError'] = 401
-  end
-
-=======
->>>>>>> b6068abf
   def rescue_action_in_api(exception, error_report, response_code)
     data = exception.error_json if exception.respond_to?(:error_json)
     data ||= api_error_json(exception, response_code)
