--- conflicted
+++ resolved
@@ -538,11 +538,7 @@
       session[:enrollment_uuid]].cache_key, expires_in: 1.hour) do
 
       precalculated_permissions = @context.is_a?(Course) && @current_user &&
-<<<<<<< HEAD
-        @current_user.precalculate_permissions_for_courses([@context], SectionTabHelper::PERMISSIONS_TO_PRECALCULATE).values.first
-=======
         @current_user.precalculate_permissions_for_courses([@context], SectionTabHelper::PERMISSIONS_TO_PRECALCULATE, [@domain_root_account])&.values&.first
->>>>>>> 1224e2b5
 
       @context.tabs_available(@current_user,
         :session => session,
