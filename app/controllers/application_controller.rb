#
# Copyright (C) 2011 - present Instructure, Inc.
#
# This file is part of Canvas.
#
# Canvas is free software: you can redistribute it and/or modify it under
# the terms of the GNU Affero General Public License as published by the Free
# Software Foundation, version 3 of the License.
#
# Canvas is distributed in the hope that it will be useful, but WITHOUT ANY
# WARRANTY; without even the implied warranty of MERCHANTABILITY or FITNESS FOR
# A PARTICULAR PURPOSE. See the GNU Affero General Public License for more
# details.
#
# You should have received a copy of the GNU Affero General Public License along
# with this program. If not, see <http://www.gnu.org/licenses/>.
#

# Filters added to this controller apply to all controllers in the application.
# Likewise, all the methods added will be available for all controllers.

class ApplicationController < ActionController::Base
  class << self
    [:before, :after, :around,
     :skip_before, :skip_after, :skip_around,
     :prepend_before, :prepend_after, :prepend_around].each do |type|
      class_eval <<-RUBY, __FILE__, __LINE__ + 1
        def #{type}_filter(*)
          raise "Please use #{type}_action instead of #{type}_filter"
        end
      RUBY
    end
  end

  attr_accessor :active_tab
  attr_reader :context

  include Api
  include LocaleSelection
  include Api::V1::User
  include Api::V1::WikiPage
  include LegalInformationHelper
  around_action :set_locale
  around_action :enable_request_cache
  around_action :batch_statsd
  around_action :report_to_datadog

  helper :all

  include AuthenticationMethods

  include Canvas::RequestForgeryProtection
  protect_from_forgery with: :exception

  prepend_before_action :load_user, :load_account
  # make sure authlogic is before load_user
  skip_before_action :activate_authlogic
  prepend_before_action :activate_authlogic

  before_action :annotate_apm
  before_action :check_pending_otp
  before_action :set_user_id_header
  before_action :set_time_zone
  before_action :set_page_view
  before_action :require_reacceptance_of_terms
  before_action :clear_policy_cache
  before_action :setup_live_events_context
  after_action :log_page_view
  after_action :discard_flash_if_xhr
  after_action :cache_buster
  before_action :initiate_session_from_token
  # Yes, we're calling this before and after so that we get the user id logged
  # on events that log someone in and log someone out.
  after_action :set_user_id_header
  before_action :fix_xhr_requests
  before_action :init_body_classes
  after_action :set_response_headers
  after_action :update_enrollment_last_activity_at
  after_action :add_csp_for_root
  after_action :teardown_live_events_context

  # multiple actions might be called on a single controller instance in specs
  before_action :clear_js_env if Rails.env.test?

  add_crumb(proc {
    title = I18n.t('links.dashboard', 'My Dashboard')
    crumb = <<-END
      <i class="icon-home"
         title="#{title}">
        <span class="screenreader-only">#{title}</span>
      </i>
    END

    crumb.html_safe
  }, :root_path, class: 'home')

  def clear_js_env
    @js_env = nil
  end

  ##
  # Sends data from rails to JavaScript
  #
  # The data you send will eventually make its way into the view by simply
  # calling `to_json` on the data.
  #
  # It won't allow you to overwrite a key that has already been set
  #
  # Please use *ALL_CAPS* for keys since these are considered constants
  # Also, please don't name it stuff from JavaScript's Object.prototype
  # like `hasOwnProperty`, `constructor`, `__defineProperty__` etc.
  #
  # This method is available in controllers and views
  #
  # example:
  #
  #     # ruby
  #     js_env :FOO_BAR => [1,2,3], :COURSE => @course
  #
  #     # coffeescript
  #     require ['ENV'], (ENV) ->
  #       ENV.FOO_BAR #> [1,2,3]
  #
  def js_env(hash = {}, overwrite = false)

    return {} unless request.format.html? || request.format == "*/*" || @include_js_env

    if hash.present? && @js_env_has_been_rendered
      add_to_js_env(hash, @js_env_data_we_need_to_render_later, overwrite)
      return
    end

    # set some defaults
    unless @js_env
      benchmark("init @js_env") do
        editor_css = [
          active_brand_config_url('css'),
          view_context.stylesheet_path(css_url_for('what_gets_loaded_inside_the_tinymce_editor'))
        ]

        editor_hc_css = [
          active_brand_config_url('css', { force_high_contrast: true }),
          view_context.stylesheet_path(css_url_for('what_gets_loaded_inside_the_tinymce_editor', false, { force_high_contrast: true }))
        ]

        @js_env_data_we_need_to_render_later = {}
        @js_env = {
          ASSET_HOST: Canvas::Cdn.add_brotli_to_host_if_supported(request),
          active_brand_config_json_url: active_brand_config_url('json'),
          url_to_what_gets_loaded_inside_the_tinymce_editor_css: editor_css,
          url_for_high_contrast_tinymce_editor_css: editor_hc_css,
          current_user_id: @current_user.try(:id),
          current_user_roles: @current_user.try(:roles, @domain_root_account),
          current_user_disabled_inbox: @current_user.try(:disabled_inbox?),
          files_domain: HostUrl.file_host(@domain_root_account || Account.default, request.host_with_port),
          DOMAIN_ROOT_ACCOUNT_ID: @domain_root_account.try(:global_id),
          k12: k12?,
          use_responsive_layout: use_responsive_layout?,
          use_rce_enhancements: (@context.is_a?(User) ? @domain_root_account : @context).try(:feature_enabled?, :rce_enhancements),
          rce_auto_save: @context.try(:feature_enabled?, :rce_auto_save),
          DIRECT_SHARE_ENABLED: !@context.is_a?(Group) && @domain_root_account.try(:feature_enabled?, :direct_share),
          help_link_name: help_link_name,
          help_link_icon: help_link_icon,
          use_high_contrast: @current_user.try(:prefers_high_contrast?),
          disable_celebrations: @current_user.try(:prefers_no_celebrations?),
          LTI_LAUNCH_FRAME_ALLOWANCES: Lti::Launch.iframe_allowances(request.user_agent),
          DEEP_LINKING_POST_MESSAGE_ORIGIN: request.base_url,
          DEEP_LINKING_LOGGING: Setting.get('deep_linking_logging', nil),
          SETTINGS: {
            open_registration: @domain_root_account.try(:open_registration?),
            collapse_global_nav: @current_user.try(:collapse_global_nav?),
            show_feedback_link: show_feedback_link?
          },
          FEATURES: {
<<<<<<< HEAD
            assignment_attempts: Account.site_admin.feature_enabled?(:assignment_attempts),
            la_620_old_rce_init_fix: Account.site_admin.feature_enabled?(:la_620_old_rce_init_fix)
=======
            la_620_old_rce_init_fix: Account.site_admin.feature_enabled?(:la_620_old_rce_init_fix),
            cc_in_rce_video_tray: Account.site_admin.feature_enabled?(:cc_in_rce_video_tray),
            show_qr_login: Object.const_defined?("InstructureMiscPlugin") && !!@domain_root_account&.feature_enabled?(:mobile_qr_login)
>>>>>>> 3688da62
          }
        }
        @js_env[:current_user] = @current_user ? Rails.cache.fetch(['user_display_json', @current_user].cache_key, :expires_in => 1.hour) { user_display_json(@current_user, :profile, [:avatar_is_fallback]) } : {}
        @js_env[:page_view_update_url] = page_view_path(@page_view.id, page_view_token: @page_view.token) if @page_view
        @js_env[:IS_LARGE_ROSTER] = true if !@js_env[:IS_LARGE_ROSTER] && @context.respond_to?(:large_roster?) && @context.large_roster?
        @js_env[:context_asset_string] = @context.try(:asset_string) if !@js_env[:context_asset_string]
        @js_env[:ping_url] = polymorphic_url([:api_v1, @context, :ping]) if @context.is_a?(Course)
        @js_env[:TIMEZONE] = Time.zone.tzinfo.identifier if !@js_env[:TIMEZONE]
        @js_env[:CONTEXT_TIMEZONE] = @context.time_zone.tzinfo.identifier if !@js_env[:CONTEXT_TIMEZONE] && @context.respond_to?(:time_zone) && @context.time_zone.present?
        unless @js_env[:LOCALE]
          I18n.set_locale_with_localizer
          @js_env[:LOCALE] = I18n.locale.to_s
          @js_env[:BIGEASY_LOCALE] = I18n.bigeasy_locale
          @js_env[:FULLCALENDAR_LOCALE] = I18n.fullcalendar_locale
          @js_env[:MOMENT_LOCALE] = I18n.moment_locale
        end

        @js_env[:lolcalize] = true if ENV['LOLCALIZE']
        @js_env[:rce_auto_save_max_age_ms] = Setting.get('rce_auto_save_max_age_ms', 1.hour.to_i * 1000).to_i if @js_env[:rce_auto_save]
      end
    end

    add_to_js_env(hash, @js_env, overwrite)

    @js_env
  end
  helper_method :js_env

  def add_to_js_env(hash, jsenv, overwrite)
    hash.each do |k,v|
      if jsenv[k] && !overwrite
        raise "js_env key #{k} is already taken"
      else
        jsenv[k] = v
      end
    end
  end

  def render_js_env
    res = StringifyIds.recursively_stringify_ids(js_env.clone).to_json
    @js_env_has_been_rendered = true
    res
  end
  helper_method :render_js_env

  # add keys to JS environment necessary for the RCE at the given risk level
  def rce_js_env(domain: request.env['HTTP_HOST'])
    rce_env_hash = Services::RichContent.env_for(
                                            user: @current_user,
                                            domain: domain,
                                            real_user: @real_current_user,
                                            context: @context)
    rce_env_hash[:RICH_CONTENT_FILES_TAB_DISABLED] = !@context.grants_right?(@current_user, session, :read_as_admin) &&
                                                     !tab_enabled?(@context.class::TAB_FILES, :no_render => true) if @context.is_a?(Course)
    js_env(rce_env_hash, true) # Allow overriding in case this gets called more than once
  end
  helper_method :rce_js_env

  def conditional_release_js_env(assignment = nil, includes: [])
    currentContext = @context
    if currentContext.is_a?(Group)
      currentContext = @context.context
    end
    return unless ConditionalRelease::Service.enabled_in_context?(currentContext)
    cr_env = ConditionalRelease::Service.env_for(
      currentContext,
      @current_user,
      session: session,
      assignment: assignment,
      domain: request.env['HTTP_HOST'],
      real_user: @real_current_user,
      includes: includes
    )
    js_env(cr_env)
  end
  helper_method :conditional_release_js_env

  def set_student_context_cards_js_env
    if @domain_root_account.feature_enabled?(:student_context_cards)
      js_env(
        STUDENT_CONTEXT_CARDS_ENABLED: true,
        student_context_card_tools: external_tools_display_hashes(:student_context_card)
      )
    end
  end

  def external_tools_display_hashes(type, context=@context, custom_settings=[], tool_ids: nil)
    return [] if context.is_a?(Group)

    context = context.account if context.is_a?(User)
    tools = ContextExternalTool.all_tools_for(context, {:placements => type,
      :root_account => @domain_root_account, :current_user => @current_user,
      :tool_ids => tool_ids}).to_a

    tools.select! do |tool|
      tool.visible_with_permission_check?(type, @current_user, context, session) &&
        tool.feature_flag_enabled?(context)
    end

    tools.map do |tool|
      external_tool_display_hash(tool, type, {}, context, custom_settings)
    end
  end
  helper_method :external_tools_display_hashes

  def external_tool_display_hash(tool, type, url_params={}, context=@context, custom_settings=[])
    url_params = {
      id: tool.id,
      launch_type: type
    }.merge(url_params)

    hash = {
      :id => tool.id,
      :title => tool.label_for(type, I18n.locale),
      :base_url =>  polymorphic_url([context, :external_tool], url_params)
    }
    hash.merge!(:tool_id => tool.tool_id) if tool.tool_id.present?

    extension_settings = [:icon_url, :canvas_icon_class] | custom_settings
    extension_settings.each do |setting|
      hash[setting] = tool.extension_setting(type, setting)
    end
    hash
  end
  helper_method :external_tool_display_hash

  def k12?
    @domain_root_account && @domain_root_account.feature_enabled?(:k12)
  end
  helper_method :k12?

  def use_responsive_layout?
    @domain_root_account&.feature_enabled?(:responsive_layout)
  end
  helper_method :use_responsive_layout?

  def grading_periods?
    !!@context.try(:grading_periods?)
  end
  helper_method :grading_periods?

  def setup_master_course_restrictions(objects, course, user_can_edit: false)
    return unless course.is_a?(Course) && (user_can_edit || course.grants_right?(@current_user, session, :read_as_admin))

    if MasterCourses::MasterTemplate.is_master_course?(course)
      MasterCourses::Restrictor.preload_default_template_restrictions(objects, course)
      return :master # return master/child status
    elsif MasterCourses::ChildSubscription.is_child_course?(course)
      MasterCourses::Restrictor.preload_child_restrictions(objects)
      return :child
    end
  end
  helper_method :setup_master_course_restrictions

  def set_master_course_js_env_data(object, course)
    return unless object.respond_to?(:master_course_api_restriction_data) && object.persisted?
    status = setup_master_course_restrictions([object], course)
    return unless status
    # we might have to include more information about the object here to make it easier to plug a common component in
    data = object.master_course_api_restriction_data(status)
    if status == :master
      data[:default_restrictions] = MasterCourses::MasterTemplate.full_template_for(course).default_restrictions_for(object)
    end
    js_env(:MASTER_COURSE_DATA => data)
  end
  helper_method :set_master_course_js_env_data

  def load_blueprint_courses_ui
    return unless @context && @context.is_a?(Course) && @context.grants_right?(@current_user, :manage)

    is_child = MasterCourses::ChildSubscription.is_child_course?(@context)
    is_master = MasterCourses::MasterTemplate.is_master_course?(@context)

    return unless is_master || is_child

    js_bundle(is_master ? :blueprint_course_master : :blueprint_course_child)
    css_bundle :blueprint_courses

    master_course = is_master ? @context : MasterCourses::MasterTemplate.master_course_for_child_course(@context)
    if master_course.nil?
      # somehow the is_child_course? value is cached but we can't actually find the subscription so clear the cache and bail
      Rails.cache.delete(MasterCourses::ChildSubscription.course_cache_key(@context))
      return
    end
    bc_data = {
      isMasterCourse: is_master,
      isChildCourse: is_child,
      accountId: @context.account.id,
      masterCourse: master_course.slice(:id, :name, :enrollment_term_id),
      course: @context.slice(:id, :name, :enrollment_term_id),
    }
    if is_master
      can_manage = @context.account.grants_right?(@current_user, :manage_master_courses)
      bc_data.merge!(
        subAccounts: @context.account.sub_accounts.pluck(:id, :name).map{|id, name| {id: id, name: name}},
        terms: @context.account.root_account.enrollment_terms.active.to_a.map{|term| {id: term.id, name: term.name}},
        canManageCourse: can_manage,
        canAutoPublishCourses: can_manage && @domain_root_account.feature_enabled?(:uxs_4_omg_a_scary_blueprint_checkbox)
      )
    end
    js_env :BLUEPRINT_COURSES_DATA => bc_data
    if is_master && js_env.key?(:NEW_USER_TUTORIALS)
      js_env[:NEW_USER_TUTORIALS][:is_enabled] = false
    end
  end
  helper_method :load_blueprint_courses_ui

  def load_content_notices
    if @context && @context.respond_to?(:content_notices)
      notices = @context.content_notices(@current_user)
      if notices.any?
        js_env :CONTENT_NOTICES => notices.map { |notice|
          {
            tag: notice.tag,
            variant: notice.variant || 'info',
            text: notice.text.is_a?(Proc) ? notice.text.call : notice.text,
            link_text: notice.link_text.is_a?(Proc) ? notice.link_text.call : notice.link_text,
            link_target: notice.link_target.is_a?(Proc) ? notice.link_target.call(@context) : notice.link_target
          }
        }
        js_bundle :content_notices
        return true
      end
    end
    false
  end
  helper_method :load_content_notices

  def editing_restricted?(content, edit_type=:any)
    return false unless content.respond_to?(:editing_restricted?)
    content.editing_restricted?(edit_type)
  end
  helper_method :editing_restricted?

  def tool_dimensions
    tool_dimensions = {selection_width: '100%', selection_height: '100%'}

    link_settings = @tag&.link_settings || {}

    tool_dimensions.each do |k, v|
      tool_dimensions[k] = link_settings[k.to_s] || @tool.settings[k] || v
      tool_dimensions[k] = tool_dimensions[k].to_s << 'px' unless tool_dimensions[k].to_s =~ /%|px/
    end

    tool_dimensions
  end
  private :tool_dimensions

  # Reject the request by halting the execution of the current handler
  # and returning a helpful error message (and HTTP status code).
  #
  # @param [String] cause
  #   The reason the request is rejected for.
  # @param [Optional, Integer|Symbol, Default :bad_request] status
  #   HTTP status code or symbol.
  def reject!(cause, status=:bad_request)
    raise RequestError.new(cause, status)
  end

  # returns the user actually logged into canvas, even if they're currently masquerading
  #
  # This is used by the google docs integration, among other things --
  # having @real_current_user first ensures that a masquerading user never sees the
  # masqueradee's files, but in general you may want to block access to google
  # docs for masqueraders earlier in the request
  def logged_in_user
    @real_current_user || @current_user
  end
  helper_method :logged_in_user

  def not_fake_student_user
    @current_user && @current_user.fake_student? ? logged_in_user : @current_user
  end

  def rescue_action_dispatch_exception
    rescue_action_in_public(request.env['action_dispatch.exception'])
  end

  # used to generate context-specific urls without having to
  # check which type of context it is everywhere
  def named_context_url(context, name, *opts)
    if context.is_a?(UserProfile)
      name = name.to_s.sub(/context/, "profile")
    else
      klass = context.class.base_class
      name = name.to_s.sub(/context/, klass.name.underscore)
      opts.unshift(context)
    end
    opts.push({}) unless opts[-1].is_a?(Hash)
    include_host = opts[-1].delete(:include_host)
    unless include_host
      # rubocop:disable Style/RescueModifier
      opts[-1][:host] = context.host_name rescue nil
      # rubocop:enable Style/RescueModifier
      opts[-1][:only_path] = true unless name.end_with?("_path")
    end
    self.send name, *opts
  end

  def self.promote_view_path(path)
    self.view_paths = self.view_paths.to_ary.reject{ |p| p.to_s == path }
    prepend_view_path(path)
  end

  protected

  # we track the cost of each request in RequestThrottle in order
  # to rate limit clients that are abusing the API.  Some actions consume
  # time or resources that are not well represented by simple time/cpu
  # benchmarks, so you can use this method to increase the perceived cost
  # of a request by an arbitrary amount.  For an anchor, rate limiting
  # kicks in when a user has exceeded 600 arbitrary units of cost (it's
  # a leaky bucket, go see RequestThrottle), so using an 'amount'
  # param of 600, for example, would max out the bucket immediately
  def increment_request_cost(amount)
    current_cost = request.env['extra-request-cost'] || 0
    request.env['extra-request-cost'] = current_cost + amount
  end

  def assign_localizer
    I18n.localizer = lambda {
      infer_locale :context => @context,
                   :user => not_fake_student_user,
                   :root_account => @domain_root_account,
                   :session_locale => session[:locale],
                   :accept_language => request.headers['Accept-Language']
    }
  end

  def set_locale
    store_session_locale
    assign_localizer
    yield if block_given?
  ensure
    I18n.localizer = nil
  end

  def enable_request_cache(&block)
    RequestCache.enable(&block)
  end

  def batch_statsd(&block)
    InstStatsd::Statsd.batch(&block)
  end

  def report_to_datadog(&block)
    if (metric = params[:datadog_metric]) && metric.present?
      tags = {
        domain: request.host_with_port.sub(':', '_'),
        action: "#{controller_name}.#{action_name}",
      }
      InstStatsd::Statsd.increment("graphql.rest_comparison.#{metric}.count", tags: tags)
      InstStatsd::Statsd.time("graphql.rest_comparison.#{metric}.time", tags: tags, &block)
    else
      yield
    end
  end

  def annotate_apm
    Canvas::Apm.annotate_trace(
      Shard.current,
      @domain_root_account,
      RequestContextGenerator.request_id,
      @current_user
    )
  end

  def store_session_locale
    return unless (locale = params[:session_locale])
    supported_locales = I18n.available_locales.map(&:to_s)
    session[:locale] = locale if supported_locales.include? locale
  end

  def init_body_classes
    @body_classes = []
  end

  def set_user_id_header
    headers['X-Canvas-User-Id'] ||= @current_user.global_id.to_s if @current_user
    headers['X-Canvas-Real-User-Id'] ||= @real_current_user.global_id.to_s if @real_current_user
  end

  # make things requested from jQuery go to the "format.js" part of the "respond_to do |format|" block
  # see http://codetunes.com/2009/01/31/rails-222-ajax-and-respond_to/ for why
  def fix_xhr_requests
    request.format = :js if request.xhr? && request.format == :html && !params[:html_xhr]
  end

  # scopes all time objects to the user's specified time zone
  def set_time_zone
    user = not_fake_student_user
    if user && !user.time_zone.blank?
      Time.zone = user.time_zone
      if Time.zone && Time.zone.name == "UTC" && user.time_zone && user.time_zone.name.match(/\s/)
        Time.zone = user.time_zone.name.split(/\s/)[1..-1].join(" ") rescue nil
      end
    else
      Time.zone = @domain_root_account && @domain_root_account.default_time_zone
    end
  end

  # retrieves the root account for the given domain
  def load_account
    @domain_root_account = request.env['canvas.domain_root_account'] || LoadAccount.default_domain_root_account
    @files_domain = request.host_with_port != HostUrl.context_host(@domain_root_account) && HostUrl.is_file_host?(request.host_with_port)
    @domain_root_account
  end

  def set_response_headers
    # we can't block frames on the files domain, since files domain requests
    # are typically embedded in an iframe in canvas, but the hostname is
    # different
    if !files_domain? && Setting.get('block_html_frames', 'true') == 'true' && !@embeddable
      headers['X-Frame-Options'] = 'SAMEORIGIN'
    end
    headers['Strict-Transport-Security'] = 'max-age=31536000' if request.ssl?
    RequestContextGenerator.store_request_meta(request, @context)
    true
  end

  def files_domain?
    !!@files_domain
  end

  def check_pending_otp
    if session[:pending_otp] && params[:controller] != 'login/otp'
      return render plain: "Please finish logging in", status: 403 if request.xhr?

      reset_session
      redirect_to login_url
    end
  end

  def user_url(*opts)
    opts[0] == @current_user ? user_profile_url(@current_user) : super
  end

  def tab_enabled?(id, opts = {})
    return true unless @context&.respond_to?(:tabs_available)

    valid = Rails.cache.fetch(['tab_enabled3', id, @context, @current_user, @domain_root_account, session[:enrollment_uuid]].cache_key) do
      @context.tabs_available(@current_user,
        session: session,
        include_hidden_unused: true,
        root_account: @domain_root_account,
        only_check: [id]
      ).any?{|t| t[:id] == id }
    end
    render_tab_disabled unless valid || opts[:no_render]
    return valid
  end

  def render_tab_disabled
    msg = tab_disabled_message(@context)
    respond_to do |format|
      format.html {
        flash[:notice] = msg
        redirect_to named_context_url(@context, :context_url)
      }
      format.json {
        render :json => { :message => msg }, :status => :not_found
      }
    end
  end

  def tab_disabled_message(context)
    if context.is_a?(Account)
      t "#application.notices.page_disabled_for_account", "That page has been disabled for this account"
    elsif context.is_a?(Course)
      t "#application.notices.page_disabled_for_course", "That page has been disabled for this course"
    elsif context.is_a?(Group)
      t "#application.notices.page_disabled_for_group", "That page has been disabled for this group"
    else
      t "#application.notices.page_disabled", "That page has been disabled"
    end
  end

  def require_password_session
    if session[:used_remember_me_token]
      flash[:warning] = t "#application.warnings.please_log_in", "For security purposes, please enter your password to continue"
      store_location
      redirect_to login_url
      return false
    end
    true
  end

  def run_login_hooks
    LoginHooks.run_hooks(request)
  end

  # checks the authorization policy for the given object using
  # the vendor/plugins/adheres_to_policy plugin.  If authorized,
  # returns true, otherwise renders unauthorized messages and returns
  # false.  To be used as follows:
  # if authorized_action(object, @current_user, :update)
  #   render
  # end
  def authorized_action(object, actor, rights)
    can_do = object.grants_any_right?(actor, session, *Array(rights))
    render_unauthorized_action unless can_do
    can_do
  end
  alias :authorized_action? :authorized_action

  def fix_ms_office_redirects
    if ms_office?
      # Office will follow 302's internally, until it gets to a 200. _then_ it will pop it out
      # to a web browser - but you've lost your cookies! This breaks not only store_location,
      # but in the case of delegated authentication where the provider does an additional
      # redirect storing important information in session, makes it impossible to log in at all
      render plain: '', status: 200
      return false
    end
    true
  end

  def render_unauthorized_action
    respond_to do |format|
      @show_left_side = false
      clear_crumbs
      path_params = request.path_parameters
      path_params[:format] = nil
      @headers = !!@current_user if @headers != false
      @files_domain = @account_domain && @account_domain.host_type == 'files'
      format.any(:html, :pdf) do
        return unless fix_ms_office_redirects
        store_location
        return redirect_to login_url(params.permit(:authentication_provider)) if !@files_domain && !@current_user

        if @context.is_a?(Course) && @context_enrollment
          if @context_enrollment.inactive?
            start_date = @context_enrollment.available_at
          end
          if @context.claimed?
            @unauthorized_message = t('#application.errors.unauthorized.unpublished', "This course has not been published by the instructor yet.")
            @unauthorized_reason = :unpublished
          elsif start_date && start_date > Time.now.utc
            @unauthorized_message = t('#application.errors.unauthorized.not_started_yet', "The course you are trying to access has not started yet.  It will start %{date}.", :date => TextHelper.date_string(start_date))
            @unauthorized_reason = :unpublished
          end
        end

        render "shared/unauthorized", status: :unauthorized, content_type: Mime::Type.lookup('text/html'), formats: :html
      end
      format.zip { redirect_to(url_for(path_params)) }
      format.json { render_json_unauthorized }
      format.all { render plain: 'Unauthorized', status: :unauthorized }
    end
    set_no_cache_headers
  end

  def verified_user_check
    if @domain_root_account&.user_needs_verification?(@current_user) # disable tools before verification
      if @current_user
        render_unverified_error(
          t("user not authorized to perform that action until verifying email"),
          t("Complete registration by clicking the “finish the registration process” link sent to your email."))
      else
        render_unverified_error(
          t("must be logged in and registered to perform that action"),
          t("Please Log in to view this content"))
      end
      false
    else
      true
    end
  end

  def render_unverified_error(json_message, flash_message)
    respond_to do |format|
      format.json do
        render json: {
          status: 'unverified',
          errors: [{ message: json_message }]
        }, status: :unauthorized
      end
      format.all do
        flash[:warning] = flash_message
        redirect_to_referrer_or_default(root_url)
      end
    end
    set_no_cache_headers
  end

  # To be used as a before_action, requires controller or controller actions
  # to have their urls scoped to a context in order to be valid.
  # So /courses/5/assignments or groups/1/assignments would be valid, but
  # not /assignments
  def require_context
    get_context
    if !@context
      if @context_is_current_user
        store_location
        redirect_to login_url
      elsif params[:context_id]
        raise ActiveRecord::RecordNotFound.new("Cannot find #{params[:context_type] || 'Context'} for ID: #{params[:context_id]}")
      else
        raise ActiveRecord::RecordNotFound.new("Context is required, but none found")
      end
    end
    return @context != nil
  end

  def require_context_and_read_access
    require_context && authorized_action(@context, @current_user, :read)
  end

  helper_method :clean_return_to

  def require_account_context
    require_context_type(Account)
  end

  def require_course_context
    require_context_type(Course)
  end

  def require_context_type(klass)
    unless require_context && @context.is_a?(klass)
      raise ActiveRecord::RecordNotFound.new("Context must be of type '#{klass}'")
    end
    true
  end

  MAX_ACCOUNT_LINEAGE_TO_SHOW_IN_CRUMBS = 3

  # Can be used as a before_action, or just called from controller code.
  # Assigns the variable @context to whatever context the url is scoped
  # to.  So /courses/5/assignments would have a @context=Course.find(5).
  # Also assigns @context_membership to the membership type of @current_user
  # if @current_user is a member of the context.
  def get_context
    Shackles.activate(:slave) do
      unless @context
        if params[:course_id]
          @context = api_find(Course.active, params[:course_id])
          @context.root_account = @domain_root_account if @context.root_account_id == @domain_root_account.id # no sense in refetching it
          params[:context_id] = params[:course_id]
          params[:context_type] = "Course"
          if @context && @current_user
            @context_enrollment = @context.enrollments.where(user_id: @current_user).joins(:enrollment_state).
              order(Enrollment.state_by_date_rank_sql, Enrollment.type_rank_sql).readonly(false).first
          end
          @context_membership = @context_enrollment
          check_for_readonly_enrollment_state
        elsif params[:account_id] || (self.is_a?(AccountsController) && params[:account_id] = params[:id])
          @context = api_find(Account.active, params[:account_id])
          params[:context_id] = @context.id
          params[:context_type] = "Account"
          @context_enrollment = @context.account_users.active.where(user_id: @current_user.id).first if @context && @current_user
          @context_membership = @context_enrollment
          @account = @context
        elsif params[:group_id]
          @context = api_find(Group.active, params[:group_id])
          params[:context_id] = params[:group_id]
          params[:context_type] = "Group"
          @context_enrollment = @context.group_memberships.where(user_id: @current_user).first if @context && @current_user
          @context_membership = @context_enrollment
        elsif params[:user_id] || (self.is_a?(UsersController) && params[:user_id] = params[:id])
          @context = api_find(User, params[:user_id])
          params[:context_id] = params[:user_id]
          params[:context_type] = "User"
          @context_membership = @context if @context == @current_user
        elsif params[:course_section_id] || (self.is_a?(SectionsController) && params[:course_section_id] = params[:id])
          params[:context_id] = params[:course_section_id]
          params[:context_type] = "CourseSection"
          @context = api_find(CourseSection, params[:course_section_id])
        elsif request.path.match(/\A\/profile/) || request.path == '/' || request.path.match(/\A\/dashboard\/files/) || request.path.match(/\A\/calendar/) || request.path.match(/\A\/assignments/) || request.path.match(/\A\/files/) || request.path == '/api/v1/calendar_events/visible_contexts'
          # ^ this should be split out into things on the individual controllers
          @context_is_current_user = true
          @context = @current_user
          @context_membership = @context
        end

        assign_localizer if @context.present?

        if request.format.html?
          if @context.is_a?(Account) && !@context.root_account?
            account_chain = @context.account_chain.to_a.select {|a| a.grants_right?(@current_user, session, :read) }
            account_chain.slice!(0) # the first element is the current context
            count = account_chain.length
            account_chain.reverse.each_with_index do |a, idx|
              if idx == 1 && count >= MAX_ACCOUNT_LINEAGE_TO_SHOW_IN_CRUMBS
                add_crumb(I18n.t('#lib.text_helper.ellipsis', '...'), nil)
              elsif count >= MAX_ACCOUNT_LINEAGE_TO_SHOW_IN_CRUMBS && idx > 0 && idx <= count - MAX_ACCOUNT_LINEAGE_TO_SHOW_IN_CRUMBS
                next
              else
                add_crumb(a.short_name, account_url(a.id), :id => "crumb_#{a.asset_string}")
              end
            end
          end

          if @context && @context.respond_to?(:short_name)
            crumb_url = named_context_url(@context, :context_url) if @context.grants_right?(@current_user, session, :read)
            add_crumb(@context.nickname_for(@current_user, :short_name), crumb_url)
          end

          @set_badge_counts = true
        end
      end

      # There is lots of interesting information set up in here, that we want
      # to place into the live events context.
      setup_live_events_context
    end
  end

  # This is used by a number of actions to retrieve a list of all contexts
  # associated with the given context.  If the context is a user then it will
  # include all the user's current contexts.
  # Assigns it to the variable @contexts
  def get_all_pertinent_contexts(opts = {})
    return if @already_ran_get_all_pertinent_contexts
    @already_ran_get_all_pertinent_contexts = true

    raise(ArgumentError, "Need a starting context") if @context.nil?

    @contexts = [@context]
    only_contexts = ActiveRecord::Base.parse_asset_string_list(opts[:only_contexts] || params[:only_contexts])
    if @context && @context.is_a?(User)
      # we already know the user can read these courses and groups, so skip
      # the grants_right? check to avoid querying for the various memberships
      # again.
      enrollment_scope = Enrollment
        .shard(opts[:cross_shard] ? @context.in_region_associated_shards : Shard.current)
        .for_user(@context)
        .current
        .active_by_date
      enrollment_scope = enrollment_scope.where(:course_id => @observed_course_ids) if @observed_course_ids
      include_groups = !!opts[:include_groups]
      group_ids = nil

      courses = []
      if only_contexts.present?
        # find only those courses and groups passed in the only_contexts
        # parameter, but still scoped by user so we know they have rights to
        # view them.
        course_ids = only_contexts.select { |c| c.first == "Course" }.map(&:last)
        unless course_ids.empty?
          courses = Course.
            shard(opts[:cross_shard] ? @context.in_region_associated_shards : Shard.current).
            joins(enrollments: :enrollment_state).
            merge(enrollment_scope.except(:joins)).
            where(id: course_ids)
        end
        if include_groups
          group_ids = only_contexts.select { |c| c.first == "Group" }.map(&:last)
          include_groups = !group_ids.empty?
        end
      else
        courses = Course.
          shard(opts[:cross_shard] ? @context.in_region_associated_shards : Shard.current).
          joins(enrollments: :enrollment_state).
          merge(enrollment_scope.except(:joins))
      end

      groups = []
      if include_groups
        group_scope = @context.current_groups
        group_scope = group_scope.where(:context_type => "Course", :context_id => @observed_course_ids) if @observed_course_ids
        if group_ids
          Shard.partition_by_shard(group_ids) do |shard_group_ids|
            groups += group_scope.shard(Shard.current).where(:id => shard_group_ids).to_a
          end
        else
          groups = group_scope.shard(opts[:cross_shard] ? @context.in_region_associated_shards : Shard.current).to_a
        end
      end
      groups = @context.filter_visible_groups_for_user(groups)

      if opts[:favorites_first]
        favorite_course_ids = @context.favorite_context_ids("Course")
        courses = courses.sort_by {|c| [favorite_course_ids.include?(c.id) ? 0 : 1, Canvas::ICU.collation_key(c.name)]}
      end

      @contexts.concat courses
      @contexts.concat groups
    end

    include_contexts = opts[:include_contexts] || params[:include_contexts]
    if include_contexts
      include_contexts.split(",").each do |include_context|
        # don't load it again if we've already got it
        next if @contexts.any? { |c| c.asset_string == include_context }
        context = Context.find_by_asset_string(include_context)
        @contexts << context if context && context.grants_right?(@current_user, session, :read)
      end
    end

    @contexts = @contexts.uniq
    Course.require_assignment_groups(@contexts)
    @context_enrollment = @context.membership_for_user(@current_user) if @context.respond_to?(:membership_for_user)
    @context_membership = @context_enrollment
  end

  def check_for_readonly_enrollment_state
    return unless request.format.html?
    if @context_enrollment && @context_enrollment.is_a?(Enrollment) && ['invited', 'active'].include?(@context_enrollment.workflow_state) && action_name != "enrollment_invitation"
      state = @context_enrollment.state_based_on_date
      case state
      when :invited
        if @context_enrollment.available_at
          flash[:html_notice] = t("You'll need to *accept the enrollment invitation* before you can fully participate in this course, starting on %{date}.",
            :wrapper => view_context.link_to('\1', '#', 'data-method' => 'POST', 'data-url' => course_enrollment_invitation_url(@context, accept: true)),
            :date => datetime_string(@context_enrollment.available_at))
        else
          flash[:html_notice] = t("You'll need to *accept the enrollment invitation* before you can fully participate in this course.",
            :wrapper => view_context.link_to('\1', '#', 'data-method' => 'POST', 'data-url' => course_enrollment_invitation_url(@context, accept: true)))
        end
      when :accepted
        flash[:html_notice] = t("This course hasn’t started yet. You will not be able to participate in this course until %{date}.",
          :date => datetime_string(@context_enrollment.available_at))
      end
    end
  end

  def set_badge_counts_for(context, user, enrollment=nil)
    return if @js_env && @js_env[:badge_counts].present?
    return unless context.present? && user.present?
    return unless context.respond_to?(:content_participation_counts) # just Course and Group so far
    js_env(:badge_counts => badge_counts_for(context, user, enrollment))
  end
  helper_method :set_badge_counts_for

  def badge_counts_for(context, user, enrollment=nil)
    badge_counts = {}
    ['Submission'].each do |type|
      participation_count = context.content_participation_counts.
          where(:user_id => user.id, :content_type => type).take
      participation_count ||= content_participation_count(context, type, user)
      badge_counts[type.underscore.pluralize] = participation_count.unread_count
    end
    badge_counts
  end

  def content_participation_count(context, type, user)
    Shackles.activate(:master) do
      ContentParticipationCount.create_or_update({context: context, user: user, content_type: type})
    end
  end

  def get_upcoming_assignments(course)
    assignments = AssignmentGroup.visible_assignments(
      @current_user,
      course,
      course.assignment_groups.active
    ).to_a

    log_course(course)

    assignments.map! {|a| a.overridden_for(@current_user)}
    sorted = SortsAssignments.by_due_date({
      :assignments => assignments,
      :user => @current_user,
      :session => session,
      :upcoming_limit => 1.week.from_now
    })

    sorted.upcoming.call.sort
  end

  def log_course(course)
    log_asset_access([ "assignments", course ], "assignments", "other")
  end

  # Calculates the file storage quota for @context
  def get_quota(context=nil)
    quota_params = Attachment.get_quota(context || @context)
    @quota = quota_params[:quota]
    @quota_used = quota_params[:quota_used]
  end

  # Renders a quota exceeded message if the @context's quota is exceeded
  def quota_exceeded(context=nil, redirect=nil)
    context ||= @context
    redirect ||= root_url
    get_quota(context)
    if response.body.size + @quota_used > @quota
      if context.is_a?(Account)
        error = t "#application.errors.quota_exceeded_account", "Account storage quota exceeded"
      elsif context.is_a?(Course)
        error = t "#application.errors.quota_exceeded_course", "Course storage quota exceeded"
      elsif context.is_a?(Group)
        error = t "#application.errors.quota_exceeded_group", "Group storage quota exceeded"
      elsif context.is_a?(User)
        error = t "#application.errors.quota_exceeded_user", "User storage quota exceeded"
      else
        error = t "#application.errors.quota_exceeded", "Storage quota exceeded"
      end
      respond_to do |format|
        flash[:error] = error unless request.format.to_s == "text/plain"
        format.html {redirect_to redirect }
        format.json {render :json => {:errors => {:base => error}}, :status => :bad_request }
        format.text {render :json => {:errors => {:base => error}}, :status => :bad_request }
      end
      return true
    end
    false
  end

  # Used to retrieve the context from a :feed_code parameter.  These
  # :feed_code attributes are keyed off the object type and the object's
  # uuid.  Using the uuid attribute gives us an unguessable url so
  # that we can offer the feeds without requiring password authentication.
  def get_feed_context(opts={})
    pieces = params[:feed_code].split("_", 2)
    if params[:feed_code].match(/\Agroup_membership/)
      pieces = ["group_membership", params[:feed_code].split("_", 3)[-1]]
    end
    @context = nil
    @problem = nil
    if pieces[0] == "enrollment"
      @enrollment = Enrollment.where(uuid: pieces[1]).first if pieces[1]
      @context_type = "Course"
      if !@enrollment
        @problem = t "#application.errors.mismatched_verification_code", "The verification code does not match any currently enrolled user."
      elsif @enrollment.course && !@enrollment.course.available?
        @problem = t "#application.errors.feed_unpublished_course", "Feeds for this course cannot be accessed until it is published."
      end
      @context = @enrollment.course unless @problem
      @current_user = @enrollment.user unless @problem
    elsif pieces[0] == 'group_membership'
      @membership = GroupMembership.active.where(uuid: pieces[1]).first if pieces[1]
      @context_type = "Group"
      if !@membership
        @problem = t "#application.errors.mismatched_verification_code", "The verification code does not match any currently enrolled user."
      elsif @membership.group && !@membership.group.available?
        @problem = t "#application.errors.feed_unpublished_group", "Feeds for this group cannot be accessed until it is published."
      end
      @context = @membership.group unless @problem
      @current_user = @membership.user unless @problem
    elsif pieces[0] == 'user'
      find_user_from_uuid(pieces[1])
      @problem = t "#application.errors.invalid_verification_code", "The verification code is invalid." unless @current_user
      @context = @current_user
    else
      @context_type = pieces[0].classify
      if Context::CONTEXT_TYPES.include?(@context_type.to_sym)
        @context_class = Object.const_get(@context_type, false)
        @context = @context_class.where(uuid: pieces[1]).first if pieces[1]
      end
      if !@context
        @problem = t "#application.errors.invalid_verification_code", "The verification code is invalid."
      elsif (!@context.is_public rescue false) && (!@context.respond_to?(:uuid) || pieces[1] != @context.uuid)
        if @context_type == 'course'
          @problem = t "#application.errors.feed_private_course", "The matching course has gone private, so public feeds like this one will no longer be visible."
        elsif @context_type == 'group'
          @problem = t "#application.errors.feed_private_group", "The matching group has gone private, so public feeds like this one will no longer be visible."
        else
          @problem = t "#application.errors.feed_private", "The matching context has gone private, so public feeds like this one will no longer be visible."
        end
      end
      @context = nil if @problem
      @current_user = @context if @context.is_a?(User)
    end
    if !@context || (opts[:only] && !opts[:only].include?(@context.class.to_s.underscore.to_sym))
      @problem ||= t("#application.errors.invalid_feed_parameters", "Invalid feed parameters.") if (opts[:only] && !opts[:only].include?(@context.class.to_s.underscore.to_sym))
      @problem ||= t "#application.errors.feed_not_found", "Could not find feed."
      render template: "shared/unauthorized_feed", status: :bad_request, formats: [:html]
      return false
    end
    @context
  end

  def find_user_from_uuid(uuid)
    @current_user = UserPastLtiId.where(user_uuid: uuid).take&.user
    @current_user ||= User.where(uuid: uuid).first
  end

  def discard_flash_if_xhr
    if request.xhr? || request.format.to_s == 'text/plain'
      flash.discard
    end
  end

  def cancel_cache_buster
    @cancel_cache_buster = true
  end

  def cache_buster
    # Annoying problem.  If I set the cache-control to anything other than "no-cache, no-store"
    # then the local cache is used when the user clicks the 'back' button.  I don't know how
    # to tell the browser to ALWAYS check back other than to disable caching...
    return true if @cancel_cache_buster || request.xhr? || api_request?
    set_no_cache_headers
  end

  def initiate_session_from_token
    # Login from a token generated via API
    if params[:session_token]
      token = SessionToken.parse(params[:session_token])
      if token&.valid?
        pseudonym = Pseudonym.active.find_by(id: token.pseudonym_id)

        if pseudonym
          unless pseudonym.works_for_account?(@domain_root_account, true)
            # if the logged in pseudonym doesn't work, we can only switch to another pseudonym
            # that does work if it's the same password, and it's not a managed pseudonym
            alternates = pseudonym.user.all_active_pseudonyms.select { |p|
              !p.managed_password? &&
                p.works_for_account?(@domain_root_account, true) &&
                p.password_salt == pseudonym.password_salt &&
                p.crypted_password == pseudonym.crypted_password }
            # prefer a site admin pseudonym, then a pseudonym in this account, and then any old
            # pseudonym
            pseudonym = alternates.find { |p| p.account_id == Account.site_admin.id }
            pseudonym ||= alternates.find { |p| p.account_id == @domain_root_account.id }
            pseudonym ||= alternates.first
          end
          if pseudonym && pseudonym != @current_pseudonym
            return_to = session.delete(:return_to)
            reset_session_saving_keys(:oauth2)
            PseudonymSession.create!(pseudonym)
            session[:used_remember_me_token] = true if token.used_remember_me_token
          end
          if pseudonym && token.current_user_id
            target_user = User.find(token.current_user_id)
            session[:become_user_id] = token.current_user_id if target_user.can_masquerade?(pseudonym.user, @domain_root_account)
          end
        end
        return redirect_to return_to if return_to
        if (oauth = session[:oauth2])
          provider = Canvas::Oauth::Provider.new(oauth[:client_id], oauth[:redirect_uri], oauth[:scopes], oauth[:purpose])
          return redirect_to Canvas::Oauth::Provider.confirmation_redirect(self, provider, pseudonym.user)
        end

        # do one final redirect to get the token out of the URL
        redirect_to remove_query_params(request.original_url, 'session_token')
      end
    end
  end

  def remove_query_params(url, *params)
    uri = URI.parse(url)
    return url unless uri.query
    qs = Rack::Utils.parse_query(uri.query)
    qs.except!(*params)
    uri.query = qs.empty? ? nil : Rack::Utils.build_query(qs)
    uri.to_s
  end

  def set_no_cache_headers
    response.headers["Pragma"] = "no-cache"
    response.headers["Cache-Control"] = "no-cache, no-store"
  end

  def set_page_view
    return true if !page_views_enabled?

    ENV['RAILS_HOST_WITH_PORT'] ||= request.host_with_port rescue nil
    # We only record page_views for html page requests coming from within the
    # app, or if coming from a developer api request and specified as a
    # page_view.
    if @current_user && !request.xhr? && request.get?
      generate_page_view
    end
  end

  def require_reacceptance_of_terms
    if session[:require_terms] && request.get? && !api_request? && !verified_file_request?
      render "shared/terms_required", status: :unauthorized
      false
    end
  end

  def clear_policy_cache
    AdheresToPolicy::Cache.clear
  end

  def generate_page_view(user=@current_user)
    attributes = { :user => user, :real_user => @real_current_user }
    @page_view = PageView.generate(request, attributes)
    @page_view.user_request = true if params[:user_request] || (user && !request.xhr? && request.get?)
    @page_before_render = Time.now.utc
  end

  def disable_page_views
    @log_page_views = false
    true
  end

  def update_enrollment_last_activity_at
    return unless @context_enrollment.is_a?(Enrollment)
    activity = Enrollment::RecentActivity.new(@context_enrollment, @context)
    activity.record_for_access(response)
  end

  # Asset accesses are used for generating usage statistics.  This is how
  # we say, "the user just downloaded this file" or "the user just
  # viewed this wiki page".  We can then after-the-fact build statistics
  # and reports from these accesses.  This is currently being used
  # to generate access reports per student per course.
  #
  # If asset is an AR model, then its asset_string will be used. If it's an array,
  # it should look like [ "subtype", context ], like [ "pages", course ].
  def log_asset_access(asset, asset_category, asset_group=nil, level=nil, membership_type=nil, overwrite:true, context: nil)
    # ideally this could just be `user = file_access_user` now, but that causes
    # problems with some integration specs where getting @files_domain set
    # reliably is... difficult
    user = @current_user
    user ||= User.where(id: session['file_access_user_id']).first if session['file_access_user_id'].present?
    return unless user && @context && asset
    return if asset.respond_to?(:new_record?) && asset.new_record?

    shard = asset.is_a?(Array) ? asset[1].shard : asset.shard
    shard.activate do
      code = if asset.is_a?(Array)
               "#{asset[0]}:#{asset[1].asset_string}"
             else
               asset.asset_string
             end

      membership_type ||= @context_membership && @context_membership.class.to_s

      group_code = if asset_group.is_a?(String)
                     asset_group
                   elsif asset_group.respond_to?(:asset_string)
                     asset_group.asset_string
                   else
                     'unknown'
                   end

      if !@accessed_asset || overwrite
        @accessed_asset = {
          :user => user,
          :code => code,
          :group_code => group_code,
          :category => asset_category,
          :membership_type => membership_type,
          :level => level,
          :shard => shard
        }
      end

      Canvas::LiveEvents.asset_access(asset, asset_category, membership_type, level,
        context: context, context_membership: @context_membership)

      @accessed_asset
    end
  end

  def log_api_asset_access(asset, asset_category, asset_group=nil, level=nil, membership_type=nil, overwrite:true)
    return if in_app? # don't log duplicate accesses for API calls made by the Canvas front-end
    return if params[:page].to_i > 1 # don't log duplicate accesses for pages after the first
    log_asset_access(asset, asset_category, asset_group, level, membership_type, overwrite: overwrite)
  end

  def log_page_view
    return true if !page_views_enabled?

    shard = (@accessed_asset && @accessed_asset[:shard]) || Shard.current
    shard.activate do
      begin
        user = @current_user || (@accessed_asset && @accessed_asset[:user])
        if user && @log_page_views != false
          add_interaction_seconds
          log_participation(user)
          log_gets
          finalize_page_view
        else
          @page_view.destroy if @page_view && !@page_view.new_record?
        end

      rescue StandardError, CassandraCQL::Error::InvalidRequestException => e
        Canvas::Errors.capture_exception(:page_view, e)
        logger.error "Pageview error!"
        raise e if Rails.env.development?
        true
      end
    end
  end

  def add_interaction_seconds
    updated_fields = params.slice(:interaction_seconds)
    if request.xhr? && params[:page_view_token] && !updated_fields.empty? && !(@page_view && @page_view.generated_by_hand)
      RequestContextGenerator.store_interaction_seconds_update(params[:page_view_token], updated_fields[:interaction_seconds])

      page_view_info = PageView.decode_token(params[:page_view_token])
      @page_view = PageView.find_for_update(page_view_info[:request_id])
      if @page_view
        if @page_view.id
          response.headers["X-Canvas-Page-View-Update-Url"] = page_view_path(
            @page_view.id, page_view_token: @page_view.token)
        end
        @page_view.do_update(updated_fields)
        @page_view_update = true
      end
    end
  end

  def log_participation(user)
    # If we're logging the asset access, and it's either a participatory action
    # or it's not an update to an already-existing page_view.  We check to make sure
    # it's not an update because if the page_view already existed, we don't want to
    # double-count it as multiple views when it's really just a single view.
    return unless @accessed_asset && (@accessed_asset[:level] == 'participate' || !@page_view_update)
    @access = AssetUserAccess.log(user, @context, @accessed_asset) if @context

    if @page_view.nil? && page_views_enabled? && %w{participate submit}.include?(@accessed_asset[:level])
      generate_page_view(user)
    end

    if @page_view
      @page_view.participated = %w{participate submit}.include?(@accessed_asset[:level])
      @page_view.asset_user_access = @access
    end

    @page_view_update = true
  end

  def log_gets
    if @page_view && !request.xhr? && request.get? && (((response.content_type || "").to_s.match(/html/)) ||
      (Setting.get('create_get_api_page_views', 'true') == 'true') && api_request?)
      @page_view.render_time ||= (Time.now.utc - @page_before_render) rescue nil
      @page_view_update = true
    end
  end

  def finalize_page_view
    if @page_view && @page_view_update
      @page_view.context = @context if !@page_view.context_id && PageView::CONTEXT_TYPES.include?(@context.class.name)
      @page_view.account_id = @domain_root_account.id
      @page_view.developer_key_id = @access_token.try(:developer_key_id)
      @page_view.store
      RequestContextGenerator.store_page_view_meta(@page_view)
    end
  end

  rescue_from Exception, :with => :rescue_exception

  # analogous to rescue_action_without_handler from ActionPack 2.3
  def rescue_exception(exception)
    ActiveSupport::Deprecation.silence do
      message = "\n#{exception.class} (#{exception.message}):\n"
      message << exception.annoted_source_code.to_s if exception.respond_to?(:annoted_source_code)
      message << "  " << exception.backtrace.join("\n  ")
      logger.fatal("#{message}\n\n")
    end

    if config.consider_all_requests_local
      rescue_action_locally(exception)
    else
      rescue_action_in_public(exception)
    end
  end

  def interpret_status(code)
    message = Rack::Utils::HTTP_STATUS_CODES[code]
    code, message = [500, Rack::Utils::HTTP_STATUS_CODES[500]] unless message
    "#{code} #{message}"
  end

  def response_code_for_rescue(exception)
    ActionDispatch::ExceptionWrapper.status_code_for_exception(exception.class.name)
  end

  def render_optional_error_file(status)
    path = "#{Rails.public_path}/#{status.to_s[0,3]}"
    if File.exist?(path)
      render :file => path, :status => status, :content_type => Mime::Type.lookup('text/html'), :layout => false, :formats => [:html]
    else
      head status
    end
  end

  # Custom error catching and message rendering.
  def rescue_action_in_public(exception)
    response_code = exception.response_status if exception.respond_to?(:response_status)
    @show_left_side = exception.show_left_side if exception.respond_to?(:show_left_side)
    response_code ||= response_code_for_rescue(exception) || 500
    begin
      status_code = interpret_status(response_code)
      status = status_code
      status = 'AUT' if exception.is_a?(ActionController::InvalidAuthenticityToken)
      type = nil
      type = '404' if status == '404 Not Found'

      # TODO: get rid of exceptions that implement this "skip_error_report?" thing, instead
      # use the initializer in config/initializers/errors.rb to configure
      # exceptions we want skipped
      unless exception.respond_to?(:skip_error_report?) && exception.skip_error_report?
        opts = {type: type}
        opts[:canvas_error_info] = exception.canvas_error_info if exception.respond_to?(:canvas_error_info)
        info = Canvas::Errors::Info.new(request, @domain_root_account, @current_user, opts)
        error_info = info.to_h
        error_info[:tags][:response_code] = response_code
        capture_outputs = Canvas::Errors.capture(exception, error_info)
        error = nil
        if capture_outputs[:error_report]
          error = ErrorReport.find(capture_outputs[:error_report])
        end
      end

      if api_request?
        rescue_action_in_api(exception, error, response_code)
      else
        render_rescue_action(exception, error, status, status_code)
      end
    rescue => e
      # error generating the error page? failsafe.
      Canvas::Errors.capture(e)
      render_optional_error_file response_code_for_rescue(exception)
    end
  end

  def render_xhr_exception(error, message = nil, status = "500 Internal Server Error", status_code = 500)
    message ||= "Unexpected error, ID: #{error.id rescue "unknown"}"
    render status: status_code, json: {
      errors: {
        base: message
      },
      status: status
    }
  end

  def render_rescue_action(exception, error, status, status_code)
    clear_crumbs
    @headers = nil
    load_account unless @domain_root_account
    session[:last_error_id] = error.id rescue nil
    if request.xhr? || request.format == :text
      message = exception.xhr_message if exception.respond_to?(:xhr_message)
      render_xhr_exception(error, message, status, status_code)
    elsif exception.is_a?(ActionController::InvalidAuthenticityToken) && cookies[:_csrf_token].blank?
      redirect_to login_url(needs_cookies: '1')
      reset_session
      return
    else
      request.format = :html
      template = exception.error_template if exception.respond_to?(:error_template)
      unless template
        template = "shared/errors/#{status.to_s[0,3]}_message"
        erbpath = Rails.root.join('app', 'views', "#{template}.html.erb")
        template = "shared/errors/500_message" unless erbpath.file?
      end

      @status_code = status_code
      message = exception.is_a?(RequestError) ? exception.message : nil
      render template: template,
        layout: 'application',
        status: status_code,
        formats: [:html],
        locals: {
          error: error,
          exception: exception,
          status: status,
          message: message,
        }
    end
  end

  def rescue_action_in_api(exception, error_report, response_code)
    data = exception.error_json if exception.respond_to?(:error_json)
    data ||= api_error_json(exception, response_code)

    if error_report.try(:id)
      data[:error_report_id] = error_report.id
    end

    render :json => data, :status => response_code
  end

  def api_error_json(exception, status_code)
    case exception
    when ActiveRecord::RecordInvalid
      errors = exception.record.errors
      errors.set_reporter(:hash, Api::Errors::Reporter)
      data = errors.to_hash
    when Api::Error
      errors = ActiveModel::BetterErrors::Errors.new(nil)
      errors.error_collection.add(:base, exception.error_id, message: exception.message)
      errors.set_reporter(:hash, Api::Errors::Reporter)
      data = errors.to_hash
    when ActiveRecord::RecordNotFound
      data = { errors: [{message: 'The specified resource does not exist.'}] }
    when AuthenticationMethods::AccessTokenError
      add_www_authenticate_header
      data = { errors: [{message: 'Invalid access token.'}] }
    when AuthenticationMethods::AccessTokenScopeError
      data = { errors: [{message: 'Insufficient scopes on access token.'}] }
    when ActionController::ParameterMissing
      data = { errors: [{message: "#{exception.param} is missing"}] }
    when BasicLTI::BasicOutcomes::Unauthorized,
        BasicLTI::BasicOutcomes::InvalidRequest
      data = { errors: [{message: exception.message}] }
    else
      if status_code.is_a?(Symbol)
        status_code_string = status_code.to_s
      else
        # we want to return a status string of the form "not_found", so take the rails-style "Not Found" and tweak it
        status_code_string = interpret_status(status_code).sub(/\d\d\d /, '').gsub(' ', '').underscore
      end
      data = { errors: [{message: "An error occurred.", error_code: status_code_string}] }
    end
    data
  end

  def rescue_action_locally(exception)
    if api_request? or exception.is_a? RequestError
      # we want api requests to behave the same on error locally as in prod, to
      # ease testing and development. you can still view the backtrace, etc, in
      # the logs.
      rescue_action_in_public(exception)
    else
      super
    end
  end

  def claim_session_course(course, user, state=nil)
    e = course.claim_with_teacher(user)
    session[:claimed_enrollment_uuids] ||= []
    session[:claimed_enrollment_uuids] << e.uuid
    session[:claimed_enrollment_uuids].uniq!
    flash[:notice] = t "#application.notices.first_teacher", "This course is now claimed, and you've been registered as its first teacher."
    if !@current_user && state == :just_registered
      flash[:notice] = t "#application.notices.first_teacher_with_email", "This course is now claimed, and you've been registered as its first teacher. You should receive an email shortly to complete the registration process."
    end
    session[:claimed_course_uuids] ||= []
    session[:claimed_course_uuids] << course.uuid
    session[:claimed_course_uuids].uniq!
    session.delete(:claim_course_uuid)
    session.delete(:course_uuid)
  end

  API_REQUEST_REGEX = %r{\A/api/}
  def api_request?
    @api_request ||= !!request.path.match(API_REQUEST_REGEX)
  end

  def verified_file_request?
    params[:controller] == 'files' && params[:action] == 'show' && params[:verifier].present?
  end

  # Retrieving wiki pages needs to search either using the id or
  # the page title.
  def get_wiki_page
    @wiki = @context.wiki

    @page_name = params[:wiki_page_id] || params[:id] || (params[:wiki_page] && params[:wiki_page][:title])
    if(params[:format] && !['json', 'html'].include?(params[:format]))
      @page_name += ".#{params[:format]}"
      params[:format] = 'html'
    end
    return if @page || !@page_name

    @page = @wiki.find_page(@page_name) if params[:action] != 'create'

    unless @page
      if params[:titleize].present? && !value_to_boolean(params[:titleize])
        @page_name = CGI.unescape(@page_name)
        @page = @wiki.build_wiki_page(@current_user, :title => @page_name)
      else
        @page = @wiki.build_wiki_page(@current_user, :url => @page_name)
      end
    end
  end

  def content_tag_redirect(context, tag, error_redirect_symbol, tag_type=nil)
    url_params = { :module_item_id => tag.id }
    if tag.content_type == 'Assignment'
      redirect_to named_context_url(context, :context_assignment_url, tag.content_id, url_params)
    elsif tag.content_type == 'WikiPage'
      redirect_to polymorphic_url([context, tag.content], url_params)
    elsif tag.content_type == 'Attachment'
      redirect_to named_context_url(context, :context_file_url, tag.content_id, url_params)
    elsif tag.content_type_quiz?
      redirect_to named_context_url(context, :context_quiz_url, tag.content_id, url_params)
    elsif tag.content_type == 'DiscussionTopic'
      redirect_to named_context_url(context, :context_discussion_topic_url, tag.content_id, url_params)
    elsif tag.content_type == 'Rubric'
      redirect_to named_context_url(context, :context_rubric_url, tag.content_id, url_params)
    elsif tag.content_type == 'AssessmentQuestionBank'
      redirect_to named_context_url(context, :context_question_bank_url, tag.content_id, url_params)
    elsif tag.content_type == 'Lti::MessageHandler'
      url_params[:module_item_id] = params[:module_item_id] if params[:module_item_id]
      url_params[:resource_link_fragment] = "ContentTag:#{tag.id}"
      redirect_to named_context_url(context, :context_basic_lti_launch_request_url, tag.content_id, url_params)
    elsif tag.content_type == 'ExternalUrl'
      @tag = tag
      @module = tag.context_module
      log_asset_access(@tag, "external_urls", "external_urls")
      if tag.locked_for? @current_user
        render 'context_modules/lock_explanation'
      else
        tag.context_module_action(@current_user, :read)
        render 'context_modules/url_show'
      end
    elsif tag.content_type == 'ContextExternalTool'
      @tag = tag

      if tag.locked_for? @current_user
        return render 'context_modules/lock_explanation'
      end

      if @tag.context.is_a?(Assignment)
        @assignment = @tag.context
        @resource_title = @assignment.title
        @module_tag = params[:module_item_id] ?
          @context.context_module_tags.not_deleted.find(params[:module_item_id]) :
          @assignment.context_module_tags.first
      else
        @module_tag = @tag
        @resource_title = @tag.title
      end
      @resource_url = @tag.url
      @tool = ContextExternalTool.find_external_tool(tag.url, context, tag.content_id)
      tag.context_module_action(@current_user, :read)
      if !@tool
        flash[:error] = t "#application.errors.invalid_external_tool", "Couldn't find valid settings for this link"
        redirect_to named_context_url(context, error_redirect_symbol)
      else
        log_asset_access(@tool, "external_tools", "external_tools", overwrite: false)
        @opaque_id = @tool.opaque_identifier_for(@tag)

        launch_settings = @tool.settings['post_only'] ? {post_only: true, tool_dimensions: tool_dimensions} : {tool_dimensions: tool_dimensions}
        @lti_launch = Lti::Launch.new(launch_settings)

        success_url = case tag_type
        when :assignments
          named_context_url(@context, :context_assignments_url, include_host: true)
        when :modules
          named_context_url(@context, :context_context_modules_url, include_host: true)
        else
          named_context_url(@context, :context_url, include_host: true)
        end
        if tag.new_tab
          @lti_launch.launch_type = 'window'
          @return_url = success_url
        else
          if @context
            @return_url = set_return_url
          else
            @return_url = external_content_success_url('external_tool_redirect')
          end
          @redirect_return = true
          js_env(:redirect_return_success_url => success_url,
                 :redirect_return_cancel_url => success_url)
        end

        opts = {
            launch_url: @tool.login_or_launch_url(content_tag_uri: @resource_url),
            link_code: @opaque_id,
            overrides: {'resource_link_title' => @resource_title},
            domain: HostUrl.context_host(@domain_root_account, request.host)
        }
        variable_expander = Lti::VariableExpander.new(@domain_root_account, @context, self,{
                                                        current_user: @current_user,
                                                        current_pseudonym: @current_pseudonym,
                                                        content_tag: @module_tag || tag,
                                                        assignment: @assignment,
                                                        launch: @lti_launch,
                                                        tool: @tool})

        adapter = if @tool.use_1_3?
          # Use the resource URL as the target_link_uri
          opts[:launch_url] = @resource_url

          Lti::LtiAdvantageAdapter.new(
            tool: @tool,
            user: @current_user,
            context: @context,
            return_url: @return_url,
            expander: variable_expander,
            opts: opts
          )
        else
          Lti::LtiOutboundAdapter.new(@tool, @current_user, @context).prepare_tool_launch(@return_url, variable_expander, opts)
        end

        if tag.try(:context_module)
          # if you change this, see also url_show.html.erb
          cu = context_url(@context, :context_context_modules_url)
          cu = "#{cu}/#{tag.context_module.id}"
          add_crumb tag.context_module.name, cu
          add_crumb @tag.title
        end

        if @assignment
          return unless require_user
          add_crumb(@resource_title)
          @mark_done = MarkDonePresenter.new(self, @context, params["module_item_id"], @current_user, @assignment)
          @prepend_template = 'assignments/lti_header' unless render_external_tool_full_width?
          @lti_launch.params = lti_launch_params(adapter)
        else
          @lti_launch.params = adapter.generate_post_payload
        end

        @lti_launch.resource_url = @tool.login_or_launch_url(content_tag_uri: @resource_url)
        @lti_launch.link_text = @resource_title
        @lti_launch.analytics_id = @tool.tool_id

        @append_template = 'context_modules/tool_sequence_footer' unless render_external_tool_full_width?
        render Lti::AppUtil.display_template(external_tool_redirect_display_type)
      end
    else
      flash[:error] = t "#application.errors.invalid_tag_type", "Didn't recognize the item type for this tag"
      redirect_to named_context_url(context, error_redirect_symbol)
    end
  end

  def set_return_url
    ref = request.referer
    # when flag is enabled, new quizzes quiz creation can only be initiated from quizzes page
    # but we still use the assignment#new page to create the quiz.
    # also handles launch from existing quiz on quizzes page.
    if ref.present? && @assignment&.quiz_lti?
      if (ref.include?('assignments/new') || ref =~ /courses\/[0-9]+\/quizzes/i) && @context.root_account.feature_enabled?(:newquizzes_on_quiz_page)
        return polymorphic_url([@context, :quizzes])
      end

      if ref =~ /courses\/[0-9]+\/gradebook/i
        return polymorphic_url([@context, :gradebook])
      end
    end
    named_context_url(@context, :context_external_content_success_url, 'external_tool_redirect', include_host: true)
  end

  def lti_launch_params(adapter)
    adapter.generate_post_payload_for_assignment(@assignment, lti_grade_passback_api_url(@tool), blti_legacy_grade_passback_api_url(@tool), lti_turnitin_outcomes_placement_url(@tool.id))
  end
  private :lti_launch_params

  def external_tool_redirect_display_type
    params['display'] || @tool&.extension_setting(:assignment_selection)&.dig('display_type')
  end
  private :external_tool_redirect_display_type

  def render_external_tool_full_width?
    external_tool_redirect_display_type == 'full_width'
  end
  private :render_external_tool_full_width?

  # pass it a context or an array of contexts and it will give you a link to the
  # person's calendar with only those things checked.
  def calendar_url_for(contexts_to_link_to = nil, options={})
    options[:query] ||= {}
    contexts_to_link_to = Array(contexts_to_link_to)
    if event = options.delete(:event)
      options[:query][:event_id] = event.id
    end
    options[:query][:include_contexts] = contexts_to_link_to.map{|c| c.asset_string}.join(",") unless contexts_to_link_to.empty?
    calendar_url(options[:query])
  end

  # pass it a context or an array of contexts and it will give you a link to the
  # person's files browser for the supplied contexts.
  def files_url_for(contexts_to_link_to = nil, options={})
    options[:query] ||= {}
    contexts_to_link_to = Array(contexts_to_link_to)
    unless contexts_to_link_to.empty?
      options[:anchor] = contexts_to_link_to.first.asset_string
    end
    options[:query][:include_contexts] = contexts_to_link_to.map{|c| c.is_a? String ? c : c.asset_string}.join(",") unless contexts_to_link_to.empty?
    url_for(
      options[:query].merge({
        :controller => 'files',
        :action => "full_index",
        }.merge(options[:anchor].empty? ? {} : {
          :anchor => options[:anchor]
        })
      )
    )
  end
  helper_method :calendar_url_for, :files_url_for

  def conversations_path(params={})
    if @current_user
      query_string = params.slice(:context_id, :user_id, :user_name).inject([]) do |res, (k, v)|
        res << "#{k}=#{v}"
        res
      end.join('&')
      "/conversations?#{query_string}"
    else
      hash = params.keys.empty? ? '' : "##{params.to_json.unpack('H*').first}"
      "/conversations#{hash}"
    end
  end
  helper_method :conversations_path

  # escape everything but slashes, see http://code.google.com/p/phusion-passenger/issues/detail?id=113
  FILE_PATH_ESCAPE_PATTERN = Regexp.new("[^#{URI::PATTERN::UNRESERVED}/]")
  def safe_domain_file_url(attachment, host_and_shard: nil, verifier: nil, download: false, return_url: nil, fallback_url: nil) # TODO: generalize this
    if !host_and_shard
      host_and_shard = HostUrl.file_host_with_shard(@domain_root_account || Account.default, request.host_with_port)
    end
    host, shard = host_and_shard
    config = Canvas::DynamicSettings.find(tree: :private, cluster: attachment.shard.database_server.id)
    if config['attachment_specific_file_domain'] == 'true'
      separator = config['attachment_specific_file_domain_separator'] || '.'
      host = "a#{attachment.shard.id}-#{attachment.local_id}#{separator}#{host}"
    end
    res = "#{request.protocol}#{host}"

    shard.activate do
      # add parameters so that the other domain can create a session that
      # will authorize file access but not full app access.  We need this in
      # case there are relative URLs in the file that point to other pieces
      # of content.
      fallback_url ||= request.url
      query = URI.parse(fallback_url).query
      # i don't know if we really need this but in case these expired tokens are a client caching issue,
      # let's throw an extra param in the fallback so we hopefully don't infinite loop
      fallback_url += (query.present? ? '&' : '?') + "fallback_ts=#{Time.now.to_i}"

      opts = generate_access_verifier(return_url: return_url, fallback_url: fallback_url)
      opts[:verifier] = verifier if verifier.present?

      if download
        # download "for realz, dude" (see later comments about :download)
        opts[:download_frd] = 1
      else
        # don't set :download here, because file_download_url won't like it. see
        # comment below for why we'd want to set :download
        opts[:inline] = 1
      end

      if @context && Attachment.relative_context?(@context.class.base_class) && @context == attachment.context
        # so yeah, this is right. :inline=>1 wants :download=>1 to go along with
        # it, so we're setting :download=>1 *because* we want to display inline.
        opts[:download] = 1 unless download

        # if the context is one that supports relative paths (which requires extra
        # routes and stuff), then we'll build an actual named_context_url with the
        # params for show_relative
        res += named_context_url(@context, :context_file_url, attachment)
        res += '/' + URI.escape(attachment.full_display_path, FILE_PATH_ESCAPE_PATTERN)
        res += '?' + opts.to_query
      else
        # otherwise, just redirect to /files/:id
        res += file_download_url(attachment, opts.merge(:only_path => true))
      end
    end

    res
  end
  helper_method :safe_domain_file_url

  def feature_enabled?(feature)
    @features_enabled ||= {}
    feature = feature.to_sym
    return @features_enabled[feature] if @features_enabled[feature] != nil
    @features_enabled[feature] ||= begin
      if [:question_banks].include?(feature)
        true
      elsif feature == :twitter
        !!Twitter::Connection.config
      elsif feature == :diigo
        !!Diigo::Connection.config
      elsif feature == :google_drive
        Canvas::Plugin.find(:google_drive).try(:enabled?)
      elsif feature == :etherpad
        !!EtherpadCollaboration.config
      elsif feature == :kaltura
        !!CanvasKaltura::ClientV3.config
      elsif feature == :web_conferences
        !!WebConference.config
      elsif feature == :crocodoc
        !!Canvas::Crocodoc.config
      elsif feature == :vericite
        Canvas::Plugin.find(:vericite).try(:enabled?)
      elsif feature == :lockdown_browser
        Canvas::Plugin.all_for_tag(:lockdown_browser).any? { |p| p.settings[:enabled] }
      elsif AccountServices.allowable_services[feature]
        true
      else
        false
      end
    end
  end
  helper_method :feature_enabled?

  def service_enabled?(service)
    @domain_root_account && @domain_root_account.service_enabled?(service)
  end
  helper_method :service_enabled?

  def feature_and_service_enabled?(feature)
    feature_enabled?(feature) && service_enabled?(feature)
  end
  helper_method :feature_and_service_enabled?

  def temporary_user_code(generate=true)
    if generate
      session[:temporary_user_code] ||= "tmp_#{Digest::MD5.hexdigest("#{Time.now.to_i}_#{rand}")}"
    else
      session[:temporary_user_code]
    end
  end

  def require_account_management(on_root_account = false)
    if (!@context.root_account? && on_root_account) || !@context.is_a?(Account)
      redirect_to named_context_url(@context, :context_url)
      return false
    else
      return false unless authorized_action(@context, @current_user, :manage_account_settings)
    end
  end

  def require_root_account_management
    require_account_management(true)
  end

  def require_site_admin_with_permission(permission)
    require_context_with_permission(Account.site_admin, permission)
  end

  def require_context_with_permission(context, permission)
    unless context.grants_right?(@current_user, permission)
      respond_to do |format|
        format.html do
          if @current_user
            flash[:error] = t "#application.errors.permission_denied", "You don't have permission to access that page"
            redirect_to root_url
          else
            redirect_to_login
          end
        end
        format.json { render_json_unauthorized }
      end
      return false
    end
  end

  def require_registered_user
    return false if require_user == false
    unless @current_user.registered?
      respond_to do |format|
        format.html { render "shared/registration_incomplete", status: :unauthorized }
        format.json { render :json => { 'status' => 'unauthorized', 'message' => t('#errors.registration_incomplete', 'You need to confirm your email address before you can view this page') }, :status => :unauthorized }
      end
      return false
    end
  end

  def check_incomplete_registration
    if @current_user
      js_env :INCOMPLETE_REGISTRATION => incomplete_registration?, :USER_EMAIL => @current_user.email
    end
  end

  def incomplete_registration?
    @current_user && params[:registration_success] && @current_user.pre_registered?
  end
  helper_method :incomplete_registration?

  def page_views_enabled?
    PageView.page_views_enabled?
  end
  helper_method :page_views_enabled?

  def verified_file_download_url(attachment, context = nil, permission_map_id = nil, *opts)
    verifier = Attachments::Verification.new(attachment).verifier_for_user(@current_user,
        context: context.try(:asset_string), permission_map_id: permission_map_id)
    file_download_url(attachment, { :verifier => verifier }, *opts)
  end
  helper_method :verified_file_download_url

  def user_content(str, cache_key = nil)
    return nil unless str
    return str.html_safe unless str.match(/object|embed|equation_image/)

    UserContent.escape(str, request.host_with_port)
  end
  helper_method :user_content

  def public_user_content(str, context=@context, user=@current_user, is_public=false)
    return nil unless str

    rewriter = UserContent::HtmlRewriter.new(context, user)
    rewriter.set_handler('files') do |match|
      UserContent::FilesHandler.new(
        match: match,
        context: context,
        user: user,
        preloaded_attachments: {},
        in_app: in_app?,
        is_public: is_public
      ).processed_url
    end
    UserContent.escape(rewriter.translate_content(str), request.host_with_port)
  end
  helper_method :public_user_content

  def find_bank(id, check_context_chain=true)
    bank = @context.assessment_question_banks.active.where(id: id).first || @current_user.assessment_question_banks.active.where(id: id).first
    if bank
      (block_given? ?
        authorized_action(bank, @current_user, :read) :
        bank.grants_right?(@current_user, session, :read)) or return nil
    elsif check_context_chain
      (block_given? ?
        authorized_action(@context, @current_user, :read_question_banks) :
        @context.grants_right?(@current_user, session, :read_question_banks)) or return nil
      bank = @context.inherited_assessment_question_banks.where(id: id).first
    end
    yield if block_given? && (@bank = bank)
    bank
  end

  def prepend_json_csrf?
    requested_json = request.headers['Accept'] =~ %r{application/json}
    request.get? && !requested_json && in_app?
  end

  def in_app?
    !!(@current_user ? @pseudonym_session : session[:session_id])
  end

  def json_as_text?
    (request.headers['CONTENT_TYPE'].to_s =~ %r{multipart/form-data}) &&
    (params[:format].to_s != 'json' || in_app?)
  end

  def params_are_integers?(*check_params)
    begin
      check_params.each{ |p| Integer(params[p]) }
    rescue ArgumentError
      return false
    end
    true
  end

  def destroy_session
    logger.info "Destroying session: #{session[:session_id]}"
    @pseudonym_session.destroy rescue true
    reset_session
  end

  def logout_current_user
    logged_in_user.try(:stamp_logout_time!)
    InstFS.logout(logged_in_user) rescue nil
    destroy_session
  end

  def set_layout_options
    @embedded_view = params[:embedded]
    @headers = false if params[:no_headers]
    (@body_classes ||= []) << 'embedded' if @embedded_view
  end

  def stringify_json_ids?
    request.headers['Accept'] =~ %r{application/json\+canvas-string-ids}
  end

  def json_cast(obj)
    obj = obj.as_json if obj.respond_to?(:as_json)
    stringify_json_ids? ? StringifyIds.recursively_stringify_ids(obj) : obj
  end

  def render(options = nil, extra_options = {}, &block)
    set_layout_options
    if options.is_a?(Hash) && options.key?(:json)
      json = options.delete(:json)
      unless json.is_a?(String)
        json = ActiveSupport::JSON.encode(json_cast(json))
      end

      # prepend our CSRF protection to the JSON response, unless this is an API
      # call that didn't use session auth, or a non-GET request.
      if prepend_json_csrf?
        json = "while(1);#{json}"
      end

      # fix for some browsers not properly handling json responses to multipart
      # file upload forms and s3 upload success redirects -- we'll respond with text instead.
      if options[:as_text] || json_as_text?
        options[:html] = json.html_safe
      else
        options[:json] = json
      end
    end
    super
  end

  # flash is normally only preserved for one redirect; make sure we carry
  # it along in case there are more
  def redirect_to(*)
    flash.keep
    super
  end

  def css_bundles
    @css_bundles ||= []
  end
  helper_method :css_bundles

  def css_bundle(*args)
    opts = (args.last.is_a?(Hash) ? args.pop : {})
    Array(args).flatten.each do |bundle|
      css_bundles << [bundle, opts[:plugin]] unless css_bundles.include? [bundle, opts[:plugin]]
    end
    nil
  end
  helper_method :css_bundle

  def js_bundles; @js_bundles ||= []; end
  helper_method :js_bundles

  # Use this method to place a bundle on the page, note that the end goal here
  # is to only ever include one bundle per page load, so use this with care and
  # ensure that the bundle you are requiring isn't simply a dependency of some
  # other bundle.
  #
  # Bundles are defined in app/coffeescripts/bundles/<bundle>.coffee
  #
  # usage: js_bundle :gradebook
  #
  # Only allows multiple arguments to support old usage of jammit_js
  #
  # Optional :plugin named parameter allows you to specify a plugin which
  # contains the bundle. Example:
  #
  # js_bundle :gradebook, :plugin => :my_feature
  #
  # will look for the bundle in
  # /plugins/my_feature/(optimized|javascripts)/compiled/bundles/ rather than
  # /(optimized|javascripts)/compiled/bundles/
  def js_bundle(*args)
    opts = (args.last.is_a?(Hash) ? args.pop : {})
    Array(args).flatten.each do |bundle|
      js_bundles << [bundle, opts[:plugin]] unless js_bundles.include? [bundle, opts[:plugin]]
    end
    nil
  end
  helper_method :js_bundle

  def add_body_class(*args)
    @body_classes ||= []
    raise "call add_body_class for #{args} in the controller when using streaming templates" if @streaming_template && (args - @body_classes).any?
    @body_classes += args
  end
  helper_method :add_body_class

  def body_classes; @body_classes ||= []; end
  helper_method :body_classes

  def set_active_tab(active_tab)
    raise "call set_active_tab for #{active_tab.inspect} in the controller when using streaming templates" if @streaming_template && @active_tab != active_tab
    @active_tab = active_tab
  end
  helper_method :set_active_tab

  def get_active_tab
    @active_tab
  end
  helper_method :get_active_tab

  def get_course_from_section
    if params[:section_id]
      @section = api_find(CourseSection, params.delete(:section_id))
      params[:course_id] = @section.course_id
    end
  end

  def reject_student_view_student
    return unless @current_user && @current_user.fake_student?
    @unauthorized_message ||= t('#application.errors.student_view_unauthorized', "You cannot access this functionality in student view.")
    render_unauthorized_action
  end

  def set_site_admin_context
    @context = Account.site_admin
    add_crumb t('#crumbs.site_admin', "Site Admin"), url_for(Account.site_admin)
  end

  def flash_notices
    @notices ||= begin
      notices = []
      if !browser_supported? && !@embedded_view && !cookies['unsupported_browser_dismissed']
        notices << {:type => 'warning', :content => {html: unsupported_browser}, :classes => 'unsupported_browser'}
      end
      if error = flash[:error]
        flash.delete(:error)
        notices << {:type => 'error', :content => error, :icon => 'warning'}
      end
      if warning = flash[:warning]
        flash.delete(:warning)
        notices << {:type => 'warning', :content => warning, :icon => 'warning'}
      end
      if info = flash[:info]
        flash.delete(:info)
        notices << {:type => 'info', :content => info, :icon => 'info'}
      end
      if notice = (flash[:html_notice] ? {html: flash[:html_notice]} : flash[:notice])
        if flash[:html_notice]
          flash.delete(:html_notice)
        else
          flash.delete(:notice)
        end
        notices << {:type => 'success', :content => notice, :icon => 'check'}
      end
      notices
    end
  end
  helper_method :flash_notices

  def unsupported_browser
    t("Your browser does not meet the minimum requirements for Canvas. Please visit the *Canvas Community* for a complete list of supported browsers.", :wrapper => view_context.link_to('\1', 'https://community.canvaslms.com/docs/DOC-1284'))
  end

  def browser_supported?
    key = request.user_agent.to_s.sum # keep cookie size in check. a legitimate collision here would be 1. extremely unlikely and 2. not a big deal
    if key != session[:browser_key]
      session[:browser_key] = key
      session[:browser_supported] = BrowserSupport.supported?(request.user_agent)
    end
    session[:browser_supported]
  end

  def mobile_device?
    params[:mobile] || request.user_agent.to_s =~ /ipod|iphone|ipad|Android/i
  end

  def ms_office?
    !!(request.user_agent.to_s =~ /ms-office/) ||
        !!(request.user_agent.to_s =~ %r{Word/\d+\.\d+})
  end

  def profile_data(profile, viewer, session, includes)
    extend Api::V1::UserProfile
    extend Api::V1::Course
    extend Api::V1::Group
    includes ||= []
    data = user_profile_json(profile, viewer, session, includes, profile)
    data[:can_edit] = viewer == profile.user
    data[:can_edit_name] = data[:can_edit] && profile.user.user_can_edit_name?
    data[:can_edit_avatar] = data[:can_edit] && profile.user.avatar_state != :locked
    data[:known_user] = viewer.address_book.known_user(profile.user)
    if data[:known_user] && viewer != profile.user
      common_courses = viewer.address_book.common_courses(profile.user)
      common_groups = viewer.address_book.common_groups(profile.user)
    else
      common_courses = {}
      common_groups = {}
    end
    data[:common_contexts] = common_contexts(common_courses, common_groups, @current_user, session)
    data
  end

  def common_contexts(common_courses, common_groups, current_user, session)
    courses = Course.where(id: common_courses.keys).to_a
    groups = Group.where(id: common_groups.keys).to_a

    common_courses = courses.map do |course|
      course_json(course, current_user, session, ['html_url'], false).merge({
        roles: common_courses[course.id].map { |role| Enrollment.readable_type(role) }
      })
    end

    common_groups = groups.map do |group|
      group_json(group, current_user, session, include: ['html_url']).merge({
        # in the future groups will have more roles and we'll need soemthing similar to
        # the roles.map above in courses
        roles: [t('#group.memeber', "Member")]
      })
    end

    common_courses + common_groups
  end

  def self.batch_jobs_in_actions(opts = {})
    batch_opts = opts.delete(:batch)
    around_action(opts) do |controller, action|
      Delayed::Batch.serial_batch(batch_opts || {}) do
        action.call
      end
    end
  end

  def not_found
    raise ActionController::RoutingError.new('Not Found')
  end

  def set_js_rights(objtypes = nil)
    objtypes ||= js_rights if respond_to?(:js_rights)
    if objtypes
      hash = {}
      objtypes.each do |instance_symbol|
        instance_name = instance_symbol.to_s
        obj = instance_variable_get("@#{instance_name}")
        policy = obj.check_policy(@current_user, session) unless obj.nil? || !obj.respond_to?(:check_policy)
        hash["#{instance_name.upcase}_RIGHTS".to_sym] = HashWithIndifferentAccess[policy.map { |right| [right, true] }] unless policy.nil?
      end

      js_env hash
    end
  end

  def set_js_wiki_data(opts = {})
    hash = {}

    hash[:DEFAULT_EDITING_ROLES] = @context.default_wiki_editing_roles if @context.respond_to?(:default_wiki_editing_roles)
    hash[:WIKI_PAGES_PATH] = polymorphic_path([@context, :wiki_pages])
    if opts[:course_home]
      hash[:COURSE_HOME] = true
      hash[:COURSE_TITLE] = @context.name
    end

    if @page
      if @page.grants_any_right?(@current_user, session, :update, :update_content)
        mc_status = setup_master_course_restrictions(@page, @context, user_can_edit: true)
      end

      hash[:WIKI_PAGE] = wiki_page_json(@page, @current_user, session, true, :deep_check_if_needed => true, :master_course_status => mc_status)
      version_number = Rails.cache.fetch(['page_version', @page].cache_key) { @page.versions.maximum(:number) }
      hash[:WIKI_PAGE_REVISION] = version_number && StringifyIds.stringify_id(version_number)
      hash[:WIKI_PAGE_SHOW_PATH] = named_context_url(@context, :context_wiki_page_path, @page)
      hash[:WIKI_PAGE_EDIT_PATH] = named_context_url(@context, :edit_context_wiki_page_path, @page)
      hash[:WIKI_PAGE_HISTORY_PATH] = named_context_url(@context, :context_wiki_page_revisions_path, @page)
    end

    if @context.is_a?(Course) && @context.grants_right?(@current_user, session, :read)
      hash[:COURSE_ID] = @context.id.to_s
      hash[:MODULES_PATH] = polymorphic_path([@context, :context_modules])
    end

    js_env hash
  end

  ASSIGNMENT_GROUPS_TO_FETCH_PER_PAGE_ON_ASSIGNMENTS_INDEX = 50
  def set_js_assignment_data
    rights = [:manage_assignments, :manage_grades, :read_grades, :manage]
    permissions = @context.rights_status(@current_user, *rights)
    permissions[:manage_course] = permissions[:manage]
    permissions[:manage] = permissions[:manage_assignments]
    permissions[:by_assignment_id] = @context.assignments.map do |assignment|
      [assignment.id, {update: assignment.user_can_update?(@current_user, session)}]
    end.to_h

    current_user_has_been_observer_in_this_course = @context.user_has_been_observer?(@current_user)

    prefetch_xhr(api_v1_course_assignment_groups_url(
      @context,
      include: [
        'assignments',
        'discussion_topic',
        (permissions[:manage] || current_user_has_been_observer_in_this_course) && 'all_dates',
        permissions[:manage] && 'module_ids'
      ].reject(&:blank?),
      exclude_response_fields: ['description', 'rubric'],
      override_assignment_dates: !permissions[:manage],
      per_page: ASSIGNMENT_GROUPS_TO_FETCH_PER_PAGE_ON_ASSIGNMENTS_INDEX
    ), id: 'assignment_groups_url')

    js_env({
      :URLS => {
        :new_assignment_url => new_polymorphic_url([@context, :assignment]),
        :new_quiz_url => context_url(@context, :context_quizzes_new_url),
        :course_url => api_v1_course_url(@context),
        :sort_url => reorder_course_assignment_groups_url(@context),
        :assignment_sort_base_url => course_assignment_groups_url(@context),
        :context_modules_url => api_v1_course_context_modules_path(@context),
        :course_student_submissions_url => api_v1_course_student_submissions_url(@context)
      },
      :POST_TO_SIS => Assignment.sis_grade_export_enabled?(@context),
      :PERMISSIONS => permissions,
      :HAS_GRADING_PERIODS => @context.grading_periods?,
      :VALID_DATE_RANGE => CourseDateRange.new(@context),
      :assignment_menu_tools => external_tools_display_hashes(:assignment_menu),
      :assignment_index_menu_tools => (@domain_root_account&.feature_enabled?(:commons_favorites) ?
        external_tools_display_hashes(:assignment_index_menu) : []),
      :assignment_group_menu_tools => (@domain_root_account&.feature_enabled?(:commons_favorites) ?
        external_tools_display_hashes(:assignment_group_menu) : []),
      :discussion_topic_menu_tools => external_tools_display_hashes(:discussion_topic_menu),
      :quiz_menu_tools => external_tools_display_hashes(:quiz_menu),
      :current_user_has_been_observer_in_this_course => current_user_has_been_observer_in_this_course,
      :observed_student_ids => ObserverEnrollment.observed_student_ids(@context, @current_user),
      apply_assignment_group_weights: @context.apply_group_weights?,
    })

    conditional_release_js_env(includes: :active_rules)

    if @context.grading_periods?
      js_env(:active_grading_periods => GradingPeriod.json_for(@context, @current_user))
    end
  end

  def self.google_drive_timeout
    Setting.get('google_drive_timeout', 30).to_i
  end

  def google_drive_connection
    return @google_drive_connection if @google_drive_connection

    ## @real_current_user first ensures that a masquerading user never sees the
    ## masqueradee's files, but in general you may want to block access to google
    ## docs for masqueraders earlier in the request
    if logged_in_user
      refresh_token, access_token = Rails.cache.fetch(['google_drive_tokens', logged_in_user].cache_key) do
        service = logged_in_user.user_services.where(service: "google_drive").first
        service && [service.token, service.secret]
      end
    else
      refresh_token = session[:oauth_gdrive_refresh_token]
      access_token = session[:oauth_gdrive_access_token]
    end

    @google_drive_connection = GoogleDrive::Connection.new(refresh_token, access_token, ApplicationController.google_drive_timeout)
  end

  def google_drive_client(refresh_token=nil, access_token=nil)
    settings = Canvas::Plugin.find(:google_drive).try(:settings) || {}
    client_secrets = {
      client_id: settings[:client_id],
      client_secret: settings[:client_secret_dec],
      redirect_uri: settings[:redirect_uri]
    }.with_indifferent_access
    GoogleDrive::Client.create(client_secrets, refresh_token, access_token)
  end

  def user_has_google_drive
    @user_has_google_drive ||= google_drive_connection.authorized?
  end

  def self.instance_id
    nil
  end

  def self.region
    nil
  end

  def self.cluster
    nil
  end

  def self.test_cluster_name
    nil
  end

  def self.test_cluster?
    false
  end

  def setup_live_events_context
    benchmark("setup_live_events_context") do
      ctx = {}

      if @domain_root_account
        ctx[:root_account_uuid] = @domain_root_account.uuid
        ctx[:root_account_id] = @domain_root_account.global_id
        ctx[:root_account_lti_guid] = @domain_root_account.lti_guid
      end

      if @current_pseudonym
        ctx[:user_login] = @current_pseudonym.unique_id
        ctx[:user_account_id] = @current_pseudonym.global_account_id
        ctx[:user_sis_id] = @current_pseudonym.sis_user_id
      end

      ctx[:user_id] = @current_user.global_id if @current_user
      ctx[:time_zone] = @current_user.time_zone if @current_user
      ctx[:developer_key_id] = @access_token.developer_key.global_id if @access_token
      ctx[:real_user_id] = @real_current_user.global_id if @real_current_user
      ctx[:context_type] = @context.class.to_s if @context
      ctx[:context_id] = @context.global_id if @context
      ctx[:context_sis_source_id] = @context.sis_source_id if @context.respond_to?(:sis_source_id)
      ctx[:context_account_id] = Context.get_account_or_parent_account_global_id(@context) if @context

      if @context_membership
        ctx[:context_role] =
          if @context_membership.respond_to?(:role)
            @context_membership.role.name
          elsif @context_membership.respond_to?(:type)
            @context_membership.type
          else
            @context_membership.class.to_s
          end
      end

      if tctx = Thread.current[:context]
        ctx[:request_id] = tctx[:request_id]
        ctx[:session_id] = tctx[:session_id]
      end

      ctx[:hostname] = request.host
      ctx[:http_method] = request.method
      ctx[:user_agent] = request.headers['User-Agent']
      ctx[:client_ip] = request.remote_ip
      ctx[:url] = request.url
      # The Caliper spec uses the spelling "referrer", so use it in the Canvas output JSON too.
      ctx[:referrer] = request.referer
      ctx[:producer] = 'canvas'

      if @domain_root_account&.feature_enabled?(:compact_live_event_payloads)
        ctx[:compact_live_events] = true
      end

      StringifyIds.recursively_stringify_ids(ctx)
      LiveEvents.set_context(ctx)
    end
  end

  # makes it so you can use the prefetch_xhr erb helper from controllers. They'll be rendered in _head.html.erb
  def prefetch_xhr(*args)
    (@xhrs_to_prefetch_from_controller ||= []) << args
  end

  def teardown_live_events_context
    LiveEvents.clear_context!
  end

  # TODO: this belongs in AccountsController but while :course_user_search is still behind a feature flag we
  # have to let UsersController::index own the /accounts/x/users route so it responds as it used to if the
  # feature isn't enabled but `return course_user_search` if the feature is enabled. you can't `return` an
  # action from another controller but you can from a controller you inherit from. Hence why this can be
  # here in ApplicationController but not AccountsController for now. Once we remove the feature flag,
  # we should move this back to AccountsController and just change conf/routes.rb to let
  # AccountsController::users own /accounts/x/users instead UsersController::index
  def course_user_search
    return unless authorized_action(@account, @current_user, :read)
    can_read_course_list = @account.grants_right?(@current_user, session, :read_course_list)
    can_read_roster = @account.grants_right?(@current_user, session, :read_roster)
    can_manage_account = @account.grants_right?(@current_user, session, :manage_account_settings)

    unless can_read_course_list || can_read_roster
      if @redirect_on_unauth
        return redirect_to account_settings_url(@account)
      else
        return render_unauthorized_action
      end
    end

    js_env({
      COURSE_ROLES: Role.course_role_data_for_account(@account, @current_user)
    })
    js_bundle :account_course_user_search
    css_bundle :addpeople
    @page_title = @account.name
    add_crumb '', '?' # the text for this will be set by javascript
    js_env({
      ROOT_ACCOUNT_NAME: @account.root_account.name, # used in AddPeopleApp modal
      ACCOUNT_ID: @account.id,
      ROOT_ACCOUNT_ID: @account.root_account.id,
      customized_login_handle_name: @account.root_account.customized_login_handle_name,
      delegated_authentication: @account.root_account.delegated_authentication?,
      SHOW_SIS_ID_IN_NEW_USER_FORM: @account.root_account.allow_sis_import && @account.root_account.grants_right?(@current_user, session, :manage_sis),
      PERMISSIONS: {
        can_read_course_list: can_read_course_list,
        can_read_roster: can_read_roster,
        can_create_courses: @account.grants_right?(@current_user, session, :manage_courses),
        can_create_enrollments: @account.grants_any_right?(@current_user, session, :manage_students, :manage_admin_users),
        can_create_users: @account.root_account.grants_right?(@current_user, session, :manage_user_logins),
        analytics: @account.service_enabled?(:analytics),
        can_masquerade: @account.grants_right?(@current_user, session, :become_user),
        can_message_users: @account.grants_right?(@current_user, session, :send_messages),
        can_edit_users: @account.grants_any_right?(@current_user, session, :manage_user_logins),
        can_manage_groups: @account.grants_right?(@current_user, session, :manage_groups),           # access to view user groups?
        can_manage_admin_users: @account.grants_right?(@current_user, session, :manage_admin_users)  # access to manage user avatars page?
      }
    })
    render html: '', layout: true
  end

  def can_stream_template?
    if ::Rails.env.test?
      # don't actually stream because it kills selenium
      # but still set the instance variable so we catch errors that we'd encounter streaming frd
      @streaming_template = true
      false
    else
      return value_to_boolean(params[:force_stream]) if params.key?(:force_stream)
      ::Canvas::DynamicSettings.find(tree: :private)["enable_template_streaming"] &&
        Setting.get("disable_template_streaming_for_#{controller_name}/#{action_name}", "false") != "true"
    end
  end
end<|MERGE_RESOLUTION|>--- conflicted
+++ resolved
@@ -172,14 +172,9 @@
             show_feedback_link: show_feedback_link?
           },
           FEATURES: {
-<<<<<<< HEAD
-            assignment_attempts: Account.site_admin.feature_enabled?(:assignment_attempts),
-            la_620_old_rce_init_fix: Account.site_admin.feature_enabled?(:la_620_old_rce_init_fix)
-=======
             la_620_old_rce_init_fix: Account.site_admin.feature_enabled?(:la_620_old_rce_init_fix),
             cc_in_rce_video_tray: Account.site_admin.feature_enabled?(:cc_in_rce_video_tray),
             show_qr_login: Object.const_defined?("InstructureMiscPlugin") && !!@domain_root_account&.feature_enabled?(:mobile_qr_login)
->>>>>>> 3688da62
           }
         }
         @js_env[:current_user] = @current_user ? Rails.cache.fetch(['user_display_json', @current_user].cache_key, :expires_in => 1.hour) { user_display_json(@current_user, :profile, [:avatar_is_fallback]) } : {}
