#
# Copyright (C) 2011 Instructure, Inc.
#
# This file is part of Canvas.
#
# Canvas is free software: you can redistribute it and/or modify it under
# the terms of the GNU Affero General Public License as published by the Free
# Software Foundation, version 3 of the License.
#
# Canvas is distributed in the hope that it will be useful, but WITHOUT ANY
# WARRANTY; without even the implied warranty of MERCHANTABILITY or FITNESS FOR
# A PARTICULAR PURPOSE. See the GNU Affero General Public License for more
# details.
#
# You should have received a copy of the GNU Affero General Public License along
# with this program. If not, see <http://www.gnu.org/licenses/>.
#

# Filters added to this controller apply to all controllers in the application.
# Likewise, all the methods added will be available for all controllers.

class ApplicationController < ActionController::Base

  attr_accessor :active_tab

  include Api
  include LocaleSelection
  around_filter :set_locale

  helper :all
  filter_parameter_logging :password

  include AuthenticationMethods
  protect_from_forgery
  before_filter :load_account, :load_user
  before_filter :set_time_zone
  before_filter :clear_cached_contexts
  before_filter :set_page_view
  after_filter :log_page_view
  after_filter :discard_flash_if_xhr
  after_filter :cache_buster
  before_filter :fix_xhr_requests
  before_filter :init_body_classes
  before_filter :set_ua_header

  add_crumb(proc { I18n.t('links.dashboard', "My Dashboard") }, :root_path, :class => "home")

  protected

  def set_locale
    I18n.localizer = lambda {
      infer_locale :context => @context,
                   :user => @current_user,
                   :root_account => @domain_root_account,
                   :accept_language => request.headers['Accept-Language']
    }
    yield if block_given?
  ensure
    I18n.localizer = nil
  end

  def init_body_classes
    @body_classes = []
  end

  def set_ua_header
    headers['X-UA-Compatible'] = 'IE=edge,chrome=1'
  end

  # make things requested from jQuery go to the "format.js" part of the "respond_to do |format|" block
  # see http://codetunes.com/2009/01/31/rails-222-ajax-and-respond_to/ for why
  def fix_xhr_requests
    request.format = :js if request.xhr? && request.format == :html && !params[:html_xhr]
  end
  
  # scopes all time objects to the user's specified time zone
  def set_time_zone
    if @current_user && !@current_user.time_zone.blank?
      Time.zone = @current_user.time_zone
      if Time.zone && Time.zone.name == "UTC" && @current_user.time_zone && @current_user.time_zone.match(/\s/)
        Time.zone = @current_user.time_zone.split(/\s/)[1..-1].join(" ") rescue nil
      end
    else
      Time.zone = @domain_root_account && @domain_root_account.default_time_zone
    end
  end

  # retrieves the root account for the given domain
  def load_account
    @domain_root_account = request.env['canvas.domain_root_account'] || Account.default
    @files_domain = request.host_with_port != HostUrl.context_host(@domain_root_account) && HostUrl.is_file_host?(request.host_with_port)
    # we can't block frames on the files domain, since files domain requests
    # are typically embedded in an iframe in canvas, but the hostname is
    # different
    if !@files_domain && Setting.get_cached('block_html_frames', 'false') == 'true'
      response['X-Frame-Options'] = 'SAMEORIGIN'
    end
    @domain_root_account
  end

  # used to generate context-specific urls without having to
  # check which type of context it is everywhere
  def named_context_url(context, name, *opts)
    if context.is_a?(UserProfile)
      name = name.to_s.sub(/context/, "profile")
    else
      klass = context.class.base_ar_class
      name = name.to_s.sub(/context/, klass.name.underscore)
      opts.unshift(context)
    end
    opts.push({}) unless opts[-1].is_a?(Hash)
    include_host = opts[-1].delete(:include_host)
    if !include_host
      opts[-1][:host] = context.host_name rescue nil
      opts[-1][:only_path] = true
    end
    self.send name, *opts
  end
  
  def user_url(*opts)
    opts[0] == @current_user && !current_user_is_site_admin? && !@current_user.grants_right?(@current_user, session, :view_statistics) ?
      profile_url :
      super
  end

  def tab_enabled?(id)
    if @context && @context.respond_to?(:tabs_available) && !@context.tabs_available(@current_user, :session => session, :include_hidden_unused => true, :root_account => @domain_root_account).any?{|t| t[:id] == id }
      if @context.is_a?(Account)
        flash[:notice] = t "#application.notices.page_disabled_for_account", "That page has been disabled for this account"
      elsif @context.is_a?(Course)
        flash[:notice] = t "#application.notices.page_disabled_for_course", "That page has been disabled for this course"
      elsif @context.is_a?(Group)
        flash[:notice] = t "#application.notices.page_disabled_for_group", "That page has been disabled for this group"
      else
        flash[:notice] = t "#application.notices.page_disabled", "That page has been disabled"
      end
      redirect_to named_context_url(@context, :context_url)
      return false
    end
    true
  end
  
  # checks the authorization policy for the given object using 
  # the vendor/plugins/adheres_to_policy plugin.  If authorized,
  # returns true, otherwise renders unauthorized messages and returns
  # false.  To be used as follows:
  # if authorized_action(object, @current_user, session, :update)
  #   render
  # end
  def authorized_action(object, *opts)
    can_do = is_authorized_action?(object, *opts)
    render_unauthorized_action(object) unless can_do
    can_do
  end
  
  def is_authorized_action?(object, *opts)
    user = opts.shift
    action_session = nil
    action_session ||= session
    action_session = opts.shift if !opts[0].is_a?(Symbol) && !opts[0].is_a?(Array)
    actions = Array(opts.shift)
    can_do = false
    begin
      if object == @context && user == @current_user
        @context_all_permissions ||= @context.grants_rights?(user, session, nil)
        can_do = actions.any?{|a| @context_all_permissions[a] }
      else
        can_do = object.grants_rights?(user, action_session, *actions).values.any?
      end
    rescue => e
      logger.warn "#{object.inspect} raised an error while granting rights.  #{e.inspect}"
    end
    can_do
  end
  
  def render_unauthorized_action(object=nil)
    object ||= User.new
    object.errors.add_to_base(t "#application.errors.unauthorized", "You are not authorized to perform this action")
    respond_to do |format|
      @show_left_side = false
      clear_crumbs
      params = request.path_parameters
      params[:format] = nil
      @headers = !!@current_user if @headers != false
      @files_domain = @account_domain && @account_domain.host_type == 'files'
      format.html { 
        store_location if request.get?
        return if !@current_user && initiate_delegated_login(request.env['canvas.account_domain'])
        render :template => "shared/unauthorized", :layout => "application", :status => :unauthorized 
      }
      format.zip { redirect_to(url_for(params)) }
      format.json { render :json => { 'status' => 'unauthorized' }, :status => :unauthorized }
    end
    response.headers["Pragma"] = "no-cache"
    response.headers["Cache-Control"] = "no-cache, no-store, max-age=0, must-revalidate"
  end
  
  # To be used as a before_filter, requires controller or controller actions
  # to have their urls scoped to a context in order to be valid.
  # So /courses/5/assignments or groups/1/assignments would be valid, but
  # not /assignments
  def require_context
    get_context
    if !@context
      if request.path.match(/\A\/profile/)
        store_location
        redirect_to login_url
      elsif params[:context_id]
        raise ActiveRecord::RecordNotFound.new("Cannot find #{params[:context_type] || 'Context'} for ID: #{params[:context_id]}")
      else
        raise ActiveRecord::RecordNotFound.new("Context is required, but none found")
      end
    end
    return @context != nil
  end
  
  def clean_return_to(url)
    return nil if !url
    uri = URI.parse(url)
    url = uri.path + (uri.query ? "?#{uri.query}" : "") + (uri.fragment ? "##{uri.fragment}" : "")
  end
  helper_method :clean_return_to
  
  def return_to(url, fallback)
    url = fallback if url.blank?
    url = clean_return_to(url)
    redirect_to url
  end
  
  MAX_ACCOUNT_LINEAGE_TO_SHOW_IN_CRUMBS = 3

  # Can be used as a before_filter, or just called from controller code.
  # Assigns the variable @context to whatever context the url is scoped
  # to.  So /courses/5/assignments would have a @context=Course.find(5).
  # Also assigns @context_membership to the membership type of @current_user
  # if @current_user is a member of the context.
  def get_context
    unless @context
      if params[:course_id]
        @context = api_request? ?
          api_find(Course, params[:course_id]) : Course.find(params[:course_id])
        params[:context_id] = params[:course_id]
        params[:context_type] = "Course"
        if @context && session[:enrollment_uuid_course_id] == @context.id
          session[:enrollment_uuid_count] ||= 0
          if session[:enrollment_uuid_count] > 4
            session[:enrollment_uuid_count] = 0
            self.extend(TextHelper)
            flash[:html_notice] = mt "#application.notices.need_to_accept_enrollment", "You'll need to [accept the enrollment invitation](%{url}) before you can fully participate in this course.", :url => course_url(@context)
          end
          session[:enrollment_uuid_count] += 1
        end
        @context_enrollment = @context.enrollments.find_all_by_user_id(@current_user.id).sort_by{|e| [e.state_sortable, e.rank_sortable] }.first if @context && @current_user
        @context_membership = @context_enrollment
      elsif params[:account_id] || (self.is_a?(AccountsController) && params[:account_id] = params[:id])
        @context = api_request? ?
          api_find(Account, params[:account_id]) : Account.find(params[:account_id])
        params[:context_id] = params[:account_id]
        params[:context_type] = "Account"
        @context_enrollment = @context.account_users.find_by_user_id(@current_user.id) if @context && @current_user
        @context_membership = @context_enrollment
        @account = @context
      elsif params[:group_id]
        @context = Group.find(params[:group_id])
        params[:context_id] = params[:group_id]
        params[:context_type] = "Group"
        @context_enrollment = @context.group_memberships.find_by_user_id(@current_user.id) if @context && @current_user      
        @context_membership = @context_enrollment
      elsif params[:user_id]
        @context = User.find(params[:user_id])
        params[:context_id] = params[:user_id]
        params[:context_type] = "User"
        @context_membership = @context if @context == @current_user
      elsif request.path.match(/\A\/profile/) || request.path == '/' || request.path.match(/\A\/dashboard\/files/) || request.path.match(/\A\/calendar/) || request.path.match(/\A\/assignments/) || request.path.match(/\A\/files/)
        @context = @current_user
        @context_membership = @context
      end
      if @context.try_rescue(:only_wiki_is_public) && params[:controller].match(/wiki/) && !@current_user && (!@context.is_a?(Course) || session[:enrollment_uuid_course_id] != @context.id)
        @show_left_side = false
      end
      if @context.is_a?(Account) && !@context.root_account?
        account_chain = @context.account_chain.to_a.select {|a| a.grants_right?(@current_user, session, :read) }
        account_chain.slice!(0) # the first element is the current context
        count = account_chain.length
        account_chain.reverse.each_with_index do |a, idx|
          if idx == 1 && count >= MAX_ACCOUNT_LINEAGE_TO_SHOW_IN_CRUMBS
            add_crumb(I18n.t('#lib.text_helper.ellipsis', '...'), nil)
          elsif count >= MAX_ACCOUNT_LINEAGE_TO_SHOW_IN_CRUMBS && idx > 0 && idx <= count - MAX_ACCOUNT_LINEAGE_TO_SHOW_IN_CRUMBS
            next
          else
            add_crumb(a.short_name, account_url(a.id), :id => "crumb_#{a.asset_string}")
          end
        end
      end
      add_crumb(@context.short_name, named_context_url(@context, :context_url), :id => "crumb_#{@context.asset_string}") if @context && @context.respond_to?(:short_name)
    end
  end
  
  # This is used by a number of actions to retrieve a list of all contexts
  # associated with the given context.  If the context is a user then it will
  # include all the user's current contexts.
  # Assigns it to the variable @contexts
  def get_all_pertinent_contexts(include_groups = false)
    return if @already_ran_get_all_pertinent_contexts
    @already_ran_get_all_pertinent_contexts = true

    raise(ArgumentError, "Need a starting context") if @context.nil?

    @contexts = [@context]
    only_contexts = ActiveRecord::Base.parse_asset_string_list(params[:only_contexts])
    if @context && @context.is_a?(User)
      # we already know the user can read these courses and groups, so skip
      # the grants_right? check to avoid querying for the various memberships
      # again.
      courses = @context.current_enrollments.select { |e| e.state_based_on_date == :active }.map(&:course).uniq
      groups = include_groups ? @context.groups.active : []
      if only_contexts.present?
        # find only those courses and groups passed in the only_contexts
        # parameter, but still scoped by user so we know they have rights to
        # view them.
        course_ids = only_contexts.select { |c| c.first == "Course" }.map(&:last)
        courses = course_ids.empty? ? [] : courses.select { |c| course_ids.include?(c.id) }
        group_ids = only_contexts.select { |c| c.first == "Group" }.map(&:last)
        groups = group_ids.empty? ? [] : groups.find_all_by_id(group_ids) if include_groups
      end
      @contexts.concat courses
      @contexts.concat groups
    end
    if params[:include_contexts]
      params[:include_contexts].split(",").each do |include_context|
        # don't load it again if we've already got it
        next if @contexts.any? { |c| c.asset_string == include_context }
        context = Context.find_by_asset_string(include_context)
        @contexts << context if context && context.grants_right?(@current_user, nil, :read)
      end
    end
    @contexts = @contexts.uniq
    Course.require_assignment_groups(@contexts)
    @context_enrollment = @context.membership_for_user(@current_user) if @context.respond_to?(:membership_for_user)
    @context_membership = @context_enrollment
  end

  # Retrieves all assignments for all contexts held in the @contexts variable.
  # Also retrieves submissions and sorts the assignments based on
  # their due dates and submission status for the given user.
  def get_sorted_assignments
    @assignment_groups    = []
    @upcoming_assignments = []
    @assignments          = []
    @submissions          = []
    @overdue_assignments  = []
    @courses = @contexts.select{ |c| c.is_a?(Course) }
    @just_viewing_one_course = @context.is_a?(Course) && @courses.length == 1
    @context_codes = @courses.map(&:asset_string)
    @context = @courses.first
    if @just_viewing_one_course
      @courses.each do |course|
        # if there is just one context this will leave @groups set up for the view group by assignment group
        @groups = course.assignment_groups.active(:include => :active_assignments)
        assignments_for_this_course = @groups.map(&:active_assignments).flatten
        @assignments += assignments_for_this_course
        @upcoming_assignments += assignments_for_this_course.select{ |a| 
          a.due_at && 
          a.due_at <= 1.weeks.from_now && 
          a.due_at >= Time.now
        }
        log_asset_access("assignments:#{course.asset_string}", "assignments", "other")
      end
    else
      @groups = AssignmentGroup.for_context_codes(@context_codes).active(:include => {:active_assignments => {:submissions => {}, :quiz => {}, :discussion_topic => {}} })
      @assignments = Assignment.active.for_context_codes(@context_codes)
      @courses.each do |course|
        log_asset_access("assignments:#{course.asset_string}", "assignments", "other")
      end
    end
    @upcoming_assignments = @assignments.select{|a|
      a.due_at &&
      a.due_at <= 1.weeks.from_now &&
      a.due_at >= Time.now
    }
    @submissions = @current_user.submissions(:include => {:submission_comments => {}, :rubric_assessment => {}}).to_a if @current_user
    @submissions_hash = {}
    @submissions.each{|s|
      @submissions_hash[s.assignment_id] = s
      assignment = @assignments.select { |a| a.id == s.assignment_id }[0]
      if assignment && assignment.muted?
        submission = @submissions_hash[s.assignment_id]
        submission.published_score = submission.published_grade = submission.graded_at = submission.grade = submission.score = nil
      end
    }
    @ungraded_assignments = @assignments.select{|a| 
      a.grants_right?(@current_user, session, :grade) && 
      a.expects_submission? &&
      a.needs_grading_count > 0
    }
    @assignment_groups = @groups
    @past_assignments = @assignments.select{ |a| a.due_at && a.due_at < Time.now }
    @undated_assignments = @assignments.select{ |a| !a.due_at }
    @past_assignments.each do |assignment|
      submission = @submissions_hash[assignment.id]
      if assignment.overdue? && 
         assignment.expects_submission? && 
         ( !submission || (!submission.has_submission? && !submission.graded?) ) &&
         assignment.grants_right?(@current_user, session, :submit)
      
        @overdue_assignments << assignment
      end
    end
    @future_assignments = @assignments - @past_assignments
    if request.path.match(/\A\/assignments/)
      if @future_assignments.length > 5
        @future_assignments = @future_assignments.select{|a| a.due_at && a.due_at < 2.weeks.from_now }
      else
        @future_assignments = @future_assignments.select{|a| a.due_at && a.due_at < 4.weeks.from_now }
      end
      if @past_assignments.length > 5
        @past_assignments = @past_assignments.select{|a| a.due_at && a.due_at > 2.weeks.ago }
      else
        @past_assignments = @past_assignments.select{|a| a.due_at && a.due_at > 4.weeks.ago }
      end
      @overdue_assignments = @overdue_assignments.select{|a| a.due_at && a.due_at > 2.weeks.ago }
      @ungraded_assignments = @ungraded_assignments.select{|a| a.due_at && a.due_at > 2.weeks.ago }
    end
    
    [@assignments, @upcoming_assignments, @past_assignments, @overdue_assignments, @ungraded_assignments, @undated_assignments].map(&:sort!)
  end
  
  # Calculates the file storage quota for @context
  def get_quota
    @quota = 0
    @quota_used = 0
    return unless @context
    @quota = Setting.get_cached('context_default_quota', 50.megabytes.to_s).to_i
    @quota = @context.quota if (@context.respond_to?("quota") && @context.quota)
    @quota_used = @context.attachments.active.sum('COALESCE(size, 0)', :conditions => { :root_attachment_id => nil }).to_i
  end
  
  # Renders a quota exceeded message if the @context's quota is exceeded
  def quota_exceeded(redirect=nil)
    redirect ||= root_url
    get_quota
    if response.body.size + @quota_used > @quota
      if @context.is_a?(Account)
        error = t "#application.errors.quota_exceeded_account", "Account storage quota exceeded"
      elsif @context.is_a?(Course)
        error = t "#application.errors.quota_exceeded_course", "Course storage quota exceeded"
      elsif @context.is_a?(Group)
        error = t "#application.errors.quota_exceeded_group", "Group storage quota exceeded"
      elsif @context.is_a?(User)
        error = t "#application.errors.quota_exceeded_user", "User storage quota exceeded"
      else
        error = t "#application.errors.quota_exceeded", "Storage quota exceeded"
      end
      respond_to do |format|
        flash[:error] = error unless request.format.to_s == "text/plain"
        format.html {redirect_to redirect }
        format.json {render :json => {:errors => {:base => error}}.to_json }
        format.text {render :json => {:errors => {:base => error}}.to_json }
      end
      return true
    end
    false
  end
  
  # Used to retrieve the context from a :feed_code parameter.  These 
  # :feed_code attributes are keyed off the object type and the object's
  # uuid.  Using the uuid attribute gives us an unguessable url so
  # that we can offer the feeds without requiring password authentication.
  def get_feed_context(opts={})
    pieces = params[:feed_code].split("_", 2)
    if params[:feed_code].match(/\Agroup_membership/)
      pieces = ["group_membership", params[:feed_code].split("_", 3)[-1]]
    end
    @context = nil
    @problem = nil
    if pieces[0] == "enrollment"
      @enrollment = Enrollment.find_by_uuid(pieces[1]) if pieces[1]
      @context_type = "Course"
      if !@enrollment
        @problem = t "#application.errors.mismatched_verification_code", "The verification code does not match any currently enrolled user."
      elsif @enrollment.course && !@enrollment.course.available?
        @problem = t "#application.errors.feed_unpublished_course", "Feeds for this course cannot be accessed until it is published."
      end
      @context = @enrollment.course unless @problem
      @current_user = @enrollment.user unless @problem
    elsif pieces[0] == 'group_membership'
      @membership = GroupMembership.find_by_uuid(pieces[1]) if pieces[1]
      @context_type = "Group"
      if !@membership
        @problem = t "#application.errors.mismatched_verification_code", "The verification code does not match any currently enrolled user."
      elsif @membership.group && !@membership.group.available?
        @problem = t "#application.errors.feed_unpublished_group", "Feeds for this group cannot be accessed until it is published."
      end
      @context = @membership.group unless @problem
      @current_user = @membership.user unless @problem
    else
      @context_type = pieces[0].classify
      if Context::ContextTypes.const_defined?(@context_type)
        @context_class = Context::ContextTypes.const_get(@context_type)
        @context = @context_class.find_by_uuid(pieces[1]) if pieces[1]
      end
      if !@context
        @problem = t "#application.errors.invalid_verification_code", "The verification code is invalid."
      elsif (!@context.is_public rescue false) && (!@context.respond_to?(:uuid) || pieces[1] != @context.uuid)
        if @context_type == 'course'
          @problem = t "#application.errors.feed_private_course", "The matching course has gone private, so public feeds like this one will no longer be visible."
        elsif @context_type == 'group'
          @problem = t "#application.errors.feed_private_group", "The matching group has gone private, so public feeds like this one will no longer be visible."
        else
          @problem = t "#application.errors.feed_private", "The matching context has gone private, so public feeds like this one will no longer be visible."
        end
      end
      @context = nil if @problem
      @current_user = @context if @context.is_a?(User)
    end
    if !@context || (opts[:only] && !opts[:only].include?(@context.class.to_s.underscore.to_sym))
      @problem ||= t("#application.errors.invalid_feed_parameters", "Invalid feed parameters.") if (opts[:only] && !opts[:only].include?(@context.class.to_s.underscore.to_sym))
      @problem ||= t "#application.errors.feed_not_found", "Could not find feed."
      @template_format = 'html'
      @template.template_format = 'html'
      render :text => @template.render(:file => "shared/unauthorized_feed", :layout => "layouts/application"), :status => :bad_request # :template => "shared/unauthorized_feed", :status => :bad_request
      return false
    end
    @context
  end

  def discard_flash_if_xhr
    flash.discard if request.xhr? || request.format.to_s == 'text/plain'
  end
  
  def cancel_cache_buster
    @cancel_cache_buster = true
  end
  
  def cache_buster
    # Annoying problem.  If I set the cache-control to anything other than "no-cache, no-store" 
    # then the local cache is used when the user clicks the 'back' button.  I don't know how
    # to tell the browser to ALWAYS check back other than to disable caching...
    return true if @cancel_cache_buster
    response.headers["Pragma"] = "no-cache"
    response.headers["Cache-Control"] = "no-cache, no-store, max-age=0, must-revalidate"
  end
  
  def clear_cached_contexts
    ActiveRecord::Base.clear_cached_contexts
    RoleOverride.clear_cached_contexts
  end
  
  def set_page_view
    return true if !page_views_enabled?

    ENV['RAILS_HOST_WITH_PORT'] ||= request.host_with_port rescue nil
    # We only record page_views for html page requests coming from within the
    # app, or if coming from a developer api request and specified as a 
    # page_view.
    if (@developer_key && params[:user_request]) || (!@developer_key && @current_user && !request.xhr? && request.method == :get)
      generate_page_view
    end
  end
  
  def generate_page_view
    @page_view = PageView.new(:url => request.url[0,255], :user => @current_user, :controller => request.path_parameters['controller'], :action => request.path_parameters['action'], :session_id => request.session_options[:id], :developer_key => @developer_key, :user_agent => request.headers['User-Agent'], :real_user => @real_current_user)
    @page_view.interaction_seconds = 5
    @page_view.user_request = true if params[:user_request] || (@current_user && !request.xhr? && request.method == :get)
    @page_view.created_at = Time.now
    @page_view.updated_at = Time.now
    @page_before_render = Time.now.utc
    @page_view.id = RequestContextGenerator.request_id
  end
  
  def generate_new_page_view
    return true if !page_views_enabled?

    generate_page_view
    @page_view.generated_by_hand = true
  end

  def disable_page_views
    @log_page_views = false
    true
  end
  
  # Asset accesses are used for generating usage statistics.  This is how
  # we say, "the user just downloaded this file" or "the user just
  # viewed this wiki page".  We can then after-the-fact build statistics
  # and reports from these accesses.  This is currently being used
  # to generate access reports per student per course.
  def log_asset_access(asset, asset_category, asset_group=nil, level=nil, membership_type=nil)
    return unless @current_user && @context && asset
    @accessed_asset = {
      :code => asset.is_a?(String) ? asset : asset.asset_string,
      :group_code => asset_group.is_a?(String) ? asset_group : (asset_group.asset_string rescue 'unknown'),
      :category => asset_category,
      :membership_type => membership_type || (@context_membership && @context_membership.class.to_s rescue nil),
      :level => level
    }
  end
  
  def log_page_view
    return true if !page_views_enabled?

    if @current_user && @log_page_views != false
      if @page_view && @page_view.generated_by_hand
      elsif request.xhr? && params[:page_view_id]
        if PageView.page_view_method != :db
          @page_view = PageView.new { |p| p.request_id = params[:page_view_id] }
        else
          @page_view = PageView.find_by_request_id(params[:page_view_id])
          if @page_view
            response.headers["X-Canvas-Page-View-Id"] = @page_view.id.to_s
          end
        end

        if @page_view
          @page_view.do_update(params.slice(:interaction_seconds, :page_view_contributed))
          @page_view_update = true
        end
      end
      # If we're logging the asset access, and it's either a participatory action
      # or it's not an update to an already-existing page_view.  We check to make sure 
      # it's not an update because if the page_view already existed, we don't want to 
      # double-count it as multiple views when it's really just a single view.
      if @current_user && @accessed_asset && (@accessed_asset[:level] == 'participate' || !@page_view_update)
        @access = AssetUserAccess.find_by_user_id_and_asset_code(@current_user.id, @accessed_asset[:code])
        @access ||= AssetUserAccess.new(:user => @current_user, :asset_code => @accessed_asset[:code])
        @accessed_asset[:level] ||= 'view'
        if @accessed_asset[:level] == 'view'
          @access.view_score ||= 0
          @access.view_score += 1
          @access.action_level ||= 'view'
        elsif @accessed_asset[:level] == 'participate'
          @access.view_score ||= 0
          @access.view_score += 1
          @access.participate_score ||= 0
          @access.participate_score += 1
          @access.action_level = 'participate'
          @page_view.participated = true if @page_view
        elsif @accessed_asset[:level] == 'submit'
          @access.participate_score ||= 0
          @access.participate_score += 1
          @access.action_level = 'participate'
          @page_view.participated = true if @page_view
        end
        @access.asset_category ||= @accessed_asset[:category]
        @access.asset_group_code ||= @accessed_asset[:group_code]
        @access.membership_type ||= @accessed_asset[:membership_type]
        @access.context = @context.is_a?(UserProfile) ? @context.user : @context
        @access.summarized_at = nil
        @access.save
        @page_view.asset_user_access_id = @access.id if @page_view
        @page_view_update = true
      end
      if @page_view && !request.xhr? && request.get? && (response.content_type || "").match(/html/)
        @page_view.context ||= @context rescue nil
        @page_view.account_id = @domain_root_account.id
        @page_view.render_time ||= (Time.now.utc - @page_before_render) rescue nil
        @page_view_update = true
      end
      if @page_view && @page_view_update
        @page_view.store
      end
    else
      @page_view.destroy if @page_view && !@page_view.new_record?
    end
  rescue => e
    logger.error "Pageview error!"
    raise e if Rails.env == 'development'
    true
  end

  # Custom error catching and message rendering.
  def rescue_action_in_public(exception)
    response_code = response_code_for_rescue(exception)
    begin
      @status_code = interpret_status(response_code)
      @status = @status_code
      @status = 'AUT' if exception.is_a?(ActionController::InvalidAuthenticityToken)
      type = 'default'
      type = '404' if @status == '404 Not Found'

      @error = ErrorReport.log_exception(type, exception, {
        :url => request.url,
        :user => @current_user,
        :user_agent => request.headers['User-Agent'],
        :request_context_id => RequestContextGenerator.request_id,
        :account => @domain_root_account,
        :request_method => request.method,
        :format => request.format,
      }.merge(ErrorReport.useful_http_env_stuff_from_request(request)))

      @headers = nil
      session[:last_error_id] = @error.id rescue nil
      if request.xhr? || request.format == :text
        render :json => {:errors => {:base => "Unexpected error, ID: #{@error.id rescue "unknown"}"}, :status => @status}, :status => @status_code
      else
        @status = '500' unless File.exists?(File.join('app', 'views', 'shared', 'errors', "#{@status.to_s[0,3]}_message.html.erb"))
        render :template => "shared/errors/#{@status.to_s[0, 3]}_message.html.erb", 
          :layout => 'application', :status => @status, :locals => {:error => @error, :exception => exception, :status => @status}
      end
    rescue => e
      # error generating the error page? failsafe.
      render_optional_error_file response_code_for_rescue(exception)
      ErrorReport.log_exception(:default, e)
    end
  end

  def local_request?
    false
  end
  
  def claim_session_course(course, user, state=nil)
    e = course.claim_with_teacher(user)
    session[:claimed_enrollment_uuids] ||= []
    session[:claimed_enrollment_uuids] << e.uuid
    session[:claimed_enrollment_uuids].uniq!
    flash[:notice] = t "#application.notices.first_teacher", "This course is now claimed, and you've been registered as its first teacher."
    if !@current_user && state == :just_registered
      flash[:notice] = t "#application.notices.first_teacher_with_email", "This course is now claimed, and you've been registered as its first teacher. You should receive an email shortly to complete the registration process."
    end
    session[:claimed_course_uuids] ||= []
    session[:claimed_course_uuids] << course.uuid
    session[:claimed_course_uuids].uniq!
    session[:claim_course_uuid] = nil
    session[:course_uuid] = nil
  end

  class InvalidDeveloperAPIKey < ActionController::InvalidAuthenticityToken #:nodoc:
  end
  rescue_responses['ApplicationController::InvalidDeveloperAPIKey'] = rescue_responses['ActionController::InvalidAuthenticityToken']

  # Had to overwrite this method so we can say you don't need to have an
  # authenticity_token if the request is coming from an api request.
  # we also check for the session token not being set at all here, to catch
  # those who have cookies disabled.
  def verify_authenticity_token
    token = params[request_forgery_protection_token].try(:gsub, " ", "+")
    params[request_forgery_protection_token] = token if token

    if    protect_against_forgery? &&
          request.method != :get &&
          !api_request? &&
          verifiable_request_format?
      if session[:_csrf_token].nil? && session.empty? && !request.xhr? && !api_request?
        # the session should have the token stored by now, but doesn't? sounds
        # like the user doesn't have cookies enabled.
        redirect_to(login_url(:needs_cookies => '1'))
        return false
      else
        raise(ActionController::InvalidAuthenticityToken) unless form_authenticity_token == form_authenticity_param
      end
    end
    Rails.logger.warn("developer_key id: #{@developer_key.id}") if @developer_key
  end

  API_REQUEST_REGEX = %r{\A/api/v\d}

  def api_request?
    @api_request ||= !!request.path.match(API_REQUEST_REGEX)
  end

  def session_loaded?
    session.send(:loaded?) rescue false
  end
  
  # Retrieving wiki pages needs to search either using the id or 
  # the page title.  We've also got it in here to have more than one
  # wiki per context, although we've never actually used that yet.
  # And maybe we won't.  See models/wiki_namespace.rb for more though.
  def get_wiki_page
    page_name = (params[:wiki_page_id] || params[:id] || (params[:wiki_page] && params[:wiki_page][:title]) || "front-page")
    if(params[:format] && !['json', 'html'].include?(params[:format]))
      page_name += ".#{params[:format]}"
      params[:format] = 'html'
    end
    return @page if @page 
    @namespace = WikiNamespace.default_for_context(@context)
    @wiki = @namespace.wiki
    if params[:action] != 'create'
      @page = @wiki.wiki_pages.deleted_last.find_by_url(page_name.to_s) ||
              @wiki.wiki_pages.deleted_last.find_by_url(page_name.to_s.to_url) ||
              @wiki.wiki_pages.find_by_id(page_name.to_i)
    end
    @page ||= @wiki.wiki_pages.build(
      :title => page_name.titleize,
      :url => page_name.to_url
    )
    @page.current_namespace = @namespace
    if page_name == "front-page" && @page.new_record?
      @page.body = t "#application.wiki_front_page_default_content_course", "Welcome to your new course wiki!" if @context.is_a?(Course)
      @page.body = t "#application.wiki_front_page_default_content_group", "Welcome to your new group wiki!" if @context.is_a?(Group)
    end
  end
  
  def context_wiki_page_url
    page_name = @page.url
    namespace = WikiNamespace.find_by_wiki_id_and_context_id_and_context_type(@page.wiki_id, @context.id, @context.class.to_s)
    page_name = namespace.namespace + page_name if namespace && !namespace.default?
    named_context_url(@context, :context_wiki_page_url, page_name)
  end

  def content_tag_redirect(context, tag, error_redirect_symbol)
    if tag.content_type == 'Assignment'
      redirect_to named_context_url(context, :context_assignment_url, tag.content_id)
    elsif tag.content_type == 'WikiPage'
      redirect_to named_context_url(context, :context_wiki_page_url, tag.content.url)
    elsif tag.content_type == 'Attachment'
      redirect_to named_context_url(context, :context_file_url, tag.content_id)
    elsif tag.content_type == 'Quiz'
      redirect_to named_context_url(context, :context_quiz_url, tag.content_id)
    elsif tag.content_type == 'DiscussionTopic'
      redirect_to named_context_url(context, :context_discussion_topic_url, tag.content_id)
    elsif tag.content_type == 'ExternalUrl'
      @tag = tag
      @module = tag.context_module
      tag.context_module_action(@current_user, :read)
      render :template => 'context_modules/url_show'
    elsif tag.content_type == 'ContextExternalTool'
      @tag = tag
      if @tag.context.is_a?(Assignment)
        @assignment = @tag.context
        @resource_title = @assignment.title
      else
        @resource_title = @tag.title
      end
      @resource_url = @tag.url
      @opaque_id = @tag.opaque_identifier(:asset_string)
      @tool = ContextExternalTool.find_external_tool(tag.url, context)
      @target = '_blank' if tag.new_tab
      tag.context_module_action(@current_user, :read)
      if !@tool
        flash[:error] = t "#application.errors.invalid_external_tool", "Couldn't find valid settings for this link"
        redirect_to named_context_url(context, error_redirect_symbol)
      else
        @return_url = named_context_url(@context, :context_external_tool_finished_url, @tool.id, :include_host => true)
        @launch = BasicLTI::ToolLaunch.new(:url => @resource_url, :tool => @tool, :user => @current_user, :context => @context, :link_code => @opaque_id, :return_url => @return_url)
        if @assignment && @context.students.include?(@current_user)
          @launch.for_assignment!(@tag.context, lti_grade_passback_api_url(@tool), blti_legacy_grade_passback_api_url(@tool))
        end
        @tool_settings = @launch.generate
        render :template => 'external_tools/tool_show'
      end
    else
      flash[:error] = t "#application.errors.invalid_tag_type", "Didn't recognize the item type for this tag"
      redirect_to named_context_url(context, error_redirect_symbol)
    end
  end

  # pass it a context or an array of contexts and it will give you a link to the
  # person's calendar with only those things checked.
  def calendar_url_for(contexts_to_link_to = nil, options={})
    options[:query] ||= {}
    options[:anchor] ||= {}
    contexts_to_link_to = Array(contexts_to_link_to)
    if !contexts_to_link_to.empty? && options[:anchor].is_a?(Hash)
      options[:anchor][:show] = contexts_to_link_to.collect{ |c| 
        "group_#{c.class.to_s.downcase}_#{c.id}" 
      }.join(',')
      options[:anchor] = options[:anchor].to_json
    end
    options[:query][:include_contexts] = contexts_to_link_to.map{|c| c.asset_string}.join(",") unless contexts_to_link_to.empty?
    calendar_url(
      options[:query].merge(options[:anchor].empty? ? {} : {
        :anchor => options[:anchor].unpack('H*').first # calendar anchor is hex encoded
      })
    )
  end

  # pass it a context or an array of contexts and it will give you a link to the
  # person's files browser for the supplied contexts.
  def files_url_for(contexts_to_link_to = nil, options={})
    options[:query] ||= {}
    contexts_to_link_to = Array(contexts_to_link_to)
    unless contexts_to_link_to.empty?
      options[:anchor] = "#{contexts_to_link_to.first.asset_string}"
    end
    options[:query][:include_contexts] = contexts_to_link_to.map{|c| c.asset_string}.join(",") unless contexts_to_link_to.empty?
    url_for(
      options[:query].merge({
        :controller => 'files',
        :action => "full_index",
        }.merge(options[:anchor].empty? ? {} : {
          :anchor => options[:anchor]
        })
      )
    )
  end
  helper_method :calendar_url_for, :files_url_for
  
  # escape everything but slashes, see http://code.google.com/p/phusion-passenger/issues/detail?id=113
  FILE_PATH_ESCAPE_PATTERN = Regexp.new("[^#{URI::PATTERN::UNRESERVED}/]")
  def safe_domain_file_url(attachment, host=nil, verifier = nil, download = false) # TODO: generalize this
    res = "#{request.protocol}#{host || HostUrl.file_host(@domain_root_account || Account.default)}"
    ts, sig = @current_user && @current_user.access_verifier

    # add parameters so that the other domain can create a session that 
    # will authorize file access but not full app access.  We need this in 
    # case there are relative URLs in the file that point to other pieces 
    # of content.
    opts = { :user_id => @current_user.try(:id), :ts => ts, :sf_verifier => sig }
    opts[:verifier] = verifier if verifier.present?
    opts[:download_frd] = 1 if download

    if @context && Attachment.relative_context?(@context.class.base_ar_class) && @context == attachment.context
      # if the context is one that supports relative paths (which requires extra
      # routes and stuff), then we'll build an actual named_context_url with the
      # params for show_relative
      res += named_context_url(@context, :context_file_url, attachment)
      res += '/' + URI.escape(attachment.full_display_path, FILE_PATH_ESCAPE_PATTERN)
      res += '?' + opts.to_query
    else
      # otherwise, just redirect to /files/:id
      res += file_download_url(attachment, opts.merge(:only_path => true))
    end

    res
  end
  helper_method :safe_domain_file_url
  
  def feature_enabled?(feature)
    @features_enabled ||= {}
    feature = feature.to_sym
    return @features_enabled[feature] if @features_enabled[feature] != nil
    @features_enabled[feature] ||= begin
      if [:question_banks].include?(feature)
        true
      elsif feature == :twitter
        !!Twitter.config
      elsif feature == :facebook
        !!Facebook.config
      elsif feature == :linked_in
        !!LinkedIn.config
      elsif feature == :google_docs
        !!GoogleDocs.config
      elsif feature == :etherpad
        !!EtherpadCollaboration.config
      elsif feature == :kaltura
        !!Kaltura::ClientV3.config
      elsif feature == :web_conferences
        !!WebConference.config
      elsif feature == :tinychat
        !!Tinychat.config
      elsif feature == :scribd
        !!ScribdAPI.config
      elsif feature == :lockdown_browser
        Canvas::Plugin.all_for_tag(:lockdown_browser).any? { |p| p.settings[:enabled] }
      else
        !Rails.env.production? || (@current_user && current_user_is_site_admin?)
      end
    end
  end
  helper_method :feature_enabled?
  
  def service_enabled?(service)
    @domain_root_account && @domain_root_account.service_enabled?(service)
  end
  helper_method :service_enabled?
  
  def feature_and_service_enabled?(feature)
    feature_enabled?(feature) && service_enabled?(feature)
  end
  helper_method :feature_and_service_enabled?
  
  def temporary_user_code(generate=true)
    if generate
      session[:temporary_user_code] ||= "tmp_#{Digest::MD5.hexdigest("#{Time.now.to_i.to_s}_#{rand.to_s}")}"
    else
      session[:temporary_user_code]
    end
  end

  def require_account_management(on_root_account = false)
    if (@context.root_account != nil && on_root_account) || !@context.is_a?(Account)
      redirect_to named_context_url(@context, :context_url)
      return false
    else
      return false unless authorized_action(@context, @current_user, :manage_account_settings)
    end
  end

  def require_root_account_management
    require_account_management(true)
  end

  # This before_filter can be used to limit access to only site admins.
  # This checks if the user is an admin of the 'Site Admin' account, and has the
  # site_admin permission.
  def require_site_admin
    require_site_admin_with_permission(:site_admin)
  end
  helper_method :current_user_is_site_admin?

  def require_site_admin_with_permission(permission)
    unless current_user_is_site_admin?(permission)
      flash[:error] = t "#application.errors.permission_denied", "You don't have permission to access that page"
      store_location
      redirect_to @current_user ? root_url : login_url
      return false
    end
  end

  # This checks if the user is an admin of the 'Site Admin' account, and has the
  # specified permission.
  def current_user_is_site_admin?(permission = :site_admin)
    user_is_site_admin?(@current_user, permission)
  end
  helper_method :current_user_is_site_admin?

  def user_is_site_admin?(user, permission = :site_admin)
    Account.site_admin.grants_right?(user, session, permission)
  end
  helper_method :user_is_site_admin?

  def page_views_enabled?
    PageView.page_views_enabled?
  end
  helper_method :page_views_enabled?

  # calls send_file if the io has a local file, or send_data otherwise
  # make sure to rewind the io first, if necessary
  def send_file_or_data(io, opts = {})
    cancel_cache_buster
    if io.respond_to?(:path) && io.path.present? && File.file?(io.path)
      send_file(io.path, opts)
    else
      send_data(io, opts)
    end
  end

  def verified_file_download_url(attachment, *opts)
    file_download_url(attachment, { :verifier => attachment.uuid }, *opts)
  end
  helper_method :verified_file_download_url

  def user_content(str, cache_key = nil)
    return nil unless str
    return str.html_safe unless str.match(/object|embed|equation_image/)

    UserContent.escape(str)
  end
  helper_method :user_content

  def find_bank(id, check_context_chain=true)
    bank = @context.assessment_question_banks.active.find_by_id(id) || @current_user.assessment_question_banks.active.find_by_id(id)
    if bank
      (block_given? ?
        authorized_action(bank, @current_user, :read) :
        bank.grants_right?(@current_user, session, :read)) or return nil
    elsif check_context_chain
      (block_given? ?
        authorized_action(@context, @current_user, :read_question_banks) :
        @context.grants_right?(@current_user, session, :read_question_banks)) or return nil
      bank = @context.inherited_assessment_question_banks.find_by_id(id)
    end
    yield if block_given? && (@bank = bank)
    bank
  end

<<<<<<< HEAD
  SKIP_JSON_CSRF_REGEX = %r{\A/login}
=======
  # refs #6632 -- once the speed grader ipad app is upgraded, we can remove these exceptions
  SKIP_JSON_CSRF_REGEX = %r{\A(?:/login|/logout|/dashboard/comment_session)}
>>>>>>> 84343d31
  def prepend_json_csrf?
    request.get? && @pseudonym_session && !@pseudonym_session.used_basic_auth? && !request.path.match(SKIP_JSON_CSRF_REGEX)
  end

  def render(options = nil, extra_options = {}, &block)
    if options && options.key?(:json)
      json = options.delete(:json)
      json = ActiveSupport::JSON.encode(json) unless json.is_a?(String)
      # prepend our CSRF protection to the JSON response, unless this is an API
      # call that didn't use session auth, or a non-GET request.
      if prepend_json_csrf?
        json = "while(1);#{json}"
      end

      # fix for some browsers not properly handling json responses to multipart
      # file upload forms and s3 upload success redirects -- we'll respond with text instead.
      if options[:as_text] || (request.headers['CONTENT_TYPE'].to_s =~ %r{multipart/form-data} && params[:format].to_s != 'json')
        options[:text] = json
      else
        options[:json] = json
      end
    end
    super
  end
end<|MERGE_RESOLUTION|>--- conflicted
+++ resolved
@@ -1055,12 +1055,8 @@
     bank
   end
 
-<<<<<<< HEAD
-  SKIP_JSON_CSRF_REGEX = %r{\A/login}
-=======
   # refs #6632 -- once the speed grader ipad app is upgraded, we can remove these exceptions
   SKIP_JSON_CSRF_REGEX = %r{\A(?:/login|/logout|/dashboard/comment_session)}
->>>>>>> 84343d31
   def prepend_json_csrf?
     request.get? && @pseudonym_session && !@pseudonym_session.used_basic_auth? && !request.path.match(SKIP_JSON_CSRF_REGEX)
   end
