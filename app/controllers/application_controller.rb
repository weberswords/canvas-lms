--- conflicted
+++ resolved
@@ -121,12 +121,8 @@
         use_high_contrast: @current_user.try(:prefers_high_contrast?),
         SETTINGS: {
           open_registration: @domain_root_account.try(:open_registration?),
-<<<<<<< HEAD
-          eportfolios_enabled: @current_user.try(:eportfolios_enabled?),
-=======
           eportfolios_enabled: (@domain_root_account && @domain_root_account.settings[:enable_eportfolios] != false), # checking all user root accounts is slow
           collapse_global_nav: @current_user.try(:collapse_global_nav?),
->>>>>>> df88dd94
           show_feedback_link: show_feedback_link?
         }
       }
