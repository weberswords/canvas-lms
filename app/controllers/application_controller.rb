#
# Copyright (C) 2011 Instructure, Inc.
#
# This file is part of Canvas.
#
# Canvas is free software: you can redistribute it and/or modify it under
# the terms of the GNU Affero General Public License as published by the Free
# Software Foundation, version 3 of the License.
#
# Canvas is distributed in the hope that it will be useful, but WITHOUT ANY
# WARRANTY; without even the implied warranty of MERCHANTABILITY or FITNESS FOR
# A PARTICULAR PURPOSE. See the GNU Affero General Public License for more
# details.
#
# You should have received a copy of the GNU Affero General Public License along
# with this program. If not, see <http://www.gnu.org/licenses/>.
#

# Filters added to this controller apply to all controllers in the application.
# Likewise, all the methods added will be available for all controllers.

class ApplicationController < ActionController::Base

  attr_accessor :active_tab

  include LocaleSelection
  around_filter :set_locale

  helper :all
  filter_parameter_logging :password

  include AuthenticationMethods
  protect_from_forgery
  before_filter :load_account, :load_user
  before_filter :set_time_zone
  before_filter :clear_cached_contexts
  before_filter :set_page_view
  after_filter :log_page_view
  after_filter :discard_flash_if_xhr
  after_filter :cache_buster
  before_filter :fix_xhr_requests
  before_filter :init_body_classes_and_active_tab

  add_crumb(lambda { I18n.t('links.dashboard', "My Dashboard") }, :root_path, :class => "home")

  protected

  def set_locale
    I18n.localizer = lambda {
      infer_locale :context => @context,
                   :user => @current_user,
                   :root_account => @domain_root_account,
                   :accept_language => request.headers['Accept-Language']
    }
    yield if block_given?
  ensure
    I18n.localizer = nil
  end

  def init_body_classes_and_active_tab
    @body_classes = []
    active_tab = nil
  end
  
  # make things requested from jQuery go to the "format.js" part of the "respond_to do |format|" block
  # see http://codetunes.com/2009/01/31/rails-222-ajax-and-respond_to/ for why
  def fix_xhr_requests
    request.format = :js if request.xhr? && request.format == :html && !params[:html_xhr]
  end
  
  # scopes all time objects to the user's specified time zone
  def set_time_zone
    if @current_user && !@current_user.time_zone.blank?
      Time.zone = @current_user.time_zone
      if Time.zone && Time.zone.name == "UTC" && @current_user.time_zone && @current_user.time_zone.match(/\s/)
        Time.zone = @current_user.time_zone.split(/\s/)[1..-1].join(" ") rescue nil
      end
    else
      Time.zone = @domain_root_account && @domain_root_account.default_time_zone
    end
  end

  # retrieves the root account for the given domain
  def load_account
    @domain_root_account = request.env['canvas.domain_root_account'] || Account.default
    @files_domain = request.host_with_port != HostUrl.context_host(@domain_root_account) && HostUrl.is_file_host?(request.host_with_port)
    # we can't block frames on the files domain, since files domain requests
    # are typically embedded in an iframe in canvas, but the hostname is
    # different
    if !@files_domain && Setting.get_cached('block_html_frames', 'false') == 'true'
      response['X-Frame-Options'] = 'SAMEORIGIN'
    end
    @domain_root_account
  end

  # used to generate context-specific urls without having to
  # check which type of context it is everywhere
  def named_context_url(context, name, *opts)
    if context.is_a?(UserProfile)
      name = name.to_s.sub(/context/, "profile")
    else
      klass = context.class.base_ar_class
      name = name.to_s.sub(/context/, klass.name.underscore)
      opts.unshift(context)
    end
    opts.push({}) unless opts[-1].is_a?(Hash)
    include_host = opts[-1].delete(:include_host)
    if !include_host
      opts[-1][:host] = context.host_name rescue nil
      opts[-1][:only_path] = true
    end
    self.send name, *opts
  end
  
  def user_url(*opts)
    opts[0] == @current_user && !current_user_is_site_admin? && !@current_user.grants_right?(@current_user, session, :view_statistics) ?
      profile_url :
      super
  end

  def tab_enabled?(id)
    if @context && @context.respond_to?(:tabs_available) && !@context.tabs_available(@current_user, :session => session, :include_hidden_unused => true).any?{|t| t[:id] == id }
      if @context.is_a?(Account)
        flash[:notice] = t "#application.notices.page_disabled_for_account", "That page has been disabled for this account"
      elsif @context.is_a?(Course)
        flash[:notice] = t "#application.notices.page_disabled_for_course", "That page has been disabled for this course"
      elsif @context.is_a?(Group)
        flash[:notice] = t "#application.notices.page_disabled_for_group", "That page has been disabled for this group"
      else
        flash[:notice] = t "#application.notices.page_disabled", "That page has been disabled"
      end
      redirect_to named_context_url(@context, :context_url)
      return false
    end
    true
  end
  
  # checks the authorization policy for the given object using 
  # the vendor/plugins/adheres_to_policy plugin.  If authorized,
  # returns true, otherwise renders unauthorized messages and returns
  # false.  To be used as follows:
  # if authorized_action(object, @current_user, session, :update)
  #   render
  # end
  def authorized_action(object, *opts)
    can_do = is_authorized_action?(object, *opts)
    render_unauthorized_action(object) unless can_do
    can_do
  end
  
  def is_authorized_action?(object, *opts)
    user = opts.shift
    action_session = nil
    action_session ||= session
    action_session = opts.shift if !opts[0].is_a?(Symbol) && !opts[0].is_a?(Array)
    actions = Array(opts.shift)
    can_do = false
    begin
      if object == @context && user == @current_user
        @context_all_permissions ||= @context.grants_rights?(user, session, nil)
        can_do = actions.any?{|a| @context_all_permissions[a] }
      else
        can_do = object.grants_rights?(user, action_session, *actions).values.any?
      end
    rescue => e
      logger.warn "#{object.inspect} raised an error while granting rights.  #{e.inspect}"
    end
    can_do
  end
  
  def render_unauthorized_action(object=nil)
    object ||= User.new
    object.errors.add_to_base(t "#application.errors.unauthorized", "You are not authorized to perform this action")
    respond_to do |format|
      @show_left_side = false
      clear_crumbs
      params = request.path_parameters
      params[:format] = nil
      @headers = !!@current_user if @headers != false
      @files_domain = @account_domain && @account_domain.host_type == 'files'
      format.html { 
        store_location if request.get?
        return if !@current_user && initiate_delegated_login
        render :template => "shared/unauthorized", :layout => "application", :status => :unauthorized 
      }
      format.zip { redirect_to(url_for(params)) }
      format.xml { render :xml => { 'status' => 'unauthorized' }, :status => :unauthorized }
      format.json { render :json => { 'status' => 'unauthorized' }, :status => :unauthorized }
    end
    response.headers["Pragma"] = "no-cache"
    response.headers["Cache-Control"] = "no-cache, no-store, max-age=0, must-revalidate"
  end
  
  # To be used as a before_filter, requires controller or controller actions
  # to have their urls scoped to a context in order to be valid.
  # So /courses/5/assignments or groups/1/assignments would be valid, but
  # not /assignments
  def require_context
    get_context
    if !@context
      if request.path.match(/\A\/profile/)
        store_location
        redirect_to login_url
      elsif params[:context_id]
        raise ActiveRecord::RecordNotFound.new("Cannot find #{params[:context_type] || 'Context'} for ID: #{params[:context_id]}")
      else
        raise ActiveRecord::RecordNotFound.new("Context is required, but none found")
      end
    end
    return @context != nil
  end
  
  def clean_return_to(url)
    return nil if !url
    uri = URI.parse(url)
    url = uri.path + (uri.query ? "?#{uri.query}" : "") + (uri.fragment ? "##{uri.fragment}" : "")
  end
  helper_method :clean_return_to
  
  def return_to(url, fallback)
    url = fallback if url.blank?
    url = clean_return_to(url)
    redirect_to url
  end
  
  MAX_ACCOUNT_LINEAGE_TO_SHOW_IN_CRUMBS = 3

  # Can be used as a before_filter, or just called from controller code.
  # Assigns the variable @context to whatever context the url is scoped
  # to.  So /courses/5/assignments would have a @context=Course.find(5).
  # Also assigns @context_membership to the membership type of @current_user
  # if @current_user is a member of the context.
  def get_context
    unless @context
      if params[:course_id]
        @context = api_request? ?
          Api.find(Course, params[:course_id]) : Course.find(params[:course_id])
        params[:context_id] = params[:course_id]
        params[:context_type] = "Course"
        if @context && session[:enrollment_uuid_course_id] == @context.id
          session[:enrollment_uuid_count] ||= 0
          if session[:enrollment_uuid_count] > 4
            session[:enrollment_uuid_count] = 0
            self.extend(TextHelper)
            flash[:html_notice] = mt "#application.notices.need_to_accept_enrollment", "You'll need to [accept the enrollment invitation](%{url}) before you can fully participate in this course.", :url => course_url(@context)
          end
          session[:enrollment_uuid_count] += 1
        end
        @context_enrollment = @context.enrollments.find_all_by_user_id(@current_user.id).sort_by{|e| [e.state_sortable, e.rank_sortable] }.first if @context && @current_user
        @context_membership = @context_enrollment
      elsif params[:account_id] || (self.is_a?(AccountsController) && params[:account_id] = params[:id])
        @context = api_request? ?
          Api.find(Account, params[:account_id]) : Account.find(params[:account_id])
        params[:context_id] = params[:account_id]
        params[:context_type] = "Account"
        @context_enrollment = @context.account_users.find_by_user_id(@current_user.id) if @context && @current_user
        @context_membership = @context_enrollment
        @account = @context
      elsif params[:group_id]
        @context = Group.find(params[:group_id])
        params[:context_id] = params[:group_id]
        params[:context_type] = "Group"
        @context_enrollment = @context.group_memberships.find_by_user_id(@current_user.id) if @context && @current_user      
        @context_membership = @context_enrollment
      elsif params[:user_id]
        @context = User.find(params[:user_id])
        params[:context_id] = params[:user_id]
        params[:context_type] = "User"
        @context_membership = @context if @context == @current_user
      elsif request.path.match(/\A\/profile/) || request.path == '/' || request.path.match(/\A\/dashboard\/files/) || request.path.match(/\A\/calendar/) || request.path.match(/\A\/assignments/) || request.path.match(/\A\/files/)
        @context = @current_user
        @context_membership = @context
      end
      if @context.try_rescue(:only_wiki_is_public) && params[:controller].match(/wiki/) && !@current_user && (!@context.is_a?(Course) || session[:enrollment_uuid_course_id] != @context.id)
        @show_left_side = false
      end
      if @context.is_a?(Account) && !@context.root_account?
        account_chain = @context.account_chain.to_a.select {|a| a.grants_right?(@current_user, session, :read) }
        account_chain.slice!(0) # the first element is the current context
        count = account_chain.length
        account_chain.reverse.each_with_index do |a, idx|
          if idx == 1 && count >= MAX_ACCOUNT_LINEAGE_TO_SHOW_IN_CRUMBS
            add_crumb(I18n.t('#lib.text_helper.ellipsis', '...'), nil)
          elsif count >= MAX_ACCOUNT_LINEAGE_TO_SHOW_IN_CRUMBS && idx > 0 && idx <= count - MAX_ACCOUNT_LINEAGE_TO_SHOW_IN_CRUMBS
            next
          else
            add_crumb(a.short_name, account_url(a.id), :id => "crumb_#{a.asset_string}")
          end
        end
      end
      add_crumb(@context.short_name, named_context_url(@context, :context_url), :id => "crumb_#{@context.asset_string}") if @context && @context.respond_to?(:short_name)
    end
  end
  
  # This is used by a number of actions to retrieve a list of all contexts
  # associated with the given context.  If the context is a user then it will
  # include all the user's current contexts.
  # Assigns it to the variable @contexts
  def get_all_pertinent_contexts(include_groups = false)
    return if @already_ran_get_all_pertinent_contexts
    @already_ran_get_all_pertinent_contexts = true

    raise(ArgumentError, "Need a starting context") if @context.nil?

    @contexts = [@context]
    only_contexts = ActiveRecord::Base.parse_asset_string_list(params[:only_contexts])
    if @context && @context.is_a?(User)
      # we already know the user can read these courses and groups, so skip
      # the grants_right? check to avoid querying for the various memberships
      # again.
      courses = @context.current_enrollments.select { |e| e.state_based_on_date == :active }.map(&:course).uniq
      groups = include_groups ? @context.groups.active : []
      if only_contexts.present?
        # find only those courses and groups passed in the only_contexts
        # parameter, but still scoped by user so we know they have rights to
        # view them.
        course_ids = only_contexts.select { |c| c.first == "Course" }.map(&:last)
        courses = course_ids.empty? ? [] : courses.select { |c| course_ids.include?(c.id) }
        group_ids = only_contexts.select { |c| c.first == "Group" }.map(&:last)
        groups = group_ids.empty? ? [] : groups.find_all_by_id(group_ids) if include_groups
      end
      @contexts.concat courses
      @contexts.concat groups
    end
    if params[:include_contexts]
      params[:include_contexts].split(",").each do |include_context|
        # don't load it again if we've already got it
        next if @contexts.any? { |c| c.asset_string == include_context }
        context = Context.find_by_asset_string(include_context)
        @contexts << context if context && context.grants_right?(@current_user, nil, :read)
      end
    end
    @contexts = @contexts.uniq
    Course.require_assignment_groups(@contexts)
    @context_enrollment = @context.membership_for_user(@current_user) if @context.respond_to?(:membership_for_user)
    @context_membership = @context_enrollment
  end

  # Retrieves all assignments for all contexts held in the @contexts variable.
  # Also retrieves submissions and sorts the assignments based on
  # their due dates and submission status for the given user.
  def get_sorted_assignments
    @assignment_groups    = []
    @upcoming_assignments = []
    @assignments          = []
    @submissions          = []
    @overdue_assignments  = []
    @courses = @contexts.select{ |c| c.is_a?(Course) }
    @just_viewing_one_course = @context.is_a?(Course) && @courses.length == 1
    @context_codes = @courses.map(&:asset_string)
    @context = @courses.first
    if @just_viewing_one_course
      @courses.each do |course|
        # if there is just one context this will leave @groups set up for the view group by assignment group
        @groups = course.assignment_groups.active(:include => :active_assignments)
        assignments_for_this_course = @groups.map(&:active_assignments).flatten
        @assignments += assignments_for_this_course
        @upcoming_assignments += assignments_for_this_course.select{ |a| 
          a.due_at && 
          a.due_at <= 1.weeks.from_now && 
          a.due_at >= Time.now
        }
        log_asset_access("assignments:#{course.asset_string}", "assignments", "other")
      end
    else
      @groups = AssignmentGroup.for_context_codes(@context_codes).active(:include => {:active_assignments => {:submissions => {}, :quiz => {}, :discussion_topic => {}} })
      @assignments = Assignment.active.for_context_codes(@context_codes)
      @courses.each do |course|
        log_asset_access("assignments:#{course.asset_string}", "assignments", "other")
      end
    end
    @upcoming_assignments = @assignments.select{|a|
      a.due_at &&
      a.due_at <= 1.weeks.from_now &&
      a.due_at >= Time.now
    }
    @submissions = @current_user.submissions(:include => {:submission_comments => {}, :rubric_assessment => {}}).to_a if @current_user
    @submissions_hash = {}
    @submissions.each{|s|
      @submissions_hash[s.assignment_id] = s
    }
    @ungraded_assignments = @assignments.select{|a| 
      a.grants_right?(@current_user, session, :grade) && 
      a.expects_submission? &&
      a.needs_grading_count > 0
    }
    @assignment_groups = @groups
    @past_assignments = @assignments.select{ |a| a.due_at && a.due_at < Time.now }
    @undated_assignments = @assignments.select{ |a| !a.due_at }
    @past_assignments.each do |assignment|
      submission = @submissions_hash[assignment.id]
      if assignment.overdue? && 
         assignment.expects_submission? && 
         ( !submission || (!submission.has_submission? && !submission.graded?) ) &&
         assignment.grants_right?(@current_user, session, :submit)
      
        @overdue_assignments << assignment
      end
    end
    @future_assignments = @assignments - @past_assignments
    if request.path.match(/\A\/assignments/)
      if @future_assignments.length > 5
        @future_assignments = @future_assignments.select{|a| a.due_at && a.due_at < 2.weeks.from_now }
      else
        @future_assignments = @future_assignments.select{|a| a.due_at && a.due_at < 4.weeks.from_now }
      end
      if @past_assignments.length > 5
        @past_assignments = @past_assignments.select{|a| a.due_at && a.due_at > 2.weeks.ago }
      else
        @past_assignments = @past_assignments.select{|a| a.due_at && a.due_at > 4.weeks.ago }
      end
      @overdue_assignments = @overdue_assignments.select{|a| a.due_at && a.due_at > 2.weeks.ago }
      @ungraded_assignments = @ungraded_assignments.select{|a| a.due_at && a.due_at > 2.weeks.ago }
    end
    
    [@assignments, @upcoming_assignments, @past_assignments, @overdue_assignments, @ungraded_assignments, @undated_assignments].map(&:sort!)
  end
  
  # Calculates the file storage quota for @context
  def get_quota
    @quota = 0
    @quota_used = 0
    return unless @context
    @quota = Setting.get_cached('context_default_quota', 50.megabytes.to_s).to_i
    @quota = @context.quota if (@context.respond_to?("quota") && @context.quota)
    @quota_used = @context.attachments.active.sum('COALESCE(size, 0)', :conditions => { :root_attachment_id => nil }).to_i
  end
  
  # Renders a quota exceeded message if the @context's quota is exceeded
  def quota_exceeded(redirect=nil)
    redirect ||= root_url
    get_quota
    if response.body.size + @quota_used > @quota
      if @context.is_a?(Account)
        error = t "#application.errors.quota_exceeded_account", "Account storage quota exceeded"
      elsif @context.is_a?(Course)
        error = t "#application.errors.quota_exceeded_course", "Course storage quota exceeded"
      elsif @context.is_a?(Group)
        error = t "#application.errors.quota_exceeded_group", "Group storage quota exceeded"
      elsif @context.is_a?(User)
        error = t "#application.errors.quota_exceeded_user", "User storage quota exceeded"
      else
        error = t "#application.errors.quota_exceeded", "Storage quota exceeded"
      end
      respond_to do |format|
        flash[:error] = error unless request.format.to_s == "text/plain"
        format.html {redirect_to redirect }
        format.json {render :json => {:errors => {:base => error}}.to_json }
        format.text {render :json => {:errors => {:base => error}}.to_json }
      end
      return true
    end
    false
  end
  
  # Used to retrieve the context from a :feed_code parameter.  These 
  # :feed_code attributes are keyed off the object type and the object's
  # uuid.  Using the uuid attribute gives us an unguessable url so
  # that we can offer the feeds without requiring password authentication.
  def get_feed_context(opts={})
    pieces = params[:feed_code].split("_", 2)
    if params[:feed_code].match(/\Agroup_membership/)
      pieces = ["group_membership", params[:feed_code].split("_", 3)[-1]]
    end
    @context = nil
    @problem = nil
    if pieces[0] == "enrollment"
      @enrollment = Enrollment.find_by_uuid(pieces[1]) if pieces[1]
      @context_type = "Course"
      if !@enrollment
        @problem = t "#application.errors.mismatched_verification_code", "The verification code does not match any currently enrolled user."
      elsif @enrollment.course && !@enrollment.course.available?
        @problem = t "#application.errors.feed_unpublished_course", "Feeds for this course cannot be accessed until it is published."
      end
      @context = @enrollment.course unless @problem
      @current_user = @enrollment.user unless @problem
    elsif pieces[0] == 'group_membership'
      @membership = GroupMembership.find_by_uuid(pieces[1]) if pieces[1]
      @context_type = "Group"
      if !@membership
        @problem = t "#application.errors.mismatched_verification_code", "The verification code does not match any currently enrolled user."
      elsif @membership.group && !@membership.group.available?
        @problem = t "#application.errors.feed_unpublished_group", "Feeds for this group cannot be accessed until it is published."
      end
      @context = @membership.group unless @problem
      @current_user = @membership.user unless @problem
    else
      @context_type = pieces[0].classify
      if Context::ContextTypes.const_defined?(@context_type)
        @context_class = Context::ContextTypes.const_get(@context_type)
        @context = @context_class.find_by_uuid(pieces[1]) if pieces[1]
      end
      if !@context
        @problem = t "#application.errors.invalid_verification_code", "The verification code is invalid."
      elsif (!@context.is_public rescue false) && (!@context.respond_to?(:uuid) || pieces[1] != @context.uuid)
        if @context_type == 'course'
          @problem = t "#application.errors.feed_private_course", "The matching course has gone private, so public feeds like this one will no longer be visible."
        elsif @context_type == 'group'
          @problem = t "#application.errors.feed_private_course", "The matching course has gone private, so public feeds like this one will no longer be visible."
        else
          @problem = t "#application.errors.feed_private", "The matching context has gone private, so public feeds like this one will no longer be visible."
        end
      end
      @context = nil if @problem
      @current_user = @context if @context.is_a?(User)
    end
    if !@context || (opts[:only] && !opts[:only].include?(@context.class.to_s.underscore.to_sym))
      @problem ||= t("#application.errors.invalid_feed_parameters", "Invalid feed parameters.") if (opts[:only] && !opts[:only].include?(@context.class.to_s.underscore.to_sym))
      @problem ||= t "#application.errors.feed_not_found", "Could not find feed."
      @template_format = 'html'
      @template.template_format = 'html'
      render :text => @template.render(:file => "shared/unauthorized_feed", :layout => "layouts/application"), :status => :bad_request # :template => "shared/unauthorized_feed", :status => :bad_request
      return false
    end
    @context
  end

  def discard_flash_if_xhr
    flash.discard if request.xhr? || request.format.to_s == 'text/plain'
  end
  
  def cancel_cache_buster
    @cancel_cache_buster = true
  end
  
  def cache_buster
    # Annoying problem.  If I set the cache-control to anything other than "no-cache, no-store" 
    # then the local cache is used when the user clicks the 'back' button.  I don't know how
    # to tell the browser to ALWAYS check back other than to disable caching...
    return true if @cancel_cache_buster
    response.headers["Pragma"] = "no-cache"
    response.headers["Cache-Control"] = "no-cache, no-store, max-age=0, must-revalidate"
  end
  
  def clear_cached_contexts
    ActiveRecord::Base.clear_cached_contexts
    RoleOverride.clear_cached_contexts
  end
  
  def set_page_view
    return true if !page_views_enabled?

    ENV['RAILS_HOST_WITH_PORT'] ||= request.host_with_port rescue nil
    # We only record page_views for html page requests coming from within the
    # app, or if coming from a developer api request and specified as a 
    # page_view.
    if (@developer_key && params[:user_request]) || (!@developer_key && @current_user && !request.xhr? && request.method == :get)
      generate_page_view
    end
  end
  
  def generate_page_view
    @page_view = PageView.new(:url => request.url[0,255], :user => @current_user, :controller => request.path_parameters['controller'], :action => request.path_parameters['action'], :session_id => request.session_options[:id], :developer_key => @developer_key, :user_agent => request.headers['User-Agent'], :real_user => @real_current_user)
    @page_view.interaction_seconds = 5
    @page_view.user_request = true if params[:user_request] || (@current_user && !request.xhr? && request.method == :get)
    @page_view.created_at = Time.now
    @page_view.updated_at = Time.now
    @page_before_render = Time.now.utc
    @page_view.id = RequestContextGenerator.request_id
  end
  
  def generate_new_page_view
    return true if !page_views_enabled?

    generate_page_view
    @page_view.generated_by_hand = true
  end

  def disable_page_views
    @log_page_views = false
    true
  end
  
  # Asset accesses are used for generating usage statistics.  This is how
  # we say, "the user just downloaded this file" or "the user just
  # viewed this wiki page".  We can then after-the-fact build statistics
  # and reports from these accesses.  This is currently being used
  # to generate access reports per student per course.
  def log_asset_access(asset, asset_category, asset_group=nil, level=nil, membership_type=nil)
    return unless @current_user && @context && asset
    @accessed_asset = {
      :code => asset.is_a?(String) ? asset : asset.asset_string,
      :group_code => asset_group.is_a?(String) ? asset_group : (asset_group.asset_string rescue 'unknown'),
      :category => asset_category,
      :membership_type => membership_type || (@context_membership && @context_membership.class.to_s rescue nil),
      :level => level
    }
  end
  
  def log_page_view
    return true if !page_views_enabled?

    if @current_user && @log_page_views != false
      if @page_view && @page_view.generated_by_hand
      elsif request.xhr? && params[:page_view_id]
        if PageView.page_view_method != :db
          @page_view = PageView.new { |p| p.request_id = params[:page_view_id] }
        else
          @page_view = PageView.find_by_request_id(params[:page_view_id])
          if @page_view
            response.headers["X-Canvas-Page-View-Id"] = @page_view.id.to_s
          end
        end

        if @page_view
          @page_view.do_update(params.slice(:interaction_seconds, :page_view_contributed))
          @page_view_update = true
        end
      end
      # If we're logging the asset access, and it's either a participatory action
      # or it's not an update to an already-existing page_view.  We check to make sure 
      # it's not an update because if the page_view already existed, we don't want to 
      # double-count it as multiple views when it's really just a single view.
      if @current_user && @accessed_asset && (@accessed_asset[:level] == 'participate' || !@page_view_update)
        @access = AssetUserAccess.find_by_user_id_and_asset_code(@current_user.id, @accessed_asset[:code])
        @access ||= AssetUserAccess.create(:user => @current_user, :asset_code => @accessed_asset[:code])
        @accessed_asset[:level] ||= 'view'
        if @accessed_asset[:level] == 'view'
          @access.view_score ||= 0
          @access.view_score += 1
          @access.action_level ||= 'view'
        elsif @accessed_asset[:level] == 'participate'
          @access.view_score ||= 0
          @access.view_score += 1
          @access.participate_score ||= 0
          @access.participate_score += 1
          @access.action_level = 'participate'
          @page_view.participated = true if @page_view
        elsif @accessed_asset[:level] == 'submit'
          @access.participate_score ||= 0
          @access.participate_score += 1
          @access.action_level = 'participate'
          @page_view.participated = true if @page_view
        end
        @access.asset_category ||= @accessed_asset[:category]
        @access.asset_group_code ||= @accessed_asset[:group_code]
        @access.membership_type ||= @accessed_asset[:membership_type]
        @access.context = @context.is_a?(UserProfile) ? @context.user : @context
        @access.summarized_at = nil
        @access.save
        @page_view.asset_user_access_id = @access.id if @page_view
        @page_view_update = true
      end
      if @page_view && !request.xhr? && request.get? && (response.content_type || "").match(/html/)
        @page_view.context ||= @context rescue nil
        @page_view.account_id = @domain_root_account.id
        @page_view.render_time ||= (Time.now.utc - @page_before_render) rescue nil
        @page_view_update = true
      end
      if @page_view && @page_view_update
        @page_view.store
      end
    else
      @page_view.destroy if @page_view && !@page_view.new_record?
    end
  rescue => e
    logger.error "Pageview error!"
    raise e if Rails.env == 'development'
    true
  end

  # Custom error catching and message rendering.
  def rescue_action_in_public(exception)
    response_code = response_code_for_rescue(exception)
    begin
      @status_code = interpret_status(response_code)
      @status = @status_code
      @status = 'AUT' if exception.is_a?(ActionController::InvalidAuthenticityToken)
      type = 'default'
      type = '404' if @status == '404 Not Found'

      @error = ErrorReport.log_exception(type, exception, {
        :url => request.url,
        :user => @current_user,
        :user_agent => request.headers['User-Agent'],
        :request_context_id => RequestContextGenerator.request_id,
        :account => @domain_root_account,
        :request_method => request.method,
        :format => request.format,
      }.merge(ErrorReport.useful_http_env_stuff_from_request(request)))

      @headers = nil
      session[:last_error_id] = @error.id rescue nil
      if request.xhr? || request.format == :text
        render :json => {:errors => {:base => "Unexpected error, ID: #{@error.id rescue "unknown"}"}, :status => @status}, :status => @status_code
      else
        @status = '500' unless File.exists?(File.join('app', 'views', 'shared', 'errors', "#{@status.to_s[0,3]}_message.html.erb"))
        render :template => "shared/errors/#{@status.to_s[0, 3]}_message.html.erb", 
          :layout => 'application', :status => @status, :locals => {:error => @error, :exception => exception, :status => @status}
      end
    rescue => e
      # error generating the error page? failsafe.
      render_optional_error_file response_code_for_rescue(exception)
      ErrorReport.log_exception(:default, e)
    end
  end

  def local_request?
    false
  end
  
  def claim_session_course(course, user, state=nil)
    e = course.claim_with_teacher(user)
    session[:claimed_enrollment_uuids] ||= []
    session[:claimed_enrollment_uuids] << e.uuid
    session[:claimed_enrollment_uuids].uniq!
    flash[:notice] = t "#application.notices.first_teacher", "This course is now claimed, and you've been registered as its first teacher."
    if !@current_user && state == :just_registered
      flash[:notice] = t "#application.notices.first_teacher_with_email", "This course is now claimed, and you've been registered as its first teacher. You should receive an email shortly to complete the registration process."
    end
    session[:claimed_course_uuids] ||= []
    session[:claimed_course_uuids] << course.uuid
    session[:claimed_course_uuids].uniq!
    session[:claim_course_uuid] = nil
    session[:course_uuid] = nil
  end

  class InvalidDeveloperAPIKey < ActionController::InvalidAuthenticityToken #:nodoc:
  end
  rescue_responses['ApplicationController::InvalidDeveloperAPIKey'] = rescue_responses['ActionController::InvalidAuthenticityToken']

  # Had to overwrite this method so we can say you don't need to have an
  # authenticity_token if the request is coming from an api request.
  # we also check for the session token not being set at all here, to catch
  # those who have cookies disabled.
  def verify_authenticity_token
    token = params[request_forgery_protection_token].try(:gsub, " ", "+")
    params[request_forgery_protection_token] = token if token

    if    protect_against_forgery? &&
          request.method != :get &&
          !api_request? &&
          verifiable_request_format?
      if session[:_csrf_token].nil? && session.empty? && !request.xhr? && !api_request?
        # the session should have the token stored by now, but doesn't? sounds
        # like the user doesn't have cookies enabled.
        redirect_to(login_url(:needs_cookies => '1'))
        return false
      else
        raise(ActionController::InvalidAuthenticityToken) unless form_authenticity_token == form_authenticity_param
      end
    end
    Rails.logger.warn("developer_key id: #{@developer_key.id}") if @developer_key
  end

  API_REQUEST_REGEX = /\A\/api\//

  def api_request?
    @api_request ||= !!request.path.match(API_REQUEST_REGEX)
  end

  def session_loaded?
    session.send(:loaded?) rescue false
  end
  
  # Retrieving wiki pages needs to search either using the id or 
  # the page title.  We've also got it in here to have more than one
  # wiki per context, although we've never actually used that yet.
  # And maybe we won't.  See models/wiki_namespace.rb for more though.
  def get_wiki_page
    page_name = (params[:wiki_page_id] || params[:id] || (params[:wiki_page] && params[:wiki_page][:title]) || "front-page")
    if(params[:format] && !['json', 'html'].include?(params[:format]))
      page_name += ".#{params[:format]}"
      params[:format] = 'html'
    end
    return @page if @page 
    @namespace = WikiNamespace.default_for_context(@context)
    @wiki = @namespace.wiki
    if params[:action] != 'create'
      @page = @wiki.wiki_pages.deleted_last.find_by_url(page_name.to_s) ||
              @wiki.wiki_pages.deleted_last.find_by_url(page_name.to_s.to_url) ||
              @wiki.wiki_pages.find_by_id(page_name.to_i)
    end
    @page ||= @wiki.wiki_pages.build(
      :title => page_name.titleize,
      :url => page_name.to_url
    )
    @page.current_namespace = @namespace
    if page_name == "front-page" && @page.new_record?
      @page.body = t "#application.wiki_front_page_default_content_course", "Welcome to your new course wiki!" if @context.is_a?(Course)
      @page.body = t "#application.wiki_front_page_default_content_group", "Welcome to your new group wiki!" if @context.is_a?(Group)
    end
  end
  
  def context_wiki_page_url
    page_name = @page.url
    namespace = WikiNamespace.find_by_wiki_id_and_context_id_and_context_type(@page.wiki_id, @context.id, @context.class.to_s)
    page_name = namespace.namespace + page_name if namespace && !namespace.default?
    named_context_url(@context, :context_wiki_page_url, page_name)
  end

  def content_tag_redirect(context, tag, error_redirect_symbol)
    if tag.content_type == 'Assignment'
      redirect_to named_context_url(context, :context_assignment_url, tag.content_id)
    elsif tag.content_type == 'WikiPage'
      redirect_to named_context_url(context, :context_wiki_page_url, tag.content.url)
    elsif tag.content_type == 'Attachment'
      redirect_to named_context_url(context, :context_file_url, tag.content_id)
    elsif tag.content_type == 'Quiz'
      redirect_to named_context_url(context, :context_quiz_url, tag.content_id)
    elsif tag.content_type == 'DiscussionTopic'
      redirect_to named_context_url(context, :context_discussion_topic_url, tag.content_id)
    elsif tag.content_type == 'ExternalUrl'
      @tag = tag
      @module = tag.context_module
      tag.context_module_action(@current_user, :read)
      render :template => 'context_modules/url_show'
    elsif tag.content_type == 'ContextExternalTool'
      @tag = tag
      @tool = ContextExternalTool.find_external_tool(tag.url, context)
      tag.context_module_action(@current_user, :read)
      if !@tool
        flash[:error] = t "#application.errors.invalid_external_tool", "Couldn't find valid settings for this link"
        redirect_to named_context_url(context, error_redirect_symbol)
      else
        render :template => 'external_tools/tool_show'
      end
    else
      flash[:error] = t "#application.errors.invalid_tag_type", "Didn't recognize the item type for this tag"
      redirect_to named_context_url(context, error_redirect_symbol)
    end
  end

  # pass it a context or an array of contexts and it will give you a link to the
  # person's calendar with only those things checked.
  def calendar_url_for(contexts_to_link_to = nil, options={})
    options[:query] ||= {}
    options[:anchor] ||= {}
    contexts_to_link_to = Array(contexts_to_link_to)
    if !contexts_to_link_to.empty? && options[:anchor].is_a?(Hash)
      options[:anchor][:show] = contexts_to_link_to.collect{ |c| 
        "group_#{c.class.to_s.downcase}_#{c.id}" 
      }.join(',')
      options[:anchor] = options[:anchor].to_json
    end
    options[:query][:include_contexts] = contexts_to_link_to.map{|c| c.asset_string}.join(",") unless contexts_to_link_to.empty?
    calendar_url(
      options[:query].merge(options[:anchor].empty? ? {} : {
        :anchor => options[:anchor].unpack('H*').first # calendar anchor is hex encoded
      })
    )
  end

  # pass it a context or an array of contexts and it will give you a link to the
  # person's files browser for the supplied contexts.
  def files_url_for(contexts_to_link_to = nil, options={})
    options[:query] ||= {}
    contexts_to_link_to = Array(contexts_to_link_to)
    unless contexts_to_link_to.empty?
      options[:anchor] = "#{contexts_to_link_to.first.asset_string}"
    end
    options[:query][:include_contexts] = contexts_to_link_to.map{|c| c.asset_string}.join(",") unless contexts_to_link_to.empty?
    url_for(
      options[:query].merge({
        :controller => 'files',
        :action => "full_index",
        }.merge(options[:anchor].empty? ? {} : {
          :anchor => options[:anchor]
        })
      )
    )
  end
  helper_method :calendar_url_for, :files_url_for
  
  # escape everything but slashes, see http://code.google.com/p/phusion-passenger/issues/detail?id=113
  FILE_PATH_ESCAPE_PATTERN = Regexp.new("[^#{URI::PATTERN::UNRESERVED}/]")
  def safe_domain_file_url(attachment, host=nil, verifier = nil) # TODO: generalize this
    res = "#{request.protocol}#{host || HostUrl.file_host(@domain_root_account || Account.default)}"
    ts, sig = @current_user && @current_user.access_verifier

    # add parameters so that the other domain can create a session that 
    # will authorize file access but not full app access.  We need this in 
    # case there are relative URLs in the file that point to other pieces 
    # of content.
    opts = { :user_id => @current_user.try(:id), :ts => ts, :sf_verifier => sig }
    opts[:verifier] = verifier if verifier.present?

    if @context
      res += named_context_url(@context, :context_file_url, attachment)
      res += '/' + URI.escape(attachment.full_display_path, FILE_PATH_ESCAPE_PATTERN)
      res += '?' + opts.to_query
    else
      res += file_download_url(attachment, opts.merge(:only_path => true))
    end

    res
  end
  helper_method :safe_domain_file_url
  
  def feature_enabled?(feature)
    @features_enabled ||= {}
    feature = feature.to_sym
    return @features_enabled[feature] if @features_enabled[feature] != nil
    @features_enabled[feature] ||= begin
      if [:question_banks].include?(feature)
        true
      elsif feature == :twitter
        !!Twitter.config
      elsif feature == :facebook
        !!Facebook.config
      elsif feature == :linked_in
        !!LinkedIn.config
      elsif feature == :google_docs
        !!GoogleDocs.config
      elsif feature == :etherpad
        !!EtherpadCollaboration.config
      elsif feature == :kaltura
        !!Kaltura::ClientV3.config
      elsif feature == :web_conferences
        !!WebConference.config
      elsif feature == :tinychat
        !!Tinychat.config
      elsif feature == :scribd
        !!ScribdAPI.config
      elsif feature == :lockdown_browser
        Canvas::Plugin.all_for_tag(:lockdown_browser).any? { |p| p.settings[:enabled] }
      else
        !Rails.env.production? || (@current_user && current_user_is_site_admin?)
      end
    end
  end
  helper_method :feature_enabled?
  
  def service_enabled?(service)
    @domain_root_account && @domain_root_account.service_enabled?(service)
  end
  helper_method :service_enabled?
  
  def feature_and_service_enabled?(feature)
    feature_enabled?(feature) && service_enabled?(feature)
  end
  helper_method :feature_and_service_enabled?
  
  def temporary_user_code(generate=true)
    if generate
      session[:temporary_user_code] ||= "tmp_#{Digest::MD5.hexdigest("#{Time.now.to_i.to_s}_#{rand.to_s}")}"
    else
      session[:temporary_user_code]
    end
  end

  def require_account_management(on_root_account = false)
    if (@context.root_account != nil && on_root_account) || !@context.is_a?(Account)
      redirect_to named_context_url(@context, :context_url)
      return false
    else
      return false unless authorized_action(@context, @current_user, :manage_account_settings)
    end
  end

  def require_root_account_management
    require_account_management(true)
  end

  # This before_filter can be used to limit access to only site admins.
  # This checks if the user is an admin of the 'Site Admin' account, and has the
  # site_admin permission.
  def require_site_admin
    require_site_admin_with_permission(:site_admin)
  end
  helper_method :current_user_is_site_admin?

  def require_site_admin_with_permission(permission)
    unless current_user_is_site_admin?(permission)
      flash[:error] = t "#application.errors.permission_denied", "You don't have permission to access that page"
      redirect_to root_url
      return false
    end
  end

  # This checks if the user is an admin of the 'Site Admin' account, and has the
  # specified permission.
  def current_user_is_site_admin?(permission = :site_admin)
    user_is_site_admin?(@current_user, permission)
  end
  helper_method :current_user_is_site_admin?

  def user_is_site_admin?(user, permission = :site_admin)
    Account.site_admin.grants_right?(user, session, permission)
  end
  helper_method :user_is_site_admin?

  def page_views_enabled?
    PageView.page_views_enabled?
  end
  helper_method :page_views_enabled?

  # calls send_file if the io has a local file, or send_data otherwise
  # make sure to rewind the io first, if necessary
  def send_file_or_data(io, opts = {})
    cancel_cache_buster
    if io.respond_to?(:path) && io.path.present? && File.file?(io.path)
      send_file(io.path, opts)
    else
      send_data(io, opts)
    end
  end

  def verified_file_download_url(attachment, *opts)
    file_download_url(attachment, :verifier => attachment.uuid, *opts)
  end
  helper_method :verified_file_download_url

  def user_content(str, cache_key = nil)
    return nil unless str
    return str.html_safe unless str.match(/object|embed|equation_image/)

    UserContent.escape(str)
  end
  helper_method :user_content

  def find_bank(id, check_context_chain=true)
<<<<<<< HEAD
    bank = @context.assessment_question_banks.active.find_by_id(id)
=======
    bank = @context.assessment_question_banks.active.find_by_id(id) || @current_user.assessment_question_banks.active.find_by_id(id)
>>>>>>> bd910c91
    if bank
      (block_given? ?
        authorized_action(bank, @current_user, :read) :
        bank.grants_right?(@current_user, session, :read)) or return nil
    elsif check_context_chain
      (block_given? ?
        authorized_action(@context, @current_user, :read_question_banks) :
        @context.grants_right?(@current_user, session, :read_question_banks)) or return nil
      bank = @context.inherited_assessment_question_banks.find_by_id(id)
    end
    yield if block_given? && (@bank = bank)
    bank
  end
end<|MERGE_RESOLUTION|>--- conflicted
+++ resolved
@@ -1010,11 +1010,7 @@
   helper_method :user_content
 
   def find_bank(id, check_context_chain=true)
-<<<<<<< HEAD
-    bank = @context.assessment_question_banks.active.find_by_id(id)
-=======
     bank = @context.assessment_question_banks.active.find_by_id(id) || @current_user.assessment_question_banks.active.find_by_id(id)
->>>>>>> bd910c91
     if bank
       (block_given? ?
         authorized_action(bank, @current_user, :read) :
