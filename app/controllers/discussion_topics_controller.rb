#
# Copyright (C) 2012 Instructure, Inc.
#
# This file is part of Canvas.
#
# Canvas is free software: you can redistribute it and/or modify it under
# the terms of the GNU Affero General Public License as published by the Free
# Software Foundation, version 3 of the License.
#
# Canvas is distributed in the hope that it will be useful, but WITHOUT ANY
# WARRANTY; without even the implied warranty of MERCHANTABILITY or FITNESS FOR
# A PARTICULAR PURPOSE. See the GNU Affero General Public License for more
# details.
#
# You should have received a copy of the GNU Affero General Public License along
# with this program. If not, see <http://www.gnu.org/licenses/>.
#

# @API Discussion Topics
#
# A discussion topic object looks like:
#
#      !!!javascript
#      {
#        // The ID of this topic.
#        "id":1,
#
#        // The topic title.
#        "title":"Topic 1",
#
#        // The HTML content of the message body.
#        "message":"<p>content here</p>",
#
#        // The URL to the discussion topic in canvas.
#        "html_url": "https://<canvas>/courses/1/discussion_topics/2",
#
#        // The datetime the topic was posted. If it is null it hasn't been
#        // posted yet. (see delayed_post_at)
#        "posted_at":"2037-07-21T13:29:31Z",
#
#        // The datetime for when the last reply was in the topic.
#        "last_reply_at":"2037-07-28T19:38:31Z",
#
#        // If true then a user may not respond to other replies until that user
#        // has made an initial reply. Defaults to false.
#        "require_initial_post":false,
#
#        // Whether or not posts in this topic are visible to the user.
#       "user_can_see_posts":true,
#
#        // The count of entries in the topic.
#        "discussion_subentry_count":0,
#
#        // The read_state of the topic for the current user, "read" or "unread".
#        "read_state":"read",
#
#        // The count of unread entries of this topic for the current user.
#        "unread_count":0,
#
#        // Whether or not the current user is subscribed to this topic.
#        "subscribed":true,
#
#        // (Optional) Why the user cannot subscribe to this topic. Only one reason
#        // will be returned even if multiple apply. Can be one of:
#        // 'initial_post_required': The user must post a reply first
#        // 'not_in_group_set': The user is not in the group set for this graded group discussion
#        // 'not_in_group': The user is not in this topic's group
#        // 'topic_is_announcement': This topic is an announcement
#        "subscription_hold":"not_in_group_set",
#
#        // The unique identifier of the assignment if the topic is for grading, otherwise null.
#        "assignment_id":null,
#
#        // The datetime to publish the topic (if not right away).
#        "delayed_post_at":null,
#
#        // Whether this discussion topic is published (true) or draft state (false)
#        "published":true,
#
#        // The datetime to lock the topic (if ever).
#        "lock_at":null,
#
#        // whether or not this is locked for students to see.
#        "locked":false,
#
#        // whether or not the discussion has been "pinned" by an instructor
#        "pinned":false,
#
#        // Whether or not this is locked for the user.
#        "locked_for_user":true,
#
#        // (Optional) Information for the user about the lock. Present when locked_for_user is true.
#        "lock_info": {
#          // Asset string for the object causing the lock
#          "asset_string":"discussion_topic_1",
#
#          // (Optional) Time at which this was/will be unlocked.
#          "unlock_at":"2013-01-01T00:00:00-06:00",
#
#          // (Optional) Time at which this was/will be locked.
#          "lock_at":"2013-02-01T00:00:00-06:00",
#
#          // (Optional) Context module causing the lock.
#          "context_module":{ ... }
#        },
#
#        // (Optional) An explanation of why this is locked for the user. Present when locked_for_user is true.
#        "lock_explanation":"This discussion is locked until September 1 at 12:00am",
#
#        // The username of the topic creator.
#        "user_name":"User Name",
#
#        // An array of topic_ids for the group discussions the user is a part of.
#        "topic_children":[5, 7, 10],
#
#        // If the topic is for grading and a group assignment this will
#        // point to the original topic in the course.
#        "root_topic_id":null,
#
#        // If the topic is a podcast topic this is the feed url for the current user.
#        "podcast_url":"/feeds/topics/1/enrollment_1XAcepje4u228rt4mi7Z1oFbRpn3RAkTzuXIGOPe.rss",
#
#        // The type of discussion. Values are 'side_comment', for discussions
#        // that only allow one level of nested comments, and 'threaded' for
#        // fully threaded discussions.
#        "discussion_type":"side_comment",
#
#        // Array of file attachments.
#        "attachments":[
#          {
#            "content-type":"unknown/unknown",
#            "url":"http://www.example.com/courses/1/files/1/download",
#            "filename":"content.txt",
#            "display_name":"content.txt"
#          }
#        ],
#
#        // The current user's permissions on this topic.
#        "permissions":
#        {
#          // If true, the calling user can attach files to this discussion's entries.
#          "attach": true
#        }
#      }
class DiscussionTopicsController < ApplicationController
  before_filter :require_context, :except => :public_feed

  include Api::V1::DiscussionTopics
  include Api::V1::Assignment
  include Api::V1::AssignmentOverride

  # @API List discussion topics
  #
  # Returns the paginated list of discussion topics for this course or group.
  #
  # @argument order_by Determines the order of the discussion topic list. May be one of "position", or "recent_activity". Defaults to "position".
  # @argument scope [Optional, "locked"|"unlocked"] Only return discussion topics in the given state. Defaults to including locked and unlocked topics. Filtering is done after pagination, so pages may be smaller than requested if topics are filtered
  # @argument only_announcements [Optional] Boolean, return announcements instead of discussion topics. Defaults to false
  #
  # @example_request
  #     curl https://<canvas>/api/v1/courses/<course_id>/discussion_topics \ 
  #          -H 'Authorization: Bearer <token>'
  def index
    return unless authorized_action(@context.discussion_topics.new, @current_user, :read)
    return child_topic if is_child_topic?

    log_asset_access("topics:#{@context.asset_string}", 'topics', 'other')

    scope = if params[:only_announcements]
              @context.active_announcements
            else
              @context.active_discussion_topics.only_discussion_topics
            end

    scope = params[:order_by] == 'recent_activity' ? scope.by_last_reply_at : scope.by_position

    @topics = Api.paginate(scope, self, topic_pagination_url)
    @topics.reject! { |t| t.locked? || t.locked_for?(@current_user) } if params[:scope] == 'unlocked'
    @topics.select! { |t| t.locked? || t.locked_for?(@current_user) } if params[:scope] == 'locked'
    @topics.each { |topic| topic.current_user = @current_user }

    respond_to do |format|
      format.html do
        @active_tab = 'discussions'
        add_crumb(t('#crumbs.discussions', 'Discussions'),
                  named_context_url(@context, :context_discussion_topics_url))

        locked_topics, open_topics = @topics.partition do |topic|
          topic.locked? || topic.locked_for?(@current_user)
        end

        js_env(USER_SETTINGS_URL: api_v1_user_settings_url(@current_user),
               openTopics: open_topics,
               lockedTopics: locked_topics,
               newTopicURL: named_context_url(@context, :new_context_discussion_topic_url),
               permissions: {
                 create: @context.discussion_topics.new.grants_right?(@current_user, session, :create),
                 moderate: user_can_moderate,
                 change_settings: user_can_edit_course_settings?
               })

        if user_can_edit_course_settings?
          js_env(SETTINGS_URL: named_context_url(@context, :api_v1_context_settings_url))
        end
      end

      format.json do
        render json: discussion_topics_api_json(@topics, @context, @current_user, session)
      end
    end
  end

  def is_child_topic?
    root_topic_id = params[:root_discussion_topic_id]

    root_topic_id && @context.respond_to?(:context) &&
      @context.context && @context.context.discussion_topics.find(root_topic_id)
  end

  def new
    @topic = @context.send(params[:is_announcement] ? :announcements : :discussion_topics).new
    add_discussion_or_announcement_crumb
    add_crumb t :create_new_crumb, "Create new"
    edit
  end

  def edit
    @topic ||= @context.all_discussion_topics.find(params[:id])
    if authorized_action(@topic, @current_user, (@topic.new_record? ? :create : :update))
      hash =  {
        :URL_ROOT => named_context_url(@context, :api_v1_context_discussion_topics_url),
        :PERMISSIONS => {
          :CAN_CREATE_ASSIGNMENT => @context.respond_to?(:assignments) && @context.assignments.new.grants_right?(@current_user, session, :create),
          :CAN_ATTACH => @topic.grants_right?(@current_user, session, :attach),
          :CAN_MODERATE => user_can_moderate
        }
      }

      unless @topic.new_record?
        add_discussion_or_announcement_crumb
        add_crumb(@topic.title, named_context_url(@context, :context_discussion_topic_url, @topic.id))
        add_crumb t :edit_crumb, "Edit"
        hash[:ATTRIBUTES] = discussion_topic_api_json(@topic, @context, @current_user, session)
      end
      (hash[:ATTRIBUTES] ||= {})[:is_announcement] = @topic.is_announcement
      handle_assignment_edit_params(hash[:ATTRIBUTES])

      if @topic.assignment.present?
        hash[:ATTRIBUTES][:assignment][:assignment_overrides] =
          (assignment_overrides_json(@topic.assignment.overrides_visible_to(@current_user)))
      end

      categories = @context.respond_to?(:group_categories) ? @context.group_categories : []
      sections = @context.respond_to?(:course_sections) ? @context.course_sections.active : []
      js_env :DISCUSSION_TOPIC => hash,
             :SECTION_LIST => sections.map { |section| { :id => section.id, :name => section.name } },
             :GROUP_CATEGORIES => categories.
                                  reject { |category| category.student_organized? }.
                                  map { |category| { :id => category.id, :name => category.name } },
             :CONTEXT_ID => @context.id,
             :CONTEXT_ACTION_SOURCE => :discussion_topic
      render :action => "edit"
    end
  end

  def show
    parent_id = params[:parent_id]
    @topic = @context.all_discussion_topics.find(params[:id])
    @presenter = DiscussionTopicPresenter.new(@topic, @current_user)
    @assignment = if @topic.for_assignment?
      AssignmentOverrideApplicator.assignment_overridden_for(@topic.assignment, @current_user)
    else
      nil
    end
    @context.assert_assignment_group rescue nil
    add_discussion_or_announcement_crumb
    add_crumb(@topic.title, named_context_url(@context, :context_discussion_topic_url, @topic.id))
    if @topic.deleted?
      flash[:notice] = t :deleted_topic_notice, "That topic has been deleted"
      redirect_to named_context_url(@context, :context_discussion_topics_url)
      return
    end

    if authorized_action(@topic, @current_user, :read)
      @headers = !params[:headless]
      @locked = @topic.locked_for?(@current_user, :check_policies => true, :deep_check_if_needed => true) || @topic.locked?
      @topic.change_read_state('read', @current_user)
      if @topic.for_group_assignment?
        @groups = @topic.assignment.group_category.groups.active.select{ |g| g.grants_right?(@current_user, session, :read) }
        topics = @topic.child_topics.to_a
        topics = topics.select{|t| @groups.include?(t.context) } unless @topic.grants_right?(@current_user, session, :update)
        @group_topics = @groups.map do |group|
          {:group => group, :topic => topics.find{|t| t.context == group} }
        end
      end

      @initial_post_required = @topic.initial_post_required?(@current_user, @context_enrollment, session)

      @padless = true

      log_asset_access(@topic, 'topics', 'topics')
      respond_to do |format|
        if @topic.deleted?
          flash[:notice] = t :deleted_topic_notice, "That topic has been deleted"
          format.html { redirect_to named_context_url(@context, :discussion_topics_url) }
        elsif topics && topics.length == 1 && !@topic.grants_right?(@current_user, session, :update)
          format.html { redirect_to named_context_url(topics[0].context, :context_discussion_topics_url, :root_discussion_topic_id => @topic.id) }
        else
          format.html do

            @context_module_tag = ContextModuleItem.find_tag_with_preferred([@topic, @topic.root_topic, @topic.assignment], params[:module_item_id])
            @sequence_asset = @context_module_tag.try(:content)
            env_hash = {
              :APP_URL => named_context_url(@context, :context_discussion_topic_url, @topic),
              :TOPIC => {
                :ID => @topic.id,
                :IS_SUBSCRIBED => @topic.subscribed?(@current_user),
              },
              :PERMISSIONS => {
                :CAN_REPLY      => @locked ? false : !(@topic.for_group_assignment? || @topic.locked?),     # Can reply
                :CAN_ATTACH     => @locked ? false : @topic.grants_right?(@current_user, session, :attach), # Can attach files on replies
                :CAN_MANAGE_OWN => @context.user_can_manage_own_discussion_posts?(@current_user),           # Can moderate their own topics
                :MODERATE       => user_can_moderate                                                        # Can moderate any topic
              },
              :ROOT_URL => named_context_url(@context, :api_v1_context_discussion_topic_view_url, @topic),
              :ENTRY_ROOT_URL => named_context_url(@context, :api_v1_context_discussion_topic_entry_list_url, @topic),
              :REPLY_URL => named_context_url(@context, :api_v1_context_discussion_add_reply_url, @topic, ':entry_id'),
              :ROOT_REPLY_URL => named_context_url(@context, :api_v1_context_discussion_add_entry_url, @topic),
              :DELETE_URL => named_context_url(@context, :api_v1_context_discussion_delete_reply_url, @topic, ':id'),
              :UPDATE_URL => named_context_url(@context, :api_v1_context_discussion_update_reply_url, @topic, ':id'),
              :MARK_READ_URL => named_context_url(@context, :api_v1_context_discussion_topic_discussion_entry_mark_read_url, @topic, ':id'),
              :MARK_UNREAD_URL => named_context_url(@context, :api_v1_context_discussion_topic_discussion_entry_mark_unread_url, @topic, ':id'),
              :MARK_ALL_READ_URL => named_context_url(@context, :api_v1_context_discussion_topic_mark_all_read_url, @topic),
              :MARK_ALL_UNREAD_URL => named_context_url(@context, :api_v1_context_discussion_topic_mark_all_unread_url, @topic),
              :MANUAL_MARK_AS_READ => @current_user.try(:manual_mark_as_read?),
              :CAN_SUBSCRIBE => !@topic.subscription_hold(@current_user, @context_enrollment, session),
              :CURRENT_USER => user_display_json(@current_user),
              :INITIAL_POST_REQUIRED => @initial_post_required,
              :THREADED => @topic.threaded?
            }
            if @topic.for_assignment? &&
               @topic.assignment.grants_right?(@current_user, session, :grade) && @presenter.allows_speed_grader?
              env_hash[:SPEEDGRADER_URL_TEMPLATE] = named_context_url(@topic.assignment.context,
                                                                      :speed_grader_context_gradebook_url,
                                                                      :assignment_id => @topic.assignment.id,
                                                                      :anchor => {:student_id => ":student_id"}.to_json)
            end
            js_env :DISCUSSION => env_hash

          end
        end
      end
    end
  end

  # @API Create a new discussion topic
  #
  # Create an new discussion topic for the course or group.
  #
  # @argument title
  # @argument message
  # @argument discussion_type
  #
  # @argument published [optional] [boolean] whether this topic is published (true) or draft state (false). Only teachers and TAs have the ability to create draft state topics.
  #
  # @argument delayed_post_at If a timestamp is given, the topic will not be published until that time.
  # @argument lock_at If a timestamp is given, the topic will be scheduled to lock at the provided timestamp. If the timestamp is in the past, the topic will be locked.
  #
  # @argument podcast_enabled If true, the topic will have an associated podcast feed.
  # @argument podcast_has_student_posts If true, the podcast will include posts from students as well. Implies podcast_enabled.
  #
  # @argument require_initial_post If true then a user may not respond to other replies until that user has made an initial reply. Defaults to false.
  #
  # @argument assignment To create an assignment discussion, pass the assignment parameters as a sub-object. See the {api:AssignmentsApiController#create Create an Assignment API} for the available parameters. The name parameter will be ignored, as it's taken from the discussion title. If you want to make a discussion that was an assignment NOT an assignment, pass set_assignment = false as part of the assignment object
  #
  # @argument is_announcement If true, this topic is an announcement. It will appear in the announcements section rather than the discussions section. This requires announcment-posting permissions.
  #
  # @argument position_after By default, discussions are sorted chronologically by creation date, you can pass the id of another topic to have this one show up after the other when they are listed.
  # @example_request
  #     curl https://<canvas>/api/v1/courses/<course_id>/discussion_topics \ 
  #         -F title='my topic' \ 
  #         -F message='initial message' \ 
  #         -F podcast_enabled=1 \ 
  #         -H 'Authorization: Bearer <token>'
  #
  # @example_request
  #     curl https://<canvas>/api/v1/courses/<course_id>/discussion_topics \ 
  #         -F title='my assignment topic' \ 
  #         -F message='initial message' \ 
  #         -F assignment[points_possible]=15 \ 
  #         -H 'Authorization: Bearer <token>'
  #
  def create
    process_discussion_topic(!!:is_new)
  end

  # @API Update a topic
  #
  # Accepts the same parameters as create
  #
  # @example_request
  #     curl https://<canvas>/api/v1/courses/<course_id>/discussion_topics/<topic_id> \ 
  #         -F title='This will be positioned after Topic #1234' \ 
  #         -F position_after=1234 \ 
  #         -H 'Authorization: Bearer <token>'
  #
  def update
    process_discussion_topic(!:is_new)
  end

  # @API Delete a topic
  #
  # Deletes the discussion topic. This will also delete the assignment, if it's
  # an assignment discussion.
  #
  # @example_request
  #     curl -X DELETE https://<canvas>/api/v1/courses/<course_id>/discussion_topics/<topic_id> \ 
  #          -H 'Authorization: Bearer <token>'
  def destroy
    @topic = @context.all_discussion_topics.find(params[:id] || params[:topic_id])
    if authorized_action(@topic, @current_user, :delete)
      @topic.destroy
      respond_to do |format|
        format.html {
          flash[:notice] = t :topic_deleted_notice, "%{topic_title} deleted successfully", :topic_title => @topic.title
          redirect_to named_context_url(@context, :context_discussion_topics_url)
        }
        format.json  { render :json => @topic.to_json(:include => {:user => {:only => :name} } ), :status => :ok }
      end
    end
  end

  def public_feed
    return unless get_feed_context
    feed = Atom::Feed.new do |f|
      f.title = t :discussion_feed_title, "%{title} Discussion Feed", :title => @context.name
      f.links << Atom::Link.new(:href => polymorphic_url([@context, :discussion_topics]), :rel => 'self')
      f.updated = Time.now
      f.id = polymorphic_url([@context, :discussion_topics])
    end
    @entries = []
    @entries.concat @context.discussion_topics.reject{|a| a.locked_for?(@current_user, :check_policies => true) }
    @entries.concat @context.discussion_entries.active
    @entries = @entries.sort_by{|e| e.updated_at}
    @entries.each do |entry|
      feed.entries << entry.to_atom
    end
    respond_to do |format|
      format.atom { render :text => feed.to_xml }
    end
  end

  def public_topic_feed
  end

  protected

  def add_discussion_or_announcement_crumb
    if  @topic.is_a? Announcement
      @active_tab = "announcements"
      add_crumb t('#crumbs.announcements', "Announcements"), named_context_url(@context, :context_announcements_url)
    else
      @active_tab = "discussions"
      add_crumb t('#crumbs.discussions', "Discussions"), named_context_url(@context, :context_discussion_topics_url)
    end
  end

  def user_can_moderate
    @user_can_moderate = @context.grants_right?(@current_user, session, :moderate_forum) if @user_can_moderate.nil?
    @user_can_moderate
  end

  API_ALLOWED_TOPIC_FIELDS = %w(title message discussion_type delayed_post_at lock_at podcast_enabled
                                podcast_has_student_posts require_initial_post is_announcement pinned)
  def process_discussion_topic(is_new = false)
    @errors = {}
    discussion_topic_hash = params.slice(*API_ALLOWED_TOPIC_FIELDS)
    model_type = value_to_boolean(discussion_topic_hash.delete(:is_announcement)) && @context.announcements.new.grants_right?(@current_user, session, :create) ? :announcements : :discussion_topics
    if is_new
      @topic = @context.send(model_type).build
    else
      @topic = @context.send(model_type).active.find(params[:id] || params[:topic_id])
    end

    return unless authorized_action(@topic, @current_user, (is_new ? :create : :update))

    process_podcast_parameters(discussion_topic_hash)

    @topic.send(is_new ? :user= : :editor=, @current_user)
    @topic.current_user = @current_user
    @topic.content_being_saved_by(@current_user)

    if discussion_topic_hash.has_key?(:message)
      discussion_topic_hash[:message] = process_incoming_html_content(discussion_topic_hash[:message])
    end

    unless process_future_date_parameters(discussion_topic_hash)
      process_lock_parameters(discussion_topic_hash)
      process_published_parameters(discussion_topic_hash)
    end

    if @errors.present?
      render :json => {errors: @errors}, :status => :bad_request
    elsif @topic.update_attributes(discussion_topic_hash)
      log_asset_access(@topic, 'topics', 'topics', 'participate')
      generate_new_page_view

      apply_positioning_parameters
      apply_attachment_parameters
      apply_assignment_parameters

      render :json => discussion_topic_api_json(@topic, @context, @current_user, session)
    else
      render :json => @topic.errors.to_json, :status => :bad_request
    end
  end

  def process_podcast_parameters(discussion_topic_hash)
    discussion_topic_hash[:podcast_enabled] = true if value_to_boolean(discussion_topic_hash[:podcast_has_student_posts])

    unless user_can_moderate
      discussion_topic_hash.delete :podcast_enabled
      discussion_topic_hash.delete :podcast_has_student_posts
    end
  end

  # Internal: detetermines if the delayed_post_at or lock_at dates were changed
  # and applies changes to the topic if the were.
  #
  # Returns true if dates were changed and the topic was updated, false otherwise.
  def process_future_date_parameters(discussion_topic_hash)
    # Set the delayed_post_at and lock_at if provided. This will be used to determine if the values have changed
    # in order to know if we should rely on this data to update the workflow state
    @topic.delayed_post_at = discussion_topic_hash[:delayed_post_at] if params.has_key? :delayed_post_at
    @topic.lock_at = discussion_topic_hash[:lock_at] if params.has_key? :lock_at

    if @topic.delayed_post_at_changed? || @topic.lock_at_changed?
      @topic.workflow_state = @topic.should_not_post_yet ? 'post_delayed' : 'active'
      if @topic.should_lock_yet
        @topic.lock(without_save: true)
      else
        @topic.unlock(without_save: true)
      end
      true
    else
      false
    end
  end

<<<<<<< HEAD
      # Set the delayed_post_at and lock_at if provided. This will be used to determine if the values have changed
      # in order to know if we should rely on this data to update the workflow state
      @topic.delayed_post_at = discussion_topic_hash[:delayed_post_at] if params.has_key? :delayed_post_at
      @topic.lock_at = discussion_topic_hash[:lock_at] if params.has_key? :lock_at

      if @topic.delayed_post_at_changed? || @topic.lock_at_changed?
        @topic.workflow_state = @topic.desired_workflow_state
      
      # Handle locking/unlocking (overrides workflow state if provided). It appears that the locked param as a hash
      # is from old code and is not being used. Verification requested.
      elsif params.has_key?(:locked) && !params[:locked].is_a?(Hash)
        should_lock = value_to_boolean(params[:locked])
        if should_lock != @topic.locked?
          if should_lock
            @topic.lock
          else
            discussion_topic_hash[:delayed_post_at] = nil
            discussion_topic_hash[:lock_at] = nil
            @topic.unlock
          end
=======
  def process_lock_parameters(discussion_topic_hash)
    # Handle locking/unlocking (overrides workflow state if provided). It appears that the locked param as a hash
    # is from old code and is not being used. Verification requested.
    if params.has_key?(:locked) && !params[:locked].is_a?(Hash)
      should_lock = value_to_boolean(params[:locked])
      if should_lock != @topic.locked?
        if should_lock
          @topic.lock(without_save: true)
        else
          discussion_topic_hash[:lock_at] = nil
          @topic.unlock(without_save: true)
>>>>>>> ad95b213
        end
      end
    end
  end

  def process_published_parameters(discussion_topic_hash)
    if params.has_key?(:published)
      should_publish = value_to_boolean(params[:published])
      if should_publish != @topic.published?
        if should_publish
          @topic.workflow_state = 'active'
        elsif @topic.is_announcement
          @errors[:published] = t(:error_draft_state_announcement, "This topic cannot be set to draft state because it is an announcement.")
        elsif @topic.discussion_subentry_count > 0
          @errors[:published] = t(:error_draft_state_with_posts, "This topic cannot be set to draft state because it contains posts.")
        elsif user_can_moderate
          discussion_topic_hash[:delayed_post_at] = nil
          @topic.workflow_state = 'post_delayed'
        else
          @errors[:published] = t(:error_draft_state_unauthorized, "You do not have permission to set this topic to draft state.")
        end
      end
    end
  end

  def apply_positioning_parameters
    if params[:position_after] && user_can_moderate
      other_topic = @context.discussion_topics.active.find(params[:position_after])
      @topic.insert_at(other_topic.position)
    end

    if params[:position_at] && user_can_moderate
      @topic.insert_at(params[:position_at].to_i)
    end
  end

  def apply_attachment_parameters
    # handle creating/removing attachment
    if @topic.grants_right?(@current_user, session, :attach)
      attachment = params[:attachment] &&
                   params[:attachment].size > 0 &&
                   params[:attachment]

      return if attachment && attachment.size > 1.kilobytes &&
                quota_exceeded(named_context_url(@context, :context_discussion_topics_url))

      if (params.has_key?(:remove_attachment) || attachment) && @topic.attachment
        @topic.attachment.destroy!
      end

      if attachment
        @attachment = @context.attachments.create!(:uploaded_data => attachment)
        @topic.attachment = @attachment
        @topic.save
      end
    end
  end

  def apply_assignment_parameters
    # handle creating/deleting assignment
    if params[:assignment] && !@topic.root_topic_id?
      if params[:assignment].has_key?(:set_assignment) && !value_to_boolean(params[:assignment][:set_assignment])
        if @topic.assignment && @topic.assignment.grants_right?(@current_user, session, :update)
          assignment = @topic.assignment
          @topic.assignment = nil
          @topic.save!
          assignment.destroy
        end

      elsif (@assignment = @topic.assignment || @topic.restore_old_assignment || (@topic.assignment = @context.assignments.build)) &&
             @assignment.grants_right?(@current_user, session, :update)
        update_api_assignment(@assignment, params[:assignment].merge(@topic.attributes.slice('title')))
        @assignment.submission_types = 'discussion_topic'
        @assignment.saved_by = :discussion_topic
        @topic.assignment = @assignment
        @topic.save!
      end
    end
  end

  def child_topic
    extra_params = {:headless => 1} if params[:headless]
    @root_topic = @context.context.discussion_topics.find(params[:root_discussion_topic_id])
    @topic = @context.discussion_topics.find_or_initialize_by_root_topic_id(params[:root_discussion_topic_id])
    @topic.message = @root_topic.message
    @topic.title = @root_topic.title
    @topic.assignment_id = @root_topic.assignment_id
    @topic.user_id = @root_topic.user_id
    @topic.save
    redirect_to named_context_url(@context, :context_discussion_topic_url, @topic.id, extra_params)
  end

  def user_can_edit_course_settings?
    @context.is_a?(Course) && @context.grants_right?(@current_user, session, :update)
  end

  def handle_assignment_edit_params(hash)
    hash[:title] = params[:title] if params[:title]
    if params.slice(*[:due_at, :points_possible, :assignment_group_id]).present?
      if hash[:assignment].nil? && @context.respond_to?(:assignments) && @context.assignments.new.grants_right?(@current_user, session, :create)
        hash[:assignment] ||= {}
      end
      if !hash[:assignment].nil?
        hash[:assignment][:due_at] = params[:due_at].to_date if params[:due_at]
        hash[:assignment][:points_possible] = params[:points_possible] if params[:points_possible]
        hash[:assignment][:assignment_group_id] = params[:assignment_group_id] if params[:assignment_group_id]
      end
    end
  end
end<|MERGE_RESOLUTION|>--- conflicted
+++ resolved
@@ -547,28 +547,6 @@
     end
   end
 
-<<<<<<< HEAD
-      # Set the delayed_post_at and lock_at if provided. This will be used to determine if the values have changed
-      # in order to know if we should rely on this data to update the workflow state
-      @topic.delayed_post_at = discussion_topic_hash[:delayed_post_at] if params.has_key? :delayed_post_at
-      @topic.lock_at = discussion_topic_hash[:lock_at] if params.has_key? :lock_at
-
-      if @topic.delayed_post_at_changed? || @topic.lock_at_changed?
-        @topic.workflow_state = @topic.desired_workflow_state
-      
-      # Handle locking/unlocking (overrides workflow state if provided). It appears that the locked param as a hash
-      # is from old code and is not being used. Verification requested.
-      elsif params.has_key?(:locked) && !params[:locked].is_a?(Hash)
-        should_lock = value_to_boolean(params[:locked])
-        if should_lock != @topic.locked?
-          if should_lock
-            @topic.lock
-          else
-            discussion_topic_hash[:delayed_post_at] = nil
-            discussion_topic_hash[:lock_at] = nil
-            @topic.unlock
-          end
-=======
   def process_lock_parameters(discussion_topic_hash)
     # Handle locking/unlocking (overrides workflow state if provided). It appears that the locked param as a hash
     # is from old code and is not being used. Verification requested.
@@ -580,7 +558,6 @@
         else
           discussion_topic_hash[:lock_at] = nil
           @topic.unlock(without_save: true)
->>>>>>> ad95b213
         end
       end
     end
