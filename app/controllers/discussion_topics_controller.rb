#
# Copyright (C) 2012 Instructure, Inc.
#
# This file is part of Canvas.
#
# Canvas is free software: you can redistribute it and/or modify it under
# the terms of the GNU Affero General Public License as published by the Free
# Software Foundation, version 3 of the License.
#
# Canvas is distributed in the hope that it will be useful, but WITHOUT ANY
# WARRANTY; without even the implied warranty of MERCHANTABILITY or FITNESS FOR
# A PARTICULAR PURPOSE. See the GNU Affero General Public License for more
# details.
#
# You should have received a copy of the GNU Affero General Public License along
# with this program. If not, see <http://www.gnu.org/licenses/>.

require 'atom'

# @API Discussion Topics
#
# API for accessing and participating in discussion topics in groups and courses.
#
# @model FileAttachment
#     {
#       "id": "FileAttachment",
#       "description": "A file attachment",
#       "properties": {
#         "content-type": {
#           "example": "unknown/unknown",
#           "type": "string"
#         },
#         "url": {
#           "example": "http://www.example.com/courses/1/files/1/download",
#           "type": "string"
#         },
#         "filename": {
#           "example": "content.txt",
#           "type": "string"
#         },
#         "display_name": {
#           "example": "content.txt",
#           "type": "string"
#         }
#       }
#     }
#
# @model DiscussionTopic
#     {
#       "id": "DiscussionTopic",
#       "description": "A discussion topic",
#       "properties": {
#         "id": {
#           "description": "The ID of this topic.",
#           "example": 1,
#           "type": "integer"
#         },
#         "title": {
#           "description": "The topic title.",
#           "example": "Topic 1",
#           "type": "string"
#         },
#         "message": {
#           "description": "The HTML content of the message body.",
#           "example": "<p>content here</p>",
#           "type": "string"
#         },
#         "html_url": {
#           "description": "The URL to the discussion topic in canvas.",
#           "example": "https://<canvas>/courses/1/discussion_topics/2",
#           "type": "string"
#         },
#         "posted_at": {
#           "description": "The datetime the topic was posted. If it is null it hasn't been posted yet. (see delayed_post_at)",
#           "example": "2037-07-21T13:29:31Z",
#           "type": "datetime"
#         },
#         "last_reply_at": {
#           "description": "The datetime for when the last reply was in the topic.",
#           "example": "2037-07-28T19:38:31Z",
#           "type": "datetime"
#         },
#         "require_initial_post": {
#           "description": "If true then a user may not respond to other replies until that user has made an initial reply. Defaults to false.",
#           "example": false,
#           "type": "boolean"
#         },
#         "user_can_see_posts": {
#           "description": "Whether or not posts in this topic are visible to the user.",
#           "example": true,
#           "type": "boolean"
#         },
#         "discussion_subentry_count": {
#           "description": "The count of entries in the topic.",
#           "example": 0,
#           "type": "integer"
#         },
#         "read_state": {
#           "description": "The read_state of the topic for the current user, 'read' or 'unread'.",
#           "example": "read",
#           "type": "string",
#           "allowableValues": {
#             "values": [
#               "read",
#               "unread"
#             ]
#           }
#         },
#         "unread_count": {
#           "description": "The count of unread entries of this topic for the current user.",
#           "example": 0,
#           "type": "integer"
#         },
#         "subscribed": {
#           "description": "Whether or not the current user is subscribed to this topic.",
#           "example": true,
#           "type": "boolean"
#         },
#         "subscription_hold": {
#           "description": "(Optional) Why the user cannot subscribe to this topic. Only one reason will be returned even if multiple apply. Can be one of: 'initial_post_required': The user must post a reply first; 'not_in_group_set': The user is not in the group set for this graded group discussion; 'not_in_group': The user is not in this topic's group; 'topic_is_announcement': This topic is an announcement",
#           "example": "not_in_group_set",
#           "type": "string",
#           "allowableValues": {
#             "values": [
#               "initial_post_required",
#               "not_in_group_set",
#               "not_in_group",
#               "topic_is_announcement"
#             ]
#           }
#         },
#         "assignment_id": {
#           "description": "The unique identifier of the assignment if the topic is for grading, otherwise null.",
#           "type": "integer"
#         },
#         "delayed_post_at": {
#           "description": "The datetime to publish the topic (if not right away).",
#           "type": "datetime"
#         },
#         "published": {
#           "description": "Whether this discussion topic is published (true) or draft state (false)",
#           "example": true,
#           "type": "boolean"
#         },
#         "lock_at": {
#           "description": "The datetime to lock the topic (if ever).",
#           "type": "datetime"
#         },
#         "locked": {
#           "description": "Whether or not the discussion is 'closed for comments'.",
#           "example": false,
#           "type": "boolean"
#         },
#         "pinned": {
#           "description": "Whether or not the discussion has been 'pinned' by an instructor",
#           "example": false,
#           "type": "boolean"
#         },
#         "locked_for_user": {
#           "description": "Whether or not this is locked for the user.",
#           "example": true,
#           "type": "boolean"
#         },
#         "lock_info": {
#           "description": "(Optional) Information for the user about the lock. Present when locked_for_user is true.",
#           "$ref": "LockInfo"
#         },
#         "lock_explanation": {
#           "description": "(Optional) An explanation of why this is locked for the user. Present when locked_for_user is true.",
#           "example": "This discussion is locked until September 1 at 12:00am",
#           "type": "string"
#         },
#         "user_name": {
#           "description": "The username of the topic creator.",
#           "example": "User Name",
#           "type": "string"
#         },
#         "topic_children": {
#           "description": "An array of topic_ids for the group discussions the user is a part of.",
#           "example": [5, 7, 10],
#           "type": "array",
#           "items": { "type": "integer"}
#         },
#         "root_topic_id": {
#           "description": "If the topic is for grading and a group assignment this will point to the original topic in the course.",
#           "type": "integer"
#         },
#         "podcast_url": {
#           "description": "If the topic is a podcast topic this is the feed url for the current user.",
#           "example": "/feeds/topics/1/enrollment_1XAcepje4u228rt4mi7Z1oFbRpn3RAkTzuXIGOPe.rss",
#           "type": "string"
#         },
#         "discussion_type": {
#           "description": "The type of discussion. Values are 'side_comment', for discussions that only allow one level of nested comments, and 'threaded' for fully threaded discussions.",
#           "example": "side_comment",
#           "type": "string",
#           "allowableValues": {
#             "values": [
#               "side_comment",
#               "threaded"
#             ]
#           }
#         },
#         "group_category_id": {
#           "description": "The unique identifier of the group category if the topic is a group discussion, otherwise null.",
#           "type": "integer"
#         },
#         "attachments": {
#           "description": "Array of file attachments.",
#           "type": "array",
#           "items": { "$ref": "FileAttachment" }
#         },
#         "permissions": {
#           "description": "The current user's permissions on this topic.",
#           "example": {"attach": true},
#           "type": "object",
#           "key": { "type": "string" },
#           "value": { "type": "boolean" }
#         },
#         "allow_rating": {
#           "description": "Whether or not users can rate entries in this topic.",
#           "example": true,
#           "type": "boolean"
#         },
#         "only_graders_can_rate": {
#           "description": "Whether or not grade permissions are required to rate entries.",
#           "example": true,
#           "type": "boolean"
#         },
#         "sort_by_rating": {
#           "description": "Whether or not entries should be sorted by rating.",
#           "example": true,
#           "type": "boolean"
#         }
#       }
#     }
#
class DiscussionTopicsController < ApplicationController
  before_action :require_context_and_read_access, :except => :public_feed
  before_action :rich_content_service_config

  include Api::V1::DiscussionTopics
  include Api::V1::Assignment
  include Api::V1::AssignmentOverride
  include KalturaHelper
  include SubmittableHelper

  # @API List discussion topics
  #
  # Returns the paginated list of discussion topics for this course or group.
  #
  # @argument include[] [String, "all_dates"]
  #   If "all_dates" is passed, all dates associated with graded discussions'
  #   assignments will be included.
  #
  # @argument order_by [String, "position"|"recent_activity"]
  #   Determines the order of the discussion topic list. Defaults to "position".
  #
  # @argument scope [String, "locked"|"unlocked"|"pinned"|"unpinned"]
  #   Only return discussion topics in the given state(s). Defaults to including
  #   all topics. Filtering is done after pagination, so pages
  #   may be smaller than requested if topics are filtered.
  #   Can pass multiple states as comma separated string.
  #
  # @argument only_announcements [Boolean]
  #   Return announcements instead of discussion topics. Defaults to false
  #
  # @argument search_term [String]
  #   The partial title of the discussion topics to match and return.
  #
  # @argument exclude_context_module_locked_topics [Boolean]
  #   For students, exclude topics that are locked by module progression.
  #   Defaults to false.
  #
  # @example_request
  #     curl https://<canvas>/api/v1/courses/<course_id>/discussion_topics \
  #          -H 'Authorization: Bearer <token>'
  #
  # @returns [DiscussionTopic]
  def index
    include_params = Array(params[:include])

    if params[:only_announcements]
      return unless authorized_action(@context.announcements.temp_record, @current_user, :read)
    else
      return unless authorized_action(@context.discussion_topics.temp_record, @current_user, :read)
    end

    return child_topic if is_child_topic?

    scope = if params[:only_announcements]
              @context.active_announcements
            else
              @context.active_discussion_topics.only_discussion_topics
            end

    # Specify the shard context, because downstream we use `union` which isn't
    # cross-shard compatible.
    @context.shard.activate do
      scope = DiscussionTopic::ScopedToUser.new(@context, @current_user, scope).scope
    end

    scope = if params[:order_by] == 'recent_activity'
              scope.by_last_reply_at
            elsif params[:only_announcements]
              scope.by_posted_at
            else
              scope.by_position_legacy
            end

    scope = DiscussionTopic.search_by_attribute(scope, :title, params[:search_term])

    states = params[:scope].split(',').map{|s| s.strip} if params[:scope]
    if states.present?
      if (states.include?('pinned') && states.include?('unpinned')) ||
          (states.include?('locked') && states.include?('unlocked'))
        render json: {errors: {scope: "scope is contradictory"}}, :status => :bad_request
        return
      end

      if states.include?('pinned')
        scope = scope.where(:pinned => true)
      elsif states.include?('unpinned')
        scope = scope.where("discussion_topics.pinned IS NOT TRUE")
      end
    end

    @topics = Api.paginate(scope, self, topic_pagination_url)

    if params[:exclude_context_module_locked_topics]
      @topics = DiscussionTopic.reject_context_module_locked_topics(@topics, @current_user)
    end

    if states.present?
      @topics.reject! { |t| t.locked_for?(@current_user) } if states.include?('unlocked')
      @topics.select! { |t| t.locked_for?(@current_user) } if states.include?('locked')
    end
    @topics.each { |topic| topic.current_user = @current_user }

    respond_to do |format|
      format.html do
        log_asset_access([ "topics", @context ], 'topics', 'other')

        @active_tab = 'discussions'
        add_crumb(t('#crumbs.discussions', 'Discussions'),
                  named_context_url(@context, :context_discussion_topics_url))

        locked_topics, open_topics = @topics.partition do |topic|
          locked = topic.locked? || topic.locked_for?(@current_user)
          locked.is_a?(Hash) ? locked[:can_view] : locked
        end

        hash = {USER_SETTINGS_URL: api_v1_user_settings_url(@current_user),
                openTopics: open_topics,
                lockedTopics: locked_topics,
                newTopicURL: named_context_url(@context, :new_context_discussion_topic_url),
                permissions: {
                    create: @context.discussion_topics.temp_record.grants_right?(@current_user, session, :create),
                    moderate: user_can_moderate,
                    change_settings: user_can_edit_course_settings?,
                    manage_content: @context.grants_right?(@current_user, session, :manage_content),
                    publish: user_can_moderate
                },
                :discussion_topic_menu_tools => external_tools_display_hashes(:discussion_topic_menu)
        }
        conditional_release_js_env(includes: :active_rules)
        append_sis_data(hash)
        js_env(hash)

        if user_can_edit_course_settings?
          js_env(SETTINGS_URL: named_context_url(@context, :api_v1_context_settings_url))
        end
      end
      format.json do
        if @context.grants_right?(@current_user, session, :moderate_forum)
          mc_status = setup_master_course_restrictions(@topics, @context)
        end

        render json: discussion_topics_api_json(@topics, @context, @current_user, session,
          user_can_moderate: user_can_moderate,
          plain_messages: value_to_boolean(params[:plain_messages]),
          exclude_assignment_description: value_to_boolean(params[:exclude_assignment_descriptions]),
          include_all_dates: include_params.include?('all_dates'),
          master_course_status: mc_status
        )
      end
    end
  end

  def is_child_topic?
    root_topic_id = params[:root_discussion_topic_id]

    root_topic_id && @context.respond_to?(:context) &&
      @context.context && @context.context.discussion_topics.find(root_topic_id)
  end

  def new
    @topic = @context.send(params[:is_announcement] ? :announcements : :discussion_topics).new
    add_discussion_or_announcement_crumb
    add_crumb t :create_new_crumb, "Create new"
    edit
  end

  def edit
    @topic ||= @context.all_discussion_topics.find(params[:id])
    if authorized_action(@topic, @current_user, (@topic.new_record? ? :create : :update))
      return render_unauthorized_action if !@topic.new_record? && editing_restricted?(@topic)
      hash =  {
        URL_ROOT: named_context_url(@context, :api_v1_context_discussion_topics_url),
        PERMISSIONS: {
          CAN_CREATE_ASSIGNMENT: @context.respond_to?(:assignments) && @context.assignments.temp_record.grants_right?(@current_user, session, :create),
          CAN_ATTACH: @topic.grants_right?(@current_user, session, :attach),
          CAN_MODERATE: user_can_moderate
        }
      }

      unless @topic.new_record?
        add_discussion_or_announcement_crumb
        add_crumb(@topic.title, named_context_url(@context, :context_discussion_topic_url, @topic.id))
        add_crumb t :edit_crumb, "Edit"
        hash[:ATTRIBUTES] = discussion_topic_api_json(@topic, @context, @current_user, session, override_dates: false)
      end
      (hash[:ATTRIBUTES] ||= {})[:is_announcement] = @topic.is_announcement
      hash[:ATTRIBUTES][:can_group] = @topic.can_group?
      handle_assignment_edit_params(hash[:ATTRIBUTES])

      categories = @context.respond_to?(:group_categories) ? @context.group_categories : []
      # if discussion has entries and is attached to a deleted group category,
      # add that category to the ENV list so it will be shown on the edit page.
      if @topic.group_category_deleted_with_entries?
        categories << @topic.group_category
      end

      if @topic.assignment.present?
        hash[:ATTRIBUTES][:assignment][:assignment_overrides] =
          (assignment_overrides_json(
            @topic.assignment.overrides_for(@current_user, ensure_set_not_empty: true)
            ))
        hash[:ATTRIBUTES][:assignment][:has_student_submissions] = @topic.assignment.has_student_submissions?
      end

      sections = @context.respond_to?(:course_sections) ? @context.course_sections.active : []

      js_hash = {
        CONTEXT_ACTION_SOURCE: :discussion_topic,
        CONTEXT_ID: @context.id,
        DISCUSSION_TOPIC: hash,
        GROUP_CATEGORIES: categories.
           reject(&:student_organized?).
           map { |category| { id: category.id, name: category.name } },
        MULTIPLE_GRADING_PERIODS_ENABLED: @context.feature_enabled?(:multiple_grading_periods),
        SECTION_LIST: sections.map { |section| { id: section.id, name: section.name } }
      }

      post_to_sis = Assignment.sis_grade_export_enabled?(@context)
      js_hash[:POST_TO_SIS] = post_to_sis
      js_hash[:POST_TO_SIS_DEFAULT] = @context.account.sis_default_grade_export[:value] if post_to_sis && @topic.new_record?
<<<<<<< HEAD
      js_hash[:MAX_NAME_LENGTH_REQUIRED_FOR_ACCOUNT] = AssignmentUtil.name_length_required_for_account?(@context.assignments.first) if @context.respond_to?(:assignments)
      js_hash[:MAX_NAME_LENGTH] = AssignmentUtil.assignment_max_name_length(@context.assignments.first) if @context.respond_to?(:assignments)
      js_hash[:SIS_NAME] = AssignmentUtil.post_to_sis_friendly_name(@context.assignments.first) if @context.respond_to?(:assignments)
=======

      if @context.respond_to?(:assignments)
        assignment = @context.assignments.first
        js_hash[:MAX_NAME_LENGTH_REQUIRED_FOR_ACCOUNT] = AssignmentUtil.name_length_required_for_account?(assignment)
        js_hash[:MAX_NAME_LENGTH] = AssignmentUtil.assignment_max_name_length(assignment)
        js_hash[:DUE_DATE_REQUIRED_FOR_ACCOUNT] = AssignmentUtil.due_date_required_for_account?(assignment)
      end
>>>>>>> 4a93554f

      if @context.is_a?(Course)
        js_hash['SECTION_LIST'] = sections.map { |section|
          {
            id: section.id,
            name: section.name,
            start_at: section.start_at,
            end_at: section.end_at,
            override_course_and_term_dates: section.restrict_enrollments_to_section_dates
          }
        }
        js_hash['VALID_DATE_RANGE'] = CourseDateRange.new(@context)
      end
      js_hash[:CANCEL_TO] = cancel_redirect_url
      append_sis_data(js_hash)

      if @context.feature_enabled?(:multiple_grading_periods)
        gp_context = @context.is_a?(Group) ? @context.context : @context
        js_hash[:active_grading_periods] = GradingPeriod.json_for(gp_context, @current_user)
      end
      if context.is_a?(Course)
        js_hash[:allow_self_signup] = true  # for group creation
        js_hash[:group_user_type] = 'student'
      end
      js_env(js_hash)

      conditional_release_js_env(@topic.assignment)

      render :edit
    end
  end

  def show
    parent_id = params[:parent_id]
    @topic = @context.all_discussion_topics.find(params[:id])
    @presenter = DiscussionTopicPresenter.new(@topic, @current_user)
    @assignment = if @topic.for_assignment?
      AssignmentOverrideApplicator.assignment_overridden_for(@topic.assignment, @current_user)
    else
      nil
    end
    @context.require_assignment_group rescue nil
    add_discussion_or_announcement_crumb
    add_crumb(@topic.title, named_context_url(@context, :context_discussion_topic_url, @topic.id))
    if @topic.deleted?
      flash[:notice] = t :deleted_topic_notice, "That topic has been deleted"
      redirect_to named_context_url(@context, :context_discussion_topics_url)
      return
    end

    unless @topic.grants_right?(@current_user, session, :read)
      return render_unauthorized_action unless @current_user
      respond_to do |format|
        flash[:error] = t 'You do not have access to the requested discussion.'
        format.html { redirect_to named_context_url(@context, :context_discussion_topics_url) }
      end
    else
      @headers = !params[:headless]
      # we still need the lock info even if the current user policies unlock the topic. check the policies manually later if you need to override the lockout.
      @locked = @topic.locked_for?(@current_user, :check_policies => false, :deep_check_if_needed => true)
      @unlock_at = @topic.available_from_for(@current_user)
      @topic.change_read_state('read', @current_user) unless @locked.is_a?(Hash) && !@locked[:can_view]
      if @topic.for_group_discussion?

        group_scope = @topic.group_category.groups.active
        if @topic.for_assignment? && @topic.assignment.only_visible_to_overrides?
          @groups = group_scope.where(:id => @topic.assignment.assignment_overrides.active.where(:set_type => "Group").pluck(:set_id)).to_a
          if @groups.empty?
            @groups = group_scope.to_a # revert to default if we're not using Group overrides
          end
        else
          @groups = group_scope.to_a
        end
        @groups.select!{ |g| g.grants_any_right?(@current_user, session, :post_to_forum, :read_as_admin) }
        @groups.sort_by!(&:id)

        topics = @topic.child_topics.to_a
        topics = topics.select{|t| @groups.include?(t.context) } unless @topic.grants_right?(@current_user, session, :update)
        @group_topics = @groups.map do |group|
          {:group => group, :topic => topics.find{|t| t.context == group} }
        end
      end

      @initial_post_required = @topic.initial_post_required?(@current_user, @context_enrollment, session)

      @padless = true

      log_asset_access(@topic, 'topics', 'topics')
      respond_to do |format|
        if topics && topics.length == 1 && !@topic.grants_right?(@current_user, session, :update)
          format.html { redirect_to named_context_url(topics[0].context, :context_discussion_topics_url, :root_discussion_topic_id => @topic.id) }
        else
          format.html do

            @discussion_topic_menu_tools = external_tools_display_hashes(:discussion_topic_menu)
            @context_module_tag = ContextModuleItem.find_tag_with_preferred([@topic, @topic.root_topic, @topic.assignment], params[:module_item_id])
            @sequence_asset = @context_module_tag.try(:content)

            api_url = lambda do |endpoint, *params|
              endpoint = "api_v1_context_discussion_#{endpoint}_url"
              named_context_url(@context, endpoint, @topic, *params)
            end

            env_hash = {
              :APP_URL => named_context_url(@context, :context_discussion_topic_url, @topic),
              :TOPIC => {
                :ID => @topic.id,
                :IS_SUBSCRIBED => @topic.subscribed?(@current_user),
                :IS_PUBLISHED  => @topic.published?,
                :CAN_UNPUBLISH => @topic.can_unpublish?,
              },
              :PERMISSIONS => {
                # Can reply
                :CAN_REPLY        => @topic.grants_right?(@current_user, session, :reply),
                # Can attach files on replies
                :CAN_ATTACH       => @topic.grants_right?(@current_user, session, :attach),
                :CAN_RATE         => @topic.grants_right?(@current_user, session, :rate),
                :CAN_READ_REPLIES => @topic.grants_right?(@current_user, :read_replies),
                # Can moderate their own topics
                :CAN_MANAGE_OWN   => @context.user_can_manage_own_discussion_posts?(@current_user) &&
                                     !@topic.locked_for?(@current_user, :check_policies => true),
                # Can moderate any topic
                :MODERATE         => user_can_moderate
              },
              :ROOT_URL => api_url.call('topic_view'),
              :ENTRY_ROOT_URL => api_url.call('topic_entry_list'),
              :REPLY_URL => api_url.call('add_reply', ':entry_id'),
              :ROOT_REPLY_URL => api_url.call('add_entry'),
              :DELETE_URL => api_url.call('delete_reply', ':id'),
              :UPDATE_URL => api_url.call('update_reply', ':id'),
              :MARK_READ_URL => api_url.call('topic_discussion_entry_mark_read', ':id'),
              :MARK_UNREAD_URL => api_url.call('topic_discussion_entry_mark_unread', ':id'),
              :RATE_URL => api_url.call('topic_discussion_entry_rate', ':id'),
              :MARK_ALL_READ_URL => api_url.call('topic_mark_all_read'),
              :MARK_ALL_UNREAD_URL => api_url.call('topic_mark_all_unread'),
              :MANUAL_MARK_AS_READ => @current_user.try(:manual_mark_as_read?),
              :CAN_SUBSCRIBE => !@topic.subscription_hold(@current_user, @context_enrollment, session),
              :CURRENT_USER => user_display_json(@current_user),
              :INITIAL_POST_REQUIRED => @initial_post_required,
              :THREADED => @topic.threaded?,
              :ALLOW_RATING => @topic.allow_rating,
              :SORT_BY_RATING => @topic.sort_by_rating
            }
            if params[:hide_student_names]
              env_hash[:HIDE_STUDENT_NAMES] = true
              env_hash[:STUDENT_ID] = params[:student_id]
            end
            if @sequence_asset
              env_hash[:SEQUENCE] = {
                :ASSET_TYPE => @sequence_asset.is_a?(Assignment) ? 'Assignment' : 'Discussion',
                :ASSET_ID => @sequence_asset.id,
                :COURSE_ID => @sequence_asset.context.id,
              }
            end
            if @topic.for_assignment? &&
               @topic.assignment.grants_right?(@current_user, session, :grade) && @presenter.allows_speed_grader?
              env_hash[:SPEEDGRADER_URL_TEMPLATE] = named_context_url(@topic.assignment.context,
                                                                      :speed_grader_context_gradebook_url,
                                                                      :assignment_id => @topic.assignment.id,
                                                                      :anchor => {:student_id => ":student_id"}.to_json)
            end

            js_hash = {:DISCUSSION => env_hash}
            js_hash[:CONTEXT_ACTION_SOURCE] = :discussion_topic
            js_hash[:STUDENT_CONTEXT_CARDS_ENABLED] = @context.is_a?(Course) &&
              @domain_root_account.feature_enabled?(:student_context_cards) &&
              @context.grants_right?(@current_user, session, :manage)

            append_sis_data(js_hash)
            js_env(js_hash)
            conditional_release_js_env(@topic.assignment, includes: [:rule])
          end
        end
      end
    end
  end

  # @API Create a new discussion topic
  #
  # Create an new discussion topic for the course or group.
  #
  # @argument title [String]
  #
  # @argument message [String]
  #
  # @argument discussion_type [String, "side_comment"|"threaded"]
  #   The type of discussion. Defaults to side_comment if not value is given. Accepted values are 'side_comment', for discussions that only allow one level of nested comments, and 'threaded' for fully threaded discussions.
  #
  # @argument published [Boolean]
  #   Whether this topic is published (true) or draft state (false). Only
  #   teachers and TAs have the ability to create draft state topics.
  #
  # @argument delayed_post_at [DateTime]
  #   If a timestamp is given, the topic will not be published until that time.
  #
  # @argument lock_at [DateTime]
  #   If a timestamp is given, the topic will be scheduled to lock at the
  #   provided timestamp. If the timestamp is in the past, the topic will be
  #   locked.
  #
  # @argument podcast_enabled [Boolean]
  #   If true, the topic will have an associated podcast feed.
  #
  # @argument podcast_has_student_posts [Boolean]
  #   If true, the podcast will include posts from students as well. Implies
  #   podcast_enabled.
  #
  # @argument require_initial_post [Boolean]
  #   If true then a user may not respond to other replies until that user has
  #   made an initial reply. Defaults to false.
  #
  # @argument assignment [Assignment]
  #   To create an assignment discussion, pass the assignment parameters as a
  #   sub-object. See the {api:AssignmentsApiController#create Create an Assignment API}
  #   for the available parameters. The name parameter will be ignored, as it's
  #   taken from the discussion title. If you want to make a discussion that was
  #   an assignment NOT an assignment, pass set_assignment = false as part of
  #   the assignment object
  #
  # @argument is_announcement [Boolean]
  #   If true, this topic is an announcement. It will appear in the
  #   announcement's section rather than the discussions section. This requires
  #   announcment-posting permissions.
  #
  # @argument pinned [Boolean]
  #   If true, this topic will be listed in the "Pinned Discussion" section
  #
  # @argument position_after [String]
  #   By default, discussions are sorted chronologically by creation date, you
  #   can pass the id of another topic to have this one show up after the other
  #   when they are listed.
  #
  # @argument group_category_id [Integer]
  #   If present, the topic will become a group discussion assigned
  #   to the group.
  #
  # @argument allow_rating [Boolean]
  #   If true, users will be allowed to rate entries.
  #
  # @argument only_graders_can_rate [Boolean]
  #   If true, only graders will be allowed to rate entries.
  #
  # @argument sort_by_rating [Boolean]
  #   If true, entries will be sorted by rating.
  #
  # @argument attachment [File]
  #   A multipart/form-data form-field-style attachment.
  #   Attachments larger than 1 kilobyte are subject to quota restrictions.
  #
  # @example_request
  #     curl https://<canvas>/api/v1/courses/<course_id>/discussion_topics \
  #         -F title='my topic' \
  #         -F message='initial message' \
  #         -F podcast_enabled=1 \
  #         -H 'Authorization: Bearer <token>'
  #         -F 'attachment=@<filename>' \
  #
  # @example_request
  #     curl https://<canvas>/api/v1/courses/<course_id>/discussion_topics \
  #         -F title='my assignment topic' \
  #         -F message='initial message' \
  #         -F assignment[points_possible]=15 \
  #         -H 'Authorization: Bearer <token>'
  #
  def create
    process_discussion_topic(!!:is_new)
  end

  # @API Update a topic
  #
  # Update an existing discussion topic for the course or group.
  #
  # @argument title [String]
  #
  # @argument message [String]
  #
  # @argument discussion_type [String, "side_comment"|"threaded"]
  #   The type of discussion. Defaults to side_comment if not value is given. Accepted values are 'side_comment', for discussions that only allow one level of nested comments, and 'threaded' for fully threaded discussions.
  #
  # @argument published [Boolean]
  #   Whether this topic is published (true) or draft state (false). Only
  #   teachers and TAs have the ability to create draft state topics.
  #
  # @argument delayed_post_at [DateTime]
  #   If a timestamp is given, the topic will not be published until that time.
  #
  # @argument lock_at [DateTime]
  #   If a timestamp is given, the topic will be scheduled to lock at the
  #   provided timestamp. If the timestamp is in the past, the topic will be
  #   locked.
  #
  # @argument podcast_enabled [Boolean]
  #   If true, the topic will have an associated podcast feed.
  #
  # @argument podcast_has_student_posts [Boolean]
  #   If true, the podcast will include posts from students as well. Implies
  #   podcast_enabled.
  #
  # @argument require_initial_post [Boolean]
  #   If true then a user may not respond to other replies until that user has
  #   made an initial reply. Defaults to false.
  #
  # @argument assignment [Assignment]
  #   To create an assignment discussion, pass the assignment parameters as a
  #   sub-object. See the {api:AssignmentsApiController#create Create an Assignment API}
  #   for the available parameters. The name parameter will be ignored, as it's
  #   taken from the discussion title. If you want to make a discussion that was
  #   an assignment NOT an assignment, pass set_assignment = false as part of
  #   the assignment object
  #
  # @argument is_announcement [Boolean]
  #   If true, this topic is an announcement. It will appear in the
  #   announcement's section rather than the discussions section. This requires
  #   announcment-posting permissions.
  #
  # @argument pinned [Boolean]
  #   If true, this topic will be listed in the "Pinned Discussion" section
  #
  # @argument position_after [String]
  #   By default, discussions are sorted chronologically by creation date, you
  #   can pass the id of another topic to have this one show up after the other
  #   when they are listed.
  #
  # @argument group_category_id [Integer]
  #   If present, the topic will become a group discussion assigned
  #   to the group.
  #
  # @argument allow_rating [Boolean]
  #   If true, users will be allowed to rate entries.
  #
  # @argument only_graders_can_rate [Boolean]
  #   If true, only graders will be allowed to rate entries.
  #
  # @argument sort_by_rating [Boolean]
  #   If true, entries will be sorted by rating.
  #
  # @example_request
  #     curl https://<canvas>/api/v1/courses/<course_id>/discussion_topics/<topic_id> \
  #         -F title='This will be positioned after Topic #1234' \
  #         -F position_after=1234 \
  #         -H 'Authorization: Bearer <token>'
  #
  def update
    process_discussion_topic(!:is_new)
  end

  # @API Delete a topic
  #
  # Deletes the discussion topic. This will also delete the assignment, if it's
  # an assignment discussion.
  #
  # @example_request
  #     curl -X DELETE https://<canvas>/api/v1/courses/<course_id>/discussion_topics/<topic_id> \
  #          -H 'Authorization: Bearer <token>'
  def destroy
    @topic = @context.all_discussion_topics.find(params[:id] || params[:topic_id])
    if authorized_action(@topic, @current_user, :delete)
      return render_unauthorized_action if editing_restricted?(@topic)
      @topic.destroy
      respond_to do |format|
        format.html {
          flash[:notice] = t :topic_deleted_notice, "%{topic_title} deleted successfully", :topic_title => @topic.title
          redirect_to named_context_url(@context, @topic.is_announcement ? :context_announcements_url : :context_discussion_topics_url)
        }
        format.json  { render :json => @topic.as_json(:include => {:user => {:only => :name} } ), :status => :ok }
      end
    end
  end

  def public_feed
    return unless get_feed_context

    feed = Atom::Feed.new do |f|
      f.title = t :discussion_feed_title, "%{title} Discussion Feed", :title => @context.name
      f.links << Atom::Link.new(:href => polymorphic_url([@context, :discussion_topics]), :rel => 'self')
      f.updated = Time.now
      f.id = polymorphic_url([@context, :discussion_topics])
    end
    @entries = []
    @entries.concat @context.discussion_topics.
      select{|dt| dt.visible_for?(@current_user) }
    @entries.concat @context.discussion_entries.active
    @entries = @entries.sort_by{|e| e.updated_at}
    @entries.each do |entry|
      feed.entries << entry.to_atom
    end
    respond_to do |format|
      format.atom { render :text => feed.to_xml }
    end
  end

  def public_topic_feed
  end

  # @API Reorder pinned topics
  #
  # Puts the pinned discussion topics in the specified order.
  # All pinned topics should be included.
  #
  # @argument order[] [Required, Integer]
  #   The ids of the pinned discussion topics in the desired order.
  #   (For example, "order=104,102,103".)
  #
  def reorder
    if authorized_action(@context.discussion_topics.temp_record, @current_user, :update)
      order = Api.value_to_array(params[:order])
      reject! "order parameter required" unless order && order.length > 0
      topics = pinned_topics.where(id: order)
      reject! "topics not found" unless topics.length == order.length
      topics[0].update_order(order)
      new_order = pinned_topics.by_position.pluck(:id).map(&:to_s)
      render :json => {:reorder => true, :order => new_order}, :status => :ok
    end
  end

  protected

  def rich_content_service_config
    rce_js_env(:highrisk)
  end

  def cancel_redirect_url
    topic_type = @topic.is_announcement ? :announcements : :discussion_topics
    @topic.new_record? ? polymorphic_url([@context, topic_type]) : polymorphic_url([@context, @topic])
  end

  def pinned_topics
    @context.active_discussion_topics.only_discussion_topics.where(pinned: true)
  end

  def add_discussion_or_announcement_crumb
    if  @topic.is_a? Announcement
      @active_tab = "announcements"
      add_crumb t('#crumbs.announcements', "Announcements"), named_context_url(@context, :context_announcements_url)
    else
      @active_tab = "discussions"
      add_crumb t('#crumbs.discussions', "Discussions"), named_context_url(@context, :context_discussion_topics_url)
    end
  end

  def user_can_moderate
    @user_can_moderate = @context.grants_right?(@current_user, session, :moderate_forum) if @user_can_moderate.nil?
    @user_can_moderate
  end

  API_ALLOWED_TOPIC_FIELDS = %w(title message discussion_type delayed_post_at lock_at podcast_enabled
                                podcast_has_student_posts require_initial_post pinned
                                group_category_id allow_rating only_graders_can_rate sort_by_rating).freeze

  API_ALLOWED_TOPIC_FIELDS_FOR_GROUP = %w(title message discussion_type podcast_enabled pinned
                                allow_rating only_graders_can_rate sort_by_rating).freeze


  def process_discussion_topic(is_new = false)
    @errors = {}
    model_type = value_to_boolean(params[:is_announcement]) && @context.announcements.temp_record.grants_right?(@current_user, session, :create) ? :announcements : :discussion_topics
    if is_new
      @topic = @context.send(model_type).build
    else
      @topic = @context.send(model_type).active.find(params[:id] || params[:topic_id])
    end

    return unless authorized_action(@topic, @current_user, (is_new ? :create : :update))

    allowed_fields = @context.is_a?(Group) ? API_ALLOWED_TOPIC_FIELDS_FOR_GROUP : API_ALLOWED_TOPIC_FIELDS
    discussion_topic_hash = params.permit(*allowed_fields)

    prior_version = @topic.generate_prior_version
    process_podcast_parameters(discussion_topic_hash)

    if is_new
      @topic.user = @current_user
    elsif discussion_topic_hash.except(*%w{pinned}).present? # don't update editor if the only thing that changed was the pinned status
      @topic.editor = @current_user
    end
    @topic.current_user = @current_user
    @topic.content_being_saved_by(@current_user)

    if discussion_topic_hash.has_key?(:message)
      discussion_topic_hash[:message] = process_incoming_html_content(discussion_topic_hash[:message])
    end

    unless process_future_date_parameters(discussion_topic_hash)
      process_lock_parameters(discussion_topic_hash)
    end

    process_published_parameters(discussion_topic_hash)
    if is_new && @topic.published? && params[:assignment]
      @topic.unpublish
      @topic.root_topic.try(:unpublish)
      publish_later = true
    end

    process_group_parameters(discussion_topic_hash)
    process_pin_parameters(discussion_topic_hash)

    if @errors.present?
      render :json => {errors: @errors}, :status => :bad_request
    else
      @topic.skip_broadcasts = true
      DiscussionTopic.transaction do
        @topic.update_attributes(discussion_topic_hash)
        @topic.root_topic.try(:save)
      end
      if !@topic.errors.any? && !@topic.root_topic.try(:errors).try(:any?)
        log_asset_access(@topic, 'topics', 'topics', 'participate')

        apply_positioning_parameters
        apply_attachment_parameters
        unless @topic.root_topic_id?
          apply_assignment_parameters(params[:assignment], @topic)
        end

        if publish_later
          @topic.publish!
          @topic.root_topic.try(:publish!)
        end

        @topic = DiscussionTopic.find(@topic.id)
        @topic.just_created = is_new
        @topic.prior_version = prior_version
        @topic.broadcast_notifications

        render :json => discussion_topic_api_json(@topic, @context, @current_user, session)
      else
        errors = @topic.errors.as_json[:errors]
        errors.merge!(@topic.root_topic.errors.as_json[:errors]) if @topic.root_topic
        errors['published'] = errors.delete(:workflow_state) if errors.has_key?(:workflow_state)
        render :json => {errors: errors}, :status => :bad_request
      end
    end
  end

  def process_podcast_parameters(discussion_topic_hash)
    discussion_topic_hash[:podcast_enabled] = true if value_to_boolean(discussion_topic_hash[:podcast_has_student_posts])

    unless user_can_moderate
      discussion_topic_hash.delete :podcast_enabled
      discussion_topic_hash.delete :podcast_has_student_posts
    end
  end

  # Internal: detetermines if the delayed_post_at or lock_at dates were changed
  # and applies changes to the topic if the were.
  #
  # Returns true if dates were changed and the topic was updated, false otherwise.
  def process_future_date_parameters(discussion_topic_hash)
    # Set the delayed_post_at and lock_at if provided. This will be used to determine if the values have changed
    # in order to know if we should rely on this data to update the workflow state
    @topic.delayed_post_at = discussion_topic_hash[:delayed_post_at] if params.has_key? :delayed_post_at
    @topic.lock_at = discussion_topic_hash[:lock_at] if params.has_key? :lock_at

    if @topic.delayed_post_at_changed? || @topic.lock_at_changed?
      @topic.workflow_state = @topic.should_not_post_yet ? 'post_delayed' : 'active'
      if @topic.should_lock_yet
        @topic.lock(without_save: true)
      else
        @topic.unlock(without_save: true)
      end
      true
    else
      false
    end
  end

  def process_lock_parameters(discussion_topic_hash)
    # Handle locking/unlocking (overrides workflow state if provided). It appears that the locked param as a hash
    # is from old code and is not being used. Verification requested.
    if params.has_key?(:locked) && !params[:locked].is_a?(Hash)
      should_lock = value_to_boolean(params[:locked])
      if should_lock != @topic.locked?
        if should_lock
          @topic.lock(without_save: true)
        else
          discussion_topic_hash[:lock_at] = nil
          @topic.unlock(without_save: true)
        end
      end
    end
  end

  def process_published_parameters(discussion_topic_hash)
    if params.has_key?(:published)
      should_publish = value_to_boolean(params[:published])
      if should_publish != @topic.published?
        if should_publish
          @topic.publish
          @topic.root_topic.try(:publish)
        elsif user_can_moderate
          @topic.unpublish
          @topic.root_topic.try(:unpublish)
        else
          @errors[:published] = t(:error_draft_state_unauthorized, "You do not have permission to set this topic to draft state.")
        end
      end
    elsif @topic.new_record? && !@topic.is_announcement &&  user_can_moderate
      @topic.unpublish
    end
  end

  def process_group_parameters(discussion_topic_hash)
    if params[:assignment] && params[:assignment].has_key?(:group_category_id)
      id = params[:assignment].delete(:group_category_id)
      discussion_topic_hash[:group_category_id] ||= id
    end
    return unless discussion_topic_hash.has_key?(:group_category_id)
    return if discussion_topic_hash[:group_category_id].nil? && @topic.group_category_id.nil?
    return if discussion_topic_hash[:group_category_id].to_i == @topic.group_category_id
    if @topic.is_announcement
      @errors[:group] = t(:error_group_announcement, "You cannot use grouped discussion on an announcement.")
      return
    end
    if !@topic.can_group?
      @errors[:group] = t(:error_group_change, "You cannot change grouping on a discussion with replies.")
    end
    if discussion_topic_hash[:group_category_id]
      discussion_topic_hash[:group_category] = @context.group_categories.find(discussion_topic_hash[:group_category_id])
    else
      discussion_topic_hash[:group_category] = nil
    end
  end

  # TODO: upgrade acts_as_list after rails3
  # check_scope will probably handle this
  def process_pin_parameters(discussion_topic_hash)
    return unless params.key?(:pinned)
    pinned = value_to_boolean(params[:pinned])
    return unless pinned != @topic.pinned?
    @topic.pinned = pinned
    @topic.position = nil
    @topic.add_to_list_bottom
  end

  def apply_positioning_parameters
    if params[:position_after] && user_can_moderate
      other_topic = @context.discussion_topics.active.find(params[:position_after])
      @topic.insert_at(other_topic.position)
    end

    if params[:position_at] && user_can_moderate
      @topic.insert_at(params[:position_at].to_i)
    end
  end

  def apply_attachment_parameters
    # handle creating/removing attachment
    if @topic.grants_right?(@current_user, session, :attach)
      attachment = params[:attachment] &&
                   params[:attachment].size > 0 &&
                   params[:attachment]

      return if attachment && attachment.size > 1.kilobytes &&
        quota_exceeded(@context, named_context_url(@context, :context_discussion_topics_url))

      if (params.has_key?(:remove_attachment) || attachment) && @topic.attachment
        @topic.transaction do
          att = @topic.attachment
          @topic.attachment = nil
          @topic.save! if !@topic.new_record?
          att.destroy
        end
      end

      if attachment
        @attachment = @context.attachments.create!(:uploaded_data => attachment)
        @topic.attachment = @attachment
        @topic.save
      end
    end
  end

  def child_topic
    if params[:headless]
      extra_params = {
        :headless => 1,
        :hide_student_names => params[:hide_student_names],
        :student_id => params[:student_id]
      }
    end

    @root_topic = @context.context.discussion_topics.find(params[:root_discussion_topic_id])
    @topic = @root_topic.ensure_child_topic_for(@context)
    redirect_to named_context_url(@context, :context_discussion_topic_url, @topic.id, extra_params)
  end

  def user_can_edit_course_settings?
    @context.is_a?(Course) && @context.grants_right?(@current_user, session, :update)
  end

  def handle_assignment_edit_params(hash)
    hash[:title] = params[:title] if params[:title]
    if params.slice(*[:due_at, :points_possible, :assignment_group_id]).present?
      if hash[:assignment].nil? && @context.respond_to?(:assignments) && @context.assignments.temp_record.grants_right?(@current_user, session, :create)
        hash[:assignment] ||= {}
      end

      if !hash[:assignment].nil?
        if params[:due_at]
          hash[:assignment][:due_at] = params[:due_at].empty? || params[:due_at] == "null"  ? nil : params[:due_at]
        end
        hash[:assignment][:points_possible] = params[:points_possible] if params[:points_possible]
        hash[:assignment][:assignment_group_id] = params[:assignment_group_id] if params[:assignment_group_id]
      end
    end
  end
end<|MERGE_RESOLUTION|>--- conflicted
+++ resolved
@@ -455,19 +455,14 @@
       post_to_sis = Assignment.sis_grade_export_enabled?(@context)
       js_hash[:POST_TO_SIS] = post_to_sis
       js_hash[:POST_TO_SIS_DEFAULT] = @context.account.sis_default_grade_export[:value] if post_to_sis && @topic.new_record?
-<<<<<<< HEAD
-      js_hash[:MAX_NAME_LENGTH_REQUIRED_FOR_ACCOUNT] = AssignmentUtil.name_length_required_for_account?(@context.assignments.first) if @context.respond_to?(:assignments)
-      js_hash[:MAX_NAME_LENGTH] = AssignmentUtil.assignment_max_name_length(@context.assignments.first) if @context.respond_to?(:assignments)
-      js_hash[:SIS_NAME] = AssignmentUtil.post_to_sis_friendly_name(@context.assignments.first) if @context.respond_to?(:assignments)
-=======
 
       if @context.respond_to?(:assignments)
         assignment = @context.assignments.first
         js_hash[:MAX_NAME_LENGTH_REQUIRED_FOR_ACCOUNT] = AssignmentUtil.name_length_required_for_account?(assignment)
         js_hash[:MAX_NAME_LENGTH] = AssignmentUtil.assignment_max_name_length(assignment)
         js_hash[:DUE_DATE_REQUIRED_FOR_ACCOUNT] = AssignmentUtil.due_date_required_for_account?(assignment)
-      end
->>>>>>> 4a93554f
+        js_hash[:SIS_NAME] = AssignmentUtil.post_to_sis_friendly_name(assignment)
+      end
 
       if @context.is_a?(Course)
         js_hash['SECTION_LIST'] = sections.map { |section|
