--- conflicted
+++ resolved
@@ -340,9 +340,7 @@
         }
         append_sis_data(hash)
 
-        js_env(hash.merge(
-          POST_GRADES: Assignment.show_sis_grade_export_option?(@context)
-        ))
+        js_env(hash.merge(POST_GRADES: Assignment.sis_grade_export_enabled?(@context)))
         if user_can_edit_course_settings?
           js_env(SETTINGS_URL: named_context_url(@context, :api_v1_context_settings_url))
         end
@@ -432,7 +430,7 @@
                      map { |category| { id: category.id, name: category.name } },
                  CONTEXT_ID: @context.id,
                  CONTEXT_ACTION_SOURCE: :discussion_topic,
-                 POST_GRADES: Assignment.show_sis_grade_export_option?(@context),
+                 POST_GRADES: Assignment.sis_grade_export_enabled?(@context),
                  DIFFERENTIATED_ASSIGNMENTS_ENABLED: @context.feature_enabled?(:differentiated_assignments)}
       if @context.is_a?(Course)
         js_hash['SECTION_LIST'] = sections.map { |section|
@@ -474,7 +472,7 @@
     if authorized_action(@topic, @current_user, :read)
       if @current_user && @topic.for_assignment? && !@topic.assignment.visible_to_user?(@current_user)
         respond_to do |format|
-          flash[:error] = t 'notices.discussion_not_availible', "You do not have access to the requested discussion."
+          flash[:error] = t "You do not have access to the requested discussion."
           format.html { redirect_to named_context_url(@context, :context_discussion_topics_url) }
         end
         return
@@ -1031,14 +1029,10 @@
              @assignment.grants_right?(@current_user, session, :update)
         params[:assignment][:group_category_id] = nil unless @topic.group_category_id || @assignment.has_submitted_submissions?
         params[:assignment][:published] = @topic.published?
-<<<<<<< HEAD
-        update_api_assignment(@assignment, params[:assignment].merge(@topic.attributes.slice('title')), @current_user)
-=======
         params[:assignment][:name] = @topic.title
 
         assignment_params = params[:assignment].except('anonymous_peer_reviews')
         update_api_assignment(@assignment, assignment_params, @current_user)
->>>>>>> 111dec82
         @assignment.submission_types = 'discussion_topic'
         @assignment.saved_by = :discussion_topic
         @topic.assignment = @assignment
