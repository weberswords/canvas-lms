--- conflicted
+++ resolved
@@ -38,11 +38,6 @@
   # @response_field id The unique identifier for the discussion topic.
   # @response_field last_reply_at The datetime for when the last reply was in the topic
   # @response_field message The HTML content of the topic 
-<<<<<<< HEAD
-  #   Example:
-  #           {"delete"=>true,"reply"=>true,"read"=>true,"attach"=>true,"create"=>true,"update"=>true}
-=======
->>>>>>> 84343d31
   # @response_field podcast_url If the topic is a podcast topic this is the feed url for the current user
   # @response_field posted_at The datetime the topic was posted. If it is null it hasn't been posted yet. (see delayed_post_at)
   # @response_field require_initial_post If true then a user may not respond to other replies until that user has made an initial reply
@@ -90,11 +85,7 @@
         format.html
         format.json do
           if api_request?
-<<<<<<< HEAD
-            render :json => discussion_topic_api_json(@topics, @context, @current_user, session)
-=======
             render :json => discussion_topics_api_json(@topics, @context, @current_user, session)
->>>>>>> 84343d31
           else
             render :json => @topics.to_json(:methods => [:user_name, :discussion_subentry_count], :permissions => {:user => @current_user, :session => session })
           end
