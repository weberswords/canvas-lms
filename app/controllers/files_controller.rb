#
# Copyright (C) 2011 - 2014 Instructure, Inc.
#
# This file is part of Canvas.
#
# Canvas is free software: you can redistribute it and/or modify it under
# the terms of the GNU Affero General Public License as published by the Free
# Software Foundation, version 3 of the License.
#
# Canvas is distributed in the hope that it will be useful, but WITHOUT ANY
# WARRANTY; without even the implied warranty of MERCHANTABILITY or FITNESS FOR
# A PARTICULAR PURPOSE. See the GNU Affero General Public License for more
# details.
#
# You should have received a copy of the GNU Affero General Public License along
# with this program. If not, see <http://www.gnu.org/licenses/>.
#

# @API Files
# An API for managing files and folders
# See the File Upload Documentation for details on the file upload workflow.
#
# @model File
#     {
#       "id": "File",
#       "description": "",
#       "properties": {
#         "size": {
#           "example": 4,
#           "type": "integer"
#         },
#         "content-type": {
#           "example": "text/plain",
#           "type": "string"
#         },
#         "url": {
#           "example": "http://www.example.com/files/569/download?download_frd=1&verifier=c6HdZmxOZa0Fiin2cbvZeI8I5ry7yqD7RChQzb6P",
#           "type": "string"
#         },
#         "id": {
#           "example": 569,
#           "type": "integer"
#         },
#         "display_name": {
#           "example": "file.txt",
#           "type": "string"
#         },
#         "created_at": {
#           "example": "2012-07-06T14:58:50Z",
#           "type": "datetime"
#         },
#         "updated_at": {
#           "example": "2012-07-06T14:58:50Z",
#           "type": "datetime"
#         },
#         "unlock_at": {
#           "type": "datetime"
#         },
#         "locked": {
#           "example": false,
#           "type": "boolean"
#         },
#         "hidden": {
#           "example": false,
#           "type": "boolean"
#         },
#         "lock_at": {
#           "type": "datetime"
#         },
#         "locked_for_user": {
#           "example": false,
#           "type": "boolean"
#         },
#         "lock_info": {
#           "$ref": "LockInfo"
#         },
#         "lock_explanation": {
#           "example": "This assignment is locked until September 1 at 12:00am",
#           "type": "string"
#         },
#         "hidden_for_user": {
#           "example": false,
#           "type": "boolean"
#         },
#         "thumbnail_url": {
#           "type": "string"
#         },
#         "preview_url": {
#           "type": "string",
#           "description": "optional: url to the document preview (only included in submission endpoints)"
#         }
#       }
#     }
#
class FilesController < ApplicationController
  before_filter :require_user, :only => :create_pending
  before_filter :require_context, :except => [:full_index,:assessment_question_show,:image_thumbnail,:show_thumbnail,:preflight,:create_pending,:s3_success,:show,:api_create,:api_create_success,:api_show,:api_index,:destroy,:api_update,:api_file_status,:public_url]
  before_filter :check_file_access_flags, :only => [:show_relative, :show]
  prepend_around_filter :load_pseudonym_from_policy, :only => :create
  skip_before_filter :verify_authenticity_token, :only => :api_create
  before_filter :verify_api_id, only: [:api_show, :api_create_success, :api_file_status, :api_update, :destroy]

  include Api::V1::Attachment
  include Api::V1::Avatar
  include AttachmentHelper

  before_filter { |c| c.active_tab = "files" }

  def verify_api_id
    raise ActiveRecord::RecordNotFound unless params[:id] =~ Api::ID_REGEX
  end

  def quota
    get_quota
    if authorized_action(@context.attachments.scoped.new, @current_user, :create)
      h = ActionView::Base.new
      h.extend ActionView::Helpers::NumberHelper
      result = {
        :quota => h.number_to_human_size(@quota),
        :quota_used => h.number_to_human_size(@quota_used),
        :quota_full => (@quota_used >= @quota)
      }
      render :json => result
    end
  end

  # @API Get quota information
  # Returns the total and used storage quota for the course, group, or user.
  #
  # @example_request
  #
  #   curl 'https://<canvas>/api/v1/courses/1/files/quota' \
  #         -H 'Authorization: Bearer <token>'
  #
  # @example_response
  #
  #  { "quota": 524288000, "quota_used": 402653184 }
  #
  def api_quota
    if authorized_action(@context.attachments.build, @current_user, :create)
      get_quota
      render json: {quota: @quota, quota_used: @quota_used}
    end
  end

  def check_file_access_flags
    if params[:user_id] && params[:ts] && params[:sf_verifier]
      user = api_find(User, params[:user_id]) if params[:user_id].present?
      if user && user.valid_access_verifier?(params[:ts], params[:sf_verifier])
        # attachment.rb checks for this session attribute when determining
        # permissions, but it should be ignored by the rest of the models'
        # permission checks
        session['file_access_user_id'] = user.id
        session['file_access_expiration'] = 1.hour.from_now.to_i
        session[:permissions_key] = CanvasUUID.generate
      end
    end
    # These sessions won't get deleted when the user logs out since this
    # is on a separate domain, so we've added our own (stricter) timeout.
    if session && session['file_access_user_id'] && session['file_access_expiration'].to_i > Time.now.to_i
      session['file_access_expiration'] = 1.hour.from_now.to_i
      session[:permissions_key] = CanvasUUID.generate
    end
    true
  end
  protected :check_file_access_flags

  def index
    if request.format == :json
      if authorized_action(@context.attachments.build, @current_user, :read)
        @current_folder = Folder.find_folder(@context, params[:folder_id])
        if !@current_folder || authorized_action(@current_folder, @current_user, :read)
          if params[:folder_id]
            if @context.grants_right?(@current_user, session, :manage_files)
              @current_attachments = @current_folder.active_file_attachments.by_position_then_display_name
            else
              @current_attachments = @current_folder.visible_file_attachments.by_position_then_display_name
            end
            @current_attachments = @current_attachments.includes(:thumbnail, :media_object)
            render :json => @current_attachments.map{ |a| a.as_json(methods: [:readable_size, :currently_locked, :thumbnail_url], permissions: {user: @current_user, session: session}) }
          else
            file_structure = {
              :contexts => [@context.as_json(permissions: {user: @current_user})],
              :collaborations => [],
              :folders => @context.active_folders_with_sub_folders.
                order("COALESCE(parent_folder_id, 0), COALESCE(position, 0), COALESCE(name, ''), created_at").map{ |f|
                f.as_json(permissions: {user: @current_user}, methods: [:mime_class, :currently_locked])
              },
              :folders_with_subcontent => [],
              :files => []
            }

            if @current_user
              file_structure[:collaborations] = @current_user.collaborations.for_context(@context).active.
                includes(:user, :users).order("created_at DESC").map{ |c|
                c.as_json(permissions: {user: @current_user}, methods: [:collaborator_ids])
              }
            end

            render :json => file_structure
          end
        end
      end
    else
      # to turn :better_file_browsing on for user files, turn it on for the account they are a part of.
      return react_files if (@context.is_a?(User) ? @context.account : @context).feature_enabled?(:better_file_browsing)
      full_index
    end
  end

  # @API List files
  # Returns the paginated list of files for the folder or course.
  #
  # @argument content_types[] [String]
  #   Filter results by content-type. You can specify type/subtype pairs (e.g.,
  #   'image/jpeg'), or simply types (e.g., 'image', which will match
  #   'image/gif', 'image/jpeg', etc.).
  #
  # @argument search_term [String]
  #   The partial name of the files to match and return.
  #
  # @argument include[] ["user"]
  #   Array of additional information to include.
  #
  #   "user":: the user who uploaded the file or last edited its content
  #   "usage_rights":: copyright and license information for the file (see UsageRights)
  #
  # @argument sort [String, "name"|"size"|"created_at"|"updated_at"|"content_type"|"user"]
  #   Sort results by this field. Defaults to 'name'. Note that `sort=user` implies `include[]=user`.
  #
  # @argument order [String, "asc"|"desc"]
  #   The sorting order. Defaults to 'asc'.
  #
  # @example_request
  #
  #   curl 'https://<canvas>/api/v1/folders/<folder_id>/files?content_types[]=image&content_types[]=text/plain \
  #         -H 'Authorization: Bearer <token>'
  #
  # @returns [File]
  def api_index
    get_context
    if @context
      folder = Folder.root_folders(@context).first
      raise ActiveRecord::RecordNotFound unless folder
      context_index = true
    else
      verify_api_id
      folder = Folder.find(params[:id])
    end

    if authorized_action(folder, @current_user, :read_contents)
      @context = folder.context unless context_index
      can_manage_files = @context.grants_right?(@current_user, session, :manage_files)
      params[:sort] ||= params[:sort_by] # :sort_by was undocumented; :sort is more consistent with other APIs such as wikis
      params[:include] = Array(params[:include])
      params[:include] << 'user' if params[:sort] == 'user'

      if context_index
        if can_manage_files
          scope = @context.attachments.not_deleted
        else
          scope = @context.attachments.visible.not_hidden.not_locked.where(
              :folder_id => @context.active_folders.not_hidden.not_locked)
        end
      else
        if can_manage_files
          scope = folder.active_file_attachments
        else
          scope = folder.visible_file_attachments.not_hidden.not_locked
        end
      end
      scope = scope.includes(:user) if params[:include].include? 'user' && params[:sort] != 'user'
      scope = scope.includes(:usage_rights) if params[:include].include? 'usage_rights'
      scope = Attachment.search_by_attribute(scope, :display_name, params[:search_term])

      order_clause = case params[:sort]
        when 'position' # undocumented; kept for compatibility
          "attachments.position, #{Attachment.display_name_order_by_clause('attachments')}"
        when 'size'
          "attachments.size"
        when 'created_at'
          "attachments.created_at"
        when 'updated_at'
          "attachments.updated_at"
        when 'content_type'
          "attachments.content_type"
        when 'user'
          scope = scope.joins("LEFT OUTER JOIN users ON attachments.user_id=users.id")
          "users.sortable_name IS NULL, #{User.sortable_name_order_by_clause('users')}"
        else
          Attachment.display_name_order_by_clause('attachments')
      end
      order_clause += ' DESC' if params[:order] == 'desc'
      scope = scope.order(order_clause)

      if params[:content_types].present?
        scope = scope.by_content_types(Array(params[:content_types]))
      end

      url = context_index ? context_files_url : api_v1_list_files_url(folder)
      @files = Api.paginate(scope, self, url)
<<<<<<< HEAD
      render :json => attachments_json(@files, @current_user, {}, :can_manage_files => can_manage_files, :include => params[:include], :omit_verifier_in_app => true)
=======
      render :json => attachments_json(@files, @current_user, {}, :can_manage_files => can_manage_files, :include => params[:include], :omit_verifier_in_app => !value_to_boolean(params[:use_verifiers]))
>>>>>>> 90c09c7f
    end
  end

  def images
    if authorized_action(@context.attachments.scoped.new, @current_user, :read)
      if Folder.root_folders(@context).first.grants_right?(@current_user, session, :read_contents)
        if @context.grants_right?(@current_user, session, :manage_files)
          @images = @context.active_images.paginate :page => params[:page]
        else
          @images = @context.active_images.not_hidden.not_locked.where(:folder_id => @context.active_folders.not_hidden.not_locked).paginate :page => params[:page]
        end
      else
        @images = [].paginate
      end
      headers['X-Total-Pages'] = @images.total_pages.to_s
      render :partial => "shared/wiki_image", :collection => @images
    end
  end

  def react_files
    raise ActiveRecord::RecordNotFound unless (@context.is_a?(User) ? @context.account : @context).feature_enabled?(:better_file_browsing)
    if tab_enabled?(@context.class::TAB_FILES)
      @contexts = [@context]
      get_all_pertinent_contexts(include_groups: true) if @context == @current_user
      files_contexts = @contexts.map do |context|

        tool_context = if context.is_a?(Course)
          context
        elsif context.is_a?(User)
          @domain_root_account
        elsif context.is_a?(Group)
          context.context
        end
        file_menu_tools = (tool_context ? external_tools_display_hashes(:file_menu, tool_context, [:accept_media_types]) : [])
        {
          asset_string: context.asset_string,
          name: context == @current_user ? t('my_files', 'My Files') : context.name,
          usage_rights_required: context.feature_enabled?(:usage_rights_required),
          permissions: {
            manage_files: context.grants_right?(@current_user, session, :manage_files),
          },
          file_menu_tools: file_menu_tools
        }
      end

      @page_title = t('files_page_title', 'Files')
      @body_classes << 'full-width padless-content'
      js_bundle :react_files
      jammit_css :react_files
      js_env({
        :FILES_CONTEXTS => files_contexts
      })

      render :text => "".html_safe, :layout => true
    end
  end


  def full_index
    get_context
    get_quota
    add_crumb(t('#crumbs.files', "Files"), named_context_url(@context, :context_files_url))
    @contexts = [@context]
    if !@context.is_a?(User) || (@context == @current_user && params[:show_all_contexts])
      get_all_pertinent_contexts(include_groups: true)
    end
    @too_many_contexts = @contexts.length > 15
    @contexts = @contexts[0,15]
    if @contexts.length <= 1 && !authorized_action(@context.attachments.build, @current_user, :read)
      return
    end

    return unless tab_enabled?(@context.class::TAB_FILES)
    log_asset_access("files:#{@context.asset_string}", "files", 'other') if @context
    respond_to do |format|
      if @contexts.empty?
        format.html { redirect_to !@context || @context == @current_user ? dashboard_url : named_context_url(@context, :context_url) }
      else
        js_env(:contexts =>
           @contexts.to_json(:permissions =>
                                 {:user => @current_user,
                                  :policies =>
                                      [:manage_files,
                                       :update,
                                       :manage_grades,
                                       :read_roster]
                                 },
                             :methods => :asset_string,
                             :include_root => false))
        format.html { render :action => 'full_index' }
      end
      format.json { render :json => @file_structures }
    end
  end

  def text_show
    @attachment = @context.attachments.find(params[:file_id])
    if authorized_action(@attachment,@current_user,:read)
      if @attachment.grants_right?(@current_user, :download)
        @headers = false
        render
      else
        show
      end
    end
  end

  def assessment_question_show
    @context = AssessmentQuestion.find(params[:assessment_question_id])
    @attachment = @context.attachments.find(params[:id])
    @skip_crumb = true
    if @attachment.deleted?
      flash[:notice] = t 'notices.deleted', "The file %{display_name} has been deleted", :display_name => @attachment.display_name
      return redirect_to dashboard_url
    end
    show
  end

  # @API Get quota information
  # Determine the URL that should be used for inline preview of the file.
  #
  # @example_request
  #
  #   curl 'https://<canvas>/api/v1/files/1/public_url' \
  #         -H 'Authorization: Bearer <token>'
  #
  # @example_response
  #
  #  { "public_url": "https://example-bucket.s3.amazonaws.com/example-namespace/attachments/1/example-filename?AWSAccessKeyId=example-key&Expires=1400000000&Signature=example-signature" }
  #
  def public_url
    @attachment = Attachment.find(params[:id])
    # if the attachment is part of a submisison, its 'context' will be the student that submmited the assignment.  so if  @current_user is a
    # teacher authorized_action(@attachment, @current_user, :download) will be false, we need to actually check if they have perms to see the
    # submission.
    @submission = Submission.find(params[:submission_id]) if params[:submission_id]
    # verify that the requested attachment belongs to the submission
    return render_unauthorized_action if @submission && !@submission.attachments.where(:id => params[:id]).any?
    if @submission ? authorized_action(@submission, @current_user, :read) : authorized_action(@attachment, @current_user, :download)
      render :json  => { :public_url => @attachment.authenticated_s3_url(:secure => request.ssl?) }
    end
  end

  # @API Get file
  # Returns the standard attachment json object
  #
  # @argument include[] ["user"]
  #   Array of additional information to include.
  #
  #   "user":: the user who uploaded the file or last edited its content
  #   "usage_rights":: copyright and license information for the file (see UsageRights)
  #
  # @example_request
  #
  #   curl 'https://<canvas>/api/v1/files/<file_id>' \
  #         -H 'Authorization: Bearer <token>'
  #
  # @returns File
  def api_show
    @attachment = Attachment.find(params[:id])
    raise ActiveRecord::RecordNotFound if @attachment.deleted?
    params[:include] = Array(params[:include])
    if authorized_action(@attachment,@current_user,:read)
<<<<<<< HEAD
      render :json => attachment_json(@attachment, @current_user, {}, { include: params[:include], omit_verifier_in_app: true })
=======
      render :json => attachment_json(@attachment, @current_user, {}, { include: params[:include], omit_verifier_in_app: !value_to_boolean(params[:use_verifiers]) })
>>>>>>> 90c09c7f
    end
  end

  def show
    original_params = params.dup
    params[:id] ||= params[:file_id]
    get_context
    # note that the /files/XXX URL implicitly uses the current user as the
    # context, even though it doesn't search for the file using
    # @current_user.attachments.find , since it might not actually be a user
    # attachment.
    # this implicit context magic happens in ApplicationController#get_context
    if @context && !@context.is_a?(User)
      # note that Attachment#find has special logic to find overwriting files; see FindInContextAssociation
      @attachment = @context.attachments.find(params[:id])
    else
      @attachment = Attachment.find(params[:id])
      @skip_crumb = true unless @context
    end

    params[:download] ||= params[:preview]
    add_crumb(t('#crumbs.files', "Files"), named_context_url(@context, :context_files_url)) unless @skip_crumb
    if @attachment.deleted?
      unless @attachment.user_id == @current_user.id
        @not_found_message = t('could_not_find_file', "This file has been deleted")
        render status: 404, template: "shared/errors/404_message"
        return
      end
      flash[:notice] = t 'notices.deleted', "The file %{display_name} has been deleted", display_name: @attachment.display_name
      if params[:preview] && @attachment.mime_class == 'image'
        redirect_to '/images/blank.png'
      elsif request.format == :json
        render :json => {:deleted => true}
      else
        redirect_to named_context_url(@context, :context_files_url)
      end
      return
    end
    if (params[:verifier] && params[:verifier] == @attachment.uuid) ||
        @attachment.attachment_associations.where(:context_type => 'Submission').any? { |aa| aa.context.grants_right?(@current_user, session, :read) } ||
        authorized_action(@attachment, @current_user, :read)
      if params[:download]
        if (params[:verifier] && params[:verifier] == @attachment.uuid) || (@attachment.grants_right?(@current_user, session, :download))
          disable_page_views if params[:preview]
          begin
            send_attachment(@attachment)
          rescue => e
            @headers = false if params[:ts] && params[:verifier]
            @not_found_message = t 'errors.not_found', "It looks like something went wrong when this file was uploaded, and we can't find the actual file.  You may want to notify the owner of the file and have them re-upload it."
            logger.error "Error downloading a file: #{e} - #{e.backtrace}"
            render :template => 'shared/errors/404_message', :status => :bad_request
          end
          return
        elsif authorized_action(@attachment, @current_user, :read)
          render_attachment(@attachment)
        end
      # This action is a callback used in our system to help record when
      # a user views an inline preview of a file instead of downloading
      # it, since this should also count as an access.
      elsif params[:inline]
        @attachment.context_module_action(@current_user, :read) if @current_user
        log_asset_access(@attachment, 'files', 'files')
        render :json => {:ok => true}
      else
        render_attachment(@attachment)
      end
    end
  end

  def render_attachment(attachment)
    respond_to do |format|
      if params[:preview] && attachment.mime_class == 'image'
        format.html { redirect_to '/images/lock.png' }
      else
        if @files_domain
          @headers = false
          @show_left_side = false
        end
        format.html { render :action => 'show' }
      end
      format.json do
        json = {
          :attachment => {
            :workflow_state => attachment.workflow_state,
            :content_type => attachment.content_type
          }
        }

        json[:attachment][:media_entry_id] = attachment.media_entry_id if attachment.media_entry_id

        if (params[:verifier] && params[:verifier] == attachment.uuid) ||
            attachment.grants_right?(@current_user, session, :download)
          # Right now we assume if they ask for json data on the attachment
          # then that means they have viewed or are about to view the file in
          # some form.
          if @current_user &&
             (attachment.canvadocable? ||
              (service_enabled?(:google_docs_previews) && attachment.authenticated_s3_url))
            attachment.context_module_action(@current_user, :read)
          end
          if url = service_enabled?(:google_docs_previews) && attachment.authenticated_s3_url
            json[:attachment][:authenticated_s3_url] = url
          end
          json[:attachment].merge! doc_preview_json(attachment, @current_user)

          log_asset_access(attachment, "files", "files")
        end
        render :json => json
      end
    end
  end
  protected :render_attachment

  def show_relative
    path = params[:file_path]
    file_id = params[:file_id]
    file_id = nil unless file_id.to_s =~ Api::ID_REGEX

    #if the relative path matches the given file id use that file
    if file_id && @attachment = @context.attachments.where(id: file_id).first
      unless @attachment.matches_full_display_path?(path) || @attachment.matches_full_path?(path)
        @attachment = nil
      end
    end

    @attachment ||= Folder.find_attachment_in_context_with_path(@context, path)

    unless @attachment
      return render :template => 'shared/errors/file_not_found', :status => :bad_request
    end

    params[:id] = @attachment.id

    params[:download] = '1'
    show
  end

  # checks if for the current root account there's a 'files' domain
  # defined and tried to use that.  This way any files that we stream through
  # a canvas URL are at least on a separate subdomain and the javascript
  # won't be able to access or update data with AJAX requests.
  def safer_domain_available?
    if !@files_domain && request.host_with_port != HostUrl.file_host(@domain_root_account, request.host_with_port)
      @safer_domain_host = HostUrl.file_host_with_shard(@domain_root_account, request.host_with_port)
    end
    !!@safer_domain_host
  end
  protected :safer_domain_available?

  def attachment_content
    @attachment = @context.attachments.active.find(params[:file_id])
    if authorized_action(@attachment, @current_user, :update)
      # The files page lets you edit text content inline by firing off a json
      # request to get the data.
      # Protect ourselves against reading huge files into memory -- if the
      # attachment is too big, don't return it.
      if @attachment.size > Setting.get('attachment_json_response_max_size', 1.megabyte.to_s).to_i
        render :json => { :error => t('errors.too_large', "The file is too large to edit") }
        return
      end

      stream = @attachment.open
      json = { :body => stream.read.force_encoding(Encoding::ASCII_8BIT) }
      render json: json
    end
  end

  def send_attachment(attachment)
    # check for download_frd param and, if it's present, force the user to download the
    # file and don't display it inline. we use download_frd instead of looking to the
    # download param because the download param is used all over the place to mean stuff
    # other than actually download the file. Long term we probably ought to audit the files
    # controller, make download mean download, and remove download_frd.
    if params[:inline] && !params[:download_frd] && attachment.content_type && (attachment.content_type.match(/\Atext/) || attachment.mime_class == 'text' || attachment.mime_class == 'html' || attachment.mime_class == 'code' || attachment.mime_class == 'image')
      send_stored_file(attachment)
    elsif attachment.inline_content? && !params[:download_frd] && !@context.is_a?(AssessmentQuestion)
      if params[:file_path] || !params[:wrap]
        send_stored_file(attachment)
      else
        # If the file is inlineable then redirect to the 'show' action
        # so we can wrap it in all the Canvas header/footer stuff
        redirect_to(named_context_url(@context, :context_file_url, attachment.id))
      end
    else
      send_stored_file(attachment, false, true)
    end
  end
  protected :send_attachment

  def send_stored_file(attachment, inline=true, redirect_to_s3=false)
    user = @current_user
    user ||= api_find(User, params[:user_id]) if params[:user_id].present?
    attachment.context_module_action(user, :read) if user && !params[:preview]
    log_asset_access(@attachment, "files", "files") unless params[:preview]
    set_cache_header(attachment)
    if safer_domain_available?
      redirect_to safe_domain_file_url(attachment, @safer_domain_host, params[:verifier], !inline)
    elsif Attachment.local_storage?
      @headers = false if @files_domain
      send_file(attachment.full_filename, :type => attachment.content_type_with_encoding, :disposition => (inline ? 'inline' : 'attachment'))
    elsif redirect_to_s3
      redirect_to(inline ? attachment.cacheable_s3_inline_url : attachment.cacheable_s3_download_url)
    else
      send_file_headers!( :length=> attachment.s3object.content_length, :filename=>attachment.filename, :disposition => 'inline', :type => attachment.content_type_with_encoding)
      render :status => 200, :text => attachment.s3object.read
    end
  end
  protected :send_stored_file

  def set_cache_header(attachment)
    unless attachment.content_type.match(/\Atext/) || attachment.extension == '.html' || attachment.extension == '.htm'
      cancel_cache_buster
      #set cache to expoire in 1 day, max-age take seconds, and Expires takes a date
      response.headers["Cache-Control"] = "private, max-age=86400"
      response.headers["Expires"] = 1.day.from_now.httpdate
    end
  end

  # GET /files/new
  def new
    @attachment = @context.attachments.build
    if authorized_action(@attachment, @current_user, :create)
    end
  end

  def preflight
    @context = Context.find_by_asset_string(params[:context_code])
    if authorized_action(@context, @current_user, :manage_files)
      @current_folder = Folder.find_folder(@context, params[:folder_id])
      if @current_folder
        params[:filenames] = [] if params[:filenames].blank?
        return render :json => {
          :duplicates => @current_folder.active_file_attachments.map(&:display_name) & params[:filenames]
        }
      end
    end
  end

  def create_pending
    @context = Context.find_by_asset_string(params[:attachment][:context_code])
    @asset = Context.find_asset_by_asset_string(params[:attachment][:asset_string], @context) if params[:attachment][:asset_string]
    @check_quota = true
    permission_object = nil
    permission = :create
    intent = params[:attachment][:intent]

    # Using workflow_state we can keep track of the files that have been built
    # but we don't know that there's an s3 component for yet (it's still being
    # uploaded)
    workflow_state = 'unattached'
    # There are multiple reasons why we could be building a file. The default
    # is to upload it to a context.  In the other cases we need to check the
    # permission related to the purpose to make sure the file isn't being
    # uploaded just to disappear later
    if @asset.is_a?(Assignment) && intent == 'comment'
      permission_object = @asset
      permission = :attach_submission_comment_files
      @context = @asset
      @check_quota = false
    elsif @asset.is_a?(Assignment) && intent == 'submit'
      permission_object = @asset
      permission = (@asset.submission_types || "").match(/online_upload/) ? :submit : :nothing
      @group = @asset.group_category.group_for(@current_user) if @asset.has_group_category?
      @context = @group || @current_user
      @check_quota = false
    elsif @context && intent == 'attach_discussion_file'
      permission_object = @context.discussion_topics.scoped.new
      permission = :attach
    elsif @context && intent == 'message'
      permission_object = @context
      permission = :send_messages
      @check_quota = false
    elsif @context && intent && intent != 'upload'
      # In other cases (like unzipping a file, extracting a QTI, etc.
      # we don't actually want the uploaded file to show up in the context's
      # file listings.  If you set its workflow_state to unattached_temporary
      # then it will never be activated.
      workflow_state = 'unattached_temporary'
      @check_quota = false
    end

    @attachment = @context.attachments.build
    permission_object ||= @attachment
    @attachment.user = @current_user
    if authorized_action(permission_object, @current_user, permission)
      if @context.respond_to?(:is_a_context?) && @check_quota
        get_quota
        return if quota_exceeded(named_context_url(@context, :context_files_url))
      end
      @attachment.filename = params[:attachment][:filename]
      @attachment.file_state = 'deleted'
      @attachment.workflow_state = workflow_state
      if @context.respond_to?(:folders)
        if params[:attachment][:folder_id].present?
          @folder = @context.folders.active.where(id: params[:attachment][:folder_id]).first
        end
        @folder ||= Folder.unfiled_folder(@context)
        @attachment.folder_id = @folder.id
      end
      @attachment.content_type = Attachment.mimetype(@attachment.filename)
      @attachment.locked = true if @attachment.usage_rights_id.nil? && context.respond_to?(:feature_enabled?) && context.feature_enabled?(:usage_rights_required)
      @attachment.save!

      res = @attachment.ajax_upload_params(@current_pseudonym,
              named_context_url(@context, :context_files_url, :format => :text, :duplicate_handling => params[:attachment][:duplicate_handling]),
              s3_success_url(@attachment.id, :uuid => @attachment.uuid, :duplicate_handling => params[:attachment][:duplicate_handling]),
              :no_redirect => params[:no_redirect],
              :upload_params => {
                'attachment[folder_id]' => params[:attachment][:folder_id] || '',
                'attachment[unattached_attachment_id]' => @attachment.id,
                'check_quota_after' => @check_quota ? '1' : '0'
              },
              :default_content_type => params[:default_content_type],
              :ssl => request.ssl?)
      render :json => res
    end
  end

  def s3_success
    if params[:id].present?
      verify_api_id
      @attachment = Attachment.where(id: params[:id], workflow_state: 'unattached', uuid: params[:uuid]).first
    end
    details = @attachment.s3object.head rescue nil
    if @attachment && details
      deleted_attachments = @attachment.handle_duplicates(params[:duplicate_handling])
      @attachment.process_s3_details!(details)
      render_attachment_json(@attachment, deleted_attachments)
    else
      render :json => {:errors => [{:attribute => 'attachment', :message => 'upload failed'}]}
    end
  end

  # for local file uploads
  def api_create
    @policy, @attachment = Attachment.decode_policy(params[:Policy], params[:Signature])
    if !@policy
      return render(:nothing => true, :status => :bad_request)
    end
    @context = @attachment.context
    @attachment.workflow_state = nil
    @attachment.uploaded_data = params[:file] || params[:attachment] && params[:attachment][:uploaded_data]
    if @attachment.save
      # for consistency with the s3 upload client flow, we redirect to the success url here to finish up
      redirect_to api_v1_files_create_success_url(@attachment, :uuid => @attachment.uuid, :on_duplicate => params[:on_duplicate], :quota_exemption => params[:quota_exemption])
    else
      render(:nothing => true, :status => :bad_request)
    end
  end

  def api_create_success
    @attachment = Attachment.where(id: params[:id], uuid: params[:uuid]).first
    return render(:nothing => true, :status => :bad_request) unless @attachment.try(:file_state) == 'deleted'
    duplicate_handling = check_duplicate_handling_option(request.params)
    return unless duplicate_handling
    return unless check_quota_after_attachment(request)
    if Attachment.s3_storage?
      return render(:nothing => true, :status => :bad_request) unless @attachment.state == :unattached
      details = @attachment.s3object.head
      @attachment.process_s3_details!(details)
    else
      @attachment.file_state = 'available'
      @attachment.save!
    end
    @attachment.handle_duplicates(duplicate_handling)

    if @attachment.context.respond_to?(:file_upload_success_callback)
      @attachment.context.file_upload_success_callback(@attachment)
    end

    json = attachment_json(@attachment, @current_user, {}, { omit_verifier_in_app: true })
    # render as_text for IE, otherwise it'll prompt
    # to download the JSON response
    render :json => json, :as_text => in_app?
  end

  def api_file_status
    @attachment = Attachment.where(id: params[:id], uuid: params[:uuid]).first!
    if @attachment.file_state == 'available'
      render :json => { :upload_status => 'ready', :attachment => attachment_json(@attachment, @current_user) }
    elsif @attachment.file_state == 'deleted'
      render :json => { :upload_status => 'pending' }
    else
      render :json => { :upload_status => 'errored', :message => @attachment.upload_error_message }
    end
  end

  def create
    if (folder_id = params[:attachment].delete(:folder_id)) && folder_id.present?
      @folder = @context.folders.active.where(id: folder_id).first
    end
    @folder ||= Folder.unfiled_folder(@context)
    params[:attachment][:uploaded_data] ||= params[:attachment_uploaded_data]
    params[:attachment][:uploaded_data] ||= params[:file]
    params[:attachment][:user] = @current_user
    params[:attachment].delete :context_id
    params[:attachment].delete :context_type
    duplicate_handling = params.delete :duplicate_handling
    if (unattached_attachment_id = params[:attachment].delete(:unattached_attachment_id)) && unattached_attachment_id.present?
      @attachment = @context.attachments.where(id: unattached_attachment_id, workflow_state: 'unattached').first
    end
    @attachment ||= @context.attachments.build
    if authorized_action(@attachment, @current_user, :create)
      get_quota
      return if (params[:check_quota_after].nil? || params[:check_quota_after] == '1') &&
                  quota_exceeded(named_context_url(@context, :context_files_url))

      respond_to do |format|
        @attachment.folder_id ||= @folder.id
        @attachment.workflow_state = nil
        @attachment.file_state = 'available'
        success = nil
        if params[:attachment] && params[:attachment][:source_attachment_id]
          a = Attachment.find(params[:attachment].delete(:source_attachment_id))
          if a.root_attachment_id && att = @folder.attachments.where(id: a.root_attachment_id).first
            @attachment = att
            success = true
          elsif a.grants_right?(@current_user, session, :download)
            @attachment = a.clone_for(@context, @attachment)
            success = @attachment.save
          end
        end
        if params[:attachment][:uploaded_data]
          success = @attachment.update_attributes(params[:attachment])
          @attachment.errors.add(:base, t('errors.server_error', "Upload failed, server error, please try again.")) unless success
        else
          @attachment.errors.add(:base, t('errors.missing_field', "Upload failed, expected form field missing"))
        end
        deleted_attachments = @attachment.handle_duplicates(duplicate_handling)
        unless @attachment.downloadable?
          success = false
          if (params[:attachment][:uploaded_data].size == 0 rescue false)
            @attachment.errors.add(:base, t('errors.empty_file', "That file is empty.  Please upload a different file."))
          else
            @attachment.errors.add(:base, t('errors.upload_failed', "Upload failed, please try again."))
          end
          unless @attachment.new_record?
            @attachment.destroy rescue @attachment.delete
          end
        end
        if success
          @attachment.move_to_bottom
          format.html { return_to(params[:return_to], named_context_url(@context, :context_files_url)) }
          format.json do
            render_attachment_json(@attachment, deleted_attachments, @folder)
          end
          format.text do
            render_attachment_json(@attachment, deleted_attachments, @folder)
          end
        else
          format.html { render :action => "new" }
          format.json { render :json => @attachment.errors }
          format.text { render :json => @attachment.errors }
        end
      end
    end
  end

  def update
    @attachment = @context.attachments.find(params[:id])
    @folder = @context.folders.active.find(params[:attachment][:folder_id]) rescue nil
    @folder ||= @attachment.folder
    @folder ||= Folder.unfiled_folder(@context)
    if authorized_action(@attachment, @current_user, :update)
      respond_to do |format|
        just_hide = params[:attachment][:just_hide]
        hidden = params[:attachment][:hidden]
        params[:attachment].delete_if{|k, v| ![:display_name, :locked, :lock_at, :unlock_at, :uploaded_data, :hidden].include?(k.to_sym) }
        # Need to be careful on this one... we can't let students turn in a
        # file and then edit it after the fact...
        params[:attachment].delete(:uploaded_data) if @context.is_a?(User)
        @attachment.user = @current_user if params[:attachment][:uploaded_data].present?
        @attachment.attributes = params[:attachment]
        if just_hide == '1'
          @attachment.locked = false
          @attachment.hidden = true
        elsif hidden && (hidden.empty? || hidden == "0")
          @attachment.hidden = false
        end
        @attachment.folder = @folder
        @folder_id_changed = @attachment.folder_id_changed?
        @attachment.locked = true if !@attachment.locked? && @attachment.locked_changed? && @attachment.usage_rights_id.nil? && @context.respond_to?(:feature_enabled?) && @context.feature_enabled?(:usage_rights_required)
        if @attachment.save
          @attachment.move_to_bottom if @folder_id_changed
          flash[:notice] = t 'notices.updated', "File was successfully updated."
          format.html { redirect_to named_context_url(@context, :context_files_url) }
          format.json { render :json => @attachment.as_json(:methods => [:readable_size, :mime_class, :currently_locked], :permissions => {:user => @current_user, :session => session}), :status => :ok }
        else
          format.html { render :action => "edit" }
          format.json { render :json => @attachment.errors, :status => :bad_request }
        end
      end
    end
  end

  # @API Update file
  # Update some settings on the specified file
  #
  # @argument name [String]
  #   The new display name of the file
  #
  # @argument parent_folder_id [String]
  #   The id of the folder to move this file into.
  #   The new folder must be in the same context as the original parent folder.
  #   If the file is in a context without folders this does not apply.
  #
  # @argument on_duplicate [Optional, String, "overwrite"|"rename"]
  #   If the file is moved to a folder containing a file with the same name,
  #   or renamed to a name matching an existing file, the API call will fail
  #   unless this parameter is supplied.
  #
  #   "overwrite":: Replace the existing file with the same name
  #   "rename":: Add a qualifier to make the new filename unique
  #
  # @argument lock_at [DateTime]
  #   The datetime to lock the file at
  #
  # @argument unlock_at [DateTime]
  #   The datetime to unlock the file at
  #
  # @argument locked [Boolean]
  #   Flag the file as locked
  #
  # @argument hidden [Boolean]
  #   Flag the file as hidden
  #
  # @example_request
  #
  #   curl -XPUT 'https://<canvas>/api/v1/files/<file_id>' \
  #        -F 'name=<new_name>' \
  #        -F 'locked=true' \
  #        -H 'Authorization: Bearer <token>'
  #
  # @returns File
  def api_update
    @attachment = Attachment.find(params[:id])
    if authorized_action(@attachment,@current_user,:update)
      @context = @attachment.context
      if @context && params[:parent_folder_id]
        folder = @context.folders.active.find(params[:parent_folder_id])
        if authorized_action(folder, @current_user, :update)
          @attachment.folder = folder
        else
          return
        end
      end

      @attachment.attributes = process_attachment_params(params)
      if !@attachment.locked? && @attachment.locked_changed? && @attachment.usage_rights_id.nil? && @context.respond_to?(:feature_enabled?) && @context.feature_enabled?(:usage_rights_required)
        return render :json => { :message => I18n.t('This file must have usage_rights set before it can be published.') }, :status => :bad_request
      end
      if (@attachment.folder_id_changed? || @attachment.display_name_changed?) && @attachment.folder.active_file_attachments.where(display_name: @attachment.display_name).where("id<>?", @attachment.id).exists?
        return render json: {message: "file already exists; use on_duplicate='overwrite' or 'rename'"}, status: :conflict unless %w(overwrite rename).include?(params[:on_duplicate])
        on_duplicate = params[:on_duplicate].to_sym
      end
      if @attachment.save
<<<<<<< HEAD
=======
        @attachment.handle_duplicates(on_duplicate) if on_duplicate
>>>>>>> 90c09c7f
        render :json => attachment_json(@attachment, @current_user, {}, { omit_verifier_in_app: true })
      else
        render :json => @attachment.errors, :status => :bad_request
      end
    end
  end

  def reorder
    @folder = @context.folders.active.find(params[:folder_id])
    if authorized_action(@context, @current_user, :manage_files)
      @folders = @folder.active_sub_folders.by_position
      @folders.first && @folders.first.update_order((params[:folder_order] || "").split(","))
      @folder.file_attachments.by_position_then_display_name.first && @folder.file_attachments.first.update_order((params[:order] || "").split(","))
      @folder.reload
      render :json => @folder.subcontent.map{ |f| f.as_json(methods: :readable_size, permissions: {user: @current_user, session: session}) }
    end
  end


  # @API Delete file
  # Remove the specified file
  #
  #   curl -XDELETE 'https://<canvas>/api/v1/files/<file_id>' \
  #        -H 'Authorization: Bearer <token>'
  def destroy
    @attachment = Attachment.find(params[:id])
    if authorized_action(@attachment, @current_user, :delete)
      @attachment.destroy
      respond_to do |format|
        format.html {
          require_context
          redirect_to named_context_url(@context, :context_files_url)
        }
        if api_request?
          format.json { render :json => attachment_json(@attachment, @current_user, {}, { omit_verifier_in_app: true }) }
        else
          format.json { render :json => @attachment }
        end
      end
    end
  end

  def image_thumbnail
    cancel_cache_buster
    url = Rails.cache.fetch(['thumbnail_url', params[:uuid], params[:size]].cache_key, :expires_in => 30.minutes) do
      attachment = Attachment.active.where(id: params[:id], uuid: params[:uuid]).first if params[:id].present?
      thumb_opts = params.slice(:size)
      url = attachment.thumbnail_url(thumb_opts) rescue nil
      url ||= '/images/no_pic.gif'
      url
    end
    redirect_to url
  end

  # when using local storage, the image_thumbnail action redirects here rather
  # than to a s3 url
  def show_thumbnail
    if Attachment.local_storage?
      cancel_cache_buster
      thumbnail = Thumbnail.where(id: params[:id], uuid: params[:uuid]).first if params[:id].present?
      raise ActiveRecord::RecordNotFound unless thumbnail
      send_file thumbnail.full_filename, :content_type => thumbnail.content_type
    else
      image_thumbnail
    end
  end

  private

  def render_attachment_json(attachment, deleted_attachments, folder = attachment.folder)
    json = {
      :attachment => attachment.as_json(
        allow: :uuid,
        methods: [:uuid,:readable_size,:mime_class,:currently_locked,:thumbnail_url],
        permissions: {user: @current_user, session: session},
        include_root: false
      ).merge(doc_preview_json(attachment, @current_user)),
      :deleted_attachment_ids => deleted_attachments.map(&:id)
    }
    if folder.name == 'profile pictures'
      json[:avatar] = avatar_json(@current_user, attachment, { :type => 'attachment' })
    end

    render :json => json, :as_text => true
  end

end<|MERGE_RESOLUTION|>--- conflicted
+++ resolved
@@ -299,11 +299,7 @@
 
       url = context_index ? context_files_url : api_v1_list_files_url(folder)
       @files = Api.paginate(scope, self, url)
-<<<<<<< HEAD
-      render :json => attachments_json(@files, @current_user, {}, :can_manage_files => can_manage_files, :include => params[:include], :omit_verifier_in_app => true)
-=======
       render :json => attachments_json(@files, @current_user, {}, :can_manage_files => can_manage_files, :include => params[:include], :omit_verifier_in_app => !value_to_boolean(params[:use_verifiers]))
->>>>>>> 90c09c7f
     end
   end
 
@@ -467,11 +463,7 @@
     raise ActiveRecord::RecordNotFound if @attachment.deleted?
     params[:include] = Array(params[:include])
     if authorized_action(@attachment,@current_user,:read)
-<<<<<<< HEAD
-      render :json => attachment_json(@attachment, @current_user, {}, { include: params[:include], omit_verifier_in_app: true })
-=======
       render :json => attachment_json(@attachment, @current_user, {}, { include: params[:include], omit_verifier_in_app: !value_to_boolean(params[:use_verifiers]) })
->>>>>>> 90c09c7f
     end
   end
 
@@ -1028,10 +1020,7 @@
         on_duplicate = params[:on_duplicate].to_sym
       end
       if @attachment.save
-<<<<<<< HEAD
-=======
         @attachment.handle_duplicates(on_duplicate) if on_duplicate
->>>>>>> 90c09c7f
         render :json => attachment_json(@attachment, @current_user, {}, { omit_verifier_in_app: true })
       else
         render :json => @attachment.errors, :status => :bad_request
