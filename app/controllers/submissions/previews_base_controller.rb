#
# Copyright (C) 2015 - present Instructure, Inc.
#
# This file is part of Canvas.
#
# Canvas is free software: you can redistribute it and/or modify it under
# the terms of the GNU Affero General Public License as published by the Free
# Software Foundation, version 3 of the License.
#
# Canvas is distributed in the hope that it will be useful, but WITHOUT ANY
# WARRANTY; without even the implied warranty of MERCHANTABILITY or FITNESS FOR
# A PARTICULAR PURPOSE. See the GNU Affero General Public License for more
# details.
#
# You should have received a copy of the GNU Affero General Public License along
# with this program. If not, see <http://www.gnu.org/licenses/>.
#

module Submissions
  class PreviewsBaseController < ApplicationController
    include KalturaHelper
    include Submissions::ShowHelper
    include CoursesHelper

    before_action :require_context

    rescue_from ActiveRecord::RecordNotFound, with: :render_user_not_found

    def show
      @assignment = @submission_for_show.assignment
      @user = @submission_for_show.user
      @submission = @submission_for_show.submission
      @enrollment_type = user_type(@context, @current_user)

      prepare_js_env

      @assessment_request = @submission.assessment_requests.where(assessor_id: @current_user).first
      @body_classes << 'is-inside-submission-frame'

      if @assignment.moderated_grading?
        @moderated_grading_whitelist = @submission.moderated_grading_whitelist
      end

      @anonymous_instructor_annotations = @context.grants_right?(@current_user, :manage_grades) &&
                                          @assignment.anonymous_instructor_annotations

      unless @assignment.visible_to_user?(@current_user)
        flash[:notice] = t('This assignment will no longer count towards your grade.')
      end

      @headers = false
      if authorized_action(@submission, @current_user, :read)
        if redirect?
          redirect_to(named_context_url(@context, redirect_path_name, @assignment.quiz.id, redirect_params))
        else
<<<<<<< HEAD
          anonymous_now = @assignment.anonymous_grading? && @assignment.muted? &&
            @context.root_account.feature_enabled?(:anonymous_moderated_marking)

          render 'submissions/show_preview', locals: { anonymous_now: anonymous_now }
=======
          render template: 'submissions/show_preview', locals: {
            anonymous_now: @assignment.anonymous_grading? && @assignment.muted?
          }
>>>>>>> 726644ac
        end
      end
    end

    private

    def current_user_is_student?
      @context.user_is_student?(@current_user) && !@context.user_is_instructor?(@current_user)
    end

    def redirect?
      redirect_to_quiz? || redirect_to_quiz_history?
    end

    def prepare_js_env
      hash = {CONTEXT_ACTION_SOURCE: :submissions}
      append_sis_data(hash)
      js_env(hash)
    end

    def redirect_params
      { headless: 1 }.tap do |h|
        if redirect_to_quiz_history?
          h.merge!({
            hide_student_name: params[:hide_student_name],
            user_id: @submission.user_id,
            version: params[:version] || @submission.quiz_submission_version
          })
        end
      end
    end

    def redirect_path_name
      if redirect_to_quiz?
        :context_quiz_url
      else
        :context_quiz_history_url
      end
    end

    def redirect_to_quiz?
      @assignment.quiz && @context.is_a?(Course) && current_user_is_student?
    end

    def redirect_to_quiz_history?
      !redirect_to_quiz? && (@submission.submission_type == "online_quiz" && @submission.quiz_submission_version)
    end
  end
end<|MERGE_RESOLUTION|>--- conflicted
+++ resolved
@@ -53,16 +53,9 @@
         if redirect?
           redirect_to(named_context_url(@context, redirect_path_name, @assignment.quiz.id, redirect_params))
         else
-<<<<<<< HEAD
-          anonymous_now = @assignment.anonymous_grading? && @assignment.muted? &&
-            @context.root_account.feature_enabled?(:anonymous_moderated_marking)
-
-          render 'submissions/show_preview', locals: { anonymous_now: anonymous_now }
-=======
           render template: 'submissions/show_preview', locals: {
             anonymous_now: @assignment.anonymous_grading? && @assignment.muted?
           }
->>>>>>> 726644ac
         end
       end
     end
