#
# Copyright (C) 2011 Instructure, Inc.
#
# This file is part of Canvas.
#
# Canvas is free software: you can redistribute it and/or modify it under
# the terms of the GNU Affero General Public License as published by the Free
# Software Foundation, version 3 of the License.
#
# Canvas is distributed in the hope that it will be useful, but WITHOUT ANY
# WARRANTY; without even the implied warranty of MERCHANTABILITY or FITNESS FOR
# A PARTICULAR PURPOSE. See the GNU Affero General Public License for more
# details.
#
# You should have received a copy of the GNU Affero General Public License along
# with this program. If not, see <http://www.gnu.org/licenses/>.
#

class QuizzesController < ApplicationController
  include Api::V1::Quiz
  include Api::V1::AssignmentOverride
  before_filter :require_context
  add_crumb(proc { t(:top_level_crumb, "Quizzes") }) { |c| c.send :named_context_url, c.instance_variable_get("@context"), :context_quizzes_url }
  before_filter { |c| c.active_tab = "quizzes" }
  before_filter :get_quiz, :only => [:statistics, :edit, :show, :reorder, :history, :update, :destroy, :moderate, :filters, :read_only, :managed_quiz_data]

  # The number of questions that can display "details". After this number, the "Show details" option is disabled
  # and the data is not even loaded.
  QUIZ_QUESTIONS_DETAIL_LIMIT = 25

  def index
    if authorized_action(@context, @current_user, :read)
      return unless tab_enabled?(@context.class::TAB_QUIZZES)
      @quizzes = @context.quizzes.active.include_assignment.sort_by{|q| [(q.assignment ? q.assignment.due_at : q.lock_at) || Time.parse("Jan 1 2020"), q.title || ""]}
      @unpublished_quizzes = @quizzes.select{|q| !q.available?}
      @quizzes = @quizzes.select{|q| q.available?}
      @assignment_quizzes = @quizzes.select{|q| q.assignment_id}
      @open_quizzes = @quizzes.select{|q| q.quiz_type == 'practice_quiz'}
      @surveys = @quizzes.select{|q| q.quiz_type == 'survey' || q.quiz_type == 'graded_survey' }
      @submissions_hash = {}
      @submissions_hash
      @current_user && @current_user.quiz_submissions.scoped(:conditions => ['quizzes.context_id=? AND quizzes.context_type=?', @context.id, @context.class.to_s], :include => :quiz).each do |s|
        if s.needs_grading?
          s.grade_submission(:finished_at => s.end_at)
          s.reload
        end
        @submissions_hash[s.quiz_id] = s
      end
      log_asset_access("quizzes:#{@context.asset_string}", "quizzes", 'other')
    end
  end

  def new
    if authorized_action(@context.quizzes.new, @current_user, :create)
      @assignment = nil
      @assignment = @context.assignments.active.find(params[:assignment_id]) if params[:assignment_id]
      @quiz = @context.quizzes.build
      @quiz.title = params[:title] if params[:title]
      @quiz.due_at = params[:due_at] if params[:due_at]
      @quiz.assignment_group_id = params[:assignment_group_id] if params[:assignment_group_id]
      @quiz.save!
      add_crumb((!@quiz.quiz_title || @quiz.quiz_title.empty? ? t(:default_new_crumb, "New Quiz") : @quiz.quiz_title))
      # this is a weird check... who can create but not update???
      if authorized_action(@quiz, @current_user, :update)
        @assignment = @quiz.assignment
      end
      redirect_to(named_context_url(@context, :edit_context_quiz_url, @quiz))
    end
  end

  def statistics
    if authorized_action(@quiz, @current_user, :read_statistics)
      if !@context.allows_speed_grader?
        flash[:notice] = t "#application.notices.page_disabled_for_course", "That page has been disabled for this course"
        redirect_to named_context_url(@context, :context_quiz_url, @quiz)
        return
      end
      
      respond_to do |format|
        format.html {
          add_crumb(@quiz.title, named_context_url(@context, :context_quiz_url, @quiz))
          add_crumb(t(:statistics_crumb, "Statistics"), named_context_url(@context, :context_quiz_statistics_url, @quiz))
          @statistics = @quiz.statistics(params[:all_versions] == '1')
          user_ids = @quiz.quiz_submissions.find(:all, :select => 'user_id', :conditions => "workflow_state<>'settings_only'").map(&:user_id)
          @submitted_users = user_ids.empty? ? [] : User.find_all_by_id(user_ids).compact.uniq.sort_by(&:last_name_first)
        }
        format.csv {
          cancel_cache_buster
          send_data(
            @quiz.statistics_csv(:include_all_versions => params[:all_versions] == '1', :anonymous => @quiz.anonymous_submissions),
            :type => "text/csv",
            :filename => t(:statistics_filename, "%{title} %{type} Report", :title => @quiz.title, :type => @quiz.readable_type) + ".csv",
            :disposition => "attachment"
          )
        }
      end
    end
  end

  def edit
    if authorized_action(@quiz, @current_user, :update)
      add_crumb(@quiz.title, named_context_url(@context, :context_quiz_url, @quiz))
      @assignment = @quiz.assignment

      @quiz.title = params[:title] if params[:title]
      @quiz.due_at = params[:due_at] if params[:due_at]
      @quiz.assignment_group_id = params[:assignment_group_id] if params[:assignment_group_id]

      student_ids = @context.student_ids
      @banks_hash = {}
      bank_ids = @quiz.quiz_groups.map(&:assessment_question_bank_id)
      unless bank_ids.empty?
        AssessmentQuestionBank.active.find_all_by_id(bank_ids).compact.each do |bank|
          @banks_hash[bank.id] = bank
        end
      end
      if @has_student_submissions = @quiz.has_student_submissions?
        flash[:notice] = t('notices.has_submissions_already', "Keep in mind, some students have already taken or started taking this quiz")
      end
<<<<<<< HEAD
      js_env :ASSIGNMENT_OVERRIDES => (assignment_overrides_json(@quiz.overrides_visible_to(@current_user)))
      js_env :QUIZ => (quiz_json(@quiz,@context,@current_user,session))
      js_env :SECTION_LIST => @context.course_sections.active.map {|section|
        {:id => section.id, :name => section.name }
      }
=======

      sections = @context.course_sections.active
      js_env :ASSIGNMENT_ID => @assigment.present? ? @assignment.id : nil,
             :ASSIGNMENT_OVERRIDES => assignment_overrides_json(@quiz.overrides_visible_to(@current_user)),
             :QUIZ => quiz_json(@quiz, @context, @current_user, session),
             :SECTION_LIST => sections.map { |section| { :id => section.id, :name => section.name } },
             :QUIZZES_URL => polymorphic_url([@context, :quizzes])
>>>>>>> 824e972e
      render :action => "new"
    end
  end

  def read_only
    @assignment = @quiz.assignment
    if authorized_action(@quiz, @current_user, :read_statistics)
      add_crumb(@quiz.title, named_context_url(@context, :context_quiz_url, @quiz))
      render
    end
  end

  def show
    if @quiz.deleted?
      flash[:error] = t('errors.quiz_deleted', "That quiz has been deleted")
      redirect_to named_context_url(@context, :context_quizzes_url)
      return
    end
    if authorized_action(@quiz, @current_user, :read)
      @quiz = @quiz.overridden_for(@current_user)
      add_crumb(@quiz.title, named_context_url(@context, :context_quiz_url, @quiz))

      @headers = !params[:headless]

      if @quiz.require_lockdown_browser? && @quiz.require_lockdown_browser_for_results? && params[:viewing]
        return unless check_lockdown_browser(:medium, named_context_url(@context, 'context_quiz_url', @quiz.to_param, :viewing => "1"))
      end

      @question_count = @quiz.question_count
      if session[:quiz_id] == @quiz.id && !request.xhr?
        session.delete(:quiz_id)
      end
      @locked_reason = @quiz.locked_for?(@current_user, :check_policies => true, :deep_check_if_needed => true)
      @locked = @locked_reason && !@quiz.grants_right?(@current_user, session, :update)

      @context_module_tag = ContextModuleItem.find_tag_with_preferred([@quiz, @quiz.assignment], params[:module_item_id])
      @sequence_asset = @context_module_tag.try(:content)
      @quiz.context_module_action(@current_user, :read) if !@locked

      @assignment = @quiz.assignment
      @assignment = @assignment.overridden_for(@current_user) if @assignment
      @submission = @quiz.quiz_submissions.find_by_user_id(@current_user.id, :order => 'created_at') rescue nil
      if !@current_user || (params[:preview] && @quiz.grants_right?(@current_user, session, :update))
        user_code = temporary_user_code
        @submission = @quiz.quiz_submissions.find_by_temporary_user_code(user_code)
      end
      @just_graded = false
      if @submission && @submission.needs_grading?(!!params[:take])
        @submission.grade_submission(:finished_at => @submission.end_at)
        @submission.reload
        @just_graded = true
      end
      submission_counts if @quiz.grants_right?(@current_user, session, :grade) || @quiz.grants_right?(@current_user, session, :read_statistics)
      @stored_params = (@submission.temporary_data rescue nil) if params[:take] && @submission && (@submission.untaken? || @submission.preview?)
      @stored_params ||= {}
      log_asset_access(@quiz, "quizzes", "quizzes")
      js_env :QUIZZES_URL => polymorphic_url([@context, :quizzes])
      if params[:take] && can_take_quiz?
        # allow starting the quiz via a GET request, but only when using a lockdown browser
        if request.post? || (@quiz.require_lockdown_browser? && !quiz_submission_active?)
          start_quiz!
        else
          take_quiz
        end
      end
    end
  end

  def managed_quiz_data
    if authorized_action(@quiz, @current_user, [:grade, :read_statistics])
      students = @context.students_visible_to(@current_user).order_by_sortable_name.to_a.uniq
      @submissions = @quiz.quiz_submissions.for_user_ids(students.map(&:id)).scoped(:conditions => "workflow_state<>'settings_only'").all
      submission_ids = {}
      @submissions.each{|s| submission_ids[s.user_id] = s.id }
      @submitted_students = students.select{|stu| submission_ids[stu.id] }
      if @quiz.survey? && @quiz.anonymous_submissions
        @submitted_students = @submitted_students.sort_by{|stu| submission_ids[stu.id] }
      end
      @unsubmitted_students = students.reject{|stu| submission_ids[stu.id] }
      render :layout => false
    end
  end

  def lockdown_browser_required
    plugin = Canvas::LockdownBrowser.plugin
    if plugin
      @lockdown_browser_download_url = plugin.settings[:download_url]
    end
    render
  end

  def publish
    if authorized_action(@context, @current_user, :manage_assignments)
      @quizzes = @context.quizzes.active.find_all_by_id(params[:quizzes]).compact.select{|q| !q.available? }
      @quizzes.each do |quiz|
        quiz.generate_quiz_data
        quiz.published_at = Time.now
        quiz.workflow_state = 'available'
        quiz.save
      end
      flash[:notice] = t('notices.quizzes_published',
                         { :one => "1 quiz successfully published!",
                           :other => "%{count} quizzes successfully published!" },
                         :count => @quizzes.length)
      redirect_to named_context_url(@context, :context_quizzes_url)
    end
  end

  def filters
    if authorized_action(@quiz, @current_user, :update)
      @filters = []
      @account = @quiz.context.account
      if @quiz.ip_filter
        @filters << {
          :name => t(:current_filter, 'Current Filter'),
          :account => @quiz.title,
          :filter => @quiz.ip_filter
        }
      end
      while @account
        (@account.settings[:ip_filters] || {}).sort_by(&:first).each do |key, filter|
          @filters << {
            :name => key,
            :account => @account.name,
            :filter => filter
          }
        end
        @account = @account.parent_account
      end
      render :json => @filters.to_json
    end
  end

  def reorder
    if authorized_action(@quiz, @current_user, :update)
      items = []
      groups = @quiz.quiz_groups
      questions = @quiz.quiz_questions
      order = params[:order].split(",")
      order.each_index do |idx|
        name = order[idx]
        obj = nil
        id = name.gsub(/\A(question|group)_/, "").to_i
        obj = questions.detect{|q| q.id == id.to_i} if id != 0 && name.match(/\Aquestion/)
        obj.quiz_group_id = nil if obj.respond_to?("quiz_group_id=")
        obj = groups.detect{|g| g.id == id.to_i} if id != 0 && name.match(/\Agroup/)
        items << obj if obj
      end
      root_questions = @quiz.quiz_questions.find(:all, :conditions => 'quiz_group_id is null')
      items += root_questions
      items.uniq!
      question_updates = []
      group_updates = []
      items.each_with_index do |item, idx|
        if item.is_a?(QuizQuestion)
          question_updates << "WHEN id=#{item.id} THEN #{idx + 1}"
        else
          group_updates << "WHEN id=#{item.id} THEN #{idx + 1}"
        end
      end
      QuizQuestion.update_all("quiz_group_id=NULL,position=CASE #{question_updates.join(" ")} ELSE NULL END", {:id => items.select{|i| i.is_a?(QuizQuestion)}.map(&:id)}) unless question_updates.empty?
      QuizGroup.update_all("position=CASE #{group_updates.join(" ")} ELSE NULL END", {:id => items.select{|i| i.is_a?(QuizGroup)}.map(&:id)}) unless group_updates.empty?
      Quiz.mark_quiz_edited(@quiz.id)
      render :json => {:reorder => true}
    end
  end

  def history
    if authorized_action(@context, @current_user, :read)
      add_crumb(@quiz.title, named_context_url(@context, :context_quiz_url, @quiz))
      if params[:quiz_submission_id]
        @submission = @quiz.quiz_submissions.find(params[:quiz_submission_id])
      else
        user_id = params[:user_id].presence || @current_user.id
        @submission = @quiz.quiz_submissions.find_by_user_id(user_id, :order => 'created_at') rescue nil
      end
      @submission = nil if @submission && @submission.settings_only?
      @user = @submission && @submission.user
      if @submission && @submission.needs_grading?
        @submission.grade_submission(:finished_at => @submission.end_at)
        @submission.reload
      end
      if @quiz.deleted?
        flash[:error] = t('errors.quiz_deleted', "That quiz has been deleted")
        redirect_to named_context_url(@context, :context_quizzes_url)
        return
      end
      if !@submission
        flash[:notice] = t('notices.no_submission_for_user', "There is no submission available for that user")
        redirect_to named_context_url(@context, :context_quiz_url, @quiz)
        return
      end
      if @quiz.muted? && !@quiz.grants_right?(@current_user, session, :grade)
        flash[:notice] = t('notices.cant_view_submission_while_muted', "You cannot view the quiz history while the quiz is muted.")
        redirect_to named_context_url(@context, :context_quiz_url, @quiz)
        return
      end
      if params[:score_updated]
        js_env :SCORE_UPDATED => true
      end
      if authorized_action(@submission, @current_user, :read)
        dont_show_user_name = @submission.quiz.anonymous_submissions || (!@submission.user || @submission.user == @current_user)
        add_crumb((dont_show_user_name ? t(:default_history_crumb, "History") : @submission.user.name))
        @headers = !params[:headless]
        @current_submission = @submission
        @version_instances = @submission.submitted_versions.sort_by{|v| v.version_number }
        params[:version] ||= @version_instances[0].version_number if @submission.untaken? && !@version_instances.empty?
        @current_version = true
        @version_number = "current"
        if params[:version]
          @version_number = params[:version].to_i
          @unversioned_submission = @submission
          @submission = @version_instances.detect{|s| s.version_number >= @version_number}
          @submission ||= @unversioned_submission.versions.get(params[:version]).model
          @current_version = (@current_submission.version_number == @submission.version_number)
          @version_number = "current" if @current_version
        end
        log_asset_access(@quiz, "quizzes", 'quizzes')

        if @quiz.require_lockdown_browser? && @quiz.require_lockdown_browser_for_results? && params[:viewing]
          return unless check_lockdown_browser(:medium, named_context_url(@context, 'context_quiz_history_url', @quiz.to_param, :viewing => "1", :version => params[:version]))
        end
      end
    end
  end

  def delete_override_params
    # nil represents the fact that we don't want to update the overrides
    return nil unless params[:quiz].has_key?(:assignment_overrides)

    overrides = params[:quiz].delete(:assignment_overrides)
    overrides = deserialize_overrides(overrides)

    # overrides might be "false" to indicate no overrides through form params
    overrides.is_a?(Array) ? overrides : []
  end

  def create
    if authorized_action(@context.quizzes.new, @current_user, :create)
      params[:quiz][:title] = nil if params[:quiz][:title] == "undefined"
      params[:quiz][:title] ||= t(:default_title, "New Quiz")
      params[:quiz].delete(:points_possible) unless params[:quiz][:quiz_type] == 'graded_survey'
      params[:quiz][:access_code] = nil if params[:quiz][:access_code] == ""
      if params[:quiz][:quiz_type] == 'assignment' || params[:quiz][:quiz_type] == 'graded_survey'
        params[:quiz][:assignment_group_id] ||= @context.assignment_groups.first.id
        if (assignment_group_id = params[:quiz].delete(:assignment_group_id)) && assignment_group_id.present?
          @assignment_group = @context.assignment_groups.active.find_by_id(assignment_group_id)
        end
        if @assignment_group
          @assignment = @context.assignments.build(:title => params[:quiz][:title], :due_at => params[:quiz][:lock_at], :submission_types => 'online_quiz')
          @assignment.assignment_group = @assignment_group
          @assignment.saved_by = :quiz
          @assignment.save
          params[:quiz][:assignment_id] = @assignment.id
        end
        params[:quiz][:assignment_id] = nil unless @assignment
        params[:quiz][:title] = @assignment.title if @assignment
      end
      @quiz = @context.quizzes.build
      @quiz.content_being_saved_by(@current_user)
      @quiz.infer_times
      overrides = delete_override_params
      @quiz.transaction do
        @quiz.update_attributes!(params[:quiz])
        batch_update_assignment_overrides(@quiz,overrides) unless overrides.nil?
        if params[:activate]
          @quiz.generate_quiz_data
          @quiz.published_at = Time.now
          @quiz.workflow_state = 'available'
          @quiz.save!
        end
      end
      @quiz.did_edit if @quiz.created?
      @quiz.reload
      render :json => @quiz.to_json(:include => {:assignment => {:include => :assignment_group}})
    end
  rescue
    render :json => @quiz.errors.to_json, :status => :bad_request
  end

  def update
    n = Time.now.to_f
    if authorized_action(@quiz, @current_user, :update)
      params[:quiz] ||= {}
      params[:quiz][:title] = t(:default_title, "New Quiz") if params[:quiz][:title] == "undefined"
      params[:quiz].delete(:points_possible) unless params[:quiz][:quiz_type] == 'graded_survey'
      params[:quiz][:access_code] = nil if params[:quiz][:access_code] == ""
      if params[:quiz][:quiz_type] == 'assignment' || params[:quiz][:quiz_type] == 'graded_survey' #'new' && params[:quiz][:assignment_group_id]
        if (assignment_group_id = params[:quiz].delete(:assignment_group_id)) && assignment_group_id.present?
          @assignment_group = @context.assignment_groups.active.find_by_id(assignment_group_id)
        end
        @assignment_group ||= @context.assignment_groups.first
        # The code to build an assignment for a quiz used to be here, but it's
        # been moved to the model quiz.rb instead.  See Quiz:build_assignment.
        params[:quiz][:assignment_group_id] = @assignment_group && @assignment_group.id
      end

      params[:quiz][:lock_at] = nil if params[:quiz].delete(:do_lock_at) == 'false'

      @quiz.with_versioning(false) do
        @quiz.did_edit if @quiz.created?
      end

      # TODO: API for Quiz overrides!
      respond_to do |format|
        @quiz.transaction do
          overrides = delete_override_params
          if params[:activate]
<<<<<<< HEAD
            # TODO: We need to handle notifications better here. We want to send
            # notifications if the "notify_of_update" field is passed, but *after*
            # the assignment overrides have been created.
=======
>>>>>>> 824e972e
            @quiz.with_versioning(true) do
              @quiz.generate_quiz_data
              @quiz.workflow_state = 'available'
              @quiz.published_at = Time.now
              @quiz.save!
            end
          end
<<<<<<< HEAD
          @quiz.content_being_saved_by(@current_user)
=======

          notify_of_update = value_to_boolean(params[:quiz][:notify_of_update])
          params[:quiz][:notify_of_update] = false

          old_assignment = nil
          if @quiz.assignment.present?
            old_assignment = @quiz.assignment.clone
            old_assignment.id = @quiz.assignment.id
          end

>>>>>>> 824e972e
          @quiz.with_versioning(false) do
            # using attributes= here so we don't need to make an extra
            # database call to get the times right after save!
            @quiz.attributes = params[:quiz]
            @quiz.infer_times
<<<<<<< HEAD
            @quiz.save!
          end
          batch_update_assignment_overrides(@quiz,overrides) unless overrides.nil?
=======
            @quiz.content_being_saved_by(@current_user)
            @quiz.save!
          end

          batch_update_assignment_overrides(@quiz,overrides) unless overrides.nil?

          # quiz.rb restricts all assignment broadcasts if notify_of_update is
          # false, so we do the same here
          if @quiz.assignment.present? && notify_of_update
            @quiz.assignment.do_notifications!(old_assignment, notify_of_update)
          end
>>>>>>> 824e972e
          @quiz.reload
          @quiz.update_quiz_submission_end_at_times if params[:quiz][:time_limit].present?
        end
        flash[:notice] = t('notices.quiz_updated', "Quiz successfully updated")
        format.html { redirect_to named_context_url(@context, :context_quiz_url, @quiz) }
        format.json { render :json => @quiz.to_json(:include => {:assignment => {:include => :assignment_group}}) }
      end
    end
  rescue
    respond_to do |format|
      flash[:error] = t('errors.quiz_update_failed', "Quiz failed to update")
      format.html { redirect_to named_context_url(@context, :context_quiz_url, @quiz) }
      format.json { render :json => @quiz.errors.to_json, :status => :bad_request }
    end
  end

  def destroy
    if authorized_action(@quiz, @current_user, :delete)
      respond_to do |format|
        if @quiz.destroy
          format.html { redirect_to course_quizzes_url(@context) }
          format.json { render :json => @quiz.to_json }
        else
          format.html { redirect_to course_quiz_url(@context, @quiz) }
          format.json { render :json => @quiz.errors.to_json }
        end
      end
    end
  end

  def moderate
    if authorized_action(@quiz, @current_user, :grade)
      @all_students = @context.students_visible_to(@current_user).order_by_sortable_name
      if @quiz.survey? && @quiz.anonymous_submissions
        @students = @all_students.paginate(:per_page => 50, :page => params[:page], :order => :uuid)
      else
        @students = @all_students.paginate(:per_page => 50, :page => params[:page])
      end
      last_updated_at = Time.parse(params[:last_updated_at]) rescue nil
      @submissions = @quiz.quiz_submissions.updated_after(last_updated_at).for_user_ids(@students.map(&:id))
      respond_to do |format|
        format.html
        format.json { render :json => @submissions.to_json(:include_root => false, :except => [:submission_data, :quiz_data], :methods => ['extendable?', :finished_in_words, :attempts_left]) }
      end
    end
  end

  protected

  def get_quiz
    @quiz = @context.quizzes.find(params[:id] || params[:quiz_id])
    @quiz_name = @quiz.title
    @quiz
  end

  # if this returns false, it's rendering or redirecting, so return from the
  # action that called it
  def check_lockdown_browser(security_level, redirect_return_url)
    return true if @quiz.grants_right?(@current_user, session, :grade)
    plugin = Canvas::LockdownBrowser.plugin.base
    if plugin.require_authorization_redirect?(self)
      redirect_to(plugin.redirect_url(self, redirect_return_url))
      return false
    elsif !plugin.authorized?(self)
      redirect_to(:action => 'lockdown_browser_required', :quiz_id => @quiz.id)
      return false
    elsif !session['lockdown_browser_popup'] && @query_params = plugin.popup_window(self, security_level)
      @security_level = security_level
      session['lockdown_browser_popup'] = true
      render(:action => 'take_quiz_in_popup')
      return false
    end
    @lockdown_browser_authorized_to_view = true
    @headers = false
    @show_left_side = false
    @padless = true
    return true
  end

  # use this for all redirects while taking a quiz -- it'll add params to tell
  # the lockdown browser that it's ok to follow the redirect
  def quiz_redirect_params(opts = {})
    return opts if !@quiz.require_lockdown_browser? || @quiz.grants_right?(@current_user, session, :grade)
    plugin = Canvas::LockdownBrowser.plugin.base
    plugin.redirect_params(self, opts)
  end
  helper_method :quiz_redirect_params

  def start_quiz!
    can_retry = @submission && (@quiz.unlimited_attempts? || @submission.attempts_left > 0 || @quiz.grants_right?(@current_user, session, :update))
    preview = params[:preview] && @quiz.grants_right?(@current_user, session, :update)
    if !@submission || @submission.settings_only? || (@submission.completed? && can_retry && !@just_graded) || preview
      user_code = @current_user
      user_code = nil if preview
      user_code ||= temporary_user_code
      @submission = @quiz.generate_submission(user_code, !!preview)
    end
    if quiz_submission_active?
      if request.get?
        # currently, the only way to start_quiz! with a get request is to use the LDB
        take_quiz
      else
        # redirect to avoid refresh issues
        redirect_to polymorphic_url([@context, @quiz, 'take'], quiz_redirect_params(:preview => params[:preview]))
      end
    else
      flash[:error] = t('errors.no_more_attempts', "You have no quiz attempts left") unless @just_graded
      redirect_to named_context_url(@context, :context_quiz_url, @quiz, quiz_redirect_params)
    end
  end

  def take_quiz
    return unless quiz_submission_active?
    log_asset_access(@quiz, "quizzes", "quizzes", 'participate')
    flash[:notice] = t('notices.less_than_allotted_time', "You started this quiz near when it was due, so you won't have the full amount of time to take the quiz.") if @submission.less_than_allotted_time?

    if params[:question_id] && !valid_question?(@submission, params[:question_id])
      redirect_to course_quiz_url(@context, @quiz) and return
    end

    @quiz_presenter = TakeQuizPresenter.new(@quiz, @submission, params)
    render :action => 'take_quiz'
  end

  def valid_question?(submission, question_id)
    submission.has_question?(question_id)
  end

  def can_take_quiz?
    return false if @locked
    return false unless authorized_action(@quiz, @current_user, :submit)
    return false if @quiz.require_lockdown_browser? && !check_lockdown_browser(:highest, named_context_url(@context, 'context_quiz_take_url', @quiz.id))
    quiz_access_code_key = @quiz.access_code_key_for_user(@current_user)
    if @quiz.access_code.present? && params[:access_code] == @quiz.access_code
      session[quiz_access_code_key] = true
    end
    if @quiz.access_code.present? && !session[quiz_access_code_key]
      render :action => 'access_code'
      false
    elsif @quiz.ip_filter && !@quiz.valid_ip?(request.remote_ip)
      render :action => 'invalid_ip'
      false
    else
      true
    end
  end

  def quiz_submission_active?
    @submission && (@submission.untaken? || @submission.preview?) && !@just_graded
  end

  # counts of submissions queried in #managed_quiz_data
  def submission_counts
    submitted_with_submissions = @context.students_visible_to(@current_user).scoped(:joins => :quiz_submissions, :conditions => ["quiz_submissions.quiz_id=? AND quiz_submissions.workflow_state<>'settings_only'", @quiz.id])
    @submitted_student_count = submitted_with_submissions.count('DISTINCT users.id')
    @any_submissions_pending_review = submitted_with_submissions.scoped(:conditions => "quiz_submissions.workflow_state = 'pending_review'").count > 0
  end
end<|MERGE_RESOLUTION|>--- conflicted
+++ resolved
@@ -117,13 +117,6 @@
       if @has_student_submissions = @quiz.has_student_submissions?
         flash[:notice] = t('notices.has_submissions_already', "Keep in mind, some students have already taken or started taking this quiz")
       end
-<<<<<<< HEAD
-      js_env :ASSIGNMENT_OVERRIDES => (assignment_overrides_json(@quiz.overrides_visible_to(@current_user)))
-      js_env :QUIZ => (quiz_json(@quiz,@context,@current_user,session))
-      js_env :SECTION_LIST => @context.course_sections.active.map {|section|
-        {:id => section.id, :name => section.name }
-      }
-=======
 
       sections = @context.course_sections.active
       js_env :ASSIGNMENT_ID => @assigment.present? ? @assignment.id : nil,
@@ -131,7 +124,6 @@
              :QUIZ => quiz_json(@quiz, @context, @current_user, session),
              :SECTION_LIST => sections.map { |section| { :id => section.id, :name => section.name } },
              :QUIZZES_URL => polymorphic_url([@context, :quizzes])
->>>>>>> 824e972e
       render :action => "new"
     end
   end
@@ -440,12 +432,6 @@
         @quiz.transaction do
           overrides = delete_override_params
           if params[:activate]
-<<<<<<< HEAD
-            # TODO: We need to handle notifications better here. We want to send
-            # notifications if the "notify_of_update" field is passed, but *after*
-            # the assignment overrides have been created.
-=======
->>>>>>> 824e972e
             @quiz.with_versioning(true) do
               @quiz.generate_quiz_data
               @quiz.workflow_state = 'available'
@@ -453,9 +439,6 @@
               @quiz.save!
             end
           end
-<<<<<<< HEAD
-          @quiz.content_being_saved_by(@current_user)
-=======
 
           notify_of_update = value_to_boolean(params[:quiz][:notify_of_update])
           params[:quiz][:notify_of_update] = false
@@ -466,17 +449,11 @@
             old_assignment.id = @quiz.assignment.id
           end
 
->>>>>>> 824e972e
           @quiz.with_versioning(false) do
             # using attributes= here so we don't need to make an extra
             # database call to get the times right after save!
             @quiz.attributes = params[:quiz]
             @quiz.infer_times
-<<<<<<< HEAD
-            @quiz.save!
-          end
-          batch_update_assignment_overrides(@quiz,overrides) unless overrides.nil?
-=======
             @quiz.content_being_saved_by(@current_user)
             @quiz.save!
           end
@@ -488,7 +465,6 @@
           if @quiz.assignment.present? && notify_of_update
             @quiz.assignment.do_notifications!(old_assignment, notify_of_update)
           end
->>>>>>> 824e972e
           @quiz.reload
           @quiz.update_quiz_submission_end_at_times if params[:quiz][:time_limit].present?
         end
