#
# Copyright (C) 2011 Instructure, Inc.
#
# This file is part of Canvas.
#
# Canvas is free software: you can redistribute it and/or modify it under
# the terms of the GNU Affero General Public License as published by the Free
# Software Foundation, version 3 of the License.
#
# Canvas is distributed in the hope that it will be useful, but WITHOUT ANY
# WARRANTY; without even the implied warranty of MERCHANTABILITY or FITNESS FOR
# A PARTICULAR PURPOSE. See the GNU Affero General Public License for more
# details.
#
# You should have received a copy of the GNU Affero General Public License along
# with this program. If not, see <http://www.gnu.org/licenses/>.
#

class Quizzes::QuizzesController < ApplicationController
  include Api::V1::Quiz
  include Api::V1::AssignmentOverride
  include KalturaHelper
  include Filters::Quizzes

  # If Quiz#one_time_results is on, this flag must be set whenever we've
  # rendered the submission results to the student so that the results can be
  # locked down.
  attr_reader :lock_results_if_needed

  before_filter :require_context
  add_crumb(proc { t('#crumbs.quizzes', "Quizzes") }) { |c| c.send :named_context_url, c.instance_variable_get("@context"), :context_quizzes_url }
  before_filter { |c| c.active_tab = "quizzes" }
  before_filter :require_quiz, :only => [
    :statistics,
    :edit,
    :show,
    :history,
    :update,
    :destroy,
    :moderate,
    :read_only,
    :managed_quiz_data,
    :submission_versions,
    :submission_html
  ]
  before_filter :set_download_submission_dialog_title , only: [:show,:statistics]
  after_filter :lock_results, only: [ :show, :submission_html ]
  # The number of questions that can display "details". After this number, the "Show details" option is disabled
  # and the data is not even loaded.
  QUIZ_QUESTIONS_DETAIL_LIMIT = 25
  QUIZ_MAX_COMBINATION_COUNT = 200

  QUIZ_TYPE_ASSIGNMENT = 'assignment'
  QUIZ_TYPE_PRACTICE = 'practice_quiz'
  QUIZ_TYPE_SURVEYS = ['survey', 'graded_survey']

  def index
    return unless authorized_action(@context, @current_user, :read)
    return unless tab_enabled?(@context.class::TAB_QUIZZES)

    can_manage = @context.grants_right?(@current_user, session, :manage_assignments)

    scope = @context.quizzes.active.includes([ :assignment ])

    # students only get to see published quizzes, and they will fetch the
    # overrides later using the API:
    scope = scope.available unless can_manage

    if @context.feature_enabled?(:differentiated_assignments)
      scope = DifferentiableAssignment.scope_filter(scope, @current_user, @context)
    end

    quizzes = scope.sort_by do |quiz|
      due_date = quiz.assignment ? quiz.assignment.due_at : quiz.lock_at
      [
        due_date || CanvasSort::Last,
        Canvas::ICU.collation_key(quiz.title || CanvasSort::First)
      ]
    end

    quiz_options = Rails.cache.fetch([
      'quiz_user_permissions', @context.id, @current_user,
      quizzes.map(&:id), # invalidate on add/delete of quizzes
      quizzes.map(&:updated_at).sort.last # invalidate on modifications
    ].cache_key) do
      quizzes.each_with_object({}) do |quiz, quiz_user_permissions|
        quiz_user_permissions[quiz.id] = {
          can_update: can_manage,
          can_unpublish: can_manage && quiz.can_unpublish?
        }
      end
    end

    assignment_quizzes = quizzes.select{ |q| q.quiz_type == QUIZ_TYPE_ASSIGNMENT }
    open_quizzes       = quizzes.select{ |q| q.quiz_type == QUIZ_TYPE_PRACTICE }
    surveys            = quizzes.select{ |q| QUIZ_TYPE_SURVEYS.include?(q.quiz_type) }
    serializer_options = [@context, @current_user, session, {
      permissions: quiz_options,
      skip_date_overrides: true,
      skip_lock_tests: true
    }]

    js_env({
      :QUIZZES => {
        assignment: quizzes_json(assignment_quizzes, *serializer_options),
        open: quizzes_json(open_quizzes, *serializer_options),
        surveys: quizzes_json(surveys, *serializer_options),
        options: quiz_options
      },
      :URLS => {
        new_quiz_url: context_url(@context, :new_context_quiz_url, :fresh => 1),
        question_banks_url: context_url(@context, :context_question_banks_url),
        assignment_overrides: api_v1_course_quiz_assignment_overrides_url(@context)
      },
      :PERMISSIONS => {
        create: can_do(@context.quizzes.scoped.new, @current_user, :create),
        manage: can_manage
      },
      :FLAGS => {
        question_banks: feature_enabled?(:question_banks)
      },
      :quiz_menu_tools => external_tools_display_hashes(:quiz_menu)
    })

    if @current_user.present?
      Quizzes::OutstandingQuizSubmissionManager.send_later_if_production(:grade_by_course,
        @context)
    end

    log_asset_access("quizzes:#{@context.asset_string}", "quizzes", 'other')
  end

  def show
    if @quiz.deleted?
      flash[:error] = t('errors.quiz_deleted', "That quiz has been deleted")
      redirect_to named_context_url(@context, :context_quizzes_url)
      return
    end

    if authorized_action(@quiz, @current_user, :read)
      # optionally force auth even for public courses
      return if value_to_boolean(params[:force_user]) && !force_user

      if @current_user && !@quiz.visible_to_user?(@current_user)
        if @current_user.quiz_submissions.where(quiz_id: @quiz).any?
          flash[:notice] = t 'notices.submission_doesnt_count', "This quiz will no longer count towards your grade."
        else
          respond_to do |format|
            flash[:error] = t 'notices.quiz_not_availible', "You do not have access to the requested quiz."
            format.html { redirect_to named_context_url(@context, :context_quizzes_url) }
          end
          return
        end
      end

      @quiz = @quiz.overridden_for(@current_user)
      add_crumb(@quiz.title, named_context_url(@context, :context_quiz_url, @quiz))

      setup_headless

      if @quiz.require_lockdown_browser? && @quiz.require_lockdown_browser_for_results? && params[:viewing]
        return unless check_lockdown_browser(:medium, named_context_url(@context, 'context_quiz_url', @quiz.to_param, :viewing => "1"))
      end

      if @quiz.require_lockdown_browser? && refresh_ldb = value_to_boolean(params.delete(:refresh_ldb))
        return render(:action => "refresh_quiz_after_popup")
      end

      @question_count = @quiz.question_count
      if session[:quiz_id] == @quiz.id && !request.xhr?
        session.delete(:quiz_id)
      end
      @locked_reason = @quiz.locked_for?(@current_user, :check_policies => true, :deep_check_if_needed => true)
      @locked = @locked_reason && !@quiz.grants_right?(@current_user, session, :update)

      @context_module_tag = ContextModuleItem.find_tag_with_preferred([@quiz, @quiz.assignment], params[:module_item_id])
      @sequence_asset = @context_module_tag.try(:content)
      @quiz.context_module_action(@current_user, :read) if !@locked

      @assignment = @quiz.assignment
      @assignment = @assignment.overridden_for(@current_user) if @assignment

      @submission = get_submission

      @just_graded = false
      if @submission && @submission.needs_grading?(!!params[:take])
        Quizzes::SubmissionGrader.new(@submission).grade_submission(:finished_at => @submission.end_at)
        @submission.reload
        @just_graded = true
      end
      if @submission
        upload_url = api_v1_quiz_submission_files_path(:course_id => @context.id, :quiz_id => @quiz.id)
        js_env :UPLOAD_URL => upload_url
        js_env :SUBMISSION_VERSIONS_URL => course_quiz_submission_versions_url(@context, @quiz) unless @quiz.muted?
        events_url = api_v1_course_quiz_submission_events_url(@context, @quiz, @submission)
        js_env QUIZ_SUBMISSION_EVENTS_URL: events_url unless @js_env[:QUIZ_SUBMISSION_EVENTS_URL]
      end

      setup_attachments
      submission_counts if @quiz.grants_right?(@current_user, session, :grade) || @quiz.grants_right?(@current_user, session, :read_statistics)
      @stored_params = (@submission.temporary_data rescue nil) if params[:take] && @submission && (@submission.untaken? || @submission.preview?)
      @stored_params ||= {}
      hash = { :QUIZZES_URL => course_quizzes_url(@context),
             :IS_SURVEY => @quiz.survey?,
             :QUIZ => quiz_json(@quiz,@context,@current_user,session),
             :COURSE_ID => @context.id,
             :LOCKDOWN_BROWSER => @quiz.require_lockdown_browser?,
             :ATTACHMENTS => Hash[@attachments.map { |_,a| [a.id,attachment_hash(a)]}],
             :CONTEXT_ACTION_SOURCE => :quizzes  }
      append_sis_data(hash)
      js_env(hash)

      @quiz_menu_tools = external_tools_display_hashes(:quiz_menu)
      if params[:take] && (@can_take = can_take_quiz?)

        # allow starting the quiz via a GET request, but only when using a lockdown browser
        if request.post? || (@quiz.require_lockdown_browser? && !quiz_submission_active?)
          start_quiz!
        else
          take_quiz
        end
      else
        @lock_results_if_needed = true

        log_asset_access(@quiz, "quizzes", "quizzes")
      end
      @padless = true
    end
  end

  def new
    if authorized_action(@context.quizzes.scoped.new, @current_user, :create)
      @assignment = nil
      @assignment = @context.assignments.active.find(params[:assignment_id]) if params[:assignment_id]
      @quiz = @context.quizzes.build
      @quiz.title = params[:title] if params[:title]
      @quiz.due_at = params[:due_at] if params[:due_at]
      @quiz.assignment_group_id = params[:assignment_group_id] if params[:assignment_group_id]
      @quiz.save!
      # this is a weird check... who can create but not update???
      if authorized_action(@quiz, @current_user, :update)
        @assignment = @quiz.assignment
      end
      redirect_to(named_context_url(@context, :edit_context_quiz_url, @quiz))
    end
  end

  def edit
    if authorized_action(@quiz, @current_user, :update)
      add_crumb(@quiz.title, named_context_url(@context, :context_quiz_url, @quiz))
      @assignment = @quiz.assignment

      @quiz.title = params[:title] if params[:title]
      @quiz.due_at = params[:due_at] if params[:due_at]
      @quiz.assignment_group_id = params[:assignment_group_id] if params[:assignment_group_id]

      student_ids = @context.student_ids
      @banks_hash = get_banks(@quiz)

      if @has_student_submissions = @quiz.has_student_submissions?
        flash[:notice] = t('notices.has_submissions_already', "Keep in mind, some students have already taken or started taking this quiz")
      end

      regrade_options = Hash[@quiz.current_quiz_question_regrades.map do |qqr|
        [qqr.quiz_question_id, qqr.regrade_option]
      end]
      sections = @context.course_sections.active

      hash = {
        :ASSIGNMENT_ID => @assigment.present? ? @assignment.id : nil,
        :ASSIGNMENT_OVERRIDES => assignment_overrides_json(@quiz.overrides_for(@current_user)),
        :DIFFERENTIATED_ASSIGNMENTS_ENABLED => @context.feature_enabled?(:differentiated_assignments),
        :QUIZ => quiz_json(@quiz, @context, @current_user, session),
        :SECTION_LIST => sections.map { |section|
          {
            :id => section.id,
            :name => section.name,
            :start_at => section.start_at,
            :end_at => section.end_at,
            :override_course_dates => section.restrict_enrollments_to_section_dates
          }
        },
        :QUIZZES_URL => course_quizzes_url(@context),
        :QUIZ_IP_FILTERS_URL => api_v1_course_quiz_ip_filters_url(@context, @quiz),
        :CONTEXT_ACTION_SOURCE => :quizzes,
        :REGRADE_OPTIONS => regrade_options,
        :quiz_max_combination_count => QUIZ_MAX_COMBINATION_COUNT,
        :COURSE_DATE_RANGE => {
          :start_at => @context.start_at,
          :end_at => @context.conclude_at,
          :override_term_dates => @context.restrict_enrollments_to_course_dates
        },
        :TERM_DATE_RANGE => {
          :start_at => @context.enrollment_term.start_at,
          :end_at => @context.enrollment_term.end_at
        }
      }

      append_sis_data(hash)
      js_env(hash)
      render :action => "new"
    end
  end

  def create
    if authorized_action(@context.quizzes.scoped.new, @current_user, :create)
      params[:quiz][:title] = nil if params[:quiz][:title] == "undefined"
      params[:quiz][:title] ||= t(:default_title, "New Quiz")
      params[:quiz].delete(:points_possible) unless params[:quiz][:quiz_type] == 'graded_survey'
      params[:quiz][:access_code] = nil if params[:quiz][:access_code] == ""
      if params[:quiz][:quiz_type] == 'assignment' || params[:quiz][:quiz_type] == 'graded_survey'
        params[:quiz][:assignment_group_id] ||= @context.assignment_groups.first.id
        if (assignment_group_id = params[:quiz].delete(:assignment_group_id)) && assignment_group_id.present?
          @assignment_group = @context.assignment_groups.active.where(id: assignment_group_id).first
        end
        if @assignment_group
          @assignment = @context.assignments.build(:title => params[:quiz][:title], :due_at => params[:quiz][:lock_at], :submission_types => 'online_quiz')
          @assignment.assignment_group = @assignment_group
          @assignment.saved_by = :quiz
          @assignment.workflow_state = 'unpublished'
          @assignment.save
          params[:quiz][:assignment_id] = @assignment.id
        end
        params[:quiz][:assignment_id] = nil unless @assignment
        params[:quiz][:title] = @assignment.title if @assignment
      end
<<<<<<< HEAD
      if params[:assignment] && @context.feature_enabled?(:post_grades)
=======
      if params[:assignment].present? && @context.feature_enabled?(:post_grades) && @quiz.assignment
>>>>>>> 90c09c7f
        @quiz.assignment.post_to_sis = params[:assignment][:post_to_sis]
        @quiz.assignment.save
      end
      @quiz = @context.quizzes.build
      @quiz.content_being_saved_by(@current_user)
      @quiz.infer_times
      overrides = delete_override_params
      params[:quiz].delete(:only_visible_to_overrides) unless @context.feature_enabled?(:differentiated_assignments)
      @quiz.transaction do
        @quiz.update_attributes!(params[:quiz])
        batch_update_assignment_overrides(@quiz,overrides) unless overrides.nil?
      end
      @quiz.did_edit if @quiz.created?
      @quiz.reload
      render :json => @quiz.as_json(:include => {:assignment => {:include => :assignment_group}})
    end
  rescue
    render :json => @quiz.errors, :status => :bad_request
  end

  def update
    n = Time.now.to_f
    if authorized_action(@quiz, @current_user, :update)
      params[:quiz] ||= {}
      params[:quiz][:title] = t(:default_title, "New Quiz") if params[:quiz][:title] == "undefined"
      params[:quiz].delete(:points_possible) unless params[:quiz][:quiz_type] == 'graded_survey'
      params[:quiz][:access_code] = nil if params[:quiz][:access_code] == ""
      if params[:quiz][:quiz_type] == 'assignment' || params[:quiz][:quiz_type] == 'graded_survey' #'new' && params[:quiz][:assignment_group_id]
        if (assignment_group_id = params[:quiz].delete(:assignment_group_id)) && assignment_group_id.present?
          @assignment_group = @context.assignment_groups.active.where(id: assignment_group_id).first
        end
        @assignment_group ||= @context.assignment_groups.first
        # The code to build an assignment for a quiz used to be here, but it's
        # been moved to the model quiz.rb instead.  See Quiz:build_assignment.
        params[:quiz][:assignment_group_id] = @assignment_group && @assignment_group.id
      end

      params[:quiz][:lock_at] = nil if params[:quiz].delete(:do_lock_at) == 'false'

      @quiz.with_versioning(false) do
        @quiz.did_edit if @quiz.created?
      end

      # TODO: API for Quiz overrides!
      respond_to do |format|
        @quiz.transaction do
          overrides = delete_override_params
          notify_of_update = value_to_boolean(params[:quiz][:notify_of_update])
          params[:quiz][:notify_of_update] = false

          old_assignment = nil
          if @quiz.assignment.present?
            old_assignment = @quiz.assignment.clone
            old_assignment.id = @quiz.assignment.id

            if params[:assignment] && @context.feature_enabled?(:post_grades)
              @quiz.assignment.post_to_sis = params[:assignment][:post_to_sis]
              @quiz.assignment.save
            end
          end

          auto_publish = @quiz.published?
          @quiz.with_versioning(auto_publish) do
            params[:quiz].delete(:only_visible_to_overrides) unless @context.feature_enabled?(:differentiated_assignments)
            # using attributes= here so we don't need to make an extra
            # database call to get the times right after save!
            @quiz.attributes = params[:quiz]
            @quiz.infer_times
            @quiz.content_being_saved_by(@current_user)
            if auto_publish
              @quiz.generate_quiz_data
              @quiz.workflow_state = 'available'
              @quiz.published_at = Time.now
            end
            @quiz.save!
          end

          batch_update_assignment_overrides(@quiz,overrides) unless overrides.nil?

          # quiz.rb restricts all assignment broadcasts if notify_of_update is
          # false, so we do the same here
          if @quiz.assignment.present? && old_assignment && (notify_of_update || old_assignment.due_at != @quiz.assignment.due_at)
            @quiz.assignment.do_notifications!(old_assignment, notify_of_update)
          end
          @quiz.reload
          @quiz.update_quiz_submission_end_at_times if params[:quiz][:time_limit].present?
        end
        flash[:notice] = t('notices.quiz_updated', "Quiz successfully updated")
        format.html { redirect_to named_context_url(@context, :context_quiz_url, @quiz) }
        format.json { render :json => @quiz.as_json(:include => {:assignment => {:include => :assignment_group}}) }
      end
    end
  rescue
    respond_to do |format|
      flash[:error] = t('errors.quiz_update_failed', "Quiz failed to update")
      format.html { redirect_to named_context_url(@context, :context_quiz_url, @quiz) }
      format.json { render :json => @quiz.errors, :status => :bad_request }
    end
  end

  def destroy
    if authorized_action(@quiz, @current_user, :delete)
      respond_to do |format|
        if @quiz.destroy
          format.html { redirect_to course_quizzes_url(@context) }
          format.json { render :json => @quiz }
        else
          format.html { redirect_to course_quiz_url(@context, @quiz) }
          format.json { render :json => @quiz.errors }
        end
      end
    end
  end

  def publish
    if authorized_action(@context, @current_user, :manage_assignments)
      @quizzes = @context.quizzes.active.where(id: params[:quizzes])
      @quizzes.each(&:publish!)

      flash[:notice] = t('notices.quizzes_published',
                         { :one => "1 quiz successfully published!",
                           :other => "%{count} quizzes successfully published!" },
                         :count => @quizzes.length)


      respond_to do |format|
        format.html { redirect_to named_context_url(@context, :context_quizzes_url) }
        format.json { render :json => {}, :status => :ok }
      end
    end
  end

  def unpublish
    if authorized_action(@context, @current_user, :manage_assignments)
      @quizzes = @context.quizzes.active.where(id: params[:quizzes]).select{|q| q.available? }
      @quizzes.each(&:unpublish!)

      flash[:notice] = t('notices.quizzes_unpublished',
                         { :one => "1 quiz successfully unpublished!",
                           :other => "%{count} quizzes successfully unpublished!" },
                         :count => @quizzes.length)

      respond_to do |format|
        format.html { redirect_to named_context_url(@context, :context_quizzes_url) }
        format.json { render :json => {}, :status => :ok }
      end
    end
  end

  # student_analysis report
  def statistics
    if @context.feature_enabled?(:quiz_stats)
      return statistics_cqs
    end

    if authorized_action(@quiz, @current_user, :read_statistics)
      respond_to do |format|
        format.html {
          all_versions = params[:all_versions] == '1'
          add_crumb(@quiz.title, named_context_url(@context, :context_quiz_url, @quiz))
          add_crumb(t(:statistics_crumb, "Statistics"), named_context_url(@context, :context_quiz_statistics_url, @quiz))

          if !@context.large_roster?
            @statistics = @quiz.statistics(all_versions)
            user_ids = @statistics[:submission_user_ids]
            @submitted_users = User.where(:id => user_ids.to_a).order_by_sortable_name
            #include logged out users
            @submitted_users += @statistics[:submission_logged_out_users]
            @users = Hash[
              @submitted_users.map { |u| [u.id, u] }
            ]
          end

          js_env quiz_reports: Quizzes::QuizStatistics::REPORTS.map { |report_type|
            report = @quiz.current_statistics_for(report_type, {
              includes_all_versions: all_versions
            })

            Quizzes::QuizReportSerializer.new(report, {
              controller: self,
              scope: @current_user,
              root: false,
              includes: %w[ file progress ]
            }).as_json
          }
        }
      end
    end
  end

  def statistics_cqs
    if authorized_action(@quiz, @current_user, :read_statistics)
      respond_to do |format|
        format.html {
          add_crumb(@quiz.title, named_context_url(@context, :context_quiz_url, @quiz))
          add_crumb(t(:statistics_crumb, "Statistics"), named_context_url(@context, :context_quiz_statistics_url, @quiz))

          js_env({
            quiz_url: api_v1_course_quiz_url(@context, @quiz),
            quiz_statistics_url: api_v1_course_quiz_statistics_url(@context, @quiz),
            quiz_reports_url: api_v1_course_quiz_reports_url(@context, @quiz),
          })

          render action: "statistics_cqs"
        }
      end
    end
  end

  def managed_quiz_data
    extend Api::V1::User
    if authorized_action(@quiz, @current_user, [:grade, :read_statistics])
      student_scope = @context.students_visible_to(@current_user)
      if @quiz.differentiated_assignments_applies?
        student_scope = student_scope.able_to_see_quiz_in_course_with_da(@quiz.id, @context.id)
      end
      students = student_scope.order_by_sortable_name.to_a.uniq

      @submissions_from_users = @quiz.quiz_submissions.for_user_ids(students.map(&:id)).not_settings_only.all

      @submissions_from_users = Hash[@submissions_from_users.map { |s| [s.user_id,s] }]

      #include logged out submissions
      @submissions_from_logged_out = @quiz.quiz_submissions.logged_out.not_settings_only

      @submitted_students, @unsubmitted_students = students.partition do |stud|
        @submissions_from_users[stud.id]
      end

      if @quiz.anonymous_survey?
        @submitted_students = @submitted_students.sort_by do |student|
          @submissions_from_users[student.id].id
        end

        submitted_students_json = @submitted_students.map &:id
        unsubmitted_students_json = @unsubmitted_students.map &:id
      else
        submitted_students_json = @submitted_students.map { |u| user_json(u, @current_user, session) }
        unsubmitted_students_json = @unsubmitted_students.map { |u| user_json(u, @current_user, session) }
      end

      @quiz_submission_list = { :UNSUBMITTED_STUDENTS => unsubmitted_students_json,
                                :SUBMITTED_STUDENTS => submitted_students_json }.to_json
      render :layout => false
    end
  end

  def lockdown_browser_required
    plugin = Canvas::LockdownBrowser.plugin
    if plugin
      @lockdown_browser_download_url = plugin.settings[:download_url]
    end
    render
  end

  def history
    if authorized_action(@context, @current_user, :read)
      add_crumb(@quiz.title, named_context_url(@context, :context_quiz_url, @quiz))
      if params[:quiz_submission_id]
        @submission = @quiz.quiz_submissions.find(params[:quiz_submission_id])
      else
        user_id = params[:user_id].presence || @current_user.id
        @submission = @quiz.quiz_submissions.where(user_id: user_id).order(:created_at).first
      end
      if @submission && !@submission.user_id && logged_out_index = params[:u_index]
        @logged_out_user_index = logged_out_index
      end
      @submission = nil if @submission && @submission.settings_only?
      @user = @submission && @submission.user
      if @submission && @submission.needs_grading?
        Quizzes::SubmissionGrader.new(@submission).grade_submission(:finished_at => @submission.end_at)
        @submission.reload
      end
      setup_attachments
      if @quiz.deleted?
        flash[:error] = t('errors.quiz_deleted', "That quiz has been deleted")
        redirect_to named_context_url(@context, :context_quizzes_url)
        return
      end
      if !@submission
        flash[:notice] = t('notices.no_submission_for_user', "There is no submission available for that user")
        redirect_to named_context_url(@context, :context_quiz_url, @quiz)
        return
      end
      if @quiz.muted? && !@quiz.grants_right?(@current_user, session, :grade)
        flash[:notice] = t('notices.cant_view_submission_while_muted', "You cannot view the quiz history while the quiz is muted.")
        redirect_to named_context_url(@context, :context_quiz_url, @quiz)
        return
      end
      if params[:score_updated]
        js_env :SCORE_UPDATED => true
      end
      js_env :GRADE_BY_QUESTION => @current_user.preferences[:enable_speedgrader_grade_by_question]
      if authorized_action(@submission, @current_user, :read)
        if @current_user && !@quiz.visible_to_user?(@current_user)
          flash[:notice] = t 'notices.submission_doesnt_count', "This quiz will no longer count towards your grade."
        end
        dont_show_user_name = @submission.quiz.anonymous_submissions || (!@submission.user || @submission.user == @current_user)
        add_crumb((dont_show_user_name ? t(:default_history_crumb, "History") : @submission.user.name))
        @headers = !params[:headless]
        unless @headers
          @body_classes << 'quizzes-speedgrader'
        end
        @current_submission = @submission
        @version_instances = @submission.submitted_attempts.sort_by{|v| v.version_number }
        @versions = get_versions
        params[:version] ||= @version_instances[0].version_number if @submission.untaken? && !@version_instances.empty?
        @current_version = true
        @version_number = "current"
        if params[:version]
          @version_number = params[:version].to_i
          @unversioned_submission = @submission
          @submission = @versions.detect{|s| s.version_number >= @version_number}
          @submission ||= @unversioned_submission.versions.get(params[:version]).model
          @current_version = (@current_submission.version_number == @submission.version_number)
          @version_number = "current" if @current_version
        end
        log_asset_access(@quiz, "quizzes", 'quizzes')

        if @quiz.require_lockdown_browser? && @quiz.require_lockdown_browser_for_results? && params[:viewing]
          return unless check_lockdown_browser(:medium, named_context_url(@context, 'context_quiz_history_url', @quiz.to_param, :viewing => "1", :version => params[:version]))
        end
      end
    end
  end

  def moderate
    if authorized_action(@quiz, @current_user, :grade)
      @all_students = @context.students_visible_to(@current_user).order_by_sortable_name
      @students = @all_students
      @students = @students.order(:uuid) if @quiz.survey? && @quiz.anonymous_submissions
      last_updated_at = Time.parse(params[:last_updated_at]) rescue nil
      respond_to do |format|
        format.html do
          @students = @students.paginate(page: params[:page], per_page: 50)
          @submissions = @quiz.quiz_submissions.updated_after(last_updated_at).for_user_ids(@students.map(&:id))
        end
        format.json do
          @students = Api.paginate(@students, self, course_quiz_moderate_url(@context, @quiz), default_per_page: 50)
          @submissions = @quiz.quiz_submissions.updated_after(last_updated_at).for_user_ids(@students.map(&:id))
          render :json => @submissions.map{ |s| s.as_json(include_root: false, except: [:submission_data, :quiz_data], methods: ['extendable?', :finished_in_words, :attempts_left]) }
        end
      end
    end
  end

  def submission_versions
    if authorized_action(@quiz, @current_user, :read)
      @submission = get_submission
      @versions   = @submission ? get_versions : []

      if @versions.size > 0 && !@quiz.muted?
        render :layout => false
      else
        render :nothing => true
      end
    end
  end

  def read_only
    @assignment = @quiz.assignment
    if authorized_action(@quiz, @current_user, :read_statistics)
      @banks_hash = get_banks(@quiz)

      add_crumb(@quiz.title, named_context_url(@context, :context_quiz_url, @quiz))
      js_env(quiz_max_combination_count: QUIZ_MAX_COMBINATION_COUNT)
      render
    end
  end

  def submission_html
    @submission = get_submission
    setup_attachments
    if @submission && @submission.completed?
      @lock_results_if_needed = true
      render layout: false
    else
      render nothing: true
    end
  end

  private

  def get_banks(quiz)
    banks_hash = {}
    bank_ids = quiz.quiz_groups.map(&:assessment_question_bank_id)
    unless bank_ids.empty?
      banks_hash = AssessmentQuestionBank.active.where(id: bank_ids).index_by(&:id)
    end
    banks_hash
  end

  def get_submission
    submission = @quiz.quiz_submissions.where(user_id: @current_user).order(:created_at).first
    if !@current_user || (params[:preview] && @quiz.grants_right?(@current_user, session, :update))
      user_code = temporary_user_code
      submission = @quiz.quiz_submissions.where(temporary_user_code: user_code).first
    end

    if submission
      submission.ensure_question_reference_integrity!
    end

    submission
  end

  def get_versions
    @submission.submitted_attempts
  end

  def setup_attachments
    if @submission
      @attachments = Hash[@submission.attachments.map do |attachment|
          [attachment.id,attachment]
      end
      ]
    else
      @attachments = {}
    end
  end

  def attachment_hash(attachment)
    {:id => attachment.id, :display_name => attachment.display_name}
  end

  def delete_override_params
    # nil represents the fact that we don't want to update the overrides
    return nil unless params[:quiz].has_key?(:assignment_overrides)

    overrides = params[:quiz].delete(:assignment_overrides)
    overrides = deserialize_overrides(overrides)

    # overrides might be "false" to indicate no overrides through form params
    overrides.is_a?(Array) ? overrides : []
  end

  def force_user
    if !@current_user
      session[:return_to] = course_quiz_path(@context, @quiz)
      redirect_to login_path
    end
    return @current_user.present?
  end

  def setup_headless
    # persist headless state through take button and next/prev questions
    session[:headless_quiz] = true if value_to_boolean(params[:persist_headless])
    @headers = !params[:headless] && !session[:headless_quiz]
  end

  # if this returns false, it's rendering or redirecting, so return from the
  # action that called it
  def check_lockdown_browser(security_level, redirect_return_url)
    return true if @quiz.grants_right?(@current_user, session, :grade)
    plugin = Canvas::LockdownBrowser.plugin.base
    if plugin.require_authorization_redirect?(self)
      redirect_to(plugin.redirect_url(self, redirect_return_url))
      return false
    elsif !plugin.authorized?(self)
      redirect_to(:action => 'lockdown_browser_required', :quiz_id => @quiz.id)
      return false
    elsif !session['lockdown_browser_popup'] && @query_params = plugin.popup_window(self, security_level)
      @security_level = security_level
      session['lockdown_browser_popup'] = true
      render(:action => 'take_quiz_in_popup')
      return false
    end
    @lockdown_browser_authorized_to_view = true
    @headers = false
    @show_left_side = false
    @padless = true
    return true
  end

  # use this for all redirects while taking a quiz -- it'll add params to tell
  # the lockdown browser that it's ok to follow the redirect
  def quiz_redirect_params(opts = {})
    return opts if !@quiz.require_lockdown_browser? || @quiz.grants_right?(@current_user, session, :grade)
    plugin = Canvas::LockdownBrowser.plugin.base
    plugin.redirect_params(self, opts)
  end
  helper_method :quiz_redirect_params

  def start_quiz!
    can_retry = @submission && (@quiz.unlimited_attempts? || @submission.attempts_left > 0 || @quiz.grants_right?(@current_user, session, :update))
    preview = params[:preview] && @quiz.grants_right?(@current_user, session, :update)
    if !@submission || @submission.settings_only? || (@submission.completed? && can_retry && !@just_graded) || preview
      user_code = @current_user
      user_code = nil if preview
      user_code ||= temporary_user_code
      @submission = @quiz.generate_submission(user_code, !!preview)
      log_asset_access(@quiz, 'quizzes', 'quizzes', 'participate')
    end
    if quiz_submission_active?
      if request.get?
        # currently, the only way to start_quiz! with a get request is to use the LDB
        take_quiz
      else
        # redirect to avoid refresh issues
        redirect_to course_quiz_take_url(@context, @quiz, quiz_redirect_params(:preview => params[:preview]))
      end
    else
      flash[:error] = t('errors.no_more_attempts', "You have no quiz attempts left") unless @just_graded
      redirect_to named_context_url(@context, :context_quiz_url, @quiz, quiz_redirect_params)
    end
  end

  def take_quiz
    return unless quiz_submission_active?
    @show_embedded_chat = false
    flash[:notice] = t('notices.less_than_allotted_time', "You started this quiz near when it was due, so you won't have the full amount of time to take the quiz.") if @submission.less_than_allotted_time?
    if params[:question_id] && !valid_question?(@submission, params[:question_id])
      redirect_to course_quiz_url(@context, @quiz) and return
    end

    events_url = api_v1_course_quiz_submission_events_url(@context, @quiz, @submission)
    js_env QUIZ_SUBMISSION_EVENTS_URL: events_url unless @js_env[:QUIZ_SUBMISSION_EVENTS_URL]

    @quiz_presenter = Quizzes::TakeQuizPresenter.new(@quiz, @submission, params)
    render :action => 'take_quiz'
  end

  def valid_question?(submission, question_id)
    submission.has_question?(question_id)
  end

  def can_take_quiz?
    return false if @locked
    return false unless authorized_action(@quiz, @current_user, :submit)
    return false if @quiz.require_lockdown_browser? && !check_lockdown_browser(:highest, named_context_url(@context, 'context_quiz_take_url', @quiz.id))

    quiz_access_code_key = @quiz.access_code_key_for_user(@current_user)

    if @quiz.access_code.present? && params[:access_code] == @quiz.access_code
      session[quiz_access_code_key] = true
    end
    if @quiz.access_code.present? && !session[quiz_access_code_key]
      render :action => 'access_code'
      false
    elsif @quiz.ip_filter && !@quiz.valid_ip?(request.remote_ip)
      render :action => 'invalid_ip'
      false
    elsif @section.present? && @section.restrict_enrollments_to_section_dates && @section.end_at < Time.now
      false
    elsif @context.restrict_enrollments_to_course_dates && @context.soft_concluded?
      false
<<<<<<< HEAD
    elsif @current_user.present? && @context.present? &&
          @context.enrollments.where(user_id: @current_user.id).all? {|e| e.inactive? }
=======
    elsif @current_user.present? &&
          @context.present? &&
          @context.enrollments.where(user_id: @current_user.id).all? {|e| e.inactive? } &&
          !@context.grants_right?(@current_user, :read_as_admin)
>>>>>>> 90c09c7f
      false
    else
      true
    end
  end

  def quiz_submission_active?
    @submission && (@submission.untaken? || @submission.preview?) && !@just_graded
  end

  # counts of submissions queried in #managed_quiz_data
  def submission_counts
    submitted_with_submissions = @context.students_visible_to(@current_user).
        joins(:quiz_submissions).
        where("quiz_submissions.quiz_id=? AND quiz_submissions.workflow_state<>'settings_only'", @quiz)
    @submitted_student_count = submitted_with_submissions.count(:id, :distinct => true)
    #add logged out submissions
    @submitted_student_count += @quiz.quiz_submissions.logged_out.not_settings_only.count
    @any_submissions_pending_review = submitted_with_submissions.where("quiz_submissions.workflow_state = 'pending_review'").count > 0
  end

  def set_download_submission_dialog_title
    js_env SUBMISSION_DOWNLOAD_DIALOG_TITLE: I18n.t('#quizzes.download_all_quiz_file_upload_submissions',
                                                    'Download All Quiz File Upload Submissions')
  end

  # Handler for quiz option: one_time_results
  #
  # Prevent the student from seeing their submission results more than once.
  def lock_results
    return unless @lock_results_if_needed
    return unless @quiz.one_time_results?

    # ignore teacher views
    return if @quiz.grants_right?(@current_user, :update)

    submission = @submission || get_submission

    return if submission.blank? || submission.settings_only?

    if submission.results_visible? && !submission.has_seen_results?
      Quizzes::QuizSubmission.where({ id: submission }).update_all({
        has_seen_results: true
      })
    end
  end
end<|MERGE_RESOLUTION|>--- conflicted
+++ resolved
@@ -324,11 +324,7 @@
         params[:quiz][:assignment_id] = nil unless @assignment
         params[:quiz][:title] = @assignment.title if @assignment
       end
-<<<<<<< HEAD
-      if params[:assignment] && @context.feature_enabled?(:post_grades)
-=======
       if params[:assignment].present? && @context.feature_enabled?(:post_grades) && @quiz.assignment
->>>>>>> 90c09c7f
         @quiz.assignment.post_to_sis = params[:assignment][:post_to_sis]
         @quiz.assignment.save
       end
@@ -875,15 +871,10 @@
       false
     elsif @context.restrict_enrollments_to_course_dates && @context.soft_concluded?
       false
-<<<<<<< HEAD
-    elsif @current_user.present? && @context.present? &&
-          @context.enrollments.where(user_id: @current_user.id).all? {|e| e.inactive? }
-=======
     elsif @current_user.present? &&
           @context.present? &&
           @context.enrollments.where(user_id: @current_user.id).all? {|e| e.inactive? } &&
           !@context.grants_right?(@current_user, :read_as_admin)
->>>>>>> 90c09c7f
       false
     else
       true
