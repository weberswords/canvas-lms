--- conflicted
+++ resolved
@@ -965,11 +965,7 @@
       cc_type = params[:communication_channel][:type] || CommunicationChannel::TYPE_EMAIL
       cc_addr = params[:communication_channel][:address]
       skip_confirmation = value_to_boolean(params[:communication_channel][:skip_confirmation]) &&
-<<<<<<< HEAD
-        (Account.site_admin.grants_right?(@current_user, :manage_students) || @context.grants_right?(@current_user, :manage_students))
-=======
           (Account.site_admin.grants_right?(@current_user, :manage_students) || @context.grants_right?(@current_user, :manage_students))
->>>>>>> 141f8cdd
     else
       cc_type = CommunicationChannel::TYPE_EMAIL
       cc_addr = params[:pseudonym].delete(:path) || params[:pseudonym][:unique_id]
