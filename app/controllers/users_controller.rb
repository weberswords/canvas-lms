#
# Copyright (C) 2011 - present Instructure, Inc.
#
# This file is part of Canvas.
#
# Canvas is free software: you can redistribute it and/or modify it under
# the terms of the GNU Affero General Public License as published by the Free
# Software Foundation, version 3 of the License.
#
# Canvas is distributed in the hope that it will be useful, but WITHOUT ANY
# WARRANTY; without even the implied warranty of MERCHANTABILITY or FITNESS FOR
# A PARTICULAR PURPOSE. See the GNU Affero General Public License for more
# details.
#
# You should have received a copy of the GNU Affero General Public License along
# with this program. If not, see <http://www.gnu.org/licenses/>.
#

require 'atom'

# @API Users
# API for accessing information on the current and other users.
#
# Throughout this API, the `:user_id` parameter can be replaced with `self` as
# a shortcut for the id of the user accessing the API. For instance,
# `users/:user_id/page_views` can be accessed as `users/self/page_views` to
# access the current user's page views.
#
# @model UserDisplay
#     {
#       "id": "UserDisplay",
#       "description": "This mini-object is used for secondary user responses, when we just want to provide enough information to display a user.",
#       "properties": {
#         "id": {
#           "description": "The ID of the user.",
#           "example": 2,
#           "type": "integer",
#           "format": "int64"
#         },
#         "short_name": {
#           "description": "A short name the user has selected, for use in conversations or other less formal places through the site.",
#           "example": "Shelly",
#           "type": "string"
#         },
#         "avatar_image_url": {
#           "description": "If avatars are enabled, this field will be included and contain a url to retrieve the user's avatar.",
#           "example": "https://en.gravatar.com/avatar/d8cb8c8cd40ddf0cd05241443a591868?s=80&r=g",
#           "type": "string"
#         },
#         "html_url": {
#           "description": "URL to access user, either nested to a context or directly.",
#           "example": "https://school.instructure.com/courses/:course_id/users/:user_id",
#           "type": "string"
#         }
#       }
#     }
#
#
# @model User
#     {
#       "id": "User",
#       "description": "A Canvas user, e.g. a student, teacher, administrator, observer, etc.",
#       "required": ["id"],
#       "properties": {
#         "id": {
#           "description": "The ID of the user.",
#           "example": 2,
#           "type": "integer",
#           "format": "int64"
#         },
#         "name": {
#           "description": "The name of the user.",
#           "example": "Sheldon Cooper",
#           "type": "string"
#         },
#         "sortable_name": {
#           "description": "The name of the user that is should be used for sorting groups of users, such as in the gradebook.",
#           "example": "Cooper, Sheldon",
#           "type": "string"
#         },
#         "short_name": {
#           "description": "A short name the user has selected, for use in conversations or other less formal places through the site.",
#           "example": "Shelly",
#           "type": "string"
#         },
#         "sis_user_id": {
#           "description": "The SIS ID associated with the user.  This field is only included if the user came from a SIS import and has permissions to view SIS information.",
#           "example": "SHEL93921",
#           "type": "string"
#         },
#         "sis_import_id": {
#           "description": "The id of the SIS import.  This field is only included if the user came from a SIS import and has permissions to manage SIS information.",
#           "example": "18",
#           "type": "integer",
#           "format": "int64"
#         },
#         "sis_login_id": {
#           "description": "DEPRECATED: The SIS login ID associated with the user. Please use the sis_user_id or login_id. This field will be removed in a future version of the API.",
#           "type": "string"
#         },
#         "integration_id": {
#           "description": "The integration_id associated with the user.  This field is only included if the user came from a SIS import and has permissions to view SIS information.",
#           "example": "ABC59802",
#           "type": "string"
#         },
#         "login_id": {
#           "description": "The unique login id for the user.  This is what the user uses to log in to Canvas.",
#           "example": "sheldon@caltech.example.com",
#           "type": "string"
#         },
#         "avatar_url": {
#           "description": "If avatars are enabled, this field will be included and contain a url to retrieve the user's avatar.",
#           "example": "https://en.gravatar.com/avatar/d8cb8c8cd40ddf0cd05241443a591868?s=80&r=g",
#           "type": "string"
#         },
#         "enrollments": {
#           "description": "Optional: This field can be requested with certain API calls, and will return a list of the users active enrollments. See the List enrollments API for more details about the format of these records.",
#           "type": "array",
#           "items": { "$ref": "Enrollment" }
#         },
#         "email": {
#           "description": "Optional: This field can be requested with certain API calls, and will return the users primary email address.",
#           "example": "sheldon@caltech.example.com",
#           "type": "string"
#         },
#         "locale": {
#           "description": "Optional: This field can be requested with certain API calls, and will return the users locale in RFC 5646 format.",
#           "example": "tlh",
#           "type": "string"
#         },
#         "last_login": {
#           "description": "Optional: This field is only returned in certain API calls, and will return a timestamp representing the last time the user logged in to canvas.",
#           "example": "2012-05-30T17:45:25Z",
#           "type": "string",
#           "format": "date-time"
#         },
#         "time_zone": {
#           "description": "Optional: This field is only returned in certain API calls, and will return the IANA time zone name of the user's preferred timezone.",
#           "example": "America/Denver",
#           "type": "string"
#         },
#         "bio": {
#           "description": "Optional: The user's bio.",
#           "example": "I like the Muppets.",
#           "type": "string"
#         }
#       }
#     }
#
#
#
class UsersController < ApplicationController
  include Delicious
  include SearchHelper
  include SectionTabHelper
  include I18nUtilities
  include CustomColorHelper

  before_action :require_user, :only => [:grades, :merge, :kaltura_session,
    :ignore_item, :ignore_stream_item, :close_notification, :mark_avatar_image,
    :user_dashboard, :toggle_recent_activity_dashboard, :toggle_hide_dashcard_color_overlays,
    :masquerade, :external_tool, :dashboard_sidebar, :settings, :activity_stream,
    :activity_stream_summary]
  before_action :require_registered_user, :only => [:delete_user_service,
    :create_user_service]
  before_action :reject_student_view_student, :only => [:delete_user_service,
    :create_user_service, :merge, :user_dashboard, :masquerade]
  skip_before_action :load_user, :only => [:create_self_registered_user]
  before_action :require_self_registration, :only => [:new, :create, :create_self_registered_user]

  def grades
    @user = User.where(id: params[:user_id]).first if params[:user_id].present?
    @user ||= @current_user
    if authorized_action(@user, @current_user, :read_grades)
      crumb_url = polymorphic_url([@current_user]) if @user.grants_right?(@current_user, session, :view_statistics)
      add_crumb(@current_user.short_name, crumb_url)
      add_crumb(t('crumbs.grades', 'Grades'), grades_path)

      current_active_enrollments = @user.
        enrollments.
        current.
        preload(:course, :enrollment_state, :scores).
        shard(@user).
        to_a

      @presenter = GradesPresenter.new(current_active_enrollments)

      if @presenter.has_single_enrollment?
        redirect_to course_grades_url(@presenter.single_enrollment.course_id)
        return
      end

      @grading_periods = collected_grading_periods_for_presenter(
        @presenter, params[:course_id], params[:grading_period_id])
      @grades = grades_for_presenter(@presenter, @grading_periods)
      js_env :grades_for_student_url => grades_for_student_url

      ActiveRecord::Associations::Preloader.new.preload(@observed_enrollments, :course)
    end
  end

  def grades_for_student
    enrollment = Enrollment.active.find(params[:enrollment_id])
    return render_unauthorized_action unless enrollment.grants_right?(@current_user, session, :read_grades)

    grading_period_id = generate_grading_period_id(params[:grading_period_id])
    render json: {
      grade: enrollment.computed_current_score(grading_period_id: grading_period_id),
      hide_final_grades: enrollment.course.hide_final_grades?
    }
  end

  def oauth
    if !feature_and_service_enabled?(params[:service])
      flash[:error] = t('service_not_enabled', "That service has not been enabled")
      return redirect_to(user_profile_url(@current_user))
    end
    return_to_url = params[:return_to] || user_profile_url(@current_user)
    if params[:service] == "google_drive"
      redirect_uri = oauth_success_url(:service => 'google_drive')
      session[:oauth_gdrive_nonce] = SecureRandom.hex
      state = Canvas::Security.create_jwt(redirect_uri: redirect_uri, return_to_url: return_to_url, nonce: session[:oauth_gdrive_nonce])
      redirect_to GoogleDrive::Client.auth_uri(google_drive_client, state)
    elsif params[:service] == "twitter"
      success_url = oauth_success_url(:service => 'twitter')
      request_token = Twitter::Connection.request_token(success_url)
      OauthRequest.create(
        :service => 'twitter',
        :token => request_token.token,
        :secret => request_token.secret,
        :return_url => return_to_url,
        :user => @current_user,
        :original_host_with_port => request.host_with_port
      )
      redirect_to request_token.authorize_url
    elsif params[:service] == "linked_in"
      success_url = oauth_success_url(:service => 'linked_in')
      request_token = LinkedIn::Connection.request_token(success_url)

      OauthRequest.create(
        :service => 'linked_in',
        :token => request_token.token,
        :secret => request_token.secret,
        :return_url => return_to_url,
        :user => @current_user,
        :original_host_with_port => request.host_with_port
      )

      redirect_to request_token.authorize_url
    end
  end

  def oauth_success
    oauth_request = nil
    if params[:oauth_token]
      oauth_request = OauthRequest.where(token: params[:oauth_token], service: params[:service]).first
    elsif params[:code] &&  params[:state] && params[:service] == 'google_drive'

      begin

        client = google_drive_client
        client.authorization.code = params[:code]
        client.authorization.fetch_access_token!

        # we should look into consolidating this and connection.rb
        drive = Rails.cache.fetch(['google_drive_v2'].cache_key) do
          client.discovered_api('drive', 'v2')
        end

        result = client.execute!(:api_method => drive.about.get)

        if result.status == 200
          user_info = result.data
        else
          raise "Error getting user info from Google"
        end

        json = Canvas::Security.decode_jwt(params[:state])
        render_unauthorized_action and return unless json['nonce'] && json['nonce'] == session[:oauth_gdrive_nonce]
        session.delete(:oauth_gdrive_nonce)

        if logged_in_user
          UserService.register(
            :service => "google_drive",
            :service_domain => "drive.google.com",
            :token => client.authorization.refresh_token,
            :secret => client.authorization.access_token,
            :user => logged_in_user,
            :service_user_id => user_info['permissionId'],
            :service_user_name => user_info['user']['emailAddress']
          )
        else
          session[:oauth_gdrive_access_token] = client.authorization.access_token
          session[:oauth_gdrive_refresh_token] = client.authorization.refresh_token
        end

        flash[:notice] = t('google_drive_added', "Google Drive account successfully added!")
        return redirect_to(json['return_to_url'])
      rescue Google::APIClient::ClientError => e
        Canvas::Errors.capture_exception(:oauth, e)

        flash[:error] = e.to_s
      end
      return redirect_to(user_profile_url(@current_user))
    end

    if !oauth_request || (request.host_with_port == oauth_request.original_host_with_port && oauth_request.user != @current_user)
      flash[:error] = t('oauth_fail', "OAuth Request failed. Couldn't find valid request")
      redirect_to (@current_user ? user_profile_url(@current_user) : root_url)
    elsif request.host_with_port != oauth_request.original_host_with_port
      url = url_for request.parameters.merge(:host => oauth_request.original_host_with_port, :only_path => false)
      redirect_to url
    else
     if params[:service] == "linked_in"
        begin
          raise "No OAuth LinkedIn User" unless oauth_request.user

          linkedin = LinkedIn::Connection.from_request_token(
            oauth_request.token,
            oauth_request.secret,
            params[:oauth_verifier]
          )

          UserService.register(
            :service => "linked_in",
            :access_token => linkedin.access_token,
            :user => oauth_request.user,
            :service_domain => "linked_in.com",
            :service_user_id => linkedin.service_user_id,
            :service_user_name => linkedin.service_user_name,
            :service_user_url => linkedin.service_user_url
          )
          oauth_request.destroy

          flash[:notice] = t('linkedin_added', "LinkedIn account successfully added!")
        rescue => e
          Canvas::Errors.capture_exception(:oauth, e)
          flash[:error] = t('linkedin_fail', "LinkedIn authorization failed. Please try again")
        end
      else
        begin
          raise "No OAuth Twitter User" unless oauth_request.user

          twitter = Twitter::Connection.from_request_token(
            oauth_request.token,
            oauth_request.secret,
            params[:oauth_verifier]
          )
          UserService.register(
            :service => "twitter",
            :access_token => twitter.access_token,
            :user => oauth_request.user,
            :service_domain => "twitter.com",
            :service_user_id => twitter.service_user_id,
            :service_user_name => twitter.service_user_name
          )
          oauth_request.destroy

          flash[:notice] = t('twitter_added', "Twitter access authorized!")
        rescue => e
          Canvas::Errors.capture_exception(:oauth, e)
          flash[:error] = t('twitter_fail_whale', "Twitter authorization failed. Please try again")
        end
      end
      return_to(oauth_request.return_url, user_profile_url(@current_user))
    end
  end

  # @API List users in account
  # Retrieve the list of users associated with this account.
  #
  # @argument search_term [String]
  #   The partial name or full ID of the users to match and return in the
  #   results list. Must be at least 3 characters.
  #
  #   Note that the API will prefer matching on canonical user ID if the ID has
  #   a numeric form. It will only search against other fields if non-numeric
  #   in form, or if the numeric value doesn't yield any matches. Queries by
  #   administrative users will search on SIS ID, login ID, name, or email
  #   address; non-administrative queries will only be compared against name.
  #
  #  @example_request
  #    curl https://<canvas>/api/v1/accounts/self/users?search_term=<search value> \
  #       -X GET \
  #       -H 'Authorization: Bearer <token>'
  #
  # @returns [User]
  def index
    get_context
    if authorized_action(@context, @current_user, :read_roster)
      @root_account = @context.root_account
      @query = (params[:user] && params[:user][:name]) || params[:term]
      js_env :ACCOUNT => account_json(@domain_root_account, nil, session, ['registration_settings'])
      Shackles.activate(:slave) do
        if @context && @context.is_a?(Account) && @query
          @users = @context.users_name_like(@query)
        elsif params[:enrollment_term_id].present? && @root_account == @context
          @users = @context.fast_all_users.
              where("EXISTS (?)", Enrollment.where("enrollments.user_id=users.id").
                joins(:course).
                where(Enrollment::QueryBuilder.new(:active).conditions).
                where(courses: { enrollment_term_id: params[:enrollment_term_id]}))
        elsif !api_request?
          @users = @context.fast_all_users
        end

        if api_request?
          search_term = params[:search_term].presence
          page_opts = {}
          if search_term
            users = UserSearch.for_user_in_context(search_term, @context, @current_user, session)
            page_opts[:total_entries] = nil # doesn't calculate a total count
          else
            users = UserSearch.scope_for(@context, @current_user)
          end

          includes = (params[:include] || []) & %w{avatar_url email last_login time_zone}
          users = users.with_last_login if includes.include?('last_login')
          users = Api.paginate(users, self, api_v1_account_users_url, page_opts)
          user_json_preloads(users, includes.include?('email'))
          return render :json => users.map { |u| user_json(u, @current_user, session, includes)}
        else
          @users ||= []
          @users = @users.paginate(:page => params[:page])
        end

        respond_to do |format|
          if @users.length == 1 && params[:term]
            format.html {
              redirect_to(named_context_url(@context, :context_user_url, @users.first))
            }
          else
            @enrollment_terms = []
            if @root_account == @context
              @enrollment_terms = @context.enrollment_terms.active
            end
            format.html
          end
          format.json {
            cancel_cache_buster
            expires_in 30.minutes
            render(:json => @users.map { |u| { :label => u.name, :id => u.id } })
          }
        end
      end
    end
  end


  before_action :require_password_session, :only => [:masquerade]
  def masquerade
    @user = api_find(User, params[:user_id])
    return render_unauthorized_action unless @user.can_masquerade?(@real_current_user || @current_user, @domain_root_account)
    if request.post?
      if @user == @real_current_user
        session.delete(:become_user_id)
        session.delete(:enrollment_uuid)
      else
        session[:become_user_id] = params[:user_id]
      end
      return_url = session[:masquerade_return_to]
      session.delete(:masquerade_return_to)
      @current_user.associate_with_shard(@user.shard, :shadow) if PageView.db?
      return return_to(return_url, request.referer || dashboard_url)
<<<<<<< HEAD
=======
    end
  end

  helper_method :show_planner?
  def show_planner?
    if @current_user.preferences[:dashboard_view]
      @current_user.preferences[:dashboard_view] == 'planner'
    else
      false
>>>>>>> eb91bd81
    end
  end

  def user_dashboard
    session.delete(:parent_registration) if session[:parent_registration]
    check_incomplete_registration
    get_context

    # dont show crumbs on dashboard because it does not make sense to have a breadcrumb
    # trail back to home if you are already home
    clear_crumbs

    @show_footer = true

    if request.path =~ %r{\A/dashboard\z}
      return redirect_to(dashboard_url, :status => :moved_permanently)
    end
    disable_page_views if @current_pseudonym && @current_pseudonym.unique_id == "pingdom@instructure.com"

    js_env({
      :DASHBOARD_SIDEBAR_URL => dashboard_sidebar_url,
      :PREFERENCES => {
        :recent_activity_dashboard => @current_user.preferences[:dashboard_view] == 'activity' || @current_user.preferences[:recent_activity_dashboard],
        :hide_dashcard_color_overlays => @current_user.preferences[:hide_dashcard_color_overlays],
        :custom_colors => @current_user.custom_colors,
        :show_planner => show_planner?
      },
      :STUDENT_PLANNER_ENABLED => planner_enabled?
    })

    @announcements = AccountNotification.for_user_and_account(@current_user, @domain_root_account)
    @pending_invitations = @current_user.cached_invitations(:include_enrollment_uuid => session[:enrollment_uuid], :preload_course => true)
    @stream_items = @current_user.try(:cached_recent_stream_items) || []
  end

  def cached_upcoming_events(user)
    Rails.cache.fetch(['cached_user_upcoming_events', user].cache_key,
      :expires_in => 3.minutes) do
      user.upcoming_events :context_codes => ([user.asset_string] + user.cached_context_codes)
    end
  end

  def cached_submissions(user, upcoming_events)
    Rails.cache.fetch(['cached_user_submissions2', user].cache_key,
      :expires_in => 3.minutes) do
      assignments = upcoming_events.select{ |e| e.is_a?(Assignment) }
      Shard.partition_by_shard(assignments) do |shard_assignments|
        Submission.
          select([:id, :assignment_id, :score, :grade, :workflow_state, :updated_at]).
          where(:assignment_id => shard_assignments, :user_id => user)
      end
    end
  end

  def prepare_current_user_dashboard_items
    if @current_user
      @upcoming_events =
        cached_upcoming_events(@current_user)
      @current_user_submissions =
        cached_submissions(@current_user, @upcoming_events)
    else
      @upcoming_events = []
    end
  end

  def dashboard_sidebar
    Shackles.activate(:slave) do
      prepare_current_user_dashboard_items

      if @show_recent_feedback = (@current_user.student_enrollments.active.exists?)
        @recent_feedback = (@current_user && @current_user.recent_feedback) || []
      end
    end

    render :layout => false
  end

  # This should be considered as deprecated in favor of the dashboard_view endpoint
  # instead. DON'T USE THIS AGAIN
  def toggle_recent_activity_dashboard
    @current_user.preferences[:recent_activity_dashboard] =
      !@current_user.preferences[:recent_activity_dashboard]
    @current_user.save!
    render json: {}
  end

  def toggle_hide_dashcard_color_overlays
    @current_user.preferences[:hide_dashcard_color_overlays] =
      !@current_user.preferences[:hide_dashcard_color_overlays]
    @current_user.save!
    render json: {}
  end

  def dashboard_view
    if request.get?
      render json: {
        dashboard_view: @current_user.preferences[:dashboard_view]
      }
    elsif request.put?
      valid_options = ['activity', 'cards', 'planner']

      unless valid_options.include?(params[:dashboard_view])
        return render(json: { :message => "Invalid Dashboard View Option" }, status: :bad_request)
      end

      @current_user.preferences[:dashboard_view] = params[:dashboard_view]
      @current_user.save!
      render json: {}
    end
  end

  include Api::V1::StreamItem

  # @API List the activity stream
  # Returns the current user's global activity stream, paginated.
  #
  # There are many types of objects that can be returned in the activity
  # stream. All object types have the same basic set of shared attributes:
  #   !!!javascript
  #   {
  #     'created_at': '2011-07-13T09:12:00Z',
  #     'updated_at': '2011-07-25T08:52:41Z',
  #     'id': 1234,
  #     'title': 'Stream Item Subject',
  #     'message': 'This is the body text of the activity stream item. It is plain-text, and can be multiple paragraphs.',
  #     'type': 'DiscussionTopic|Conversation|Message|Submission|Conference|Collaboration|AssessmentRequest...',
  #     'read_state': false,
  #     'context_type': 'course', // course|group
  #     'course_id': 1,
  #     'group_id': null,
  #     'html_url': "http://..." // URL to the Canvas web UI for this stream item
  #   }
  #
  # In addition, each item type has its own set of attributes available.
  #
  # DiscussionTopic:
  #
  #   !!!javascript
  #   {
  #     'type': 'DiscussionTopic',
  #     'discussion_topic_id': 1234,
  #     'total_root_discussion_entries': 5,
  #     'require_initial_post': true,
  #     'user_has_posted': true,
  #     'root_discussion_entries': {
  #       ...
  #     }
  #   }
  #
  # For DiscussionTopic, the message is truncated at 4kb.
  #
  # Announcement:
  #
  #   !!!javascript
  #   {
  #     'type': 'Announcement',
  #     'announcement_id': 1234,
  #     'total_root_discussion_entries': 5,
  #     'require_initial_post': true,
  #     'user_has_posted': null,
  #     'root_discussion_entries': {
  #       ...
  #     }
  #   }
  #
  # For Announcement, the message is truncated at 4kb.
  #
  # Conversation:
  #
  #   !!!javascript
  #   {
  #     'type': 'Conversation',
  #     'conversation_id': 1234,
  #     'private': false,
  #     'participant_count': 3,
  #   }
  #
  # Message:
  #
  #   !!!javascript
  #   {
  #     'type': 'Message',
  #     'message_id': 1234,
  #     'notification_category': 'Assignment Graded'
  #   }
  #
  # Submission:
  #
  # Returns an {api:Submissions:Submission Submission} with its Course and Assignment data.
  #
  # Conference:
  #
  #   !!!javascript
  #   {
  #     'type': 'Conference',
  #     'web_conference_id': 1234
  #   }
  #
  # Collaboration:
  #
  #   !!!javascript
  #   {
  #     'type': 'Collaboration',
  #     'collaboration_id': 1234
  #   }
  #
  # AssessmentRequest:
  #
  #   !!!javascript
  #   {
  #     'type': 'AssessmentRequest',
  #     'assessment_request_id': 1234
  #   }
  def activity_stream
    if @current_user
      # this endpoint has undocumented params (context_code, submission_user_id and asset_type) to
      # support submission comments in the conversations inbox.
      # please replace this with a more reasonable solution at your earliest convenience
      opts = {paginate_url: :api_v1_user_activity_stream_url}
      opts[:asset_type] = params[:asset_type] if params.has_key?(:asset_type)
      opts[:context] = Context.find_by_asset_string(params[:context_code]) if params[:context_code]
      opts[:submission_user_id] = params[:submission_user_id] if params.has_key?(:submission_user_id)
      api_render_stream(opts)
    else
      render_unauthorized_action
    end
  end

  # @API Activity stream summary
  # Returns a summary of the current user's global activity stream.
  #
  # @example_response
  #   [
  #     {
  #       "type": "DiscussionTopic",
  #       "unread_count": 2,
  #       "count": 7
  #     },
  #     {
  #       "type": "Conversation",
  #       "unread_count": 0,
  #       "count": 3
  #     }
  #   ]
  def activity_stream_summary
    if @current_user
      api_render_stream_summary
    else
      render_unauthorize_action
    end
  end

  def manageable_courses
    get_context
    return unless authorized_action(@context, @current_user, :manage)

    # include concluded enrollments as well as active ones if requested
    include_concluded = params[:include].try(:include?, 'concluded')
    @query   = params[:course].try(:[], :name) || params[:term]
    @courses = @query.present? ?
      @context.manageable_courses_name_like(@query, include_concluded) :
      @context.manageable_courses(include_concluded).limit(500)
    @courses = @courses.select("courses.*,#{Course.best_unicode_collation_key('name')} AS sort_key").order('sort_key')

    cancel_cache_buster
    expires_in 30.minutes
    render :json => @courses.map { |c|
      { :label => c.name, :id => c.id, :term => c.enrollment_term.name,
        :enrollment_start => c.enrollment_term.start_at,
        :account_name => c.enrollment_term.root_account.name,
        :account_id => c.enrollment_term.root_account.id,
        :start_at => datetime_string(c.start_at, :verbose, nil, true),
        :end_at => datetime_string(c.conclude_at, :verbose, nil, true)
      }
    }
  end

  include Api::V1::TodoItem
  # @API List the TODO items
  # Returns the current user's list of todo items, as seen on the user dashboard.
  #
  # @argument include[] [String, "ungraded_quizzes"]
  #   "ungraded_quizzes":: Optionally include ungraded quizzes (such as practice quizzes and surveys) in the list.
  #                        These will be returned under a +quiz+ key instead of an +assignment+ key in response elements.
  #
  # There is a limit to the number of items returned.
  #
  # The `ignore` and `ignore_permanently` URLs can be used to update the user's
  # preferences on what items will be displayed.
  # Performing a DELETE request against the `ignore` URL will hide that item
  # from future todo item requests, until the item changes.
  # Performing a DELETE request against the `ignore_permanently` URL will hide
  # that item forever.
  #
  # @example_response
  #   [
  #     {
  #       'type': 'grading',        // an assignment that needs grading
  #       'assignment': { .. assignment object .. },
  #       'ignore': '.. url ..',
  #       'ignore_permanently': '.. url ..',
  #       'html_url': '.. url ..',
  #       'needs_grading_count': 3, // number of submissions that need grading
  #       'context_type': 'course', // course|group
  #       'course_id': 1,
  #       'group_id': null,
  #     },
  #     {
  #       'type' => 'submitting',   // an assignment that needs submitting soon
  #       'assignment' => { .. assignment object .. },
  #       'ignore' => '.. url ..',
  #       'ignore_permanently' => '.. url ..',
  #       'html_url': '.. url ..',
  #       'context_type': 'course',
  #       'course_id': 1,
  #     },
  #     {
  #       'type' => 'submitting',   // a quiz that needs submitting soon
  #       'quiz' => { .. quiz object .. },
  #       'ignore' => '.. url ..',
  #       'ignore_permanently' => '.. url ..',
  #       'html_url': '.. url ..',
  #       'context_type': 'course',
  #       'course_id': 1,
  #     },
  #   ]
  def todo_items
    return render_unauthorized_action unless @current_user

    grading = @current_user.assignments_needing_grading().map { |a| todo_item_json(a, @current_user, session, 'grading') }
    submitting = @current_user.assignments_needing_submitting(include_ungraded: true, limit: ToDoListPresenter::ASSIGNMENT_LIMIT).map { |a|
      todo_item_json(a, @current_user, session, 'submitting')
    }
    if Array(params[:include]).include? 'ungraded_quizzes'
      submitting += @current_user.ungraded_quizzes_needing_submitting.map { |q| todo_item_json(q, @current_user, session, 'submitting') }
      submitting.sort_by! { |j| (j[:assignment] || j[:quiz])[:due_at] || CanvasSort::Last }
    end
    render :json => (grading + submitting)
  end

  include Api::V1::Assignment
  include Api::V1::CalendarEvent

  # @API List upcoming assignments, calendar events
  # Returns the current user's upcoming events, i.e. the same things shown
  # in the dashboard 'Coming Up' sidebar.
  #
  # @example_response
  #   [
  #     {
  #       "id"=>597,
  #       "title"=>"Upcoming Course Event",
  #       "description"=>"Attendance is correlated with passing!",
  #       "start_at"=>"2013-04-27T14:33:14Z",
  #       "end_at"=>"2013-04-27T14:33:14Z",
  #       "location_name"=>"Red brick house",
  #       "location_address"=>"110 Top of the Hill Dr.",
  #       "all_day"=>false,
  #       "all_day_date"=>nil,
  #       "created_at"=>"2013-04-26T14:33:14Z",
  #       "updated_at"=>"2013-04-26T14:33:14Z",
  #       "workflow_state"=>"active",
  #       "context_code"=>"course_12938",
  #       "child_events_count"=>0,
  #       "child_events"=>[],
  #       "parent_event_id"=>nil,
  #       "hidden"=>false,
  #       "url"=>"http://www.example.com/api/v1/calendar_events/597",
  #       "html_url"=>"http://www.example.com/calendar?event_id=597&include_contexts=course_12938"
  #     },
  #     {
  #       "id"=>"assignment_9729",
  #       "title"=>"Upcoming Assignment",
  #       "description"=>nil,
  #       "start_at"=>"2013-04-28T14:47:32Z",
  #       "end_at"=>"2013-04-28T14:47:32Z",
  #       "all_day"=>false,
  #       "all_day_date"=>"2013-04-28",
  #       "created_at"=>"2013-04-26T14:47:32Z",
  #       "updated_at"=>"2013-04-26T14:47:32Z",
  #       "workflow_state"=>"published",
  #       "context_code"=>"course_12942",
  #       "assignment"=>{
  #         "id"=>9729,
  #         "name"=>"Upcoming Assignment",
  #         "description"=>nil,
  #         "points_possible"=>10,
  #         "due_at"=>"2013-04-28T14:47:32Z",
  #         "assignment_group_id"=>2439,
  #         "automatic_peer_reviews"=>false,
  #         "grade_group_students_individually"=>nil,
  #         "grading_standard_id"=>nil,
  #         "grading_type"=>"points",
  #         "group_category_id"=>nil,
  #         "lock_at"=>nil,
  #         "peer_reviews"=>false,
  #         "position"=>1,
  #         "unlock_at"=>nil,
  #         "course_id"=>12942,
  #         "submission_types"=>["none"],
  #         "muted"=>false,
  #         "needs_grading_count"=>0,
  #         "html_url"=>"http://www.example.com/courses/12942/assignments/9729"
  #       },
  #       "url"=>"http://www.example.com/api/v1/calendar_events/assignment_9729",
  #       "html_url"=>"http://www.example.com/courses/12942/assignments/9729"
  #     }
  #   ]
  def upcoming_events
    return render_unauthorized_action unless @current_user

    Shackles.activate(:slave) do
      prepare_current_user_dashboard_items

      events = @upcoming_events.map do |e|
        event_json(e, @current_user, session)
      end

      render :json => events
    end
  end

  # @API List Missing Submissions
  # returns past-due assignments for which the student does not have a submission.
  # The user sending the request must either be an admin or a parent observer using the parent app
  #
  # @argument user_id
  #   the student's ID
  #
  # @returns [Assignment]
  def missing_submissions
    user = api_find(User, params[:user_id])
    return render_unauthorized_action unless @current_user && user.grants_right?(@current_user, :read)

    assignments = []
    Shackles.activate(:slave) do
      preloaded_submitted_assignment_ids = user.submissions.pluck(:assignment_id)
      assignments = user.assignments_needing_submitting due_before: Time.zone.now
      assignments.reject {|as| preloaded_submitted_assignment_ids.include? as.id }
    end

    render json: assignments.map {|as| assignment_json(as, user, session) }
  end

  def ignore_item
    unless %w[grading submitting reviewing moderation].include?(params[:purpose])
      return render(:json => { :ignored => false }, :status => 400)
    end
    @current_user.ignore_item!(ActiveRecord::Base.find_by_asset_string(params[:asset_string], ['Assignment', 'AssessmentRequest', 'Quizzes::Quiz']),
                               params[:purpose], params[:permanent] == '1')
    render :json => { :ignored => true }
  end

  # @API Hide a stream item
  # Hide the given stream item.
  #
  # @example_request
  #    curl https://<canvas>/api/v1/users/self/activity_stream/<stream_item_id> \
  #       -X DELETE \
  #       -H 'Authorization: Bearer <token>'
  #
  # @example_response
  #     {
  #       "hidden": true
  #     }
  def ignore_stream_item
    @current_user.shard.activate do # can't just pass in the user's shard to relative_id_for, since local ids will be incorrectly scoped to the current shard, not the user's
      if item = @current_user.stream_item_instances.where(stream_item_id: Shard.relative_id_for(params[:id], Shard.current, Shard.current)).first
        item.update_attribute(:hidden, true) # observer handles cache invalidation
      end
    end
    render :json => { :hidden => true }
  end

  # @API Hide all stream items
  # Hide all stream items for the user
  #
  # @example_request
  #    curl https://<canvas>/api/v1/users/self/activity_stream \
  #       -X DELETE \
  #       -H 'Authorization: Bearer <token>'
  #
  # @example_response
  #     {
  #       "hidden": true
  #     }
  def ignore_all_stream_items
    @current_user.shard.activate do # can't just pass in the user's shard to relative_id_for, since local ids will be incorrectly scoped to the current shard, not the user's
      @current_user.stream_item_instances.where(:hidden => false).each do |item|
        item.update_attribute(:hidden, true) # observer handles cache invalidation
      end
    end
    render :json => { :hidden => true }
  end

  # @API Upload a file
  #
  # Upload a file to the user's personal files section.
  #
  # This API endpoint is the first step in uploading a file to a user's files.
  # See the {file:file_uploads.html File Upload Documentation} for details on
  # the file upload workflow.
  #
  # Note that typically users will only be able to upload files to their
  # own files section. Passing a user_id of +self+ is an easy shortcut
  # to specify the current user.
  def create_file
    @user = api_find(User, params[:user_id])
    @attachment = @user.attachments.build
    if authorized_action(@attachment, @current_user, :create)
      @context = @user
      api_attachment_preflight(@current_user, request, :check_quota => true)
    end
  end

  def close_notification
    @current_user.close_announcement(AccountNotification.find(params[:id]))
    render :json => @current_user
  end

  def delete_user_service
    deleted = @current_user.user_services.find(params[:id]).destroy
    if deleted.service == "google_drive"
      Rails.cache.delete(['google_drive_tokens', @current_user].cache_key)
    end
    render :json => {:deleted => true}
  end

  ServiceCredentials = Struct.new(:service_user_name,:decrypted_password)

  def create_user_service
    begin
      user_name = params[:user_service][:user_name]
      password = params[:user_service][:password]
      service = ServiceCredentials.new( user_name, password )
      case params[:user_service][:service]
        when 'delicious'
          delicious_get_last_posted(service)
        when 'diigo'
          Diigo::Connection.diigo_get_bookmarks(service)
        when 'skype'
          true
        when 'yo'
          true
        else
          raise "Unknown Service"
      end
      @service = UserService.register_from_params(@current_user, params[:user_service])
      render :json => @service
    rescue => e
      render :json => {:errors => true}, :status => :bad_request
    end
  end

  def services
    params[:service_types] ||= params[:service_type]
    json = Rails.cache.fetch(['user_services', @current_user, params[:service_type]].cache_key) do
      @services = @current_user.user_services rescue []
      if params[:service_types]
        @services = @services.of_type(params[:service_types].split(",")) rescue []
      end
      @services.map{ |s| s.as_json(only: [:service_user_id, :service_user_url, :service_user_name, :service, :type, :id]) }
    end
    render :json => json
  end

  def bookmark_search
    @service = @current_user.user_services.where(type: 'BookmarkService', service: params[:service_type]).first rescue nil
    res = nil
    res = @service.find_bookmarks(params[:q]) if @service
    render :json => res
  end

  def show
    get_context
    @context_account = @context.is_a?(Account) ? @context : @domain_root_account
    @user = params[:id] && params[:id] != 'self' ? User.find(params[:id]) : @current_user
    if authorized_action(@user, @current_user, :read_full_profile)
      add_crumb(t('crumbs.profile', "%{user}'s profile", :user => @user.short_name), @user == @current_user ? user_profile_path(@current_user) : user_path(@user) )

      @group_memberships = @user.current_group_memberships

      # course_section and enrollment term will only be used if the enrollment dates haven't been cached yet;
      # maybe should just look at the first enrollment and check if it's cached to decide if we should include
      # them here
      @enrollments = @user.enrollments.
        shard(@user).
        where("enrollments.workflow_state<>'deleted' AND courses.workflow_state<>'deleted'").
        eager_load(:course).
        preload(:associated_user, :course_section, :enrollment_state, course: { enrollment_term: :enrollment_dates_overrides }).to_a

      # restrict view for other users
      if @user != @current_user
        @enrollments = @enrollments.select{|e| e.grants_right?(@current_user, session, :read)}
      end

      @enrollments = @enrollments.sort_by {|e| [e.state_sortable, e.rank_sortable, e.course.name] }
      # pre-populate the reverse association
      @enrollments.each { |e| e.user = @user }

      respond_to do |format|
        format.html
        format.json {
          render :json => user_json(@user, @current_user, session, %w{locale avatar_url},
                                    @current_user.pseudonym.account) }
      end
    end
  end

  # @API Show user details
  #
  # Shows details for user.
  #
  # Also includes an attribute "permissions", a non-comprehensive list of permissions for the user.
  # Example:
  #   !!!javascript
  #   "permissions": {
  #    "can_update_name": true, // Whether the user can update their name.
  #    "can_update_avatar": false // Whether the user can update their avatar.
  #   }
  #
  # @example_request
  #   curl https://<canvas>/api/v1/users/self \
  #       -X GET \
  #       -H 'Authorization: Bearer <token>'
  #
  # @returns User
  def api_show
    @user = api_find(User, params[:id])
    if @user.grants_any_right?(@current_user, session, :manage, :manage_user_details)
      render :json => user_json(@user, @current_user, session, %w{locale avatar_url permissions}, @current_user.pseudonym.account)
    else
      render_unauthorized_action
    end
  end

  def external_tool
    @tool = ContextExternalTool.find_for(params[:id], @domain_root_account, :user_navigation)
    @opaque_id = @tool.opaque_identifier_for(@current_user)
    @resource_type = 'user_navigation'

    success_url = user_profile_url(@current_user)
    @return_url = named_context_url(@current_user, :context_external_content_success_url, 'external_tool_redirect', {include_host: true})
    @redirect_return = true
    js_env(:redirect_return_success_url => success_url,
           :redirect_return_cancel_url => success_url)

    @lti_launch = @tool.settings['post_only'] ? Lti::Launch.new(post_only: true) : Lti::Launch.new
    opts = {
        resource_type: @resource_type,
        link_code: @opaque_id
    }
    variable_expander = Lti::VariableExpander.new(@domain_root_account, @context, self,{
                                                                        current_user: @current_user,
                                                                        current_pseudonym: @current_pseudonym,
                                                                        tool: @tool})
    adapter = Lti::LtiOutboundAdapter.new(@tool, @current_user, @domain_root_account).prepare_tool_launch(@return_url, variable_expander,  opts)
    @lti_launch.params = adapter.generate_post_payload

    @lti_launch.resource_url = @tool.user_navigation(:url)
    @lti_launch.link_text = @tool.label_for(:user_navigation, I18n.locale)
    @lti_launch.analytics_id = @tool.tool_id

    @active_tab = @tool.asset_string
    add_crumb(@current_user.short_name, user_profile_path(@current_user))
    render Lti::AppUtil.display_template
  end

  def new
    return redirect_to(root_url) if @current_user
    run_login_hooks
    js_env :ACCOUNT => account_json(@domain_root_account, nil, session, ['registration_settings']),
           :PASSWORD_POLICY => @domain_root_account.password_policy
    render :layout => 'bare'
  end

  include Api::V1::User
  include Api::V1::Avatar
  include Api::V1::Account

  # @API Create a user
  # Create and return a new user and pseudonym for an account.
  #
  # If you don't have the "Modify login details for users" permission, but
  # self-registration is enabled on the account, you can still use this
  # endpoint to register new users. Certain fields will be required, and
  # others will be ignored (see below).
  #
  # @argument user[name] [String]
  #   The full name of the user. This name will be used by teacher for grading.
  #   Required if this is a self-registration.
  #
  # @argument user[short_name] [String]
  #   User's name as it will be displayed in discussions, messages, and comments.
  #
  # @argument user[sortable_name] [String]
  #   User's name as used to sort alphabetically in lists.
  #
  # @argument user[time_zone] [String]
  #   The time zone for the user. Allowed time zones are
  #   {http://www.iana.org/time-zones IANA time zones} or friendlier
  #   {http://api.rubyonrails.org/classes/ActiveSupport/TimeZone.html Ruby on Rails time zones}.
  #
  # @argument user[locale] [String]
  #   The user's preferred language, from the list of languages Canvas supports.
  #   This is in RFC-5646 format.
  #
  # @argument user[birthdate] [Date]
  #   The user's birth date.
  #
  # @argument user[terms_of_use] [Boolean]
  #   Whether the user accepts the terms of use. Required if this is a
  #   self-registration and this canvas instance requires users to accept
  #   the terms (on by default).
  #
  #   If this is true, it will mark the user as having accepted the terms of use.
  #
  # @argument user[skip_registration] [Boolean]
  #   Automatically mark the user as registered.
  #
  #   If this is true, it is recommended to set <tt>"pseudonym[send_confirmation]"</tt> to true as well.
  #   Otherwise, the user will not receive any messages about their account creation.
  #
  #   The users communication channel confirmation can be skipped by setting
  #   <tt>"communication_channel[skip_confirmation]"</tt> to true as well.
  #
  # @argument pseudonym[unique_id] [Required, String]
  #   User's login ID. If this is a self-registration, it must be a valid
  #   email address.
  #
  # @argument pseudonym[password] [String]
  #   User's password. Cannot be set during self-registration.
  #
  # @argument pseudonym[sis_user_id] [String]
  #   SIS ID for the user's account. To set this parameter, the caller must be
  #   able to manage SIS permissions.
  #
  # @argument pseudonym[integration_id] [String]
  #   Integration ID for the login. To set this parameter, the caller must be able to
  #   manage SIS permissions. The Integration ID is a secondary
  #   identifier useful for more complex SIS integrations.
  #
  # @argument pseudonym[send_confirmation] [Boolean]
  #   Send user notification of account creation if true.
  #   Automatically set to true during self-registration.
  #
  # @argument pseudonym[force_self_registration] [Boolean]
  #   Send user a self-registration style email if true.
  #   Setting it means the users will get a notification asking them
  #   to "complete the registration process" by clicking it, setting
  #   a password, and letting them in.  Will only be executed on
  #   if the user does not need admin approval.
  #   Defaults to false unless explicitly provided.
  #
  # @argument pseudonym[authentication_provider_id] [String]
  #   The authentication provider this login is associated with. Logins
  #   associated with a specific provider can only be used with that provider.
  #   Legacy providers (LDAP, CAS, SAML) will search for logins associated with
  #   them, or unassociated logins. New providers will only search for logins
  #   explicitly associated with them. This can be the integer ID of the
  #   provider, or the type of the provider (in which case, it will find the
  #   first matching provider).
  #
  # @argument communication_channel[type] [String]
  #   The communication channel type, e.g. 'email' or 'sms'.
  #
  # @argument communication_channel[address] [String]
  #   The communication channel address, e.g. the user's email address.
  #
  # @argument communication_channel[confirmation_url] [Boolean]
  #   Only valid for account admins. If true, returns the new user account
  #   confirmation URL in the response.
  #
  # @argument communication_channel[skip_confirmation] [Boolean]
  #   Only valid for site admins and account admins making requests; If true, the channel is
  #   automatically validated and no confirmation email or SMS is sent.
  #   Otherwise, the user must respond to a confirmation message to confirm the
  #   channel.
  #
  #   If this is true, it is recommended to set <tt>"pseudonym[send_confirmation]"</tt> to true as well.
  #   Otherwise, the user will not receive any messages about their account creation.
  #
  # @argument force_validations [Boolean]
  #   If true, validations are performed on the newly created user (and their associated pseudonym)
  #   even if the request is made by a privileged user like an admin. When set to false,
  #   or not included in the request parameters, any newly created users are subject to
  #   validations unless the request is made by a user with a 'manage_user_logins' right.
  #   In which case, certain validations such as 'require_acceptance_of_terms' and
  #   'require_presence_of_name' are not enforced. Use this parameter to return helpful json
  #   errors while building users with an admin request.
  #
  # @argument enable_sis_reactivation [Boolean]
  #   When true, will first try to re-activate a deleted user with matching sis_user_id if possible.
  #
  # @returns User
  def create
    create_user
  end

  # @API Self register a user
  # Self register and return a new user and pseudonym for an account.
  #
  # If self-registration is enabled on the account, you can use this
  # endpoint to self register new users.
  #
  # @argument user[name] [Required, String]
  #   The full name of the user. This name will be used by teacher for grading.
  #
  #
  # @argument user[short_name] [String]
  #   User's name as it will be displayed in discussions, messages, and comments.
  #
  # @argument user[sortable_name] [String]
  #   User's name as used to sort alphabetically in lists.
  #
  # @argument user[time_zone] [String]
  #   The time zone for the user. Allowed time zones are
  #   {http://www.iana.org/time-zones IANA time zones} or friendlier
  #   {http://api.rubyonrails.org/classes/ActiveSupport/TimeZone.html Ruby on Rails time zones}.
  #
  # @argument user[locale] [String]
  #   The user's preferred language, from the list of languages Canvas supports.
  #   This is in RFC-5646 format.
  #
  # @argument user[birthdate] [Date]
  #   The user's birth date.
  #
  # @argument user[terms_of_use] [Required, Boolean]
  #   Whether the user accepts the terms of use.
  #
  # @argument pseudonym[unique_id] [Required, String]
  #   User's login ID. Must be a valid email address.
  #
  # @argument communication_channel[type] [String]
  #   The communication channel type, e.g. 'email' or 'sms'.
  #
  # @argument communication_channel[address] [String]
  #   The communication channel address, e.g. the user's email address.
  #
  # @returns User
  def create_self_registered_user
    create_user
  end

  # @API Update user settings.
  # Update an existing user's settings.
  #
  # @argument manual_mark_as_read [Boolean]
  #   If true, require user to manually mark discussion posts as read (don't
  #   auto-mark as read).
  #
  # @argument collapse_global_nav [Boolean]
  #   If true, the user's page loads with the global navigation collapsed
  #
  # @example_request
  #
  #   curl 'https://<canvas>/api/v1/users/<user_id>/settings \
  #     -X PUT \
  #     -F 'manual_mark_as_read=true'
  #     -H 'Authorization: Bearer <token>'
  def settings
    user = api_find(User, params[:id])

    case
    when request.get?
      return unless authorized_action(user, @current_user, :read)
      render(json: {
        manual_mark_as_read: @current_user.manual_mark_as_read?,
        collapse_global_nav: @current_user.collapse_global_nav?
      })
    when request.put?
      return unless authorized_action(user, @current_user, [:manage, :manage_user_details])
      unless params[:manual_mark_as_read].nil?
        mark_as_read = value_to_boolean(params[:manual_mark_as_read])
        user.preferences[:manual_mark_as_read] = mark_as_read
      end
      unless params[:collapse_global_nav].nil?
        collapse_global_nav = value_to_boolean(params[:collapse_global_nav])
        user.preferences[:collapse_global_nav] = collapse_global_nav
      end

      respond_to do |format|
        format.json {
          if user.save
            render(json: {
              manual_mark_as_read: user.manual_mark_as_read?,
              collapse_global_nav: user.collapse_global_nav?
            })
          else
            render(json: user.errors, status: :bad_request)
          end
        }
      end
    end
  end


  def get_new_user_tutorial_statuses
    user = api_find(User, params[:id])
    unless user == @current_user
      return render(json: { :message => "This endpoint only works against the current user" }, status: :unauthorized)
    end
    return unless authorized_action(user, @current_user, :manage)
    render_new_user_tutorial_statuses(user)
  end

  def set_new_user_tutorial_status
    user = api_find(User, params[:id])
    unless user == @current_user
      return render(json: { :message => "This endpoint only works against the current user" }, status: :unauthorized)
    end

    valid_names = %w{home modules pages assignments quizzes settings files people announcements
                      grades discussions syllabus collaborations import conferences}

    # Check if the page_name is valid
    unless valid_names.include?(params[:page_name])
      return render(json: { :message => "Invalid Page Name Provided" }, status: :bad_request)
    end

    user.new_user_tutorial_statuses[params[:page_name]] = value_to_boolean(params[:collapsed])

    respond_to do |format|
      format.json do
        if user.save
          render_new_user_tutorial_statuses(user)
        else
          render(json: user.errors, status: :bad_request)
        end
      end
    end
  end


  # @API Get custom colors
  # Returns all custom colors that have been saved for a user.
  #
  # @example_request
  #
  #   curl 'https://<canvas>/api/v1/users/<user_id>/colors/ \
  #     -X GET \
  #     -H 'Authorization: Bearer <token>'
  #
  # @example_response
  #   {
  #     "custom_colors": {
  #       "course_42": "#abc123",
  #       "course_88": "#123abc"
  #     }
  #   }
  #
  def get_custom_colors
    user = api_find(User, params[:id])
    return unless authorized_action(user, @current_user, :read)
    render(json: {custom_colors: user.custom_colors})
  end

  # @API Get custom color
  # Returns the custom colors that have been saved for a user for a given context.
  #
  # The asset_string parameter should be in the format 'context_id', for example
  # 'course_42'.
  #
  # @example_request
  #
  #   curl 'https://<canvas>/api/v1/users/<user_id>/colors/<asset_string> \
  #     -X GET \
  #     -H 'Authorization: Bearer <token>'
  #
  # @example_response
  #   {
  #     "hexcode": "#abc123"
  #   }
  def get_custom_color
    user = api_find(User, params[:id])

    return unless authorized_action(user, @current_user, :read)

    if user.custom_colors[params[:asset_string]].nil?
      raise(ActiveRecord::RecordNotFound, "Asset does not have an associated color.")
    end
    render(json: { hexcode: user.custom_colors[params[:asset_string]]})
  end



  # @API Update custom color
  # Updates a custom color for a user for a given context.  This allows
  # colors for the calendar and elsewhere to be customized on a user basis.
  #
  # The asset string parameter should be in the format 'context_id', for example
  # 'course_42'
  #
  # @argument hexcode [String]
  #   The hexcode of the color to set for the context, if you choose to pass the
  #   hexcode as a query parameter rather than in the request body you should
  #   NOT include the '#' unless you escape it first.
  #
  # @example_request
  #
  #   curl 'https://<canvas>/api/v1/users/<user_id>/colors/<asset_string> \
  #     -X PUT \
  #     -F 'hexcode=fffeee'
  #     -H 'Authorization: Bearer <token>'
  #
  # @example_response
  #   {
  #     "hexcode": "#abc123"
  #   }
  def set_custom_color
    user = api_find(User, params[:id])

    return unless authorized_action(user, @current_user, [:manage, :manage_user_details])

    # Make sure the user has rights to the actual context used.
    context = Context.find_by_asset_string(params[:asset_string])

    if context.nil?
      raise(ActiveRecord::RecordNotFound, "Asset does not exist")
    end

    return unless authorized_action(context, @current_user, :read)

    # Check if the hexcode is valid
    unless valid_hexcode?(params[:hexcode])
      return render(json: { :message => "Invalid Hexcode Provided" }, status: :bad_request)
    end

    unless params[:hexcode].nil?
      user.custom_colors[params[:asset_string]] = normalize_hexcode(params[:hexcode])
    end

    respond_to do |format|
      format.json do
        if user.save
          render(json: { hexcode: user.custom_colors[params[:asset_string]]})
        else
          render(json: user.errors, status: :bad_request)
        end
      end
    end
  end

  # @API Get dashboard postions
  # Returns all dashboard positions that have been saved for a user.
  #
  # @example_request
  #
  #   curl 'https://<canvas>/api/v1/users/<user_id>/dashboard_positions/ \
  #     -X GET \
  #     -H 'Authorization: Bearer <token>'
  #
  # @example_response
  #   {
  #     "dashboard_positions": {
  #       "course_42": 2,
  #       "course_88": 1
  #     }
  #   }
  #
  def get_dashboard_positions
    user = api_find(User, params[:id])
    return unless authorized_action(user, @current_user, :read)
    render(json: {dashboard_positions: user.dashboard_positions})
  end

  # @API Update dashboard positions
  # Updates the dashboard positions for a user for a given context.  This allows
  # positions for the dashboard cards and elsewhere to be customized on a per
  # user basis.
  #
  # The asset string parameter should be in the format 'context_id', for example
  # 'course_42'
  #
  # @example_request
  #
  #   curl 'https://<canvas>/api/v1/users/<user_id>/dashboard_positions/ \
  #     -X PUT \
  #     -F 'dashboard_positions[course_42]=1' \
  #     -F 'dashboard_positions[course_53]=2' \
  #     -F 'dashboard_positions[course_10]=3' \
  #     -H 'Authorization: Bearer <token>'
  #
  # @example_response
  #   {
  #     "dashboard_positions": {
  #       "course_10": 3,
  #       "course_42": 1,
  #       "course_53": 2
  #     }
  #   }
  def set_dashboard_positions
    user = api_find(User, params[:id])

    return unless authorized_action(user, @current_user, [:manage, :manage_user_details])
    params[:dashboard_positions].each do |key, val|
      context = Context.find_by_asset_string(key)
      if context.nil?
        raise(ActiveRecord::RecordNotFound, "Asset #{key} does not exist")
      end
      return unless authorized_action(context, @current_user, :read)
      position = Integer(val) rescue nil
      if position.nil?
        return render(json: { :message => "Invalid position provided" }, status: :bad_request)
      end
    end

    user.dashboard_positions = user.dashboard_positions.merge(params[:dashboard_positions])

    respond_to do |format|
      format.json do
        if user.save
          render(json: { dashboard_positions: user.dashboard_positions })
        else
          render(json: user.errors, status: :bad_request)
        end
      end
    end
  end

  # @API Edit a user
  # Modify an existing user. To modify a user's login, see the documentation for logins.
  #
  # @argument user[name] [String]
  #   The full name of the user. This name will be used by teacher for grading.
  #
  # @argument user[short_name] [String]
  #   User's name as it will be displayed in discussions, messages, and comments.
  #
  # @argument user[sortable_name] [String]
  #   User's name as used to sort alphabetically in lists.
  #
  # @argument user[time_zone] [String]
  #   The time zone for the user. Allowed time zones are
  #   {http://www.iana.org/time-zones IANA time zones} or friendlier
  #   {http://api.rubyonrails.org/classes/ActiveSupport/TimeZone.html Ruby on Rails time zones}.
  #
  # @argument user[email] [String]
  #   The default email address of the user.
  #
  # @argument user[locale] [String]
  #   The user's preferred language, from the list of languages Canvas supports.
  #   This is in RFC-5646 format.
  #
  # @argument user[avatar][token] [String]
  #   A unique representation of the avatar record to assign as the user's
  #   current avatar. This token can be obtained from the user avatars endpoint.
  #   This supersedes the user [avatar] [url] argument, and if both are included
  #   the url will be ignored. Note: this is an internal representation and is
  #   subject to change without notice. It should be consumed with this api
  #   endpoint and used in the user update endpoint, and should not be
  #   constructed by the client.
  #
  # @argument user[avatar][url] [String]
  #   To set the user's avatar to point to an external url, do not include a
  #   token and instead pass the url here. Warning: For maximum compatibility,
  #   please use 128 px square images.
  #
  # @example_request
  #
  #   curl 'https://<canvas>/api/v1/users/133.json' \
  #        -X PUT \
  #        -F 'user[name]=Sheldon Cooper' \
  #        -F 'user[short_name]=Shelly' \
  #        -F 'user[time_zone]=Pacific Time (US & Canada)' \
  #        -F 'user[avatar][token]=<opaque_token>' \
  #        -H "Authorization: Bearer <token>"
  #
  # @returns User
  def update
    params[:user] ||= {}
    user_params = params[:user]
    @user = api_request? ?
      api_find(User, params[:id]) :
      params[:id] ? api_find(User, params[:id]) : @current_user

    if params[:default_pseudonym_id] && authorized_action(@user, @current_user, :manage)
      @default_pseudonym = @user.pseudonyms.find(params[:default_pseudonym_id])
      @default_pseudonym.move_to_top
    end

    update_email = @user.grants_right?(@current_user, :manage_user_details) && user_params[:email]
    managed_attributes = []
    managed_attributes.concat [:name, :short_name, :sortable_name, :birthdate] if @user.grants_right?(@current_user, :rename)
    managed_attributes << :terms_of_use if @user == (@real_current_user || @current_user)
    managed_attributes << :email if update_email

    if @user.grants_right?(@current_user, :manage_user_details)
      managed_attributes.concat([:time_zone, :locale])
    end

    if @user.grants_right?(@current_user, :update_avatar)
      avatar = user_params.delete(:avatar)

      # delete any avatar_image passed, because we only allow updating avatars
      # based on [:avatar][:token].
      user_params.delete(:avatar_image)

      managed_attributes << :avatar_image
      if token = avatar.try(:[], :token)
        if av_json = avatar_for_token(@user, token)
          user_params[:avatar_image] = { :type => av_json['type'],
            :url => av_json['url'] }
        end
      elsif url = avatar.try(:[], :url)
        user_params[:avatar_image] = { :type => 'external', :url => url }
      end
    end

    if managed_attributes.any? && user_params.except(*managed_attributes).empty?
      managed_attributes << {:avatar_image => strong_anything} if managed_attributes.delete(:avatar_image)
      user_params = user_params.permit(*managed_attributes)
      new_email = user_params.delete(:email)
      # admins can update avatar images even if they are locked
      admin_avatar_update = user_params[:avatar_image] &&
        @user.grants_right?(@current_user, :update_avatar) &&
        @user.grants_right?(@current_user, :manage_user_details)

      if admin_avatar_update
        old_avatar_state = @user.avatar_state
        @user.avatar_state = 'submitted'
      end

      if session[:require_terms]
        @user.require_acceptance_of_terms = true
      end

      if user_params[:birthdate].present? && user_params[:birthdate] !~ Api::ISO8601_REGEX &&
          params[:user][:birthdate] !~ Api::DATE_REGEX
        return render(:json => {:errors => {:birthdate => t(:birthdate_invalid,
          'Invalid date or invalid datetime for birthdate')}}, :status => 400)
      end

      respond_to do |format|
        if @user.update_attributes(user_params)
          @user.avatar_state = (old_avatar_state == :locked ? old_avatar_state : 'approved') if admin_avatar_update
          @user.email = new_email if update_email
          @user.save if admin_avatar_update || update_email
          session.delete(:require_terms)
          flash[:notice] = t('user_updated', 'User was successfully updated.')
          unless params[:redirect_to_previous].blank?
            if CANVAS_RAILS4_2
              return redirect_to :back
            else
              return redirect_back fallback_location: user_url(@user)
            end
          end
          format.html { redirect_to user_url(@user) }
          format.json {
            render :json => user_json(@user, @current_user, session, %w{locale avatar_url email time_zone},
              @current_user.pseudonym.account) }
        else
          format.html { render :edit }
          format.json { render :json => @user.errors, :status => :bad_request }
        end
      end
    else
      render_unauthorized_action
    end
  end

  def media_download
    fetcher = MediaSourceFetcher.new(CanvasKaltura::ClientV3.new)
    extension = params[:type]
    media_type = params[:media_type]
    extension ||= params[:format] if media_type.nil?

    url = fetcher.fetch_preferred_source_url(
       media_id: params[:entryId],
       file_extension: extension,
       media_type: media_type
    )
    if url
      if params[:redirect] == '1'
        redirect_to url
      else
        render :json => { 'url' => url }
      end
    else
      render :status => 404, :plain => t('could_not_find_url', "Could not find download URL")
    end
  end

  def merge
    @source_user = User.find(params[:user_id])
    @target_user = User.where(id: params[:new_user_id]).first if params[:new_user_id]
    @target_user ||= @current_user
    if @source_user.grants_right?(@current_user, :merge) && @target_user.grants_right?(@current_user, :merge)
      UserMerge.from(@source_user).into(@target_user)
      @target_user.touch
      flash[:notice] = t('user_merge_success', "User merge succeeded! %{first_user} and %{second_user} are now one and the same.", :first_user => @target_user.name, :second_user => @source_user.name)
      if @target_user == @current_user
        redirect_to user_profile_url(@current_user)
      else
        redirect_to user_url(@target_user)
      end
    else
      flash[:error] = t('user_merge_fail', "User merge failed. Please make sure you have proper permission and try again.")
      redirect_to dashboard_url
    end
  end

  def admin_merge
    @user = User.find(params[:user_id])
    if authorized_action(@user, @current_user, :merge)
      if params[:clear]
        params.delete(:new_user_id)
        params.delete(:pending_user_id)
      end

      if params[:new_user_id].present?
        @other_user = api_find_all(User, [params[:new_user_id]]).first
        if !@other_user || !@other_user.grants_right?(@current_user, :merge)
          @other_user = nil
          flash[:error] = t('user_not_found', "No active user with that ID was found.")
        elsif @other_user == @user
          @other_user = nil
          flash[:error] = t('cant_self_merge', "You can't merge an account with itself.")
        end
      end

      if params[:pending_user_id].present?
        @pending_other_user = api_find_all(User, [params[:pending_user_id]]).first
        if !@pending_other_user || !@pending_other_user.grants_right?(@current_user, :merge)
          @pending_other_user = nil
          flash[:error] = t('user_not_found', "No active user with that ID was found.")
        elsif @pending_other_user == @user
          @pending_other_user = nil
          flash[:error] = t('cant_self_merge', "You can't merge an account with itself.")
        end
      end

      render :admin_merge
    end
  end

  def assignments_needing_grading
    @user = User.find(params[:user_id])
    if authorized_action(@user, @current_user, :read)
      res = @user.assignments_needing_grading
      render :json => res
    end
  end

  def assignments_needing_submitting
    @user = User.find(params[:user_id])
    if authorized_action(@user, @current_user, :read)
      render :json => @user.assignments_needing_submitting
    end
  end

  def mark_avatar_image
    if params[:remove]
      if authorized_action(@user, @current_user, :remove_avatar)
        @user.avatar_image = {}
        @user.save
        render :json => @user
      end
    else
      if !session["reported_#{@user.id}".to_sym]
        if params[:context_code]
          @context = Context.find_by_asset_string(params[:context_code]) rescue nil
          @context = nil unless context.respond_to?(:users) && context.users.where(id: @user).first
        end
        @user.report_avatar_image!(@context)
      end
      session["reports_#{@user.id}".to_sym] = true
      render :json => {:reported => true}
    end
  end

  def report_avatar_image
    @user = User.find(params[:user_id])
    key = "reported_#{@user.id}"
    if !session[key]
      session[key] = true
      @user.report_avatar_image!
    end
    render :json => {:ok => true}
  end

  def update_avatar_image
    @user = User.find(params[:user_id])
    if authorized_action(@user, @current_user, :remove_avatar)
      @user.avatar_state = params[:avatar][:state]
      @user.save
      render :json => @user.as_json(:include_root => false)
    end
  end

  def public_feed
    return unless get_feed_context(:only => [:user])
    feed = Atom::Feed.new do |f|
      f.title = "#{@context.name} Feed"
      f.links << Atom::Link.new(:href => dashboard_url, :rel => 'self')
      f.updated = Time.now
      f.id = user_url(@context)
    end
    @entries = []
    cutoff = 1.week.ago
    @context.courses.each do |context|
      @entries.concat context.assignments.active.where("updated_at>?", cutoff)
      @entries.concat context.calendar_events.active.where("updated_at>?", cutoff)
      @entries.concat context.discussion_topics.active.where("updated_at>?", cutoff)
      @entries.concat context.wiki.wiki_pages.not_deleted.where("updated_at>?", cutoff)
    end
    @entries.each do |entry|
      feed.entries << entry.to_atom(:include_context => true, :context => @context)
    end
    respond_to do |format|
      format.atom { render :plain => feed.to_xml }
    end
  end

  def teacher_activity
    @teacher = User.find(params[:user_id])
    if @teacher == @current_user || authorized_action(@teacher, @current_user, :read_reports)
      @courses = {}

      if params[:student_id]
        student = User.find(params[:student_id])
        enrollments = student.student_enrollments.active.preload(:course).shard(student).to_a
        enrollments.each do |enrollment|
          should_include = enrollment.course.user_has_been_instructor?(@teacher) &&
                           enrollment.course.grants_right?(@current_user, :read_reports) &&
                           enrollment.course.apply_enrollment_visibility(enrollment.course.all_student_enrollments, @teacher).where(id: enrollment).first
          if should_include
            Enrollment.recompute_final_score_if_stale(enrollment.course, student) { enrollment.reload }
            @courses[enrollment.course] = teacher_activity_report(@teacher, enrollment.course, [enrollment])
          end
        end

        if @courses.all? { |c, e| e.blank? }
          flash[:error] = t('errors.no_teacher_courses', "There are no courses shared between this teacher and student")
          redirect_to_referrer_or_default(root_url)
        end

      else # implied params[:course_id]
        course = Course.find(params[:course_id])
        if !course.user_has_been_instructor?(@teacher)
          flash[:error] = t('errors.user_not_teacher', "That user is not a teacher in this course")
          redirect_to_referrer_or_default(root_url)
        elsif authorized_action(course, @current_user, :read_reports)
          Enrollment.recompute_final_score_if_stale(course)
          enrollments = course.apply_enrollment_visibility(course.all_student_enrollments, @teacher)
          @courses[course] = teacher_activity_report(@teacher, course, enrollments)
        end
      end

    end
  end

  def avatar_image
    cancel_cache_buster
    # TODO: remove support for specifying user ids by id, require using
    # the encrypted version. We can't do it right away because there are
    # a bunch of places that will have cached fragments using the old
    # style.
    return redirect_to(User.default_avatar_fallback) unless service_enabled?(:avatars)
    user_id = params[:user_id].to_i
    if params[:user_id].present? && params[:user_id].match(/-/)
      user_id = User.user_id_from_avatar_key(params[:user_id])
    end
    account_avatar_setting = service_enabled?(:avatars) ? @domain_root_account.settings[:avatars] || 'enabled' : 'disabled'
    user_id, user_shard = Shard.local_id_for(user_id)
    user_shard ||= Shard.current
    url = user_shard.activate do
      Rails.cache.fetch(Cacher.avatar_cache_key(user_id, account_avatar_setting)) do
        user = User.where(id: user_id).first if user_id.present?
        if user
          user.avatar_url(nil, account_avatar_setting, "%{fallback}")
        else
          '%{fallback}'
        end
      end
    end
    fallback = User.avatar_fallback_url(nil, request)
    redirect_to (url.blank? || url == "%{fallback}") ?
      User.default_avatar_fallback :
      url.sub(CGI.escape("%{fallback}"), CGI.escape(fallback))
  end

  # @API Merge user into another user
  #
  # Merge a user into another user.
  # To merge users, the caller must have permissions to manage both users. This
  # should be considered irreversible. This will delete the user and move all
  # the data into the destination user.
  #
  # When finding users by SIS ids in different accounts the
  # destination_account_id is required.
  #
  # The account can also be identified by passing the domain in destination_account_id.
  #
  # @example_request
  #     curl https://<canvas>/api/v1/users/<user_id>/merge_into/<destination_user_id> \
  #          -X PUT \
  #          -H 'Authorization: Bearer <token>'
  #
  # @example_request
  #     curl https://<canvas>/api/v1/users/<user_id>/merge_into/accounts/<destination_account_id>/users/<destination_user_id> \
  #          -X PUT \
  #          -H 'Authorization: Bearer <token>'
  #
  # @returns User
  def merge_into
    user = api_find(User, params[:id])
    if authorized_action(user, @current_user, :merge)

      if (account_id = params[:destination_account_id])
        destination_account = Account.find_by_domain(account_id)
        destination_account ||= Account.find(account_id)
      else
        destination_account ||= @domain_root_account
      end

      into_user = api_find(User, params[:destination_user_id], account: destination_account)

      if authorized_action(into_user, @current_user, :merge)
        UserMerge.from(user).into into_user
        render(:json => user_json(into_user,
                                  @current_user,
                                  session,
                                  %w{locale},
                                  destination_account))
      end
    end
  end

  # @API Split merged users into separate users
  #
  # Merged users cannot be fully restored to their previous state, but this will
  # attempt to split as much as possible to the previous state.
  # To split a merged user, the caller must have permissions to manage all of
  # the users logins. If there are multiple users that have been merged into one
  # user it will split each merge into a separate user.
  # A split can only happen within 180 days of a user merge. A user merge deletes
  # the previous user and may be permanently deleted. In this scenario we create
  # a new user object and proceed to move as much as possible to the new user.
  # The user object will not have preserved the name or settings from the
  # previous user. Some items may have been deleted during a user_merge that
  # cannot be restored, and/or the data has become stale because of other
  # changes to the objects since the time of the user_merge.
  #
  # @example_request
  #     curl https://<canvas>/api/v1/users/<user_id>/split \
  #          -X POST \
  #          -H 'Authorization: Bearer <token>'
  #
  # @returns [User]
  def split
    user = api_find(User, params[:id])
    unless UserMergeData.active.splitable.where(user_id: user).shard(user).exists?
      return render json: {message: t('Nothing to split off of this user')}, status: :bad_request
    end

    if authorized_action(user, @current_user, :merge)
      users = SplitUsers.split_db_users(user)
      render :json => users.map { |u| user_json(u, @current_user, session) }
    end
  end

  # maybe I should document this
  # maybe not
  # basically does the same thing as UserList#users
  def invite_users
    # pass into "users" an array of hashes with "email"
    # e.g. [{"email": "email@example.com"}]
    # also can include an optional "name"

    # returns the original list in :invited_users (with ids) if successfully added, or in :errored_users if not
    get_context
    return unless authorized_action(@context, @current_user, [:manage_students, :manage_admin_users])

    root_account = context.root_account
    unless root_account.open_registration? || root_account.grants_right?(@current_user, session, :manage_user_logins)
      return render_unauthorized_action
    end

    invited_users = []
    errored_users = []
    Array(params[:users]).each do |user_hash|
      unless user_hash[:email].present?
        errored_users << user_hash.merge(:error => "email required")
        next
      end

      email = user_hash[:email]
      user = User.new(:name => user_hash[:name] || email)
      cc = user.communication_channels.build(:path => email, :path_type => 'email')
      cc.user = user
      user.workflow_state = 'creation_pending'

      # check just in case
      existing_rows = Pseudonym.active.where(:account_id => @context.root_account).joins(:user => :communication_channels).joins(:account).
        where("communication_channels.workflow_state<>'retired' AND path_type='email' AND LOWER(path) = ?", email.downcase).
        pluck('communication_channels.path', :user_id, :account_id, 'users.name', 'accounts.name')

      if existing_rows.any?
        existing_users = existing_rows.map do |address, user_id, account_id, user_name, account_name|
         {:address => address, :user_id => user_id, :user_name => user_name, :account_id => account_id, :account_name => account_name}
        end
        errored_users << user_hash.merge(:errors => [{:message => "Matching user(s) already exist"}], :existing_users => existing_users)
      elsif user.save
        invited_users << user_hash.merge(:id => user.id)
      else
        errored_users << user_hash.merge(user.errors.as_json)
      end
    end
    render :json => {:invited_users => invited_users, :errored_users => errored_users}
  end

  protected

  def teacher_activity_report(teacher, course, student_enrollments)
    ids = student_enrollments.map(&:user_id)
    data = {}
    student_enrollments.each { |e| data[e.user.id] = { :enrollment => e, :ungraded => [] } }

    # find last interactions
    last_comment_dates = SubmissionCommentInteraction.in_course_between(course, teacher.id, ids)
    last_comment_dates.each do |(user_id, author_id), date|
      next unless student = data[user_id]
      student[:last_interaction] = [student[:last_interaction], date].compact.max
    end
    scope = ConversationMessage.
        joins("INNER JOIN #{ConversationParticipant.quoted_table_name} ON conversation_participants.conversation_id=conversation_messages.conversation_id").
        where('conversation_messages.author_id = ? AND conversation_participants.user_id IN (?) AND NOT conversation_messages.generated', teacher, ids)
    # fake_arel can't pass an array in the group by through the scope
    last_message_dates = scope.group(['conversation_participants.user_id', 'conversation_messages.author_id']).maximum(:created_at)
    last_message_dates.each do |key, date|
      next unless student = data[key.first.to_i]
      student[:last_interaction] = [student[:last_interaction], date].compact.max
    end

    # find all ungraded submissions in one query
    ungraded_submissions = course.submissions.
        preload(:assignment).
        where("user_id IN (?) AND #{Submission.needs_grading_conditions}", ids).
        except(:order).
        order(:submitted_at).to_a


    ungraded_submissions.each do |submission|
      next unless student = data[submission.user_id]
      student[:ungraded] << submission
    end

    if course.root_account.enable_user_notes?
      data.each { |k,v| v[:last_user_note] = nil }
      # find all last user note times in one query
      note_dates = UserNote.active.
          group(:user_id).
          where("created_by_id = ? AND user_id IN (?)", teacher, ids).
          maximum(:created_at)
      note_dates.each do |user_id, date|
        next unless student = data[user_id]
        student[:last_user_note] = date
      end
    end


    Canvas::ICU.collate_by(data.values) { |e| e[:enrollment].user.sortable_name }
  end

  protected

  def require_self_registration
    get_context
    @context = @domain_root_account || Account.default unless @context.is_a?(Account)
    @context = @context.root_account
    unless @context.grants_right?(@current_user, session, :manage_user_logins) ||
        @context.self_registration_allowed_for?(params[:user] && params[:user][:initial_enrollment_type])
      flash[:error] = t('no_self_registration', "Self registration has not been enabled for this account")
      respond_to do |format|
        format.html { redirect_to root_url }
        format.json { render :json => {}, :status => 403 }
      end
      return false
    end
  end

  private

  def generate_grading_period_id(period_id)
    # nil and '' will get converted to 0 in the .to_i call
    id = period_id.to_i
    id == 0 ? nil : id
  end

  def render_new_user_tutorial_statuses(user)
    render(json: { new_user_tutorial_statuses: { collapsed: user.new_user_tutorial_statuses }})
  end

  def authenticate_observee
    Pseudonym.authenticate(params[:observee] || {},
                           [@domain_root_account.id] + @domain_root_account.trusted_account_ids)
  end

  def grades_for_presenter(presenter, grading_periods)
    grades = {
      student_enrollments: {},
      observed_enrollments: {}
    }
    grouped_observed_enrollments =
      presenter.observed_enrollments.group_by { |enrollment| enrollment[:course_id] }

    grouped_observed_enrollments.each do |course_id, enrollments|
      grading_period_id = generate_grading_period_id(
        grading_periods.dig(course_id, :selected_period_id)
      )
      grades[:observed_enrollments][course_id] = {}
      grades[:observed_enrollments][course_id] = grades_from_enrollments(
        enrollments,
        grading_period_id: grading_period_id
      )
    end

    presenter.student_enrollments.each do |course, enrollment|
      grading_period_id = generate_grading_period_id(
        grading_periods.dig(course.id, :selected_period_id)
      )
      computed_score = enrollment.computed_current_score(grading_period_id: grading_period_id)
      grades[:student_enrollments][course.id] = computed_score
    end
    grades
  end

  def grades_from_enrollments(enrollments, grading_period_id: nil)
    grades = {}
    enrollments.each do |enrollment|
      computed_score = enrollment.computed_current_score(grading_period_id: grading_period_id)
      grades[enrollment.user_id] = computed_score
    end
    grades
  end

  def collected_grading_periods_for_presenter(presenter, course_id, grading_period_id)
    observer_courses = presenter.observed_enrollments.map(&:course)
    student_courses = presenter.student_enrollments.map(&:first)
    teacher_courses = presenter.teacher_enrollments.map(&:course)
    courses = observer_courses | student_courses | teacher_courses
    grading_periods = {}

    courses.each do |course|
      next unless course.grading_periods?

      course_periods = GradingPeriod.for(course)
      grading_period_specified = grading_period_id &&
        course_id && course_id.to_i == course.id

      selected_period_id = if grading_period_specified
        grading_period_id.to_i
      else
        current_period = course_periods.find(&:current?)
        current_period ? current_period.id : 0
      end

      grading_periods[course.id] = {
        periods: course_periods,
        selected_period_id: selected_period_id
      }
    end
    grading_periods
  end

  def create_user
    run_login_hooks
    # Look for an incomplete registration with this pseudonym

    sis_user_id = nil
    integration_id = nil
    params[:pseudonym] ||= {}

    if @context.grants_right?(@current_user, session, :manage_sis)
      sis_user_id = params[:pseudonym].delete(:sis_user_id)
      integration_id = params[:pseudonym].delete(:integration_id)
    end

    @pseudonym = nil
    @user = nil
    if sis_user_id && value_to_boolean(params[:enable_sis_reactivation])
      @pseudonym = @context.pseudonyms.where(:sis_user_id => sis_user_id, :workflow_state => 'deleted').first
      if @pseudonym
        @pseudonym.workflow_state = 'active'
        @pseudonym.save!
        @user = @pseudonym.user
        @user.workflow_state = 'registered'
        @user.update_account_associations
      end
    end

    if @pseudonym.nil?
      @pseudonym = @context.pseudonyms.active.by_unique_id(params[:pseudonym][:unique_id]).first
      # Setting it to nil will cause us to try and create a new one, and give user the login already exists error
      @pseudonym = nil if @pseudonym && !['creation_pending', 'pending_approval'].include?(@pseudonym.user.workflow_state)
    end

    @user ||= @pseudonym && @pseudonym.user
    @user ||= User.new

    force_validations = value_to_boolean(params[:force_validations])
    manage_user_logins = @context.grants_right?(@current_user, session, :manage_user_logins)
    self_enrollment = params[:self_enrollment].present?
    allow_non_email_pseudonyms = !force_validations && manage_user_logins || self_enrollment && params[:pseudonym_type] == 'username'
    require_password = self_enrollment && allow_non_email_pseudonyms
    allow_password = require_password || manage_user_logins

    notify_policy = Users::CreationNotifyPolicy.new(manage_user_logins, params[:pseudonym])

    includes = %w{locale}

    cc_params = params[:communication_channel]

    if cc_params
      cc_type = cc_params[:type] || CommunicationChannel::TYPE_EMAIL
      cc_addr = cc_params[:address] || params[:pseudonym][:unique_id]

      if cc_type == CommunicationChannel::TYPE_EMAIL
        cc_addr = nil unless EmailAddressValidator.valid?(cc_addr)
      end

      can_manage_students = [Account.site_admin, @context].any? do |role|
        role.grants_right?(@current_user, :manage_students)
      end

      if can_manage_students
        skip_confirmation = value_to_boolean(cc_params[:skip_confirmation])
      end

      if can_manage_students && cc_type == CommunicationChannel::TYPE_EMAIL
        includes << 'confirmation_url' if value_to_boolean(cc_params[:confirmation_url])
      end

    else
      cc_type = CommunicationChannel::TYPE_EMAIL
      cc_addr = params[:pseudonym].delete(:path) || params[:pseudonym][:unique_id]
      cc_addr = nil unless EmailAddressValidator.valid?(cc_addr)
    end

    if params[:user]
      user_params = params[:user].
        permit(:name, :short_name, :sortable_name, :time_zone, :show_user_services, :gender,
          :avatar_image, :subscribe_to_emails, :locale, :bio, :birthdate, :terms_of_use,
          :self_enrollment_code, :initial_enrollment_type)
      if self_enrollment && user_params[:self_enrollment_code]
        user_params[:self_enrollment_code].strip!
      else
        user_params.delete(:self_enrollment_code)
      end
      if user_params[:birthdate].present? && user_params[:birthdate] !~ Api::ISO8601_REGEX &&
          user_params[:birthdate] !~ Api::DATE_REGEX
        return render(:json => {:errors => {:birthdate => t(:birthdate_invalid,
                                                            'Invalid date or invalid datetime for birthdate')}}, :status => 400)
      end

      @user.attributes = user_params
      accepted_terms = params[:user].delete(:terms_of_use)
      @user.accept_terms if value_to_boolean(accepted_terms)
      includes << "terms_of_use" unless accepted_terms.nil?
    end
    @user.name ||= params[:pseudonym][:unique_id]
    skip_registration = value_to_boolean(params[:user].try(:[], :skip_registration))
    unless @user.registered?
      @user.workflow_state = if require_password || skip_registration
                               # no email confirmation required (self_enrollment_code and password
                               # validations will ensure everything is legit)
                               'registered'
                             elsif notify_policy.is_self_registration? && @user.registration_approval_required?
                               'pending_approval'
                             else
                               'pre_registered'
                             end
    end
    if force_validations || !manage_user_logins
      @user.require_acceptance_of_terms = @domain_root_account.terms_required?
      @user.require_presence_of_name = true
      @user.require_self_enrollment_code = self_enrollment
      @user.validation_root_account = @domain_root_account
    end

    @invalid_observee_creds = nil
    if @user.initial_enrollment_type == 'observer'
      if (observee_pseudonym = authenticate_observee)
        @observee = observee_pseudonym.user
      else
        @invalid_observee_creds = Pseudonym.new
        @invalid_observee_creds.errors.add('unique_id', 'bad_credentials')
      end
    end

    @pseudonym ||= @user.pseudonyms.build(:account => @context)
    @pseudonym.account.email_pseudonyms = !allow_non_email_pseudonyms
    @pseudonym.require_password = require_password
    # pre-populate the reverse association
    @pseudonym.user = @user

    pseudonym_params = params[:pseudonym] ?
      params[:pseudonym].permit(:password, :password_confirmation, :unique_id) : {}
    # don't require password_confirmation on api calls
    pseudonym_params[:password_confirmation] = pseudonym_params[:password] if api_request?
    # don't allow password setting for new users that are not self-enrolling
    # in a course (they need to go the email route)
    unless allow_password
      pseudonym_params.delete(:password)
      pseudonym_params.delete(:password_confirmation)
    end
    if params[:pseudonym][:authentication_provider_id]
      @pseudonym.authentication_provider = @context.
          authentication_providers.active.
          find(params[:pseudonym][:authentication_provider_id])
    end
    @pseudonym.attributes = pseudonym_params
    @pseudonym.sis_user_id = sis_user_id
    @pseudonym.integration_id = integration_id

    @pseudonym.account = @context
    @pseudonym.workflow_state = 'active'
    if cc_addr.present?
      @cc =
        @user.communication_channels.where(:path_type => cc_type).by_path(cc_addr).first ||
            @user.communication_channels.build(:path_type => cc_type, :path => cc_addr)
      @cc.user = @user
      @cc.workflow_state = skip_confirmation ? 'active' : 'unconfirmed' unless @cc.workflow_state == 'confirmed'
    end

    if @user.valid? && @pseudonym.valid? && @invalid_observee_creds.nil?
      # saving the user takes care of the @pseudonym and @cc, so we can't call
      # save_without_session_maintenance directly. we don't want to auto-log-in
      # unless the user is registered/pre_registered (if the latter, he still
      # needs to confirm his email and set a password, otherwise he can't get
      # back in once his session expires)
      if !@current_user # automagically logged in
        PseudonymSession.new(@pseudonym).save unless @pseudonym.new_record?
      else
        @pseudonym.send(:skip_session_maintenance=, true)
      end
      @user.save!
      if @observee && !@user.user_observees.where(user_id: @observee).exists?
        @user.user_observees << @user.user_observees.create_or_restore(user_id: @observee)
      end

      if notify_policy.is_self_registration?
        registration_params = params.fetch(:user, {}).merge(remote_ip: request.remote_ip, cookies: cookies)
        @user.new_registration(registration_params)
      end
      message_sent = notify_policy.dispatch!(@user, @pseudonym, @cc) if @cc

      data = { :user => @user, :pseudonym => @pseudonym, :channel => @cc, :message_sent => message_sent, :course => @user.self_enrollment_course }
      if api_request?
        render(:json => user_json(@user, @current_user, session, includes))
      else
        render(:json => data)
      end
    else
      errors = {
          :errors => {
              :user => @user.errors.as_json[:errors],
              :pseudonym => @pseudonym ? @pseudonym.errors.as_json[:errors] : {},
              :observee => @invalid_observee_creds ? @invalid_observee_creds.errors.as_json[:errors] : {}
          }
      }
      render :json => errors, :status => :bad_request
    end
  end
end<|MERGE_RESOLUTION|>--- conflicted
+++ resolved
@@ -462,8 +462,6 @@
       session.delete(:masquerade_return_to)
       @current_user.associate_with_shard(@user.shard, :shadow) if PageView.db?
       return return_to(return_url, request.referer || dashboard_url)
-<<<<<<< HEAD
-=======
     end
   end
 
@@ -473,7 +471,6 @@
       @current_user.preferences[:dashboard_view] == 'planner'
     else
       false
->>>>>>> eb91bd81
     end
   end
 
