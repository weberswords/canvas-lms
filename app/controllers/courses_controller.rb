#
# Copyright (C) 2012 Instructure, Inc.
#
# This file is part of Canvas.
#
# Canvas is free software: you can redistribute it and/or modify it under
# the terms of the GNU Affero General Public License as published by the Free
# Software Foundation, version 3 of the License.
#
# Canvas is distributed in the hope that it will be useful, but WITHOUT ANY
# WARRANTY; without even the implied warranty of MERCHANTABILITY or FITNESS FOR
# A PARTICULAR PURPOSE. See the GNU Affero General Public License for more
# details.
#
# You should have received a copy of the GNU Affero General Public License along
# with this program. If not, see <http://www.gnu.org/licenses/>.
#

require 'set'

# @API Courses
#
# API for accessing course information.
class CoursesController < ApplicationController
  before_filter :require_user, :only => [:index]
  before_filter :require_context, :only => [:roster, :locks, :switch_role, :create_file]

  include Api::V1::Course

  # @API List your courses
  # Returns the list of active courses for the current user.
  #
  # @argument enrollment_type [optional, "teacher"|"student"|"ta"|"observer"|"designer"]
  #   When set, only return courses where the user is enrolled as this type. For
  #   example, set to "teacher" to return only courses where the user is
  #   enrolled as a Teacher.
  #
  # @argument include[] ["needs_grading_count"] Optional information to include with each Course.
  #   When needs_grading_count is given, and the current user has grading
  #   rights, the total number of submissions needing grading for all
  #   assignments is returned.
  #
  # @argument include[] ["syllabus_body"] Optional information to include with each Course.
  #   When syllabus_body is given the user-generated html for the course 
  #   syllabus is returned.
  #
  # @argument include[] ["total_scores"] Optional information to include with each Course.
  #   When total_scores is given, any enrollments with type 'student' will also
  #   include the fields 'calculated_current_score', 'calculated_final_score',
  #   and 'calculated_final_grade'. calculated_current_score is the student's
  #   score in the course, ignoring ungraded assignments. calculated_final_score
  #   is the student's score in the course including ungraded assignments with
  #   a score of 0. calculated_final_grade is the letter grade equivalent of
  #   calculated_final_score (if available). This argument is ignored if the
  #   course is configured to hide final grades.
  #
  # @response_field id The unique identifier for the course.
  # @response_field name The name of the course.
  # @response_field course_code The course code.
  # @response_field enrollments A list of enrollments linking the current user
  #   to the course.
  # @response_field sis_course_id The SIS id of the course, if defined.
  #
  # @response_field needs_grading_count Number of submissions needing grading
  #   for all the course assignments. Only returned if
  #   include[]=needs_grading_count
  #
  # @example_response
  #   [ { 'id': 1, 'name': 'first course', 'course_code': 'first', 'enrollments': [{'type': 'student', 'computed_current_score': 84.8, 'computed_final_score': 62.9, 'computed_final_grade': 'D-'}], 'calendar': { 'ics': '..url..' } },
  #     { 'id': 2, 'name': 'second course', 'course_code': 'second', 'enrollments': [{'type': 'teacher'}], 'calendar': { 'ics': '..url..' } } ]
  def index
    respond_to do |format|
      format.html {
        @current_enrollments = @current_user.cached_current_enrollments(:include_enrollment_uuid => session[:enrollment_uuid]).sort_by{|e| [e.active? ? 1 : 0, e.long_name] }
        @past_enrollments = @current_user.enrollments.ended.scoped(:conditions=>"enrollments.workflow_state NOT IN ('invited', 'deleted')")
        @past_enrollments.concat(@current_enrollments.select { |e| e.state_based_on_date == :completed })
        @current_enrollments.reject! { |e| [:inactive, :completed].include?(e.state_based_on_date) }
      }
      format.json {
        enrollments = @current_user.cached_current_enrollments
        if params[:enrollment_type]
          e_type = "#{params[:enrollment_type].capitalize}Enrollment"
          enrollments = enrollments.reject { |e| e.class.name != e_type }
        end

        includes = Set.new(Array(params[:include]))

        hash = []
        enrollments.group_by(&:course_id).each do |course_id, course_enrollments|
          course = course_enrollments.first.course
          hash << course_json(course, @current_user, session, includes, course_enrollments)
        end
        render :json => hash.to_json
      }
    end
  end

  # @API Create a new course
  # Create a new course
  #
  # @argument account_id [Integer] The unique ID of the account to create to course under.
  # @argument course[name] [String] [optional] The name of the course. If omitted, the course will be named "Unnamed Course."
  # @argument course[course_code] [String] [optional] The course code for the course.
  # @argument course[start_at] [Datetime] [optional] Course start date in ISO8601 format, e.g. 2011-01-01T01:00Z
  # @argument course[end_at] [Datetime] [optional] Course end date in ISO8601 format. e.g. 2011-01-01T01:00Z
  # @argument course[license] [String] [optional] The name of the licensing. Should be one of the following abbreviations (a descriptive name is included in parenthesis for reference): 'private' (Private Copyrighted); 'cc_by_nc_nd' (CC Attribution Non-Commercial No Derivatives); 'cc_by_nc_sa' (CC Attribution Non-Commercial Share Alike); 'cc_by_nc' (CC Attribution Non-Commercial); 'cc_by_nd' (CC Attribution No Derivatives); 'cc_by_sa' (CC Attribution Share Alike); 'cc_by' (CC Attribution); 'public_domain' (Public Domain).
  # @argument course[is_public] [Boolean] [optional] Set to true if course if public.
  # @argument course[public_description] [String] [optional] A publicly visible description of the course.
  # @argument course[allow_student_wiki_edits] [Boolean] [optional] If true, students will be able to modify the course wiki.
  # @argument course[allow_student_assignment_edits] [optional] Set to true if students should be allowed to make modifications to assignments.
  # @argument course[allow_wiki_comments] [Boolean] [optional] If true, course members will be able to comment on wiki pages.
  # @argument course[allow_student_forum_attachments] [Boolean] [optional] If true, students can attach files to forum posts.
  # @argument course[open_enrollment] [Boolean] [optional] Set to true if the course is open enrollment.
  # @argument course[self_enrollment] [Boolean] [optional] Set to true if the course is self enrollment.
  # @argument course[restrict_enrollments_to_course_dates] [Boolean] [optional] Set to true to restrict user enrollments to the start and end dates of the course.
  # @argument course[enroll_me] [Boolean] [optional] Set to true to enroll the current user as the teacher.
  # @argument course[sis_course_id] [String] [optional] The unique SIS identifier.
  # @argument offer [Boolean] [optional] If this option is set to true, the course will be available to students immediately.
  #
  def create
    @account = Account.find(params[:account_id])
    if authorized_action(@account, @current_user, :manage_courses)
      if (sub_account_id = params[:course].delete(:account_id)) && sub_account_id.to_i != @account.id
        @sub_account = @account.find_child(sub_account_id) || raise(ActiveRecord::RecordNotFound)
      end

      if enrollment_term_id = params[:course].delete(:enrollment_term_id)
        params[:course][:enrollment_term] = @account.root_account.enrollment_terms.find(enrollment_term_id)
      end

      sis_course_id = params[:course].delete(:sis_course_id)

      # accept end_at as an alias for conclude_at. continue to accept
      # conclude_at for legacy support, and return conclude_at only if
      # the user uses that name.
      course_end = if params[:course][:end_at].present?
                     params[:course][:conclude_at] = params[:course].delete(:end_at)
                     :end_at
                   else
                     :conclude_at
                   end

      @course = (@sub_account || @account).courses.build(params[:course])
      @course.sis_source_id = sis_course_id if api_request? && @account.grants_right?(@current_user, :manage_sis)
      respond_to do |format|
        if @course.save
<<<<<<< HEAD
          @course.enroll_user(@current_user, 'TeacherEnrollment', :enrollment_state => 'active') if params[:enroll_me].to_s == 'true'
=======
          # offer updates the workflow state, saving the record without doing validation callbacks
          @course.offer if api_request? and params[:offer].present?
>>>>>>> f8a97855
          format.html
          format.json { render :json => course_json(
            @course,
            @current_user,
            session,
            [:start_at, course_end, :license, :publish_grades_immediately,
             :is_public, :allow_student_assignment_edits, :allow_wiki_comments,
             :allow_student_forum_attachments, :open_enrollment, :self_enrollment,
             :root_account_id, :account_id, :public_description,
             :restrict_enrollments_to_course_dates, :workflow_state], nil)
          }
        else
          flash[:error] = t('errors.create_failed', "Course creation failed")
          format.html { redirect_to :root_url }
          format.json { render :json => @course.errors.to_json, :status => :bad_request }
        end
      end
    end
  end

  # @API Upload a file
  #
  # Upload a file to the course.
  #
  # This API endpoint is the first step in uploading a file to a course.
  # See the {file:file_uploads.html File Upload Documentation} for details on
  # the file upload workflow.
  #
  # Only those with the "Manage Files" permission on a course can upload files
  # to the course. By default, this is Teachers, TAs and Designers.
  def create_file
    @attachment = Attachment.new(:context => @context)
    if authorized_action(@attachment, @current_user, :create)
      api_attachment_preflight(@context, request)
    end
  end

  def backup
    get_context
    if authorized_action(@context, @current_user, :update)
      backup_json = @context.backup_to_json
      send_file_headers!( :length=>backup_json.length, :filename=>"#{@context.name.underscore.gsub(/\s/, "_")}_#{Time.zone.today.to_s}_backup.instructure", :disposition => 'attachment', :type => 'application/instructure')
      render :text => proc {|response, output|
        output.write backup_json
      }
    end
  end
  
  def restore
    get_context
    if authorized_action(@context, @current_user, :update)
      respond_to do |format|
        if params[:restore]
          @context.restore_from_json_backup(params[:restore])
          flash[:notice] = t('notices.backup_restored', "Backup Successfully Restored!")
          format.html { redirect_to named_context_url(@context, :context_url) }
        else
          format.html
        end
      end
    end
  end

  def unconclude
    get_context
    if authorized_action(@context, @current_user, :change_course_state)
      @context.unconclude
      flash[:notice] = t('notices.unconcluded', "Course un-concluded")
      redirect_to(named_context_url(@context, :context_url))
    end
  end

  include Api::V1::User

  # @API List course sections
  # Returns the list of sections for this course.
  #
  # @argument include[] [optional, "students"] Associations to include with the group.
  # @argument include[] [optional, "avatar_url"] Include the avatar URLs for students returned.
  #
  # @response_field id The unique identifier for the course section.
  # @response_field name The name of the section.
  # @response_field sis_section_id The sis id of the section.
  #
  # @example_response
  #
  #   [
  #     {
  #       "id": 1,
  #       "name": "Section A",
  #       "sis_section_id": null,
  #       "students": [...]
  #     },
  #     {
  #       "id": 2,
  #       "name": "Section B",
  #       "sis_section_id": "section-b",
  #       "students": [...]
  #     }
  #   ]
  def sections
    get_context
    if authorized_action(@context, @current_user, :read_roster)
      includes = Array(params[:include])
      include_students = includes.include?('students')
      include_avatar_urls = includes.include?('avatar_url') || nil

      result = @context.active_course_sections.map do |section|
        res = section.as_json(:include_root => false,
                              :only => %w(id name))
        res['sis_section_id'] = section.sis_source_id
        if include_students
          proxy = section.enrollments
          if user_json_is_admin?
            proxy = proxy.scoped(:include => { :user => :pseudonyms })
          else
            proxy = proxy.scoped(:include => :user)
          end
          res['students'] = proxy.all(:conditions => "type = 'StudentEnrollment'").
            map { |e| user_json(e.user, @current_user, session, include_avatar_urls && ['avatar_url']) }
        end
        res
      end

      render :json => result
    end
  end

  # @API List students
  #
  # Returns the list of students enrolled in this course.
  #
  # @response_field id The unique identifier for the student.
  # @response_field name The full student name.
  # @response_field sis_user_id The SIS id for the user's primary pseudonym.
  #
  # @example_response
  #   [ { 'id': 1, 'name': 'first student', 'sis_user_id': null, 'sis_login_id': null },
  #     { 'id': 2, 'name': 'second student', 'sis_user_id': 'from-sis', 'sis_login_id': 'login-from-sis' } ]
  def students
    # DEPRECATED. #users should replace this in a new version of the API.
    get_context
    if authorized_action(@context, @current_user, :read_roster)
      proxy = @context.students.order_by_sortable_name
      if user_json_is_admin?
        proxy = proxy.scoped(:include => :pseudonyms)
      end
      render :json => proxy.map { |u| user_json(u, @current_user, session) }
    end
  end

  # @API List users
  # Returns the list of users in this course. And optionally the user's enrollments
  # in the course.
  #
  # @argument enrollment_type [optional, "teacher"|"student"|"ta"|"observer"|"designer"]
  #   When set, only return users where the user is enrolled as this type.
  #
  # @argument include[] ["email"] Optional user email.
  # @argument include[] ["enrollments"] Optionally include with each Course the
  #   user's current and invited enrollments.
  # @argument include[] ["locked"] Optionally include whether an enrollment is locked.
  #
  # @response_field id The unique identifier for the user.
  # @response_field name The full user name.
  # @response_field sortable_name The sortable user name.
  # @response_field short_name The short user name.
  # @response_field sis_user_id The SIS id for the user's primary pseudonym.
  #
  # @response_field enrollments The user's enrollments in this course.
  #   See the API documentation for enrollment data returned; however, the user data is not included.
  #
  # @example_response
  #   [ { 'id': 1, 'name': 'first user', 'sis_user_id': null, 'sis_login_id': null,
  #       'enrollments': [ ... ] },
  #     { 'id': 2, 'name': 'second user', 'sis_user_id': 'from-sis', 'sis_login_id': 'login-from-sis',
  #       'enrollments': [ ... ] }]
  def users
    get_context
    if authorized_action(@context, @current_user, :read_roster)
      enrollment_type = "#{params[:enrollment_type].capitalize}Enrollment" if params[:enrollment_type]
      users = (enrollment_type ?
               @context.users.scoped(:conditions => ["enrollments.type = ? ", enrollment_type]) :
               @context.users)
      if user_json_is_admin?
        users = users.scoped(:include => {:pseudonym => :communication_channel})
      end
      users = Api.paginate(users, self, api_v1_course_users_path)
      includes = Array(params[:include])
      if includes.include?('enrollments')
        User.send(:preload_associations, users, :current_and_invited_enrollments,
                  :conditions => ['enrollments.course_id = ?', @context.id])
      end
      render :json => users.uniq.map { |u|
        enrollments = u.current_and_invited_enrollments if includes.include?('enrollments')
        user_json(u, @current_user, session, includes, @context, enrollments)
      }
    end
  end

  include Api::V1::StreamItem
  # @API Course activity stream
  # Returns the current user's course-specific activity stream, paginated.
  #
  # For full documentation, see the API documentation for the user activity
  # stream, in the user api.
  def activity_stream
    get_context
    if authorized_action(@context, @current_user, :read)
      api_render_stream_for_contexts([@context], :api_v1_course_activity_stream_url)
    end
  end

  include Api::V1::TodoItem
  # @API Course TODO items
  # Returns the current user's course-specific todo items.
  #
  # For full documentation, see the API documentation for the user todo items, in the user api.
  def todo_items
    get_context
    if authorized_action(@context, @current_user, :read)
      grading = @current_user.assignments_needing_grading(:contexts => [@context]).map { |a| todo_item_json(a, @current_user, session, 'grading') }
      submitting = @current_user.assignments_needing_submitting(:contexts => [@context]).map { |a| todo_item_json(a, @current_user, session, 'submitting') }
      render :json => (grading + submitting)
    end
  end

  # @API Conclude a course
  # Delete or conclude an existing course
  #
  # @argument event [String] ["delete"|"conclude"] The action to take on the course. available options are 'delete' and 'conclude.'
  def destroy
    @context = api_request? ? api_find(Course, params[:id]) : Course.find(params[:id])
    if api_request? && !['delete', 'conclude'].include?(params[:event])
      return render(:json => { :message => 'Only "delete" and "conclude" events are allowed.' }.to_json, :status => :bad_request)
    end
    if params[:event] != 'conclude' && (@context.created? || @context.claimed? || params[:event] == 'delete')
      return unless authorized_action(@context, @current_user, :delete)
      @context.workflow_state = 'deleted'
      @context.sis_source_id = nil
      @context.save
      flash[:notice] = t('notices.deleted', "Course successfully deleted")
    else
      return unless authorized_action(@context, @current_user, :change_course_state)
      @context.complete
      flash[:notice] = t('notices.concluded', "Course successfully concluded")
    end
    @current_user.touch
    respond_to do |format|
      format.html { redirect_to dashboard_url }
      format.json {
        render :json => { params[:event] => true }.to_json
      }
    end
  end

  def statistics
    get_context
    if authorized_action(@context, @current_user, :read_reports)
      @student_ids = @context.students.map &:id
      @range_start = Date.parse("Jan 1 2000")
      @range_end = Date.tomorrow
      
      query = "SELECT COUNT(id), SUM(size) FROM attachments WHERE context_id=%s AND context_type='Course' AND root_attachment_id IS NULL AND file_state != 'deleted'"
      row = Attachment.connection.select_rows(query % [@context.id]).first
      @file_count, @files_size = [row[0].to_i, row[1].to_i]
      query = "SELECT COUNT(id), SUM(max_size) FROM media_objects WHERE context_id=%s AND context_type='Course' AND attachment_id IS NULL AND workflow_state != 'deleted'"
      row = MediaObject.connection.select_rows(query % [@context.id]).first
      @media_file_count, @media_files_size = [row[0].to_i, row[1].to_i]
      
      if params[:range] && params[:date]
        date = Date.parse(params[:date]) rescue nil
        date ||= Time.zone.today
        if params[:range] == 'week'
          @view_week = (date - 1) - (date - 1).wday + 1
          @range_start = @view_week
          @range_end = @view_week + 6
          @old_range_start = @view_week - 7.days
        elsif params[:range] == 'month'
          @view_month = Date.new(date.year, date.month, d=1) #view.created_at.strftime("%m:%Y")
          @range_start = @view_month
          @range_end = (@view_month >> 1) - 1
          @old_range_start = @view_month << 1
        end
      end
      
      @recently_logged_students = @context.students.recently_logged_in
      respond_to do |format|
        format.html
        format.json{ render :json => @categories.to_json }
      end
    end
  end

  def settings
    get_context
    if authorized_action(@context, @current_user, :read_as_admin)
      @alerts = @context.alerts
      @role_types = []
      add_crumb(t('#crumbs.settings', "Settings"), named_context_url(@context, :context_details_url))
    end
  end
  
  def update_nav
    get_context
    if authorized_action(@context, @current_user, :update)
      @context.tab_configuration = JSON.parse(params[:tabs_json])
      @context.save
      respond_to do |format|
        format.html { redirect_to named_context_url(@context, :context_details_url) }
        format.json { render :json => {:update_nav => true}.to_json }
      end
    end
  end
  
  def roster
    if authorized_action(@context, @current_user, :read_roster)
      log_asset_access("roster:#{@context.asset_string}", "roster", "other")
      @students = @context.participating_students.find(:all, :order => User.sortable_name_order_by_clause)
      @teachers = @context.instructors.find(:all, :order => User.sortable_name_order_by_clause)
      @groups = @context.groups.active
    end
  end
  
  def re_send_invitations
    get_context
    if authorized_action(@context, @current_user, [:manage_students, :manage_admin_users])
      @context.detailed_enrollments.each do |e|
        e.re_send_confirmation! if e.invited?
      end
      respond_to do |format|
        format.html { redirect_to course_settings_url }
        format.json { render :json => {:re_sent => true}.to_json }
      end
    end
  end
  
  def enrollment_invitation
    get_context
    return if check_enrollment
    if !@pending_enrollment
      redirect_to course_url(@context.id)
      return true
    end
    if params[:reject]
      if @pending_enrollment.invited?
        @pending_enrollment.reject!
        flash[:notice] = t('notices.invitation_cancelled', "Invitation canceled.")
      end
      session.delete(:enrollment_uuid)
      if @current_user
        redirect_to dashboard_url
      else
        redirect_to root_url
      end
    elsif params[:accept]
      if @current_user && @pending_enrollment.user == @current_user
        if @pending_enrollment.invited?
          @pending_enrollment.accept!
          flash[:notice] = t('notices.invitation_accepted', "Invitation accepted!  Welcome to %{course}!", :course => @context.name)
        end
        session[:accepted_enrollment_uuid] = @pending_enrollment.uuid
        if params[:action] != 'show'
          redirect_to course_url(@context.id)
        else
          @context_enrollment = @pending_enrollment
          @pending_enrollment = nil
          return false
        end
      elsif !@current_user && @pending_enrollment.user.registered? || !@pending_enrollment.user.email_channel
        session[:return_to] = course_url(@context.id)
        flash[:notice] = t('notices.login_to_accept', "You'll need to log in before you can accept the enrollment.")
        return redirect_to login_url(:re_login => 1) if @current_user
        redirect_to login_url
      else
        # defer to CommunicationChannelsController#confirm for the logic of merging users
        redirect_to registration_confirmation_path(@pending_enrollment.user.email_channel.confirmation_code, :enrollment => @pending_enrollment.uuid)
      end
    else
      redirect_to course_url(@context.id)
    end
    true
  end
  
  def claim_course
    if params[:verification] == @context.uuid
      session[:claim_course_uuid] = @context.uuid
      # session[:course_uuid] = @context.uuid
    end
    if session[:claim_course_uuid] == @context.uuid && @current_user && @context.state == :created
      claim_session_course(@context, @current_user)
    end
  end
  protected :claim_course
  
  def check_enrollment
    return false if @pending_enrollment

    # Use the enrollment we already fetched, if possible
    enrollment = @context_enrollment if @context_enrollment && @context_enrollment.pending? && (@context_enrollment.uuid == params[:invitation] || params[:invitation].blank?)
    # Overwrite with the session enrollment, if one exists, and it's different than the current user's
    enrollment = @context.enrollments.find_by_uuid_and_workflow_state(session[:enrollment_uuid], "invited") if session[:enrollment_uuid] && enrollment.try(:uuid) != session[:enrollment_uuid] && params[:invitation].blank? && session[:enrollment_uuid_course_id] == @context.id
    # Look for enrollments to matching temporary users		
    enrollment ||= @current_user.temporary_invitations.find { |i| i.course_id == @context.id } if @current_user
    # Look up the explicitly provided invitation
    enrollment ||= @context.enrollments.find(:first, :conditions => ["uuid=? AND workflow_state IN ('invited', 'rejected')", params[:invitation]]) unless params[:invitation].blank?
    if enrollment && enrollment.state_based_on_date == :inactive
      flash[:notice] = t('notices.enrollment_not_active', "Your membership in the course, %{course}, is not yet activated", :course => @context.name)
      redirect_to dashboard_url
      return true
    end
    if enrollment
      if enrollment.rejected?
        enrollment.workflow_state = 'invited'
        enrollment.save_without_broadcasting
      end
      if enrollment.self_enrolled?
        redirect_to registration_confirmation_path(enrollment.user.email_channel.confirmation_code, :enrollment => enrollment.uuid)
        return true
      end
      e = enrollment
      session[:enrollment_uuid] = e.uuid
      session[:session_affects_permissions] = true
      session[:enrollment_as_student] = true if e.student?
      session[:enrollment_uuid_course_id] = e.course_id
      @pending_enrollment = enrollment
      if @context.root_account.allow_invitation_previews?
        flash[:notice] = t('notices.preview_course', "You've been invited to join this course.  You can look around, but you'll need to accept the enrollment invitation before you can participate.")
      elsif params[:action] != "enrollment_invitation"
        # directly call the next action; it's just going to redirect anyway, so no need to have
        # an additional redirect to get to it
        params[:accept] = 1
        return enrollment_invitation
      end
    end
    if session[:accepted_enrollment_uuid] && (e = @context.enrollments.find_by_uuid(session[:accepted_enrollment_uuid]))
      if e.invited?
        e.accept!
        flash[:notice] = t('notices.invitation_accepted', "Invitation accepted!  Welcome to %{course}!", :course => @context.name)
      end
      session.delete(:accepted_enrollment_uuid)
      session.delete(:enrollment_uuid_course_id)
      session.delete(:enrollment_uuid) if session[:enrollment_uuid] == session[:accepted_enrollment_uuid]
    end
    false
  end
  protected :check_enrollment
  
  def locks
    if authorized_action(@context, @current_user, :read)
      assets = params[:assets].split(",")
      types = {}
      assets.each do |asset|
        split = asset.split("_")
        id = split.pop
        (types[split.join("_")] ||= []) << id
      end
      locks_hash = Rails.cache.fetch(['locked_for_results', @current_user, Digest::MD5.hexdigest(params[:assets])].cache_key) do
        locks = {}
        types.each do |type, ids|
          if type == 'assignment'
            @context.assignments.active.find_all_by_id(ids).compact.each do |assignment|
              locks[assignment.asset_string] = assignment.locked_for?(@current_user)
            end
          elsif type == 'quiz'
            @context.quizzes.active.include_assignment.find_all_by_id(ids).compact.each do |quiz|
              locks[quiz.asset_string] = quiz.locked_for?(@current_user)
            end
          elsif type == 'discussion_topic'
            @context.discussion_topics.active.find_all_by_id(ids).compact.each do |topic|
              locks[topic.asset_string] = topic.locked_for?(@current_user)
            end
          end
        end
        locks
      end
      render :json => locks_hash.to_json
    end
  end
  
  def self_unenrollment
    get_context
    unless @context_enrollment && params[:self_unenrollment] && params[:self_unenrollment] == @context_enrollment.uuid && @context_enrollment.self_enrolled?
      redirect_to course_url(@context)
      return
    end
    @context_enrollment.complete
    redirect_to course_url(@context)
  end
  
  def self_enrollment
    get_context
    unless @context.self_enrollment && params[:self_enrollment] && @context.self_enrollment_codes.include?(params[:self_enrollment])
      return redirect_to course_url(@context)
    end
    unless @current_user || @context.root_account.open_registration?
      store_location
      flash[:notice] = t('notices.login_required', "Please log in to join this course.")
      return redirect_to login_url
    end
    if @current_user
      @enrollment = @context.self_enroll_student(@current_user)
      flash[:notice] = t('notices.enrolled', "You are now enrolled in this course.")
      return redirect_to course_url(@context)
    end
    if params[:email]
      begin
        address = TMail::Address::parse(params[:email])
      rescue
        flash[:error] = t('errors.invalid_email', "Invalid e-mail address, please try again.")
        render :action => 'open_enrollment'
        return
      end
      user = User.new(:name => address.name || address.address)
      user.communication_channels.build(:path => address.address)
      user.workflow_state = 'creation_pending'
      user.save!
      @enrollment = @context.enroll_student(user)
      @enrollment.update_attribute(:self_enrolled, true)
      return render :action => 'open_enrollment_confirmed'
    end
    render :action => 'open_enrollment'
  end
  
  def check_pending_teacher
    store_location if @context.created?
    if session[:saved_course_uuid] == @context.uuid
      @context_just_saved = true
      session.delete(:saved_course_uuid)
    end
    return unless session[:claimed_course_uuids] && session[:claimed_enrollment_uuids]
    if session[:claimed_course_uuids].include?(@context.uuid)
      session[:claimed_enrollment_uuids].each do |uuid|
        e = @context.enrollments.find_by_uuid(uuid)
        @pending_teacher = e.user if e
      end
    end
  end
  protected :check_pending_teacher
  
  def check_unknown_user
    @public_view = true unless @current_user && @context.grants_right?(@current_user, session, :read_roster)
  end
  protected :check_unknown_user

  # @API Get a single course
  # Return information on a single course.
  #
  # Accepts the same include[] parameters as the list action, and returns a
  # single course with the same fields as that action.
  def show
    if api_request?
      @context = api_find(Course, params[:id])
      if authorized_action(@context, @current_user, :read)
        enrollments = @context.current_enrollments.all(:conditions => { :user_id => @current_user.id })
        includes = Set.new(Array(params[:include]))
        render :json => course_json(@context, @current_user, session, includes, enrollments)
      end
      return
    end

    @context = Course.find(params[:id])
    if request.xhr?
      if authorized_action(@context, @current_user, [:read, :read_as_admin])
        if is_authorized_action?(@context, @current_user, [:manage_students, :manage_admin_users])
          render :json => @context.to_json(:include => {:current_enrollments => {:methods => :email}})
        else
          render :json => @context.to_json
        end
      end
      return
    end

    @context_enrollment = @context.enrollments.find_by_user_id(@current_user.id) if @context && @current_user
    @unauthorized_message = t('unauthorized.invalid_link', "The enrollment link you used appears to no longer be valid.  Please contact the course instructor and make sure you're still correctly enrolled.") if params[:invitation]
    claim_course if session[:claim_course_uuid] || params[:verification]
    @context.claim if @context.created?
    return if check_enrollment
    check_pending_teacher
    check_unknown_user
    @user_groups = @current_user.group_memberships_for(@context) if @current_user

    if !@context.grants_right?(@current_user, session, :read) && @context.grants_right?(@current_user, session, :read_as_admin)
      return redirect_to course_settings_path(@context.id)
    end

    @context_enrollment ||= @pending_enrollment
    if is_authorized_action?(@context, @current_user, :read)
      if @current_user && @context.grants_right?(@current_user, session, :manage_grades)
        @assignments_needing_publishing = @context.assignments.active.need_publishing || []
      end

      add_crumb(@context.short_name, url_for(@context), :id => "crumb_#{@context.asset_string}")

      @course_home_view = (params[:view] == "feed" && 'feed') || @context.default_view || 'feed'

      @contexts = [@context]
      case @course_home_view
      when "wiki"
        @wiki = @context.wiki
        @page = @wiki.wiki_page
      when 'assignments'
        add_crumb(t('#crumbs.assignments', "Assignments"))
        get_sorted_assignments
      when 'modules'
        add_crumb(t('#crumbs.modules', "Modules"))
        @modules = @context.context_modules.active
        @collapsed_modules = ContextModuleProgression.for_user(@current_user).for_modules(@modules).scoped(:select => 'context_module_id, collapsed').select{|p| p.collapsed? }.map(&:context_module_id)
      when 'syllabus'
        add_crumb(t('#crumbs.syllabus', "Syllabus"))
        @groups = @context.assignment_groups.active.find(:all, :order => 'position, name')
        @events = @context.calendar_events.active.to_a
        @events.concat @context.assignments.active.to_a
        @undated_events = @events.select {|e| e.start_at == nil}
        @dates = (@events.select {|e| e.start_at != nil}).map {|e| e.start_at.to_date}.uniq.sort.sort
      else
        @active_tab = "home"
        if @context.grants_right?(@current_user, session, :manage_groups)
          @contexts += @context.groups
        else
          @contexts += @user_groups if @user_groups
        end
        @current_conferences = @context.web_conferences.select{|c| c.active? && c.users.include?(@current_user) }
      end

      if @current_user and (@show_recent_feedback = @context.user_is_student?(@current_user))
        @recent_feedback = (@current_user && @current_user.recent_feedback(:contexts => @contexts)) || []
      end
    else
      # clear notices that would have been displayed as a result of processing
      # an enrollment invitation, since we're giving an error
      flash[:notice] = nil
      render_unauthorized_action(@context)
    end
  end
  
  def switch_role
    @enrollments = @context.enrollments.scoped({:conditions => ['workflow_state = ?', 'active']}).for_user(@current_user)
    @enrollment = @enrollments.sort_by{|e| [e.state_sortable, e.rank_sortable] }.first
    if params[:role] == 'revert'
      session.delete("role_course_#{@context.id}")
      flash[:notice] = t('notices.role_restored', "Your default role and permissions have been restored")
    elsif (@enrollment && @enrollment.can_switch_to?(params[:role])) || @context.grants_right?(@current_user, session, :manage_admin_users)
      @temp_enrollment = Enrollment.typed_enrollment(params[:role]).new rescue nil
      if @temp_enrollment
        session["role_course_#{@context.id}"] = params[:role]
        session[:session_affects_permissions] = true
        flash[:notice] = t('notices.role_switched', "You have switched roles for this course.  You will now see the course in this new role: %{enrollment_type}", :enrollment_type => @temp_enrollment.readable_type)
      else
        flash[:error] = t('errors.invalid_role', "Invalid role type")
      end
    else
      flash[:error] = t('errors.unauthorized.switch_roles', "You do not have permission to switch roles")
    end
    redirect_to course_url(@context)
  end
  
  def confirm_action
    get_context
    if authorized_action(@context, @current_user, :update)
      params[:event] ||= (@context.claimed? || @context.created? || @context.completed?) ? 'delete' : 'conclude'
    end
  end

  def conclude_user
    get_context
    @enrollment = @context.enrollments.find(params[:id])
    if @enrollment.can_be_concluded_by(@current_user, @context, session)
      respond_to do |format|
        if @enrollment.conclude
          format.json { render :json => @enrollment.to_json }
        else
          format.json { render :json => @enrollment.to_json, :status => :bad_request }
        end
      end
    else
      authorized_action(@context, @current_user, :permission_fail)
    end
  end
  
  def unconclude_user
    get_context
    @enrollment = @context.enrollments.find(params[:id])
    can_remove = @enrollment.is_a?(StudentEnrollment) && @context.grants_right?(@current_user, session, :manage_students)
    can_remove ||= @context.grants_right?(@current_user, session, :manage_admin_users)
    if can_remove
      respond_to do |format|
        @enrollment.workflow_state = 'active'
        if @enrollment.save
          format.json { render :json => @enrollment.to_json }
        else
          format.json { render :json => @enrollment.to_json, :status => :bad_request }
        end
      end
    else
      authorized_action(@context, @current_user, :permission_fail)
    end
  end
  
  def limit_user
    get_context
    @user = @context.users.find(params[:id])
    if authorized_action(@context, @current_user, :manage_admin_users)
      if params[:limit] == "1"
        Enrollment.limit_privileges_to_course_section!(@context, @user, true)
        render :json => {:limited => true}.to_json
      else
        Enrollment.limit_privileges_to_course_section!(@context, @user, false)
        render :json => {:limited => false}.to_json
      end
    else
      authorized_action(@context, @current_user, :permission_fail)
    end
  end
  
  def unenroll_user
    get_context
    @enrollment = @context.enrollments.find(params[:id])
    if @enrollment.can_be_deleted_by(@current_user, @context, session)
      respond_to do |format|
        if (!@enrollment.defined_by_sis? || @context.grants_right?(@current_user, session, :manage_account_settings)) && @enrollment.destroy
          format.json { render :json => @enrollment.to_json }
        else
          format.json { render :json => @enrollment.to_json, :status => :bad_request }
        end
      end
    else
      authorized_action(@context, @current_user, :permission_fail)
    end
  end

  def enroll_users
    get_context
    params[:enrollment_type] ||= 'StudentEnrollment'
    params[:course_section_id] ||= @context.default_section.id
    if @current_user && @current_user.can_create_enrollment_for?(@context, session, params[:enrollment_type])
      params[:user_list] ||= ""
      
      respond_to do |format|
        if (@enrollments = EnrollmentsFromUserList.process(UserList.new(params[:user_list], @context.root_account, @context.user_list_search_mode_for(@current_user)), @context, :course_section_id => params[:course_section_id], :enrollment_type => params[:enrollment_type], :limit_privileges_to_course_section => params[:limit_privileges_to_course_section] == '1'))
          format.json do
            Enrollment.send(:preload_associations, @enrollments, [:course_section, {:user => [:communication_channel, :pseudonym]}])
            json = @enrollments.map { |e|
              { 'enrollment' =>
                { 'associated_user_id' => e.associated_user_id,
                  'communication_channel_id' => e.user.communication_channel.try(:id),
                  'email' => e.email,
                  'id' => e.id,
                  'name' => (e.user.last_name_first || e.user.name),
                  'pseudonym_id' => e.user.pseudonym.try(:id),
                  'section' => e.course_section.display_name,
                  'short_name' => e.user.short_name,
                  'type' => e.type,
                  'user_id' => e.user_id,
                  'workflow_state' => e.workflow_state
                }
              }
            }
            render :json => json
          end
        else
          format.json { render :json => "", :status => :bad_request }
        end
      end
    else
      authorized_action(@context, @current_user, :permission_fail)
    end
  end

  def link_enrollment
    get_context
    if authorized_action(@context, @current_user, :manage_admin_users)
      enrollment = @context.observer_enrollments.find(params[:enrollment_id])
      student = nil
      student = @context.students.find(params[:student_id]) if params[:student_id] != 'none'
      enrollment.update_attribute(:associated_user_id, student && student.id)
      render :json => enrollment.to_json(:methods => :associated_user_name)
    end
  end

  def move_enrollment
    get_context
    @enrollment = @context.enrollments.find(params[:id])
    can_move = [StudentEnrollment, ObserverEnrollment].include?(@enrollment.class) && @context.grants_right?(@current_user, session, :manage_students)
    can_move ||= @context.grants_right?(@current_user, session, :manage_admin_users)
    can_move &&= @context.grants_right?(@current_user, session, :manage_account_settings) if @enrollment.defined_by_sis?
    if can_move
      respond_to do |format|
        # ensure user_id,section_id,type,associated_user_id is unique (this
        # will become a DB constraint eventually)
        @possible_dup = @context.enrollments.find(:first, :conditions =>
          ["id <> ? AND user_id = ? AND course_section_id = ? AND type = ? AND (associated_user_id IS NULL OR associated_user_id = ?)",
          @enrollment.id, @enrollment.user_id, params[:course_section_id], @enrollment.type, @enrollment.associated_user_id])
        if @possible_dup.present?
          format.json { render :json => @enrollment.to_json, :status => :forbidden }
        else
          @enrollment.course_section = @context.course_sections.find(params[:course_section_id])
          @enrollment.save!

          format.json { render :json => @enrollment.to_json }
        end
      end
    else
      authorized_action(@context, @current_user, :permission_fail)
    end
  end
  
  def copy
    get_context
    authorized_action(@context, @current_user, :read) &&
      authorized_action(@context, @current_user, :read_as_admin) &&
      authorized_action(@domain_root_account.manually_created_courses_account, @current_user, [:create_courses, :manage_courses])
  end
  
  def copy_course
    get_context
    if authorized_action(@context, @current_user, :read) &&
      authorized_action(@context, @current_user, :read_as_admin)
      args = params[:course].slice(:name, :start_at, :conclude_at, :course_code)
      account = @context.account
      if params[:course][:account_id]
        account = Account.find(params[:course][:account_id])
      end
      account = nil unless account.grants_rights?(@current_user, session, :create_courses, :manage_courses).values.any?
      account ||= @domain_root_account.manually_created_courses_account
      return unless authorized_action(account, @current_user, [:create_courses, :manage_courses])
      if account.grants_rights?(@current_user, session, :manage_courses)
        root_account = account.root_account
        args[:enrollment_term] = if params[:course][:enrollment_term_id].present?
          root_account.enrollment_terms.find_by_id(params[:course][:enrollment_term_id])
        end
      end
      args[:enrollment_term] ||= @context.enrollment_term
      args[:abstract_course] = @context.abstract_course
      args[:account] = account
      @course = @context.account.courses.new
      @course.attributes = args
      @course.workflow_state = 'claimed'
      @course.save
      @course.enroll_user(@current_user, 'TeacherEnrollment', :enrollment_state => 'active')
      redirect_to course_import_choose_content_url(@course, 'source_course' => @context.id)
    end
  end

  def update
    @course = Course.find(params[:id])
    if authorized_action(@course, @current_user, :update)
      root_account_id = params[:course].delete :root_account_id
      if root_account_id && Account.site_admin.grants_right?(@current_user, session, :manage_courses)
        @course.root_account = Account.root_accounts.find(root_account_id)
      end
      standard_id = params[:course].delete :grading_standard_id
      if standard_id && @course.grants_right?(@current_user, session, :manage_grades)
        @course.grading_standard = GradingStandard.standards_for(@course).detect{|s| s.id == standard_id.to_i }
      end
      if @course.root_account.grants_right?(@current_user, session, :manage_courses)
        if params[:course][:account_id]
          account = Account.find(params[:course].delete(:account_id))
          @course.account = account if account != @course.account && account.grants_right?(@current_user, session, :manage)
        end
        if params[:course][:enrollment_term_id]
          enrollment_term = @course.root_account.enrollment_terms.active.find(params[:course].delete(:enrollment_term_id))
          @course.enrollment_term = enrollment_term if enrollment_term != @course.enrollment_term
        end
      else
        params[:course].delete :account_id
        params[:course].delete :enrollment_term_id
      end
      if !@course.account.grants_right?(@current_user, session, :manage_courses)
        params[:course].delete :storage_quota
        params[:course].delete :storage_quota_mb
        if @course.root_account.settings[:prevent_course_renaming_by_teachers]
          params[:course].delete :name
          params[:course].delete :course_code
        end
      end
      if sis_id = params[:course].delete(:sis_source_id)
        if sis_id != @course.sis_source_id && @course.root_account.grants_right?(@current_user, session, :manage_sis)
          if sis_id == ''
            @course.sis_source_id = nil
          else
            @course.sis_source_id = sis_id
          end
        end
      end
      @course.process_event(params[:course].delete(:event)) if params[:course][:event] && @course.grants_right?(@current_user, session, :change_course_state)
      respond_to do |format|
        @default_wiki_editing_roles_was = @course.default_wiki_editing_roles
        if @course.update_attributes(params[:course])
          @current_user.touch
          if params[:update_default_pages]
            @course.wiki.update_default_wiki_page_roles(@course.default_wiki_editing_roles, @default_wiki_editing_roles_was)
          end
          flash[:notice] = t('notices.updated', 'Course was successfully updated.')
          format.html { redirect_to((!params[:continue_to] || params[:continue_to].empty?) ? course_url(@course) : params[:continue_to]) }
          format.json { render :json => @course.to_json(:methods => [:readable_license, :quota, :account_name, :term_name, :grading_standard_title, :storage_quota_mb]), :status => :ok }
        else
          format.html { render :action => "edit" }
          format.json { render :json => @course.errors.to_json, :status => :bad_request }
        end
      end
    end
  end

  def public_feed
    return unless get_feed_context(:only => [:course])
    feed = Atom::Feed.new do |f|
      f.title = t('titles.rss_feed', "%{course} Feed", :course => @context.name)
      f.links << Atom::Link.new(:href => course_url(@context), :rel => 'self')
      f.updated = Time.now
      f.id = course_url(@context)
    end
    @entries = []
    @entries.concat @context.assignments.active
    @entries.concat @context.calendar_events.active
    @entries.concat @context.discussion_topics.active.reject{|a| a.locked_for?(@current_user, :check_policies => true) }
    @entries.concat WikiNamespace.default_for_context(@context).wiki.wiki_pages.select{|p| !p.new_record?}
    @entries = @entries.sort_by{|e| e.updated_at}
    @entries.each do |entry|
      feed.entries << entry.to_atom(:context => @context)
    end
    respond_to do |format|
      format.atom { render :text => feed.to_xml }
    end
  end

  def publish_to_sis
    sis_publish_status(true)
  end

  def sis_publish_status(publish_grades=false)
    get_context
    return unless authorized_action(@context, @current_user, :manage_grades)
    @context.publish_final_grades(@current_user) if publish_grades

    processed_grade_publishing_statuses = {}
    grade_publishing_statuses, overall_status = @context.grade_publishing_statuses
    grade_publishing_statuses.each do |message, enrollments|
      processed_grade_publishing_statuses[message] = enrollments.map do |enrollment|
        { :id => enrollment.user.id,
          :name => enrollment.user.name,
          :sortable_name => enrollment.user.sortable_name,
          :url => course_user_url(@context, enrollment.user) }
      end
    end

    render :json => { :sis_publish_overall_status => overall_status,
                      :sis_publish_statuses => processed_grade_publishing_statuses }
  end

  def reset_content
    get_context
    return unless authorized_action(@context, @current_user, :manage_content)
    @new_course = @context.reset_content
    redirect_to course_settings_path(@new_course.id)
  end
  
  def student_view
    get_context
    if authorized_action(@context, @current_user, :use_student_view)
      @fake_student = @context.student_view_student
      session[:become_user_id] = @fake_student.id
      return_url = course_path(@context)
      session.delete(:masquerade_return_to)
      return return_to(return_url, request.referer || dashboard_url)
    end
  end

  def leave_student_view
    session.delete(:become_user_id)
    return_url = session[:masquerade_return_to]
    session.delete(:masquerade_return_to)
    return return_to(return_url, request.referer || dashboard_url)
  end
end<|MERGE_RESOLUTION|>--- conflicted
+++ resolved
@@ -144,12 +144,9 @@
       @course.sis_source_id = sis_course_id if api_request? && @account.grants_right?(@current_user, :manage_sis)
       respond_to do |format|
         if @course.save
-<<<<<<< HEAD
           @course.enroll_user(@current_user, 'TeacherEnrollment', :enrollment_state => 'active') if params[:enroll_me].to_s == 'true'
-=======
           # offer updates the workflow state, saving the record without doing validation callbacks
           @course.offer if api_request? and params[:offer].present?
->>>>>>> f8a97855
           format.html
           format.json { render :json => course_json(
             @course,
