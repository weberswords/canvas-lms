--- conflicted
+++ resolved
@@ -753,35 +753,6 @@
     end
   end
 
-<<<<<<< HEAD
-  def backup
-    get_context
-    if authorized_action(@context, @current_user, :update)
-      backup_json = @context.backup_to_json
-      send_file_headers!( :length=>backup_json.length, :filename=>"#{@context.name.underscore.gsub(/\s/, "_")}_#{Time.zone.today}_backup.instructure", :disposition => 'attachment', :type => 'application/instructure')
-      render :json => proc {|response, output|
-        output.write backup_json
-      }
-    end
-  end
-
-  def restore
-    get_context
-    if authorized_action(@context, @current_user, :update)
-      respond_to do |format|
-        if params[:restore]
-          @context.restore_from_json_backup(params[:restore])
-          flash[:notice] = t('notices.backup_restored', "Backup Successfully Restored!")
-          format.html { redirect_to named_context_url(@context, :context_url) }
-        else
-          format.html
-        end
-      end
-    end
-  end
-
-=======
->>>>>>> 20697d5d
   def unconclude
     get_context
     if authorized_action(@context, @current_user, :change_course_state)
