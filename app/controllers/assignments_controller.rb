--- conflicted
+++ resolved
@@ -224,9 +224,6 @@
       @events = @context.events_for(@current_user)
       @undated_events = @events.select {|e| e.start_at == nil}
       @dates = (@events.select {|e| e.start_at != nil}).map {|e| e.start_at.to_date}.uniq.sort.sort
-<<<<<<< HEAD
-      @syllabus_body = api_user_content(@context.syllabus_body, @context)
-=======
       if @context.grants_right?(@current_user, session, :read)
         @syllabus_body = api_user_content(@context.syllabus_body, @context)
       else
@@ -235,7 +232,6 @@
         # (ability for the user to read the syllabus was checked above as :read_syllabus)
         @syllabus_body = api_user_content(@context.syllabus_body, @context, nil)
       end
->>>>>>> 33f2a77c
 
       log_asset_access("syllabus:#{@context.asset_string}", "syllabus", 'other')
       respond_to do |format|
