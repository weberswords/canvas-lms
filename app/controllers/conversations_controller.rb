#
# Copyright (C) 2011 Instructure, Inc.
#
# This file is part of Canvas.
#
# Canvas is free software: you can redistribute it and/or modify it under
# the terms of the GNU Affero General Public License as published by the Free
# Software Foundation, version 3 of the License.
#
# Canvas is distributed in the hope that it will be useful, but WITHOUT ANY
# WARRANTY; without even the implied warranty of MERCHANTABILITY or FITNESS FOR
# A PARTICULAR PURPOSE. See the GNU Affero General Public License for more
# details.
#
# You should have received a copy of the GNU Affero General Public License along
# with this program. If not, see <http://www.gnu.org/licenses/>.
#

# @API Conversations
#
# API for creating, accessing and updating user conversations.
class ConversationsController < ApplicationController
  include ConversationsHelper
  include SearchHelper
  include Api::V1::Conversation

  before_filter :require_user, :except => [:public_feed]
  before_filter :reject_student_view_student
  before_filter :get_conversation, :only => [:show, :update, :destroy, :add_recipients, :remove_messages]
  before_filter :infer_scope, :only => [:index, :show, :create, :update, :add_recipients, :add_message, :remove_messages]
  before_filter :normalize_recipients, :only => [:create, :add_recipients]
  before_filter :infer_tags, :only => [:create, :add_message, :add_recipients]
  # whether it's a bulk private message, or a big group conversation,
  # batch up all delayed jobs to make this more responsive to the user
  batch_jobs_in_actions :only => :create
  add_crumb(proc { I18n.t 'crumbs.messages', "Conversations" }) { |c| c.send :conversations_url }

  # @API List conversations
  # Returns the list of conversations for the current user, most recent ones first.
  #
  # @argument scope [optional, "unread"|"starred"|"archived"]
  #   When set, only return conversations of the specified type. For example,
  #   set to "unread" to return only conversations that haven't been read.
  #   The default behavior is to return all non-archived conversations (i.e.
  #   read and unread).
  #
  # @argument filter [optional, course_id|group_id|user_id]
  #   When set, only return conversations for the specified course, group
  #   or user. The id should be prefixed with its type, e.g. "user_123" or
  #   "course_456"
  #
  # @argument interleave_submissions Boolean, default false. If true, the
  #   message_count will also include these submission-based messages in the
  #   total. See the show action for more information.
  #
  # @argument include_all_conversation_ids Boolean, default false. If true,
  #   the top-level element of the response will be an object rather than
  #   an array, and will have the keys "conversations" which will contain the
  #   paged conversation data, and "conversation_ids" which will contain the
  #   ids of all conversations under this scope/filter in the same order.
  #
  # @response_field id The unique identifier for the conversation.
  # @response_field workflow_state The current state of the conversation
  #   (read, unread or archived)
  # @response_field last_message A <=100 character preview from the most
  #   recent message
  # @response_field last_message_at The timestamp of the latest message
  # @response_field message_count The number of messages in this conversation
  # @response_field subscribed Indicates whether the user is actively
  #   subscribed to the conversation
  # @response_field private Indicates whether this is a private conversation
  #   (i.e. audience of one)
  # @response_field starred Whether the conversation is starred
  # @response_field properties Additional conversation flags (last_author,
  #   attachments, media_objects). Each listed property means the flag is
  #   set to true (i.e. the current user is the most recent author, there
  #   are attachments, or there are media objects)
  # @response_field audience Array of user ids who are involved in the
  #   conversation, ordered by participation level, then alphabetical.
  #   Excludes current user, unless this is a monologue.
  # @response_field audience_contexts Most relevant shared contexts (courses
  #   and groups) between current user and other participants. If there is
  #   only one participant, it will also include that user's enrollment(s)/
  #   membership type(s) in each course/group
  # @response_field avatar_url URL to appropriate icon for this conversation
  #   (custom, individual or group avatar, depending on audience)
  # @response_field participants Array of users (id, name) participating in
  #   the conversation. Includes current user.
  # @response_field visible Boolean, indicates whether the conversation is
  #   visible under the current scope and filter. This attribute is always
  #   true in the index API response, and is primarily useful in create/update
  #   responses so that you can know if the record should be displayed in
  #   the UI. The default scope is assumed, unless a scope or filter is passed
  #   to the create/update API call.
  #
  # @example_response
  #   [
  #     {
  #       "id": 2,
  #       "workflow_state": "unread",
  #       "last_message": "sure thing, here's the file",
  #       "last_message_at": "2011-09-02T12:00:00Z",
  #       "message_count": 2,
  #       "subscribed": true,
  #       "private": true,
  #       "starred": false,
  #       "properties": ["attachments"],
  #       "audience": [2],
  #       "audience_contexts": {"courses": {"1": ["StudentEnrollment"]}, "groups": {}},
  #       "avatar_url": "https://canvas.instructure.com/images/messages/avatar-group-50.png",
  #       "participants": [{"id": 1, "name": "Joe TA"}, {"id": 2, "name": "Jane Teacher"}],
  #       "visible": true
  #     }
  #   ]
  def index
    if request.format == :json
      conversations = Api.paginate(@conversations_scope, self, api_v1_conversations_url)
      # optimize loading the most recent messages for each conversation into a single query
      ConversationParticipant.preload_latest_messages(conversations, @current_user.id)
      @conversations_json = conversations.map{ |c| conversation_json(c, @current_user, session, :include_participant_avatars => false, :include_participant_contexts => false, :visible => true) }
  
      if params[:include_all_conversation_ids]
        @conversations_json = {:conversations => @conversations_json, :conversation_ids => @conversations_scope.conversation_ids}
      end
      render :json => @conversations_json
    else
      if @current_user.shard != Shard.current
        flash[:notice] = 'Conversations are not yet cross-shard enabled'
        return redirect_to dashboard_url
      end
      return redirect_to conversations_path(:scope => params[:redirect_scope]) if params[:redirect_scope]
      load_all_contexts :permissions => [:manage_user_notes]
      notes_enabled = @current_user.associated_accounts.any?{|a| a.enable_user_notes }
      can_add_notes_for_account = notes_enabled && @current_user.associated_accounts.any?{|a| a.grants_right?(@current_user, nil, :manage_students) }
      js_env(:CONVERSATIONS => {
        :USER => conversation_users_json([@current_user], @current_user, session, :include_participant_contexts => false).first,
        :CONTEXTS => @contexts,
        :NOTES_ENABLED => notes_enabled,
        :CAN_ADD_NOTES_FOR_ACCOUNT => can_add_notes_for_account,
        :SHOW_INTRO => !@current_user.watched_conversations_intro?,
        :FOLDER_ID => @current_user.conversation_attachments_folder.id,
        :MEDIA_COMMENTS_ENABLED => feature_enabled?(:kaltura),
      })
    end
  end

  # @API Create a conversation
  # Create a new conversation with one or more recipients. If there is already
  # an existing private conversation with the given recipients, it will be
  # reused.
  #
  # @argument recipients[] An array of recipient ids. These may be user ids
  #   or course/group ids prefixed with "course_" or "group_" respectively,
  #   e.g. recipients[]=1&recipients[]=2&recipients[]=course_3
  # @argument body The message to be sent
  # @argument group_conversation [true|false] Ignored if there is just one
  #   recipient, defaults to false. If true, this will be a group conversation
  #   (i.e. all recipients will see all messages and replies). If false,
  #   individual private conversations will be started with each recipient.
  # @argument attachment_ids[] An array of attachments ids. These must be
  #   files that have been previously uploaded to the sender's "conversation
  #   attachments" folder.
  # @argument media_comment_id Media comment id of an audio of video file to
  #   be associated with this message.
  # @argument media_comment_type ["audio"|"video"] Type of the associated
  #   media file
  # @argument mode ["sync"|"async"] Determines whether the messages will be
  #   created/sent synchronously or asynchronously. Defaults to sync, and this
  #   option is ignored if this is a group conversation or there is just one
  #   recipient (i.e. it must be a bulk private message). When sent async, the
  #   response will be an empty array (batch status can be queried via the
  #   {api:ConversationsController#batches batches API})
  # @argument scope [optional, "unread"|"starred"|"archived"]
  #   Used when generating "visible" in the API response. See the explanation
  #   under the {api:ConversationsController#index index API action}
  # @argument filter [optional, course_id|group_id|user_id]
  #   Used when generating "visible" in the API response. See the explanation
  #   under the {api:ConversationsController#index index API action}
  def create
    return render_error('recipients', 'blank') if params[:recipients].blank?
    return render_error('recipients', 'invalid') if @recipients.blank?
    return render_error('body', 'blank') if params[:body].blank?

    batch_private_messages = !value_to_boolean(params[:group_conversation]) && @recipients.size > 1
    recipient_ids = @recipients.keys

<<<<<<< HEAD
    # whether it's a bulk private message, or a big group conversation,
    # batch up all delayed jobs to make this more responsive to the user
    if batch_private_messages
      conversations = []
      existing_conversations = Conversation.find_all_private_conversations(@current_user.id, recipient_ids)
      ModelCache.with_cache(:conversations => existing_conversations, :users => {:id => @recipients.update(@current_user.id => @current_user)}) do
        recipient_ids.each do |recipient_id|
          conversations << conversation = @current_user.initiate_conversation([recipient_id])
          create_message_on_conversation(conversation, false)
        end
      end

      # reload and preload stuff
      conversations = ConversationParticipant.find(:all, :conditions => {:id => conversations.map(&:id)}, :include => [:conversation], :order => "visible_last_authored_at DESC, last_message_at DESC, id DESC")
      Conversation.preload_participants(conversations.map(&:conversation))
      ConversationParticipant.preload_latest_messages(conversations, @current_user.id)
      visibility_map = infer_visibility(*conversations)
      render :json => conversations.map{ |c| conversation_json(c, @current_user, session, :include_participant_avatars => false, :include_participant_contexts => false, :visible => visibility_map[c.conversation_id]) }
    else
      @conversation = @current_user.initiate_conversation(recipient_ids)
      message = create_message_on_conversation(@conversation)
      render :json => [conversation_json(@conversation.reload, @current_user, session, :include_indirect_participants => true, :messages => [message])]
=======
    message = build_message
    if batch_private_messages
      mode = params[:mode] == 'async' ? :async : :sync
      batch = ConversationBatch.generate(message, recipient_ids, mode, :user_map => @recipients, :tags => @tags)
      if mode == :async
        headers['X-Conversation-Batch-Id'] = batch.id.to_s
        return render :json => [], :status => :accepted
      end

      # reload and preload stuff
      conversations = ConversationParticipant.find(:all, :conditions => {:id => batch.conversations.map(&:id)}, :include => [:conversation], :order => "visible_last_authored_at DESC, last_message_at DESC, id DESC")
      Conversation.preload_participants(conversations.map(&:conversation))
      ConversationParticipant.preload_latest_messages(conversations, @current_user.id)
      visibility_map = infer_visibility(*conversations) 
      render :json => conversations.map{ |c| conversation_json(c, @current_user, session, :include_participant_avatars => false, :include_participant_contexts => false, :visible => visibility_map[c.conversation_id]) }, :status => :created
    else
      @conversation = @current_user.initiate_conversation(recipient_ids)
      @conversation.add_message(message, :tags => @tags)
      render :json => [conversation_json(@conversation.reload, @current_user, session, :include_indirect_participants => true, :messages => [message])], :status => :created
>>>>>>> 0bb763a0
    end
  end

  # @API
  # Returns any currently running conversation batches for the current user.
  # Conversation batches are created when a bulk private message is sent
  # asynchronously (see the mode argument to the {api:ConversationsController#create create API action}).
  #
  # @example_response
  #   [
  #     {
  #       "id": 1,
  #       "workflow_state": "created",
  #       "completion": 0.1234,
  #       "tags": [],
  #       "message":
  #       {
  #         "id": 1,
  #         "created_at": "2011-09-02T10:00:00Z",
  #         "body": "quick reminder, no class tomorrow",
  #         "author_id": 1,
  #         "generated": false,
  #         "media_comment": null,
  #         "forwarded_messages": [],
  #         "attachments": []
  #       }
  #     }
  #   ]
  def batches
    batches = Api.paginate(@current_user.conversation_batches.in_progress,
                           self,
                           api_v1_conversations_batches_path,
                           :order => :id)
    render :json => batches.map{ |m| conversation_batch_json(m, @current_user, session) }
  end

  # @API Get a single conversation
  # Returns information for a single conversation. Response includes all
  # fields that are present in the list/index action, as well as messages,
  # submissions, and extended participant information.
  #
  # @argument interleave_submissions Boolean, default false. If true,
  #   submission data will be returned as first class messages interleaved
  #   with other messages. The submission details (comments, assignment, etc.)
  #   will be stored as the submission property on the message. Note that if
  #   set, the message_count will also include these messages in the total.
  # @argument scope [optional, "unread"|"starred"|"archived"]
  #   Used when generating "visible" in the API response. See the explanation
  #   under the {api:ConversationsController#index index API action}
  # @argument filter [optional, course_id|group_id|user_id]
  #   Used when generating "visible" in the API response. See the explanation
  #   under the {api:ConversationsController#index index API action}
  # @argument auto_mark_as_read Boolean, default true. If true, unread
  #   conversations will be automatically marked as read. This will default
  #   to false in a future API release, so clients should explicitly send
  #   true if that is the desired behavior.
  #
  # @response_field participants Array of relevant users. Includes current
  #   user. If there are forwarded messages in this conversation, the authors
  #   of those messages will also be included, even if they are not
  #   participating in this conversation. Fields include:
  # @response_field messages Array of messages, newest first. Fields include:
  #   id:: The unique identifier for the message
  #   created_at:: The timestamp of the message
  #   body:: The actual message body
  #   author_id:: The id of the user who sent the message (see audience, participants)
  #   generated:: If true, indicates this is a system-generated message (e.g. "Bob added Alice to the conversation")
  #   media_comment:: Audio/video comment data for this message (if applicable). Fields include: display_name, content-type, media_id, media_type, url
  #   forwarded_messages:: If this message contains forwarded messages, they will be included here (same format as this list). Note that those messages may have forwarded messages of their own, etc.
  #   attachments:: Array of attachments for this message. Fields include: display_name, content-type, filename, url
  # @response_field submissions Array of assignment submissions having
  #   comments relevant to this conversation. These should be interleaved with
  #   the messages when displaying to the user. See the {api:SubmissionsApiController Submissions API documentation}
  #   for details on the fields included. This response includes
  #   the submission_comments and assignment associations.
  #
  # @example_response
  #   {
  #     "id": 2,
  #     "workflow_state": "unread",
  #     "last_message": "sure thing, here's the file",
  #     "last_message_at": "2011-09-02T12:00:00-06:00",
  #     "message_count": 2,
  #     "subscribed": true,
  #     "private": true,
  #     "starred": false,
  #     "properties": ["attachments"],
  #     "audience": [2],
  #     "audience_contexts": {"courses": {"1": []}, "groups": {}},
  #     "avatar_url": "https://canvas.instructure.com/images/messages/avatar-50.png",
  #     "participants": [{"id": 1, "name": "Joe TA"}, {"id": 2, "name": "Jane Teacher"}, {"id": 3, "name": "Bob Student"}],
  #     "messages":
  #       [
  #         {
  #           "id": 3,
  #           "created_at": "2011-09-02T12:00:00Z",
  #           "body": "sure thing, here's the file",
  #           "author_id": 2,
  #           "generated": false,
  #           "media_comment": null,
  #           "forwarded_messages": [],
  #           "attachments": [{"id": 1, "display_name": "notes.doc", "uuid": "abcdefabcdefabcdefabcdefabcdef"}]
  #         },
  #         {
  #           "id": 2,
  #           "created_at": "2011-09-02T11:00:00Z",
  #           "body": "hey, bob didn't get the notes. do you have a copy i can give him?",
  #           "author_id": 2,
  #           "generated": false,
  #           "media_comment": null,
  #           "forwarded_messages":
  #             [
  #               {
  #                 "id": 1,
  #                 "created_at": "2011-09-02T10:00:00Z",
  #                 "body": "can i get a copy of the notes? i was out",
  #                 "author_id": 3,
  #                 "generated": false,
  #                 "media_comment": null,
  #                 "forwarded_messages": [],
  #                 "attachments": []
  #               }
  #             ],
  #           "attachments": []
  #         }
  #       ],
  #     "submissions": []
  #   }
  def show
    unless request.xhr? || params[:format] == 'json'
      scope = if @conversation.archived?
        'archived'
      elsif @conversation.visible_last_authored_at && !@conversation.last_message_at
        'sent'
      else
        'default'
      end
      return redirect_to conversations_path(:scope => scope, :id => @conversation.conversation_id, :message => params[:message])
    end

    @conversation.update_attribute(:workflow_state, "read") if @conversation.unread? && auto_mark_as_read?
    messages = @conversation.messages
    ConversationMessage.send(:preload_associations, messages, :asset)
    submissions = messages.map(&:submission).compact
    Submission.send(:preload_associations, submissions, [:assignment, :submission_comments])
    if interleave_submissions
      submissions = nil
    else
      messages = messages.select{ |message| message.submission.nil? }
    end
    render :json => conversation_json(@conversation,
                                      @current_user,
                                      session,
                                      :include_indirect_participants => true,
                                      :messages => messages,
                                      :submissions => submissions)
  end

  # @API Edit a conversation
  # Updates attributes for a single conversation.
  #
  # @argument conversation[workflow_state] ["read"|"unread"|"archived"] Change the state of this conversation
  # @argument conversation[subscribed] [true|false] Toggle the current user's subscription to the conversation (only valid for group conversations). If unsubscribed, the user will still have access to the latest messages, but the conversation won't be automatically flagged as unread, nor will it jump to the top of the inbox.
  # @argument conversation[starred] [true|false] Toggle the starred state of the current user's view of the conversation.
  # @argument scope [optional, "unread"|"starred"|"archived"]
  #   Used when generating "visible" in the API response. See the explanation
  #   under the {api:ConversationsController#index index API action}
  # @argument filter [optional, course_id|group_id|user_id]
  #   Used when generating "visible" in the API response. See the explanation
  #   under the {api:ConversationsController#index index API action}
  #
  # @example_response
  #   {
  #     "id": 2,
  #     "workflow_state": "read",
  #     "last_message": "sure thing, here's the file",
  #     "last_message_at": "2011-09-02T12:00:00-06:00",
  #     "message_count": 2,
  #     "subscribed": true,
  #     "private": true,
  #     "starred": false,
  #     "properties": ["attachments"],
  #     "audience": [2],
  #     "audience_contexts": {"courses": {"1": []}, "groups": {}},
  #     "avatar_url": "https://canvas.instructure.com/images/messages/avatar-50.png",
  #     "participants": [{"id": 1, "name": "Joe TA"}]
  #   }
  def update
    if @conversation.update_attributes(params[:conversation])
      render :json => conversation_json(@conversation, @current_user, session)
    else
      render :json => @conversation.errors, :status => :bad_request
    end
  end

  # @API Mark all as read
  # Mark all conversations as read.
  def mark_all_as_read
    @current_user.mark_all_conversations_as_read!
    render :json => {}
  end

  # @API Delete a conversation
  # Delete this conversation and its messages. Note that this only deletes
  # this user's view of the conversation.
  #
  # Response includes same fields as UPDATE action
  #
  # @example_response
  #   {
  #     "id": 2,
  #     "workflow_state": "read",
  #     "last_message": null,
  #     "last_message_at": null,
  #     "message_count": 0,
  #     "subscribed": true,
  #     "private": true,
  #     "starred": false,
  #     "properties": []
  #   }
  def destroy
    @conversation.remove_messages(:all)
    render :json => conversation_json(@conversation, @current_user, session, :visible => false)
  end

  # @API Add recipients
  # Add recipients to an existing group conversation. Response is similar to
  # the GET/show action, except that omits submissions and only includes the
  # latest message (e.g. "joe was added to the conversation by bob")
  #
  # @argument recipients[] An array of recipient ids. These may be user ids
  #   or course/group ids prefixed with "course_" or "group_" respectively,
  #   e.g. recipients[]=1&recipients[]=2&recipients[]=course_3
  #
  # @example_response
  #   {
  #     "id": 2,
  #     "workflow_state": "read",
  #     "last_message": "let's talk this over with jim",
  #     "last_message_at": "2011-09-02T12:00:00-06:00",
  #     "message_count": 2,
  #     "subscribed": true,
  #     "private": false,
  #     "starred": null,
  #     "properties": [],
  #     "audience": [2, 3, 4],
  #     "audience_contexts": {"courses": {"1": []}, "groups": {}},
  #     "avatar_url": "https://canvas.instructure.com/images/messages/avatar-group-50.png",
  #     "participants": [{"id": 1, "name": "Joe TA"}, {"id": 2, "name": "Jane Teacher"}, {"id": 3, "name": "Bob Student"}, {"id": 4, "name": "Jim Admin"}],
  #     "messages":
  #       [
  #         {
  #           "id": 4,
  #           "created_at": "2011-09-02T12:10:00Z",
  #           "body": "Jim was added to the conversation by Joe TA",
  #           "author_id": 1,
  #           "generated": true,
  #           "media_comment": null,
  #           "forwarded_messages": [],
  #           "attachments": []
  #         }
  #       ]
  #   }
  #
  def add_recipients
    if @recipients.present?
      @conversation.add_participants(@recipients.keys, :tags => @tags, :root_account_id => @domain_root_account.id)
      render :json => conversation_json(@conversation.reload, @current_user, session, :messages => [@conversation.messages.first])
    else
      render :json => {}, :status => :bad_request
    end
  end

  # @API Add a message
  # Add a message to an existing conversation. Response is similar to the
  # GET/show action, except that omits submissions and only includes the
  # latest message (i.e. what we just sent)
  #
  # @argument body The message to be sent
  # @argument attachment_ids[] An array of attachments ids. These must be
  #   files that have been previously uploaded to the sender's "conversation
  #   attachments" folder.
  # @argument media_comment_id Media comment id of an audio of video file to
  #   be associated with this message.
  # @argument media_comment_type ["audio"|"video"] Type of the associated
  #   media file
  #
  # @example_response
  #   {
  #     "id": 2,
  #     "workflow_state": "unread",
  #     "last_message": "let's talk this over with jim",
  #     "last_message_at": "2011-09-02T12:00:00-06:00",
  #     "message_count": 2,
  #     "subscribed": true,
  #     "private": false,
  #     "starred": null,
  #     "properties": [],
  #     "audience": [2, 3],
  #     "audience_contexts": {"courses": {"1": []}, "groups": {}},
  #     "avatar_url": "https://canvas.instructure.com/images/messages/avatar-group-50.png",
  #     "participants": [{"id": 1, "name": "Joe TA"}, {"id": 2, "name": "Jane Teacher"}, {"id": 3, "name": "Bob Student"}],
  #     "messages":
  #       [
  #         {
  #           "id": 3,
  #           "created_at": "2011-09-02T12:00:00Z",
  #           "body": "let's talk this over with jim",
  #           "author_id": 2,
  #           "generated": false,
  #           "media_comment": null,
  #           "forwarded_messages": [],
  #           "attachments": []
  #         }
  #       ]
  #   }
  #
  def add_message
    get_conversation(true)
    if params[:body].present?
      message = build_message
      @conversation.add_message message, :tags => @tags
      render :json => conversation_json(@conversation.reload, @current_user, session, :messages => [message])
    else
      render :json => {}, :status => :bad_request
    end
  end

  # @API Delete a message
  # Delete messages from this conversation. Note that this only affects this user's view of the conversation.
  # If all messages are deleted, the conversation will be as well (equivalent to DELETE)
  #
  # @argument remove Array of message ids to be deleted
  #
  # @example_response
  #   {
  #     "id": 2,
  #     "workflow_state": "read",
  #     "last_message": "sure thing, here's the file",
  #     "last_message_at": "2011-09-02T12:00:00-06:00",
  #     "message_count": 1,
  #     "subscribed": true,
  #     "private": true,
  #     "starred": null,
  #     "properties": ["attachments"]
  #   }
  def remove_messages
    if params[:remove]
      to_delete = []
      @conversation.messages.each do |message|
        to_delete << message if params[:remove].include?(message.id.to_s)
      end
      @conversation.remove_messages(*to_delete)
      render :json => conversation_json(@conversation, @current_user, session)
    end
  end

  # @API Find recipients
  #
  # Deprecated, see the {api:SearchController#recipients Find recipients endpoint} in the Search API
  def find_recipients; end

  def public_feed
    return unless get_feed_context(:only => [:user])
    @current_user = @context
    load_all_contexts
    feed = Atom::Feed.new do |f|
      f.title = t('titles.rss_feed', "Conversations Feed")
      f.links << Atom::Link.new(:href => conversations_url, :rel => 'self')
      f.updated = Time.now
      f.id = conversations_url
    end
    @entries = []
    @conversation_contexts = {}
    @current_user.conversations.each do |conversation|
      @entries.concat(conversation.messages.human)
      if @conversation_contexts[conversation.conversation.id].blank?
        @conversation_contexts[conversation.conversation.id] = feed_context_content(conversation)
      end
    end
    @entries = @entries.sort_by{|e| e.created_at}.reverse
    @entries.each do |entry|
      feed.entries << entry.to_atom(:additional_content => @conversation_contexts[entry.conversation.id])
    end
    respond_to do |format|
      format.atom { render :text => feed.to_xml }
    end
  end

  def feed_context_content(conversation)
    content = ""
    audience = conversation.other_participants
    audience_names = audience.map(&:name)
    audience_contexts = contexts_for(audience, conversation.context_tags) # will be 0, 1, or 2 contexts
    audience_context_names = [:courses, :groups].inject([]) { |ary, context_key|
      ary + audience_contexts[context_key].keys.map { |k| @contexts[context_key][k] && @contexts[context_key][k][:name] }
    }.reject(&:blank?)

    content += "<hr />"
    content += "<div>#{t('conversation_context', "From a conversation with")} "
    participant_list_cutoff = 2
    if audience_names.length <= participant_list_cutoff
      content += "#{ERB::Util.h(audience_names.to_sentence)}"
    else
      others_string = t('other_recipients', {
        :one => "and 1 other",
        :other => "and %{count} others"
      },
        :count => audience_names.length - participant_list_cutoff)
      content += "#{ERB::Util.h(audience_names[0...participant_list_cutoff].join(", "))} #{others_string}"
    end

    if !audience_context_names.empty?
      content += " (#{ERB::Util.h(audience_context_names.to_sentence)})"
    end
    content += "</div>"
    content
  end

  def watched_intro
    unless @current_user.watched_conversations_intro?
      @current_user.watched_conversations_intro
      @current_user.save
    end
    render :json => {}
  end

  private

  def render_error(attribute, message)
    render :json => [{
        :attribute => attribute,
        :message => message,
      }],
      :status => :bad_request
  end

  def infer_scope
    @conversations_scope = case params[:scope]
      when 'unread'
        @current_user.conversations.unread
      when 'starred'
        @current_user.conversations.starred
      when 'sent'
        @current_user.all_conversations.sent
      when 'archived'
        @current_user.conversations.archived
      else
        params[:scope] = 'inbox'
        @current_user.conversations.default
    end

    filters = Array(params[:filter]).compact
    @conversations_scope = @conversations_scope.for_masquerading_user(@real_current_user) if @real_current_user
    @conversations_scope = @conversations_scope.tagged(*filters) if filters.present?
    @set_visibility = true
  end

  def infer_visibility(*conversations)
    result = Hash.new(false)
    visible_conversations = @conversations_scope.find(:all,
      :select => "conversation_id",
      :conditions => {:conversation_id => conversations.map(&:conversation_id)}
    )
    visible_conversations.each { |c| result[c.conversation_id] = true }
    if conversations.size == 1
      result[conversations.first.conversation_id]
    else
      result
    end
  end

  def normalize_recipients
    if params[:recipients]
      recipient_ids = params[:recipients]
      if recipient_ids.is_a?(String)
        params[:recipients] = recipient_ids = recipient_ids.split(/,/)
      end
      recipients = @current_user.messageable_users(:ids => recipient_ids.grep(/\A\d+\z/), :conversation_id => params[:from_conversation_id])
      recipient_ids.grep(User::MESSAGEABLE_USER_CONTEXT_REGEX).map do |context|
        recipients.concat @current_user.messageable_users(:context => context)
      end
      @recipients = recipients.inject({}){ |hash, user|
        hash[user.id] ||= user
        hash
      }
    end
  end

  def infer_tags
    tags = Array(params[:tags] || []).concat(params[:recipients] || [])
    tags = SimpleTags.normalize_tags(tags)
    tags += tags.grep(/\Agroup_(\d+)\z/){ g = Group.find_by_id($1.to_i) and g.context.asset_string }.compact
    @tags = tags.uniq
  end

  def get_conversation(allow_deleted = false)
    scope = @current_user.all_conversations
    scope = scope.scoped(:conditions => "message_count > 0") unless allow_deleted
    @conversation = scope.find_by_conversation_id(params[:id] || params[:conversation_id] || 0)
    raise ActiveRecord::RecordNotFound unless @conversation
  end

  def build_message
    Conversation.build_message(
      @current_user,
      params[:body],
      :attachment_ids => params[:attachment_ids],
      :forwarded_message_ids => params[:forwarded_message_ids],
      :root_account_id => @domain_root_account.id,
      :media_comment => infer_media_comment,
      :generate_user_note => params[:user_note]
    )
  end

  def infer_media_comment
    media_id = params[:media_comment_id]
    media_type = params[:media_comment_type]
    if media_id.present? && media_type.present?
      media_comment = MediaObject.by_media_id(media_id).by_media_type(media_type).first
      unless media_comment
        media_comment ||= MediaObject.new
        media_comment.media_type = media_type
        media_comment.media_id = media_id
        media_comment.root_account_id = @domain_root_account.id
        media_comment.user = @current_user
      end
      media_comment.context = @current_user
      media_comment.save
      media_comment
    end
  end

  # TODO API v2: default to true, like we do in the UI
  def interleave_submissions
    value_to_boolean(params[:interleave_submissions]) || !api_request?
  end

  def include_private_conversation_enrollments
    value_to_boolean(params[:include_private_conversation_enrollments]) || api_request?
  end

  # TODO API v2: default to false, like we do in the UI
  def auto_mark_as_read?
    params[:auto_mark_as_read] ||= api_request?
    value_to_boolean(params[:auto_mark_as_read])
  end

end<|MERGE_RESOLUTION|>--- conflicted
+++ resolved
@@ -184,30 +184,6 @@
     batch_private_messages = !value_to_boolean(params[:group_conversation]) && @recipients.size > 1
     recipient_ids = @recipients.keys
 
-<<<<<<< HEAD
-    # whether it's a bulk private message, or a big group conversation,
-    # batch up all delayed jobs to make this more responsive to the user
-    if batch_private_messages
-      conversations = []
-      existing_conversations = Conversation.find_all_private_conversations(@current_user.id, recipient_ids)
-      ModelCache.with_cache(:conversations => existing_conversations, :users => {:id => @recipients.update(@current_user.id => @current_user)}) do
-        recipient_ids.each do |recipient_id|
-          conversations << conversation = @current_user.initiate_conversation([recipient_id])
-          create_message_on_conversation(conversation, false)
-        end
-      end
-
-      # reload and preload stuff
-      conversations = ConversationParticipant.find(:all, :conditions => {:id => conversations.map(&:id)}, :include => [:conversation], :order => "visible_last_authored_at DESC, last_message_at DESC, id DESC")
-      Conversation.preload_participants(conversations.map(&:conversation))
-      ConversationParticipant.preload_latest_messages(conversations, @current_user.id)
-      visibility_map = infer_visibility(*conversations)
-      render :json => conversations.map{ |c| conversation_json(c, @current_user, session, :include_participant_avatars => false, :include_participant_contexts => false, :visible => visibility_map[c.conversation_id]) }
-    else
-      @conversation = @current_user.initiate_conversation(recipient_ids)
-      message = create_message_on_conversation(@conversation)
-      render :json => [conversation_json(@conversation.reload, @current_user, session, :include_indirect_participants => true, :messages => [message])]
-=======
     message = build_message
     if batch_private_messages
       mode = params[:mode] == 'async' ? :async : :sync
@@ -227,7 +203,6 @@
       @conversation = @current_user.initiate_conversation(recipient_ids)
       @conversation.add_message(message, :tags => @tags)
       render :json => [conversation_json(@conversation.reload, @current_user, session, :include_indirect_participants => true, :messages => [message])], :status => :created
->>>>>>> 0bb763a0
     end
   end
 
