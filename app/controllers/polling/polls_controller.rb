--- conflicted
+++ resolved
@@ -50,14 +50,11 @@
   #           "description": "The unique identifier for the user that created the poll.",
   #           "example": 105,
   #           "type": "integer"
-<<<<<<< HEAD
-=======
   #         },
   #         "total_results": {
   #           "description": "An aggregate of the results of all associated poll sessions, with the poll choice id as the key, and the aggregated submission count as the value.",
   #           "example": { "543": 20, "544": 5, "545": 17 },
   #           "type": "object"
->>>>>>> e43ae5cd
   #         }
   #       }
   #    }
@@ -79,15 +76,9 @@
     #
     def index
       @polls = @current_user.polls.order('created_at DESC')
-<<<<<<< HEAD
-      @polls = Api.paginate(@polls, self, api_v1_polls_url)
-
-      render json: serialize_jsonapi(@polls)
-=======
       json, meta = paginate_for(@polls)
 
       render json: serialize_jsonapi(json, meta)
->>>>>>> e43ae5cd
     end
 
     # @API Get a single poll
@@ -180,20 +171,6 @@
     end
 
     protected
-<<<<<<< HEAD
-    def serialize_jsonapi(polls)
-      polls = Array.wrap(polls)
-
-      serialized_set = Canvas::APIArraySerializer.new(polls, {
-        each_serializer: Polling::PollSerializer,
-        controller: self,
-        root: false,
-        scope: @current_user,
-        include_root: false
-      }).as_json
-
-      { polls: serialized_set }
-=======
     def paginate_for(polls)
       meta = {}
       json = if accepts_jsonapi?
@@ -218,7 +195,6 @@
         scope: @current_user,
         include_root: false
       }).as_json
->>>>>>> e43ae5cd
     end
 
   end
