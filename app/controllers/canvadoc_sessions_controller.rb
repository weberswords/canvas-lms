#
# Copyright (C) 2014 - present Instructure, Inc.
#
# This file is part of Canvas.
#
# Canvas is free software: you can redistribute it and/or modify it under
# the terms of the GNU Affero General Public License as published by the Free
# Software Foundation, version 3 of the License.
#
# Canvas is distributed in the hope that it will be useful, but WITHOUT ANY
# WARRANTY; without even the implied warranty of MERCHANTABILITY or FITNESS FOR
# A PARTICULAR PURPOSE. See the GNU Affero General Public License for more
# details.
#
# You should have received a copy of the GNU Affero General Public License along
# with this program. If not, see <http://www.gnu.org/licenses/>.
#

# @API Document Previews
# This API can only be accessed when another endpoint provides a signed URL.
# It will simply redirect you to the 3rd party document preview..
#
class CanvadocSessionsController < ApplicationController
  include HmacHelper

  def show
    blob = extract_blob(params[:hmac], params[:blob],
                        "user_id" => @current_user.try(:global_id),
                        "type" => "canvadoc")
    attachment = Attachment.find(blob["attachment_id"])

    if attachment.canvadocable?
      opts = {
        preferred_plugins: [Canvadocs::RENDER_PDFJS, Canvadocs::RENDER_BOX, Canvadocs::RENDER_CROCODOC],
        enable_annotations: blob['enable_annotations']
      }


      submission_id = blob["submission_id"]
      if submission_id
        submission = Submission.preload(:assignment).find(submission_id)
        user_session_params = Canvadocs.user_session_params(@current_user, submission: submission)
      else
        user_session_params = Canvadocs.user_session_params(@current_user, attachment: attachment)
      end

      if opts[:enable_annotations]
        # Docviewer only cares about the enrollment type when we're doing annotations
        opts[:enrollment_type] = blob["enrollment_type"]
        # If we STILL don't have a role, something went way wrong so let's be unauthorized.
        return render(plain: 'unauthorized', status: :unauthorized) if opts[:enrollment_type].blank?
        assignment = submission.assignment
        # If we're doing annotations, DocViewer needs additional information to send notifications
        opts[:canvas_base_url] = assignment.course.root_account.domain
        opts[:user_id] = @current_user.id
        opts[:submission_user_ids] = submission.group_id ? submission.group.users.pluck(:id) : [submission.user_id] 
        opts[:course_id] = assignment.context_id
        opts[:assignment_id] = assignment.id
<<<<<<< HEAD
=======
        opts[:submission_id] = submission.id
>>>>>>> 677a1682
        opts[:post_manually] = assignment.post_manually?
        opts[:posted_at] = submission.posted_at
        opts[:assignment_name] = assignment.name

        opts[:audit_url] = submission_docviewer_audit_events_url(submission_id) if assignment.auditable?
        opts[:anonymous_instructor_annotations] = !!blob["anonymous_instructor_annotations"] if blob["anonymous_instructor_annotations"]
      end

      if @domain_root_account.settings[:canvadocs_prefer_office_online]
        opts[:preferred_plugins].unshift Canvadocs::RENDER_O365
      end

      attachment.submit_to_canvadocs(1, opts) unless attachment.canvadoc_available?

      url = attachment.canvadoc.session_url(opts.merge(user_session_params))
      # For the purposes of reporting student viewership, we only
      # care if the original attachment owner is looking
      # Depending on how the attachment came to exist that might be
      # either the context of the attachment or the attachments' user
      if (attachment.context == @current_user) || (attachment.user == @current_user)
        attachment.touch(:viewed_at)
      end

      redirect_to url
    else
      render :plain => "Not found", :status => :not_found
    end

  rescue HmacHelper::Error
    render :plain => 'unauthorized', :status => :unauthorized
  rescue Timeout::Error
    render :plain => "Service is currently unavailable. Try again later.",
           :status => :service_unavailable
  end
end<|MERGE_RESOLUTION|>--- conflicted
+++ resolved
@@ -56,10 +56,7 @@
         opts[:submission_user_ids] = submission.group_id ? submission.group.users.pluck(:id) : [submission.user_id] 
         opts[:course_id] = assignment.context_id
         opts[:assignment_id] = assignment.id
-<<<<<<< HEAD
-=======
         opts[:submission_id] = submission.id
->>>>>>> 677a1682
         opts[:post_manually] = assignment.post_manually?
         opts[:posted_at] = submission.posted_at
         opts[:assignment_name] = assignment.name
