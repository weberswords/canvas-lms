--- conflicted
+++ resolved
@@ -29,10 +29,6 @@
     if params[:needs_cookies] == '1'
       @needs_cookies = true
       return render(:template => 'shared/unauthorized', :layout => 'application', :status => :unauthorized)
-    end
-
-    if params[:wrong_domain] == '1'
-      flash.now[:scary_warning] = t 'warnings.wrong_login_spot', "From now on, you will need to login at %{domain}.", :domain => HostUrl.context_host(@domain_root_account)
     end
 
     session[:expected_user_id] = params[:expected_user_id].to_i
@@ -139,12 +135,6 @@
       if valid_alternatives.map(&:user).uniq.length == 1
         # prefer a pseudonym from Site Admin if possible, otherwise just choose one
         valid_alternative = valid_alternatives.find {|p| p.account_id == Account.site_admin.id } || valid_alternatives.first
-<<<<<<< HEAD
-        if (!@domain_root_account.trusted_account_ids.include?(valid_alternative.account_id))
-          return redirect_to login_url(:host => HostUrl.context_host(valid_alternative.account), :wrong_domain => 1, :pseudonym_session => { :unique_id => valid_alternative.unique_id })
-        end
-=======
->>>>>>> 59b1b124
         @pseudonym_session = PseudonymSession.new(valid_alternative, params[:pseudonym_session][:remember_me] == "1")
         @pseudonym_session.save
         found = true
