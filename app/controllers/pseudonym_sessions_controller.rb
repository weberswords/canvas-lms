#
# Copyright (C) 2011 Instructure, Inc.
#
# This file is part of Canvas.
#
# Canvas is free software: you can redistribute it and/or modify it under
# the terms of the GNU Affero General Public License as published by the Free
# Software Foundation, version 3 of the License.
#
# Canvas is distributed in the hope that it will be useful, but WITHOUT ANY
# WARRANTY; without even the implied warranty of MERCHANTABILITY or FITNESS FOR
# A PARTICULAR PURPOSE. See the GNU Affero General Public License for more
# details.
#
# You should have received a copy of the GNU Affero General Public License along
# with this program. If not, see <http://www.gnu.org/licenses/>.
#

class PseudonymSessionsController < ApplicationController
  protect_from_forgery :except => [:create, :destroy, :saml_consume, :oauth2_token]
  before_filter :forbid_on_files_domain, :except => [ :clear_file_session ]

  def new
    if @current_user && !params[:re_login] && !params[:confirm] && !params[:expected_user_id]
      redirect_to dashboard_url
      return
    end

    if params[:needs_cookies] == '1'
      @needs_cookies = true
      return render(:template => 'shared/unauthorized', :layout => 'application', :status => :unauthorized)
    end

    session[:expected_user_id] = params[:expected_user_id].to_i
    session[:confirm] = params[:confirm]
    session[:enrollment] = params[:enrollment]

    @pseudonym_session = PseudonymSession.new
    @headers = false
    @is_delegated = @domain_root_account.delegated_authentication? && !params[:canvas_login]
    @is_cas = @domain_root_account.cas_authentication? && @is_delegated
    @is_saml = @domain_root_account.saml_authentication? && @is_delegated
    if @is_cas && !params[:no_auto]
      if session[:exit_frame]
        session[:exit_frame] = nil
        render :template => 'shared/exit_frame', :layout => false, :locals => {
          :url => login_url(params)
        }
        return
      elsif params[:ticket]
        # handle the callback from CAS
        logger.info "Attempting CAS login with ticket #{params[:ticket]} in account #{@domain_root_account.id}"
        st = CASClient::ServiceTicket.new(params[:ticket], login_url)
        begin
          cas_client.validate_service_ticket(st)
        rescue => e
          logger.warn "Failed to validate CAS ticket: #{e.inspect}"
          flash[:delegated_message] = t 'errors.login_error', "There was a problem logging in at %{institution}", :institution => @domain_root_account.display_name
          redirect_to login_url(:no_auto=>'true')
          return
        end
        if st.is_valid?
          @pseudonym = nil
          @pseudonym = @domain_root_account.pseudonyms.custom_find_by_unique_id(st.response.user)
          if @pseudonym
            # Successful login and we have a user
            @domain_root_account.pseudonym_sessions.create!(@pseudonym, false)
            session[:cas_login] = true
            @user = @pseudonym.login_assertions_for_user

            successful_login(@user, @pseudonym)
            return
          else
            logger.warn "Received CAS login for unknown user: #{st.response.user}"
            reset_session
            session[:delegated_message] = t 'errors.no_matching_user', "Canvas doesn't have an account for user: %{user}", :user => st.response.user
            redirect_to(cas_client.logout_url(login_url :no_auto => true))
            return
          end
        else
          logger.warn "Failed CAS login attempt."
          flash[:delegated_message] = t 'errors.login_error', "There was a problem logging in at %{institution}", :institution => @domain_root_account.display_name
          redirect_to login_url(:no_auto=>'true')
          return
        end
      end

      initiate_cas_login(cas_client)
    elsif @is_saml && !params[:no_auto]
      initiate_saml_login(request.env['canvas.account_domain'])
    else
      flash[:delegated_message] = session.delete :delegated_message
      maybe_render_mobile_login
    end
  end

  def maybe_render_mobile_login(status = nil)
    if request.user_agent.to_s =~ /ipod|iphone/i
      @login_handle_name = @domain_root_account.login_handle_name rescue AccountAuthorizationConfig.default_login_handle_name
      @login_handle_is_email = @login_handle_name == AccountAuthorizationConfig.default_login_handle_name
      @shared_js_vars = {
        :GOOGLE_ANALYTICS_KEY => Setting.get_cached('google_analytics_key', nil),
        :RESET_SENT =>  t("password_confirmation_sent", "Password confirmation sent. Make sure you check your spam box."),
        :RESET_ERROR =>  t("password_confirmation_error", "Error sending request.")
      }
      render :template => 'pseudonym_sessions/mobile_login', :layout => false, :status => status
    else
      render :action => 'new', :status => status
    end
  end

  def create
    # reset the session id cookie to prevent session fixation.
    reset_session_for_login

    # Try to use authlogic's built-in login approach first
    @pseudonym_session = @domain_root_account.pseudonym_sessions.new(params[:pseudonym_session])
    @pseudonym_session.remote_ip = request.remote_ip
    found = @pseudonym_session.save

    if @pseudonym_session.too_many_attempts?
      flash[:error] = t 'errors.max_attempts', "Too many failed login attempts. Please try again later or contact your system administrator."
      redirect_to login_url
      return
    end

    if !found && params[:pseudonym_session]
      valid_alternatives = Pseudonym.trusted_by(@domain_root_account).custom_find_by_unique_id(params[:pseudonym_session][:unique_id], :all).select {|p|
        p.valid_arbitrary_credentials?(params[:pseudonym_session][:password])
      }
      # only log them in if these credentials match a single user
      if valid_alternatives.map(&:user).uniq.length == 1
        # prefer a pseudonym from Site Admin if possible, otherwise just choose one
        valid_alternative = valid_alternatives.find {|p| p.account_id == Account.site_admin.id } || valid_alternatives.first
        if (!@domain_root_account.trusted_account_ids.include?(valid_alternative.account_id))
<<<<<<< HEAD
          flash[:notice] = t 'warnings.wrong_login_spot', "In the future, please login at %{domain}.", :domain => HostUrl.context_host(valid_alternative.account)
=======
          flash[:error] = t 'warnings.wrong_login_spot', "In the future, please login at %{domain}.", :domain => HostUrl.context_host(valid_alternative.account)
>>>>>>> 8f48fee5
        end
        @pseudonym_session = PseudonymSession.new(valid_alternative, params[:pseudonym_session][:remember_me] == "1")
        @pseudonym_session.save
        found = true
      end
    end

    @pseudonym = @pseudonym_session && @pseudonym_session.record
    # If the user's account has been deleted, feel free to share that information
    if @pseudonym && (!@pseudonym.user || @pseudonym.user.unavailable?)
      flash[:error] = t 'errors.user_deleted', "That user account has been deleted.  Please contact your system administrator to have your account re-activated."
      redirect_to login_url
      return
    end

    # Call for some cleanups that should be run when a user logs in
    @user = @pseudonym.login_assertions_for_user if found

    # If the user is registered and logged in, redirect them to their dashboard page
    if found
      successful_login(@user, @pseudonym)
    # Otherwise re-render the login page to show the error
    else
      respond_to do |format|
        flash[:error] = t 'errors.invalid_credentials', "Incorrect username and/or password"
        @errored = true
        @pre_registered = @user if @user && !@user.registered?
        @headers = false
        format.html { maybe_render_mobile_login :bad_request }
        format.json { render :json => @pseudonym_session.errors.to_json, :status => :bad_request }
      end
    end
  end

  def destroy
    # the saml message has to survive a couple redirects and reset_session calls
    message = session[:delegated_message]
    @pseudonym_session.destroy rescue true

    if @domain_root_account.saml_authentication? and session[:name_id]
      # logout at the saml identity provider
      # once logged out it'll be redirected to here again
      aac = @domain_root_account.account_authorization_config
      settings = aac.saml_settings(request.env['canvas.account_domain'])
      request = Onelogin::Saml::LogOutRequest.new(settings, session)
      forward_url = request.generate_request
      
      if aac.debugging? && aac.debug_get(:logged_in_user_id) == @current_user.id
        aac.debug_set(:logout_request_id, request.id)
        aac.debug_set(:logout_to_idp_url, forward_url)
        aac.debug_set(:logout_to_idp_xml, request.request_xml)
        aac.debug_set(:debugging, t('debug.logout_redirect', "LogoutRequest sent to IdP"))
      end
      
      reset_session
      session[:delegated_message] = message if message
      redirect_to(forward_url)
      return
    elsif @domain_root_account.cas_authentication? and session[:cas_login]
      reset_session
      session[:delegated_message] = message if message
      redirect_to(cas_client.logout_url(login_url))
      return
    else
      reset_session
      flash[:delegated_message] = message if message
    end

    flash[:notice] = t 'notices.logged_out', "You are currently logged out"
    flash[:logged_out] = true
    respond_to do |format|
      session[:return_to] = nil
      if @domain_root_account.delegated_authentication?
        format.html { redirect_to login_url(:no_auto=>'true') }
      else
        format.html { redirect_to login_url }
      end
      format.json { render :json => "OK".to_json, :status => :ok }
    end
  end

  def clear_file_session
    session['file_access_user_id'] = nil
    session['file_access_expiration'] = nil
    render :text => "ok"
  end

  def saml_consume
    if @domain_root_account.saml_authentication? && params[:SAMLResponse]
      aac = @domain_root_account.account_authorization_config
      settings = aac.saml_settings(request.env['canvas.account_domain'])
      response = saml_response(params[:SAMLResponse], settings)

      logger.info "Attempting SAML login for #{response.name_id} in account #{@domain_root_account.id}"

      debugging = aac.debugging? && aac.debug_get(:request_id) == response.in_response_to
      if debugging
        aac.debug_set(:debugging, t('debug.redirect_from_idp', "Recieved LoginResponse from IdP"))
        aac.debug_set(:idp_response_encoded, params[:SAMLResponse])
        aac.debug_set(:idp_response_xml_encrypted, response.xml)
        aac.debug_set(:idp_response_xml_decrypted, response.document.to_s)
        aac.debug_set(:idp_in_response_to, response.in_response_to)
        aac.debug_set(:idp_login_destination, response.destination)
        aac.debug_set(:fingerprint_from_idp, response.fingerprint_from_idp)
        aac.debug_set(:login_to_canvas_success, 'false')
      end
      
      if response.is_valid?
        aac.debug_set(:is_valid_login_response, 'true') if debugging
        
        if response.success_status?
          @pseudonym = nil
          @pseudonym = @domain_root_account.pseudonyms.custom_find_by_unique_id(response.name_id)

          if @pseudonym
            # We have to reset the session again here -- it's possible to do a
            # SAML login without hitting the #new action, depending on the
            # school's setup.
            reset_session_for_login
            #Successful login and we have a user
            @domain_root_account.pseudonym_sessions.create!(@pseudonym, false)
            @user = @pseudonym.login_assertions_for_user
            
            if debugging
              aac.debug_set(:login_to_canvas_success, 'true')
              aac.debug_set(:logged_in_user_id, @user.id)
            end

            session[:name_id] = response.name_id
            session[:name_qualifier] = response.name_qualifier
            session[:session_index] = response.session_index
            session[:return_to] = params[:RelayState] if params[:RelayState] && params[:RelayState] =~ /\A\/(\z|[^\/])/

            successful_login(@user, @pseudonym)
          else
            message = "Received SAML login request for unknown user: #{response.name_id}"
            logger.warn message
            aac.debug_set(:canvas_login_fail_message, message) if debugging
            # the saml message has to survive a couple redirects
            session[:delegated_message] = t 'errors.no_matching_user', "Canvas doesn't have an account for user: %{user}", :user => response.name_id
            redirect_to :action => :destroy
          end
        elsif response.auth_failure?
          message = "Failed to log in correctly at IdP"
          logger.warn message
          aac.debug_set(:canvas_login_fail_message, message) if debugging
          flash[:delegated_message] = t 'errors.login_error', "There was a problem logging in at %{institution}", :institution => @domain_root_account.display_name
          redirect_to login_url(:no_auto=>'true')
        elsif response.no_authn_context?
          message = "Attempted SAML login for unsupported authn_context at IdP."
          logger.warn message
          aac.debug_set(:canvas_login_fail_message, message) if debugging
          flash[:delegated_message] = t 'errors.login_error', "There was a problem logging in at %{institution}", :institution => @domain_root_account.display_name
          redirect_to login_url(:no_auto=>'true')
        else
          message = "Unexpected SAML status code - status code: #{response.status_code rescue ""} - Status Message: #{response.status_message rescue ""}"
          logger.warn message
          aac.debug_set(:canvas_login_fail_message, message) if debugging
          redirect_to login_url(:no_auto=>'true')
        end
      else
        if debugging
          aac.debug_set(:is_valid_login_response, 'false')
          aac.debug_set(:login_response_validation_error, response.validation_error)
        end
        logger.error "Failed to verify SAML signature."
        @pseudonym_session.destroy rescue true
        reset_session
        flash[:delegated_message] = t 'errors.login_error', "There was a problem logging in at %{institution}", :institution => @domain_root_account.display_name
        redirect_to login_url(:no_auto=>'true')
      end
    elsif !params[:SAMLResponse]
      logger.error "saml_consume request with no SAMLResponse parameter"
      @pseudonym_session.destroy rescue true
      reset_session
      flash[:delegated_message] = t 'errors.login_error', "There was a problem logging in at %{institution}", :institution => @domain_root_account.display_name
      redirect_to login_url(:no_auto=>'true')
    else
      logger.error "Attempted SAML login on non-SAML enabled account."
      @pseudonym_session.destroy rescue true
      reset_session
      flash[:delegated_message] = t 'errors.login_error', "There was a problem logging in at %{institution}", :institution => @domain_root_account.display_name
      redirect_to login_url(:no_auto=>'true')
    end
  end

  def saml_logout
    if @domain_root_account.saml_authentication? && params[:SAMLResponse]
      aac = @domain_root_account.account_authorization_config
      settings = aac.saml_settings(request.env['canvas.account_domain'])
      response = Onelogin::Saml::LogoutResponse.new(params[:SAMLResponse], settings)
      response.logger = logger

      if aac.debugging? && aac.debug_get(:logout_request_id) == response.in_response_to
        aac.debug_set(:idp_logout_response_encoded, params[:SAMLResponse])
        aac.debug_set(:idp_logout_response_xml_encrypted, response.xml)
        aac.debug_set(:idp_logout_in_response_to, response.in_response_to)
        aac.debug_set(:idp_logout_destination, response.destination)
        aac.debug_set(:debugging, t('debug.logout_redirect_from_idp', "Received LogoutResponse from IdP"))
      end
    end
    redirect_to :action => :destroy
  end

  def cas_client
    return @cas_client if @cas_client
    config = { :cas_base_url => @domain_root_account.account_authorization_config.auth_base }
    @cas_client = CASClient::Client.new(config)
  end

  def saml_response(raw_response, settings)
    response = Onelogin::Saml::Response.new(raw_response, settings)
    response.logger = logger
    response
  end

  def forbid_on_files_domain
    if HostUrl.is_file_host?(request.host_with_port)
      reset_session
      return redirect_to dashboard_url(:host => HostUrl.default_host)
    end
    true
  end

  def successful_login(user, pseudonym)
    respond_to do |format|
<<<<<<< HEAD
      flash[:notice] ||= t 'notices.login_success', "Login successful."
=======
      flash[:notice] = t 'notices.login_success', "Login successful." unless flash[:error]
>>>>>>> 8f48fee5
      if session[:oauth2]
        # this is where we will verify client authorization and scopes, once implemented
        # .....
        # now generate the temporary code, and respond/redirect
        code = ActiveSupport::SecureRandom.hex(64)
        code_data = { 'user' => user.id, 'client_id' => session[:oauth2][:client_id] }
        Canvas.redis.setex("oauth2:#{code}", 1.day, code_data.to_json)
        redirect_uri = session[:oauth2][:redirect_uri]
        if redirect_uri == OAUTH2_OOB_URI
          # destroy this user session, it's only for generating the token
          @pseudonym_session.try(:destroy)
          reset_session
          format.html { redirect_to oauth2_auth_url(:code => code) }
        else
          format.html { redirect_to "#{redirect_uri}?code=#{code}" }
        end
      elsif session[:course_uuid] && user && (course = Course.find_by_uuid_and_workflow_state(session[:course_uuid], "created"))
        claim_session_course(course, user)
        format.html { redirect_to(course_url(course, :login_success => '1')) }
      elsif session[:confirm]
        format.html { redirect_to(registration_confirmation_path(session.delete(:confirm), :enrollment => session.delete(:enrollment), :login_success => 1, :confirm => (user.id == session.delete(:expected_user_id) ? 1 : nil))) }
      else
        # the URL to redirect back to is stored in the session, so it's
        # assumed that if that URL is found rather than using the default,
        # they must have cookies enabled and we don't need to worry about
        # adding the :login_success param to it.
        format.html { redirect_back_or_default(dashboard_url(:login_success => '1')) }
      end
      format.json { render :json => pseudonym.to_json(:methods => :user_code), :status => :ok }
    end
  end

  OAUTH2_OOB_URI = 'urn:ietf:wg:oauth:2.0:oob'

  def oauth2_auth
    if params[:code]
      # hopefully the user never sees this, since it's an oob response and the
      # browser should be closed automatically. but we'll at least display
      # something basic.
      return render()
    end

    key = DeveloperKey.find_by_id(params[:client_id]) if params[:client_id].present?
    unless key
      return render(:status => 400, :json => { :message => "invalid client_id" })
    end

    redirect_uri = params[:redirect_uri].presence || ""
    unless redirect_uri == OAUTH2_OOB_URI || key.redirect_domain_matches?(redirect_uri)
      return render(:status => 400, :json => { :message => "invalid redirect_uri" })
    end

    session[:oauth2] = { :client_id => key.id, :redirect_uri => redirect_uri }
    # force the user to re-authenticate
    redirect_to login_url(:re_login => true)
  end

  def oauth2_token
    basic_user, basic_pass = ActionController::HttpAuthentication::Basic.user_name_and_password(request) if ActionController::HttpAuthentication::Basic.authorization(request)

    client_id = params[:client_id].presence || basic_user
    key = DeveloperKey.find_by_id(client_id) if client_id.present?
    unless key
      return render(:status => 400, :json => { :message => "invalid client_id" })
    end

    secret = params[:client_secret].presence || basic_pass
    unless secret == key.api_key
      return render(:status => 400, :json => { :message => "invalid client_secret" })
    end

    code = params[:code]
    code_data = JSON.parse(Canvas.redis.get("oauth2:#{code}").presence || "{}")
    unless code_data.present? && code_data['client_id'] == key.id
      return render(:status => 400, :json => { :message => "invalid code" })
    end

    user = User.find(code_data['user'])
    token = AccessToken.create!(:user => user, :developer_key => key)
    render :json => {
      'access_token' => token.token,
      'user' => user.as_json(:only => [:id, :name], :include_root => false),
    }
  end
end<|MERGE_RESOLUTION|>--- conflicted
+++ resolved
@@ -133,11 +133,7 @@
         # prefer a pseudonym from Site Admin if possible, otherwise just choose one
         valid_alternative = valid_alternatives.find {|p| p.account_id == Account.site_admin.id } || valid_alternatives.first
         if (!@domain_root_account.trusted_account_ids.include?(valid_alternative.account_id))
-<<<<<<< HEAD
-          flash[:notice] = t 'warnings.wrong_login_spot', "In the future, please login at %{domain}.", :domain => HostUrl.context_host(valid_alternative.account)
-=======
           flash[:error] = t 'warnings.wrong_login_spot', "In the future, please login at %{domain}.", :domain => HostUrl.context_host(valid_alternative.account)
->>>>>>> 8f48fee5
         end
         @pseudonym_session = PseudonymSession.new(valid_alternative, params[:pseudonym_session][:remember_me] == "1")
         @pseudonym_session.save
@@ -364,11 +360,7 @@
 
   def successful_login(user, pseudonym)
     respond_to do |format|
-<<<<<<< HEAD
-      flash[:notice] ||= t 'notices.login_success', "Login successful."
-=======
       flash[:notice] = t 'notices.login_success', "Login successful." unless flash[:error]
->>>>>>> 8f48fee5
       if session[:oauth2]
         # this is where we will verify client authorization and scopes, once implemented
         # .....
