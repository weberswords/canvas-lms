#
# Copyright (C) 2011 Instructure, Inc.
#
# This file is part of Canvas.
#
# Canvas is free software: you can redistribute it and/or modify it under
# the terms of the GNU Affero General Public License as published by the Free
# Software Foundation, version 3 of the License.
#
# Canvas is distributed in the hope that it will be useful, but WITHOUT ANY
# WARRANTY; without even the implied warranty of MERCHANTABILITY or FITNESS FOR
# A PARTICULAR PURPOSE. See the GNU Affero General Public License for more
# details.
#
# You should have received a copy of the GNU Affero General Public License along
# with this program. If not, see <http://www.gnu.org/licenses/>.
#

# @API Assignment Groups
#
# API for accessing Assignment Group and Assignment information.
class AssignmentGroupsController < ApplicationController
  before_filter :require_context

  include Api::V1::Assignment

  # @API List assignment groups
  # Returns the list of assignment groups for the current context. The returned
  # groups are sorted by their position field.
  #
  # @argument include[] ["assignments"] Associations to include with the group.
  #
  # @response_field id The unique identifier for the assignment group.
  # @response_field name The name of the assignment group.
  # @response_field position [Integer] The sorting order of this group in the
  #   groups for this context.
  #
  # @example_response
  #   [
  #     {
  #       "position": 7,
  #       "name": "group2",
  #       "id": 1,
  #       "group_weight": 20,
  #       "assignments": [...],
  #       "rules" : {...}
  #     },
  #     {
  #       "position": 10,
  #       "name": "group1",
  #       "id": 2,
  #       "group_weight": 20,
  #       "assignments": [...],
  #       "rules" : {...}
  #     },
  #     {
  #       "position": 12,
  #       "name": "group3",
  #       "id": 3,
  #       "group_weight": 60,
  #       "assignments": [...],
  #       "rules" : {...}
  #     }
  #   ]
  def index
    @groups = @context.assignment_groups.active

<<<<<<< HEAD
    include_assignments = Array(params[:include]).include?('assignments')
    if include_assignments
      @groups = @groups.scoped(:include => { :assignments => :rubric })
=======
    params[:include] = Array(params[:include])
    if params[:include].include? 'assignments'
      params[:include] << "discussion_topic"
      @groups = @groups.scoped(:include => { :assignments => [:rubric, :discussion_topic] })
>>>>>>> a1eb3942
    end

    if authorized_action(@context.assignment_groups.new, @current_user, :read)

      respond_to do |format|
        format.json {
          hashes = @groups.map do |group|
            hash = group.as_json(:include_root => false,
                                 :only => %w(id name position group_weight))
            # note that 'rules_hash' gets to_jsoned as just 'rules' because that is what GradeCalculator expects. 
            hash['rules'] = group.rules_hash
            if include_assignments
              hash['assignments'] = group.assignments.active.map { |a| assignment_json(a, @current_user, session) }
            end
            hash
          end
          hashes.each { |group| group['group_weight'] = nil } unless @context.apply_group_weights?
          render :json => hashes.to_json
        }
      end
    end
  end

  def reorder
    if authorized_action(@context.assignment_groups.new, @current_user, :update)
      order = params[:order].split(',')
      ids = []
      order.each_index do |idx|
        id = order[idx]
        group = @context.assignment_groups.active.find_by_id(id) if id.present?
        if group
          group.move_to_bottom
          ids << group.id
        end
      end
      respond_to do |format|
        format.json { render :json => {:reorder => true, :order => ids}, :status => :ok }
      end
    end
  end
  
  def reorder_assignments
    @group = @context.assignment_groups.find(params[:assignment_group_id])
    if authorized_action(@group, @current_user, :update)
      order = params[:order].split(',').map{|id| id.to_i }
      group_ids = ([@group.id] + (order.empty? ? [] : @context.assignments.find_all_by_id(order).map(&:assignment_group_id))).uniq.compact
      Assignment.update_all("assignment_group_id=#{@group.id}", :id => order, :context_id => @context.id, :context_type => @context.class.to_s)
      @group.assignments.first.update_order(order) unless @group.assignments.empty?
      AssignmentGroup.update_all({:updated_at => Time.now.utc}, {:id => group_ids})
      ids = @group.assignments.map(&:id)
      @context.recompute_student_scores rescue nil
      respond_to do |format|
        format.json { render :json => {:reorder => true, :order => ids}, :status => :ok }
      end
    end
  end
  
  def show
    @assignment_group = @context.assignment_groups.find(params[:id])
    if @assignment_group.deleted?
      respond_to do |format|
        flash[:notice] = t 'notices.deleted', "This group has been deleted"
        format.html { redirect_to named_context_url(@context, :assignments_url) }
      end
      return
    end
    if authorized_action(@assignment_group, @current_user, :read)
      respond_to do |format|
        format.html { redirect_to(named_context_url(@context, :context_assignments_url, @assignment_group.context_id)) }
        format.json { render :json => @assignment_group.to_json(:permissions => {:user => @current_user, :session => session}) }
      end
    end
  end

  def create
    @assignment_group = @context.assignment_groups.new(params[:assignment_group])
    if authorized_action(@assignment_group, @current_user, :create)
      respond_to do |format|
        if @assignment_group.save
          @assignment_group.insert_at(1)
          flash[:notice] = t 'notices.created', 'Assignment Group was successfully created.'
          format.html { redirect_to named_context_url(@context, :context_assignments_url) }
          format.json { render :json => @assignment_group.to_json(:permissions => {:user => @current_user, :session => session}), :status => :created}
        else
          format.json { render :json => @assignment_group.errors.to_json, :status => :bad_request }
        end
      end
    end
  end

  def update
    @assignment_group = @context.assignment_groups.find(params[:id])
    if authorized_action(@assignment_group, @current_user, :update)
      respond_to do |format|
        if @assignment_group.update_attributes(params[:assignment_group])
          flash[:notice] = t 'notices.updated', 'Assignment Group was successfully updated.'
          format.html { redirect_to named_context_url(@context, :context_assignments_url) }
          format.json { render :json => @assignment_group.to_json(:permissions => {:user => @current_user, :session => session}), :status => :ok }
        else
          format.json { render :json => @assignment_group.errors.to_json, :status => :bad_request }
        end
      end
    end
  end

  def destroy
    @assignment_group = AssignmentGroup.find(params[:id])
    if authorized_action(@assignment_group, @current_user, :delete)
      if @assignment_group.has_frozen_assignment_group_id_assignment?(@current_user)
        @assignment_group.errors.add('workflow_state', t('errors.cannot_delete_group', "You can not delete a group with a locked assignment.", :att_name => 'workflow_state'))
        respond_to do |format|
          format.html { redirect_to named_context_url(@context, :context_assignments_url) }
          format.json { render :json => @assignment_group.errors.to_json, :status => :bad_request }
        end
        return
      end

      if params[:move_assignments_to]
        @new_group = @context.assignment_groups.active.find(params[:move_assignments_to])
        order = @new_group.assignments.active.map(&:id)
        ids_to_change = @assignment_group.assignments.active.map(&:id)
        order += ids_to_change
        Assignment.update_all({:assignment_group_id => @new_group.id, :updated_at => Time.now.utc}, {:id => ids_to_change}) unless ids_to_change.empty?
        Assignment.find_by_id(order).update_order(order) unless order.empty?
        @new_group.touch
        @assignment_group.reload
      end
      @assignment_group.destroy

      respond_to do |format|
        format.html { redirect_to(named_context_url(@context, :context_assignments_url)) }
        format.json { render :json => {:assignment_group => @assignment_group, :new_assignment_group => @new_group}.to_json(:include_root => false, :include => :active_assignments) }
      end
    end
  end
end<|MERGE_RESOLUTION|>--- conflicted
+++ resolved
@@ -22,7 +22,7 @@
 class AssignmentGroupsController < ApplicationController
   before_filter :require_context
 
-  include Api::V1::Assignment
+  include Api::V1::AssignmentGroup
 
   # @API List assignment groups
   # Returns the list of assignment groups for the current context. The returned
@@ -65,34 +65,19 @@
   def index
     @groups = @context.assignment_groups.active
 
-<<<<<<< HEAD
-    include_assignments = Array(params[:include]).include?('assignments')
-    if include_assignments
-      @groups = @groups.scoped(:include => { :assignments => :rubric })
-=======
     params[:include] = Array(params[:include])
     if params[:include].include? 'assignments'
       params[:include] << "discussion_topic"
       @groups = @groups.scoped(:include => { :assignments => [:rubric, :discussion_topic] })
->>>>>>> a1eb3942
     end
 
     if authorized_action(@context.assignment_groups.new, @current_user, :read)
-
       respond_to do |format|
         format.json {
-          hashes = @groups.map do |group|
-            hash = group.as_json(:include_root => false,
-                                 :only => %w(id name position group_weight))
-            # note that 'rules_hash' gets to_jsoned as just 'rules' because that is what GradeCalculator expects. 
-            hash['rules'] = group.rules_hash
-            if include_assignments
-              hash['assignments'] = group.assignments.active.map { |a| assignment_json(a, @current_user, session) }
-            end
-            hash
-          end
-          hashes.each { |group| group['group_weight'] = nil } unless @context.apply_group_weights?
-          render :json => hashes.to_json
+          json = @groups.map { |g|
+            assignment_group_json(g, @current_user, session, params[:include])
+          }
+          render :json => json
         }
       end
     end
