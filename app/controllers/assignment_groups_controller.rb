#
# Copyright (C) 2011 Instructure, Inc.
#
# This file is part of Canvas.
#
# Canvas is free software: you can redistribute it and/or modify it under
# the terms of the GNU Affero General Public License as published by the Free
# Software Foundation, version 3 of the License.
#
# Canvas is distributed in the hope that it will be useful, but WITHOUT ANY
# WARRANTY; without even the implied warranty of MERCHANTABILITY or FITNESS FOR
# A PARTICULAR PURPOSE. See the GNU Affero General Public License for more
# details.
#
# You should have received a copy of the GNU Affero General Public License along
# with this program. If not, see <http://www.gnu.org/licenses/>.
#

# @API Assignment Groups
#
# API for accessing Assignment Group and Assignment information.
#
# @model GradingRules
#     {
#       "id": "GradingRules",
#       "description": "",
#       "properties": {
#         "drop_lowest": {
#           "description": "Number of lowest scores to be dropped for each user.",
#           "example": 1,
#           "type": "integer"
#         },
#         "drop_highest": {
#           "description": "Number of highest scores to be dropped for each user.",
#           "example": 1,
#           "type": "integer"
#         },
#         "never_drop": {
#           "description": "Assignment IDs that should never be dropped.",
#           "example": "[33, 17, 24]",
#           "type": "array",
#           "items": {"type": "integer"}
#         }
#       }
#     }
# @model AssignmentGroup
#     {
#       "id": "AssignmentGroup",
#       "description": "",
#       "properties": {
#         "id": {
#           "description": "the id of the Assignment Group",
#           "example": 1,
#           "type": "integer"
#         },
#         "name": {
#           "description": "the name of the Assignment Group",
#           "example": "group2",
#           "type": "string"
#         },
#         "position": {
#           "description": "the position of the Assignment Group",
#           "example": 7,
#           "type": "integer"
#         },
#         "group_weight": {
#           "description": "the weight of the Assignment Group",
#           "example": 20,
#           "type": "integer"
#         },
#         "assignments": {
#           "description": "the assignments in this Assignment Group (see the Assignment API for a detailed list of fields)",
#           "example": "[]",
#           "type": "array",
#           "items": {"type": "integer"}
#         },
#         "rules": {
#           "description": "the grading rules that this Assignment Group has",
#           "$ref": "GradingRules"
#         }
#       }
#     }
#
class AssignmentGroupsController < ApplicationController
  before_filter :require_context

  include Api::V1::AssignmentGroup

  # @API List assignment groups
  #
  # Returns the list of assignment groups for the current context. The returned
  # groups are sorted by their position field.
  #
  # @argument include[] [String, "assignments"|"discussion_topic"|"all_dates"|"assignment_visibility"|"overrides"]
  #  Associations to include with the group. "discussion_topic", "all_dates"
  #  "assignment_visibility" are only valid are only valid if "assignments" is also included.
  #  The "assignment_visibility" option additionally requires that the Differentiated Assignments course feature be turned on.
  #
  # @argument override_assignment_dates [Boolean]
  #   Apply assignment overrides for each assignment, defaults to true.
  #
  # @argument grading_period_id [Integer]
  #   The id of the grading period in which assignment groups are being requested
  #   (Requires the Multiple Grading Periods account feature turned on)
  #
  # @returns [AssignmentGroup]
  def index
    if authorized_action(@context.assignment_groups.scoped.new, @current_user, :read)
      @groups = @context.assignment_groups.active

      params[:include] = Array(params[:include])
      assignments_by_group = {}
      if params[:include].include? 'assignments'
        assignment_includes = [:rubric, :quiz, :external_tool_tag, :rubric_association]
        assignment_includes.concat(params[:include] & ["discussion_topic"])
        assignment_includes.concat([:assignment_overrides]) if params[:include].include?("all_dates")

        all_visible_assignments = AssignmentGroup.visible_assignments(@current_user, @context, @groups, assignment_includes)
        .with_student_submission_count

        if params[:grading_period_id].presence && multiple_grading_periods?
          all_visible_assignments = GradingPeriod.find(params[:grading_period_id]).assignments(all_visible_assignments)
        end

        da_enabled = @context.feature_enabled?(:differentiated_assignments)
        include_visibility = Array(params[:include]).include?('assignment_visibility') && @context.grants_any_right?(@current_user, :read_as_admin, :manage_grades, :manage_assignments)
        if include_visibility && da_enabled
          assignment_visibilities = AssignmentStudentVisibility.users_with_visibility_by_assignment(course_id: @context.id, assignment_id: all_visible_assignments.map(&:id))
        else
          params[:include].delete('assignment_visibility')
        end

        # because of a bug with including content_tags, we are preloading here rather than in
        # visible_assignments with multiple associations referencing content_tags table and therefore
        # aliased table names the conditons on has_many :context_module_tags will break
        if params[:include].include? "module_ids"
          module_includes = [:context_module_tags,{:discussion_topic => :context_module_tags},{:quiz => :context_module_tags}]
          ActiveRecord::Associations::Preloader.new(all_visible_assignments, module_includes).run
        end

        assignments_by_group = all_visible_assignments.group_by(&:assignment_group_id)

        unless params[:exclude_descriptions]
          assignment_descriptions = all_visible_assignments.map(&:description)
          user_content_attachments = api_bulk_load_user_content_attachments(
            assignment_descriptions, @context, @current_user
          )
        end

        override_param = params[:override_assignment_dates] || true
        override_dates = value_to_boolean(override_param)
        if override_dates
          assignments_with_overrides = @context.assignments.active.except(:order)
                                       .joins(:assignment_overrides)
                                       .select("assignments.id")
                                       .uniq
          assignments_without_overrides = all_visible_assignments - assignments_with_overrides
          assignments_without_overrides.each { |a| a.has_no_overrides = true }
        end
      end

      include_overrides = params[:include].include? 'overrides'

      respond_to do |format|
        format.json {
          json = @groups.map { |g|
            g.context = @context
            assignments = assignments_by_group[g.id] || []
            overrides = []
            if include_overrides
              ActiveRecord::Associations::Preloader.new(assignments, :assignment_overrides).run
              assignments.select{ |a| a.assignment_overrides.size == 0 }.
                  each { |a| a.has_no_overrides = true }
              overrides = assignments.map{|assignment| assignment.assignment_overrides.active}
            end
            assignment_group_json(g, @current_user, session, params[:include],
                                  stringify_json_ids: stringify_json_ids?,
                                  override_assignment_dates: override_dates,
                                  preloaded_user_content_attachments: user_content_attachments,
                                  assignments: assignments,
                                  assignment_visibilities: assignment_visibilities,
                                  differentiated_assignments_enabled: da_enabled,
<<<<<<< HEAD
                                  exclude_descriptions: !!params[:exclude_descriptions]
=======
                                  exclude_descriptions: !!params[:exclude_descriptions],
                                  overrides: overrides.flatten
>>>>>>> e918f2c3
                                  )
          }
          render :json => json
        }
      end
    end
  end

  def reorder
    if authorized_action(@context.assignment_groups.scoped.new, @current_user, :update)
      order = params[:order].split(',')
      @context.assignment_groups.first.update_order(order)
      new_order = @context.assignment_groups.pluck(:id)
      render :json => {:reorder => true, :order => new_order}, :status => :ok
    end
  end

  def reorder_assignments
    @group = @context.assignment_groups.find(params[:assignment_group_id])
    if authorized_action(@group, @current_user, :update)
      order = params[:order].split(',').map{|id| id.to_i }
      group_ids = ([@group.id] + (order.empty? ? [] : @context.assignments.where(id: order).uniq.except(:order).pluck(:assignment_group_id)))
      Assignment.where(:id => order, :context_id => @context, :context_type => @context.class.to_s).update_all(:assignment_group_id => @group)
      @group.assignments.first.update_order(order) unless @group.assignments.empty?
      AssignmentGroup.where(:id => group_ids).update_all(:updated_at => Time.now.utc)
      ids = @group.active_assignments.map(&:id)
      @context.recompute_student_scores rescue nil
      respond_to do |format|
        format.json { render :json => {:reorder => true, :order => ids}, :status => :ok }
      end
    end
  end

  def show
    @assignment_group = @context.assignment_groups.find(params[:id])
    if @assignment_group.deleted?
      respond_to do |format|
        flash[:notice] = t 'notices.deleted', "This group has been deleted"
        format.html { redirect_to named_context_url(@context, :assignments_url) }
      end
      return
    end
    if authorized_action(@assignment_group, @current_user, :read)
      respond_to do |format|
        format.html { redirect_to(named_context_url(@context, :context_assignments_url, @assignment_group.context_id)) }
        format.json { render :json => @assignment_group.as_json(:permissions => {:user => @current_user, :session => session}) }
      end
    end
  end

  def create
    @assignment_group = @context.assignment_groups.scoped.new(params[:assignment_group])
    if authorized_action(@assignment_group, @current_user, :create)
      respond_to do |format|
        if @assignment_group.save
          @assignment_group.insert_at(1)
          flash[:notice] = t 'notices.created', 'Assignment Group was successfully created.'
          format.html { redirect_to named_context_url(@context, :context_assignments_url) }
          format.json { render :json => @assignment_group.as_json(:permissions => {:user => @current_user, :session => session}), :status => :created}
        else
          format.json { render :json => @assignment_group.errors, :status => :bad_request }
        end
      end
    end
  end

  def update
    @assignment_group = @context.assignment_groups.find(params[:id])
    if authorized_action(@assignment_group, @current_user, :update)
      respond_to do |format|
        if @assignment_group.update_attributes(params[:assignment_group])
          flash[:notice] = t 'notices.updated', 'Assignment Group was successfully updated.'
          format.html { redirect_to named_context_url(@context, :context_assignments_url) }
          format.json { render :json => @assignment_group.as_json(:permissions => {:user => @current_user, :session => session}), :status => :ok }
        else
          format.json { render :json => @assignment_group.errors, :status => :bad_request }
        end
      end
    end
  end

  def destroy
    @assignment_group = AssignmentGroup.find(params[:id])
    if authorized_action(@assignment_group, @current_user, :delete)
      if @assignment_group.has_frozen_assignments?(@current_user)
        @assignment_group.errors.add('workflow_state', t('errors.cannot_delete_group', "You can not delete a group with a locked assignment.", :att_name => 'workflow_state'))
        respond_to do |format|
          format.html { redirect_to named_context_url(@context, :context_assignments_url) }
          format.json { render :json => @assignment_group.errors, :status => :bad_request }
        end
        return
      end

      if params[:move_assignments_to]
        @assignment_group.move_assignments_to params[:move_assignments_to]
      end
      @assignment_group.destroy

      respond_to do |format|
        format.html { redirect_to(named_context_url(@context, :context_assignments_url)) }
        format.json { render :json => {
          assignment_group: @assignment_group.as_json(include_root: false, include: :active_assignments),
          new_assignment_group: @new_group.as_json(include_root: false, include: :active_assignments)
        }}
      end
    end
  end
end<|MERGE_RESOLUTION|>--- conflicted
+++ resolved
@@ -180,12 +180,8 @@
                                   assignments: assignments,
                                   assignment_visibilities: assignment_visibilities,
                                   differentiated_assignments_enabled: da_enabled,
-<<<<<<< HEAD
-                                  exclude_descriptions: !!params[:exclude_descriptions]
-=======
                                   exclude_descriptions: !!params[:exclude_descriptions],
                                   overrides: overrides.flatten
->>>>>>> e918f2c3
                                   )
           }
           render :json => json
