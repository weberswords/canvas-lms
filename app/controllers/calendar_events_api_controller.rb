#
# Copyright (C) 2011 Instructure, Inc.
#
# This file is part of Canvas.
#
# Canvas is free software: you can redistribute it and/or modify it under
# the terms of the GNU Affero General Public License as published by the Free
# Software Foundation, version 3 of the License.
#
# Canvas is distributed in the hope that it will be useful, but WITHOUT ANY
# WARRANTY; without even the implied warranty of MERCHANTABILITY or FITNESS FOR
# A PARTICULAR PURPOSE. See the GNU Affero General Public License for more
# details.
#
# You should have received a copy of the GNU Affero General Public License along
# with this program. If not, see <http://www.gnu.org/licenses/>.
#

# @API Calendar Events
#
# API for creating, accessing and updating calendar events.
#
# @object Calendar Event
#     {
#       // The ID of the calendar event
#       id: 234,
#
#       // The title of the calendar event
#       title: "Paintball Fight!",
#
#       // The start timestamp of the event
#       start_at: "2012-07-19T15:00:00-06:00",
#
#       // The end timestamp of the event
#       end_at: "2012-07-19T16:00:00-06:00",
#
#       // The HTML description of the event
#       description: "<b>It's that time again!</b>",
#
#       // The location name of the event
#       location_name: "Greendale Community College",
#
#       // The address where the event is taking place
#       location_address: "Greendale, Colorado",
#
#       // the context code of the calendar this event belongs to (course, user
#       // or group)
#       context_code: "course_123",
#
#       // if specified, it indicates which calendar this event should be
#       // displayed on. for example, a section-level event would have the
#       // course's context code here, while the section's context code would
#       // be returned above)
#       effective_context_code: null,
#
#       // Current state of the event ("active", "locked" or "deleted")
#       // "locked" indicates that start_at/end_at cannot be changed (though
#       // the event could be deleted). Normally only reservations or time
#       // slots with reservations are locked (see the Appointment Groups API)
#       workflow_state: "active",
#
#       // Whether this event should be displayed on the calendar. Only true
#       // for course-level events with section-level child events.
#       hidden: false,
#
#       // Normally null. If this is a reservation (see the Appointment Groups
#       // API), the id will indicate the time slot it is for. If this is a
#       // section-level event, this will be the course-level parent event.
#       parent_event_id: null,
#
#       // The number of child_events. See child_events (and parent_event_id)
#       child_events_count: 0,
#
#       // Included by default, but may be excluded (see include[] option).
#       // If this is a time slot (see the Appointment Groups API) this will
#       // be a list of any reservations. If this is a course-level event,
#       // this will be a list of section-level events (if any)
#       child_events: [],
#
#       // URL for this calendar event (to update, delete, etc.)
#       url: "https://example.com/api/v1/calendar_events/234",
#
#       // The date of this event
#       all_day_date: "2012-07-19",
#
#       // Boolean indicating whether this is an all-day event (midnight to
#       // midnight)
#       all_day: false,
#
#       // When the calendar event was created
#       created_at: "2012-07-12T10:55:20-06:00",
#
#       // When the calendar event was last updated
#       updated_at: "2012-07-12T10:55:20-06:00",
#
#
#       ///////////////////////////////////////////////////////////////////////
#       // Various Appointment-Group-related fields                          //
#       //                                                                   //
#       // These fields are only pertinent to time slots (appointments) and  //
#       // reservations of those time slots. See the Appointment Groups API  //
#       ///////////////////////////////////////////////////////////////////////
#
#       // The id of the appointment group
#       appointment_group_id: null,
#
#       // The API URL of the appointment group
#       appointment_group_url: null,
#
#       // If the event is a reservation, this a boolean indicating whether it
#       // is the current user's reservation, or someone else's
#       own_reservation: null,
#
#       // If the event is a time slot, the API URL for reserving it 
#       reserve_url: null,
#
#       // If the event is a time slot, a boolean indicating whether the user
#       // has already made a reservation for it 
#       reserved: null,
#
#       // If the event is a time slot, this is the participant limit
#       participants_per_appointment: null,
#
#       // If the event is a time slot and it has a participant limit, an
#       // integer indicating how many slots are available
#       available_slots: null,
#
#       // If the event is a user-level reservation, this will contain the user
#       // participant JSON (refer to the Users API).
#       user: null,
#
#       // If the event is a group-level reservation, this will contain the
#       // group participant JSON (refer to the Groups API).
#       group: null
#     }
#
# @object Assignment Event
#     {
#       // A synthetic ID for the assignment
#       id: "assignment_987",
#
#       // The title of the assignment
#       title: "Essay",
#
#       // The due_at timestamp of the assignment
#       start_at: "2012-07-19T23:59:00-06:00",
#
#       // The due_at timestamp of the assignment
#       end_at: "2012-07-19T23:59:00-06:00",
#
#       // The HTML description of the assignment
#       description: "<b>Write an essay. Whatever you want.</b>",
#
#       // the context code of the (course) calendar this assignment belongs to
#       context_code: "course_123",
#
#       // Current state of the assignment ("available", "published" or
#       // "deleted")
#       workflow_state: "published",
#
#       // URL for this assignment (note that updating/deleting should be done
#       // via the Assignments API)
#       url: "https://example.com/api/v1/calendar_events/assignment_987",
#
#       // The due date of this assignment
#       all_day_date: "2012-07-19",
#
#       // Boolean indicating whether this is an all-day event (e.g. assignment
#       // due at midnight)
#       all_day: true,
#
#       // When the assignment was created
#       created_at: "2012-07-12T10:55:20-06:00",
#
#       // When the assignment was last updated
#       updated_at: "2012-07-12T10:55:20-06:00",
#
#       // The full assignment JSON data (See the Assignments API)
#       assigmment: { id: 987, ... }
#     }

class CalendarEventsApiController < ApplicationController
  include Api::V1::CalendarEvent

  before_filter :require_user, :except => %w(public_feed)
  before_filter :get_calendar_context, :only => :create

  # @API List calendar events
  #
  # Retrieve the list of calendar events or assignments for the current user
  #
  # @argument type [Optional, "event"|"assignment"] Defaults to "event"
  # @argument start_date [Optional] Only return events since the start_date
  #   (inclusive)
  # @argument end_date [Optional] Only return events before the end_date
  #   (inclusive)
  # @argument undated [Optional] Boolean, defaults to false (dated events only).
  #   If true, only return undated events
  # @argument context_codes[] [optional] List of context codes of courses/groups/users
  #   (e.g. course_123) whose events you want to see. If not specified, defaults
  #   to the current user (i.e personal calendar, no course/group events).
  #   Limited to 10 context codes, additional ones are ignored
  def index
    codes = (params[:context_codes] || [])[0, 10]
    get_options(codes)

    scope = if @type == :assignment
      assignment_scope
    else
      calendar_event_scope
    end

    events = Api.paginate(scope.order('id'), self, api_v1_calendar_events_path(search_params))
    CalendarEvent.send(:preload_associations, events, :child_events) if @type == :event
    render :json => events.map{ |event| event_json(event, @current_user, session) }
  end

  # @API Create a calendar event
  #
  # Create and return a new calendar event
  #
  # @argument calendar_event[context_code] [Required] Context code of the course/group/user whose calendar this event should be added to
  # @argument calendar_event[title] [Optional] Short title for the calendar event
  # @argument calendar_event[description] [Optional] Longer HTML description of the event
  # @argument calendar_event[start_at] [Optional] Start date/time of the event
  # @argument calendar_event[end_at] [Optional] End date/time of the event
  # @argument calendar_event[location_name] [Optional] Location name of the event
  # @argument calendar_event[location_address] [Optional] Location address
  # @argument calendar_event[time_zone_edited] [Optional] Time zone of the user editing the event. Allowed time zones are listed in {http://rubydoc.info/docs/rails/2.3.8/ActiveSupport/TimeZone The Ruby on Rails documentation}.
  # @argument calendar_event[child_event_data][X][start_at] [Optional] Section-level start time(s) if this is a course event. X can be any identifier, provided that it is consistent across the start_at, end_at and context_code
  # @argument calendar_event[child_event_data][X][end_at] [Optional] Section-level end time(s) if this is a course event.
  # @argument calendar_event[child_event_data][X][context_code] [Optional] Context code(s) corresponding to the section-level start and end time(s).
  #
  # @example_request
  #
  #   curl 'http://<canvas>/api/v1/calendar_events.json' \ 
  #        -X POST \ 
  #        -F 'calendar_event[context_code]=course_123' \ 
  #        -F 'calendar_event[title]=Paintball Fight!' \ 
  #        -F 'calendar_event[start_at]=2012-07-19T21:00:00Z' \ 
  #        -F 'calendar_event[end_at]=2012-07-19T22:00:00Z' \ 
  #        -H "Authorization: Bearer <token>"
  def create
    @event = @context.calendar_events.build(params[:calendar_event])
    if authorized_action(@event, @current_user, :create)
      @event.validate_context! if @context.is_a?(AppointmentGroup)
      @event.updating_user = @current_user
      if @event.save
        render :json => event_json(@event, @current_user, session), :status => :created
      else
        render :json => @event.errors.to_json, :status => :bad_request
      end
    end
  end

  # @API Get a single calendar event or assignment
  #
  # Returns information for a single event or assignment
  def show
    get_event(true)
    if authorized_action(@event, @current_user, :read)
      render :json => event_json(@event, @current_user, session)
    end
  end

  # @API Reserve a time slot
  #
  # Reserves a particular time slot and return the new reservation
  #
  # @argument participant_id [Optional]. User or group id for whom you are
  #   making the reservation (depends on the participant type). Defaults to the
  #   current user (or user's candidate group).
  # @argument cancel_existing [Optional]. Defaults to false. If true, cancel
  #   any previous reservation(s) for this participant and appointment group.
  #
  # @example_request
  #
  #   curl 'http://<canvas>/api/v1/calendar_events/345/reservations.json' \ 
  #        -X POST \ 
  #        -F 'cancel_existing=true' \ 
  #        -H "Authorization: Bearer <token>"
  def reserve
    get_event
    if authorized_action(@event, @current_user, :reserve)
      begin
        if params[:participant_id] && @event.appointment_group.grants_right?(@current_user, session, :manage)
          participant = @event.appointment_group.possible_participants.detect { |p| p.id == params[:participant_id].to_i }
        else
          participant = @event.appointment_group.participant_for(@current_user)
          participant = nil if participant && params[:participant_id] && params[:participant_id].to_i != participant.id
        end
        raise CalendarEvent::ReservationError, "invalid participant" unless participant
        reservation = @event.reserve_for(participant, @current_user, :cancel_existing => value_to_boolean(params[:cancel_existing]))
        render :json => event_json(reservation, @current_user, session)
      rescue CalendarEvent::ReservationError => err
        reservations = participant ? @event.appointment_group.reservations_for(participant) : []
        render :json => [{
            :attribute => 'reservation',
            :type => 'calendar_event',
            :message => err.message,
            :reservations => reservations.map{ |r| event_json(r, @current_user, session) }
          }],
          :status => :bad_request
      end
    end
  end

  # @API Update a calendar event
  #
  # Update and return a calendar event
  #
  # @argument calendar_event[title] [Optional] Short title for the calendar event
  # @argument calendar_event[description] [Optional] Longer HTML description of the event
  # @argument calendar_event[start_at] [Optional] Start date/time of the event
  # @argument calendar_event[end_at] [Optional] End date/time of the event
  # @argument calendar_event[location_name] [Optional] Location name of the event
  # @argument calendar_event[location_address] [Optional] Location address
  # @argument calendar_event[time_zone_edited] [Optional] Time zone of the user editing the event. Allowed time zones are listed in {http://rubydoc.info/docs/rails/2.3.8/ActiveSupport/TimeZone The Ruby on Rails documentation}.
  # @argument calendar_event[child_event_data][X][start_at] [Optional] Section-level start time(s) if this is a course event. X can be any identifier, provided that it is consistent across the start_at, end_at and context_code. Note that if any child_event_data is specified, it will replace any existing child events.
  # @argument calendar_event[child_event_data][X][end_at] [Optional] Section-level end time(s) if this is a course event.
  # @argument calendar_event[child_event_data][X][context_code] [Optional] Context code(s) corresponding to the section-level start and end time(s).
  # @argument calendar_event[remove_child_events] [Optional] Boolean, indicates that all child events (i.e. section-level events) should be removed.
  # @argument calendar_event[participants_per_appointment] [Optional] Maximum number of participants that may sign up for this time slot. Ignored for regular calendar events or reservations.
  #
  # @example_request
  #
  #   curl 'http://<canvas>/api/v1/calendar_events/234.json' \ 
  #        -X PUT \ 
  #        -F 'calendar_event[title]=Epic Paintball Fight!' \ 
  #        -H "Authorization: Bearer <token>"
  def update
    get_event(true)
    if authorized_action(@event, @current_user, :update)
      if @event.is_a?(Assignment)
        params[:calendar_event] = {:due_at => params[:calendar_event][:start_at]}
      else
        @event.validate_context! if @event.context.is_a?(AppointmentGroup)
        @event.updating_user = @current_user
      end
      params[:calendar_event].delete(:context_code)
      if @event.update_attributes(params[:calendar_event])
        render :json => event_json(@event, @current_user, session)
      else
        render :json => @event.errors.to_json, :status => :bad_request
      end
    end
  end

  # @API Delete a calendar event
  #
  # Delete an event from the calendar and return the deleted event
  #
  # @argument cancel_reason [Optional] Reason for deleting/canceling the event.
  #
  # @example_request
  #
  #   curl 'http://<canvas>/api/v1/calendar_events/234.json' \ 
  #        -X DELETE \ 
  #        -F 'cancel_reason=Greendale layed off the janitorial staff :(' \ 
  #        -H "Authorization: Bearer <token>"
  def destroy
    get_event
    if authorized_action(@event, @current_user, :delete)
      @event.updating_user = @current_user
      @event.cancel_reason = params[:cancel_reason]
      if @event.destroy
        render :json => event_json(@event, @current_user, session)
      else
        render :json => @event.errors.to_json, :status => :bad_request
      end
    end
  end

  def public_feed
    get_feed_context
    @events = []

<<<<<<< HEAD
    ActiveRecord::Base::ConnectionSpecification.with_environment(:slave) do
      if @current_user
        # if the feed url included the information on the requesting user,
        # we can properly filter calendar events to the user's course sections
        @type = :feed
        @start_date = Setting.get('calendar_feed_previous_days', '30').to_i.days.ago
        @end_date = Setting.get('calendar_feed_upcoming_days', '366').to_i.days.from_now

        get_options(nil)

        @events.concat assignment_scope.all
        @events.concat calendar_event_scope.events_without_child_events.all
      else
        # if the feed url doesn't give us the requesting user,
        # we have to just display the generic course feed
        get_all_pertinent_contexts
=======
    if @current_user
      # if the feed url included the information on the requesting user,
      # we can properly filter calendar events to the user's course sections
      @type = :feed
      @start_date = Setting.get('calendar_feed_previous_days', '30').to_i.days.ago
      @end_date = Setting.get('calendar_feed_upcoming_days', '366').to_i.days.from_now

      get_options(nil)

      ActiveRecord::Base::ConnectionSpecification.with_environment(:slave) do
        @events.concat assignment_scope.all
        @events.concat calendar_event_scope.events_without_child_events.all
      end
    else
      # if the feed url doesn't give us the requesting user,
      # we have to just display the generic course feed
      get_all_pertinent_contexts
      ActiveRecord::Base::ConnectionSpecification.with_environment(:slave) do
>>>>>>> 055008c5
        @contexts.each do |context|
          @assignments = context.assignments.active.find(:all) if context.respond_to?("assignments")
          @events.concat context.calendar_events.active.find(:all)
          @events.concat @assignments || []
        end
      end
    end
<<<<<<< HEAD
=======

>>>>>>> 055008c5
    @events = @events.sort_by{ |e| [(e.start_at || Time.now), e.title] }

    @contexts.each do |context|
      log_asset_access("calendar_feed:#{context.asset_string}", "calendar", 'other')
    end
    respond_to do |format|
      format.ics do
        render :text => @events.to_ics(t('ics_title', "%{course_or_group_name} Calendar (Canvas)", :course_or_group_name => @context.name),
          case
            when @context.is_a?(Course)
              t('ics_description_course', "Calendar events for the course, %{course_name}", :course_name => @context.name)
            when @context.is_a?(Group)
              t('ics_description_group', "Calendar events for the group, %{group_name}", :group_name => @context.name)
            when @context.is_a?(User)
              t('ics_description_user', "Calendar events for the user, %{user_name}", :user_name => @context.name)
            else
              t('ics_description', "Calendar events for %{context_name}", :context_name => @context.name)
          end)
      end
      format.atom do
        feed = Atom::Feed.new do |f|
          f.title = t :feed_title, "%{course_or_group_name} Calendar Feed", :course_or_group_name => @context.name
          f.links << Atom::Link.new(:href => calendar_url_for(@context), :rel => 'self')
          f.updated = Time.now
          f.id = calendar_url_for(@context)
        end
        @events.each do |e|
          feed.entries << e.to_atom
        end
        render :text => feed.to_xml
      end
    end
  end

  protected

  def get_calendar_context
    @context = Context.find_by_asset_string(params[:calendar_event].delete(:context_code)) if params[:calendar_event] && params[:calendar_event][:context_code]
    raise ActiveRecord::RecordNotFound unless @context
  end

  def get_event(search_assignments = false)
    @event = if params[:id] =~ /\Aassignment_(.*)/
      raise ActiveRecord::RecordNotFound unless search_assignments
      Assignment.find($1)
    else
      CalendarEvent.find(params[:id])
    end
  end

  def date_scope_and_args(between_scope = :between)
    if @start_date
      [between_scope, @start_date, @end_date]
    else
      [:undated]
    end
  end

  def get_options(codes)
    unless value_to_boolean(params[:undated])
      today = ActiveSupport::TimeWithZone.new(Time.now, Time.zone).to_date
      @start_date ||= params[:start_date] && (Date.parse(params[:start_date]) rescue nil) || today.to_date
      @end_date ||= params[:end_date] && (Date.parse(params[:end_date]) rescue nil) || today.to_date
      @end_date = @start_date if @end_date < @start_date
      @end_date += 1
    end

    @type ||= params[:type] == 'assignment' ? :assignment : :event

    @context ||= @current_user
    # refactor opportunity: get_all_pertinent_contexts expects the list of
    # unenrolled contexts to be in the include_contexts parameter, rather than
    # a function parameter
    params[:include_contexts] = codes.join(",") if codes

    get_all_pertinent_contexts(true)

    if codes
      selected_contexts = @contexts.select{ |c| codes.include?(c.asset_string) }
    else
      selected_contexts = @contexts
    end
    @context_codes = selected_contexts.map(&:asset_string)
    @section_codes = selected_contexts.inject([]){ |ary, context|
      next ary unless context.is_a?(Course)
      ary + context.sections_visible_to(@current_user).map(&:asset_string)
    }

    if @type == :event && @start_date
      # pull in reservable appointment group events, if requested
      group_codes = codes.grep(/\Aappointment_group_(\d+)\z/).map{ |m| m.sub(/.*_/, '').to_i }
      if group_codes.present?
        @context_codes += AppointmentGroup.
                            reservable_by(@current_user).
                            intersecting(@start_date, @end_date).
                            find_all_by_id(group_codes).
                            map(&:asset_string)
      end
      # include manageable appointment group events for the specified contexts
      # and dates
      @context_codes += AppointmentGroup.
                          manageable_by(@current_user, @context_codes).
                          intersecting(@start_date, @end_date).
                          map(&:asset_string)
    end
  end

  def assignment_scope
    Assignment.active.
      for_context_codes(@context_codes).
      send(*date_scope_and_args(:due_between))
  end

  def calendar_event_scope
    CalendarEvent.active.
      for_user_and_context_codes(@current_user, @context_codes, @section_codes).
      send(*date_scope_and_args)
  end

  def search_params
    params.slice(:start_at, :end_at, :undated, :context_codes, :type)
  end
end<|MERGE_RESOLUTION|>--- conflicted
+++ resolved
@@ -375,24 +375,6 @@
     get_feed_context
     @events = []
 
-<<<<<<< HEAD
-    ActiveRecord::Base::ConnectionSpecification.with_environment(:slave) do
-      if @current_user
-        # if the feed url included the information on the requesting user,
-        # we can properly filter calendar events to the user's course sections
-        @type = :feed
-        @start_date = Setting.get('calendar_feed_previous_days', '30').to_i.days.ago
-        @end_date = Setting.get('calendar_feed_upcoming_days', '366').to_i.days.from_now
-
-        get_options(nil)
-
-        @events.concat assignment_scope.all
-        @events.concat calendar_event_scope.events_without_child_events.all
-      else
-        # if the feed url doesn't give us the requesting user,
-        # we have to just display the generic course feed
-        get_all_pertinent_contexts
-=======
     if @current_user
       # if the feed url included the information on the requesting user,
       # we can properly filter calendar events to the user's course sections
@@ -411,7 +393,6 @@
       # we have to just display the generic course feed
       get_all_pertinent_contexts
       ActiveRecord::Base::ConnectionSpecification.with_environment(:slave) do
->>>>>>> 055008c5
         @contexts.each do |context|
           @assignments = context.assignments.active.find(:all) if context.respond_to?("assignments")
           @events.concat context.calendar_events.active.find(:all)
@@ -419,10 +400,7 @@
         end
       end
     end
-<<<<<<< HEAD
-=======
-
->>>>>>> 055008c5
+
     @events = @events.sort_by{ |e| [(e.start_at || Time.now), e.title] }
 
     @contexts.each do |context|
