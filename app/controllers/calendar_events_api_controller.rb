--- conflicted
+++ resolved
@@ -1079,7 +1079,6 @@
       sql << '(assignments.context_code IN (?))'
       conditions << view_unpublished.map(&:asset_string)
     end
-<<<<<<< HEAD
 
     unless other.empty?
       sql << '(assignments.context_code IN (?) AND assignments.workflow_state = ?)'
@@ -1087,15 +1086,6 @@
       conditions << 'published'
     end
 
-=======
-
-    unless other.empty?
-      sql << '(assignments.context_code IN (?) AND assignments.workflow_state = ?)'
-      conditions << other.map(&:asset_string)
-      conditions << 'published'
-    end
-
->>>>>>> af69513b
     scope = Assignment.where([sql.join(' OR ')] + conditions)
     return scope if @public_to_auth || !user
 
