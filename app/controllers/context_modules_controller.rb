--- conflicted
+++ resolved
@@ -357,13 +357,8 @@
           if  @context.large_roster
             @progressions = []
           else
-<<<<<<< HEAD
-            context_module_ids = @context.context_modules.active.scoped(:select => "id").map &:id
-            @progressions = ContextModuleProgression.scoped(:conditions => {:context_module_id => context_module_ids})
-=======
             context_module_ids = @context.context_modules.active.pluck(:id)
             @progressions = ContextModuleProgression.where(:context_module_id => context_module_ids)
->>>>>>> dce95d23
           end
         end
         render :json => @progressions.to_json
