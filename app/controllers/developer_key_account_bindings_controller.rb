--- conflicted
+++ resolved
@@ -170,12 +170,8 @@
   end
 
   def verify_feature_flags
-<<<<<<< HEAD
-    head :unauthorized unless account.root_account.feature_enabled?(:developer_key_management_ui_rewrite)
-=======
     return if account.site_admin? && Setting.get(Setting::SITE_ADMIN_ACCESS_TO_NEW_DEV_KEY_FEATURES, nil).present?
     return if account.root_account.feature_enabled?(:developer_key_management_ui_rewrite)
     head :unauthorized
->>>>>>> 591be498
   end
 end