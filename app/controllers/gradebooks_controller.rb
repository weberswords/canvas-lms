--- conflicted
+++ resolved
@@ -187,10 +187,6 @@
         }
         format.csv {
           cancel_cache_buster
-<<<<<<< HEAD
-          Enrollment.recompute_final_score_if_stale @context
-=======
->>>>>>> b3ade0a6
           ActiveRecord::Base::ConnectionSpecification.with_environment(:slave) do
             send_data(
               @context.gradebook_to_csv(:include_sis_id => @context.grants_rights?(@current_user, session, :read_sis, :manage_sis).values.any?, :user => @current_user),
