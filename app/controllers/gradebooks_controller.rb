--- conflicted
+++ resolved
@@ -58,23 +58,6 @@
         if @student
           add_crumb(@student.name, named_context_url(@context, :context_student_grades_url, @student.id))
 
-<<<<<<< HEAD
-          @groups = @context.assignment_groups.active.all
-          @assignments = @context.assignments.active.gradeable.find(:all, :order => 'due_at, title')
-          groups_assignments =
-            groups_as_assignments(@groups, :out_of_final => true, :exclude_total => @context.settings[:hide_final_grade])
-          @no_calculations = groups_assignments.empty?
-          @assignments.concat(groups_assignments)
-          @submissions = @context.submissions.find(:all, :conditions => ['user_id = ?', @student.id], :include => [ :submission_comments, :rubric_assessments ])
-          # pre-cache the assignment group for each assignment object, and assignment for each submission object
-          @assignments.each { |a| a.assignment_group = @groups.find { |g| g.id == a.assignment_group_id } }
-          @submissions.each { |s| assignment = @assignments.find { |a| a.id == s.assignment_id }; s.assignment = assignment if assignment.present? }
-          # Yes, fetch *all* submissions for this course; otherwise the view will end up doing a query for each
-          # assignment in order to calculate grade distributions
-          all_submissions = @context.submissions.all(:select => "submissions.assignment_id, submissions.score, submissions.grade, submissions.quiz_submission_id")
-          @submissions_by_assignment = submissions_by_assignment(all_submissions)
-          @unread_submission_ids = []
-=======
           ActiveRecord::Base::ConnectionSpecification.with_environment(:slave) do
             @groups = @context.assignment_groups.active.all
             @assignments = @context.assignments.active.gradeable.find(:all, :order => 'due_at, title')
@@ -92,7 +75,6 @@
             @submissions_by_assignment = submissions_by_assignment(all_submissions)
             @unread_submission_ids = []
           end
->>>>>>> 88c71251
           if @student == @current_user
             @courses_with_grades = @student.available_courses.select{|c| c.grants_right?(@student, nil, :participate_as_student)}
             # remember unread submissions and then mark all as read
