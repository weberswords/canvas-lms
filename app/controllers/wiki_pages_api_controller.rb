--- conflicted
+++ resolved
@@ -216,11 +216,7 @@
     @page = @context.wiki.wiki_pages.build
     @wiki = @context.wiki
     if authorized_action(@page, @current_user, :create)
-<<<<<<< HEAD
-      update_params = get_update_params(Set[:title, :body, :editing_roles])
-=======
       update_params = get_update_params(Set[:title, :body])
->>>>>>> de48f2b4
       if !update_params.is_a?(Symbol) && @page.update_attributes(update_params) && process_front_page
         log_asset_access(@page, "wiki", @wiki, 'participate')
         render :json => wiki_page_json(@page, @current_user, session)
@@ -456,35 +452,14 @@
       allowed_fields.clear
     else
       rejected_fields << :published if workflow_state && workflow_state != @page.workflow_state
-<<<<<<< HEAD
-
-      unless @page.grants_right?(@current_user, session, :update)
-        allowed_fields << :body
-
-        rejected_fields << :title if page_params.include?(:title) && page_params[:title] != @page.title
-        rejected_fields << :hide_from_students if page_params.include?(:hide_from_students) && value_to_boolean(page_params[:hide_from_students]) != @page.hide_from_students
-
-        rejected_fields << :front_page if change_front_page && !@wiki.grants_right?(@current_user, session, :update)
-
-        if editing_roles
-          existing_editing_roles = (@page.editing_roles || '').split(',')
-          editing_roles_changed = existing_editing_roles.reject{|role| editing_roles.include?(role)}.length > 0
-          editing_roles_changed |= editing_roles.reject{|role| existing_editing_roles.include?(role)}.length > 0
-          rejected_fields << :editing_roles if editing_roles_changed
-        end
-=======
 
       if editing_roles
         existing_editing_roles = (@page.editing_roles || '').split(',')
         editing_roles_changed = existing_editing_roles.reject{|role| editing_roles.include?(role)}.length > 0
         editing_roles_changed |= editing_roles.reject{|role| existing_editing_roles.include?(role)}.length > 0
         rejected_fields << :editing_roles if editing_roles_changed
->>>>>>> de48f2b4
-      end
-    end
-
-<<<<<<< HEAD
-=======
+      end
+
       rejected_fields << :hide_from_students if page_params.include?(:hide_from_students) && value_to_boolean(page_params[:hide_from_students]) != @page.hide_from_students
 
       unless @page.grants_right?(@current_user, session, :update)
@@ -495,7 +470,6 @@
       end
     end
 
->>>>>>> de48f2b4
     # check rejected fields
     rejected_fields = rejected_fields - allowed_fields
     unless rejected_fields.empty?
@@ -519,7 +493,6 @@
         error_message = t(:cannot_hide_front_page, 'The front page cannot be hidden from students')
         @page.errors.add(:front_page, error_message) if change_front_page
         @page.errors.add(:hide_from_students, error_message) if page_params.include?(:hide_from_students)
-<<<<<<< HEAD
       end
     end
 
@@ -542,30 +515,6 @@
       page_params.slice!(*allowed_fields.to_a)
     end
 
-=======
-      end
-    end
-
-    if change_front_page || workflow_state
-      new_front_page = change_front_page ? @set_as_front_page : @page.is_front_page?
-      new_workflow_state = workflow_state ? workflow_state : @page.workflow_state
-      valid_front_page = false if new_front_page && new_workflow_state != 'active'
-      if new_front_page && new_workflow_state != 'active'
-        valid_front_page = false
-        error_message = t(:cannot_have_unpublished_front_page, 'The front page cannot be unpublished')
-        @page.errors.add(:front_page, error_message) if change_front_page
-        @page.errors.add(:published, error_message) if workflow_state
-      end
-    end
-
-    return :bad_request unless valid_front_page
-
-    # limit to just the allowed fields
-    unless allowed_fields.empty?
-      page_params.slice!(*allowed_fields.to_a)
-    end
-
->>>>>>> de48f2b4
     @page.workflow_state = workflow_state if workflow_state
 
     page_params[:user_id] = @current_user.id if @current_user
