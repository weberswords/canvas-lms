--- conflicted
+++ resolved
@@ -357,15 +357,9 @@
     if (enrollment_state = params[:enrollment_state].presence)
       case enrollment_state
       when 'active'
-<<<<<<< HEAD
-        student_ids = @context.all_student_enrollments.active_by_date.where(user_id: student_ids).select(:user_id)
-      when 'concluded'
-        student_ids = @context.all_student_enrollments.completed_by_date.where(user_id: student_ids).select(:user_id)
-=======
         student_ids = (@section || @context).all_student_enrollments.active_by_date.where(user_id: student_ids).select(:user_id)
       when 'concluded'
         student_ids = (@section || @context).all_student_enrollments.completed_by_date.where(user_id: student_ids).select(:user_id)
->>>>>>> 30bbe8b5
       else
         return render json: {error: 'invalid enrollment_state'}, status: :bad_request
       end
