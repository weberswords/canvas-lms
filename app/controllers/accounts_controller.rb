#
# Copyright (C) 2011 - 2014 Instructure, Inc.
#
# This file is part of Canvas.
#
# Canvas is free software: you can redistribute it and/or modify it under
# the terms of the GNU Affero General Public License as published by the Free
# Software Foundation, version 3 of the License.
#
# Canvas is distributed in the hope that it will be useful, but WITHOUT ANY
# WARRANTY; without even the implied warranty of MERCHANTABILITY or FITNESS FOR
# A PARTICULAR PURPOSE. See the GNU Affero General Public License for more
# details.
#
# You should have received a copy of the GNU Affero General Public License along
# with this program. If not, see <http://www.gnu.org/licenses/>.
#

require 'csv'

# @API Accounts
#
# API for accessing account data.
#
# @model Account
#     {
#       "id": "Account",
#       "description": "",
#       "properties": {
#         "id": {
#           "description": "the ID of the Account object",
#           "example": 2,
#           "type": "integer"
#         },
#         "name": {
#           "description": "The display name of the account",
#           "example": "Canvas Account",
#           "type": "string"
#         },
#         "parent_account_id": {
#           "description": "The account's parent ID, or null if this is the root account",
#           "example": 1,
#           "type": "integer"
#         },
#         "root_account_id": {
#           "description": "The ID of the root account, or null if this is the root account",
#           "example": 1,
#           "type": "integer"
#         },
#         "default_storage_quota_mb": {
#           "description": "The storage quota for the account in megabytes, if not otherwise specified",
#           "example": 500,
#           "type": "integer"
#         },
#         "default_user_storage_quota_mb": {
#           "description": "The storage quota for a user in the account in megabytes, if not otherwise specified",
#           "example": 50,
#           "type": "integer"
#         },
#         "default_group_storage_quota_mb": {
#           "description": "The storage quota for a group in the account in megabytes, if not otherwise specified",
#           "example": 50,
#           "type": "integer"
#         },
#         "default_time_zone": {
#           "description": "The default time zone of the account. Allowed time zones are {http://www.iana.org/time-zones IANA time zones} or friendlier {http://api.rubyonrails.org/classes/ActiveSupport/TimeZone.html Ruby on Rails time zones}.",
#           "example": "America/Denver",
#           "type": "string"
#         },
#         "sis_account_id": {
#           "description": "The account's identifier in the Student Information System. Only included if the user has permission to view SIS information.",
#           "example": "123xyz",
#           "type": "string"
#         },
#         "integration_id": {
#           "description": "The account's identifier in the Student Information System. Only included if the user has permission to view SIS information.",
#           "example": "123xyz",
#           "type": "string"
#         },
#         "sis_import_id": {
#           "description": "The id of the SIS import if created through SIS. Only included if the user has permission to manage SIS information.",
#           "example": "12",
#           "type": "integer"
#         },
#         "lti_guid": {
#           "description": "The account's identifier that is sent as context_id in LTI launches.",
#           "example": "123xyz",
#           "type": "string"
#         },
#         "workflow_state": {
#           "description": "The state of the account. Can be 'active' or 'deleted'.",
#           "example": "active",
#           "type": "string"
#         }
#       }
#     }
#
class AccountsController < ApplicationController
  before_filter :require_user, :only => [:index]
  before_filter :reject_student_view_student
  before_filter :get_context
  before_filter :rich_content_service_config, only: [:settings]

  include Api::V1::Account
  include CustomSidebarLinksHelper

  INTEGER_REGEX = /\A[+-]?\d+\z/

  # @API List accounts
  # List accounts that the current user can view or manage.  Typically,
  # students and even teachers will get an empty list in response, only
  # account admins can view the accounts that they are in.
  #
  # @argument include[] [String, "lti_guid"|"registration_settings"]
  #   Array of additional information to include.
  #
  #   "lti_guid":: the 'tool_consumer_instance_guid' that will be sent for this account on LTI launches
  #   "registration_settings":: returns info about the privacy policy and terms of use
  #
  # @returns [Account]
  def index
    respond_to do |format|
      format.html do
        @accounts = @current_user ? @current_user.all_accounts : []
      end
      format.json do
        if @current_user
          @accounts = Api.paginate(@current_user.all_paginatable_accounts, self, api_v1_accounts_url)
        else
          @accounts = []
        end
        ActiveRecord::Associations::Preloader.new.preload(@accounts, :root_account)

        # originally had 'includes' instead of 'include' like other endpoints
        includes = params[:include] || params[:includes]
        render :json => @accounts.map { |a| account_json(a, @current_user, session, includes || [], false) }
      end
    end
  end

  # @API List accounts for course admins
  # List accounts that the current user can view through their admin course enrollments.
  # (Teacher, TA, or designer enrollments).
  # Only returns "id", "name", "workflow_state", "root_account_id" and "parent_account_id"
  #
  # @returns [Account]
  def course_accounts
    if @current_user
      account_ids = Rails.cache.fetch(['admin_enrollment_course_account_ids', @current_user].cache_key) do
        Account.joins(:courses => :enrollments).merge(
          @current_user.enrollments.admin.shard(@current_user).except(:select)
        ).select("accounts.id").uniq.pluck(:id).map{|id| Shard.global_id_for(id)}
      end
      course_accounts = BookmarkedCollection.wrap(Account::Bookmarker, Account.where(:id => account_ids))
      @accounts = Api.paginate(course_accounts, self, api_v1_accounts_url)
    else
      @accounts = []
    end
    ActiveRecord::Associations::Preloader.new.preload(@accounts, :root_account)
    render :json => @accounts.map { |a| account_json(a, @current_user, session, params[:includes] || [], true) }
  end

  # @API Get a single account
  # Retrieve information on an individual account, given by id or sis
  # sis_account_id.
  #
  # @returns Account
  def show
    return unless authorized_action(@account, @current_user, :read)
    respond_to do |format|
      format.html do
        return course_user_search if @account.feature_enabled?(:course_user_search)
        if value_to_boolean(params[:theme_applied])
          flash[:notice] = t("Your custom theme has been successfully applied.")
        end
        return redirect_to account_settings_url(@account) if @account.site_admin? || !@account.grants_right?(@current_user, :read_course_list)
        js_env(:ACCOUNT_COURSES_PATH => account_courses_path(@account, :format => :json))
        load_course_right_side
        @courses = @account.fast_all_courses(:term => @term, :limit => @maximum_courses_im_gonna_show, :hide_enrollmentless_courses => @hide_enrollmentless_courses)
        ActiveRecord::Associations::Preloader.new.preload(@courses, :enrollment_term)
        build_course_stats
      end
      format.json { render :json => account_json(@account, @current_user, session, params[:includes] || [],
                                                 !@account.grants_right?(@current_user, session, :manage)) }
    end
  end

  def course_user_search
    return unless authorized_action(@account, @current_user, :read)
    can_read_course_list = !@account.site_admin? && @account.grants_right?(@current_user, session, :read_course_list)
    can_read_roster = @account.grants_right?(@current_user, session, :read_roster)
    can_manage_account = @account.grants_right?(@current_user, session, :manage_account_settings)

    unless can_read_course_list || can_read_roster
      return render_unauthorized_action
    end

    @permissions = {
      theme_editor: can_manage_account && @account.branding_allowed?,
      can_read_course_list: can_read_course_list,
      can_read_roster: can_read_roster,
      can_create_courses: @account.grants_right?(@current_user, session, :manage_courses),
      can_create_users: @account.root_account? && @account.grants_right?(@current_user, session, :manage_user_logins),
      analytics: @account.service_enabled?(:analytics),
      can_masquerade: @account.grants_right?(@current_user, session, :become_user),
      can_message_users: @account.grants_right?(@current_user, session, :send_messages),
      can_edit_users: @account.grants_any_right?(@current_user, session, :manage_students, :manage_user_logins)
    }

    js_env({
      TIMEZONES: {
        priority_zones: localized_timezones(I18nTimeZone.us_zones),
        timezones: localized_timezones(I18nTimeZone.all)
      },
      BASE_PATH: request.env['PATH_INFO'].sub(/\/search.*/, '') + '/search',
      COURSE_ROLES: Role.course_role_data_for_account(@account, @current_user),
      URLS: {
        USER_LISTS_URL: course_user_lists_url("{{ id }}"),
        ENROLL_USERS_URL: course_enroll_users_url("{{ id }}", :format => :json)
      }
    })
    render template: "accounts/course_user_search"
  end

  # @API Get the sub-accounts of an account
  #
  # List accounts that are sub-accounts of the given account.
  #
  # @argument recursive [Boolean] If true, the entire account tree underneath
  #   this account will be returned (though still paginated). If false, only
  #   direct sub-accounts of this account will be returned. Defaults to false.
  #
  # @example_request
  #     curl https://<canvas>/api/v1/accounts/<account_id>/sub_accounts \
  #          -H 'Authorization: Bearer <token>'
  #
  # @returns [Account]
  def sub_accounts
    return unless authorized_action(@account, @current_user, :read)
    recursive = value_to_boolean(params[:recursive])
    if recursive
      @accounts = PaginatedCollection.build do |pager|
        per_page = pager.per_page
        current_page = [pager.current_page.to_i, 1].max
        sub_accounts = @account.sub_accounts_recursive(per_page + 1, (current_page - 1) * per_page)

        if sub_accounts.length > per_page
          sub_accounts.pop
          pager.next_page = current_page + 1
        end

        pager.replace sub_accounts
      end
    else
      @accounts = @account.sub_accounts.order(:id)
    end

    @accounts = Api.paginate(@accounts, self, api_v1_sub_accounts_url,
                             :total_entries => recursive ? nil : @accounts.count)

    ActiveRecord::Associations::Preloader.new.preload(@accounts, [:root_account, :parent_account])
    render :json => @accounts.map { |a| account_json(a, @current_user, session, []) }
  end

  include Api::V1::Course

  # @API List active courses in an account
  # Retrieve the list of courses in this account.
  #
  # @argument with_enrollments [Boolean]
  #   If true, include only courses with at least one enrollment.  If false,
  #   include only courses with no enrollments.  If not present, do not filter
  #   on course enrollment status.
  #
  # @argument enrollment_type[] [String, "teacher"|"student"|"ta"|"observer"|"designer"]
  #   If set, only return courses that have at least one user enrolled in
  #   in the course with one of the specified enrollment types.
  #
  # @argument published [Boolean]
  #   If true, include only published courses.  If false, exclude published
  #   courses.  If not present, do not filter on published status.
  #
  # @argument completed [Boolean]
  #   If true, include only completed courses (these may be in state
  #   'completed', or their enrollment term may have ended).  If false, exclude
  #   completed courses.  If not present, do not filter on completed status.
  #
  # @argument by_teachers[] [Integer]
  #   List of User IDs of teachers; if supplied, include only courses taught by
  #   one of the referenced users.
  #
  # @argument by_subaccounts[] [Integer]
  #   List of Account IDs; if supplied, include only courses associated with one
  #   of the referenced subaccounts.
  #
  # @argument hide_enrollmentless_courses [Boolean]
  #   If present, only return courses that have at least one enrollment.
  #   Equivalent to 'with_enrollments=true'; retained for compatibility.
  #
  # @argument state[] ["created"|"claimed"|"available"|"completed"|"deleted"|"all"]
  #   If set, only return courses that are in the given state(s). By default,
  #   all states but "deleted" are returned.
  #
  # @argument enrollment_term_id [Integer]
  #   If set, only includes courses from the specified term.
  #
  # @argument search_term [String]
  #   The partial course name, code, or full ID to match and return in the results list. Must be at least 3 characters.
  #
  # @argument include[] [String, "syllabus_body"|"term"|"course_progress"|"storage_quota_used_mb"|"total_students"|"teachers"]
  #   - All explanations can be seen in the {api:CoursesController#index Course API index documentation}
  #   - "sections", "needs_grading_count" and "total_scores" are not valid options at the account level
  #
  # @returns [Course]
  def courses_api
    return unless authorized_action(@account, @current_user, :read_course_list)

    params[:state] ||= %w{created claimed available completed}
    params[:state] = %w{created claimed available completed deleted} if Array(params[:state]).include?('all')
    if value_to_boolean(params[:published])
      params[:state] -= %w{created claimed completed deleted}
    elsif !params[:published].nil? && !value_to_boolean(params[:published])
      params[:state] -= %w{available}
    end

    @courses = @account.associated_courses.order(:id).where(:workflow_state => params[:state])
    if params[:hide_enrollmentless_courses] || value_to_boolean(params[:with_enrollments])
      @courses = @courses.with_enrollments
    elsif !params[:with_enrollments].nil? && !value_to_boolean(params[:with_enrollments])
      @courses = @courses.without_enrollments
    end

    if params[:enrollment_type].is_a?(Array)
      @courses = @courses.with_enrollment_types(params[:enrollment_type])
    end

    if value_to_boolean(params[:completed])
      @courses = @courses.completed
    elsif !params[:completed].nil? && !value_to_boolean(params[:completed])
      @courses = @courses.not_completed
    end

    if params[:by_teachers].is_a?(Array)
      teacher_ids = Api.map_ids(params[:by_teachers], User, @domain_root_account, @current_user).map(&:to_i)
      @courses = @courses.by_teachers(teacher_ids)
    end

    if params[:by_subaccounts].is_a?(Array)
      account_ids = Api.map_ids(params[:by_subaccounts], Account, @domain_root_account, @current_user).map(&:to_i)
      @courses = @courses.by_associated_accounts(account_ids)
    end

    if params[:enrollment_term_id]
      term = api_find(@account.root_account.enrollment_terms, params[:enrollment_term_id])
      @courses = @courses.for_term(term)
    end

    if params[:search_term]
      search_term = params[:search_term]

      is_id = search_term.to_s =~ Api::ID_REGEX
      if is_id && course = @courses.where(id: search_term).first
        @courses = [course]
      elsif is_id && !SearchTermHelper.valid_search_term?(search_term)
        @courses = []
      else
        SearchTermHelper.validate_search_term(search_term)

        name = ActiveRecord::Base.wildcard('courses.name', search_term)
        code = ActiveRecord::Base.wildcard('courses.course_code', search_term)

        if @account.grants_any_right?(@current_user, :read_sis, :manage_sis)
          sis_source = ActiveRecord::Base.wildcard('courses.sis_source_id', search_term)
          @courses = @courses.where("#{name} OR #{code} OR #{sis_source}")
        else
          @courses = @courses.where("#{name} OR #{code}")
        end

      end
    end

    includes = Set.new(Array(params[:include]))
    # We only want to return the permissions for single courses and not lists of courses.
    # sections, needs_grading_count, and total_score not valid as enrollments are needed
    includes -= ['permissions', 'sections', 'needs_grading_count', 'total_scores']

    page_opts = {}
    page_opts[:total_entries] = nil if params[:search_term] # doesn't calculate a total count
    @courses = Api.paginate(@courses, self, api_v1_account_courses_url, page_opts)

    ActiveRecord::Associations::Preloader.new.preload(@courses, [:account, :root_account])
    ActiveRecord::Associations::Preloader.new.preload(@courses, [:teachers]) if includes.include?("teachers")

    if includes.include?("total_students")
      student_counts = StudentEnrollment.where("enrollments.workflow_state NOT IN ('rejected', 'completed', 'deleted', 'inactive')").
        where(:course_id => @courses).group(:course_id).distinct.count(:user_id)
      @courses.each {|c| c.student_count = student_counts[c.id] || 0 }
    end

    render :json => @courses.map { |c| course_json(c, @current_user, session, includes, nil) }
  end

  # Delegated to by the update action (when the request is an api_request?)
  def update_api
    if authorized_action(@account, @current_user, [:manage_account_settings, :manage_storage_quotas])
      account_params = params[:account] || {}
      unauthorized = false

      # account settings (:manage_account_settings)
      account_settings = account_params.select {|k, v| [:name, :default_time_zone, :settings].include?(k.to_sym)}.with_indifferent_access
      unless account_settings.empty?
        if @account.grants_right?(@current_user, session, :manage_account_settings)
          if account_settings[:settings]
            account_settings[:settings].slice!(:restrict_student_past_view, :restrict_student_future_view, :restrict_student_future_listing)
          end
          @account.errors.add(:name, t(:account_name_required, 'The account name cannot be blank')) if account_params.has_key?(:name) && account_params[:name].blank?
          @account.errors.add(:default_time_zone, t(:unrecognized_time_zone, "'%{timezone}' is not a recognized time zone", :timezone => account_params[:default_time_zone])) if account_params.has_key?(:default_time_zone) && ActiveSupport::TimeZone.new(account_params[:default_time_zone]).nil?
        else
          account_settings.each {|k, v| @account.errors.add(k.to_sym, t(:cannot_manage_account, 'You are not allowed to manage account settings'))}
          unauthorized = true
        end
      end

      # quotas (:manage_account_quotas)
      quota_settings = account_params.select {|k, v| [:default_storage_quota_mb, :default_user_storage_quota_mb,
                                                      :default_group_storage_quota_mb].include?(k.to_sym)}.with_indifferent_access
      unless quota_settings.empty?
        if @account.grants_right?(@current_user, session, :manage_storage_quotas)
          [:default_storage_quota_mb, :default_user_storage_quota_mb, :default_group_storage_quota_mb].each do |quota_type|
            next unless quota_settings.has_key?(quota_type)

            quota_value = quota_settings[quota_type].to_s.strip
            if INTEGER_REGEX !~ quota_value.to_s
              @account.errors.add(quota_type, t(:quota_integer_required, 'An integer value is required'))
            else
              @account.errors.add(quota_type, t(:quota_must_be_positive, 'Value must be positive')) if quota_value.to_i < 0
              @account.errors.add(quota_type, t(:quota_too_large, 'Value too large')) if quota_value.to_i >= 2**62 / 1.megabytes
            end
          end
        else
          quota_settings.each {|k, v| @account.errors.add(k.to_sym, t(:cannot_manage_quotas, 'You are not allowed to manage quota settings'))}
          unauthorized = true
        end
      end

      if unauthorized
        # Attempt to modify something without sufficient permissions
        render :json => @account.errors, :status => :unauthorized
      else
        success = @account.errors.empty?
        success &&= @account.update_attributes(account_settings.merge(quota_settings)) rescue false

        if success
          # Successfully completed
          render :json => account_json(@account, @current_user, session, params[:includes] || [])
        else
          # Failed (hopefully with errors)
          render :json => @account.errors, :status => :bad_request
        end
      end
    end
  end

  # @API Update an account
  # Update an existing account.
  #
  # @argument account[name] [String]
  #   Updates the account name
  #
  # @argument account[default_time_zone] [String]
  #   The default time zone of the account. Allowed time zones are
  #   {http://www.iana.org/time-zones IANA time zones} or friendlier
  #   {http://api.rubyonrails.org/classes/ActiveSupport/TimeZone.html Ruby on Rails time zones}.
  #
  # @argument account[default_storage_quota_mb] [Integer]
  #   The default course storage quota to be used, if not otherwise specified.
  #
  # @argument account[default_user_storage_quota_mb] [Integer]
  #   The default user storage quota to be used, if not otherwise specified.
  #
  # @argument account[default_group_storage_quota_mb] [Integer]
  #   The default group storage quota to be used, if not otherwise specified.
  #
  # @argument account[settings][restrict_student_past_view][value] [Boolean]
  #   Restrict students from viewing courses after end date
  #
  # @argument account[settings][restrict_student_past_view][locked] [Boolean]
  #   Lock this setting for sub-accounts and courses
  #
  # @argument account[settings][restrict_student_future_view][value] [Boolean]
  #   Restrict students from viewing courses before start date
  #
  # @argument account[settings][restrict_student_future_view][locked] [Boolean]
  #   Lock this setting for sub-accounts and courses
  #
  # @argument account[settings][restrict_student_future_listing][value] [Boolean]
  #   Restrict students from viewing future enrollments in course list
  #
  # @argument account[settings][restrict_student_future_listing][locked] [Boolean]
  #   Lock this setting for sub-accounts and courses
  #
  # @example_request
  #   curl https://<canvas>/api/v1/accounts/<account_id> \
  #     -X PUT \
  #     -H 'Authorization: Bearer <token>' \
  #     -d 'account[name]=New account name' \
  #     -d 'account[default_time_zone]=Mountain Time (US & Canada)' \
  #     -d 'account[default_storage_quota_mb]=450'
  #
  # @returns Account
  def update
    return update_api if api_request?

    if authorized_action(@account, @current_user, :manage_account_settings)
      respond_to do |format|

        custom_help_links = params[:account].delete :custom_help_links
        if custom_help_links
<<<<<<< HEAD
          sorted_help_links = custom_help_links.select{|_k, h| h['state'] != 'deleted' && h['state'] != 'new'}.sort
=======
          sorted_help_links = custom_help_links.select{|_k, h| h['state'] != 'deleted' && h['state'] != 'new'}.sort_by{|_k, h| _k.to_i}
>>>>>>> df88dd94
          @account.settings[:custom_help_links] = sorted_help_links.map do |index_with_hash|
            hash = index_with_hash[1]
            hash.delete('state')
            hash.assert_valid_keys ["text", "subtext", "url", "available_to", "type"]
            hash
          end
          @account.settings[:new_custom_help_links] = true
        end

        params[:account][:turnitin_host] = validated_turnitin_host(params[:account][:turnitin_host])
        enable_user_notes = params[:account].delete :enable_user_notes
        allow_sis_import = params[:account].delete :allow_sis_import
        params[:account].delete :default_user_storage_quota_mb unless @account.root_account? && !@account.site_admin?
        unless @account.grants_right? @current_user, :manage_storage_quotas
          [:storage_quota, :default_storage_quota, :default_storage_quota_mb,
           :default_user_storage_quota, :default_user_storage_quota_mb,
           :default_group_storage_quota, :default_group_storage_quota_mb].each { |key| params[:account].delete key }
        end
        if params[:account][:services]
          params[:account][:services].slice(*Account.services_exposed_to_ui_hash(nil, @current_user, @account).keys).each do |key, value|
            @account.set_service_availability(key, value == '1')
          end
          params[:account].delete :services
        end
        if @account.grants_right?(@current_user, :manage_site_settings)
          # If the setting is present (update is called from 2 different settings forms, one for notifications)
          if params[:account][:settings] && params[:account][:settings][:outgoing_email_default_name_option].present?
            # If set to default, remove the custom name so it doesn't get saved
            params[:account][:settings][:outgoing_email_default_name] = '' if params[:account][:settings][:outgoing_email_default_name_option] == 'default'
          end

          google_docs_domain = params[:account][:settings].try(:delete, :google_docs_domain)
          if @account.feature_enabled?(:google_docs_domain_restriction) &&
             @account.root_account? &&
             !@account.site_admin?
            @account.settings[:google_docs_domain] = google_docs_domain.present? ? google_docs_domain : nil
          end

          @account.enable_user_notes = enable_user_notes if enable_user_notes
          @account.allow_sis_import = allow_sis_import if allow_sis_import && @account.root_account?
          if @account.site_admin? && params[:account][:settings]
            # these shouldn't get set for the site admin account
            params[:account][:settings].delete(:enable_alerts)
            params[:account][:settings].delete(:enable_eportfolios)
          end
        else
          # must have :manage_site_settings to update these
          [ :admins_can_change_passwords,
            :admins_can_view_notifications,
            :enable_alerts,
            :enable_eportfolios,
            :enable_profiles,
            :show_scheduler,
            :global_includes,
            :gmail_domain
          ].each do |key|
            params[:account][:settings].try(:delete, key)
          end
        end

        if params[:account][:settings] && params[:account][:settings].has_key?(:trusted_referers)
          if trusted_referers = params[:account][:settings].delete(:trusted_referers)
            @account.trusted_referers = trusted_referers if @account.root_account?
          end
        end

        if sis_id = params[:account].delete(:sis_source_id)
          if !@account.root_account? && sis_id != @account.sis_source_id && @account.root_account.grants_right?(@current_user, session, :manage_sis)
            if sis_id == ''
              @account.sis_source_id = nil
            else
              @account.sis_source_id = sis_id
            end
          end
        end

        process_external_integration_keys

        can_edit_email = params[:account][:settings].try(:delete, :edit_institution_email)
        if @account.root_account? && !can_edit_email.nil?
          @account[:settings][:edit_institution_email] = value_to_boolean(can_edit_email)
        end

        remove_ip_filters = params[:account].delete(:remove_ip_filters)
        params[:account][:ip_filters] = [] if remove_ip_filters

        if @account.update_attributes(params[:account])
          format.html { redirect_to account_settings_url(@account) }
          format.json { render :json => @account }
        else
          flash[:error] = t(:update_failed_notice, "Account settings update failed")
          format.html { redirect_to account_settings_url(@account) }
          format.json { render :json => @account.errors, :status => :bad_request }
        end
      end
    end
  end

  def settings
    if authorized_action(@account, @current_user, :read)
      @available_reports = AccountReport.available_reports if @account.grants_right?(@current_user, @session, :read_reports)
      if @available_reports
        scope = @account.account_reports.where("report_type=name").most_recent
        @last_complete_reports = AccountReport.from("unnest('{#{@available_reports.keys.join(',')}}'::text[]) report_types (name),
              LATERAL (#{scope.complete.to_sql}) account_reports ").
            order("report_types.name").
            preload(:attachment).
            index_by(&:report_type)
        @last_reports = AccountReport.from("unnest('{#{@available_reports.keys.join(',')}}'::text[]) report_types (name),
              LATERAL (#{scope.to_sql}) account_reports ").
            order("report_types.name").
            index_by(&:report_type)
      end
      load_course_right_side
      @account_users = @account.account_users
      ActiveRecord::Associations::Preloader.new.preload(@account_users, user: :communication_channels)
      order_hash = {}
      @account.available_account_roles.each_with_index do |role, idx|
        order_hash[role.id] = idx
      end
      @account_users = @account_users.select(&:user).sort_by{|au| [order_hash[au.role_id] || CanvasSort::Last, Canvas::ICU.collation_key(au.user.sortable_name)] }
      @alerts = @account.alerts

      @account_roles = @account.available_account_roles.sort_by(&:display_sort_index).map{|role| {:id => role.id, :label => role.label}}
      @course_roles = @account.available_course_roles.sort_by(&:display_sort_index).map{|role| {:id => role.id, :label => role.label}}

      @announcements = @account.announcements.order(:created_at).paginate(page: params[:page], per_page: 50)
      @external_integration_keys = ExternalIntegrationKey.indexed_keys_for(@account)

      js_env({
        CUSTOM_HELP_LINKS: @domain_root_account && @domain_root_account.help_links || [],
        DEFAULT_HELP_LINKS: Canvas::Help.default_links,
        APP_CENTER: { enabled: Canvas::Plugin.find(:app_center).enabled? },
        LTI_LAUNCH_URL: account_tool_proxy_registration_path(@account),
        CONTEXT_BASE_URL: "/accounts/#{@context.id}",
        MASKED_APP_CENTER_ACCESS_TOKEN: @account.settings[:app_center_access_token].try(:[], 0...5)
      })
    end
  end

  # Admin Tools page controls
  # => Log Auditing
  # => Add/Change Quota
  # = Restoring Content
  def admin_tools
    if !@account.can_see_admin_tools_tab?(@current_user)
      return render_unauthorized_action
    end

    authentication_logging = @account.grants_any_right?(@current_user, :view_statistics, :manage_user_logins)
    grade_change_logging = @account.grants_right?(@current_user, :view_grade_changes)
    course_logging = @account.grants_right?(@current_user, :view_course_changes)
    if authentication_logging || grade_change_logging || course_logging
      logging = {
        authentication: authentication_logging,
        grade_change: grade_change_logging,
        course: course_logging
      }
    end
    logging ||= false

    js_env :ACCOUNT_ID => @account.id
    js_env :PERMISSIONS => {
       restore_course: @account.grants_right?(@current_user, session, :undelete_courses),
       # Permission caching issue makes explicitly checking the account setting
       # an easier option.
       view_messages: (@account.settings[:admins_can_view_notifications] &&
                       @account.grants_right?(@current_user, session, :view_notifications)) ||
                      Account.site_admin.grants_right?(@current_user, :read_messages),
       logging: logging
      }
  end

  def confirm_delete_user
    raise ActiveRecord::RecordNotFound unless @account.root_account?
    @user = api_find(User, params[:user_id])

    unless @account.user_account_associations.where(user_id: @user).exists?
      flash[:error] = t(:no_user_message, "No user found with that id")
      redirect_to account_url(@account)
      return
    end

    @context = @account
    render_unauthorized_action unless @user.allows_user_to_remove_from_account?(@account, @current_user)
  end

  # @API Delete a user from the root account
  #
  # Delete a user record from a Canvas root account. If a user is associated
  # with multiple root accounts (in a multi-tenant instance of Canvas), this
  # action will NOT remove them from the other accounts.
  #
  # WARNING: This API will allow a user to remove themselves from the account.
  # If they do this, they won't be able to make API calls or log into Canvas at
  # that account.
  #
  # @example_request
  #     curl https://<canvas>/api/v1/accounts/3/users/5 \
  #       -H 'Authorization: Bearer <ACCESS_TOKEN>' \
  #       -X DELETE
  #
  # @returns User
  def remove_user
    raise ActiveRecord::RecordNotFound unless @account.root_account?
    @user = api_find(User, params[:user_id])
    raise ActiveRecord::RecordNotFound unless @account.user_account_associations.where(user_id: @user).exists?
    if @user.allows_user_to_remove_from_account?(@account, @current_user)
      @user.remove_from_root_account(@account)
      flash[:notice] = t(:user_deleted_message, "%{username} successfully deleted", :username => @user.name)
      respond_to do |format|
        format.html { redirect_to account_users_url(@account) }
        format.json { render :json => @user || {} }
      end
    else
      render_unauthorized_action
    end
  end

  def turnitin_confirmation
    if authorized_action(@account, @current_user, :manage_account_settings)
      host = validated_turnitin_host(params[:turnitin_host])
      begin
        turnitin = Turnitin::Client.new(
          params[:turnitin_account_id],
          params[:turnitin_shared_secret],
          host
        )
        render :json => { :success => turnitin.testSettings }
      rescue
        render :json => { :success => false }
      end
    end
  end

  def load_course_right_side
    @root_account = @account.root_account
    @maximum_courses_im_gonna_show = 50
    @term = nil
    if params[:enrollment_term_id].present?
      @term = @root_account.enrollment_terms.active.find(params[:enrollment_term_id]) rescue nil
      @term ||= @root_account.enrollment_terms.active[-1]
    end
    associated_courses = @account.associated_courses.active
    associated_courses = associated_courses.for_term(@term) if @term
    @associated_courses_count = associated_courses.count
    @hide_enrollmentless_courses = params[:hide_enrollmentless_courses] == "1"
  end
  protected :load_course_right_side

  def statistics
    if authorized_action(@account, @current_user, :view_statistics)
      add_crumb(t(:crumb_statistics, "Statistics"), statistics_account_url(@account))
      if @account.grants_right?(@current_user, :read_course_list)
        @recently_started_courses = @account.all_courses.recently_started
        @recently_ended_courses = @account.all_courses.recently_ended
        if @account == Account.default
          @recently_created_courses = @account.all_courses.recently_created
        end
      end
      if @account.grants_right?(@current_user, :read_roster)
        @recently_logged_users = @account.all_users.recently_logged_in
      end
      @counts_report = @account.report_snapshots.detailed.order(:created_at).last.try(:data)
    end
  end

  def statistics_graph
    if authorized_action(@account, @current_user, :view_statistics)
      @items = @account.report_snapshots.progressive.last.try(:report_value_over_time, params[:attribute])
      respond_to do |format|
        format.json { render :json => @items }
        format.csv {
          res = CSV.generate do |csv|
            csv << ['Timestamp', 'Value']
            @items.each do |item|
              csv << [item[0]/1000, item[1]]
            end
          end
          cancel_cache_buster
          # TODO i18n
          send_data(
            res,
            :type => "text/csv",
            :filename => "#{params[:attribute].titleize} Report for #{@account.name}.csv",
            :disposition => "attachment"
          )
        }
      end
    end
  end

  def avatars
    if authorized_action(@account, @current_user, :manage_admin_users)
      @users = @account.all_users(nil)
      @avatar_counts = {
        :all => format_avatar_count(@users.with_avatar_state('any').count),
        :reported => format_avatar_count(@users.with_avatar_state('reported').count),
        :re_reported => format_avatar_count(@users.with_avatar_state('re_reported').count),
        :submitted => format_avatar_count(@users.with_avatar_state('submitted').count)
      }
      if params[:avatar_state]
        @users = @users.with_avatar_state(params[:avatar_state])
        @avatar_state = params[:avatar_state]
      else
        if @domain_root_account && @domain_root_account.settings[:avatars] == 'enabled_pending'
          @users = @users.with_avatar_state('submitted')
          @avatar_state = 'submitted'
        else
          @users = @users.with_avatar_state('reported')
          @avatar_state = 'reported'
        end
      end
      @users = Api.paginate(@users, self, account_avatars_url)
    end
  end

  def sis_import
    if authorized_action(@account, @current_user, [:import_sis, :manage_sis])
      return redirect_to account_settings_url(@account) if !@account.allow_sis_import || !@account.root_account?
      @current_batch = @account.current_sis_batch
      @last_batch = @account.sis_batches.order('created_at DESC').first
      @terms = @account.enrollment_terms.active
      respond_to do |format|
        format.html
        format.json { render :json => @current_batch }
      end
    end
  end

  def courses_redirect
    redirect_to course_url(params[:id])
  end

  def courses
    if authorized_action(@context, @current_user, :read)
      Shackles.activate(:slave) do
        load_course_right_side
        @courses = []
        @query = (params[:course] && params[:course][:name]) || params[:term]
        if @context && @context.is_a?(Account) && @query
          @courses = @context.courses_name_like(@query, :term => @term, :hide_enrollmentless_courses => @hide_enrollmentless_courses)
        end
      end
      respond_to do |format|
        format.html {
          return redirect_to @courses.first if @courses.length == 1
          Shackles.activate(:slave) do
            build_course_stats
          end
        }
        format.json  {
          cancel_cache_buster
          expires_in 30.minutes
          render :json => @courses.map{ |c| {:label => c.name, :id => c.id, :term => c.enrollment_term.name} }
        }
      end
    end
  end

  def build_course_stats
    teachers = TeacherEnrollment.for_courses_with_user_name(@courses).admin.active
    course_to_student_counts = StudentEnrollment.student_in_claimed_or_available.where(:course_id => @courses).group(:course_id).distinct.count(:user_id)
    courses_to_teachers = teachers.inject({}) do |result, teacher|
      result[teacher.course_id] ||= []
      result[teacher.course_id] << teacher
      result
    end
    @courses.each do |course|
      course.student_count = course_to_student_counts[course.id] || 0
      course_teachers = courses_to_teachers[course.id] || []
      course.teacher_names = course_teachers.uniq(&:user_id).map(&:user_name)
    end
  end
  protected :build_course_stats

  def saml_meta_data
    # This needs to be publicly available since external SAML
    # servers need to be able to access it without being authenticated.
    # It is used to disclose our SAML configuration settings.
    settings = AccountAuthorizationConfig::SAML.saml_settings_for_account(@domain_root_account, request.host_with_port)
    render :xml => Onelogin::Saml::MetaData.create(settings)
  end

  # TODO Refactor add_account_user and remove_account_user actions into
  # AdminsController. see https://redmine.instructure.com/issues/6634
  def add_account_user
    if role_id = params[:role_id]
      role = Role.get_role_by_id(role_id)
      raise ActiveRecord::RecordNotFound unless role
    else
      role = Role.get_built_in_role('AccountAdmin')
    end

    list = UserList.new(params[:user_list],
                        root_account: @context.root_account,
                        search_method: @context.user_list_search_mode_for(@current_user),
                        current_user: @current_user)
    users = list.users
    admins = users.map do |user|
      admin = @context.account_users.where(user_id: user.id, role_id: role.id).first_or_initialize
      admin.user = user
      return unless authorized_action(admin, @current_user, :create)
      admin
    end

    account_users = admins.map do |admin|
      if admin.new_record?
        admin.save!
        if admin.user.registered?
          admin.account_user_notification!
        else
          admin.account_user_registration!
        end
      end

      { :enrollment => {
          :id => admin.id,
          :name => admin.user.name,
          :role_id => admin.role_id,
          :membership_type => AccountUser.readable_type(admin.role.name),
          :workflow_state => 'active',
          :user_id => admin.user.id,
          :type => 'admin',
          :email => admin.user.email
      }}
    end
    render :json => account_users
  end

  def remove_account_user
    admin = @context.account_users.find(params[:id])
    if authorized_action(admin, @current_user, :destroy)
      admin.destroy
      respond_to do |format|
        format.html { redirect_to account_settings_url(@context, :anchor => "tab-users") }
        format.json { render :json => admin }
      end
    end
  end

  def validated_turnitin_host(input_host)
    if input_host.present?
      _, turnitin_uri = CanvasHttp.validate_url(input_host)
      turnitin_uri.host
    else
      nil
    end
  end

  def process_external_integration_keys(account = @account)
    if params_keys = params[:account][:external_integration_keys]
      ExternalIntegrationKey.indexed_keys_for(account).each do |key_type, key|
        next unless params_keys.key?(key_type)
        next unless key.grants_right?(@current_user, :write)
        unless params_keys[key_type].blank?
          key.key_value = params_keys[key_type]
          key.save!
        else
          key.delete
        end
      end
    end
  end

  def format_avatar_count(count = 0)
    count > 99 ? "99+" : count
  end
  private :format_avatar_count

  protected
  def rich_content_service_config
    rce_js_env(:basic)
  end

  def localized_timezones(timezones)
    timezones.map do |timezone|
      {
        name: timezone.name,
        localized_name: timezone.to_s
      }
    end
  end
  private :localized_timezones
end<|MERGE_RESOLUTION|>--- conflicted
+++ resolved
@@ -516,11 +516,7 @@
 
         custom_help_links = params[:account].delete :custom_help_links
         if custom_help_links
-<<<<<<< HEAD
-          sorted_help_links = custom_help_links.select{|_k, h| h['state'] != 'deleted' && h['state'] != 'new'}.sort
-=======
           sorted_help_links = custom_help_links.select{|_k, h| h['state'] != 'deleted' && h['state'] != 'new'}.sort_by{|_k, h| _k.to_i}
->>>>>>> df88dd94
           @account.settings[:custom_help_links] = sorted_help_links.map do |index_with_hash|
             hash = index_with_hash[1]
             hash.delete('state')
