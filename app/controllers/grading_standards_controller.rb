--- conflicted
+++ resolved
@@ -27,12 +27,8 @@
         :GRADING_STANDARDS_URL => context_url(@context, :context_grading_standards_url),
         :GRADING_PERIODS_URL => context_url(@context, :api_v1_context_grading_periods_url),
         :MULTIPLE_GRADING_PERIODS => multiple_grading_periods?,
-<<<<<<< HEAD
-        :DEFAULT_GRADING_STANDARD_DATA => GradingStandard.default_grading_standard
-=======
         :DEFAULT_GRADING_STANDARD_DATA => GradingStandard.default_grading_standard,
         :CONTEXT_SETTINGS_URL => context_url(@context, :context_settings_url)
->>>>>>> e918f2c3
       })
       @standards = GradingStandard.for(@context).sorted.limit(100)
       respond_to do |format|
