--- conflicted
+++ resolved
@@ -1,6 +1,8 @@
+# @API SIS Integration
+#
+# Includes helpers for integration with SIS systems.
+#
 class SisApiController < ApplicationController
-<<<<<<< HEAD
-=======
   include Api::V1::SisAssignment
 
   before_filter :require_view_all_grades, only: [:sis_assignments]
@@ -146,5 +148,4 @@
   def require_published_course
     render json: COURSE_NOT_PUBLISHED_ERROR, status: :bad_request if context.is_a?(Course) && !context.published?
   end
->>>>>>> 111dec82
 end