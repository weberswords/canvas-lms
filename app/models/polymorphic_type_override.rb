module PolymorphicTypeOverride
  def self.included(base)
    base.extend PolymorphicTypeOverride::ClassMethods
  end

  module ClassMethods
    def override_polymorphic_types(polymorphic_type_mappings)
      # Rails likes to use both read_attribute and the cached attr_reader for attributes
      # We have to re-define both to completely override the stored constant.
      @@polymorphic_type_mappings ||= {}
      @@polymorphic_type_mappings[self.name] = OverrideMapper.new(polymorphic_type_mappings)

<<<<<<< HEAD
      # Iterate and re-define the attr_reader
      @@polymorphic_type_mappings[self.name].each_with_mapping do |overridden, old_class, new_class|
        # define attr_reader for mapping[:type] e.g., ContentTag#content_type
        define_method overridden do
          if self.instance_variable_get(:@attributes)[overridden.to_s] == old_class
            return new_class
          end
=======
      @@polymorphic_type_mappings[self.name].each_with_mapping do |overridden, mapping|
        # define attr_reader for mapping[:type] e.g., ContentTag#content_type
        define_method overridden do
          current_type = self.instance_variable_get(:@attributes)[overridden.to_s]

          if mapping.keys.include? current_type
            return mapping[current_type]
          end

>>>>>>> b3125626
          super()
        end
      end

      # define read_attribute
      define_method :read_attribute do |attr|
        mapper = @@polymorphic_type_mappings[self.class.name]
<<<<<<< HEAD

=======
>>>>>>> b3125626
        if mapper.overrides?(attr)
          overriding = mapper.override_from_attributes(attr, self.instance_variable_get(:@attributes))
          return overriding if overriding
        end

        super attr
      end

    end

    # override .shard_category_code_for_reflection here
    def shard_category_code_for_reflection(reflection)
      mapper = @@polymorphic_type_mappings[self.name]

      if mapper && reflection.options[:foreign_type]

        if mapper.overrides?(reflection.options[:foreign_type])
          const = mapper.new_constant_for(reflection.options[:foreign_type])
          return "'#{const}'.try(:constantize).try(:shard_category) || :default"
        end
      end

      super reflection
    end

<<<<<<< HEAD
=======
    # override .shard_category_code_for_reflection here
    if CANVAS_RAILS2
      def shard_category_code_for_reflection(reflection)
        mapper = @@polymorphic_type_mappings[self.name]

        if mapper && reflection && reflection.options && reflection.options[:foreign_type]
          if mapper.overrides?(reflection.options[:foreign_type])
            const_hash = mapper.constants_mapping(reflection.options[:foreign_type])
            return "#{const_hash}[self[:#{reflection.options[:foreign_type]}]].try(:constantize).try(:shard_category) || :default"
          end
        end
        super reflection
      end
    end

>>>>>>> b3125626
    private

    class OverrideMapper
      attr_reader :mappings

<<<<<<< HEAD
      extend Forwardable
      def_delegator :mappings, :each

      def initialize(mappings)
        @mappings = mappings.symbolize_keys
      end

      def overrides?(type)
        mappings.key?(type.to_sym)
      end

      def new_constant_for(type)
        mappings[type.to_sym][:to]
      end

      def override_from_attributes(attr, attributes)
        mapping = mappings[attr.to_sym]
        original_class_name = mapping.fetch(:from)
        new_class_name = mapping.fetch(:to)
        attr = attr.to_s

        if attributes[attr] == original_class_name
          return new_class_name
        end
=======
      def initialize(mappings)
        @mappings = mappings.with_indifferent_access
      end

      def overrides?(type)
        mappings.key?(type)
      end

      def constants_mapping(type)
        mappings[type]
      end

      def override_from_attributes(attr, attributes)
        mapping = mappings[attr]
        attr = attr.to_s

        mapping.each do |original_class, new_class|
          if attributes[attr] == original_class
            return new_class
          end
        end

        false
>>>>>>> b3125626
      end

      def each_with_mapping
        mappings.each do |attr, mapping|
<<<<<<< HEAD
          original_class = mapping.fetch(:from)
          new_class = mapping.fetch(:to)
          yield attr, original_class, new_class
=======
          yield attr, mapping
>>>>>>> b3125626
        end

      end
    end

  end
end<|MERGE_RESOLUTION|>--- conflicted
+++ resolved
@@ -10,15 +10,6 @@
       @@polymorphic_type_mappings ||= {}
       @@polymorphic_type_mappings[self.name] = OverrideMapper.new(polymorphic_type_mappings)
 
-<<<<<<< HEAD
-      # Iterate and re-define the attr_reader
-      @@polymorphic_type_mappings[self.name].each_with_mapping do |overridden, old_class, new_class|
-        # define attr_reader for mapping[:type] e.g., ContentTag#content_type
-        define_method overridden do
-          if self.instance_variable_get(:@attributes)[overridden.to_s] == old_class
-            return new_class
-          end
-=======
       @@polymorphic_type_mappings[self.name].each_with_mapping do |overridden, mapping|
         # define attr_reader for mapping[:type] e.g., ContentTag#content_type
         define_method overridden do
@@ -28,7 +19,6 @@
             return mapping[current_type]
           end
 
->>>>>>> b3125626
           super()
         end
       end
@@ -36,10 +26,6 @@
       # define read_attribute
       define_method :read_attribute do |attr|
         mapper = @@polymorphic_type_mappings[self.class.name]
-<<<<<<< HEAD
-
-=======
->>>>>>> b3125626
         if mapper.overrides?(attr)
           overriding = mapper.override_from_attributes(attr, self.instance_variable_get(:@attributes))
           return overriding if overriding
@@ -47,26 +33,8 @@
 
         super attr
       end
-
     end
 
-    # override .shard_category_code_for_reflection here
-    def shard_category_code_for_reflection(reflection)
-      mapper = @@polymorphic_type_mappings[self.name]
-
-      if mapper && reflection.options[:foreign_type]
-
-        if mapper.overrides?(reflection.options[:foreign_type])
-          const = mapper.new_constant_for(reflection.options[:foreign_type])
-          return "'#{const}'.try(:constantize).try(:shard_category) || :default"
-        end
-      end
-
-      super reflection
-    end
-
-<<<<<<< HEAD
-=======
     # override .shard_category_code_for_reflection here
     if CANVAS_RAILS2
       def shard_category_code_for_reflection(reflection)
@@ -82,38 +50,11 @@
       end
     end
 
->>>>>>> b3125626
     private
 
     class OverrideMapper
       attr_reader :mappings
 
-<<<<<<< HEAD
-      extend Forwardable
-      def_delegator :mappings, :each
-
-      def initialize(mappings)
-        @mappings = mappings.symbolize_keys
-      end
-
-      def overrides?(type)
-        mappings.key?(type.to_sym)
-      end
-
-      def new_constant_for(type)
-        mappings[type.to_sym][:to]
-      end
-
-      def override_from_attributes(attr, attributes)
-        mapping = mappings[attr.to_sym]
-        original_class_name = mapping.fetch(:from)
-        new_class_name = mapping.fetch(:to)
-        attr = attr.to_s
-
-        if attributes[attr] == original_class_name
-          return new_class_name
-        end
-=======
       def initialize(mappings)
         @mappings = mappings.with_indifferent_access
       end
@@ -137,18 +78,11 @@
         end
 
         false
->>>>>>> b3125626
       end
 
       def each_with_mapping
         mappings.each do |attr, mapping|
-<<<<<<< HEAD
-          original_class = mapping.fetch(:from)
-          new_class = mapping.fetch(:to)
-          yield attr, original_class, new_class
-=======
           yield attr, mapping
->>>>>>> b3125626
         end
 
       end
