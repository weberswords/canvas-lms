#
# Copyright (C) 2012 Instructure, Inc.
#
# This file is part of Canvas.
#
# Canvas is free software: you can redistribute it and/or modify it under
# the terms of the GNU Affero General Public License as published by the Free
# Software Foundation, version 3 of the License.
#
# Canvas is distributed in the hope that it will be useful, but WITHOUT ANY
# WARRANTY; without even the implied warranty of MERCHANTABILITY or FITNESS FOR
# A PARTICULAR PURPOSE. See the GNU Affero General Public License for more
# details.
#
# You should have received a copy of the GNU Affero General Public License along
# with this program. If not, see <http://www.gnu.org/licenses/>.
#

class DiscussionEntry < ActiveRecord::Base
  include Workflow
  include SendToInbox
  include SendToStream
  include TextHelper

  attr_accessible :plaintext_message, :message, :discussion_topic, :user, :parent, :attachment, :parent_entry
  attr_readonly :discussion_topic_id, :user_id, :parent_id
  has_many :discussion_subentries, :class_name => 'DiscussionEntry', :foreign_key => "parent_id", :order => :created_at
  has_many :unordered_discussion_subentries, :class_name => 'DiscussionEntry', :foreign_key => "parent_id"
  has_many :flattened_discussion_subentries, :class_name => 'DiscussionEntry', :foreign_key => "root_entry_id"
  has_many :discussion_entry_participants, :dependent => :destroy
  belongs_to :discussion_topic, :touch => true
  # null if a root entry
  belongs_to :parent_entry, :class_name => 'DiscussionEntry', :foreign_key => :parent_id
  # also null if a root entry
  belongs_to :root_entry, :class_name => 'DiscussionEntry', :foreign_key => :root_entry_id
  belongs_to :user
  belongs_to :attachment
  belongs_to :editor, :class_name => 'User'
  has_one :external_feed_entry, :as => :asset

  before_create :infer_root_entry_id
  after_save :update_discussion
  after_save :context_module_action_later
  after_create :create_participants
  validates_length_of :message, :maximum => maximum_text_length, :allow_nil => true, :allow_blank => true
  validates_presence_of :discussion_topic_id
  before_validation_on_create :set_depth
  validate_on_create :validate_depth

  sanitize_field :message, Instructure::SanitizeField::SANITIZE

  has_a_broadcast_policy
  attr_accessor :new_record_header

  workflow do
    state :active
    state :deleted
  end

  on_create_send_to_inboxes do
    if self.context && self.context.available?
      user_id = nil
      if self.parent_entry
        user_id = self.parent_entry.user_id
      else
        user_id = self.discussion_topic.user_id unless self.discussion_topic.assignment_id
      end
      if user_id && user_id != self.user_id
        {
          :recipients => user_id,
          :subject => t("#subject_reply_to", "Re: %{subject}", :subject => self.discussion_topic.title),
          :html_body => self.message,
          :sender => self.user_id
        }
      end
    end
  end

  set_broadcast_policy do |p|
    p.dispatch :new_discussion_entry
    p.to { posters - [user] }
    p.whenever { |record|
      record.just_created && record.active?
    }
  end

  on_create_send_to_streams do
    if self.root_entry_id.nil?
      recent_entries = DiscussionEntry.active.find(:all, :select => 'user_id', :conditions => ['discussion_entries.discussion_topic_id=? AND discussion_entries.created_at > ?', self.discussion_topic_id, 2.weeks.ago])
      # If the topic has been going for more than two weeks and it suddenly
      # got "popular" again, move it back up in user streams
      if !self.discussion_topic.for_assignment? && self.created_at && self.created_at > self.discussion_topic.created_at + 2.weeks && recent_entries.select{|e| e.created_at && e.created_at > 24.hours.ago }.length > 10
        self.discussion_topic.active_participants
      # If the topic has beeng going for more than two weeks, only show
      # people who have been participating in the topic
      elsif self.created_at > self.discussion_topic.created_at + 2.weeks
        recent_entries.map(&:user_id).uniq
      else
        self.discussion_topic.active_participants
      end
    else
      []
    end
  end

  # The maximum discussion entry threading depth that is allowed
  def self.max_depth
    Setting.get_cached('discussion_entry_max_depth', '50').to_i
  end

  def set_depth
    self.depth ||= (self.parent_entry.try(:depth) || 0) + 1
  end

  def validate_depth
    if !self.depth || self.depth > self.class.max_depth
      errors.add_to_base("Maximum entry depth reached")
    end
  end

  def reply_from(opts)
    user = opts[:user]
    message = opts[:html].strip
    user = nil unless user && self.context.users.include?(user)
    if !user
      raise "Only context participants may reply to messages"
    elsif !message || message.empty?
      raise "Message body cannot be blank"
    else
      entry = DiscussionEntry.new(:message => message)
      entry.discussion_topic_id = self.discussion_topic_id
      entry.parent_entry = self
      entry.user = user
      entry.save!
      entry
    end
  end

  def posters
    self.discussion_topic.posters rescue [self.user]
  end

  def plaintext_message=(val)
    self.message = format_message(val).first
  end

  def truncated_message(length=nil)
    plaintext_message(length)
  end

  def summary(length=150)
    strip_and_truncate(message, :max_length => length)
  end

  def plaintext_message(length=250)
    truncate_html(self.message, :max_length => length)
  end

  alias_method :destroy!, :destroy
  def destroy
    self.workflow_state = 'deleted'
    self.deleted_at = Time.now
    save!
    update_topic_submission
  end

  def update_discussion
    if %w(workflow_state message attachment_id editor_id).any? { |a| self.changed.include?(a) }
      self.discussion_topic.touch
<<<<<<< HEAD
      self.discussion_topic.update_materialized_view
=======
      connection.after_transaction_commit { self.discussion_topic.update_materialized_view }
>>>>>>> 77002e81
    end
  end

  def update_topic_submission
    if self.discussion_topic.for_assignment?
      entries = self.discussion_topic.discussion_entries.scoped(:conditions => {:user_id => self.user_id, :workflow_state => 'active'})
      submission = self.discussion_topic.assignment.submissions.scoped(:conditions => {:user_id => self.user_id}).first
      if entries.any?
        submission_date = entries.scoped(:order => 'created_at').first.created_at
        if submission_date > self.created_at
          submission.submitted_at = submission_date
          submission.save!
        end
      else
        submission.workflow_state = 'unsubmitted'
        submission.submission_type = nil
        submission.submitted_at = nil
        submission.save!
      end
    end
  end

  named_scope :active, :conditions => ['discussion_entries.workflow_state != ?', 'deleted']
  named_scope :deleted, :conditions => ['discussion_entries.workflow_state = ?', 'deleted']

  def user_name
    self.user.name rescue t :default_user_name, "User Name"
  end

  def infer_root_entry_id
    # only allow non-root parents for threaded discussions
    unless self.discussion_topic.try(:threaded?)
      self.parent_entry = parent_entry.try(:root_entry) || parent_entry
    end
    self.root_entry_id = parent_entry.try(:root_entry_id) || parent_entry.try(:id)
  end
  protected :infer_root_entry_id

  def update_topic
    if self.discussion_topic
      last_reply_at = [self.discussion_topic.last_reply_at, self.created_at].max
      DiscussionTopic.update_all({:last_reply_at => last_reply_at, :updated_at => Time.now.utc}, {:id => self.discussion_topic_id})
    end
  end

  set_policy do
    given { |user| self.user && self.user == user && !self.discussion_topic.locked? }
    can :update and can :reply and can :read

    given { |user| self.user && self.user == user }
    can :read

    given { |user| self.user && self.user == user && !self.discussion_topic.locked? }
    can :delete

    given { |user, session| self.cached_context_grants_right?(user, session, :read_forum) }
    can :read

    given { |user, session| self.cached_context_grants_right?(user, session, :post_to_forum) && !self.discussion_topic.locked? }
    can :reply and can :create and can :read

    given { |user, session| self.cached_context_grants_right?(user, session, :post_to_forum) }
    can :read

    given { |user, session| self.discussion_topic.context.respond_to?(:allow_student_forum_attachments) && self.discussion_topic.context.allow_student_forum_attachments && self.cached_context_grants_right?(user, session, :post_to_forum) && !self.discussion_topic.locked?  }
    can :attach

    given { |user, session| !self.discussion_topic.root_topic_id && self.cached_context_grants_right?(user, session, :moderate_forum) && !self.discussion_topic.locked? }
    can :update and can :delete and can :reply and can :create and can :read and can :attach

    given { |user, session| !self.discussion_topic.root_topic_id && self.cached_context_grants_right?(user, session, :moderate_forum) }
    can :update and can :delete and can :read

    given { |user, session| self.discussion_topic.root_topic && self.discussion_topic.root_topic.cached_context_grants_right?(user, session, :moderate_forum) && !self.discussion_topic.locked? }
    can :update and can :delete and can :reply and can :create and can :read and can :attach

    given { |user, session| self.discussion_topic.root_topic && self.discussion_topic.root_topic.cached_context_grants_right?(user, session, :moderate_forum) }
    can :update and can :delete and can :read
  end

  named_scope :for_user, lambda{|user|
    {:conditions => ['discussion_entries.user_id = ?', (user.is_a?(User) ? user.id : user)], :order => 'discussion_entries.created_at'}
  }
  named_scope :for_users, lambda{|users|
    user_ids = users.map{ |u| u.is_a?(User) ? u.id : u }
    {:conditions => ['discussion_entries.user_id IN (?)', user_ids]}
  }
  named_scope :after, lambda{|date|
    {:conditions => ['created_at > ?', date] }
  }
  named_scope :include_subentries, lambda{
    {:include => discussion_subentries}
  }
  named_scope :top_level_for_topics, lambda {|topics|
    topic_ids = topics.map{ |t| t.is_a?(DiscussionTopic) ? t.id : t }
    {:conditions => ['discussion_entries.root_entry_id IS NULL AND discussion_entries.discussion_topic_id IN (?)', topic_ids]}
  }
  named_scope :all_for_topics, lambda { |topics|
    topic_ids = topics.map{ |t| t.is_a?(DiscussionTopic) ? t.id : t }
    {:conditions => ['discussion_entries.discussion_topic_id IN (?)', topic_ids]}
  }
  named_scope :newest_first, :order => 'discussion_entries.created_at DESC'

  def to_atom(opts={})
    Atom::Entry.new do |entry|
      subject = [self.discussion_topic.title]
      subject << self.discussion_topic.context.name if opts[:include_context]
      if parent_id
        entry.title = t "#subject_reply_to", "Re: %{subject}", :subject => subject.to_sentence
      else
        entry.title = subject.to_sentence
      end
      entry.updated   = self.updated_at
      entry.published = self.created_at
      entry.id        = "tag:#{HostUrl.default_host},#{self.created_at.strftime("%Y-%m-%d")}:/discussion_entries/#{self.feed_code}"
      entry.links    << Atom::Link.new(:rel => 'alternate',
                                    :href => "http://#{HostUrl.context_host(self.discussion_topic.context)}/#{self.discussion_topic.context_prefix}/discussion_topics/#{self.discussion_topic_id}")
      entry.content   = Atom::Content::Html.new(self.message)
    end
  end

  def clone_for(context, dup=nil, options={})
    options[:migrate] = true if options[:migrate] == nil
    dup ||= DiscussionEntry.new
    self.attributes.delete_if{|k,v| [:id, :discussion_topic_id, :attachment_id].include?(k.to_sym) }.each do |key, val|
      dup.send("#{key}=", val)
    end
    dup.parent_id = context.merge_mapped_id("discussion_entry_#{self.parent_id}")
    dup.attachment_id = context.merge_mapped_id(self.attachment)
    if !dup.attachment_id && self.attachment
      attachment = self.attachment.clone_for(context)
      attachment.folder_id = nil
      attachment.save!
      context.map_merge(self.attachment, attachment)
      context.warn_merge_result(t :file_added_warning, "Added file \"%{file_path}\" which is needed for an entry in the topic \"%{discussion_topic_title}\"", :file_path => "%{attachment.folder.full_name}/#{attachment.display_name}", :discussion_topic_title => self.discussion_topic.title)
      dup.attachment_id = attachment.id
    end
    dup.message = context.migrate_content_links(self.message, self.context) if options[:migrate]
    dup
  end

  def self.import_from_migration(hash, context, item, parent, topic)
    hash = hash.with_indifferent_access
    hash[:migration_id] ||= hash[:post_id]
    topic ||= parent.is_a?(DiscussionTopic) ? parent : parent.discussion_topic
    created = Time.at(hash[:date] / 1000).to_s(:db) rescue Time.now.to_s(:db)
    hash[:body] = ImportedHtmlConverter.convert_text(hash[:body], context)
    hash[:body] += "<br/><br/>-#{hash[:author]}" if hash[:author]
    hash[:body] = self.connection.quote hash[:body]
    Sanitize.clean(hash[:body], Instructure::SanitizeField::SANITIZE)
    query = "INSERT INTO discussion_entries (message, discussion_topic_id, parent_id, created_at, updated_at, migration_id)"
    query += " VALUES (#{hash[:body]},#{topic.id},#{parent.id},'#{created}','#{Time.now.to_s(:db)}','#{hash[:migration_id]}')"
    self.connection.execute(query)

    hash[:replies].each do |reply|
      DiscussionEntry.import_from_migration(reply, context, nil, parent, topic)
    end
    nil
  end

  def context
    self.discussion_topic.context
  end

  def context_id
    self.discussion_topic.context_id
  end

  def context_type
    self.discussion_topic.context_type
  end

  def title
    self.discussion_topic.title
  end

  def context_module_action_later
    self.send_later_if_production(:context_module_action)
  end
  protected :context_module_action_later

  def context_module_action
    if self.discussion_topic && self.user
      self.discussion_topic.context_module_action(user, :contributed)
    end
  end

  def create_participants
    transaction do
      dtp_conditions = sanitize_sql(["discussion_topic_id = ?", self.discussion_topic_id])
      dtp_conditions = sanitize_sql(["discussion_topic_id = ? AND user_id <> ?", self.discussion_topic_id, self.user_id]) if self.user
      DiscussionTopicParticipant.update_all("unread_entry_count = unread_entry_count + 1", dtp_conditions)

      if self.user
        my_entry_participant = self.discussion_entry_participants.create(:user => self.user, :workflow_state => "read")

        topic_participant = self.discussion_topic.discussion_topic_participants.find_by_user_id(self.user.id)
        if topic_participant.blank?
          new_count = self.discussion_topic.unread_count(self.user) - 1
          topic_participant = self.discussion_topic.discussion_topic_participants.create(:user => self.user,
                                                                                         :unread_entry_count => new_count,
                                                                                         :workflow_state => "unread")
        end
      end
    end
  end

  attr_accessor :current_user
  def read_state(current_user = nil)
    current_user ||= self.current_user
    return "read" unless current_user # default for logged out users
    uid = current_user.is_a?(User) ? current_user.id : current_user
    discussion_entry_participants.find_by_user_id(uid).try(:workflow_state) || "unread"
  end

  def read?(current_user = nil)
    read_state(current_user) == "read"
  end

  def unread?(current_user = nil)
    !read?(current_user)
  end

  def change_read_state(new_state, current_user = nil)
    current_user ||= self.current_user
    return nil unless current_user

    if new_state != self.read_state(current_user)
      entry_participant = self.update_or_create_participant(:current_user => current_user, :new_state => new_state)
      if entry_participant.present? && entry_participant.valid?
        self.discussion_topic.update_or_create_participant(:current_user => current_user, :offset => (new_state == "unread" ? 1 : -1))
      end
      entry_participant
    else
      true
    end
  end

  def update_or_create_participant(opts={})
    current_user = opts[:current_user] || self.current_user
    return nil unless current_user

    entry_participant = nil
    DiscussionEntry.uncached do
      DiscussionEntry.unique_constraint_retry do
        entry_participant = self.discussion_entry_participants.find(:first, :conditions => ['user_id = ?', current_user.id])
        entry_participant ||= self.discussion_entry_participants.build(:user => current_user, :workflow_state => "unread")
        entry_participant.workflow_state = opts[:new_state] if opts[:new_state]
        entry_participant.save
      end
    end
    entry_participant
  end
end<|MERGE_RESOLUTION|>--- conflicted
+++ resolved
@@ -167,11 +167,7 @@
   def update_discussion
     if %w(workflow_state message attachment_id editor_id).any? { |a| self.changed.include?(a) }
       self.discussion_topic.touch
-<<<<<<< HEAD
-      self.discussion_topic.update_materialized_view
-=======
       connection.after_transaction_commit { self.discussion_topic.update_materialized_view }
->>>>>>> 77002e81
     end
   end
 
