#
# Copyright (C) 2018 - present Instructure, Inc.
#
# This file is part of Canvas.
#
# Canvas is free software: you can redistribute it and/or modify it under
# the terms of the GNU Affero General Public License as published by the Free
# Software Foundation, version 3 of the License.
#
# Canvas is distributed in the hope that it will be useful, but WITHOUT ANY
# WARRANTY; without even the implied warranty of MERCHANTABILITY or FITNESS FOR
# A PARTICULAR PURPOSE. See the GNU Affero General Public License for more
# details.
#
# You should have received a copy of the GNU Affero General Public License along
# with this program. If not, see <http://www.gnu.org/licenses/>.
#

module UserLearningObjectScopes
  ULOS_DEFAULT_LIMIT = 15

  # This is a helper method for converting a method call's regular parameters
  # and named parameters into a hash. `opts` is considered to be a keyword that
  # contains the rest of the named parameters passed to the method. The `opts`
  # parameter is merged into the return value.
  #
  # This is useful for using the parameters as a cache key and for forwarding
  # named parameters to another method.
  def _params_hash(parent_binding)
    caller_method = method(caller_locations(1, 1).first.base_label)
    caller_param_names = caller_method.parameters.map(&:last)
    param_values = caller_param_names.each_with_object({}) { |v, h| h[v] = parent_binding.local_variable_get(v) }
    opts = param_values[:opts]
    param_values = param_values.except(:opts).merge(opts) if opts
    param_values
  end

  def ignore_item!(asset, purpose, permanent = false)
    begin
      # more likely this doesn't exist, so try the create first
      asset.ignores.create!(:user => self, :purpose => purpose, :permanent => permanent)
    rescue ActiveRecord::RecordNotUnique
      asset.shard.activate do
        ignore = asset.ignores.where(user_id: self, purpose: purpose).first
        ignore.permanent = permanent
        ignore.save!
      end
    end
    self.touch
  end

  def assignments_visible_in_course(course)
    return course.active_assignments if course.grants_any_right?(self, :read_as_admin,
                                                                       :manage_grades,
                                                                       :manage_assignments)
    published_visible_assignments = course.active_assignments.published
    published_visible_assignments = DifferentiableAssignment.scope_filter(published_visible_assignments,
                                                                          self, course, is_teacher: false)
    published_visible_assignments
  end

  def course_ids_for_todo_lists(permission_type, course_ids: nil, contexts: nil, include_concluded: false)
    shard.activate do
      course_ids_result = Shackles.activate(:slave) do
        if include_concluded
          all_course_ids
        else
          case permission_type
          when :student
            participating_student_course_ids
          else
            manageable_enrollments_by_permission(permission_type).map(&:course_id)
          end
        end
      end

      course_ids_result &= course_ids if course_ids
      course_ids_result &= Array.wrap(contexts).select{|c| c.is_a? Course}.map(&:id) if contexts
      course_ids_result
    end
  end

  def group_ids_for_todo_lists(group_ids: nil, contexts: nil)
    shard.activate do
      group_ids_result = cached_current_group_memberships_by_date.map(&:group_id)
      group_ids_result &= group_ids if group_ids
      group_ids_result &= contexts.select{|g| g.is_a? Group}.map(&:id) if contexts
      group_ids_result
    end
  end

  def objects_needing(
    object_type, purpose, participation_type, params, expires_in,
    limit: ULOS_DEFAULT_LIMIT, scope_only: false,
    course_ids: nil, group_ids: nil, contexts: nil, include_concluded: false,
    include_ignored: false, include_ungraded: false
  )
    original_shard = Shard.current
    shard.activate do
      course_ids = course_ids_for_todo_lists(participation_type,
         course_ids: course_ids, contexts: contexts, include_concluded: include_concluded)
      group_ids = group_ids_for_todo_lists(group_ids: group_ids, contexts: contexts)
      ids_by_shard = Hash.new({course_ids: [], group_ids: []})
      Shard.partition_by_shard(course_ids) do |shard_course_ids|
        ids_by_shard[Shard.current] = { course_ids: shard_course_ids, group_ids: [] }
      end
      Shard.partition_by_shard(group_ids) do |shard_group_ids|
        shard_hash = ids_by_shard[Shard.current]
        shard_hash[:group_ids] = shard_group_ids
        ids_by_shard[Shard.current] = shard_hash
      end

      if scope_only
        original_shard.activate do
          # only provide scope on current shard
          shard_course_ids = ids_by_shard.dig(original_shard, :course_ids)
          shard_group_ids = ids_by_shard.dig(original_shard, :group_ids)
          if shard_course_ids.present? || shard_group_ids.present?
            return yield(*arguments_for_objects_needing(
              object_type, purpose, shard_course_ids, shard_group_ids, participation_type,
              include_ignored: include_ignored,
              include_ungraded: include_ungraded,
            ))
          end
          return object_type.constantize.none # fallback
        end
      else
        course_ids_cache_key = Digest::MD5.hexdigest(course_ids.sort.join('/'))
        params_cache_key = Digest::MD5.hexdigest(ActiveSupport::Cache.expand_cache_key(params))
        cache_key = [self, "#{object_type}_needing_#{purpose}", course_ids_cache_key, params_cache_key].cache_key

        Rails.cache.fetch_with_batched_keys(cache_key, expires_in: expires_in, batch_object: self, batched_keys: :todo_list) do
          result = Shackles.activate(:slave) do
            ids_by_shard.flat_map do |shard, shard_hash|
              shard.activate do
                yield(*arguments_for_objects_needing(
                  object_type, purpose, shard_hash[:course_ids], shard_hash[:group_ids], participation_type,
                  include_ignored: include_ignored,
                  include_ungraded: include_ungraded
                ))
              end
            end
          end
          result = result[0...limit] if limit # limit is sometimes passed in as nil explicitly
          result
        end
      end
    end
  end

  def arguments_for_objects_needing(
    object_type, purpose, shard_course_ids, shard_group_ids, participation_type,
    include_ignored: false,
    include_ungraded: false
  )
    scope = object_type.constantize
    scope = scope.not_ignored_by(self, purpose) unless include_ignored
    scope = scope.for_course(shard_course_ids) if ['Assignment', 'Quizzes::Quiz'].include?(object_type)
    if object_type == 'Assignment'
      scope = participation_type == :student ? scope.published : scope.active
      scope = scope.expecting_submission unless include_ungraded
    end
    [scope, shard_course_ids, shard_group_ids]
  end

  def assignments_for_student(
    purpose,
    limit: ULOS_DEFAULT_LIMIT,
    due_after: 2.weeks.ago,
    due_before: 2.weeks.from_now,
    cache_timeout: 120.minutes,
    include_locked: false,
    **opts # arguments that are just forwarded to objects_needing
  )
    params = _params_hash(binding)
    objects_needing('Assignment', purpose, :student, params, cache_timeout,
      limit: limit, **opts) do |assignment_scope|
      assignments = assignment_scope.due_between_for_user(due_after, due_before, self)
      assignments = assignments.need_submitting_info(id, limit) if purpose == 'submitting'
      assignments = assignments.having_submissions_for_user(id) if purpose == 'submitted'
      if purpose == 'submitting'
        assignments = assignments.submittable.or(assignments.where('assignments.user_due_date > ?', Time.zone.now))
      end
      assignments = assignments.not_locked unless include_locked
      assignments
    end
  end

  def assignments_needing_submitting(
    due_after: 4.weeks.ago,
    due_before: 1.week.from_now,
    scope_only: false,
    include_concluded: false,
    **opts # forward args to assignments_for_student
  )
    opts[:cache_timeout] = 15.minutes
    params = _params_hash(binding)
    assignments = assignments_for_student('submitting', **params)
    return assignments if scope_only
    select_available_assignments(assignments, include_concluded: include_concluded)
  end

  def submitted_assignments(
    scope_only: false,
    include_concluded: false,
    **opts # forward args to assignments_for_student
  )
    params = _params_hash(binding)
    assignments = assignments_for_student('submitted', **params)
    return assignments if scope_only
    select_available_assignments(assignments, include_concluded: include_concluded)
  end

  def ungraded_quizzes(
    limit: ULOS_DEFAULT_LIMIT,
    due_after: Time.zone.now,
    due_before: 1.week.from_now,
    needing_submitting: false,
    scope_only: false,
    include_locked: false,
    include_concluded: false,
    **opts # arguments that are just forwarded to objects_needing
  )
    params = _params_hash(binding)
    opts.merge!(params.slice(:limit, :scope_only, :include_concluded))
    objects_needing('Quizzes::Quiz', 'viewing', :student, params, 15.minutes, **opts) do |quiz_scope|
      quizzes = quiz_scope.available
      quizzes = quizzes.not_locked unless include_locked
      quizzes = quizzes.
        ungraded_due_between_for_user(due_after, due_before, self).
        preload(:context)
      quizzes = quizzes.need_submitting_info(id, limit) if needing_submitting
      return quizzes if scope_only
      select_available_assignments(quizzes, include_concluded: include_concluded)
    end
  end

  def submissions_needing_peer_review(
    limit: ULOS_DEFAULT_LIMIT,
    due_after: 2.weeks.ago,
    due_before: 2.weeks.from_now,
    scope_only: false,
    include_ignored: false,
    **opts # arguments that are just forwarded to objects_needing
  )
    params = _params_hash(binding)
    opts.merge!(params.slice(:limit, :scope_only, :include_ignored))
    objects_needing('AssessmentRequest', 'reviewing', :student, params, 15.minutes, **opts) do |ar_scope, shard_course_ids|
      ar_scope = ar_scope.joins(submission: :assignment).
        joins("INNER JOIN #{Submission.quoted_table_name} AS assessor_asset ON assessment_requests.assessor_asset_id = assessor_asset.id
               AND assessor_asset.assignment_id = assignments.id").
        where(assessor_id: id)
      ar_scope = ar_scope.incomplete unless scope_only
      ar_scope = ar_scope.for_context_codes(shard_course_ids.map { |course_id| "course_#{course_id}"})

      # The below merging of scopes mimics a portion of the behavior for checking the access policy
      # for the submissions, ensuring that the user has access and can read & comment on them.
      # The check for making sure that the user is a participant in the course is already made
      # by using `course_ids_for_todo_lists` through `objects_needing`
      ar_scope = ar_scope.merge(Submission.active).
        merge(Assignment.published.where(peer_reviews: true))

      if due_before
        ar_scope = ar_scope.where("assessor_asset.cached_due_date <= ?", due_before)
      end

      if due_after
        ar_scope = ar_scope.where("assessor_asset.cached_due_date > ?", due_after)
      end

      if scope_only
        ar_scope
      else
        result = limit ? ar_scope.take(limit) : ar_scope.to_a
        result
      end
    end
  end

  # opts forwaded to course_ids_for_todo_lists
  def submissions_needing_grading_count(**opts)
    if ::Canvas::DynamicSettings.find(tree: :private, cluster: Shard.current.database_server.id)["disable_needs_grading_queries"]
      return 0
    end
    course_ids = course_ids_for_todo_lists(:manage_grades, **opts)
    Submission.active.
      needs_grading.
      joins("INNER JOIN #{Enrollment.quoted_table_name} AS grader_enrollments ON assignments.context_id = grader_enrollments.course_id").
      where(assignments: {context_id: course_ids}).
      merge(Assignment.expecting_submission).
      merge(Assignment.published).
      where(grader_enrollments: {workflow_state: 'active', user_id: self, type: ['TeacherEnrollment', 'TaEnrollment']}).
      where("grader_enrollments.limit_privileges_to_course_section = 'f'
        OR grader_enrollments.course_section_id = enrollments.course_section_id").
      where("NOT EXISTS (?)",
        Ignore.where(asset_type: 'Assignment',
                     user_id: self,
                     purpose: 'grading').where('asset_id=submissions.assignment_id')).count
  end

  def assignments_needing_grading(scope_only: false, **opts)
    if ::Canvas::DynamicSettings.find(tree: :private, cluster: Shard.current.database_server.id)["disable_needs_grading_queries"]
      return scope_only ? Assignment.none : []
    end
    if Setting.get('assignments_needing_grading_b', 'true') == 'true'
      assignments_needing_grading_b(scope_only: scope_only, **opts)
    else
      assignments_needing_grading_a(scope_only: scope_only, **opts)
    end
  end

<<<<<<< HEAD
=======
  # TODO: can remove when course_id is populated
  def course_id_populated_on_submissions?
    Setting.get("course_id_populated_on_submissions", "false") == "true"
  end

>>>>>>> 36566452
  def assignments_needing_grading_a(
    limit: ULOS_DEFAULT_LIMIT,
    scope_only: false,
    **opts # arguments that are just forwarded to objects_needing
  )
    if ::Canvas::DynamicSettings.find(tree: :private, cluster: Shard.current.database_server.id)["disable_needs_grading_queries"]
      return scope_only ? Assignment.none : []
    end
    params = _params_hash(binding)
    # not really any harm in extending the expires_in since we touch the user anyway when grades change
    objects_needing('Assignment', 'grading', :manage_grades, params, 120.minutes, **params) do |assignment_scope|
      as = assignment_scope.
        joins("INNER JOIN #{Enrollment.quoted_table_name} ON enrollments.course_id = assignments.context_id").
        where(enrollments: {user_id: self, workflow_state: 'active', type: ['TeacherEnrollment', 'TaEnrollment']}).
        where("EXISTS (#{grader_visible_submissions_sql})").
        group('assignments.id').
        order('assignments.due_at').
        preload(:context)
      if scope_only
        as # This needs the below `select` somehow to work
      else
        Shackles.activate(:slave) do
          as.lazy.reject{|a| Assignments::NeedsGradingCountQuery.new(a, self).count == 0 }.take(limit).to_a
        end
      end
    end
  end

  def grader_visible_submissions_sql
    course_id_sql = course_id_populated_on_submissions? ? "submissions.course_id" : "assignments.context_id"
    "SELECT submissions.id
       FROM #{Submission.quoted_table_name}
       INNER JOIN #{Enrollment.quoted_table_name} AS student_enrollments ON student_enrollments.user_id = submissions.user_id
                                                                        AND student_enrollments.course_id = #{course_id_sql}
      WHERE submissions.assignment_id = assignments.id
        AND (enrollments.limit_privileges_to_course_section = 'f'
         OR enrollments.course_section_id = student_enrollments.course_section_id)
        AND #{Submission.needs_grading_conditions}
        AND student_enrollments.workflow_state = 'active'"
  end

  def assignments_needing_grading_b(
    limit: ULOS_DEFAULT_LIMIT,
    scope_only: false,
    **opts # arguments that are just forwarded to objects_needing
  )
    params = _params_hash(binding)
    # not really any harm in extending the expires_in since we touch the user anyway when grades change
    objects_needing('Assignment', 'grading', :manage_grades, params, 120.minutes, **params) do |assignment_scope|
<<<<<<< HEAD
=======
      enrollment_join_sql = course_id_populated_on_submissions? ?
        "INNER JOIN #{Enrollment.quoted_table_name} AS student_enrollments ON student_enrollments.user_id = submissions.user_id
                                                    AND student_enrollments.course_id = submissions.course_id" :
        "INNER JOIN #{Enrollment.quoted_table_name} AS student_enrollments ON student_enrollments.user_id = submissions.user_id
         INNER JOIN base_assignments AS assignments ON student_enrollments.course_id = assignments.context_id
                                                    AND submissions.assignment_id = assignments.id"
>>>>>>> 36566452
      as = Assignment.from("(with base_assignments as (
          #{assignment_scope.to_sql}
        ), sub_exists as (
          SELECT submissions.assignment_id, student_enrollments.course_section_id
          FROM #{Submission.quoted_table_name}
<<<<<<< HEAD
          INNER JOIN #{Enrollment.quoted_table_name} AS student_enrollments ON student_enrollments.user_id = submissions.user_id
          INNER JOIN base_assignments AS assignments ON student_enrollments.course_id = assignments.context_id
                                                    AND submissions.assignment_id = assignments.id
=======
          #{enrollment_join_sql}
>>>>>>> 36566452
          WHERE submissions.submission_type IS NOT NULL
            AND submissions.excused IS NOT TRUE
            AND (submissions.workflow_state = 'pending_review'
               OR (submissions.workflow_state IN ('submitted', 'graded')
                AND (submissions.score IS NULL
                   OR submissions.grade_matches_current_submission = 'f')))
            AND student_enrollments.workflow_state = 'active'
        ), filtered as (
          SELECT distinct on (assignments.id) assignments.*
          FROM base_assignments AS assignments
          INNER JOIN #{Enrollment.quoted_table_name} ON enrollments.course_id = assignments.context_id
          INNER JOIN sub_exists se on se.assignment_id = assignments.id
          WHERE enrollments.user_id = '#{self.id}'
            AND enrollments.workflow_state = 'active'
            AND enrollments.type IN ('TeacherEnrollment', 'TaEnrollment')
            AND (
              enrollments.limit_privileges_to_course_section IS FALSE
              OR
              enrollments.course_section_id = se.course_section_id
            )
          ORDER BY assignments.id
        )
        SELECT * FROM filtered ORDER BY due_at) as assignments").
        preload(:context)
      if scope_only
        as # This needs the below `select` somehow to work
      else
        Shackles.activate(:slave) do
          as.lazy.reject{|a| Assignments::NeedsGradingCountQuery.new(a, self).count == 0 }.take(limit).to_a
        end
      end
    end
  end

  def assignments_needing_moderation(
    limit: ULOS_DEFAULT_LIMIT,
    scope_only: false,
    **opts # arguments that are just forwarded to objects_needing
  )
    params = _params_hash(binding)
    objects_needing('Assignment', 'moderation', :select_final_grade, params, 120.minutes, **params) do |assignment_scope|
      scope = assignment_scope.active.
        expecting_submission.
        where(final_grader: self, moderated_grading: true).
        where("assignments.grades_published_at IS NULL").
        where(id: ModeratedGrading::ProvisionalGrade.joins(:submission).
          where("submissions.assignment_id=assignments.id").
          where(Submission.needs_grading_conditions).distinct.select(:assignment_id)).
        preload(:context)
      if scope_only
        scope # Also need to check the rights like below
      else
        scope.lazy.select{|a| a.permits_moderation?(self)}.take(limit).to_a
      end
    end
  end

  def discussion_topics_needing_viewing(
    due_after:,
    due_before:,
    **opts # arguments that are just forwarded to objects_needing
  )
    params = _params_hash(binding)
    objects_needing('DiscussionTopic', 'viewing', :student, params, 120.minutes, **opts) do |topics_context, shard_course_ids, shard_group_ids|
      topics_context.
        active.
        published.
        for_courses_and_groups(shard_course_ids, shard_group_ids).
        todo_date_between(due_after, due_before).
        visible_to_student_sections(self)
    end
  end

  def wiki_pages_needing_viewing(
    due_after:,
    due_before:,
    **opts # arguments that are just forwarded to objects_needing
  )
    params = _params_hash(binding)
    objects_needing('WikiPage', 'viewing', :student, params, 120.minutes, **opts) do |wiki_pages_context, shard_course_ids, shard_group_ids|
      wiki_pages_context.
        available_to_planner.
        visible_to_user(self).
        for_courses_and_groups(shard_course_ids, shard_group_ids).
        todo_date_between(due_after, due_before)
    end
  end
end<|MERGE_RESOLUTION|>--- conflicted
+++ resolved
@@ -309,22 +309,16 @@
     end
   end
 
-<<<<<<< HEAD
-=======
   # TODO: can remove when course_id is populated
   def course_id_populated_on_submissions?
     Setting.get("course_id_populated_on_submissions", "false") == "true"
   end
 
->>>>>>> 36566452
   def assignments_needing_grading_a(
     limit: ULOS_DEFAULT_LIMIT,
     scope_only: false,
     **opts # arguments that are just forwarded to objects_needing
   )
-    if ::Canvas::DynamicSettings.find(tree: :private, cluster: Shard.current.database_server.id)["disable_needs_grading_queries"]
-      return scope_only ? Assignment.none : []
-    end
     params = _params_hash(binding)
     # not really any harm in extending the expires_in since we touch the user anyway when grades change
     objects_needing('Assignment', 'grading', :manage_grades, params, 120.minutes, **params) do |assignment_scope|
@@ -366,27 +360,18 @@
     params = _params_hash(binding)
     # not really any harm in extending the expires_in since we touch the user anyway when grades change
     objects_needing('Assignment', 'grading', :manage_grades, params, 120.minutes, **params) do |assignment_scope|
-<<<<<<< HEAD
-=======
       enrollment_join_sql = course_id_populated_on_submissions? ?
         "INNER JOIN #{Enrollment.quoted_table_name} AS student_enrollments ON student_enrollments.user_id = submissions.user_id
                                                     AND student_enrollments.course_id = submissions.course_id" :
         "INNER JOIN #{Enrollment.quoted_table_name} AS student_enrollments ON student_enrollments.user_id = submissions.user_id
          INNER JOIN base_assignments AS assignments ON student_enrollments.course_id = assignments.context_id
                                                     AND submissions.assignment_id = assignments.id"
->>>>>>> 36566452
       as = Assignment.from("(with base_assignments as (
           #{assignment_scope.to_sql}
         ), sub_exists as (
           SELECT submissions.assignment_id, student_enrollments.course_section_id
           FROM #{Submission.quoted_table_name}
-<<<<<<< HEAD
-          INNER JOIN #{Enrollment.quoted_table_name} AS student_enrollments ON student_enrollments.user_id = submissions.user_id
-          INNER JOIN base_assignments AS assignments ON student_enrollments.course_id = assignments.context_id
-                                                    AND submissions.assignment_id = assignments.id
-=======
           #{enrollment_join_sql}
->>>>>>> 36566452
           WHERE submissions.submission_type IS NOT NULL
             AND submissions.excused IS NOT TRUE
             AND (submissions.workflow_state = 'pending_review'
