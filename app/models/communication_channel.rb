--- conflicted
+++ resolved
@@ -396,8 +396,6 @@
     self.bounce_count >= RETIRE_THRESHOLD
   end
 
-<<<<<<< HEAD
-=======
   def was_bouncing?
     old_bounce_count = self.previous_changes[:bounce_count].try(:first)
     old_bounce_count ||= self.bounce_count
@@ -421,7 +419,6 @@
   end
   private :check_if_bouncing_changed
 
->>>>>>> 343c3ce5
   def self.bounce_for_path(path)
     Shard.with_each_shard(CommunicationChannel.associated_shards(path)) do
       CommunicationChannel.unretired.email.by_path(path).each do |channel|
