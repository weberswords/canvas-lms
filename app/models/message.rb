#
# Copyright (C) 2011-2013 Instructure, Inc.
#
# This file is part of Canvas.
#
# Canvas is free software: you can redistribute it and/or modify it under
# the terms of the GNU Affero General Public License as published by the Free
# Software Foundation, version 3 of the License.
#
# Canvas is distributed in the hope that it will be useful, but WITHOUT ANY
# WARRANTY; without even the implied warranty of MERCHANTABILITY or FITNESS FOR
# A PARTICULAR PURPOSE. See the GNU Affero General Public License for more
# details.
#
# You should have received a copy of the GNU Affero General Public License along
# with this program. If not, see <http://www.gnu.org/licenses/>.
#

class Message < ActiveRecord::Base
  # Included modules
  include ActionController::UrlWriter
  include ERB::Util
  include SendToStream
  include TextHelper
  include Twitter
  include Workflow

  extend TextHelper

  # Associations
  belongs_to :asset_context, :polymorphic => true
  belongs_to :communication_channel
  belongs_to :context, :polymorphic => true
  belongs_to :notification
  belongs_to :user
  has_many   :attachments, :as => :context

  attr_accessible :to, :from, :subject, :body, :delay_for, :context, :path_type,
    :from_name, :sent_at, :notification, :user, :communication_channel,
    :notification_name, :asset_context, :data

  attr_writer :delayed_messages

  # Callbacks
  after_save  :stage_message
  before_save :infer_defaults
  before_save :move_dashboard_messages
  before_save :move_messages_for_deleted_users
  before_save :set_asset_context_code

  # Validations
  validates_length_of :body,                :maximum => maximum_text_length, :allow_nil => true, :allow_blank => true
  validates_length_of :transmission_errors, :maximum => maximum_text_length, :allow_nil => true, :allow_blank => true

  # Stream policy
  on_create_send_to_streams do
    if to == 'dashboard' && Notification.types_to_show_in_feed.include?(notification_name)
      user_id
    else
      []
    end
  end

  # State machine
  workflow do
    state :created do
      event :stage, :transitions_to => :staged do
        self.dispatch_at = Time.now.utc + self.delay_for
        if self.to != 'dashboard' && !@stage_without_dispatch
          MessageDispatcher.dispatch(self)
        end
      end
      event :cancel, :transitions_to => :cancelled
      event :close, :transitions_to => :closed # needed for dashboard messages
    end

    state :staged do
      event :dispatch, :transitions_to => :sending
      event :cancel, :transitions_to => :cancelled
      event :close, :transitions_to => :closed # needed for dashboard messages
    end

    state :sending do
      event :complete_dispatch, :transitions_to => :sent do
        self.sent_at ||= Time.now
      end
      event :cancel, :transitions_to => :cancelled
      event :close, :transitions_to => :closed
      event :errored_dispatch, :transitions_to => :staged do
        # A little delay so we don't churn so much when the server is down.
        self.dispatch_at = Time.now.utc + 5.minutes
      end
    end

    state :sent do
      event :close, :transitions_to => :closed
      event :bounce, :transitions_to => :bounced do
        # Permenant reminder that this bounced.
        self.communication_channel.bounce_count += 1
        self.communication_channel.save!
        self.is_bounced = true
      end
      event :recycle, :transitions_to => :staged
    end

    state :bounced do
      event :close, :transitions_to => :closed
    end

    state :dashboard do
      event :close, :transitions_to => :closed
      event :cancel, :transitions_to => :closed
    end
    state :cancelled

    state :closed do
      event :send_message, :transitions_to => :closed do
        self.sent_at ||= Time.now
      end
    end
  end

  # Named scopes
  named_scope :for_asset_context_codes, lambda { |context_codes|
    { :conditions => { :asset_context_code => context_codes } }
  }

  named_scope :for, lambda { |context|
    { :conditions => ['messages.context_type = ? and messages.context_id = ?',
      context.class.base_ar_class.to_s, context.id] }
  }

  named_scope :after, lambda { |date|
    { :conditions => ['messages.created_at > ?', date] }
  }

  named_scope :to_dispatch, lambda {
    { :conditions => ["messages.workflow_state = ? and messages.dispatch_at <= ? and 'messages.to' != ?",
      'staged', Time.now.utc, 'dashboard'] }
  }

  named_scope :to_email, { :conditions =>
    ['messages.path_type = ? OR messages.path_type = ?', 'email', 'sms'] }

  named_scope :to_facebook, { :conditions =>
    ['messages.path_type = ? AND messages.workflow_state = ?',
     'facebook', 'sent'], :order => 'sent_at DESC', :limit => 25 }

  named_scope :not_to_email, { :conditions => 
    ['messages.path_type != ? AND messages.path_type != ?', 'email', 'sms'] }

  named_scope :by_name, lambda { |notification_name|
    { :conditions => ['messages.notification_name = ?', notification_name] }
  }

  named_scope :before, lambda { |date|
    { :conditions => ['messages.created_at < ?', date] }
  }

  named_scope :for_user, lambda { |user|
    { :conditions => {:user_id => user} }
  }

  # For finding a very particular message:
  # Message.for(context).by_name(name).directed_to(to).for_user(user), or
  # messages.for(context).by_name(name).directed_to(to).for_user(user)
  # Where user can be a User or id, name needs to be the Notification name.
  named_scope :staged, lambda {
    { :conditions => ['messages.workflow_state = ? and messages.dispatch_at > ?',
      'staged', DateTime.now.utc.to_s(:db) ]}
  }

  named_scope :in_state, lambda { |state|
    { :conditions => { :workflow_state => Array(state).map { |f| f.to_s } } }
  }

  # Public: Helper to generate a URI for the given subject. Overrides Rails'
  # built-in ActionController::PolymorphicRoutes#polymorphic_url method because
  # it forces option defaults for protocol and host.
  #
  # Differs from the built-in method in that it doesn't accept a hash as a
  # subject; only ActiveRecord objects and arrays.
  #
  # subject - An ActiveRecord object, or an array of ActiveRecord objects.
  # options - A hash of URI options (default: {}):
  #           :protocol - HTTP protocol string. Either 'http' or 'https'.
  #           :host - A host string (e.g. 'canvas.instructure.com').
  #
  # Returns a URL string.
  def polymorphic_url_with_context_host(subject, options = {})
    # Force options
    options[:protocol] = HostUrl.protocol
    options[:host]     = if subject.is_a?(Array)
                           HostUrl.context_host(subject.first)
                         else
                           HostUrl.context_host(subject)
                         end

    polymorphic_url_without_context_host(subject, options)
  end
  alias_method_chain :polymorphic_url, :context_host


  # Internal: Store any transmission errors in the database to help with later
  # debugging.
  #
  # val - An error string.
  #
  # Returns nothing.
  def transmission_errors=(val)
    write_attribute(:transmission_errors, val[0, self.class.maximum_text_length])
  end

  # Public: Custom getter that delegates and caches notification category to
  # associated notification 
  #
  # Returns a notification category string.
  def notification_category
    @cat ||= notification.try(:category)
  end

  # Public: Return associated notification's display category.
  #
  # Returns notification display category string.
  def notification_display_category
    notification.try(:display_category)
  end

  # Public: Skip message dispatch during stage transition. Used when batch
  # dispatching.
  #
  # Returns nothing.
  def stage_without_dispatch!
    @stage_without_dispatch = true
  end

  # Public: Stage the message during the dispatch process. Messages travel
  # from created -> staged -> sending -> sent.
  #
  # Returns nothing.
  def stage_message
    stage if state == :created

    if dashboard?
      messages = Message.in_state(:dashboard).scoped(:conditions => {
        :notification_id => notification_id,
        :context_id => context_id,
        :context_type => context_type,
        :user_id => user_id
      })

      (messages - [self]).each(&:close)
    end
  end

  # Public: Store content in a message_content_... instance variable.
  #
  # name  - The symbol name of the content.
  # block - ?
  #
  # Returns an empty string.
  def define_content(name, &block)
    old_output_buffer, @output_buffer = [@output_buffer, '']

    yield

    instance_variable_set(:"@message_content_#{name}",
      @output_buffer.to_s.strip)
    @output_buffer = old_output_buffer.sub(/\n\z/, '')

    ''
  end

  # Public: Get a message_content_... instance variable.
  #
  # name - The name of the message content variable as a symbol.
  #
  # Returns value of instance variable (should be a string?).
  def content(name)
    instance_variable_get(:"@message_content_#{name}")
  end

  # Public: Custom getter for @message_content_link.
  #
  # Returns string content from @message_content_link.
  def main_link
    content(:link)
  end

  # Public: Load a message template from app/messages. Also sets @i18n_scope.
  #
  # filename - The string path to the template (e.g. "/var/web/canvas/app/messages/template.email.erb")
  #
  # Returns a template string or false if it can't be found.
  def get_template(filename)
    path = Canvas::MessageHelper.find_message_path(filename)

    if !(File.exist?(path) rescue false)
      filename = self.notification.name.downcase.gsub(/\s/, '_') + ".email.erb"
      path = Canvas::MessageHelper.find_message_path(filename)
    end

    @i18n_scope = "messages." + filename.sub(/\.erb\z/, '')

    if (File.exist?(path) rescue false)
      File.read(path)
    else
      false
    end
  end

  # Public: Get the template name based on the path type.
  #
  # path_type - The path to send the message across, e.g, 'email'.
  #
  # Returns file name for erb template
  def template_filename(path_type=nil)
    self.notification.name.parameterize.underscore + "." + path_type + ".erb"
  end

  # Public: Load an HTML email template for this message.
  #
  # _binding - The binding to attach to the template.
  #
  # Returns a template string (or nil).
  def load_html_template(_binding)
    html_file   = template_filename('email.html')
    html_path   = Canvas::MessageHelper.find_message_path(html_file)

    if File.exist?(html_path)
      html_layout do
        Erubis::Eruby.new(File.read(html_path), :bufvar => '@output_buffer').result(_binding)
      end
    end
  end

  # Public: Return the layout for HTML emails. We need this because
  # Erubis::Eruby.new.result(binding) doesn't accept a block; by wrapping it
  # in a method we can pass it a block to handle the <%= yield %> call in the
  # layout.
  #
  # Returns an HTML string.
  def html_layout
    layout_path = Canvas::MessageHelper.find_message_path('_layout.email.html.erb')
    Erubis::Eruby.new(File.read(layout_path)).result(binding)
  end

  # Public: Assign the body, subject and url to the message.
  #
  # message_body_template - Raw template body
  # path_type             - Path to send the message across, e.g, 'email'.
  # _binding              - Message binding
  #
  # Returns message body
  def populate_body(message_body_template, path_type, _binding)
    # Build the body content based on the path type

    if path_type == 'facebook'
      # this will ensure we escape anything that's not already safe
      self.body = RailsXss::Erubis.new(message_body_template).result(_binding)
    else
      self.body = Erubis::Eruby.new(message_body_template,
        :bufvar => '@output_buffer').result(_binding)
      self.html_body = load_html_template(_binding) if path_type == 'email'
    end

    # Append a footer to the body if the path type is email
    if path_type == 'email'
      raw_footer_message = File.read(Canvas::MessageHelper.find_message_path('_email_footer.email.erb'))
      footer_message = Erubis::Eruby.new(raw_footer_message, :bufvar => "@output_buffer").result(b) rescue nil
      if footer_message.present?
        self.body = <<-END.strip_heredoc
          #{self.body}





          ________________________________________

          #{footer_message}
        END
      end
    end

    self.body
  end

  # Public: Prepare a message for delivery by setting body, subject, etc.
  #
  # path_type - The path to send the message across, e.g, 'email'.
  #
  # Returns nothing.
  def parse!(path_type=nil)
    raise StandardError, "Cannot parse without a context" unless self.context

    # Get the users timezone but maintain the original timezone in order to set it back at the end
    original_time_zone = Time.zone.name || "UTC"
    user_time_zone     = self.user.try(:time_zone) || original_time_zone
    Time.zone          = user_time_zone

    # Ensure we have a path_type
    path_type = 'dashboard' if to == 'summary'
    unless path_type
      path_type = communication_channel.try(:path_type) || 'email'
    end


    # Determine the message template file to be used in the message
    filename = template_filename(path_type)
    message_body_template = get_template(filename)

    context, asset, user, delayed_messages, asset_context, data = [self.context,
      self.context, @user, @delayed_messages, self.asset_context, @data]

    if message_body_template.present? && path_type.present?
      populate_body(message_body_template, path_type, binding)

      # Set the subject and url
      self.subject = @message_content_subject || t('#message.default_subject', 'Canvas Alert')
      self.url     = @message_content_link || nil
    else
      # Message doesn't exist so we flag the message as an error
      main_link    = Erubis::Eruby.new(self.notification.main_link || "").result(binding)
      self.subject = Erubis::Eruby.new(subject).result(binding)
      self.body    = Erubis::Eruby.new(body).result(binding)
      self.transmission_errors = "couldn't find #{Canvas::MessageHelper.find_message_path(filename)}"
    end

    self.body
  ensure
<<<<<<< HEAD
=======
    # Set the timezone back to what it originally was
    Time.zone = original_time_zone if original_time_zone.present?

>>>>>>> fe8419f2
    @i18n_scope = nil
  end

  # Public: Deliver this message.
  #
  # Returns nothing.
  def deliver
    # don't dispatch canceled or already-sent messages.
    return nil unless dispatch

    unless path_type.present?
      logger.warn "Could not find a path type for #{inspect}"
      return nil
    end

    delivery_method = "deliver_via_#{path_type}".to_sym

    if not delivery_method or not respond_to?(delivery_method)
      logger.warn("Could not set delivery_method from #{path_type}")
      return nil
    end

    send(delivery_method)
  end

  # Public: Fetch the dashboard messages for the given messages.
  #
  # messages - An array of message objects.
  #
  # Returns an array of dashboard messages.
  def self.dashboard_messages(messages)
    message_types = messages.inject({}) do |types, message|
      type = message.notification.category rescue 'Other'

      if type.present?
        types[type] ||= []
        types[type] << message
      end

      hash
    end

    # not sure what this is even doing?
    message_types.to_a.sort_by { |m| m[0] == 'Other' ? 'ZZZZ' : m[0] }
  end

  # Public: Format and return the body for this message.
  #
  # Returns a body string.
  def formatted_body
    # NOTE: I'm pretty sure this is only used for Facebook messages; confirm
    # that and maybe rename the method/do something different with it?
    case path_type
    when 'facebook'
      (body || '').
        gsub(/\n/, "<br />\n").
        gsub(/(\s\s+)/) { |str| str.gsub(/\s/, '&nbsp;') }
    when 'email'
      formatted_body = format_message(body).first
      formatted_body
    else
      body
    end
  end

  # Public: Get the root account of this message's context.
  #
  # Returns an account.
  def context_root_account
    unbounded_loop_paranoia_counter = 10
    current_context                 = context

    until current_context.respond_to?(:root_account) do
      current_context = current_context.context
      unbounded_loop_paranoia_counter -= 1

      return nil if unbounded_loop_paranoia_counter <= 0 || context.nil?
    end

    current_context.root_account
  end

  # Internal: Set default values before save.
  #
  # Returns true.
  def infer_defaults
    if notification
      self.notification_name     ||= notification.name
      self.notification_category ||= notification_category
    end

    self.path_type ||= communication_channel.try(:path_type)
    self.path_type = 'summary' if to == 'dashboard'
    self.path_type = 'email'   if context_type == 'ErrorReport'

    self.to_email  = true if %w[email sms].include?(path_type)

    self.from_name = context_root_account.settings[:outgoing_email_default_name] rescue nil
    self.from_name = HostUrl.outgoing_email_default_name if from_name.blank?
    self.from_name = asset_context.name if (asset_context &&
      !asset_context.is_a?(Account) && asset_context.name &&
      notification.dashboard? rescue false)
    self.from_name = from_name if respond_to?(:from_name)

    true
  end

  # Public: Convenience method for translation calls.
  #
  # key     - The translation key.
  # default - The English default of the key.
  # options - An options hash passed to translate (default: {}).
  #
  # Returns a translated string.
  def translate(key, default, options={})
    # Add scope if it's present in the model and missing from the key.
    if @i18n_scope && key !~ /\A#/
      key = "##{@i18n_scope}.#{key}"
    end

    super(key, default, options)
  end
  alias :t :translate

  # Public: Store data on the message for use at delivery-time.
  #
  # values_hash - A hash of values to store in the model's data attribute.
  #
  # Returns nothing.
  def data=(values_hash)
    @data = OpenStruct.new(values_hash)
  end

  # Public: Before save, close this message if it has no user or a deleted
  # user and isn't for an ErrorReport.
  #
  # Returns nothing.
  def move_messages_for_deleted_users
    if context_type != 'ErrorReport' && (!user || user.deleted?)
      self.workflow_state = 'closed'
    end
  end

  # Public: Before save, prepare dashboard messages for display on dashboard.
  #
  # Returns nothing.
  def move_dashboard_messages
    if to == 'dashboard' && !cancelled? && !closed?
      self.workflow_state = 'dashboard'
    end
  end

  # Public: Before save, set the proper asset_context_code for the model.
  #
  # Returns an asset_context_code string or nil.
  def set_asset_context_code
    self.asset_context_code = "#{context_type.underscore}_#{context_id}"
  rescue
    nil
  end

  protected
  # Internal: Deliver the message through email.
  #
  # Returns nothing.
  # Raises Net::SMTPServerBusy if the message cannot be sent.
  # Raises Timeout::Error if the remote server times out.
  def deliver_via_email
    res = nil
    logger.info "Delivering mail: #{self.inspect}"

    begin
      res = Mailer.deliver_message(self)
    rescue Net::SMTPServerBusy => e
      @exception = e
      logger.error "Exception: #{e.class}: #{e.message}\n\t#{e.backtrace.join("\n\t")}"
      cancel if e.message.try(:match, /Bad recipient/)
    rescue => e
      @exception = e
      logger.error "Exception: #{e.class}: #{e.message}\n\t#{e.backtrace.join("\n\t")}"
    end

    if res
      complete_dispatch
    elsif @exception
      raise_error = @exception.to_s !~ /^450/
      log_error = raise_error && !@exception.is_a?(Timeout::Error)
      if log_error
        ErrorReport.log_exception(:default, @exception, {
          :message => 'Message delivery failed',
          :to => to,
          :object => inspect.to_s })
      end

      self.errored_dispatch
      if raise_error
        raise @exception
      else
        return false
      end
    end

    true
  end

  # Internal: No-op included for compatibility.
  #
  # Returns nothing.
  def deliver_via_chat; end

  # Internal: Deliver the message through Twitter.
  #
  # Returns nothing.
  def deliver_via_twitter
    TwitterMessenger.new(self).deliver
    complete_dispatch
  end

  # Internal: Deliver the message through Facebook.
  #
  # Returns nothing.
  def deliver_via_facebook
    facebook_user_id = self.to.to_i.to_s
    service = self.user.user_services.for_service('facebook').find_by_service_user_id(facebook_user_id)
    Facebook.dashboard_increment_count(service) if service && service.token
    complete_dispatch
  end

  # Internal: Send the message through SMS. Right now this just calls
  # deliver_via_email because we're using email SMS gateways.
  #
  # Returns nothing.
  def deliver_via_sms
    deliver_via_email
  end
end<|MERGE_RESOLUTION|>--- conflicted
+++ resolved
@@ -429,12 +429,9 @@
 
     self.body
   ensure
-<<<<<<< HEAD
-=======
     # Set the timezone back to what it originally was
     Time.zone = original_time_zone if original_time_zone.present?
 
->>>>>>> fe8419f2
     @i18n_scope = nil
   end
 
