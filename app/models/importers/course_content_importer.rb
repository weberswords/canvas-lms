--- conflicted
+++ resolved
@@ -124,10 +124,7 @@
       end
 
       # be very explicit about draft state courses, but be liberal toward legacy courses
-<<<<<<< HEAD
-=======
       course.wiki.check_has_front_page
->>>>>>> e5143687
       if course.feature_enabled?(:draft_state) && course.wiki.has_no_front_page
         if migration.for_course_copy? && (source = migration.source_course || Course.find_by_id(migration.migration_settings[:source_course_id]))
           mig_id = CC::CCHelper.create_key(source.wiki.front_page)
