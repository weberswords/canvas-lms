module Importers
  class WikiPageImporter < Importer

    self.item_class = WikiPage

    def self.process_migration_course_outline(data, migration)
      outline = data['course_outline'] ? data['course_outline']: nil
      return unless outline
      to_import = migration.to_import 'outline_folders'

      outline['root_folder'] = true
      begin
        self.import_from_migration(outline.merge({:outline_folders_to_import => to_import}), migration.context, migration)
      rescue
        migration.add_warning("Error importing the course outline.", $!)
      end
    end

    def self.process_migration(data, migration)
      wikis = data['wikis'] ? data['wikis']: []
      wikis.each do |wiki|
        if !wiki
          ErrorReport.log_error(:content_migration, :message => "There was a nil wiki page imported for ContentMigration:#{migration.id}")
          next
        end
        next unless migration.import_object?("wiki_pages", wiki['migration_id']) || migration.import_object?("wikis", wiki['migration_id'])
        begin
          self.import_from_migration(wiki, migration.context, migration) if wiki
        rescue
          migration.add_import_warning(t('#migration.wiki_page_type', "Wiki Page"), wiki[:title], $!)
        end
      end
    end

    def self.import_from_migration(hash, context, migration=nil, item=nil)
      hash = hash.with_indifferent_access
      item ||= WikiPage.find_by_wiki_id_and_id(context.wiki.id, hash[:id])
      item ||= WikiPage.find_by_wiki_id_and_migration_id(context.wiki.id, hash[:migration_id])
      item ||= context.wiki.wiki_pages.new
      # force the url to be the same as the url_name given, since there are
      # likely other resources in the import that link to that url
      if hash[:url_name].present?
        item.url = hash[:url_name].to_url
        item.only_when_blank = true
      end
      if hash[:root_folder] && ['folder', 'FOLDER_TYPE'].member?(hash[:type])
        front_page = context.wiki.front_page
        if front_page.id
          hash[:root_folder] = false
        else
          # If there is no id there isn't a front page yet
          item = front_page
        end
      end
      hide_from_students = hash[:hide_from_students] if !hash[:hide_from_students].nil?
      state = hash[:workflow_state]
      if state || !hide_from_students.nil?
        if state == 'active' && Canvas::Plugin.value_to_boolean(hide_from_students) == false
          item.workflow_state = 'active'
        else
          item.workflow_state = 'unpublished'
        end
      end
<<<<<<< HEAD
      item.set_as_front_page! if !!hash[:front_page] && context.wiki.has_no_front_page
      context.imported_migration_items << item if context.imported_migration_items && item.new_record?
=======

      item.set_as_front_page! if !!hash[:front_page] && context.wiki.has_no_front_page
      migration.add_imported_item(item) if migration && item.new_record?

>>>>>>> e5143687
      item.migration_id = hash[:migration_id]
      (hash[:contents] || []).each do |sub_item|
        next if sub_item[:type] == 'embedded_content'
        Importers::WikiPageImporter.import_from_migration(sub_item.merge({
            :outline_folders_to_import => hash[:outline_folders_to_import]
        }), context, migration)
      end
      return if hash[:type] && ['folder', 'FOLDER_TYPE'].member?(hash[:type]) && hash[:linked_resource_id]
      hash[:missing_links] = {}
      allow_save = true
      if hash[:type] == 'linked_resource' || hash[:type] == "URL_TYPE"
        allow_save = false
      elsif ['folder', 'FOLDER_TYPE'].member? hash[:type]
        item.title = hash[:title] unless hash[:root_folder]
        description = ""
        if hash[:header]
          hash[:missing_links][:field] = []
          description += hash[:header][:is_html] ? ImportedHtmlConverter.convert(hash[:header][:body] || "", context, migration, {:missing_links => hash[:missing_links][:header]}) : ImportedHtmlConverter.convert_text(hash[:header][:body] || [""], context)
        end
        hash[:missing_links][:description] = []
        description += ImportedHtmlConverter.convert(hash[:description], context, migration, {:missing_links => hash[:missing_links][:description]}) if hash[:description]
        contents = ""
        allow_save = false if hash[:migration_id] && hash[:outline_folders_to_import] && !hash[:outline_folders_to_import][hash[:migration_id]]
        hash[:contents].each do |sub_item|
          sub_item = sub_item.with_indifferent_access
          if ['folder', 'FOLDER_TYPE'].member? sub_item[:type]
            obj = context.wiki.wiki_pages.find_by_migration_id(sub_item[:migration_id])
            contents += "  <li><a href='/courses/#{context.id}/wiki/#{obj.url}'>#{obj.title}</a></li>\n" if obj
          elsif sub_item[:type] == 'embedded_content'
            if contents && contents.length > 0
              description += "<ul>\n#{contents}\n</ul>"
              contents = ""
            end
            description += "\n<h2>#{sub_item[:title]}</h2>\n" if sub_item[:title]
            hash[:missing_links][:sub_item] = []
            description += ImportedHtmlConverter.convert(sub_item[:description], context, migration, {:missing_links => hash[:missing_links][:sub_item]}) if sub_item[:description]
          elsif sub_item[:type] == 'linked_resource'
            case sub_item[:linked_resource_type]
              when 'TOC_TYPE'
                obj = context.context_modules.not_deleted.find_by_migration_id(sub_item[:linked_resource_id])
                contents += "  <li><a href='/courses/#{context.id}/modules'>#{obj.name}</a></li>\n" if obj
              when 'ASSESSMENT_TYPE'
                obj = context.quizzes.find_by_migration_id(sub_item[:linked_resource_id])
                contents += "  <li><a href='/courses/#{context.id}/quizzes/#{obj.id}'>#{obj.title}</a></li>\n" if obj
              when /PAGE_TYPE|WIKI_TYPE/
                obj = context.wiki.wiki_pages.find_by_migration_id(sub_item[:linked_resource_id])
                contents += "  <li><a href='/courses/#{context.id}/wiki/#{obj.url}'>#{obj.title}</a></li>\n" if obj
              when 'FILE_TYPE'
                file = context.attachments.find_by_migration_id(sub_item[:linked_resource_id])
                if file
                  name = sub_item[:linked_resource_title] || file.name
                  contents += " <li><a href=\"/courses/#{context.id}/files/#{file.id}/download\">#{name}</a></li>"
                end
              when 'DISCUSSION_TOPIC_TYPE'
                obj = context.discussion_topics.find_by_migration_id(sub_item[:linked_resource_id])
                contents += "  <li><a href='/courses/#{context.id}/discussion_topics/#{obj.id}'>#{obj.title}</a></li>\n" if obj
              when 'URL_TYPE'
                if sub_item['title'] && sub_item['description'] && sub_item['title'] != '' && sub_item['description'] != ''
                  contents += " <li><a href='#{sub_item['url']}'>#{sub_item['title']}</a><ul><li>#{sub_item['description']}</li></ul></li>\n"
                else
                  contents += " <li><a href='#{sub_item['url']}'>#{sub_item['title'] || sub_item['description']}</a></li>\n"
                end
            end
          end
        end
        description += "<ul>\n#{contents}\n</ul>" if contents && contents.length > 0
        if hash[:footer]
          hash[:missing_links][:footer] = []
          description += hash[:footer][:is_html] ? ImportedHtmlConverter.convert(hash[:footer][:body] || "", context, migration, {:missing_links => hash[:missing_links][:footer]}) : ImportedHtmlConverter.convert_text(hash[:footer][:body] || [""], context)
        end
        item.body = description
        allow_save = false if !description || description.empty?
      elsif hash[:page_type] == 'module_toc'
      elsif hash[:topics]
        item.title = t('title_for_topics_category', '%{category} Topics', :category => hash[:category_name])
        description = "#{hash[:category_description]}"
        description += "\n\n<ul>\n"
        topic_count = 0
        hash[:topics].each do |topic|
          topic = Importers::DiscussionTopicImporter.import_from_migration(topic.merge({
             :topics_to_import => hash[:topics_to_import],
             :topic_entries_to_import => hash[:topic_entries_to_import]
         }), context, migration)
          if topic
            topic_count += 1
            description += "  <li><a href='/#{context.class.to_s.downcase.pluralize}/#{context.id}/discussion_topics/#{topic.id}'>#{topic.title}</a></li>\n"
          end
        end
        description += "</ul>"
        item.body = description
        return nil if topic_count == 0
      elsif hash[:title] and hash[:text]
        #it's an actual wiki page
        item.title = hash[:title].presence || item.url.presence || "unnamed page"
        if item.title.length > WikiPage::TITLE_LENGTH
          if migration
            migration.add_warning(t('warnings.truncated_wiki_title', "The title of the following wiki page was truncated: %{title}", :title => item.title))
          end
          item.title.splice!(0...WikiPage::TITLE_LENGTH) # truncate too-long titles
        end
        hash[:missing_links][:body] = []
        item.body = ImportedHtmlConverter.convert(hash[:text] || "", context, migration, {:missing_links => hash[:missing_links][:body]})
        item.editing_roles = hash[:editing_roles] if hash[:editing_roles].present?
        item.notify_of_update = hash[:notify_of_update] if !hash[:notify_of_update].nil?
      else
        allow_save = false
      end
      if allow_save && hash[:migration_id]
        item.save_without_broadcasting!
        migration.add_imported_item(item) if migration
        if migration
          hash[:missing_links].each do |field, missing_links|
            migration.add_missing_content_links(:class => item.class.to_s,
              :id => item.id, :field => field, :missing_links => missing_links,
              :url => "/#{context.class.to_s.underscore.pluralize}/#{context.id}/wiki/#{item.url}")
          end
        end
        return item
      end
    end
  end
end<|MERGE_RESOLUTION|>--- conflicted
+++ resolved
@@ -61,15 +61,10 @@
           item.workflow_state = 'unpublished'
         end
       end
-<<<<<<< HEAD
-      item.set_as_front_page! if !!hash[:front_page] && context.wiki.has_no_front_page
-      context.imported_migration_items << item if context.imported_migration_items && item.new_record?
-=======
 
       item.set_as_front_page! if !!hash[:front_page] && context.wiki.has_no_front_page
       migration.add_imported_item(item) if migration && item.new_record?
 
->>>>>>> e5143687
       item.migration_id = hash[:migration_id]
       (hash[:contents] || []).each do |sub_item|
         next if sub_item[:type] == 'embedded_content'
