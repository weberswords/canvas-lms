--- conflicted
+++ resolved
@@ -73,15 +73,6 @@
   acts_as_authentic do |config|
     config.login_field :unique_id
     config.perishable_token_valid_for = 30.minutes
-<<<<<<< HEAD
-    config.validates_length_of_login_field_options = {:within => 1..MAX_UNIQUE_ID_LENGTH}
-    config.validates_uniqueness_of_login_field_options = {
-        case_sensitive: false,
-        scope: [:account_id, :workflow_state, :authentication_provider_id],
-        if: ->(p) { (p.unique_id_changed? || p.workflow_state_changed?) && p.active? }
-    }
-=======
->>>>>>> 3d81d9ab
     config.crypto_provider = ScryptProvider.new("4000$8$1$")
     config.transition_from_crypto_providers = [Authlogic::CryptoProviders::Sha512]
   end
