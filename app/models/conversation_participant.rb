#
# Copyright (C) 2011 Instructure, Inc.
#
# This file is part of Canvas.
#
# Canvas is free software: you can redistribute it and/or modify it under
# the terms of the GNU Affero General Public License as published by the Free
# Software Foundation, version 3 of the License.
#
# Canvas is distributed in the hope that it will be useful, but WITHOUT ANY
# WARRANTY; without even the implied warranty of MERCHANTABILITY or FITNESS FOR
# A PARTICULAR PURPOSE. See the GNU Affero General Public License for more
# details.
#
# You should have received a copy of the GNU Affero General Public License along
# with this program. If not, see <http://www.gnu.org/licenses/>.
#

class ConversationParticipant < ActiveRecord::Base
  include Workflow
  include TextHelper

  belongs_to :conversation
  belongs_to :user
  has_many :conversation_message_participants
  has_many :messages, :source => :conversation_message, :through => :conversation_message_participants,
           :order => "created_at DESC, id DESC", :conditions => 'conversation_id = #{conversation_id}'
           # conditions are redundant, but they let us use the best index

  named_scope :visible, :conditions => "last_message_at IS NOT NULL"
  named_scope :default, :conditions => "workflow_state IN ('read', 'unread')"
  named_scope :unread, :conditions => "workflow_state = 'unread'"
  named_scope :archived, :conditions => "workflow_state = 'archived'"
  named_scope :labeled, lambda { |label|
    {:conditions => label ?
      ["label = ?", label] :
      ["label IS NOT NULL"]
    }
  }
  delegate :private?, :to => :conversation

  before_update :update_unread_count

  attr_accessible :subscribed, :label, :workflow_state

  def self.labels
    (@labels ||= {})[I18n.locale] ||= [
      ['red', I18n.t('labels.red', "Red")],
      ['orange', I18n.t('labels.orange', "Orange")],
      ['yellow', I18n.t('labels.yellow', "Yellow")],
      ['green', I18n.t('labels.green', "Green")],
      ['blue', I18n.t('labels.blue', "Blue")],
      ['purple', I18n.t('labels.purple', "Purple")],
    ]
  end

  validates_inclusion_of :label, :in => labels.map(&:first), :allow_nil => true

  def as_json(options = {})
    latest = options[:last_message] || messages.human.first
    options[:include_context_info] ||= private?
    {
      :id => conversation_id,
      :workflow_state => workflow_state,
      :last_message => latest ? truncate_text(latest.body, :max_length => 100) : nil,
      :last_message_at => latest ? latest.created_at : last_message_at,
      :message_count => message_count,
      :subscribed => subscribed?,
      :private => private?,
      :label => label,
      :properties => properties(latest)
    }
  end

  [:attachments].each do |association|
    class_eval <<-ASSOC
      def #{association}
        @#{association} ||= conversation.#{association}.scoped(:conditions => <<-SQL)
          EXISTS (
            SELECT 1
            FROM conversation_message_participants
            WHERE conversation_participant_id = \#{id}
              AND conversation_message_id = conversation_messages.id
          )
          SQL
      end
    ASSOC
  end

  def participants(options = {})
    options = {
      :include_context_info => true,
      :include_forwarded_participants => false
    }.merge(options)

    context_info = {}
    participants = conversation.participants
    if options[:include_forwarded_participants]
      user_ids = messages.select{ |m|
        m.forwarded_messages
      }.map{ |m|
        m.forwarded_messages.map(&:author_id)
      }.flatten.uniq - participants.map(&:id)
      participants += User.find(:all, :select => User::MESSAGEABLE_USER_COLUMN_SQL + ", NULL AS common_courses, NULL AS common_groups, TRUE AS secondary", :conditions => {:id => user_ids})
    end
    return participants unless options[:include_context_info]
    # we do this to find out the contexts they share with the user
    user.messageable_users(:ids => participants.map(&:id), :no_check_context => true).each { |user|
      context_info[user.id] = user
    }
    participants.each { |user|
      user.common_courses = user.id == self.user_id ? {} : context_info[user.id].common_courses
      user.common_groups = user.id == self.user_id ? {} : context_info[user.id].common_groups
    }
  end

  def infer_defaults
    self.has_attachments = conversation.has_attachments?
    self.has_media_objects = conversation.has_media_objects?
  end

  def properties(latest = nil)
    latest ||= messages.human.first
    properties = []
    properties << :last_author if latest && latest.author_id == user_id
    properties << :attachments if has_attachments?
    properties << :media_objects if has_media_objects?
    properties
  end

  def add_participants(user_ids)
    conversation.add_participants(user, user_ids)
  end

  def add_message(body, options={}, &blk)
    conversation.add_message(user, body, options.update(:generated => false), &blk)
  end

  def remove_messages(*to_delete)
    if to_delete == [:all]
      messages.clear
    else
      messages.delete(*to_delete)
      # if the only messages left are generated ones, e.g. "added
      # bob to the conversation", delete those too
      messages.clear if messages.all?(&:generated?)
    end
    update_cached_data
    save
  end

  def update_attributes(hash)
    # subscribed= can update the workflow_state, but an explicit
    # workflow_state should trump that. so we do this first
    subscribed = (hash.has_key?(:subscribed) ? hash.delete(:subscribed) : hash.delete('subscribed'))
    self.subscribed = subscribed unless subscribed.nil?
    super
<<<<<<< HEAD
=======
  end

  def subscribed=(value)
    super unless private?
>>>>>>> bd910c91
    if subscribed_changed?
      if subscribed?
        update_cached_data(false)
        self.workflow_state = 'unread' if last_message_at_changed? && last_message_at > last_message_at_was
      else
        self.workflow_state = 'read' if unread?
      end
    end
    subscribed?
  end

  def label=(label)
    write_attribute(:label, label.present? ? label : nil)
  end

  def one_on_one?
    conversation.participants.size == 2 && private?
  end

  def other_participants
    conversation.participants - [self.user]
  end

  def other_participant
    other_participants.first
  end

  workflow do
    state :unread
    state :read
    state :archived
  end

  private
  def update_cached_data(recalculate_count=true)
    if latest = messages.human.first
      self.message_count = messages.human.size if recalculate_count
      self.last_message_at = latest.created_at
      self.has_attachments = attachments.size > 0
      self.has_media_objects = messages.with_media_comments.size > 0
    else
      self.workflow_state = 'read' if unread?
      self.message_count = 0
      self.last_message_at = nil
      self.has_attachments = false
      self.has_media_objects = false
      self.label = nil
    end
  end

  def update_unread_count
    if workflow_state_changed? && [workflow_state, workflow_state_was].include?('unread')
      User.update_all "unread_conversations_count = unread_conversations_count #{workflow_state == 'unread' ? '+' : '-'} 1",
                      :id => user_id
    end
  end
end<|MERGE_RESOLUTION|>--- conflicted
+++ resolved
@@ -155,13 +155,10 @@
     subscribed = (hash.has_key?(:subscribed) ? hash.delete(:subscribed) : hash.delete('subscribed'))
     self.subscribed = subscribed unless subscribed.nil?
     super
-<<<<<<< HEAD
-=======
   end
 
   def subscribed=(value)
     super unless private?
->>>>>>> bd910c91
     if subscribed_changed?
       if subscribed?
         update_cached_data(false)
