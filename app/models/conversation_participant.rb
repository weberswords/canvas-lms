#
# Copyright (C) 2011 Instructure, Inc.
#
# This file is part of Canvas.
#
# Canvas is free software: you can redistribute it and/or modify it under
# the terms of the GNU Affero General Public License as published by the Free
# Software Foundation, version 3 of the License.
#
# Canvas is distributed in the hope that it will be useful, but WITHOUT ANY
# WARRANTY; without even the implied warranty of MERCHANTABILITY or FITNESS FOR
# A PARTICULAR PURPOSE. See the GNU Affero General Public License for more
# details.
#
# You should have received a copy of the GNU Affero General Public License along
# with this program. If not, see <http://www.gnu.org/licenses/>.
#

class ConversationParticipant < ActiveRecord::Base
  include Workflow
  include TextHelper
  include SimpleTags

  belongs_to :conversation
  belongs_to :user
  has_many :conversation_message_participants
  has_many :messages, :source => :conversation_message,
           :through => :conversation_message_participants,
           :select => "conversation_messages.*, conversation_message_participants.tags",
           :order => "created_at DESC, id DESC",
           :conditions => 'conversation_id = #{conversation_id}'
           # conditions are redundant, but they let us use the best index

  named_scope :visible, :conditions => "last_message_at IS NOT NULL"
  named_scope :default, :conditions => "workflow_state IN ('read', 'unread')"
  named_scope :unread, :conditions => "workflow_state = 'unread'"
  named_scope :archived, :conditions => "workflow_state = 'archived'"
  named_scope :starred, :conditions => "label = 'starred'"
  named_scope :sent, :conditions => "visible_last_authored_at IS NOT NULL", :order => "visible_last_authored_at DESC, conversation_id DESC"
<<<<<<< HEAD
=======

  tagged_scope_handler(/\Auser_(\d+)\z/) do |tags, options|
    user_ids = tags.map{ |t| t.sub(/\Auser_/, '').to_i }
    conditions = if options[:mode] == :or || tags.size == 1
      [<<-SQL, user_ids]
      EXISTS (
        SELECT *
        FROM conversation_participants cp
        WHERE cp.conversation_id = conversation_participants.conversation_id
        AND user_id IN (?)
      )
      SQL
    else
      [<<-SQL, user_ids, user_ids.size]
      (
        SELECT COUNT(*)
        FROM conversation_participants cp
        WHERE cp.conversation_id = conversation_participants.conversation_id
        AND user_id IN (?)
      ) = ?
      SQL
    end
    sanitize_sql conditions
  end

>>>>>>> 38e37556
  delegate :private?, :to => :conversation

  before_update :update_unread_count

  attr_accessible :subscribed, :starred, :workflow_state

  validates_inclusion_of :label, :in => ['starred'], :allow_nil => true

  def as_json(options = {})
    latest = options[:last_message] || last_message_at && messages.human.first
    latest_authored = options[:last_authored_message] || visible_last_authored_at && messages.human.by_user(user_id).first
    options[:include_context_info] ||= private?
    {
      :id => conversation_id,
      :workflow_state => workflow_state,
      :last_message => latest ? truncate_text(latest.body, :max_length => 100) : nil,
      :last_message_at => latest ? latest.created_at : last_message_at,
      :last_authored_message => latest_authored ? truncate_text(latest_authored.body, :max_length => 100) : nil,
      :last_authored_message_at => latest_authored ? latest_authored.created_at : visible_last_authored_at,
      :message_count => message_count,
      :subscribed => subscribed?,
      :private => private?,
      :starred => starred,
      :properties => properties(latest)
    }.with_indifferent_access
  end

  [:attachments].each do |association|
    class_eval <<-ASSOC
      def #{association}
        @#{association} ||= conversation.#{association}.scoped(:conditions => <<-SQL)
          EXISTS (
            SELECT 1
            FROM conversation_message_participants
            WHERE conversation_participant_id = \#{id}
              AND conversation_message_id = conversation_messages.id
          )
          SQL
      end
    ASSOC
  end

  def participants(options = {})
    options = {
      :include_context_info => true,
      :include_indirect_participants => false
    }.merge(options)

    context_info = {}
    participants = conversation.participants
    if options[:include_indirect_participants]
      user_ids =
        messages.map(&:all_forwarded_messages).flatten.map(&:author_id) |
        messages.map{
          |m| m.submission.submission_comments.map(&:author_id) if m.submission
        }.compact.flatten
      user_ids -= participants.map(&:id)
      participants += User.find(:all, :select => User::MESSAGEABLE_USER_COLUMN_SQL + ", NULL AS common_courses, NULL AS common_groups", :conditions => {:id => user_ids})
    end
    return participants unless options[:include_context_info]
    # we do this to find out the contexts they share with the user
    user.messageable_users(:ids => participants.map(&:id), :no_check_context => true).each { |user|
      context_info[user.id] = user
    }
    participants.each { |user|
      user.common_courses = user.id == self.user_id ? {} : context_info[user.id].common_courses
      user.common_groups = user.id == self.user_id ? {} : context_info[user.id].common_groups
    }
  end
  memoize :participants

  def properties(latest = nil)
    latest ||= messages.human.first
    properties = []
    properties << :last_author if latest && latest.author_id == user_id
    properties << :attachments if has_attachments?
    properties << :media_objects if has_media_objects?
    properties
  end

  def add_participants(user_ids, options={})
    conversation.add_participants(user, user_ids, options)
  end

  def add_message(body, options={}, &blk)
    conversation.add_message(user, body, options.merge(:generated => false), &blk)
  end

  def remove_messages(*to_delete)
    if to_delete == [:all]
      messages.clear
    else
      messages.delete(*to_delete)
      # if the only messages left are generated ones, e.g. "added
      # bob to the conversation", delete those too
      messages.clear if messages.all?(&:generated?)
    end
    update_cached_data
    save
  end

  def update_attributes(hash)
    # subscribed= can update the workflow_state, but an explicit
    # workflow_state should trump that. so we do this first
    subscribed = (hash.has_key?(:subscribed) ? hash.delete(:subscribed) : hash.delete('subscribed'))
    self.subscribed = subscribed unless subscribed.nil?
    super
  end

  def recent_messages
    messages.scoped(:limit => 10)
  end

  def subscribed=(value)
    super unless private?
    if subscribed_changed?
      if subscribed?
        update_cached_data(:recalculate_count => false, :set_last_message_at => false, :regenerate_tags => false)
        self.workflow_state = 'unread' if last_message_at_changed? && last_message_at > last_message_at_was
      else
        self.workflow_state = 'read' if unread?
      end
    end
    subscribed?
  end

  def starred
    read_attribute(:label) == 'starred'
  end

  def starred=(val)
    # if starred were an actual boolean column, this is the method that would
    # be used to convert strings to appropriate boolean values (e.g. 'true' =>
    # true and 'false' => false)
    val = ActiveRecord::ConnectionAdapters::Column.value_to_boolean(val)
    write_attribute(:label, val ? 'starred' : nil)
  end

  def one_on_one?
    conversation.participants.size == 2 && private?
  end

  def other_participants(options={})
    if options[:as_conversation_participants]
      # give the option to use our notion of participants, which populates
      # extra column re: shared courses/groups
      self.participants.reject { |u| u.id == self.user.id }
    else
      # by default, use the conversations notion of participants, which is
      # lighter weight
      conversation.participants - [self.user]
    end
  end

  def other_participant
    other_participants.first
  end

  workflow do
    state :unread
    state :read
    state :archived
  end

  def update_cached_data(options = {})
    options = {:recalculate_count => true, :set_last_message_at => true, :regenerate_tags => true}.update(options)
    if latest = messages.human.first
      self.tags = message_tags if options[:regenerate_tags] && private?
      self.message_count = messages.human.size if options[:recalculate_count]
      self.last_message_at = if last_message_at.nil?
        options[:set_last_message_at] ? latest.created_at : nil
      elsif subscribed?
        latest.created_at
      else
        # not subscribed, so set last_message_at to itself (or if that message
        # was just removed to the closest one before it, or if none, the
        # closest one after it)
        times = messages.map(&:created_at)
        older = times.reject!{ |t| t <= last_message_at} || []
        older.first || times.reverse.first
      end
      self.has_attachments = attachments.size > 0
      self.has_media_objects = messages.with_media_comments.size > 0
      self.visible_last_authored_at = if latest.author_id == user_id
        latest.created_at
      elsif latest_authored = messages.human.by_user(user_id).first
        latest_authored.created_at
      end
    else
      self.tags = nil
      self.workflow_state = 'read' if unread?
      self.message_count = 0
      self.last_message_at = nil
      self.has_attachments = false
      self.has_media_objects = false
      self.starred = false
      self.visible_last_authored_at = nil
    end
    # note that last_authored_at doesn't know/care about messages you may
    # have deleted... this is because it is only used by other participants
    # when displaying the most active participants in the conversation.
    # visible_last_authored_at, otoh, takes into account ones you've deleted
    # (see above)
    if options[:recalculate_last_authored_at]
      my_latest = conversation.conversation_messages.human.by_user(user_id).first
      self.last_authored_at = my_latest ? my_latest.created_at : nil
    end
  end

  def update_cached_data!(*args)
    update_cached_data(*args)
    save!
  end

  def context_tags
    read_attribute(:tags) ? tags.grep(/\A(course|group)_\d+\z/) : infer_tags
  end

  def infer_tags
    conversation.infer_new_tags_for(self, []).first
  end

  protected
  def message_tags
    messages.map(&:tags).inject([], &:concat).uniq
  end

  private
  def update_unread_count
    if workflow_state_changed? && [workflow_state, workflow_state_was].include?('unread')
      User.update_all "unread_conversations_count = unread_conversations_count #{workflow_state == 'unread' ? '+' : '-'} 1, updated_at = '#{Time.now.to_s(:db)}'",
                      :id => user_id
    end
  end
end<|MERGE_RESOLUTION|>--- conflicted
+++ resolved
@@ -37,8 +37,6 @@
   named_scope :archived, :conditions => "workflow_state = 'archived'"
   named_scope :starred, :conditions => "label = 'starred'"
   named_scope :sent, :conditions => "visible_last_authored_at IS NOT NULL", :order => "visible_last_authored_at DESC, conversation_id DESC"
-<<<<<<< HEAD
-=======
 
   tagged_scope_handler(/\Auser_(\d+)\z/) do |tags, options|
     user_ids = tags.map{ |t| t.sub(/\Auser_/, '').to_i }
@@ -64,7 +62,6 @@
     sanitize_sql conditions
   end
 
->>>>>>> 38e37556
   delegate :private?, :to => :conversation
 
   before_update :update_unread_count
