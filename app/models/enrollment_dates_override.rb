--- conflicted
+++ resolved
@@ -21,16 +21,9 @@
   belongs_to :enrollment_term
 
   attr_accessible :enrollment_type, :enrollment_term, :start_at, :end_at
-<<<<<<< HEAD
-  before_save :touch_all_enrollments
-
-  def touch_all_enrollments
-    self.enrollment_term.send_later_if_production(:touch_all_enrollments) if self.changed?
-=======
   before_save :touch_all_courses
 
   def touch_all_courses
     self.enrollment_term.update_courses_later if self.changed?
->>>>>>> f49edf7c
   end
 end