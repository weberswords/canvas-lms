--- conflicted
+++ resolved
@@ -196,8 +196,6 @@
     includes.present? ? includes : nil
   end
 
-<<<<<<< HEAD
-=======
   def mfa_settings
     settings[:mfa_settings].try(:to_sym) || :disabled
   end
@@ -210,7 +208,6 @@
     !!settings[:open_registration] && canvas_authentication?
   end
 
->>>>>>> f8af3da2
   def ip_filters=(params)
     filters = {}
     require 'ipaddr'
