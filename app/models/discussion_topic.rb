#
# Copyright (C) 2012 Instructure, Inc.
#
# This file is part of Canvas.
#
# Canvas is free software: you can redistribute it and/or modify it under
# the terms of the GNU Affero General Public License as published by the Free
# Software Foundation, version 3 of the License.
#
# Canvas is distributed in the hope that it will be useful, but WITHOUT ANY
# WARRANTY; without even the implied warranty of MERCHANTABILITY or FITNESS FOR
# A PARTICULAR PURPOSE. See the GNU Affero General Public License for more
# details.
#
# You should have received a copy of the GNU Affero General Public License along
# with this program. If not, see <http://www.gnu.org/licenses/>.
#

class DiscussionTopic < ActiveRecord::Base

  include Workflow
  include SendToStream
  include HasContentTags
  include CopyAuthorizedLinks
  include TextHelper

  attr_accessible :title, :message, :user, :delayed_post_at, :assignment,
    :plaintext_message, :podcast_enabled, :podcast_has_student_posts,
    :require_initial_post, :threaded, :discussion_type

  module DiscussionTypes
    SIDE_COMMENT = 'side_comment'
    THREADED     = 'threaded'
    TYPES        = DiscussionTypes.constants.map { |c| DiscussionTypes.const_get(c) }
  end

  attr_readonly :context_id, :context_type, :user_id

  has_many :discussion_entries, :order => :created_at, :dependent => :destroy
  has_many :root_discussion_entries, :class_name => 'DiscussionEntry', :include => [:user], :conditions => ['discussion_entries.parent_id IS NULL AND discussion_entries.workflow_state != ?', 'deleted']
  has_one :context_module_tag, :as => :content, :class_name => 'ContentTag', :conditions => ['content_tags.tag_type = ? AND workflow_state != ?', 'context_module', 'deleted'], :include => {:context_module => [:content_tags, :context_module_progressions]}
  has_one :external_feed_entry, :as => :asset
  belongs_to :external_feed
  belongs_to :context, :polymorphic => true
  belongs_to :cloned_item
  belongs_to :attachment
  belongs_to :assignment
  belongs_to :editor, :class_name => 'User'
  belongs_to :old_assignment, :class_name => 'Assignment'
  belongs_to :root_topic, :class_name => 'DiscussionTopic', :touch => true
  has_many :child_topics, :class_name => 'DiscussionTopic', :foreign_key => :root_topic_id, :dependent => :destroy
  has_many :discussion_topic_participants, :dependent => :destroy
  has_many :discussion_entry_participants, :through => :discussion_entries
  belongs_to :user
  validates_presence_of :context_id
  validates_presence_of :context_type
  validates_presence_of :discussion_type, :in => DiscussionTypes::TYPES
  validates_length_of :message, :maximum => maximum_long_text_length, :allow_nil => true, :allow_blank => true
  validates_length_of :title, :maximum => maximum_string_length, :allow_nil => true

  sanitize_field :message, Instructure::SanitizeField::SANITIZE
  copy_authorized_links(:message) { [self.context, nil] }
  acts_as_list :scope => :context

  before_create :initialize_last_reply_at
  before_save :default_values
  before_save :set_schedule_delayed_post
  after_save :update_assignment
  after_save :update_subtopics
  after_save :touch_context
  after_save :schedule_delayed_post
  after_create :create_participant
  after_create :create_materialized_view

  def threaded=(v)
    self.discussion_type = Canvas::Plugin.value_to_boolean(v) ? DiscussionTypes::THREADED : DiscussionTypes::SIDE_COMMENT
  end

  def threaded?
    self.discussion_type == DiscussionTypes::THREADED
  end

  def discussion_type
    read_attribute(:discussion_type) || DiscussionTypes::SIDE_COMMENT
  end

  def default_values
    self.context_code = "#{self.context_type.underscore}_#{self.context_id}"
    self.title ||= t '#discussion_topic.default_title', "No Title"
    self.discussion_type = DiscussionTypes::SIDE_COMMENT if !read_attribute(:discussion_type)
    @content_changed = self.message_changed? || self.title_changed?
    if self.assignment_id != self.assignment_id_was
      @old_assignment_id = self.assignment_id_was
    end
    if self.assignment_id
      self.assignment_id = nil unless (self.assignment && self.assignment.context == self.context) || (self.root_topic && self.root_topic.assignment_id == self.assignment_id)
      self.old_assignment_id = self.assignment_id if self.assignment_id
      if self.assignment && self.assignment.submission_types == 'discussion_topic' && self.assignment.has_group_category?
        self.subtopics_refreshed_at ||= Time.parse("Jan 1 2000")
      end
    end
  end
  protected :default_values

  def set_schedule_delayed_post
    @should_schedule_delayed_post = self.delayed_post_at_changed?
    true
  end

  def schedule_delayed_post
    self.send_at(self.delayed_post_at, :try_posting_delayed) if @should_schedule_delayed_post
  end

  def update_subtopics
    if self.assignment && self.assignment.submission_types == 'discussion_topic' && self.assignment.has_group_category?
      send_later_if_production :refresh_subtopics
    end
  end

  def refresh_subtopics
    category = self.assignment && self.assignment.group_category
    return unless category && self.context && self.context.respond_to?(:groups)
    category.groups.active.map do |group|
      topic = group.discussion_topics.active.find_or_initialize_by_root_topic_id(self.id)
      topic.message = self.message
      topic.title = "#{self.title} - #{group.name}"
      topic.assignment_id = self.assignment_id
      topic.user_id = self.user_id
      topic.discussion_type = self.discussion_type
      topic.save if topic.changed?
      topic
    end
  end

  attr_accessor :saved_by
  def update_assignment
    if !self.assignment_id && @old_assignment_id && self.context_module_tag
      self.context_module_tag.confirm_valid_module_requirements
    end
    if @old_assignment_id
      Assignment.update_all({:workflow_state => 'deleted', :updated_at => Time.now.utc}, {:id => @old_assignment_id, :context_id => self.context_id, :context_type => self.context_type, :submission_types => 'discussion_topic'})
      ContentTag.delete_for(Assignment.find(@old_assignment_id)) if @old_assignment_id
    elsif self.assignment && @saved_by != :assignment
      self.assignment.title = self.title
      self.assignment.description = self.message
      self.assignment.submission_types = "discussion_topic"
      self.assignment.saved_by = :discussion_topic
      self.assignment.workflow_state = 'available' if self.assignment.deleted?
      self.assignment.save
    end

    # make sure that if the topic has a new assignment (either by going from
    # ungraded to graded, or from one assignment to another; we ignore the
    # transition from graded to ungraded) we acknowledge that the users that
    # have posted have contributed to the topic
    if self.assignment_id && self.assignment_id_changed?
      posters.each{ |user| self.context_module_action(user, :contributed) }
    end
  end
  protected :update_assignment

  def restore_old_assignment
    return nil unless self.old_assignment && self.old_assignment.deleted?
    self.old_assignment.workflow_state = 'available'
    self.old_assignment.saved_by = :discussion_topic
    self.old_assignment.save(false)
    self.old_assignment
  end

  def is_announcement; false end

  def root_topic?
    !self.root_topic_id && self.assignment_id && self.assignment.has_group_category?
  end

  def discussion_subentries
    self.root_discussion_entries
  end

  def discussion_subentry_count
    discussion_subentries.count
  end

  def for_assignment?
    self.assignment && self.assignment.submission_types =~ /discussion_topic/
  end

  def for_group_assignment?
    self.for_assignment? && self.context == self.assignment.context && self.assignment.has_group_category?
  end

  def plaintext_message=(val)
    self.message = format_message(strip_tags(val)).first
  end

  def plaintext_message
    truncate_html(self.message, :max_length => 250)
  end

  def create_participant
    self.discussion_topic_participants.create(:user => self.user, :workflow_state => "read", :unread_entry_count => 0) if self.user
  end

  def update_materialized_view
<<<<<<< HEAD
    materialized_view # kick off building of the view
=======
    # kick off building of the view
    DiscussionTopic::MaterializedView.for(self).update_materialized_view
>>>>>>> 77002e81
  end

  # If no join record exists, assume all discussion enrties are unread, and
  # that a join record will be created the first time one is marked as read.
  attr_accessor :current_user
  def read_state(current_user = nil)
    current_user ||= self.current_user
    return "read" unless current_user #default for logged out user
    uid = current_user.is_a?(User) ? current_user.id : current_user
    discussion_topic_participants.find_by_user_id(uid).try(:workflow_state) || "unread"
  end

  def read?(current_user = nil)
    read_state(current_user) == "read"
  end

  def unread?(current_user = nil)
    !read?(current_user)
  end

  def change_read_state(new_state, current_user = nil)
    current_user ||= self.current_user
    return nil unless current_user

    if new_state != self.read_state(current_user)
      self.update_or_create_participant(:current_user => current_user, :new_state => new_state)
    else
      true
    end
  end

  def change_all_read_state(new_state, current_user = nil)
    current_user ||= self.current_user
    return unless current_user

    transaction do
      new_count = (new_state == 'unread' ? self.default_unread_count : 0)
      self.update_or_create_participant(:current_user => current_user, :new_state => new_state, :new_count => new_count)

      entry_ids = self.discussion_entries.map(&:id)
      if entry_ids.present?
        existing_entry_participants = DiscussionEntryParticipant.find(:all, :conditions => ["user_id = ? AND discussion_entry_id IN (?)",
                                                                      current_user.id, entry_ids])
        existing_ids = existing_entry_participants.map(&:id)
        DiscussionEntryParticipant.update_all({:workflow_state => new_state}, ["id IN (?)", existing_ids]) if existing_ids.present?

        if new_state == "read"
          new_entry_ids = entry_ids - existing_entry_participants.map(&:discussion_entry_id)
          connection.bulk_insert('discussion_entry_participants', new_entry_ids.map { |entry_id|
            {
              :discussion_entry_id => entry_id,
              :user_id => current_user.id,
              :workflow_state => new_state
            }
          })
        end
      end
    end
  end

  def default_unread_count
    self.discussion_entries.count
  end

  def unread_count(current_user = nil)
    current_user ||= self.current_user
    return 0 unless current_user # default for logged out users
    uid = current_user.is_a?(User) ? current_user.id : current_user
    topic_participant = discussion_topic_participants.find_by_user_id(uid, :lock => true)
    topic_participant.try(:unread_entry_count) || self.default_unread_count
  end

  def update_or_create_participant(opts={})
    current_user = opts[:current_user] || self.current_user
    return nil unless current_user

    topic_participant = nil
    DiscussionTopic.uncached do
      DiscussionTopic.unique_constraint_retry do
        topic_participant = self.discussion_topic_participants.find(:first, :conditions => ['user_id = ?', current_user.id], :lock => true)
        topic_participant ||= self.discussion_topic_participants.build(:user => current_user,
                                                                       :unread_entry_count => self.unread_count(current_user),
                                                                       :workflow_state => "unread")
        topic_participant.workflow_state = opts[:new_state] if opts[:new_state]
        topic_participant.unread_entry_count += opts[:offset] if opts[:offset] && opts[:offset] != 0
        topic_participant.unread_entry_count = opts[:new_count] if opts[:new_count]
        topic_participant.save
      end
    end
    topic_participant
  end

  def self.search(query)
    find(:all, :conditions => wildcard('title', 'message', query))
  end

  named_scope :recent, lambda{
    {:conditions => ['discussion_topics.last_reply_at > ?', 2.weeks.ago], :order => 'discussion_topics.last_reply_at DESC'}
  }
  named_scope :only_discussion_topics, lambda {
    {:conditions => ['discussion_topics.type IS NULL'] }
  }
  named_scope :for_subtopic_refreshing, lambda {
    {:conditions => ['discussion_topics.subtopics_refreshed_at IS NOT NULL AND discussion_topics.subtopics_refreshed_at < discussion_topics.updated_at'], :order => 'discussion_topics.subtopics_refreshed_at' }
  }
  named_scope :for_delayed_posting, lambda {
    {:conditions => ['discussion_topics.workflow_state = ? AND discussion_topics.delayed_post_at < ?', 'post_delayed', Time.now.utc], :order => 'discussion_topics.delayed_post_at'}
  }
  named_scope :active, :conditions => ['discussion_topics.workflow_state != ?', 'deleted']
  named_scope :for_context_codes, lambda {|codes|
    {:conditions => ['discussion_topics.context_code IN (?)', codes] }
  }

  named_scope :before, lambda {|date|
    {:conditions => ['discussion_topics.created_at < ?', date]}
  }

  def try_posting_delayed
    if self.post_delayed? && Time.now >= self.delayed_post_at
      self.delayed_post
    end
  end

  workflow do
    state :active do
      event :lock, :transitions_to => :locked do
        raise "cannot lock before due date" if self.assignment.try(:due_at) && self.assignment.due_at > Time.now
      end
    end
    state :post_delayed do
      event :delayed_post, :transitions_to => :active do
        @delayed_just_posted = true
        self.last_reply_at = Time.now
        self.posted_at = Time.now
      end
    end
    state :locked do
      event :unlock, :transitions_to => :active
    end
    state :deleted
  end

  def should_send_to_stream
    if self.delayed_post_at && self.delayed_post_at > Time.now
      false
    elsif self.cloned_item_id
      false
    elsif self.assignment && self.root_topic_id && self.assignment.has_group_category?
      false
    elsif self.assignment && self.assignment.submission_types == 'discussion_topic' && (!self.assignment.due_at || self.assignment.due_at > 1.week.from_now)
      false
    else
      true
    end
  end

  on_create_send_to_streams do
    if should_send_to_stream
      self.active_participants
    end
  end

  on_update_send_to_streams do
    if should_send_to_stream && (@delayed_just_posted || @content_changed || changed_state(:active, :post_delayed))
      self.active_participants
    end
  end

  def require_initial_post?
    self.require_initial_post || (self.root_topic && self.root_topic.require_initial_post)
  end

  def user_ids_who_have_posted_and_admins
    ids = DiscussionEntry.active.scoped(:select => "distinct user_id").find_all_by_discussion_topic_id(self.id).map(&:user_id)
    ids += self.context.admin_enrollments.scoped(:select => 'user_id').map(&:user_id) if self.context.respond_to?(:admin_enrollments)
    ids
  end
  memoize :user_ids_who_have_posted_and_admins

  def user_can_see_posts?(user, session=nil)
    return false unless user
    !self.require_initial_post || self.grants_right?(user, session, :update) || user_ids_who_have_posted_and_admins.member?(user.id)
  end

  def reply_from(opts)
    user = opts[:user]
    if opts[:text]
      message = opts[:text].strip
      message = format_message(message).first
    else
      message = opts[:html].strip
    end
    user = nil unless user && self.context.users.include?(user)
    if !user
      raise "Only context participants may reply to messages"
    elsif !message || message.empty?
      raise "Message body cannot be blank"
    else
      DiscussionEntry.create!({
        :message => message,
        :discussion_topic => self,
        :user => user,
      })
    end
  end

  alias_method :destroy!, :destroy
  def destroy
    ContentTag.delete_for(self)
    self.workflow_state = 'deleted'
    self.deleted_at = Time.now
    self.save
    if self.for_assignment?
      self.assignment.destroy unless self.assignment.deleted?
    end
  end

  def restore
    self.workflow_state = 'active'
    self.save
    if self.for_assignment?
      self.assignment.restore(:discussion_topic)
    end
  end

  def self.find_or_create_for_new_context(new_context, old_context, old_id)
    res = new_context.discussion_topics.active.find_by_cloned_item_id(old_context.discussion_topics.find_by_id(old_id).cloned_item_id || 0) rescue nil
    res = nil if res && !res.cloned_item_id
    if !res
      old = old_context.discussion_topics.active.find_by_id(old_id)
      res = old.clone_for(new_context) if old
      res.save if res
    end
    res
  end

  def unlink_from(type)
    @saved_by = type
    if self.discussion_entries.empty?
      self.assignment = nil
      self.destroy
    else
      self.assignment = nil
      self.save
    end
    self.child_topics.each{|t| t.unlink_from(:assignment) }
  end

  def self.per_page
    10
  end

  def initialize_last_reply_at
    self.posted_at ||= Time.now
    self.last_reply_at = Time.now
  end

  set_policy do
    given { |user| self.user && self.user == user && !self.locked? }
    can :update and can :reply and can :read

    given { |user| self.user && self.user == user }
    can :read

    given { |user| self.user && self.user == user and self.discussion_entries.active.empty? && !self.locked? && !self.root_topic_id }
    can :delete

    given { |user, session| (self.active? || self.locked?) && self.cached_context_grants_right?(user, session, :read_forum) }#
    can :read

    given { |user, session| self.active? && self.cached_context_grants_right?(user, session, :post_to_forum) }#students.include?(user) }
    can :reply and can :read

    given { |user, session| (self.active? || self.locked?) && self.cached_context_grants_right?(user, session, :post_to_forum) }#students.include?(user) }
    can :read

    given { |user, session| self.cached_context_grants_right?(user, session, :post_to_forum) and not self.is_announcement }
    can :create

    given { |user, session| self.context.respond_to?(:allow_student_forum_attachments) && self.context.allow_student_forum_attachments && self.cached_context_grants_right?(user, session, :post_to_forum) }# students.find_by_id(user) }
    can :attach

    given { |user, session| !self.root_topic_id && self.cached_context_grants_right?(user, session, :moderate_forum) && !self.locked? }
    can :update and can :delete and can :create and can :read and can :attach

    # Moderators can still modify content even in locked topics (*especially* unlocking them), but can't create new content
    given { |user, session| !self.root_topic_id && self.cached_context_grants_right?(user, session, :moderate_forum) }
    can :update and can :delete and can :read

    given { |user, session| self.root_topic && self.root_topic.grants_right?(user, session, :update) }
    can :update

    given { |user, session| self.root_topic && self.root_topic.grants_right?(user, session, :delete) }
    can :delete
  end

  def discussion_topic_id
    self.id
  end

  def discussion_topic
    self
  end

  def to_atom(opts={})
    prefix = [self.is_announcement ? t('#titles.announcement', "Announcement") : t('#titles.discussion', "Discussion")]
    prefix << self.context.name if opts[:include_context]
    Atom::Entry.new do |entry|
      entry.title     = [before_label(prefix.to_sentence), self.title].join(" ")
      entry.updated   = self.updated_at
      entry.published = self.created_at
      entry.id        = "tag:#{HostUrl.default_host},#{self.created_at.strftime("%Y-%m-%d")}:/discussion_topics/#{self.feed_code}"
      entry.links    << Atom::Link.new(:rel => 'alternate',
                                    :href => "http://#{HostUrl.context_host(self.context)}/#{context_url_prefix}/discussion_topics/#{self.id}")
      entry.content   = Atom::Content::Html.new(self.message || "")
    end
  end

  def context_prefix
    context_url_prefix
  end

  def context_module_action(user, action, points=nil)
    self.context_module_tag.context_module_action(user, action, points) if self.context_module_tag
    if self.for_assignment?
      self.assignment.context_module_tag.context_module_action(user, action, points) if self.assignment.context_module_tag
      self.ensure_submission(user) if self.assignment.context.students.include?(user) && action == :contributed
    end
  end

  def ensure_submission(user)
    submission = Submission.find_by_assignment_id_and_user_id(self.assignment_id, user.id)
    return if submission && submission.submission_type == 'discussion_topic' && submission.workflow_state != 'unsubmitted'
    self.assignment.submit_homework(user, :submission_type => 'discussion_topic')
  end

  has_a_broadcast_policy

  set_broadcast_policy do |p|
    p.dispatch :new_discussion_topic
    p.to { active_participants - [user] }
    p.whenever { |record|
      record.context.available? and
      ((record.just_created and not record.post_delayed?) || record.changed_state(:active, :post_delayed))
    }
  end

  def delay_posting=(val); end
  def set_assignment=(val); end

  def participants(include_observers=false)
    ([self.user] + context.participants(include_observers)).compact.uniq
  end

  def active_participants(include_observers=false)
    if !self.context.available? && self.context.respond_to?(:participating_admins)
      self.context.participating_admins
    else
      self.participants(include_observers)
    end
  end

  def posters
    user_ids = discussion_entries.map(&:user_id).push(self.user_id).uniq
    context.participating_users(user_ids)
  end

  def user_name
    self.user.name rescue t '#discussion_topic.default_user_name', "User Name"
  end

  def locked_for?(user=nil, opts={})
    @locks ||= {}
    return false if opts[:check_policies] && self.grants_right?(user, nil, :update)
    @locks[user ? user.id : 0] ||= Rails.cache.fetch(locked_cache_key(user), :expires_in => 1.minute) do
      locked = false
      if (self.delayed_post_at && self.delayed_post_at > Time.now)
        locked = {:asset_string => self.asset_string, :unlock_at => self.delayed_post_at}
      elsif (self.assignment && l = self.assignment.locked_for?(user, opts))
        locked = l
      elsif (self.could_be_locked && self.context_module_tag && !self.context_module_tag.available_for?(user, opts[:deep_check_if_needed]))
        locked = {:asset_string => self.asset_string, :context_module => self.context_module_tag.context_module.attributes}
      elsif (self.root_topic && l = self.root_topic.locked_for?(user, opts))
        locked = l
      end
      locked
    end
  end

  attr_accessor :clone_updated
  attr_accessor :assignment_clone_updated
  def clone_for(context, dup=nil, options={})
    options[:migrate] = true if options[:migrate] == nil
    if !self.cloned_item && !self.new_record?
      self.cloned_item ||= ClonedItem.create(:original_item => self)
      self.save!
    end
    existing = context.discussion_topics.active.find_by_id(self.id)
    existing ||= context.discussion_topics.active.find_by_cloned_item_id(self.cloned_item_id || 0)
    return existing if existing && !options[:overwrite]
    if context.merge_mapped_id(self.assignment)
      dup ||= context.discussion_topics.find_by_assignment_id(context.merge_mapped_id(self.assignment))
    end
    dup ||= DiscussionTopic.new
    dup = existing if existing && options[:overwrite]
    self.attributes.delete_if{|k,v| [:id, :assignment_id, :attachment_id, :root_topic_id].include?(k.to_sym) }.each do |key, val|
      dup.send("#{key}=", val)
    end
    dup.assignment_id = context.merge_mapped_id(self.assignment)
    if !dup.assignment_id && self.assignment_id && self.assignment && !options[:cloning_for_assignment]
      new_assignment = self.assignment.clone_for(context, nil, :cloning_for_topic=>true)
      assignment_clone_updated = new_assignment.clone_updated
      new_assignment.save_without_broadcasting!
      context.map_merge(self.assignment, new_assignment)
      dup.assignment_id = new_assignment.id
    end
    if !dup.attachment_id && self.attachment
      attachment = self.attachment.clone_for(context)
      attachment.folder_id = nil
      attachment.save!
      context.map_merge(self.attachment, attachment)
      context.warn_merge_result("Added file \"#{attachment.folder.full_name}/#{attachment.display_name}\" which is needed for the topic \"#{self.title}\"")
      dup.attachment_id = attachment.id
    end
    dup.context = context
    dup.message = context.migrate_content_links(self.message, self.context) if options[:migrate]
    dup.saved_by = :assignment if options[:cloning_for_assignment]
    dup.save_without_broadcasting!
    context.log_merge_result("Discussion \"#{dup.title}\" created")
    if options[:include_entries]
      self.discussion_entries.sort_by{|e| e.created_at }.each do |entry|
        dup_entry = entry.clone_for(context, nil, :migrate => options[:migrate])
        dup_entry.parent_id = context.merge_mapped_id("discussion_entry_#{entry.parent_id}")
        dup_entry.discussion_topic_id = dup.id
        dup_entry.save!
        context.map_merge(entry, dup_entry)
        dup_entry
      end
      context.log_merge_result("Included #{dup.discussion_entries.length} entries for the topic \"#{dup.title}\"")
    end
    context.may_have_links_to_migrate(dup)
    dup.updated_at = Time.now
    dup.clone_updated = true
    dup
  end

  def self.process_migration(data, migration)
    announcements = data['announcements'] ? data['announcements']: []
    to_import = migration.to_import 'announcements'
    announcements.each do |event|
      if event['migration_id'] && (!to_import || to_import[event['migration_id']])
        event[:type] = 'announcement'
        begin
          import_from_migration(event, migration.context)
        rescue
          migration.add_warning("Couldn't import the announcement \"#{event[:title]}\"", $!)
        end
      end
    end

    topics = data['discussion_topics'] ? data['discussion_topics']: []
    topics_to_import = migration.to_import 'topics'
    topic_entries_to_import = migration.to_import 'topic_entries'
      topics.each do |topic|
        context = Group.find_by_context_id_and_context_type_and_migration_id(migration.context.id, migration.context.class.to_s, topic['group_id']) if topic['group_id']
        context ||= migration.context
        if context
          if topic['migration_id'] && (!topics_to_import || topics_to_import[topic['migration_id']])
            begin
              import_from_migration(topic.merge({:topic_entries_to_import => topic_entries_to_import}), context)
            rescue
              migration.add_warning("Couldn't import the topic \"#{topic[:title]}\"", $!)
            end
          end
        end
      end
  end

  def self.import_from_migration(hash, context, item=nil)
    hash = hash.with_indifferent_access
    return nil if hash[:migration_id] && hash[:topics_to_import] && !hash[:topics_to_import][hash[:migration_id]]
    hash[:skip_replies] = true if hash[:migration_id] && hash[:topic_entries_to_import] && !hash[:topic_entries_to_import][hash[:migration_id]]
    item ||= find_by_context_type_and_context_id_and_id(context.class.to_s, context.id, hash[:id])
    item ||= find_by_context_type_and_context_id_and_migration_id(context.class.to_s, context.id, hash[:migration_id]) if hash[:migration_id]
    if hash[:type] =~ /announcement/i
      item ||= context.announcements.new
    else
      item ||= context.discussion_topics.new
    end
    item.migration_id = hash[:migration_id]
    item.title = hash[:title]
    item.message = ImportedHtmlConverter.convert(hash[:description] || hash[:text], context)
    item.message = t('#discussion_topic.empty_message', "No message") if item.message.blank?
    item.posted_at = Canvas::Migration::MigratorHelper.get_utc_time_from_timestamp(hash[:posted_at]) if hash[:posted_at]
    item.delayed_post_at = Canvas::Migration::MigratorHelper.get_utc_time_from_timestamp(hash[:delayed_post_at]) if hash[:delayed_post_at]
    item.delayed_post_at ||= Canvas::Migration::MigratorHelper.get_utc_time_from_timestamp(hash[:start_date]) if hash[:start_date]
    item.position = hash[:position] if hash[:position]
    if hash[:attachment_migration_id]
      item.attachment = context.attachments.find_by_migration_id(hash[:attachment_migration_id])
    end
    if hash[:external_feed_migration_id]
      item.external_feed = context.external_feeds.find_by_migration_id(hash[:external_feed_migration_id])
    end
    if hash[:attachment_ids] && !hash[:attachment_ids].empty?
      item.message += Attachment.attachment_list_from_migration(context, hash[:attachment_ids])
    end

    if hash[:assignment]
      assignment = Assignment.import_from_migration(hash[:assignment], context)
      item.assignment = assignment
    elsif grading = hash[:grading]
      assignment = Assignment.import_from_migration({
        :grading => grading,
        :migration_id => hash[:migration_id],
        :submission_format => "discussion_topic",
        :due_date=>hash[:due_date] || hash[:grading][:due_date],
        :title => grading[:title]
      }, context)
      item.assignment = assignment
    end
    item.save_without_broadcasting!
    context.migration_results << "" if hash[:peer_rating_type] && hash[:peer_rating_types] != "none" if context.respond_to?(:migration_results)
    context.migration_results << "" if hash[:peer_rating_type] && hash[:peer_rating_types] != "none" if context.respond_to?(:migration_results)
    hash[:messages] ||= hash[:posts]
    if !hash[:skip_replies] and item.discussion_entries.count == 0
      (hash[:messages] || hash[:posts] || []).each do |message|
        DiscussionEntry.import_from_migration(message, context, nil, item, item)
      end
    end
    context.imported_migration_items << item if context.respond_to?(:imported_migration_items) && context.imported_migration_items
    item
  end

  def self.podcast_elements(messages, context)
    attachment_ids = []
    media_object_ids = []
    messages_hash = {}
    messages.each do |message|
      txt = (message.message || "")
      attachment_matches = txt.scan(/\/#{context.class.to_s.pluralize.underscore}\/#{context.id}\/files\/(\d+)\/download/)
      attachment_ids += (attachment_matches || []).map{|m| m[0] }
      media_object_matches = txt.scan(/media_comment_([0-9a-z_]+)/)
      media_object_ids += (media_object_matches || []).map{|m| m[0] }
      (attachment_ids + media_object_ids).each do |id|
        messages_hash[id] ||= message
      end
    end
    media_object_ids = media_object_ids.uniq.compact
    attachment_ids = attachment_ids.uniq.compact
    attachments = attachment_ids.empty? ? [] : context.attachments.active.find_all_by_id(attachment_ids).compact
    attachments = attachments.select{|a| a.content_type && a.content_type.match(/(video|audio)/) }
    attachments.each do |attachment|
      attachment.podcast_associated_asset = messages_hash[attachment.id]
    end
    media_objects = media_object_ids.empty? ? [] : MediaObject.find_all_by_media_id(media_object_ids)
    media_objects += media_object_ids.map{|id| MediaObject.new(:media_id => id) }
    media_objects = media_objects.once_per(&:media_id)
    media_objects = media_objects.map do |media_object|
      if media_object.new_record?
        media_object.context = context
        media_object.user_id = messages_hash[media_object.media_id].user_id rescue nil
        media_object.root_account_id = context.root_account_id rescue nil
        media_object.save
      elsif media_object.deleted? || media_object.context != context
        media_object = nil
      end
      if media_object.try(:podcast_format_details)
        media_object.podcast_associated_asset = messages_hash[media_object.media_id]
      end
      media_object
    end
    to_podcast(attachments + media_objects.compact)
  end

  def self.to_podcast(elements, opts={})
    require 'rss/2.0'
    elements.map do |elem|
      asset = elem.podcast_associated_asset
      next unless asset
      item = RSS::Rss::Channel::Item.new
      item.title = before_label((asset.title rescue "")) + elem.name
      link = nil
      if asset.is_a?(DiscussionTopic)
        link = "http://#{HostUrl.context_host(asset.context)}/#{asset.context_url_prefix}/discussion_topics/#{asset.id}"
      elsif asset.is_a?(DiscussionEntry)
        link = "http://#{HostUrl.context_host(asset.context)}/#{asset.context_url_prefix}/discussion_topics/#{asset.discussion_topic_id}"
      end

      item.link = link
      item.guid = RSS::Rss::Channel::Item::Guid.new
      item.pubDate = elem.updated_at.utc
      item.description = asset ? asset.message : elem.name
      item.enclosure
      if elem.is_a?(Attachment)
        item.guid.content = link + "/#{elem.uuid}"
        item.enclosure = RSS::Rss::Channel::Item::Enclosure.new("http://#{HostUrl.context_host(elem.context)}/#{elem.context_url_prefix}/files/#{elem.id}/download.#{}?verifier=#{elem.uuid}", elem.size, elem.content_type)
      elsif elem.is_a?(MediaObject)
        item.guid.content = link + "/#{elem.media_id}"
        details = elem.podcast_format_details
        content_type = 'video/mpeg'
        content_type = 'audio/mpeg' if elem.media_type == 'audio'
        size = details[:size].to_i.kilobytes
        item.enclosure = RSS::Rss::Channel::Item::Enclosure.new("http://#{HostUrl.context_host(elem.context)}/#{elem.context_url_prefix}/media_download.#{details[:fileExt]}?entryId=#{elem.media_id}&redirect=1", size, content_type)
      end
      item
    end
  end

  def initial_post_required?(user, enrollment, session)
    if require_initial_post?
      # check if the user, or the user being observed can see the posts
      if enrollment && enrollment.respond_to?(:associated_user) && enrollment.associated_user
        return true if !user_can_see_posts?(enrollment.associated_user)
      elsif !user_can_see_posts?(user, session)
        return true
      end
    end
    false
  end

  # returns the materialized view of the discussion as structure, participant_ids, and entry_ids
  # the view is already converted to a json string, the other two arrays of ids are ruby arrays
  # see the description of the format in the discussion topics api documentation.
  #
  # returns nil if the view is not currently available, and kicks off a
  # background job to build the view. this typically only takes a couple seconds.
  #
  # if a new message is posted, it won't appear in this view until the job to
  # update it completes. so this view is eventually consistent.
  def materialized_view(opts = {})
    DiscussionTopic::MaterializedView.materialized_view_for(self, opts)
  end

  # synchronously create/update the materialized view
  def create_materialized_view
<<<<<<< HEAD
    DiscussionTopic::MaterializedView.for(self).update_materialized_view
=======
    DiscussionTopic::MaterializedView.for(self).update_materialized_view_without_send_later
>>>>>>> 77002e81
  end
end<|MERGE_RESOLUTION|>--- conflicted
+++ resolved
@@ -202,12 +202,8 @@
   end
 
   def update_materialized_view
-<<<<<<< HEAD
-    materialized_view # kick off building of the view
-=======
     # kick off building of the view
     DiscussionTopic::MaterializedView.for(self).update_materialized_view
->>>>>>> 77002e81
   end
 
   # If no join record exists, assume all discussion enrties are unread, and
@@ -843,10 +839,6 @@
 
   # synchronously create/update the materialized view
   def create_materialized_view
-<<<<<<< HEAD
-    DiscussionTopic::MaterializedView.for(self).update_materialized_view
-=======
     DiscussionTopic::MaterializedView.for(self).update_materialized_view_without_send_later
->>>>>>> 77002e81
   end
 end