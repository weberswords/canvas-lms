--- conflicted
+++ resolved
@@ -78,27 +78,7 @@
 
   def requirements
     # e.g. [{id: 1, type: 'must_view'}, {id: 2, type: 'must_view'}]
-<<<<<<< HEAD
-    @_requirements ||=
-      begin
-        if modules.empty?
-          []
-        else
-          fm = modules.first # the visibilites are the same for all the modules - load them all now and reuse them
-          user_ids = [@user.id]
-          opts = {
-            :is_teacher => false,
-            :assignment_visibilities => fm.assignment_visibilities_for_users(user_ids),
-            :discussion_visibilities => fm.discussion_visibilities_for_users(user_ids),
-            :page_visibilities => fm.page_visibilities_for_users(user_ids),
-            :quiz_visibilities => fm.quiz_visibilities_for_users(user_ids)
-          }
-          modules.flat_map { |m| m.completion_requirements_visible_to(@user, opts) }.uniq
-        end
-      end
-=======
     @_requirements ||= modules.flat_map { |m| m.completion_requirements_visible_to(@user, :is_teacher => false) }.uniq
->>>>>>> 6267d971
   end
 
   def requirement_count
