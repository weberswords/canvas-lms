#
# Copyright (C) 2011 - present Instructure, Inc.
#
# This file is part of Canvas.
#
# Canvas is free software: you can redistribute it and/or modify it under
# the terms of the GNU Affero General Public License as published by the Free
# Software Foundation, version 3 of the License.
#
# Canvas is distributed in the hope that it will be useful, but WITHOUT ANY
# WARRANTY; without even the implied warranty of MERCHANTABILITY or FITNESS FOR
# A PARTICULAR PURPOSE. See the GNU Affero General Public License for more
# details.
#
# You should have received a copy of the GNU Affero General Public License along
# with this program. If not, see <http://www.gnu.org/licenses/>.
#

class AssessmentRequest < ActiveRecord::Base
  include Workflow
  include SendToStream

  belongs_to :user
  belongs_to :asset, polymorphic: [:submission]
  belongs_to :assessor_asset, polymorphic: [:submission], polymorphic_prefix: true
  belongs_to :assessor, :class_name => 'User'
  belongs_to :rubric_association
  has_many :submission_comments, -> { published }
  has_many :ignores, dependent: :destroy, as: :asset
  belongs_to :rubric_assessment
  validates_presence_of :user_id, :asset_id, :asset_type, :workflow_state

  before_save :infer_uuid
  after_save :delete_ignores
<<<<<<< HEAD
=======
  after_save :update_planner_override
>>>>>>> d1695e6e
  has_a_broadcast_policy

  def infer_uuid
    self.uuid ||= CanvasSlug.generate_securish_uuid
  end
  protected :infer_uuid

  def delete_ignores
    if workflow_state == 'completed'
      Ignore.where(asset: self, user: assessor).delete_all
    end
    true
  end

  set_broadcast_policy do |p|
    p.dispatch :rubric_assessment_submission_reminder
    p.to { self.assessor }
    p.whenever { |record|
      record.assigned? && @send_reminder && rubric_association
    }

    p.dispatch :peer_review_invitation
    p.to { self.assessor }
    p.whenever { |record|
      record.assigned? && @send_reminder && !rubric_association
    }
  end

  scope :incomplete, -> { where(:workflow_state => 'assigned') }
  scope :complete, -> { where(:workflow_state => 'completed') }
  scope :for_assessee, lambda { |user_id| where(:user_id => user_id) }
  scope :for_assessor, lambda { |assessor_id| where(:assessor_id => assessor_id) }
  scope :for_asset, lambda { |asset_id| where(:asset_id => asset_id)}
  scope :for_assignment, lambda { |assignment_id| eager_load(:submission).where(:submissions => { :assignment_id => assignment_id})}
  scope :for_course, lambda { |course_id| eager_load(:submission).where(:submissions => { :context_code => "course_#{course_id}"})}
  scope :for_context_codes, lambda { |context_codes| eager_load(:submission).where(:submissions => { :context_code =>context_codes })}

  scope :not_ignored_by, lambda { |user, purpose|
    where("NOT EXISTS (?)",
          Ignore.where("asset_id=assessment_requests.id").
              where(asset_type: 'AssessmentRequest', user_id: user, purpose: purpose))
  }

  set_policy do
    given {|user, session|
      self.can_read_assessment_user_name?(user, session)
    }
    can :read_assessment_user
  end

  def can_read_assessment_user_name?(user, session)
    !self.considered_anonymous? ||
        self.user_id == user.id ||
        self.submission.assignment.context.grants_right?(user, session, :view_all_grades)
  end

  def considered_anonymous?
    self.submission.assignment.anonymous_peer_reviews?
  end

  def send_reminder!
    @send_reminder = true
    self.updated_at = Time.now
    self.save!
  ensure
    @send_reminder = nil
  end

  def context
    submission.try(:context)
  end

  def assessor_name
    self.rubric_assessment.assessor_name rescue ((self.assessor.name rescue nil) || t("#unknown", "Unknown"))
  end

  def incomplete?
    workflow_state == 'assigned'
  end

  on_create_send_to_streams do
    self.assessor
  end
  on_update_send_to_streams do
    self.assessor
  end

  workflow do
    state :assigned do
      event :complete, :transitions_to => :completed
    end

    # assessment request now has rubric_assessment
    state :completed
  end

  def asset_title
    (self.asset.assignment.title rescue self.asset.title) rescue t("#unknown", "Unknown")
  end

  def comment_added(comment)
    self.workflow_state = "completed" unless self.rubric_association && self.rubric_association.rubric
  end

  def asset_user_name
    self.asset.user.name rescue t("#unknown", "Unknown")
  end

  def self.serialization_excludes; [:uuid]; end
<<<<<<< HEAD
=======

  def update_planner_override
    if saved_change_to_workflow_state? && workflow_state_before_last_save == 'assigned' && workflow_state == 'completed'
      override = PlannerOverride.find_by(plannable_id: self.id, plannable_type: 'AssessmentRequest', user: assessor)
      override.update_attributes(marked_complete: true) if override.present?
    end
  end
>>>>>>> d1695e6e
end<|MERGE_RESOLUTION|>--- conflicted
+++ resolved
@@ -19,6 +19,7 @@
 class AssessmentRequest < ActiveRecord::Base
   include Workflow
   include SendToStream
+  include Plannable
 
   belongs_to :user
   belongs_to :asset, polymorphic: [:submission]
@@ -32,10 +33,7 @@
 
   before_save :infer_uuid
   after_save :delete_ignores
-<<<<<<< HEAD
-=======
   after_save :update_planner_override
->>>>>>> d1695e6e
   has_a_broadcast_policy
 
   def infer_uuid
@@ -145,8 +143,6 @@
   end
 
   def self.serialization_excludes; [:uuid]; end
-<<<<<<< HEAD
-=======
 
   def update_planner_override
     if saved_change_to_workflow_state? && workflow_state_before_last_save == 'assigned' && workflow_state == 'completed'
@@ -154,5 +150,4 @@
       override.update_attributes(marked_complete: true) if override.present?
     end
   end
->>>>>>> d1695e6e
 end