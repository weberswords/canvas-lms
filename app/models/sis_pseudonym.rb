#
# Copyright (C) 2015 - present Instructure, Inc.
#
# This file is part of Canvas.
#
# Canvas is free software: you can redistribute it and/or modify it under
# the terms of the GNU Affero General Public License as published by the Free
# Software Foundation, version 3 of the License.
#
# Canvas is distributed in the hope that it will be useful, but WITHOUT ANY
# WARRANTY; without even the implied warranty of MERCHANTABILITY or FITNESS FOR
# A PARTICULAR PURPOSE. See the GNU Affero General Public License for more
# details.
#
# You should have received a copy of the GNU Affero General Public License along
# with this program. If not, see <http://www.gnu.org/licenses/>.

class SisPseudonym
  # type: :exact, :trusted, or :implicit
  def self.for(user, context, type: :exact, require_sis: true, include_deleted: false)
    raise ArgumentError("type must be :exact, :trusted, or :implicit") unless [:exact, :trusted, :implicit].include?(type)
    self.new(user, context, type, require_sis, include_deleted).pseudonym
  end

  attr_reader :user, :context, :type, :require_sis, :include_deleted

  def initialize(user, context, type, require_sis, include_deleted)
    @user = user
    @context = context
    @type = type
    @require_sis = require_sis
    @include_deleted = include_deleted
  end

  def pseudonym
    result = find_in_home_account || find_in_other_accounts
    if result
      result.account = root_account if result.account_id == root_account.id
    end
    result
  end

  private
  def find_in_other_accounts
    return nil if type == :exact
    if include_deleted
      if user.all_pseudonyms_loaded?
        return pick_user_pseudonym(user.all_pseudonyms, type == :trusted ? root_account.trusted_account_ids : nil)
      end
    else
      if user.all_active_pseudonyms_loaded?
        return pick_user_pseudonym(user.all_active_pseudonyms, type == :trusted ? root_account.trusted_account_ids : nil)
      end
    end

    shards = user.associated_shards
    trusted_account_ids = root_account.trusted_account_ids.group_by { |id| Shard.shard_for(id) }
    if type == :trusted
      # only search the shards with trusted accounts
      shards &= trusted_account_ids.keys
    end
    return nil if shards.empty?

    Shard.with_each_shard(shards.sort) do
      account_ids = trusted_account_ids[Shard.current] if type == :trusted
      result = find_in_trusted_accounts(account_ids)
      return result if result
    end

    nil
  end

  def find_in_trusted_accounts(account_ids)
    if use_loaded_collection?(Shard.current)
      pick_user_pseudonym(user.pseudonyms, account_ids)
    else
      pick_pseudonym(account_ids)
    end
  end

  def find_in_home_account
    if use_loaded_collection?(root_account.shard)
      if user.pseudonyms.loaded?
        pick_user_pseudonym(user.pseudonyms,[root_account.id])
      else
<<<<<<< HEAD
        pick_user_pseudonym(user.all_active_pseudonyms,[root_account.id])
=======
        pick_user_pseudonym(include_deleted ? user.all_pseudonyms : user.all_active_pseudonyms,
                            [root_account.id])
>>>>>>> ff4d1a5e
      end
    else
      root_account.shard.activate do
        pick_pseudonym([root_account.id])
      end
    end
  end

  def use_loaded_collection?(shard)
<<<<<<< HEAD
    user.pseudonyms.loaded? && user.shard == shard || user.all_active_pseudonyms_loaded?
=======
    user.pseudonyms.loaded? && user.shard == shard ||
      (include_deleted ? user.all_pseudonyms_loaded? : user.all_active_pseudonyms_loaded?)
>>>>>>> ff4d1a5e
  end

  def root_account
    @root_account ||= begin
      account = context.root_account
      raise "could not resolve root account" unless account.is_a?(Account)
      account
     end
  end

  def pick_pseudonym(account_ids)
    relation = Pseudonym.active.where(user_id: user)
    relation = relation.where(account_id: account_ids) if account_ids
    relation = if require_sis
                 relation.where.not(sis_user_id: nil)
               else
                 # false sorts before true
                 relation.order("sis_user_id IS NULL")
               end
    relation = relation.order(Pseudonym.best_unicode_collation_key(:unique_id))
    if type == :implicit
      relation.detect { |p| p.works_for_account?(root_account, true) }
    else
      relation.first
    end
  end

  def pick_user_pseudonym(collection, account_ids)
    collection.sort_by {|p| [p.workflow_state, p.sis_user_id ? 0 : 1, Canvas::ICU.collation_key(p.unique_id)] }.detect do |p|
      next if account_ids && !account_ids.include?(p.account_id)
      next if !account_ids && !p.works_for_account?(root_account, type == :implicit)
      next if require_sis && !p.sis_user_id
      include_deleted || p.workflow_state != 'deleted'
    end
  end
end<|MERGE_RESOLUTION|>--- conflicted
+++ resolved
@@ -83,12 +83,8 @@
       if user.pseudonyms.loaded?
         pick_user_pseudonym(user.pseudonyms,[root_account.id])
       else
-<<<<<<< HEAD
-        pick_user_pseudonym(user.all_active_pseudonyms,[root_account.id])
-=======
         pick_user_pseudonym(include_deleted ? user.all_pseudonyms : user.all_active_pseudonyms,
                             [root_account.id])
->>>>>>> ff4d1a5e
       end
     else
       root_account.shard.activate do
@@ -98,12 +94,8 @@
   end
 
   def use_loaded_collection?(shard)
-<<<<<<< HEAD
-    user.pseudonyms.loaded? && user.shard == shard || user.all_active_pseudonyms_loaded?
-=======
     user.pseudonyms.loaded? && user.shard == shard ||
       (include_deleted ? user.all_pseudonyms_loaded? : user.all_active_pseudonyms_loaded?)
->>>>>>> ff4d1a5e
   end
 
   def root_account
