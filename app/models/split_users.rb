--- conflicted
+++ resolved
@@ -137,17 +137,10 @@
     end
     source_user.shard.activate do
       ConversationParticipant.where(id: merge_data.items.where(item_type: 'conversation_ids').take&.item).find_each {|c| c.move_to_user(restored_user)}
-<<<<<<< HEAD
-      MERGE_ITEM_TYPES.each do |klass, user_attr|
-        ids = merge_data.items.where(item_type: klass.to_s + '_ids').take&.item
-        klass.to_s.classify.constantize.where(id: ids).update_all(user_attr => restored_user.id) if ids
-      end
-=======
     end
     MERGE_ITEM_TYPES.each do |klass, user_attr|
       ids = merge_data.items.where(item_type: klass.to_s + '_ids').take&.item
       Shard.partition_by_shard(ids) { |shard_ids| klass.to_s.classify.constantize.where(id: shard_ids).update_all(user_attr => restored_user.id) } if ids
->>>>>>> a075267a
     end
   end
 
