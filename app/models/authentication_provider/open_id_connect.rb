#
# Copyright (C) 2011 - present Instructure, Inc.
#
# This file is part of Canvas.
#
# Canvas is free software: you can redistribute it and/or modify it under
# the terms of the GNU Affero General Public License as published by the Free
# Software Foundation, version 3 of the License.
#
# Canvas is distributed in the hope that it will be useful, but WITHOUT ANY
# WARRANTY; without even the implied warranty of MERCHANTABILITY or FITNESS FOR
# A PARTICULAR PURPOSE. See the GNU Affero General Public License for more
# details.
#
# You should have received a copy of the GNU Affero General Public License along
# with this program. If not, see <http://www.gnu.org/licenses/>.
#

class AuthenticationProvider::OpenIDConnect < AuthenticationProvider::Oauth2
  def self.sti_name
    self == OpenIDConnect ? 'openid_connect'.freeze : super
  end

  def self.display_name
    self == OpenIDConnect ? 'OpenID Connect'.freeze : super
  end

  def self.recognized_params
    [ :client_id,
      :client_secret,
      :authorize_url,
      :token_url,
      :scope,
      :login_attribute,
      :end_session_endpoint,
      :userinfo_endpoint,
      :jit_provisioning ].freeze
  end

  def self.recognized_federated_attributes
    return super unless self == OpenIDConnect
    # we allow any attribute
    nil
  end

  alias_attribute :end_session_endpoint, :log_out_url

  def raw_login_attribute
    read_attribute(:login_attribute).presence
  end

  def login_attribute
    super.presence || 'sub'.freeze
  end

  def unique_id(token)
    claims(token)[login_attribute]
  end

  def user_logout_redirect(_controller, _current_user)
    end_session_endpoint.presence || super
  end

  def provider_attributes(token)
    claims(token)
  end

  def userinfo_endpoint
    settings['userinfo_endpoint']
  end

  def userinfo_endpoint=(value)
    value = value.presence
    unless userinfo_endpoint == value
      settings_will_change!
      settings['userinfo_endpoint'] = value
    end
    value
  end

  protected

  def authorize_options
    { scope: scope_for_options }
  end

  private

  def claims(token)
    token.options[:claims] ||= begin
      jwt_string = token.params['id_token']
      id_token = begin
        ::Canvas::Security.decode_jwt(jwt_string, [:skip_verification])
      rescue ::Canvas::Security::InvalidToken
<<<<<<< HEAD
        Rails.logger.warning("Failed to decode OpenID Connect id_token: #{jwt_string.inspect}")
=======
        Rails.logger.warn("Failed to decode OpenID Connect id_token: #{jwt_string.inspect}")
>>>>>>> 726644ac
        raise
      end
      # we have a userinfo endpoint, and we don't have everything we want,
      # then request more
      if userinfo_endpoint.present? && !(id_token.keys - requested_claims).empty?
        userinfo = token.get(userinfo_endpoint).parsed
        # but only use it if it's for the user we logged in as
        # see http://openid.net/specs/openid-connect-core-1_0.html#UserInfoResponse
        if userinfo['sub'] == id_token['sub']
          id_token.merge!(userinfo)
        end
      end
      id_token
    end
  end

  def requested_claims
    ([login_attribute] + federated_attributes.map { |_canvas_attribute, details| details['attribute'] }).uniq
  end

  PROFILE_CLAIMS = ['name', 'family_name', 'given_name', 'middle_name', 'nickname', 'preferred_username',
                    'profile', 'picture', 'website', 'gender', 'birthdate', 'zoneinfo', 'locale', 'updated_at'].freeze
  def scope_for_options
    result = (scope || ''.freeze).split(' '.freeze)

    result.unshift('openid'.freeze)
    claims = requested_claims
    # see http://openid.net/specs/openid-connect-core-1_0.html#ScopeClaims
    result << 'profile' unless (claims & PROFILE_CLAIMS).empty?
    result << 'email' if claims.include?('email') || claims.include?('email_verified')
    result << 'address' if claims.include?('address')
    result << 'phone' if claims.include?('phone_number') || claims.include?('phone_number_verified')

    result.uniq!
    result.join(' '.freeze)
  end
end<|MERGE_RESOLUTION|>--- conflicted
+++ resolved
@@ -92,11 +92,7 @@
       id_token = begin
         ::Canvas::Security.decode_jwt(jwt_string, [:skip_verification])
       rescue ::Canvas::Security::InvalidToken
-<<<<<<< HEAD
-        Rails.logger.warning("Failed to decode OpenID Connect id_token: #{jwt_string.inspect}")
-=======
         Rails.logger.warn("Failed to decode OpenID Connect id_token: #{jwt_string.inspect}")
->>>>>>> 726644ac
         raise
       end
       # we have a userinfo endpoint, and we don't have everything we want,
