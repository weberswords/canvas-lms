#
# Copyright (C) 2011 Instructure, Inc.
#
# This file is part of Canvas.
#
# Canvas is free software: you can redistribute it and/or modify it under
# the terms of the GNU Affero General Public License as published by the Free
# Software Foundation, version 3 of the License.
#
# Canvas is distributed in the hope that it will be useful, but WITHOUT ANY
# WARRANTY; without even the implied warranty of MERCHANTABILITY or FITNESS FOR
# A PARTICULAR PURPOSE. See the GNU Affero General Public License for more
# details.
#
# You should have received a copy of the GNU Affero General Public License along
# with this program. If not, see <http://www.gnu.org/licenses/>.
#

require 'open_object'
require 'set'

class StreamItem < ActiveRecord::Base
  serialize :data

  has_many :stream_item_instances
  has_many :users, :through => :stream_item_instances
  belongs_to :context, :polymorphic => true
  belongs_to :asset, :polymorphic => true, :types => [
      :collaboration, :conversation, :discussion_entry,
      :discussion_topic, :message, :submission, :web_conference]
  validates_presence_of :asset_type, :data

  attr_accessible :context, :asset
  after_destroy :destroy_stream_item_instances

  def self.reconstitute_ar_object(type, data)
    return nil unless data
    data = data.instance_variable_get(:@table).with_indifferent_access if data.is_a?(OpenObject)
    type = data['type'] || type
    res = type.constantize.new

    case type
    when 'DiscussionTopic', 'Announcement'
      root_discussion_entries = data.delete(:root_discussion_entries)
      root_discussion_entries = root_discussion_entries.map { |entry| reconstitute_ar_object('DiscussionEntry', entry) }
      res.root_discussion_entries.target = root_discussion_entries
      res.attachment = reconstitute_ar_object('Attachment', data.delete(:attachment))
    when 'Submission'
      submission_comments = data.delete(:submission_comments)
      submission_comments = submission_comments.map { |comment| reconstitute_ar_object('SubmissionComment', comment) }
      res.submission_comments.target = submission_comments
      data['body'] = nil
    end
    ['users', 'participants'].each do |key|
      next unless data.has_key?(key)
      users = data.delete(key)
      users = users.map { |user| reconstitute_ar_object('User', user) }
      res.send(key.to_sym).target = users
    end

    res.instance_variable_set(:@attributes, data)
    res.instance_variable_set(:@new_record, false) if data['id']
    res
  end

  def data(viewing_user_id = nil)
    # reconstitute AR objects
    @ar_data ||= self.shard.activate do
      self.class.reconstitute_ar_object(asset_type, read_attribute(:data))
    end
    res = @ar_data

    if viewing_user_id
      res.user_id ||= viewing_user_id if asset_type != 'DiscussionTopic' && res.respond_to?(:user_id)
      post_process(res, viewing_user_id)
    else
      res
    end
  end

  define_asset_string_backcompat_method :context_code, :context
  define_asset_string_backcompat_method :item_asset_string, :asset

  def prepare_user(user)
    res = user.attributes.slice('id', 'name', 'short_name')
    res['short_name'] ||= res['name']
    res
  end

  def prepare_conversation(conversation)
    res = conversation.attributes.slice('id', 'has_attachments')
    res['private'] = conversation.private?
    res['participant_count'] = conversation.participants.size
    # arbitrary limit. would be nice to say "John, Jane, Michael, and 6
    # others." if there's too many recipients, where those listed are the N
    # most active posters in the conversation, but we'll just leave it at "9
    # Participants" for now when the count is > 8.
    if res['participant_count'] <= 8
      res['participants'] = conversation.participants.map{ |u| prepare_user(u) }
    end
    res
  end

  def regenerate!(obj=nil)
    obj ||= asset
    return nil if self.asset_type == 'Message' && self.asset_id.nil?
    if !obj || (obj.respond_to?(:workflow_state) && obj.workflow_state == 'deleted')
      self.destroy
      return nil
    end
    res = generate_data(obj)
    self.save
    res
  end

  def self.delete_all_for(root_asset, asset)
    asset_string = "#{root_asset.first.underscore}_#{root_asset.last}"
    # backcompat searching on item_asset_string
    item = StreamItem.find(:first, :conditions =>
        ["(asset_type=? AND asset_id=?) OR (item_asset_string=? AND asset_type IS NULL)", root_asset.first, root_asset.last, asset_string])
    # if this is a sub-message, regenerate instead of deleting
    if root_asset != asset
      item.try(:regenerate!)
      return
    end
    # Can't use delete_all here, since we need the destroy to fire and delete
    # the StreamItemInstances as well.
<<<<<<< HEAD
    StreamItem.find(:all, :conditions => {:item_asset_string => root_asset_string}).each(&:destroy) if root_asset_string
  end
  
  def self.valid_asset_types
    [
      :assignment, :submission, :submission_comment, :conversation,
      :discussion_topic, :discussion_entry, :message, :collaboration,
      :web_conference
    ]
  end
  
  def self.root_object(object)
    if object.is_a?(String)
      object = ActiveRecord::Base.find_by_asset_string(object, valid_asset_types) rescue nil
      object ||= ActiveRecord::Base.initialize_by_asset_string(object, valid_asset_types) rescue nil
    end
    case object
    when DiscussionEntry
      object.discussion_topic
    when SubmissionComment
      object.submission
    when ConversationMessage
      object.conversation
    else
      object
    end
=======
    item.try(:destroy)
>>>>>>> 88c71251
  end

  def generate_data(object)
    res = {}

    self.context ||= object.context rescue nil

    case object
    when DiscussionTopic
      res = object.attributes
      res['user_ids_that_can_see_responses'] = object.user_ids_who_have_posted_and_admins if object.require_initial_post?
      res['total_root_discussion_entries'] = object.root_discussion_entries.active.count
      res[:root_discussion_entries] = object.root_discussion_entries.active.reverse[0,10].reverse.map do |entry|
        hash = entry.attributes
        hash['user_short_name'] = entry.user.short_name if entry.user
        # backcompat
        hash['truncated_message'] = entry.truncated_message(250)
        hash['message'] = hash['message'][0, 4.kilobytes] if hash['message'].present?
        hash
      end
      if object.attachment
        hash = object.attachment.attributes.slice('id', 'display_name')
        hash['scribdable?'] = object.attachment.scribdable?
        res[:attachment] = hash
      end
    when Conversation
      res = prepare_conversation(object)
    when Message
      res = object.attributes
      res['notification_category'] = object.notification_display_category
      if !object.context.is_a?(Context) && object.context.respond_to?(:context) && object.context.context.is_a?(Context)
        self.context = object.context.context
      elsif object.asset_context_type
        self.context_type, self.context_id = object.asset_context_type, object.asset_context_id
      end
    when Submission
      res = object.attributes
      res.delete 'body' # this can be pretty large, and we don't display it
      res['assignment'] = object.assignment.attributes.slice('id', 'title', 'due_at', 'points_possible', 'submission_types', 'group_category_id')
      res[:submission_comments] = object.submission_comments.map do |comment|
        hash = comment.attributes
        hash['formatted_body'] = comment.formatted_body(250)
        hash['context_code'] = comment.context_code
        hash['user_short_name'] = comment.author.short_name if comment.author
        hash
      end
      res[:course_id] = object.context.id
    when Collaboration
      res = object.attributes
      res['users'] = object.users.map{|u| prepare_user(u)}
    when WebConference
      res = object.attributes
      res['users'] = object.users.map{|u| prepare_user(u)}
    when CollectionItem
      res = object.attributes
    else
      raise "Unexpected stream item type: #{object.class.to_s}"
    end
    if self.context_type
      res['context_short_name'] = Rails.cache.fetch(['short_name_lookup', self.context_type, self.context_id].cache_key) do
        self.context.short_name rescue ''
      end
    end
    res['type'] = object.class.to_s
    res['user_short_name'] = object.user.short_name rescue nil
    res['context_code'] = self.context_code
    # technically we should be able to not use OpenObject at all anymore -
    # the reconstitution process just grabs the internal hash anyway
    res = OpenObject.process(res)

    if self.class.new_message?(object)
      self.asset_type = 'Message'
      self.asset_id = nil
    else
      self.asset = object
    end
    # backcompat
    self.item_asset_string = object.asset_string
    self.context_code = "#{self.context_type.underscore}_#{self.context_id}" if self.context_type
    self.data = res
  end

  def self.generate_or_update(object)
    item = nil
    StreamItem.unique_constraint_retry do
      # we can't coalesce messages that weren't ever saved to the DB
      if !new_message?(object)
        item = object.stream_item
        # backcompat
        item ||= StreamItem.find(:first, :conditions => {:item_asset_string => object.asset_string, :asset_type => nil})
      end
      if item
        item.regenerate!(object)
      else
        item = self.new
        item.generate_data(object)
        item.save!
        # prepopulate the reverse association
        # (mostly useful for specs that regenerate stream items
        #  multiple times without reloading the asset)
        if !new_message?(object)
          object.stream_item = item
        end
      end
    end
    item
  end

  def self.generate_all(object, user_ids)
    user_ids ||= []
    user_ids.uniq!
    return [] if user_ids.empty?

    # Make the StreamItem
    object = root_object(object)
    res = StreamItem.generate_or_update(object)

    # set the hidden flag if an assignment and muted
    hidden = object.is_a?(Submission) && object.assignment.muted? ? true : false

    # Then insert a StreamItemInstance for each user in user_ids
    instance_ids = []
    Shard.partition_by_shard(user_ids) do |user_ids_subset|
      StreamItemInstance.transaction do
        user_ids_subset.each do |user_id|
<<<<<<< HEAD
          i = StreamItemInstance.create(:user_id => user_id, :stream_item => res) do |sii|
            sii.hidden = object.class == Submission && object.assignment.muted? ? true : false
=======
          i = StreamItemInstance.create(:stream_item => res) do |sii|
            sii.user_id = user_id
            sii.hidden = hidden
            sii.workflow_state = object_unread_for_user(object, user_id)
>>>>>>> 88c71251
          end
          instance_ids << i.id
        end
      end
    end
    smallest_generated_id = instance_ids.min || 0

    # Then delete any old instances from these users' streams.
    # This won't actually delete StreamItems out of the table, it just deletes
    # the join table entries.
    # Old stream items are deleted in a periodic job.
    StreamItemInstance.delete_all(
          ["user_id in (?) AND stream_item_id = ? AND id < ?",
          user_ids, res.id, smallest_generated_id])

    # Here is where we used to go through and update the stream item for anybody
    # not in user_ids who had the item in their stream, so that the item would
    # be up-to-date, but not jump to the top of their stream. Now that
    # we're updating StreamItems in-place and just linking to them through
    # StreamItemInstances, this happens automatically.
    # If a teacher leaves a comment for a student, for example
    # we don't want that to jump to the top of the *teacher's* stream, but
    # if it's still visible on the teacher's stream then it had better show
    # the teacher's comment even if it is farther down.

    # touch all the users to invalidate the cache
    User.update_all({:updated_at => Time.now.utc}, {:id => user_ids})

    return [res]
  end

<<<<<<< HEAD
  def self.get_parent_for_stream(object)
    object = object.discussion_topic if object.is_a?(DiscussionEntry)
    object = object.submission if object.is_a?(SubmissionComment)
    object = object.conversation if object.is_a?(ConversationMessage)
    object
=======
  def self.root_object(object)
    case object
    when DiscussionEntry
      object.discussion_topic
    when SubmissionComment
      object.submission
    when ConversationMessage
      object.conversation
    else
      object
    end
  end

  def self.prepare_object_for_unread(object)
    case object
    when DiscussionTopic
      DiscussionTopic.send(:preload_associations, object, :discussion_topic_participants)
    end
  end

  def self.object_unread_for_user(object, user_id)
    case object
    when DiscussionTopic
      object.read_state(user_id)
    else
      nil
    end
  end

  def self.update_read_state_for_asset(asset, new_state, user_id)
    # backcompat
    if item = StreamItem.find(:first, :conditions => ["(asset_type=? AND asset_id=?) OR (item_asset_string=? AND asset_type IS NULL)", asset.class.base_class.name, asset.id, asset.asset_string])
      StreamItemInstance.find_by_user_id_and_stream_item_id(user_id, item.id).try(:update_attribute, :workflow_state, new_state)
    end
>>>>>>> 88c71251
  end

  # call destroy_stream_items using a before_date based on the global setting
  def self.destroy_stream_items_using_setting
    ttl = Setting.get('stream_items_ttl', 4.weeks).to_i.ago
    # we pass false for the touch_users argument, on the assumption that these
    # stream items that we delete aren't visible on the user's dashboard anymore
    # anyway, so there's no need to invalidate all the caches.
    destroy_stream_items(ttl, false)
  end

  # delete old stream items and the corresponding instances before a given date
  # returns the number of destroyed stream items
  def self.destroy_stream_items(before_date, touch_users = true)
    user_ids = Set.new
    count = 0

    query = { :conditions => ['updated_at < ?', before_date], :include => [:context] }
    if touch_users
      query[:include] << 'stream_item_instances'
    end

    self.find_each(query) do |item|
      count += 1
      if touch_users
        user_ids.add(item.stream_item_instances.map { |i| i.user_id })
      end
      # this will destroy the associated stream_item_instances as well
      item.destroy
    end

    unless user_ids.empty?
      # touch all the users to invalidate the cache
      User.update_all({:updated_at => Time.now.utc}, {:id => user_ids.to_a})
    end

    count
  end

  named_scope :before, lambda {|id|
    {:conditions => ['id < ?', id], :order => 'updated_at DESC', :limit => 21 }
  }
  named_scope :after, lambda {|start_at| 
    {:conditions => ['updated_at > ?', start_at], :order => 'updated_at DESC', :limit => 21 }
  }

  def associated_shards
    if self.context.try(:respond_to?, :associated_shards)
      self.context.associated_shards
    elsif self.data.respond_to?(:associated_shards)
      self.data.associated_shards
    else
      [self.shard]
    end
  end

  private

  def self.new_message?(object)
    object.is_a?(Message) && object.new_record?
  end

  def post_process(res, viewing_user_id)
    case res
    when DiscussionTopic, Announcement
      if res.require_initial_post
        res.write_attribute(:user_has_posted, true)
        if res.user_ids_that_can_see_responses && !res.user_ids_that_can_see_responses.member?(viewing_user_id)
          res.root_discussion_entries = []
          res.user_has_posted = false
        end
      end
    end
    
    res
  end

  def destroy_stream_item_instances
    self.stream_item_instances.with_each_shard { |scope| scope.scoped({}).delete_all; nil }
  end
end<|MERGE_RESOLUTION|>--- conflicted
+++ resolved
@@ -125,36 +125,7 @@
     end
     # Can't use delete_all here, since we need the destroy to fire and delete
     # the StreamItemInstances as well.
-<<<<<<< HEAD
-    StreamItem.find(:all, :conditions => {:item_asset_string => root_asset_string}).each(&:destroy) if root_asset_string
-  end
-  
-  def self.valid_asset_types
-    [
-      :assignment, :submission, :submission_comment, :conversation,
-      :discussion_topic, :discussion_entry, :message, :collaboration,
-      :web_conference
-    ]
-  end
-  
-  def self.root_object(object)
-    if object.is_a?(String)
-      object = ActiveRecord::Base.find_by_asset_string(object, valid_asset_types) rescue nil
-      object ||= ActiveRecord::Base.initialize_by_asset_string(object, valid_asset_types) rescue nil
-    end
-    case object
-    when DiscussionEntry
-      object.discussion_topic
-    when SubmissionComment
-      object.submission
-    when ConversationMessage
-      object.conversation
-    else
-      object
-    end
-=======
     item.try(:destroy)
->>>>>>> 88c71251
   end
 
   def generate_data(object)
@@ -271,6 +242,7 @@
     # Make the StreamItem
     object = root_object(object)
     res = StreamItem.generate_or_update(object)
+    prepare_object_for_unread(object)
 
     # set the hidden flag if an assignment and muted
     hidden = object.is_a?(Submission) && object.assignment.muted? ? true : false
@@ -280,15 +252,10 @@
     Shard.partition_by_shard(user_ids) do |user_ids_subset|
       StreamItemInstance.transaction do
         user_ids_subset.each do |user_id|
-<<<<<<< HEAD
-          i = StreamItemInstance.create(:user_id => user_id, :stream_item => res) do |sii|
-            sii.hidden = object.class == Submission && object.assignment.muted? ? true : false
-=======
           i = StreamItemInstance.create(:stream_item => res) do |sii|
             sii.user_id = user_id
             sii.hidden = hidden
             sii.workflow_state = object_unread_for_user(object, user_id)
->>>>>>> 88c71251
           end
           instance_ids << i.id
         end
@@ -320,13 +287,6 @@
     return [res]
   end
 
-<<<<<<< HEAD
-  def self.get_parent_for_stream(object)
-    object = object.discussion_topic if object.is_a?(DiscussionEntry)
-    object = object.submission if object.is_a?(SubmissionComment)
-    object = object.conversation if object.is_a?(ConversationMessage)
-    object
-=======
   def self.root_object(object)
     case object
     when DiscussionEntry
@@ -361,7 +321,6 @@
     if item = StreamItem.find(:first, :conditions => ["(asset_type=? AND asset_id=?) OR (item_asset_string=? AND asset_type IS NULL)", asset.class.base_class.name, asset.id, asset.asset_string])
       StreamItemInstance.find_by_user_id_and_stream_item_id(user_id, item.id).try(:update_attribute, :workflow_state, new_state)
     end
->>>>>>> 88c71251
   end
 
   # call destroy_stream_items using a before_date based on the global setting
@@ -435,7 +394,6 @@
         end
       end
     end
-    
     res
   end
 
