--- conflicted
+++ resolved
@@ -28,25 +28,18 @@
   workflow do
     state :pending
     state :running
-<<<<<<< HEAD
-=======
     state :retry
->>>>>>> 01c9fe11
     state :failed
     state :aborted
     state :completed
   end
 
   def start
-<<<<<<< HEAD
-    self.update_attributes!(:workflow_state => "running", :started_at => Time.now.utc)
-=======
     if workflow_state == 'retry'
       self.update_attributes!(started_at: Time.now.utc)
     else
       self.update_attributes!(:workflow_state => "running", :started_at => Time.now.utc)
     end
->>>>>>> 01c9fe11
   end
 
   def fail
