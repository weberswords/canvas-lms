--- conflicted
+++ resolved
@@ -24,11 +24,7 @@
       enabled: false, # required
       host: nil,      # required
       protocol: nil,  # defaults to Canvas
-<<<<<<< HEAD
-      edit_rule_path: "api/editor",
-=======
       edit_rule_path: "ui/editor",
->>>>>>> 94fd9d56
       create_account_path: 'api/account',
     }.freeze
 
@@ -42,12 +38,8 @@
           CONDITIONAL_RELEASE_ENV: {
             jwt: jwt_for(context, user, domain, session: session, real_user: real_user),
             assignment: assignment_attributes(assignment),
-<<<<<<< HEAD
-            edit_rule_url: edit_rule_url
-=======
             edit_rule_url: edit_rule_url,
             locale: I18n.locale.to_s
->>>>>>> 94fd9d56
           }
         })
       end
