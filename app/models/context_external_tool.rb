class ContextExternalTool < ActiveRecord::Base
  include Workflow
  include SearchTermHelper

  has_many :content_tags, :as => :content
  has_many :context_external_tool_placements, :autosave => true

  belongs_to :context, :polymorphic => true
  validates_inclusion_of :context_type, :allow_nil => true, :in => ['Course', 'Account']
  attr_accessible :privacy_level, :domain, :url, :shared_secret, :consumer_key,
                  :name, :description, :custom_fields, :custom_fields_string,
                  :course_navigation, :account_navigation, :user_navigation,
                  :resource_selection, :editor_button, :homework_submission,
                  :course_home_sub_navigation, :course_settings_sub_navigation,
                  :config_type, :config_url, :config_xml, :tool_id,
                  :integration_type, :not_selectable

  validates_presence_of :context_id, :context_type, :workflow_state
  validates_presence_of :name, :consumer_key, :shared_secret
  validates_length_of :name, :maximum => maximum_string_length
  validates_presence_of :config_url, :if => lambda { |t| t.config_type == "by_url" }
  validates_presence_of :config_xml, :if => lambda { |t| t.config_type == "by_xml" }
  validates_length_of :domain, :maximum => 253, :allow_blank => true
  validate :url_or_domain_is_set
  serialize :settings
  attr_accessor :config_type, :config_url, :config_xml

  before_save :infer_defaults, :validate_vendor_help_link
  after_save :touch_context, :check_global_navigation_cache
  validate :check_for_xml_error

  workflow do
    state :anonymous
    state :name_only
    state :email_only
    state :public
    state :deleted
  end

  set_policy do
    given { |user, session| self.context.grants_right?(user, session, :update) }
    can :read and can :update and can :delete
  end

  EXTENSION_TYPES = [
    :user_navigation, :course_navigation, :account_navigation, :resource_selection,
    :editor_button, :homework_submission, :migration_selection, :course_home_sub_navigation,
    :course_settings_sub_navigation, :global_navigation,
    :assignment_menu, :discussion_topic_menu, :module_menu, :quiz_menu, :wiki_page_menu
  ]

  EXTENSION_TYPES.each do |type|
    class_eval <<-RUBY, __FILE__, __LINE__ + 1
      def #{type}(setting=nil)
        extension_setting(:#{type}, setting)
      end

      def #{type}=(hash)
        set_extension_setting(:#{type}, hash)
      end
    RUBY
  end

  def extension_setting(type, property = nil)
    type = type.to_sym
    return settings[type] unless property && settings[type]
    settings[type][property] || settings[property] || extension_default_value(type, property)
  end

  def set_extension_setting(type, hash)
    if !hash || !hash.is_a?(Hash)
      settings.delete type
      return
    end

    hash = hash.with_indifferent_access
    hash[:enabled] = Canvas::Plugin.value_to_boolean(hash[:enabled]) if hash[:enabled]
    settings[type] = {}.with_indifferent_access

    extension_keys = [:custom_fields, :default, :display_type, :enabled, :icon_url,
                      :selection_height, :selection_width, :text, :url, :message_type]
    extension_keys += {
        :visibility => lambda{|v| %w{members admins}.include?(v)}
    }.to_a

    extension_keys.each do |key, validator|
      if hash.has_key?(key) && (!validator || validator.call(hash[key]))
        settings[type][key] = hash[key]
      end
    end

    settings[type]
  end

  def has_placement?(type)
    self.context_external_tool_placements.to_a.any?{|p| p.placement_type == type.to_s}
  end

  def set_placement!(type, value=true)
    raise "invalid type" unless EXTENSION_TYPES.include?(type.to_sym)
    if value
      self.context_external_tool_placements.new(:placement_type => type.to_s) unless has_placement?(type)
    else
      if self.persisted?
        self.context_external_tool_placements.for_type(type).delete_all
      end
      self.context_external_tool_placements.delete_if{|p| p.placement_type == type.to_s}
    end
  end

  def url_or_domain_is_set
    setting_types = EXTENSION_TYPES
    # url or domain (or url on canvas lti extension) is required
    if url.blank? && domain.blank? && setting_types.all?{|k| !settings[k] || settings[k]['url'].blank? }
      errors.add(:url, t('url_or_domain_required', "Either the url or domain should be set."))
      errors.add(:domain, t('url_or_domain_required', "Either the url or domain should be set."))
    end
  end

  def settings
    read_attribute(:settings) || write_attribute(:settings, {})
  end

  def label_for(key, lang=nil)
    labels = settings[key] && settings[key][:labels]
    labels2 = settings[:labels]
    (labels && labels[lang]) ||
      (labels && lang && labels[lang.split('-').first]) ||
      (settings[key] && settings[key][:text]) ||
      (labels2 && labels2[lang]) ||
      (labels2 && lang && labels2[lang.split('-').first]) ||
      settings[:text] || name || "External Tool"
  end

  def check_for_xml_error
    (@config_errors || []).each { |attr,msg|
      errors.add attr, msg
    }
  end
  protected :check_for_xml_error

  def readable_state
    workflow_state.titleize
  end

  def privacy_level=(val)
    if ['anonymous', 'name_only', 'email_only', 'public'].include?(val)
      self.workflow_state = val
    end
  end

  def privacy_level
    self.workflow_state
  end

  def custom_fields_string
    (settings[:custom_fields] || {}).map{|key, val|
      "#{key}=#{val}"
    }.sort.join("\n")
  end

  def vendor_help_link
    settings[:vendor_help_link]
  end

  def vendor_help_link=(val)
    settings[:vendor_help_link] = val
  end

  def validate_vendor_help_link
    return if self.vendor_help_link.blank?
    begin
      value, uri = CanvasHttp.validate_url(self.vendor_help_link)
      self.vendor_help_link = uri.to_s
    rescue URI::InvalidURIError, ArgumentError
      self.vendor_help_link = nil
    end
  end

  def config_type=(val)
    @config_type = val
    process_extended_configuration
  end

  def config_xml=(val)
    @config_xml = val
    process_extended_configuration
  end

  def config_url=(val)
    @config_url = val
    process_extended_configuration
  end

  def process_extended_configuration
    return unless (config_type == 'by_url' && config_url) || (config_type == 'by_xml' && config_xml)
    tool_hash = nil
    begin
       converter = CC::Importer::BLTIConverter.new
       if config_type == 'by_url'
         tool_hash = converter.retrieve_and_convert_blti_url(config_url)
       else
         tool_hash = converter.convert_blti_xml(config_xml)
       end
    rescue CC::Importer::BLTIConverter::CCImportError => e
       tool_hash = {:error => e.message}
    end


    @config_errors = []
    error_field = config_type == 'by_xml' ? 'config_xml' : 'config_url'

    converter = CC::Importer::BLTIConverter.new
    tool_hash = if config_type == 'by_url'
                  uri = URI.parse(config_url)
                  raise URI::InvalidURIError unless uri.host && uri.port
                  converter.retrieve_and_convert_blti_url(config_url)
                else
                  converter.convert_blti_xml(config_xml)
                end

    real_name = self.name
    if tool_hash[:error]
      @config_errors << [error_field, tool_hash[:error]]
    else
      Importers::ContextExternalToolImporter.import_from_migration(tool_hash, context, nil, self)
    end
    self.name = real_name unless real_name.blank?
  rescue CC::Importer::BLTIConverter::CCImportError => e
    @config_errors << [error_field, e.message]
  rescue URI::InvalidURIError
    @config_errors << [:config_url, "Invalid URL"]
  rescue ActiveRecord::RecordInvalid => e
    @config_errors += Array(e.record.errors)
  end

  def custom_fields_string=(str)
    hash = {}
    str.split(/[\r\n]+/).each do |line|
      key, val = line.split(/=/)
      hash[key] = val if key.present? && val.present?
    end
    settings[:custom_fields] = hash
  end

  def custom_fields=(hash)
    settings[:custom_fields] = hash if hash.is_a?(Hash)
  end

  def custom_fields
    settings[:custom_fields]
  end

  def icon_url=(i_url)
    settings[:icon_url] = i_url
  end

  def icon_url
    settings[:icon_url]
  end

  def text=(val)
    settings[:text] = val
  end

  def text
    settings[:text]
  end

  def not_selectable
    !!read_attribute(:not_selectable)
  end

  def not_selectable=(bool)
    write_attribute(:not_selectable, Canvas::Plugin.value_to_boolean(bool))
  end

  def selectable
    !not_selectable
  end

  def shared_secret=(val)
    write_attribute(:shared_secret, val) unless val.blank?
  end

  def display_type(extension_type)
    extension_setting(extension_type, :display_type) || 'in_context'
  end

  def extension_default_value(type, property)
    case property
      when :url
        url
      when :selection_width
        800
      when :selection_height
        400
      when :message_type
        if type == :resource_selection
          'resource_selection'
        else
          'basic-lti-launch-request'
        end
      else
        nil
    end
  end

  def infer_defaults
    self.url = nil if url.blank?
    self.domain = nil if domain.blank?

    settings[:selection_width] = settings[:selection_width].to_i if settings[:selection_width]
    settings[:selection_height] = settings[:selection_height].to_i if settings[:selection_height]

    EXTENSION_TYPES.each do |type|
      if settings[type]
        settings[type][:selection_width] = settings[type][:selection_width].to_i if settings[type][:selection_width]
        settings[type][:selection_height] = settings[type][:selection_height].to_i if settings[type][:selection_height]
      end
    end
    EXTENSION_TYPES.each do |type|
      if settings[type]
        if !(extension_setting(type, :url)) || (settings[type].has_key?(:enabled) && !settings[type][:enabled])
          settings.delete(type)
        end
      end
    end

    settings.delete(:editor_button) if !editor_button(:icon_url)

    EXTENSION_TYPES.each do |type|
      set_placement!(type, !!settings[type])
    end
    true
  end

  #This aggressively updates the domain on all URLs in this tool
  def change_domain!(new_domain)
    replace_host = lambda do |url, host|
      uri = URI.parse(url)
      uri.host = host
      uri.to_s
    end

    self.domain = new_domain if self.domain

    self.url = replace_host.call(self.url, new_domain) if self.url

    settings.keys.each do |setting|
      next if [:custom_fields, :environments].include? setting.to_sym
      if settings[setting].is_a?(Hash)
        settings[setting].keys.each do |property|
          if settings[setting][property] =~ URI::regexp
            settings[setting][property] = replace_host.call(settings[setting][property], new_domain)
          end
        end
      elsif settings[setting] =~ URI::regexp
        settings[setting] = replace_host.call(settings[setting], new_domain)
      end
    end
  end

  def self.standardize_url(url)
    return "" if url.empty?
    url = "http://" + url unless url.match(/:\/\//)
    res = URI.parse(url).normalize
    res.query = res.query.split(/&/).sort.join('&') if !res.query.blank?
    res.to_s
  end

  alias_method :destroy!, :destroy
  def destroy
    self.workflow_state = 'deleted'
    save!
  end

  def include_email?
    email_only? || public?
  end

  def include_name?
    name_only? || public?
  end

  def precedence
    if domain
      # Somebody tell me if we should be expecting more than
      # 25 dots in a url host...
      25 - domain.split(/\./).length
    elsif url
      25
    else
      26
    end
  end

  def standard_url
    if !defined?(@standard_url)
      @standard_url = !self.url.blank? && ContextExternalTool.standardize_url(self.url)
    end
    @standard_url
  end

  def matches_url?(url, match_queries_exactly=true)
    if match_queries_exactly
      url = ContextExternalTool.standardize_url(url)
      return true if url == standard_url
    elsif standard_url.present?
      if !defined?(@url_params)
        res = URI.parse(standard_url)
        @url_params = res.query.present? ? res.query.split(/&/) : []
      end
      res = URI.parse(url).normalize
      res.query = res.query.split(/&/).select{|p| @url_params.include?(p)}.sort.join('&') if res.query.present?
      res.query = nil if res.query.blank?
      res.normalize!
      return true if res.to_s == standard_url
    end
    host = URI.parse(url).host rescue nil
    !!(host && ('.' + host).match(/\.#{domain}\z/))
  end

  def matches_domain?(url)
    url = ContextExternalTool.standardize_url(url)
    host = URI.parse(url).host
    if domain
      domain == host
    elsif standard_url
      URI.parse(standard_url).host == host
    else
      false
    end
  end

  def self.contexts_to_search(context)
    case context
    when Course
      [context] + context.account_chain
    when Group
      [context] + (context.context ? contexts_to_search(context.context) : context.account_chain)
    when Account
      context.account_chain
    else
      []
    end
  end
  private_class_method :contexts_to_search

  LOR_TYPES = [:course_home_sub_navigation, :course_settings_sub_navigation, :global_navigation,
               :assignment_menu, :discussion_topic_menu, :module_menu, :quiz_menu, :wiki_page_menu]
  def self.all_tools_for(context, options={})
    if LOR_TYPES.include?(options[:type])
      return [] unless (options[:root_account] && options[:root_account].feature_enabled?(:lor_for_account)) ||
          (options[:current_user] && options[:current_user].feature_enabled?(:lor_for_user))
    end
    contexts = []
    if options[:user]
      contexts << options[:user]
    end
    contexts.concat contexts_to_search(context)
    return nil if contexts.empty?

    scope = ContextExternalTool.shard(context.shard).polymorphic_where(context: contexts).active
    scope = scope.having_setting(options[:type]) if options[:type]
<<<<<<< HEAD
=======
    scope = scope.selectable if Canvas::Plugin.value_to_boolean(options[:selectable])
>>>>>>> ff220643
    scope.order(ContextExternalTool.best_unicode_collation_key('name'))
  end

  # Order of precedence: Basic LTI defines precedence as first
  # checking for a match on domain.  Subdomains count as a match
  # on less-specific domains, but the most-specific domain will
  # match first.  So awesome.bob.example.com matches an
  # external_tool with example.com as the domain, but only if
  # there isn't another external_tool where awesome.bob.example.com
  # or bob.example.com is set as the domain.
  #
  # If there is no domain match then check for an exact url match
  # as configured by an admin.  If there is still no match
  # then check for a match on the current context (configured by
  # the teacher).
  def self.find_external_tool(url, context, preferred_tool_id=nil)
    contexts = contexts_to_search(context)
    preferred_tool = ContextExternalTool.active.find_by_id(preferred_tool_id) if preferred_tool_id
    if preferred_tool && contexts.member?(preferred_tool.context) && preferred_tool.matches_domain?(url)
      return preferred_tool
    end

    all_external_tools = ContextExternalTool.shard(context.shard).polymorphic_where(context: contexts).active.to_a
    sorted_external_tools = all_external_tools.sort_by { |t| [contexts.index { |c| c.id == t.context_id && c.class.name == t.context_type }, t.precedence, t.id == preferred_tool_id ? CanvasSort::First : CanvasSort::Last] }

    res = sorted_external_tools.detect{|tool| tool.url && tool.matches_url?(url) }
    return res if res

    # If exactly match doesn't work, try to match by ignoring extra query parameters
    res = sorted_external_tools.detect{|tool| tool.url && tool.matches_url?(url, false) }
    return res if res

    res = sorted_external_tools.detect{|tool| tool.domain && tool.matches_url?(url) }
    return res if res

    nil
  end

  def self.find_integration_for(context, type)
    contexts_to_search(context).each do |context|
      tools = context.context_external_tools.active.where(integration_type: type)
      return tools.first unless tools.empty?
    end

    nil
  end

  scope :having_setting, lambda { |setting| setting ? joins(:context_external_tool_placements).
      where("context_external_tool_placements.placement_type = ?", setting) : scoped }

  scope :placements, lambda { |*placements|
    if placements
      module_item_sql = if placements.include? 'module_item'
                          "(context_external_tools.not_selectable IS NOT TRUE AND
                           ((COALESCE(context_external_tools.url, '') <> '' ) OR
                           (COALESCE(context_external_tools.domain, '') <> ''))) OR "
                        else
                          ''
                        end
      where(module_item_sql + 'EXISTS (
              SELECT * FROM context_external_tool_placements
              WHERE context_external_tools.id = context_external_tool_placements.context_external_tool_id
              AND context_external_tool_placements.placement_type IN (?) )', placements || [])
    else
      scoped
    end
  }

  scope :selectable, lambda { where("context_external_tools.not_selectable IS NOT TRUE") }

  def self.find_for(id, context, type, raise_error=true)
    id = id[Api::ID_REGEX] if id.is_a?(String)
    unless id.present?
      if raise_error
        raise ActiveRecord::RecordNotFound
      else
        return nil
      end
    end

    tool = context.context_external_tools.having_setting(type).where(id: id).first
    if !tool && context.is_a?(Group)
      context = context.context
      tool = context.context_external_tools.having_setting(type).where(id: id).first
    end
    if !tool
      tool = ContextExternalTool.having_setting(type).find_by_context_type_and_context_id_and_id('Account', context.account_chain, id)
    end
    raise ActiveRecord::RecordNotFound if !tool && raise_error

    tool
  end
  scope :active, -> { where("context_external_tools.workflow_state<>'deleted'") }

  def self.find_all_for(context, type)
    tools = []
    if !context.is_a?(Account) && context.respond_to?(:context_external_tools)
      tools += context.context_external_tools.having_setting(type.to_s)
    end
    tools += ContextExternalTool.having_setting(type.to_s).find_all_by_context_type_and_context_id('Account', context.account_chain)
  end

  def self.serialization_excludes; [:shared_secret,:settings]; end

  # sets the custom fields from the main tool settings, and any on individual resource type settings
  def set_custom_fields(hash, resource_type)
    fields = [settings[:custom_fields] || {}]
    fields << (settings[resource_type.to_sym][:custom_fields] || {}) if resource_type && settings[resource_type.to_sym]
    fields.each do |field_set|
      field_set.each do |key, val|
        key = key.to_s.gsub(/[^\w]/, '_').downcase
        if key.match(/^custom_/)
          hash[key] = val
        else
          hash["custom_#{key}"] = val
        end
      end
    end
  end

  def substituted_custom_fields(placement, substitutions)
    custom_fields = {}
    set_custom_fields(custom_fields, placement)

    custom_fields.each do |k,v|
      if substitutions.has_key?(v)
        if substitutions[v].respond_to?(:call)
          custom_fields[k] = substitutions[v].call
        else
          custom_fields[k] = substitutions[v]
        end
      end
    end
  end

  def resource_selection_settings
    settings[:resource_selection]
  end

  def opaque_identifier_for(asset)
    ContextExternalTool.opaque_identifier_for(asset, self.shard)
  end

  def self.opaque_identifier_for(asset, shard)
    shard.activate do
      lti_context_id = context_id_for(asset, shard)
      set_asset_context_id(asset, lti_context_id)
    end
  end

  private

  def self.set_asset_context_id(asset, context_id)
    lti_context_id = context_id
    if asset.respond_to?('lti_context_id')
      if asset.new_record?
        asset.lti_context_id = context_id
      else
        asset.reload unless asset.lti_context_id?
        unless asset.lti_context_id
          asset.lti_context_id = context_id
          asset.save!
        end
        lti_context_id = asset.lti_context_id
      end
    end
    lti_context_id
  end

  def self.context_id_for(asset, shard)
    str = asset.asset_string.to_s
    raise "Empty value" if str.blank?
    Canvas::Security.hmac_sha1(str, shard.settings[:encryption_key])
  end

  def check_global_navigation_cache
    if self.context.is_a?(Account) && self.context.root_account?
      %w{members admins}.each do |visibility|
        Rails.cache.delete("external_tools/global_navigation/#{self.context.asset_string}/#{visibility}")
      end
    end
  end

  def self.global_navigation_visibility_for_user(root_account, user)
    Rails.cache.fetch(['external_tools/global_navigation/visibility', root_account.asset_string, user].cache_key) do
      # let them see admin level tools if there are any courses they can manage
      if root_account.grants_right?(user, :manage_content) ||
        Course.manageable_by_user(user.id, true).not_deleted.where(:root_account_id => root_account).exists?
        'admins'
      else
        'members'
      end
    end
  end

  def self.global_navigation_tools(root_account, visibility)
    tools = root_account.context_external_tools.active.having_setting(:global_navigation)
    if visibility == 'members'
      # reject the admin only tools
      tools.reject!{|tool| tool.global_navigation[:visibility] == 'admins'}
    end
    tools
  end

  def self.global_navigation_menu_cache_key(root_account, visibility)
    # only reload the menu if one of the global nav tools has changed
    key = "external_tools/global_navigation/#{root_account.asset_string}/#{visibility}"
    Rails.cache.fetch(key) do
      tools = global_navigation_tools(root_account, visibility)
      Digest::MD5.hexdigest(tools.map(&:cache_key).join('/'))
    end
  end
end<|MERGE_RESOLUTION|>--- conflicted
+++ resolved
@@ -463,10 +463,7 @@
 
     scope = ContextExternalTool.shard(context.shard).polymorphic_where(context: contexts).active
     scope = scope.having_setting(options[:type]) if options[:type]
-<<<<<<< HEAD
-=======
     scope = scope.selectable if Canvas::Plugin.value_to_boolean(options[:selectable])
->>>>>>> ff220643
     scope.order(ContextExternalTool.best_unicode_collation_key('name'))
   end
 
