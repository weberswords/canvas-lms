#
# Copyright (C) 2011 - 2014 Instructure, Inc.
#
# This file is part of Canvas.
#
# Canvas is free software: you can redistribute it and/or modify it under
# the terms of the GNU Affero General Public License as published by the Free
# Software Foundation, version 3 of the License.
#
# Canvas is distributed in the hope that it will be useful, but WITHOUT ANY
# WARRANTY; without even the implied warranty of MERCHANTABILITY or FITNESS FOR
# A PARTICULAR PURPOSE. See the GNU Affero General Public License for more
# details.
#
# You should have received a copy of the GNU Affero General Public License along
# with this program. If not, see <http://www.gnu.org/licenses/>.
#

class User < ActiveRecord::Base
  # this has to be before include Context to prevent a circular dependency in Course
  def self.sortable_name_order_by_clause(table = nil)
    col = table ? "#{table}.sortable_name" : 'sortable_name'
    best_unicode_collation_key(col)
  end


  include Context

  attr_accessible :name, :short_name, :sortable_name, :time_zone, :show_user_services, :gender, :visible_inbox_types, :avatar_image, :subscribe_to_emails, :locale, :bio, :birthdate, :terms_of_use, :self_enrollment_code, :initial_enrollment_type
  attr_accessor :previous_id, :menu_data

  EXPORTABLE_ATTRIBUTES = [
    :id, :name, :sortable_name, :workflow_state, :time_zone, :uuid, :created_at, :updated_at, :visibility, :avatar_image_url, :avatar_image_source, :avatar_image_updated_at,
    :phone, :school_name, :school_position, :short_name, :deleted_at, :show_user_services, :gender, :page_views_count, :reminder_time_for_due_dates,
    :reminder_time_for_grading, :storage_quota, :visible_inbox_types, :last_user_note, :subscribe_to_emails, :features_used, :preferences, :avatar_state, :locale, :browser_locale,
    :unread_conversations_count, :public, :birthdate, :otp_communication_channel_id, :initial_enrollment_type, :crocodoc_id, :last_logged_out, :lti_context_id
  ]

  EXPORTABLE_ASSOCIATIONS = [
    :communication_channels, :communication_channel, :enrollments, :observer_enrollments, :observee_enrollments, :user_observers,
    :user_observees, :observed_users, :group_memberships, :context_external_tools, :submissions,
    :pseudonyms, :pseudonym_accounts, :pseudonym, :attachments, :folders, :calendar_events, :quiz_submissions, :eportfolios, :collaborations, :user_services,
    :rubric_associations, :rubrics, :context_rubrics, :grading_standards, :context_module_progressions, :assessment_question_bank_users, :assessment_question_banks,
    :learning_outcome_results, :inbox_items, :submission_comment_participants, :submission_comments, :collaborators, :assigned_assessments, :web_conference_participants,
    :web_conferences, :account_users, :accounts, :media_objects, :user_generated_media_objects, :user_notes, :all_conversations, :conversation_batches, :favorites,
    :messages, :profile, :otp_communication_channel
  ]


  before_save :infer_defaults
  serialize :preferences
  include TimeZoneHelper
  time_zone_attribute :time_zone
  include Workflow

  def self.enrollment_conditions(state)
    Enrollment::QueryBuilder.new(state).conditions or raise "invalid enrollment conditions"
  end

  has_many :communication_channels, :order => 'communication_channels.position ASC', :dependent => :destroy
  has_many :notification_policies, through: :communication_channels
  has_one :communication_channel, :conditions => ["workflow_state<>'retired'"], :order => 'position'
  has_many :enrollments, :dependent => :destroy

  has_many :current_enrollments, :class_name => 'Enrollment', :joins => [:course], :conditions => enrollment_conditions(:active), :readonly => false
  has_many :invited_enrollments, :class_name => 'Enrollment', :joins => [:course], :conditions => enrollment_conditions(:invited), :readonly => false
  has_many :current_and_invited_enrollments, :class_name => 'Enrollment', :joins => [:course],
          :conditions => enrollment_conditions(:current_and_invited), :readonly => false
  has_many :current_and_future_enrollments, :class_name => 'Enrollment', :joins => [:course],
          :conditions => enrollment_conditions(:current_and_future), :readonly => false
  has_many :concluded_enrollments, :class_name => 'Enrollment', :joins => [:course], :conditions => enrollment_conditions(:completed), :readonly => false
  has_many :current_and_concluded_enrollments, :class_name => 'Enrollment', :joins => [:course],
          :conditions => enrollment_conditions(:current_and_concluded), :readonly => false

  has_many :not_ended_enrollments, :class_name => 'Enrollment', :conditions => "enrollments.workflow_state NOT IN ('rejected', 'completed', 'deleted')"
  has_many :observer_enrollments
  has_many :observee_enrollments, :foreign_key => :associated_user_id, :class_name => 'ObserverEnrollment'
  has_many :user_observers, :dependent => :delete_all
  has_many :observers, :through => :user_observers, :class_name => 'User'
  has_many :user_observees, :class_name => 'UserObserver', :foreign_key => :observer_id, :dependent => :delete_all
  has_many :observed_users, :through => :user_observees, :source => :user
  has_many :courses, :through => :current_enrollments, :uniq => true
  has_many :current_and_invited_courses, :source => :course, :through => :current_and_invited_enrollments
  has_many :concluded_courses, :source => :course, :through => :concluded_enrollments, :uniq => true
  has_many :all_courses, :source => :course, :through => :enrollments
  has_many :current_and_concluded_courses, :source => :course, :through => :current_and_concluded_enrollments
  has_many :group_memberships, :include => :group, :dependent => :destroy
  has_many :groups, :through => :group_memberships
  has_many :polls, class_name: 'Polling::Poll'

  has_many :current_group_memberships, :include => :group, :class_name => 'GroupMembership', :conditions => "group_memberships.workflow_state = 'accepted' AND groups.workflow_state <> 'deleted'"
  has_many :current_groups, :through => :current_group_memberships, :source => :group
  has_many :user_account_associations
  has_many :associated_accounts, :source => :account, :through => :user_account_associations, :order => 'user_account_associations.depth'
  has_many :associated_root_accounts, :source => :account, :through => :user_account_associations, :order => 'user_account_associations.depth', :conditions => 'accounts.parent_account_id IS NULL'
  has_many :developer_keys
  has_many :access_tokens, :include => :developer_key
  has_many :context_external_tools, :as => :context, :dependent => :destroy, :order => 'name'

  has_many :student_enrollments
  has_many :ta_enrollments
  has_many :teacher_enrollments, :class_name => 'TeacherEnrollment', :conditions => ["enrollments.type = 'TeacherEnrollment'"]
  has_many :submissions, :include => [:assignment, :submission_comments], :order => 'submissions.updated_at DESC', :dependent => :destroy
  has_many :pseudonyms, :order => 'position', :dependent => :destroy
  has_many :active_pseudonyms, :class_name => 'Pseudonym', :conditions => ['pseudonyms.workflow_state != ?', 'deleted']
  has_many :pseudonym_accounts, :source => :account, :through => :pseudonyms
  has_one :pseudonym, :conditions => ['pseudonyms.workflow_state != ?', 'deleted'], :order => 'position'
  has_many :attachments, :as => 'context', :dependent => :destroy
  has_many :active_images, :as => :context, :class_name => 'Attachment', :conditions => ["attachments.file_state != ? AND attachments.content_type LIKE 'image%'", 'deleted'], :order => 'attachments.display_name', :include => :thumbnail
  has_many :active_assignments, :as => :context, :class_name => 'Assignment', :conditions => ['assignments.workflow_state != ?', 'deleted']
  has_many :all_attachments, :as => 'context', :class_name => 'Attachment'
  has_many :assignment_student_visibilities
  has_many :folders, :as => 'context', :order => 'folders.name'
  has_many :active_folders, :class_name => 'Folder', :as => :context, :conditions => ['folders.workflow_state != ?', 'deleted'], :order => 'folders.name'
  has_many :active_folders_with_sub_folders, :class_name => 'Folder', :as => :context, :include => [:active_sub_folders], :conditions => ['folders.workflow_state != ?', 'deleted'], :order => 'folders.name'
  has_many :active_folders_detailed, :class_name => 'Folder', :as => :context, :include => [:active_sub_folders, :active_file_attachments], :conditions => ['folders.workflow_state != ?', 'deleted'], :order => 'folders.name'
  has_many :calendar_events, :as => 'context', :dependent => :destroy, :include => [:parent_event]
  has_many :eportfolios, :dependent => :destroy
  has_many :quiz_submissions, :dependent => :destroy, :class_name => 'Quizzes::QuizSubmission'
  has_many :dashboard_messages, :class_name => 'Message', :conditions => {:to => "dashboard", :workflow_state => 'dashboard'}, :order => 'created_at DESC', :dependent => :destroy
  has_many :collaborations, :order => 'created_at DESC'
  has_many :user_services, :order => 'created_at', :dependent => :destroy
  has_many :rubric_associations, :as => :context, :include => :rubric, :order => 'rubric_associations.created_at DESC'
  has_many :rubrics
  has_many :context_rubrics, :as => :context, :class_name => 'Rubric'
  has_many :grading_standards, :conditions => ['workflow_state != ?', 'deleted']
  has_many :context_module_progressions
  has_many :assessment_question_bank_users
  has_many :assessment_question_banks, :through => :assessment_question_bank_users
  has_many :learning_outcome_results

  has_many :inbox_items, :order => 'created_at DESC'
  has_many :submission_comment_participants
  has_many :submission_comments, :through => :submission_comment_participants, :include => {:submission => {:assignment => {}, :user => {}} }
  has_many :collaborators
  has_many :collaborations, :through => :collaborators, :include => [:user, :collaborators]
  has_many :assigned_submission_assessments, :class_name => 'AssessmentRequest', :foreign_key => 'assessor_id', :include => {:user => {}, :submission => :assignment}
  has_many :assigned_assessments, :class_name => 'AssessmentRequest', :foreign_key => 'assessor_id'
  has_many :web_conference_participants
  has_many :web_conferences, :through => :web_conference_participants
  has_many :account_users
  has_many :accounts, :through => :account_users
  has_many :media_objects, :as => :context
  has_many :user_generated_media_objects, :class_name => 'MediaObject'
  has_many :user_notes
  has_many :account_reports
  has_many :stream_item_instances, :dependent => :delete_all
  has_many :all_conversations, :class_name => 'ConversationParticipant', :include => :conversation
  has_many :conversation_batches, :include => :root_conversation_message
  has_many :favorites
  has_many :zip_file_imports, :as => :context
  has_many :messages
  has_many :sis_batches
  has_many :content_migrations, :as => :context
  has_many :content_exports, :as => :context

  has_one :profile, :class_name => 'UserProfile'
  alias :orig_profile :profile

  has_many :progresses, :as => :context

  belongs_to :otp_communication_channel, :class_name => 'CommunicationChannel'

  include StickySisFields
  are_sis_sticky :name, :sortable_name, :short_name

  include FeatureFlags

  def conversations
    # i.e. exclude any where the user has deleted all the messages
    all_conversations.visible.order("last_message_at DESC, conversation_id DESC")
  end

  def page_views(options={})
    PageView.for_user(self, options)
  end

  scope :of_account, lambda { |account| where("EXISTS (?)", account.user_account_associations.where("user_account_associations.user_id=users.id")).shard(account.shard) }
  scope :recently_logged_in, -> {
    includes(:pseudonyms).
        where("pseudonyms.current_login_at>?", 1.month.ago).
        order("pseudonyms.current_login_at DESC").
        limit(25)
  }
  scope :include_pseudonym, -> { includes(:pseudonym) }
  scope :restrict_to_sections, lambda { |sections|
    if sections.empty?
      scoped
    else
      where("enrollments.limit_privileges_to_course_section IS NULL OR enrollments.limit_privileges_to_course_section<>? OR enrollments.course_section_id IN (?)", true, sections)
    end
  }
  scope :name_like, lambda { |name|
    scopes = []
    scopes << where(wildcard('users.name', name))
    scopes << where(wildcard('users.short_name', name))
    scopes << joins(:pseudonyms).where(wildcard('pseudonyms.sis_user_id', name)).where(pseudonyms: {workflow_state: 'active'})
    scopes << joins(:pseudonyms).where(wildcard('pseudonyms.unique_id', name)).where(pseudonyms: {workflow_state: 'active'})

    scopes.map!(&:to_sql)
    self.from("(#{scopes.join("\nUNION\n")}) users")
  }
  scope :active, -> { where("users.workflow_state<>'deleted'") }

  scope :has_current_student_enrollments, -> { where("EXISTS (SELECT * FROM enrollments JOIN courses ON courses.id=enrollments.course_id AND courses.workflow_state='available' WHERE enrollments.user_id=users.id AND enrollments.workflow_state IN ('active','invited') AND enrollments.type='StudentEnrollment')") }

  # NOTE: only use for courses with differentiated assignments on
  scope :able_to_see_assignment_in_course_with_da, lambda {|assignment_id, course_id|
    joins(:assignment_student_visibilities).
    where(:assignment_student_visibilities => { :assignment_id => assignment_id, :course_id => course_id })
  }

  def self.order_by_sortable_name(options = {})
    order_clause = clause = sortable_name_order_by_clause
    order_clause = "#{clause} DESC" if options[:direction] == :descending
    scope = self.order(order_clause)
    if scope.select_values.empty?
      scope = scope.select(self.arel_table[Arel.star])
    end
    if scope.select_values.present?
      scope = scope.select(clause)
    end
    if scope.group_values.present?
      scope = scope.group(clause)
    end
    scope
  end

  def self.by_top_enrollment
    scope = self.scoped
    if scope.select_values.blank?
      scope = scope.select("users.*")
    end
    scope.select("MIN(#{Enrollment.type_rank_sql(:student)}) AS enrollment_rank").
      group(User.connection.group_by(User)).
      order("enrollment_rank").
      order_by_sortable_name
  end

  scope :enrolled_in_course_between, lambda { |course_ids, start_at, end_at| joins(:enrollments).where(:enrollments => { :course_id => course_ids, :created_at => start_at..end_at }) }

  scope :for_course_with_last_login, lambda { |course, root_account_id, enrollment_type|
    # add a field to each user that is the aggregated max from current_login_at and last_login_at from their pseudonyms
    scope = select("users.*, MAX(current_login_at) as last_login, MAX(current_login_at) IS NULL as login_info_exists").
      # left outer join ensures we get the user even if they don't have a pseudonym
      joins(sanitize_sql([<<-SQL, root_account_id])).where(:enrollments => { :course_id => course })
        LEFT OUTER JOIN pseudonyms ON pseudonyms.user_id = users.id AND pseudonyms.account_id = ?
        INNER JOIN enrollments ON enrollments.user_id = users.id
      SQL
    scope = scope.where("enrollments.workflow_state<>'deleted'")
    scope = scope.where(:enrollments => { :type => enrollment_type }) if enrollment_type
    # the trick to get unique users
    scope.group("users.id")
  }

  attr_accessor :require_acceptance_of_terms, :require_presence_of_name,
    :require_self_enrollment_code, :self_enrollment_code,
    :self_enrollment_course, :validation_root_account
  attr_reader :self_enrollment

  validates_length_of :name, :maximum => maximum_string_length, :allow_nil => true
  validates_length_of :short_name, :maximum => maximum_string_length, :allow_nil => true
  validates_length_of :sortable_name, :maximum => maximum_string_length, :allow_nil => true
  validates_presence_of :name, :if => :require_presence_of_name
  validates_locale :locale, :browser_locale, :allow_nil => true
  validates_acceptance_of :terms_of_use, :if => :require_acceptance_of_terms, :allow_nil => false
  validates_each :self_enrollment_code do |record, attr, value|
    next unless record.require_self_enrollment_code
    if value.blank?
      record.errors.add(attr, "blank")
    elsif record.validation_root_account
      course = record.validation_root_account.self_enrollment_course_for(value)
      record.self_enrollment_course = course
      if course && course.self_enrollment_enabled?
        record.errors.add(attr, "full") if course.self_enrollment_limit_met?
        record.errors.add(attr, "already_enrolled") if course.user_is_student?(record, :include_future => true)
      else
        record.errors.add(attr, "invalid")
      end
    else
      record.errors.add(attr, "account_required")
    end
  end

  before_save :assign_uuid
  before_save :update_avatar_image
  before_save :record_acceptance_of_terms
  after_save :update_account_associations_if_necessary
  after_save :self_enroll_if_necessary

  def self.skip_updating_account_associations(&block)
    @skip_updating_account_associations = true
    block.call
  ensure
    @skip_updating_account_associations = false
  end
  def self.skip_updating_account_associations?
    !!@skip_updating_account_associations
  end

  def update_account_associations_later
    self.send_later_if_production(:update_account_associations) unless self.class.skip_updating_account_associations?
  end

  def update_account_associations_if_necessary
    update_account_associations if !self.class.skip_updating_account_associations? && self.workflow_state_changed? && self.id_was
  end

  def update_account_associations(opts = nil)
    opts ||= {:all_shards => true}
    # incremental is only for the current shard
    return User.update_account_associations([self], opts) if opts[:incremental]
    self.shard.activate do
      User.update_account_associations([self], opts)
    end
  end

  def enrollments_for_account_and_sub_accounts(account)
    # enrollments are always on the course's shard
    # and courses are always on the root account's shard
    account.shard.activate do
      Enrollment.where(user_id: self).active.joins(:course).where("courses.account_id=? OR courses.root_account_id=?",account,account)
    end
  end

  def self.add_to_account_chain_cache(account_id, account_chain_cache)
    if account_id.is_a? Account
      account = account_id
      account_id = account.id
    end
    return account_chain_cache[account_id] if account_chain_cache.has_key?(account_id)
    account ||= Account.find(account_id)
    return account_chain_cache[account.id] = [account.id] if account.root_account?
    account_chain_cache[account.id] = [account.id] + add_to_account_chain_cache(account.parent_account_id, account_chain_cache)
  end

  def self.calculate_account_associations_from_accounts(starting_account_ids, account_chain_cache = {})
    results = {}
    remaining_ids = []
    starting_account_ids.each do |account_id|
      unless account_chain_cache.has_key? account_id
        remaining_ids << account_id
        next
      end
      account_chain = account_chain_cache[account_id]
      account_chain.each_with_index do |account_id, idx|
        results[account_id] ||= idx
        results[account_id] = idx if idx < results[account_id]
      end
    end

    unless remaining_ids.empty?
      accounts = Account.where(id: remaining_ids)
      accounts.each do |account|
        account_chain = add_to_account_chain_cache(account, account_chain_cache)
        account_chain.each_with_index do |account_id, idx|
          results[account_id] ||= idx
          results[account_id] = idx if idx < results[account_id]
        end
      end
    end
    results
  end

  # Users are tied to accounts a couple ways:
  #   Through enrollments:
  #      User -> Enrollment -> Section -> Course -> Account
  #      User -> Enrollment -> Section -> Non-Xlisted Course -> Account
  #   Through pseudonyms:
  #      User -> Pseudonym -> Account
  #   Through account_users
  #      User -> AccountUser -> Account
  def self.calculate_account_associations(user, data, account_chain_cache)
    return [] if %w{creation_pending deleted}.include?(user.workflow_state) || user.fake_student?

    enrollments = data[:enrollments][user.id] || []
    sections = enrollments.map { |e| data[:sections][e.course_section_id] }
    courses = sections.map { |s| data[:courses][s.course_id] }
    courses += sections.select(&:nonxlist_course_id).map { |s| data[:courses][s.nonxlist_course_id] }
    starting_account_ids = courses.map(&:account_id)
    starting_account_ids += (data[:pseudonyms][user.id] || []).map(&:account_id)
    starting_account_ids += (data[:account_users][user.id] || []).map(&:account_id)
    starting_account_ids.uniq!

    result = calculate_account_associations_from_accounts(starting_account_ids, account_chain_cache)
    result
  end

  def self.update_account_associations(users_or_user_ids, opts = {})
    return if users_or_user_ids.empty?

    opts.reverse_merge! :account_chain_cache => {}
    account_chain_cache = opts[:account_chain_cache]

    # Split it up into manageable chunks
    if users_or_user_ids.length > 500
      users_or_user_ids.uniq.compact.each_slice(500) do |users_or_user_ids_slice|
        update_account_associations(users_or_user_ids_slice, opts)
      end
      return
    end

    incremental = opts[:incremental]
    precalculated_associations = opts[:precalculated_associations]

    user_ids = users_or_user_ids
    user_ids = user_ids.map(&:id) if user_ids.first.is_a?(User)
    shards = [Shard.current]
    if !precalculated_associations
      if !users_or_user_ids.first.is_a?(User)
        users = users_or_user_ids = User.select([:id, :preferences, :workflow_state]).where(id: user_ids).to_a
      else
        users = users_or_user_ids
      end

      if opts[:all_shards]
        shards = Set.new
        users.each { |u| shards += u.associated_shards }
        shards = shards.to_a
      end

      # basically we're going to do a huge preload here, but custom sql to only load the columns we need
      data = {:enrollments => [], :sections => [], :courses => [], :pseudonyms => [], :account_users => []}
      Shard.with_each_shard(shards) do
        shard_user_ids = users.map(&:id)

        data[:enrollments] += shard_enrollments =
            Enrollment.where("workflow_state<>'deleted' AND type<>'StudentViewEnrollment'").
                where(:user_id => shard_user_ids).
                select([:user_id, :course_id, :course_section_id]).
                uniq.
                all

        # probably a lot of dups, so more efficient to use a set than uniq an array
        course_section_ids = Set.new
        shard_enrollments.each { |e| course_section_ids << e.course_section_id }
        data[:sections] += shard_sections = CourseSection.select([:id, :course_id, :nonxlist_course_id]).
            where(:id => course_section_ids.to_a).all unless course_section_ids.empty?
        shard_sections ||= []
        course_ids = Set.new
        shard_sections.each do |s|
          course_ids << s.course_id
          course_ids << s.nonxlist_course_id if s.nonxlist_course_id
        end

        data[:courses] += Course.select([:id, :account_id]).where(:id => course_ids.to_a).all unless course_ids.empty?

        data[:pseudonyms] += Pseudonym.active.select([:user_id, :account_id]).uniq.where(:user_id => shard_user_ids).all
        AccountUser.send(:with_exclusive_scope) do
          data[:account_users] += AccountUser.select([:user_id, :account_id]).uniq.where(:user_id => shard_user_ids).all
        end
      end
      # now make it easy to get the data by user id
      data[:enrollments] = data[:enrollments].group_by(&:user_id)
      data[:sections] = data[:sections].index_by(&:id)
      data[:courses] = data[:courses].index_by(&:id)
      data[:pseudonyms] = data[:pseudonyms].group_by(&:user_id)
      data[:account_users] = data[:account_users].group_by(&:user_id)
    end

    # TODO: transaction on each shard?
    UserAccountAssociation.transaction do
      current_associations = {}
      to_delete = []
      Shard.with_each_shard(shards) do
        # if shards is more than just the current shard, users will be set; otherwise
        # we never loaded users, but it doesn't matter, cause it's all the current shard
        shard_user_ids = users ? users.map(&:id) : user_ids
        UserAccountAssociation.where(:user_id => shard_user_ids).all
      end.each do |aa|
        key = [aa.user_id, aa.account_id]
        # duplicates. the unique index prevents these now, but this code
        # needs to hang around for the migration itself
        if current_associations.has_key?(key)
          to_delete << aa.id
          next
        end
        current_associations[key] = [aa.id, aa.depth]
      end

      users_or_user_ids.each do |user_id|
        if user_id.is_a? User
          user = user_id
          user_id = user.id
        end

        account_ids_with_depth = precalculated_associations
        if account_ids_with_depth.nil?
          user ||= User.find(user_id)
          account_ids_with_depth = calculate_account_associations(user, data, account_chain_cache)
        end

        account_ids_with_depth.each do |account_id, depth|
          key = [user_id, account_id]
          association = current_associations[key]
          if association.nil?
            # new association, create it
            aa = UserAccountAssociation.new
            aa.user_id = user_id
            aa.account_id = account_id
            aa.depth = depth
            aa.shard = Shard.shard_for(account_id)
            aa.shard.activate do
              begin
                UserAccountAssociation.transaction(:requires_new => true) do
                  aa.save!
                end
              rescue ActiveRecord::RecordNotUnique
                # race condition - someone else created the UAA after we queried for existing ones
                old_aa = UserAccountAssociation.where(user_id: aa.user_id, account_id: aa.account_id).first
                raise unless old_aa # wtf!
                # make sure we don't need to change the depth
                if depth < old_aa.depth
                  old_aa.depth = depth
                  old_aa.save!
                end
              end
            end
          else
            # for incremental, only update the old association if it is deeper than the new one
            # for non-incremental, update it if it changed
            if (incremental && association[1] > depth) || (!incremental && association[1] != depth)
              UserAccountAssociation.where(:id => association[0]).update_all(:depth => depth)
            end
            # remove from list of existing for non-incremental
            current_associations.delete(key) unless incremental
          end
        end
      end

      to_delete += current_associations.map { |k, v| v[0] }
      UserAccountAssociation.where(:id => to_delete).delete_all unless incremental || to_delete.empty?
    end
  end

  # These methods can be overridden by a plugin if you want to have an approval
  # process or implement additional tracking for new users
  def registration_approval_required?; false; end
  def new_registration(form_params = {}); end
  # DEPRECATED, override new_registration instead
  def new_teacher_registration(form_params = {}); new_registration(form_params); end

  def assign_uuid
    # DON'T use ||=, because that will cause an immediate save to the db if it
    # doesn't already exist
    self.uuid = CanvasSlug.generate_securish_uuid if !read_attribute(:uuid)
  end
  protected :assign_uuid

  scope :with_service, lambda { |service|
    service = service.service if service.is_a?(UserService)
    includes(:user_services).where(:user_services => { :service => service.to_s })
  }
  scope :enrolled_before, lambda { |date| where("enrollments.created_at<?", date) }

  def group_memberships_for(context)
    groups.where('groups.context_id' => context,
      'groups.context_type' => context.class.to_s,
      'group_memberships.workflow_state' => 'accepted').
    where("groups.workflow_state <> 'deleted'")
  end

  def <=>(other)
    self.name <=> other.name
  end

  def default_pseudonym_id
    self.pseudonyms.active.first.id
  end

  def available?
    true
  end

  def participants
    []
  end

  # compatibility only - this isn't really last_name_first
  def last_name_first
    self.sortable_name
  end

  def last_name_first_or_unnamed
    res = last_name_first
    res = "No Name" if res.strip.empty?
    res
  end

  def first_name
    User.name_parts(self.sortable_name)[0] || ''
  end

  def last_name
    User.name_parts(self.sortable_name)[1] || ''
  end

  # Feel free to add, but the "authoritative" list (http://en.wikipedia.org/wiki/Title_(name)) is quite large
  SUFFIXES = /^(Sn?r\.?|Senior|Jn?r\.?|Junior|II|III|IV|V|VI|Esq\.?|Esquire)$/i

  # see also user_sortable_name.js
  def self.name_parts(name, prior_surname = nil)
    return [nil, nil, nil] unless name
    surname, given, suffix = name.strip.split(/\s*,\s*/, 3)

    # Doe, John, Sr.
    # Otherwise change Ho, Chi, Min to Ho, Chi Min
    if suffix && !(suffix =~ SUFFIXES)
      given = "#{given} #{suffix}"
      suffix = nil
    end

    if given
      # John Doe, Sr.
      if !suffix && given =~ SUFFIXES
        suffix = given
        given = surname
        surname = nil
      end
    else
      # John Doe
      given = name.strip
      surname = nil
    end

    given_parts = given.split
    # John Doe Sr.
    if !suffix && given_parts.length > 1 && given_parts.last =~ SUFFIXES
      suffix = given_parts.pop
    end
    # Use prior information on the last name to try and reconstruct it
    prior_surname_parts = nil
    surname = given_parts.pop(prior_surname_parts.length).join(' ') if !surname && prior_surname.present? && (prior_surname_parts = prior_surname.split) && !prior_surname_parts.empty? && given_parts.length >= prior_surname_parts.length && given_parts[-prior_surname_parts.length..-1] == prior_surname_parts
    # Last resort; last name is just the last word given
    surname = given_parts.pop if !surname && given_parts.length > 1

    [ given_parts.empty? ? nil : given_parts.join(' '), surname, suffix ]
  end

  def self.last_name_first(name, name_was = nil)
    given, surname, suffix = name_parts(name, name_parts(name_was)[1])
    given = [given, suffix].compact.join(' ')
    surname ? "#{surname}, #{given}".strip : given
  end

  def self.user_lookup_cache_key(id)
    ['_user_lookup2', id].cache_key
  end

  def self.invalidate_cache(id)
    Rails.cache.delete(user_lookup_cache_key(id)) if id
  rescue
    nil
  end

  def infer_defaults
    self.name = nil if self.name == "User"
    self.name ||= self.email || t('#user.default_user_name', "User")
    self.short_name = nil if self.short_name == ""
    self.short_name ||= self.name
    self.sortable_name = nil if self.sortable_name == ""
    # recalculate the sortable name if the name changed, but the sortable name didn't, and the sortable_name matches the old name
    self.sortable_name = nil if !self.sortable_name_changed? && self.name_changed? && User.name_parts(self.sortable_name).compact.join(' ') == self.name_was
    self.sortable_name = User.last_name_first(self.name, self.sortable_name_was) unless read_attribute(:sortable_name)
    self.reminder_time_for_due_dates ||= 48.hours.to_i
    self.reminder_time_for_grading ||= 0
    self.initial_enrollment_type = nil unless ['student', 'teacher', 'ta', 'observer'].include?(initial_enrollment_type)
    User.invalidate_cache(self.id) if self.id
    true
  end

  def sortable_name
    self.sortable_name = read_attribute(:sortable_name) || User.last_name_first(self.name)
  end

  def primary_pseudonym
    self.pseudonyms.active.first
  end

  def primary_pseudonym=(p)
    p = Pseudonym.find(p)
    p.move_to_top
    self.reload
    p
  end

  def email_channel
    # It's already ordered, so find the first one, if there's one.
    if communication_channels.loaded?
      communication_channels.to_a.find { |cc| cc.path_type == 'email' && cc.workflow_state != 'retired' }
    else
      communication_channels.email.unretired.first
    end
  end

  def email
    # if you change this cache_key, change it in email_cached? as well
    value = Rails.cache.fetch(['user_email', self].cache_key) do
      email_channel.try(:path) || :none
    end
    # this sillyness is because rails equates falsey as not in the cache
    value == :none ? nil : value
  end

  def email_cached?
    Rails.cache.exist?(['user_email', self].cache_key)
  end

  def self.cached_name(id)
    key = user_lookup_cache_key(id)
    user = Rails.cache.fetch(key) do
      User.where(id: id).first
    end
    user && user.name
  end

  def gmail_channel
    addr = self.user_services.
        where(service_domain: "google.com").
        limit(1).pluck(:service_user_id).first
    self.communication_channels.email.by_path(addr).first
  end

  def gmail
    res = gmail_channel.path rescue nil
    res ||= self.user_services.
        where(service_domain: "google.com").
        limit(1).pluck(:service_user_id).first
    res || email
  end

  def google_docs_address
    self.user_services.
        where(service: 'google_docs').
        limit(1).pluck(:service_user_id).first
  end

  def email=(e)
    if e.is_a?(CommunicationChannel) and e.user_id == self.id
      cc = e
    else
      cc = self.communication_channels.where(path: e, path_type: 'email').first_or_create
      cc.user = self
    end
    cc.move_to_top
    cc.save!
    self.reload
    cc.path
  end

  def sms_channel
    # It's already ordered, so find the first one, if there's one.
    communication_channels.sms.first
  end

  def sms
    sms_channel.path if sms_channel
  end

  def short_name
    read_attribute(:short_name) || name
  end

  def unread_inbox_items_count
    count = read_attribute(:unread_inbox_items_count)
    if count.nil?
      self.unread_inbox_items_count = count = self.inbox_items.unread.count rescue 0
      self.save
    end
    count
  end

  workflow do
    state :pre_registered do
      event :register, :transitions_to => :registered
    end

    # Not listing this first so it is not the default.
    state :pending_approval do
      event :approve, :transitions_to => :pre_registered
      event :reject, :transitions_to => :deleted
    end

    state :creation_pending do
      event :create_user, :transitions_to => :pre_registered
      event :register, :transitions_to => :registered
    end

    state :registered

    state :deleted
  end

  def unavailable?
    deleted?
  end

  alias_method :destroy!, :destroy
  def destroy(even_if_managed_passwords=false)
    ActiveRecord::Base.transaction do
      self.workflow_state = 'deleted'
      self.deleted_at = Time.now.utc
      self.save
      self.pseudonyms.each{|p| p.destroy(even_if_managed_passwords) }
      self.communication_channels.each{|cc| cc.destroy }
      self.delete_enrollments
    end
  end

  # avoid extraneous callbacks when enrolled in multiple sections
  def delete_enrollments
    courses_to_update = self.enrollments.active.select(:course_id).uniq.map(&:course_id)
    Enrollment.suspend_callbacks(:update_cached_due_dates) do
      self.enrollments.each { |e| e.destroy }
    end
    courses_to_update.each do |course|
      DueDateCacher.recompute_course(course)
    end
  end

  def remove_from_root_account(account)
    self.enrollments.where(root_account_id: account).each(&:destroy)
    self.pseudonyms.active.where(account_id: account).each { |p| p.destroy(true) }
    self.account_users.where(account_id: account).each(&:destroy)
    self.save
    self.update_account_associations
  end

  def associate_with_shard(shard, strength = :strong)
  end

  def self.clone_communication_channel(cc, new_user, max_position)
    new_cc = cc.clone
    new_cc.shard = new_user.shard
    new_cc.position += max_position
    new_cc.user = new_user
    new_cc.save!
    cc.notification_policies.each do |np|
      new_np = np.clone
      new_np.shard = new_user.shard
      new_np.communication_channel = new_cc
      new_np.save!
    end
  end

  # Overwrites the old user name, if there was one.  Fills in the new one otherwise.
  def assert_name(name=nil)
    if name && (self.pre_registered? || self.creation_pending?) && name != email
      self.name = name
      save!
    end
    self
  end

  def to_atom
    Atom::Entry.new do |entry|
      entry.title     = self.name
      entry.updated   = self.updated_at
      entry.published = self.created_at
      entry.links    << Atom::Link.new(:rel => 'alternate',
                                    :href => "/users/#{self.id}")
    end
  end

  def admins
    [self]
  end

  def students
    [self]
  end

  def latest_pseudonym
    Pseudonym.order(:created_at).where(:user_id => id).active.last
  end

  def used_feature(feature)
    self.update_attribute(:features_used, ((self.features_used || "").split(/,/).map(&:to_s) + [feature.to_s]).uniq.join(','))
  end

  def used_feature?(feature)
    self.features_used && self.features_used.split(/,/).include?(feature.to_s)
  end

  def available_courses
    # this list should be longer if the person has admin privileges...
    self.courses
  end

  def courses_with_grades
    @courses_with_grades ||= self.available_courses.with_each_shard.select{|c| c.grants_right?(self, :participate_as_student)}
  end

  def sis_pseudonym_for(context, include_trusted = false)
    root_account = context.root_account
    raise "could not resolve root account" unless root_account.is_a?(Account)
    result = if self.pseudonyms.loaded? && self.shard == root_account.shard
        self.pseudonyms.detect { |p| p.active? && p.sis_user_id && p.account_id == root_account.id }
      else
        root_account.shard.activate do
          root_account.pseudonyms.active.
            where("sis_user_id IS NOT NULL AND user_id=?", self).
            first
        end
      end
    if !result && include_trusted
      result = Shard.partition_by_shard(root_account.trusted_account_ids) do |trusted_ids|
        next if result
        result = if self.pseudonyms.loaded? && self.shard == Shard.current
            self.pseudonyms.detect { |p| p.active? && p.sis_user_id && trusted_ids.include?(p.account_id) }
          else
            Pseudonym.where(account_id: trusted_ids).active.
                where("sis_user_id IS NOT NULL AND user_id=?", self).first
          end
      end.first
    end
    if result
      result.account = root_account if result.account_id == root_account.id
    end
    result
  end

  def check_courses_right?(user, sought_right)
    # Look through the currently enrolled courses first.  This should
    # catch most of the calls.  If none of the current courses grant
    # the right then look at the concluded courses.
    user && sought_right && (
      self.courses.any?{ |c| c.grants_right?(user, sought_right) } ||
      self.concluded_courses.any?{ |c| c.grants_right?(user, sought_right) }
    )
  end

  set_policy do
    given { |user| user == self }
    can :read and can :read_as_admin and can :manage and can :manage_content and can :manage_files and can :manage_calendar and can :send_messages and can :update_avatar and can :manage_feature_flags

    given { |user| user == self && user.user_can_edit_name? }
    can :rename

    given {|user| self.courses.any?{|c| c.user_is_instructor?(user)}}
    can :rename and can :create_user_notes and can :read_user_notes

    # by default this means that the user we are given is an administrator
    # of an account of one of the courses that this user is enrolled in, or
    # an admin (teacher/ta/designer) in the course
    given { |user| self.check_courses_right?(user, :read_reports) }
    can :rename and can :remove_avatar and can :read_reports

    given { |user| self.check_courses_right?(user, :manage_user_notes) }
    can :create_user_notes and can :read_user_notes

    given { |user| self.check_courses_right?(user, :read_user_notes) }
    can :read_user_notes

    given do |user|
      user && (
        self.associated_accounts.any?{|a| a.grants_right?(user, :manage_user_notes)}
      )
    end
    can :create_user_notes and can :read_user_notes and can :delete_user_notes

    given do |user|
      user && (
      Account.site_admin.grants_right?(user, :view_statistics) ||
          self.associated_accounts.any?{|a| a.grants_right?(user, :view_statistics)  }
      )
    end
    can :view_statistics

    given do |user|
      user && (
        # or, if the user we are given is an admin in one of this user's accounts
        Account.site_admin.grants_right?(user, :manage_students) ||
        self.associated_accounts.any? {|a| a.grants_right?(user, :manage_students) }
      )
    end
    can :manage_user_details and can :update_avatar and can :remove_avatar and can :rename and can :view_statistics and can :read and can :read_reports and can :manage_feature_flags

    given do |user|
      user && (
        Account.site_admin.grants_right?(user, :manage_user_logins) ||
        self.associated_accounts.any?{|a| a.grants_right?(user, :manage_user_logins)  }
      )
    end
    can :view_statistics and can :read and can :read_reports

    given do |user|
      user && (
        # or, if the user we are given is an admin in one of this user's accounts
        Account.site_admin.grants_right?(user, :manage_user_logins) ||
        (self.associated_accounts.any?{|a| a.grants_right?(user, :manage_user_logins) } &&
         self.all_accounts.select(&:root_account?).all? {|a| has_subset_of_account_permissions?(user, a) } )
      )
    end
    can :manage_user_details and can :manage_logins and can :rename

    given do |user|
      user && (
        self.grants_right?(user, :manage_logins) ||
          (self.grants_right?(user, :manage) && self.pseudonyms.none? {|p| p.system_created?})
      )
    end
    can :delete
  end

  def can_masquerade?(masquerader, account)
    return true if self == masquerader
    # student view should only ever have enrollments in a single course
    return true if self.fake_student? && self.courses.any?{ |c| c.grants_right?(masquerader, :use_student_view) }
    return false unless
        account.grants_right?(masquerader, nil, :become_user) && self.find_pseudonym_for_account(account, true)
    has_subset_of_account_permissions?(masquerader, account)
  end

  def has_subset_of_account_permissions?(user, account)
    return true if user == self
    return false unless account.root_account?
    account_users = account.all_account_users_for(self)
    return true if account_users.empty?
    account_users.all? do |account_user|
      account_user.is_subset_of?(user)
    end
  end

  def self.infer_id(obj)
    case obj
    when User
      obj.id
    when Numeric
      obj
    when CommunicationChannel
      obj.user_id
    when Pseudonym
      obj.user_id
    when AccountUser
      obj.user_id
    when OpenObject
      obj.id
    when String
      obj.to_i
    else
      raise ArgumentError, "Cannot infer a user_id from #{obj.inspect}"
    end
  end

  def management_contexts
    contexts = [self] + self.courses + self.groups.active + self.all_courses
    contexts.uniq
  end

  def file_management_contexts
    contexts = [self] + self.courses + self.groups.active + self.all_courses
    contexts.uniq.select{|c| c.grants_right?(self, nil, :manage_files) }
  end

  def facebook
    self.user_services.for_service('facebook').first rescue nil
  end

  def visible_inbox_types=(val)
    types = (val || "").split(",")
    write_attribute(:visible_inbox_types, types.map{|t| t.classify }.join(","))
  end

  def show_in_inbox?(type)
    if self.respond_to?(:visible_inbox_types) && self.visible_inbox_types
      types = self.visible_inbox_types.split(",")
      types.include?(type)
    else
      true
    end
  end

  def update_avatar_image(force_reload=false)
    if !self.avatar_image_url || force_reload
      if self.avatar_image_source == 'facebook'
        # TODO: support this
      elsif self.avatar_image_source == 'twitter'
        twitter = self.user_services.for_service('twitter').first rescue nil
        if twitter
          url = URI.parse("http://twitter.com/users/show.json?user_id=#{twitter.service_user_id}")
          data = JSON.parse(Net::HTTP.get(url)) rescue nil
          if data
            self.avatar_image_url = data['profile_image_url_https'] || self.avatar_image_url
            self.avatar_image_updated_at = Time.now
          end
        end
      end
    end
  end

  def record_acceptance_of_terms
    accept_terms if @require_acceptance_of_terms && @terms_of_use
  end

  def accept_terms
    preferences[:accepted_terms] = Time.now.utc
  end

  def self.max_messages_per_day
    Setting.get('max_messages_per_day_per_user', 500).to_i
  end

  def max_messages_per_day
    User.max_messages_per_day
  end

  def gravatar_url(size=50, fallback=nil, request=nil)
    fallback = self.class.avatar_fallback_url(fallback, request)
    "https://secure.gravatar.com/avatar/#{Digest::MD5.hexdigest(self.email) rescue '000'}?s=#{size}&d=#{CGI::escape(fallback)}"
  end

  # Public: Set a user's avatar image. This is a convenience method that sets
  #   the avatar_image_source, avatar_image_url, avatar_updated_at, and
  #   avatar_state on the user model.
  #
  # val - A hash of options used to configure the avatar.
  #       :type - The type of avatar. Should be 'facebook,' 'gravatar,'
  #         'external,' or 'attachment.'
  #       :url - The URL of the gravatar. Used for types 'external' and
  #         'attachment.'
  #
  # Returns nothing if avatar is set; false if avatar is locked.
  def avatar_image=(val)
    return false if avatar_state == :locked

    # Clear out the old avatar first, in case of failure to get new avatar.
    # The order of these attributes is standard throughout the method.
    self.avatar_image_source = 'no_pic'
    self.avatar_image_url = nil
    self.avatar_image_updated_at = Time.zone.now
    self.avatar_state = 'approved'

    # Return here if we're passed a nil val or any non-hash val (both of which
    # will just nil the user's avatar).
    return unless val.is_a?(Hash)

    if val['type'] == 'facebook'
      # TODO: support this
    elsif val['type'] == 'gravatar'
      self.avatar_image_source = 'gravatar'
      self.avatar_image_url = nil
      self.avatar_state = 'submitted'
    elsif val['type'] == 'external'
      self.avatar_image_source = 'external'
      self.avatar_image_url = val['url']
      self.avatar_state = 'submitted'
    elsif val['type'] == 'attachment' && val['url']
      self.avatar_image_source = 'attachment'
      self.avatar_image_url = val['url']
      self.avatar_state = 'submitted'
    end
  end

  def report_avatar_image!(associated_context=nil)
    if avatar_state == :approved || avatar_state == :locked
      avatar_state = 're_reported'
    else
      avatar_state = 'reported'
    end
    save!
  end

  def avatar_state
    if ['none', 'submitted', 'approved', 'locked', 'reported', 're_reported'].include?(read_attribute(:avatar_state))
      read_attribute(:avatar_state).to_sym
    else
      :none
    end
  end

  def avatar_state=(val)
    if ['none', 'submitted', 'approved', 'locked', 'reported', 're_reported'].include?(val.to_s)
      if val == 'none'
        self.avatar_image_url = nil
        self.avatar_image_source = 'no_pic'
        self.avatar_image_updated_at = Time.now
      end
      write_attribute(:avatar_state, val.to_s)
    end
  end

  def avatar_reportable?
    [:submitted, :approved, :reported, :re_reported].include?(avatar_state)
  end

  def avatar_approvable?
    [:submitted, :reported, :re_reported].include?(avatar_state)
  end

  def avatar_approved?
    [:approved, :locked, :re_reported].include?(avatar_state)
  end

  def self.avatar_key(user_id)
    user_id = user_id.to_s
    if !user_id.blank? && user_id != '0'
      "#{user_id}-#{Canvas::Security.hmac_sha1(user_id)[0, 10]}"
    else
      "0"
    end
  end

  def self.user_id_from_avatar_key(key)
    user_id, sig = key.to_s.split(/-/, 2)
    (Canvas::Security.hmac_sha1(user_id.to_s)[0, 10] == sig) ? user_id : nil
  end

  AVATAR_SETTINGS = ['enabled', 'enabled_pending', 'sis_only', 'disabled']
  def avatar_url(size=nil, avatar_setting=nil, fallback=nil, request=nil)
    return fallback if avatar_setting == 'disabled'
    size ||= 50
    avatar_setting ||= 'enabled'
    fallback = self.class.avatar_fallback_url(fallback, request)
    if avatar_setting == 'enabled' || (avatar_setting == 'enabled_pending' && avatar_approved?) || (avatar_setting == 'sis_only')
      @avatar_url ||= self.avatar_image_url
    end
    @avatar_url ||= fallback if self.avatar_image_source == 'no_pic'
    @avatar_url ||= gravatar_url(size, fallback, request) if avatar_setting == 'enabled'
    @avatar_url ||= fallback
  end

  def avatar_path
    "/images/users/#{User.avatar_key(self.id)}"
  end

  def self.default_avatar_fallback
    "/images/messages/avatar-50.png"
  end

  def self.avatar_fallback_url(fallback=nil, request=nil)
    return fallback if fallback == '%{fallback}'
    if fallback and uri = URI.parse(fallback) rescue nil
      uri.scheme ||= request ? request.protocol[0..-4] : "https" # -4 to chop off the ://
      if HostUrl.cdn_host
        uri.host = HostUrl.cdn_host
      elsif request && !uri.host
        uri.host = request.host
        uri.port = request.port if ![80, 443].include?(request.port)
      elsif !uri.host
        uri.host, port = HostUrl.default_host.split(/:/)
        uri.port = Integer(port) if port
      end
      uri.to_s
    else
      avatar_fallback_url(default_avatar_fallback, request)
    end
  end

  # Clear the avatar_image_url attribute and save it if the URL contains the given uuid.
  #
  # ==== Arguments
  # * <tt>uuid</tt> - The Attachment#uuid value for the file. Used as part of the url identifier.
  def clear_avatar_image_url_with_uuid(uuid)
    raise ArgumentError, "'uuid' is required and cannot be blank" if uuid.blank?
    if self.avatar_image_url.to_s.match(/#{uuid}/)
      self.avatar_image_url = nil
      self.save
    end
  end

  scope :with_avatar_state, lambda { |state|
    scope = where("avatar_image_url IS NOT NULL").order("avatar_image_updated_at DESC")
    if state == 'any'
      scope.where("avatar_state IS NOT NULL AND avatar_state<>'none'")
    else
      scope.where(:avatar_state => state)
    end
  }

  def sorted_rubrics
    context_codes = ([self] + self.management_contexts).uniq.map(&:asset_string)
    rubrics = self.context_rubrics.active
    rubrics += Rubric.active.where(context_code: context_codes).to_a
    rubrics.uniq.sort_by{|r| [(r.association_count || 0) > 3 ? CanvasSort::First : CanvasSort::Last, Canvas::ICU.collation_key(r.title || CanvasSort::Last)]}
  end

  def assignments_recently_graded(opts={})
    opts = { :start_at => 1.week.ago, :limit => 10 }.merge(opts)
    Submission.recently_graded_assignments(id, opts[:start_at], opts[:limit])
  end

  def preferences
    read_attribute(:preferences) || write_attribute(:preferences, {})
  end

  def watched_conversations_intro?
    preferences[:watched_conversations_intro] == true
  end

  def watched_conversations_intro(value=true)
    preferences[:watched_conversations_intro] = value
  end

  def send_scores_in_emails?
    preferences[:send_scores_in_emails] == true
  end

  def close_announcement(announcement)
    preferences[:closed_notifications] ||= []
    # serialize ids relative to the user
    self.shard.activate do
      preferences[:closed_notifications] << announcement.id
    end
    preferences[:closed_notifications].uniq!
    save
  end

  def prefers_high_contrast?
    !!feature_enabled?(:high_contrast)
  end

  def manual_mark_as_read?
    !!preferences[:manual_mark_as_read]
  end

  def disabled_inbox?
    !!preferences[:disable_inbox]
  end

  def use_new_conversations?
    true
  end

  def ignore_item!(asset, purpose, permanent = false)
    begin
      # more likely this doesn't exist, so try the create first
      asset.ignores.create!(:user => self, :purpose => purpose, :permanent => permanent)
    rescue ActiveRecord::RecordNotUnique
      asset.shard.activate do
        ignore = asset.ignores.where(user_id: self, purpose: purpose).first
        ignore.permanent = permanent
        ignore.save!
      end
    end
    self.touch
  end

  def assignments_visibile_in_course(course)
    return course.active_assignments if course.grants_any_right?(self, :read_as_admin, :manage_grades, :manage_assignments)
    if course.feature_enabled?(:differentiated_assignments)
      return assignments_visible_as_observer(course) if course.user_has_been_observer?(self)
      course.active_assignments.published.visible_to_student_in_course_with_da(self.id, course.id)
    else
      course.active_assignments.published
    end
  end

  def assignments_visible_as_observer(course)
    return [] unless course.user_has_been_observer?(self)

    observed_student_ids = ObserverEnrollment.observed_student_ids(course, self)
    if self.student_enrollments.any?
      observed_student_ids.concat self.student_enrollments.pluck(:user_id)
    end

    if course.feature_enabled?(:differentiated_assignments) && observed_student_ids.any?
      course.active_assignments.visible_to_student_in_course_with_da(observed_student_ids, course.id)
    else
      course.active_assignments
    end
  end

  def assignments_needing_submitting(opts={})
    shard.activate do
      course_ids = Shackles.activate(:slave) do
        if opts[:contexts]
          (Array(opts[:contexts]).map(&:id) &
           current_student_enrollment_course_ids)
        else
          current_student_enrollment_course_ids
        end
      end

      opts = {limit: 15}.merge(opts.slice(:due_after, :limit))

      Rails.cache.fetch([self, 'assignments_needing_submitting', course_ids, opts].cache_key, expires_in: 15.minutes) do
        Shackles.activate(:slave) do
          limit = opts[:limit]
          due_after = opts[:due_after] || 4.weeks.ago

          result = Shard.partition_by_shard(course_ids) do |shard_course_ids|
            courses = Course.find(shard_course_ids)
            courses_with_da = courses.select{|c| c.feature_enabled?(:differentiated_assignments)}
            Assignment.for_course(shard_course_ids).
              filter_by_visibilities_in_given_courses(self.id, courses_with_da.map(&:id)).
              published.
              due_between_with_overrides(due_after,1.week.from_now).
              not_ignored_by(self, 'submitting').
              expecting_submission.
              need_submitting_info(id, limit).
              not_locked
          end
          # outer limit, since there could be limit * n_shards results
          result = result[0...limit] if limit
          result
        end
      end
    end
  end

  def assignments_needing_grading(opts={})
    shard.activate do
      course_ids = Shackles.activate(:slave) do
        if opts[:contexts]
          (Array(opts[:contexts]).map(&:id) &
          current_admin_enrollment_course_ids)
        else
          current_admin_enrollment_course_ids
        end
      end

      opts = {limit: 15}.merge(opts.slice(:limit))

      Rails.cache.fetch([self, 'assignments_needing_grading', course_ids, opts].cache_key, expires_in: 15.minutes) do
        Shackles.activate(:slave) do
          limit = opts[:limit]

          result = Shard.partition_by_shard(course_ids) do |shard_course_ids|
            as = Assignment.for_course(shard_course_ids).active.
              expecting_submission.
              not_ignored_by(self, 'grading').
              need_grading_info(limit)
            Assignment.send :preload_associations, as, :context
            as.reject{|a| Assignments::NeedsGradingCountQuery.new(a, self).count == 0 }
          end
          # outer limit, since there could be limit * n_shards results
          result = result[0...limit] if limit
          result
        end
      end
    end
  end

  def submissions_needing_peer_review(opts={})
    course_ids = Shackles.activate(:slave) do
      if opts[:contexts]
        (Array(opts[:contexts]).map(&:id) &
        current_student_enrollment_course_ids)
      else
        current_student_enrollment_course_ids
      end
    end

    opts = {limit: 15}.merge(opts.slice(:limit))

    shard.activate do
      Rails.cache.fetch([self, 'submissions_needing_peer_review', course_ids, opts].cache_key, expires_in: 15.minutes) do
        Shackles.activate(:slave) do
          limit = opts[:limit]

          result = Shard.partition_by_shard(course_ids) do |shard_course_ids|
            shard_course_context_codes = shard_course_ids.map { |course_id| "course_#{course_id}"}
            AssessmentRequest.where(assessor_id: id).incomplete.
              not_ignored_by(self, 'reviewing').
              for_context_codes(shard_course_context_codes)
          end
          # outer limit, since there could be limit * n_shards results
          result = result[0...limit] if limit
          result
        end
      end
    end
  end

  def generate_access_verifier(ts)
    require 'openssl'
    digest = OpenSSL::Digest::MD5.new
    OpenSSL::HMAC.hexdigest(digest, uuid, ts.to_s)
  end

  private :generate_access_verifier
  def access_verifier
    ts = Time.now.utc.to_i
    [ts, generate_access_verifier(ts)]
  end

  def valid_access_verifier?(ts, sig)
    ts.to_i > 5.minutes.ago.to_i && ts.to_i < 1.minute.from_now.to_i && sig == generate_access_verifier(ts.to_i)
  end

  def uuid
    if !read_attribute(:uuid)
      self.update_attribute(:uuid, CanvasSlug.generate_securish_uuid)
    end
    read_attribute(:uuid)
  end

  def self.serialization_excludes
    [
      :uuid,
      :phone,
      :features_used,
      :otp_communication_channel_id,
      :otp_secret_key_enc,
      :otp_secret_key_salt,
      :collkey
    ]
  end

  def migrate_content_links(html, from_course)
    Course.migrate_content_links(html, from_course, self)
  end

  attr_accessor :merge_mappings
  attr_accessor :merge_results
  def merge_mapped_id(*args)
    nil
  end

  def map_merge(*args)
  end
  def log_merge_result(text)
    @merge_results ||= []
    @merge_results << text
  end
  def warn_merge_result(text)
    record_merge_result(text)
  end

  def secondary_identifier
    self.email || self.id
  end

  def self_enroll_if_necessary
    return unless @self_enrollment_course
    return if @self_enrolling # avoid infinite recursion when enrolling across shards (pseudonym creation + shard association stuff)
    @self_enrolling = true
    @self_enrollment = @self_enrollment_course.self_enroll_student(self, :skip_pseudonym => @just_created, :skip_touch_user => true)
    @self_enrolling = false
  end

  def is_a_context?
    true
  end

  def account
    self.pseudonym.account rescue Account.default
  end

  # this finds the reverse account chain starting at in_root_account and ending
  # at the lowest account such that all of the accounts to which the user is
  # associated which descend from in_root_account, descend from one of the
  # accounts in the chain.  In other words, if the users associated accounts
  # made a tree, it would be the chain between the root and the first branching
  # point.
  def common_account_chain(in_root_account)
    rid = in_root_account.id
    accts = self.associated_accounts.where("accounts.id = ? OR accounts.root_account_id = ?", rid, rid)
    return [] if accts.blank?
    children = accts.inject({}) do |hash,acct|
      pid = acct.parent_account_id
      if pid.present?
        hash[pid] ||= []
        hash[pid] << acct
      end
      hash
    end

    longest_chain = [in_root_account]
    while true
      next_children = children[longest_chain.last.id]
      break unless next_children.present? && next_children.count == 1
      longest_chain << next_children.first
    end
    longest_chain
  end

  def courses_with_primary_enrollment(association = :current_and_invited_courses, enrollment_uuid = nil, options = {})
    cache_key = [association, enrollment_uuid, options].cache_key
    @courses_with_primary_enrollment ||= {}
    @courses_with_primary_enrollment.fetch(cache_key) do
      res = self.shard.activate do
        result = Rails.cache.fetch([self, 'courses_with_primary_enrollment', association, options].cache_key, :expires_in => 15.minutes) do

          # Set the actual association based on if its asking for favorite courses or not.
          actual_association = association == :favorite_courses ? :current_and_invited_courses : association
          relation = association(actual_association).scoped
          relation.with_each_shard do |scope|

            # Limit favorite courses based on current shard.
            if association == :favorite_courses
              local_ids = self.favorite_context_ids("Course")
              next if local_ids.length < 1
              scope = scope.where(:id => local_ids)
            end

            courses = scope.distinct_on(["courses.id"],
              :select => "courses.*, enrollments.id AS primary_enrollment_id, enrollments.type AS primary_enrollment, #{Enrollment.type_rank_sql} AS primary_enrollment_rank, enrollments.workflow_state AS primary_enrollment_state",
              :order => "courses.id, #{Enrollment.type_rank_sql}, #{Enrollment.state_rank_sql}")

            unless options[:include_completed_courses]
              enrollments = Enrollment.where(:id => courses.map(&:primary_enrollment_id)).all
              courses_hash = courses.index_by(&:id)
              # prepopulate the reverse association
              enrollments.each { |e| e.course = courses_hash[e.course_id] }
              Canvas::Builders::EnrollmentDateBuilder.preload(enrollments)
              date_restricted_ids = enrollments.select{ |e| e.completed? || e.inactive? }.map(&:id)
              courses.reject! { |course| date_restricted_ids.include?(course.primary_enrollment_id.to_i) }
            end
            courses
          end
        end
        result.dup
      end

      if association == :current_and_invited_courses
        if enrollment_uuid && pending_course = Course.
          select("courses.*, enrollments.type AS primary_enrollment, #{Enrollment.type_rank_sql} AS primary_enrollment_rank, enrollments.workflow_state AS primary_enrollment_state").
          joins(:enrollments).
          where(:enrollments => { :uuid => enrollment_uuid, :workflow_state => 'invited' }).first
          res << pending_course
          res.uniq!
        end
        pending_enrollments = temporary_invitations
        unless pending_enrollments.empty?
          Enrollment.send(:preload_associations, pending_enrollments, :course)
          res.concat(pending_enrollments.map { |e| c = e.course; c.write_attribute(:primary_enrollment, e.type); c.write_attribute(:primary_enrollment_rank, e.rank_sortable.to_s); c.write_attribute(:primary_enrollment_state, e.workflow_state); c.write_attribute(:invitation, e.uuid); c })
          res.uniq!
        end
      end

      @courses_with_primary_enrollment[cache_key] =
        res.sort_by{ |c| [c.primary_enrollment_rank, Canvas::ICU.collation_key(c.name)] }
    end
  end

  def cached_active_emails
    self.shard.activate do
      Rails.cache.fetch([self, 'active_emails'].cache_key) do
        self.communication_channels.active.email.map(&:path)
      end
    end
  end

  def temporary_invitations
    cached_active_emails.map { |email| Enrollment.cached_temporary_invitations(email).dup.reject { |e| e.user_id == self.id } }.flatten
  end

   # http://github.com/seamusabshere/cacheable/blob/master/lib/cacheable.rb from the cacheable gem
   # to get a head start

  # this method takes an optional {:include_enrollment_uuid => uuid}   so that you can pass it the session[:enrollment_uuid] and it will include it.
  def cached_current_enrollments(opts={})
    enrollments = self.shard.activate do
      res = Rails.cache.fetch([self, 'current_enrollments2', opts[:include_enrollment_uuid], opts[:include_future] ].cache_key) do
        res = (opts[:include_future] ? current_and_future_enrollments : current_and_invited_enrollments).with_each_shard
        if opts[:include_enrollment_uuid] && pending_enrollment = Enrollment.where(uuid: opts[:include_enrollment_uuid], workflow_state: "invited").first
          res << pending_enrollment
          res.uniq!
        end
        res
      end
    end + temporary_invitations
    if opts[:preload_courses]
      Enrollment.send(:preload_associations, enrollments, [:course])
    end
    enrollments
  end

  def cached_not_ended_enrollments
    self.shard.activate do
      @cached_all_enrollments = Rails.cache.fetch([self, 'not_ended_enrollments2'].cache_key) do
        self.not_ended_enrollments.with_each_shard
      end
    end
  end

  def cached_current_group_memberships
    self.shard.activate do
      @cached_current_group_memberships = Rails.cache.fetch([self, 'current_group_memberships'].cache_key) do
        self.current_group_memberships.with_each_shard
      end
    end
  end

  def current_student_enrollment_course_ids
    @current_student_enrollments ||= Rails.cache.fetch([self, 'current_student_enrollments'].cache_key) do
      self.enrollments.with_each_shard { |scope| scope.student.select(:course_id) }
    end
    @current_student_enrollments.map(&:course_id)
  end

  def current_admin_enrollment_course_ids
    @current_admin_enrollments ||= Rails.cache.fetch([self, 'current_admin_enrollments'].cache_key) do
      self.enrollments.with_each_shard { |scope| scope.admin.select(:course_id) }
    end
    @current_admin_enrollments.map(&:course_id)
  end

  def submissions_for_context_codes(context_codes, opts={})
    return [] unless context_codes.present?

    opts = {limit: 20}.merge(opts.slice(:start_at, :limit))
    shard.activate do
      Rails.cache.fetch([self, 'submissions_for_context_codes', context_codes, opts].cache_key, expires_in: 15.minutes) do
        opts[:start_at] ||= 2.weeks.ago

        Shackles.activate(:slave) do
          submissions = []
          submissions += self.submissions.after(opts[:start_at]).for_context_codes(context_codes).
            where("submissions.score IS NOT NULL AND assignments.workflow_state=? AND assignments.muted=?", 'published', false).
            order('submissions.created_at DESC').
            limit(opts[:limit]).all

          # THIS IS SLOW, it takes ~230ms for mike
          submissions += Submission.for_context_codes(context_codes).
            select(["submissions.*, last_updated_at_from_db"]).
            joins(self.class.send(:sanitize_sql_array, [<<-SQL, opts[:start_at], 'submitter', self.id, self.id])).
              INNER JOIN (
                SELECT MAX(submission_comments.created_at) AS last_updated_at_from_db, submission_id
                FROM submission_comments, submission_comment_participants
                WHERE submission_comments.id = submission_comment_id
                  AND (submission_comments.created_at > ?)
                  AND (submission_comment_participants.participation_type = ?)
                  AND (submission_comment_participants.user_id = ?)
                  AND (submission_comments.author_id <> ?)
                GROUP BY submission_id
              ) AS relevant_submission_comments ON submissions.id = submission_id
              INNER JOIN assignments ON assignments.id = submissions.assignment_id
            SQL
            where(assignments: {muted: false, workflow_state: 'published'}).
            order('last_updated_at_from_db DESC').
            limit(opts[:limit]).all

          submissions = submissions.sort_by{|t| (t.last_updated_at_from_db.to_datetime.in_time_zone rescue nil) || t.created_at}.reverse
          submissions = submissions.uniq
          submissions.first(opts[:limit])

          Submission.send(:preload_associations, submissions, [:assignment, :user, :submission_comments])
          submissions
        end
      end
    end
  end

  def uncached_submissions_for_context_codes(context_codes, opts)
  end

  # This is only feedback for student contexts (unless specific contexts are passed in)
  def recent_feedback(opts={})
    context_codes = opts[:context_codes]
    context_codes ||= if opts[:contexts]
        setup_context_lookups(opts[:contexts])
      else
        self.current_student_enrollment_course_ids.map { |id| "course_#{id}" }
      end
    submissions_for_context_codes(context_codes, opts)
  end

  def visible_stream_item_instances(opts={})
    instances = stream_item_instances.where(:hidden => false).order('stream_item_instances.id desc')

    # dont make the query do an stream_item_instances.context_code IN
    # ('course_20033','course_20237','course_20247' ...) if they dont pass any
    # contexts, just assume it wants any context code.
    if opts[:contexts]
      # still need to optimize the query to use a root_context_code.  that way a
      # users course dashboard even if they have groups does a query with
      # "context_code=..." instead of "context_code IN ..."
      conditions = setup_context_association_lookups("stream_item_instances.context", opts[:contexts])
      instances = instances.where(conditions) unless conditions.first.empty?
    elsif opts[:context]
      instances = instances.where(:context_type => opts[:context].class.base_class.name, :context_id => opts[:context])
    end

    instances
  end

  # NOTE: excludes submission stream items
  def cached_recent_stream_items(opts={})
    expires_in = 1.day

    # just cache on the user's shard... makes cache invalidation much
    # easier if we visit other shards
    shard.activate do
      if opts[:contexts]
        items = []
        Array(opts[:contexts]).each do |context|
          items.concat(
                     Rails.cache.fetch(StreamItemCache.recent_stream_items_key(self, context.class.base_class.name, context.id),
                                       :expires_in => expires_in) {
                       recent_stream_items(:context => context)
                     })
        end
        items.sort_by(&:id).reverse
      else
        # no context in cache key
        Rails.cache.fetch(StreamItemCache.recent_stream_items_key(self), :expires_in => expires_in) {
          recent_stream_items
        }
      end
    end
  end

  # NOTE: excludes submission stream items
  def recent_stream_items(opts={})
    self.shard.activate do
      Shackles.activate(:slave) do
        visible_instances = visible_stream_item_instances(opts).
            includes(:stream_item => :context).
            limit(Setting.get('recent_stream_item_limit', 100))
        visible_instances.map do |sii|
          si = sii.stream_item
          next unless si.present?
          next if si.asset_type == 'Submission'
          next if si.context_type == "Course" && si.context.concluded?
          si.unread = sii.unread?
          si
        end.compact
      end
    end
  end

  def calendar_events_for_calendar(opts={})
    opts = opts.dup
    context_codes = opts[:context_codes] || (opts[:contexts] ? setup_context_lookups(opts[:contexts]) : self.cached_context_codes)
    return [] if (!context_codes || context_codes.empty?)
    opts[:start_at] ||= 2.weeks.ago
    opts[:end_at] ||= 1.weeks.from_now

    events = []
    ev = CalendarEvent
    ev = CalendarEvent.active if !opts[:include_deleted_events]
    event_codes = context_codes + AppointmentGroup.manageable_by(self, context_codes).intersecting(opts[:start_at], opts[:end_at]).map(&:asset_string)
    events += ev.for_user_and_context_codes(self, event_codes, []).between(opts[:start_at], opts[:end_at]).updated_after(opts[:updated_at])
    events += Assignment.published.for_context_codes(context_codes).due_between(opts[:start_at], opts[:end_at]).updated_after(opts[:updated_at]).with_just_calendar_attributes
    events.sort_by{|e| [e.start_at, Canvas::ICU.collation_key(e.title || CanvasSort::First)] }.uniq
  end

  def upcoming_events(opts={})
    context_codes = opts[:context_codes] || (opts[:contexts] ? setup_context_lookups(opts[:contexts]) : self.cached_context_codes)
    return [] if (!context_codes || context_codes.empty?)

    now = Time.zone.now

    opts[:end_at] ||= 1.weeks.from_now
    opts[:limit] ||= 20

    events = CalendarEvent.active.for_user_and_context_codes(self, context_codes).between(now, opts[:end_at]).limit(opts[:limit]).reject(&:hidden?)
    events += select_upcoming_assignments(Assignment.
        published.
        for_context_codes(context_codes).
        due_between_with_overrides(now, opts[:end_at]).
        include_submitted_count.
        map {|a| a.overridden_for(self)},opts.merge(:time => now)).
      first(opts[:limit])
    events.sort_by{|e| [e.start_at ? 0: 1,e.start_at || 0, Canvas::ICU.collation_key(e.title)] }.uniq.first(opts[:limit])
  end

  def select_upcoming_assignments(assignments,opts)
    time = opts[:time] || Time.zone.now
    assignments.select do |a|
      if a.grants_right?(self, :delete)
        a.dates_hash_visible_to(self).any? do |due_hash|
          due_hash[:due_at] && due_hash[:due_at] >= time && due_hash[:due_at] <= opts[:end_at]
        end
      else
        a.due_at && a.due_at >= time && a.due_at <= opts[:end_at]
      end
    end
  end

  def undated_events(opts={})
    opts = opts.dup
    context_codes = opts[:context_codes] || (opts[:contexts] ? setup_context_lookups(opts[:contexts]) : self.cached_context_codes)
    return [] if (!context_codes || context_codes.empty?)

    undated_events = []
    undated_events += CalendarEvent.active.for_user_and_context_codes(self, context_codes, []).undated.updated_after(opts[:updated_at])
    undated_events += Assignment.published.for_context_codes(context_codes).undated.updated_after(opts[:updated_at]).with_just_calendar_attributes
    Canvas::ICU.collate_by(undated_events, &:title)
  end

  def setup_context_lookups(contexts=nil)
    # TODO: All the event methods use this and it's really slow.
    Array(contexts || cached_contexts).map(&:asset_string)
  end

  def setup_context_association_lookups(column, contexts=nil, opts = {})
    contexts = Array(contexts || cached_contexts)
    conditions = [[]]
    backcompat = opts[:backcompat]
    contexts.map do |context|
      if backcompat
        conditions.first << "((#{column}_type=? AND #{column}_id=?) OR (#{column}_code=? AND #{column}_type IS NULL))"
      else
        conditions.first << "(#{column}_type=? AND #{column}_id=?)"
      end
      conditions.concat [context.class.base_class.name, context.id]
      conditions << context.asset_string if backcompat
    end
    conditions[0] = conditions[0].join(" OR ")
    conditions
  end

  # TODO: doesn't actually cache, needs to be optimized
  def cached_contexts
    @cached_contexts ||= begin
      context_groups = []
      # according to the set_policy block in group.rb, user u can manage group
      # g if either:
      # (a) g.context.grants_right?(u, :manage_groups)
      # (b) g.has_member?(u)
      # this is a very performance sensitive method, so we're bypassing the
      # normal policy checking and somewhat duplicating auth logic here. which
      # is a shame. it'd be really nice to add support to our policy framework
      # for understanding how to load associations based on policies.
      self.courses.includes(:active_groups).select { |c| c.grants_right?(self, :manage_groups) }.each { |c| context_groups += c.active_groups }
      self.courses + (self.groups.active + context_groups).uniq
    end
  end

  # TODO: doesn't actually cache, needs to be optimized
  def cached_context_codes
    Array(self.cached_contexts).map(&:asset_string)
  end

  # context codes of things that might have a schedulable appointment for the
  # given user, i.e. courses and sections
  def appointment_context_codes
    return @appointment_context_codes if @appointment_context_codes
    ret = {:primary => [], :secondary => []}
    cached_current_enrollments(preload_courses: true).each do |e|
      next unless e.student? && e.active?
      ret[:primary] << "course_#{e.course_id}"
      ret[:secondary] << "course_section_#{e.course_section_id}"
    end
    ret[:secondary].concat groups.map{ |g| "group_category_#{g.group_category_id}" }
    @appointment_context_codes = ret
  end

  def manageable_appointment_context_codes
    return @manageable_appointment_context_codes if @manageable_appointment_context_codes
    ret = {:full => [], :limited => [], :secondary => []}
    cached_current_enrollments.each do |e|
      next unless e.course.grants_right?(self, :manage_calendar)
      if e.course.visibility_limited_to_course_sections?(self)
        ret[:limited] << "course_#{e.course_id}"
        ret[:secondary] << "course_section_#{e.course_section_id}"
      else
        ret[:full] << "course_#{e.course_id}"
      end
    end
    @manageable_appointment_context_codes = ret
  end

  # Public: Return an array of context codes this user belongs to.
  #
  # include_concluded_codes - If true, include concluded courses (default: true).
  #
  # Returns an array of context code strings.
  def conversation_context_codes(include_concluded_codes = true)
    return @conversation_context_codes[include_concluded_codes] if @conversation_context_codes
    Rails.cache.fetch([self, include_concluded_codes, 'conversation_context_codes4'].cache_key, :expires_in => 1.day) do
      Shard.birth.activate do
        associations = %w{courses concluded_courses current_groups}
        associations.slice!(1) unless include_concluded_codes

        associations.inject([]) do |result, association|
          association_type = association.split('_')[-1].slice(0..-2)
          result.concat(send(association).with_each_shard.map { |x| "#{association_type}_#{x.id}" })
        end.uniq
      end
    end
  end

  def self.preload_conversation_context_codes(users)
    users = users.reject { |u| u.instance_variable_get(:@conversation_context_codes) }
    return if users.length < Setting.get("min_users_for_conversation_context_codes_preload", 5).to_i
    preload_shard_associations(users)
    shards = Set.new
    users.each do |user|
      shards.merge(user.associated_shards)
    end
    courses = []
    concluded_courses = []
    groups = []
    Shard.with_each_shard(shards.to_a) do
      courses.concat(
          Enrollment.joins(:course).
              where(enrollment_conditions(:active)).
              where(user_id: users).
              select([:user_id, :course_id]).
              uniq.
              all)

      concluded_courses.concat(
          Enrollment.joins(:course).
              where(enrollment_conditions(:completed)).
              where(user_id: users).
              select([:user_id, :course_id]).
              uniq.
              all)

      groups.concat(
          GroupMembership.joins(:group).
              where(User.reflections[:current_group_memberships].options[:conditions]).
              where(user_id: users).
              select([:user_id, :group_id]).
              uniq.
              all)
    end
    Shard.birth.activate do
      courses = courses.group_by(&:user_id)
      concluded_courses = concluded_courses.group_by(&:user_id)
      groups = groups.group_by(&:user_id)
      users.each do |user|
        active_contexts = (courses[user.id] || []).map { |e| "course_#{e.course_id}" } +
            (groups[user.id] || []).map { |gm| "group_#{gm.group_id}" }
        concluded_courses = (concluded_courses[user.id] || []).map { |e| "course_#{e.course_id}" }
        user.instance_variable_set(:@conversation_context_codes, {
          true => (active_contexts + concluded_courses).uniq,
          false => active_contexts
        })
      end
    end
  end

  def section_context_codes(context_codes)
    course_ids = context_codes.grep(/\Acourse_\d+\z/).map{ |s| s.sub(/\Acourse_/, '').to_i }
    return [] unless course_ids.present?
    Course.where(id: course_ids).inject([]) do |ary, course|
      ary.concat course.sections_visible_to(self).map(&:asset_string)
    end
  end

  def manageable_courses(include_concluded = false)
    Course.manageable_by_user(self.id, include_concluded).not_deleted
  end

  def manageable_courses_name_like(query = '', include_concluded = false)
    self.manageable_courses(include_concluded).not_deleted.name_like(query).limit(50)
  end

  def last_completed_module
    self.context_module_progressions.select{|p| p.completed? }.sort_by{|p| p.completed_at || p.created_at }.last.context_module rescue nil
  end

  def last_completed_course
    self.enrollments.select{|e| e.completed? }.sort_by{|e| e.completed_at || e.created_at }.last.course rescue nil
  end

  def last_mastered_assignment
    self.learning_outcome_results.sort_by{|r| r.assessed_at || r.created_at }.select{|r| r.mastery? }.map{|r| r.assignment }.last
  end

  def profile_pics_folder
    initialize_default_folder(Folder::PROFILE_PICS_FOLDER_NAME)
  end

  def conversation_attachments_folder
    initialize_default_folder(Folder::CONVERSATION_ATTACHMENTS_FOLDER_NAME)
  end

  def initialize_default_folder(name)
    folder = self.active_folders.where(name: name).first
    unless folder
      folder = self.folders.create!(:name => name,
        :parent_folder => Folder.root_folders(self).find {|f| f.name == Folder::MY_FILES_FOLDER_NAME })
    end
    folder
  end

  def quota
    return read_attribute(:storage_quota) if read_attribute(:storage_quota)
    accounts = associated_root_accounts.reject(&:site_admin?)
    accounts.empty? ?
      self.class.default_storage_quota :
      accounts.sum(&:default_user_storage_quota)
  end

  def self.default_storage_quota
    Setting.get('user_default_quota', 50.megabytes.to_s).to_i
  end

  def update_last_user_note
    note = user_notes.active.order('user_notes.created_at').last
    self.last_user_note = note ? note.created_at : nil
  end

  TAB_PROFILE = 0
  TAB_COMMUNICATION_PREFERENCES = 1
  TAB_FILES = 2
  TAB_EPORTFOLIOS = 3
  TAB_HOME = 4

  def highest_role
    roles.last
  end

  def roles
    return @roles if @roles
    res = ['user']
    res << 'student' if self.cached_current_enrollments.any?(&:student?)
    res << 'teacher' if self.cached_current_enrollments.any?(&:admin?)
    res << 'admin' unless self.all_accounts.empty?
    @roles = res
  end

  def eportfolios_enabled?
    accounts = associated_root_accounts.reject(&:site_admin?)
    accounts.size == 0 || accounts.any?{ |a| a.settings[:enable_eportfolios] != false }
  end

  def initiate_conversation(users, private = nil, options = {})
    users = ([self] + users).uniq(&:id)
    private = users.size <= 2 if private.nil?
    Conversation.initiate(users, private, options).conversation_participants.where(user_id: self).first
  end

  def messageable_user_calculator
    @messageable_user_calculator ||= MessageableUser::Calculator.new(self)
  end

  def load_messageable_user(user, options={})
    messageable_user_calculator.load_messageable_user(user, options)
  end

  def load_messageable_users(users, options={})
    messageable_user_calculator.load_messageable_users(users, options)
  end

  def messageable_users_in_context(asset_string)
    messageable_user_calculator.messageable_users_in_context(asset_string)
  end

  def count_messageable_users_in_context(asset_string)
    messageable_user_calculator.count_messageable_users_in_context(asset_string)
  end

  def messageable_users_in_course(course_or_id)
    messageable_user_calculator.messageable_users_in_course(course_or_id)
  end

  def count_messageable_users_in_course(course_or_id)
    messageable_user_calculator.count_messageable_users_in_course(course_or_id)
  end

  def messageable_users_in_section(section_or_id)
    messageable_user_calculator.messageable_users_in_section(section_or_id)
  end

  def count_messageable_users_in_section(section_or_id)
    messageable_user_calculator.count_messageable_users_in_section(section_or_id)
  end

  def messageable_users_in_group(group_or_id)
    messageable_user_calculator.messageable_users_in_group(group_or_id)
  end

  def count_messageable_users_in_group(group_or_id)
    messageable_user_calculator.count_messageable_users_in_group(group_or_id)
  end

  def search_messageable_users(options={})
    messageable_user_calculator.search_messageable_users(options)
  end

  def messageable_sections
    messageable_user_calculator.messageable_sections
  end

  def messageable_groups
    messageable_user_calculator.messageable_groups
  end

  def mark_all_conversations_as_read!
    conversations.unread.update_all(:workflow_state => 'read')
    User.where(:id => id).update_all(:unread_conversations_count => 0, :updated_at => Time.now.utc)
  end

  def conversation_participant(conversation_id)
    all_conversations.where(conversation_id: conversation_id).first
  end

  # Public: Reset the user's cached unread conversations count.
  #
  # Returns nothing.
  def reset_unread_conversations_counter
    self.class.where(:id => id).update_all(:unread_conversations_count => conversations.unread.count, :updated_at => Time.now.utc)
  end

  def set_menu_data(enrollment_uuid)
    return @menu_data if @menu_data
    coalesced_enrollments = []

    cached_enrollments = self.cached_current_enrollments(:include_enrollment_uuid => enrollment_uuid, :preload_courses => true)
    cached_enrollments.each do |e|

      next if e.state_based_on_date == :inactive

      if e.state_based_on_date == :completed
        has_completed_enrollment = true
        next
      end

      existing_enrollment_info = coalesced_enrollments.find { |en|
        # coalesce together enrollments for the same course and the same state
        en[:enrollment].course == e.course && en[:enrollment].workflow_state == e.workflow_state
      }

      if existing_enrollment_info
        existing_enrollment_info[:types] << e.readable_type
        existing_enrollment_info[:sortable] = [existing_enrollment_info[:sortable] || CanvasSort::Last, [e.rank_sortable, e.state_sortable, 0 - e.id]].min
      else
        coalesced_enrollments << { :enrollment => e, :sortable => [e.rank_sortable, e.state_sortable, 0 - e.id], :types => [ e.readable_type ] }
      end
    end
    coalesced_enrollments = coalesced_enrollments.sort_by{|e| e[:sortable] }
    active_enrollments = coalesced_enrollments.map{ |e| e[:enrollment] }

    cached_group_memberships = self.cached_current_group_memberships
    coalesced_group_memberships = Canvas::ICU.collate_by(cached_group_memberships.
      select{ |gm| gm.active_given_enrollments?(active_enrollments) }) { |gm| gm.group.name }

    @menu_data = {
      :group_memberships => coalesced_group_memberships,
      :group_memberships_count => cached_group_memberships.length,
      :accounts => self.all_accounts,
      :accounts_count => self.all_accounts.length,
    }
  end

  # Public: Returns a unique list of favorite context type ids relative to the active shard.
  #
  # Examples
  #
  #   favorite_context_ids("Course")
  #   # => [1, 2, 3, 4]
  #
  # Returns an array of unique global ids.
  def favorite_context_ids(context_type)
    @favorite_context_ids ||= {}

    context_ids = @favorite_context_ids[context_type]
    unless context_ids
      # Only get the users favorites from their shard.
      self.shard.activate do
        # Get favorites and map them to their global ids.
        context_ids = self.favorites.where(context_type: context_type).pluck(:context_id).map { |id| Shard.global_id_for(id) }
        @favorite_context_ids[context_type] = context_ids
      end
    end

    # Return ids relative for the current shard and only the ids for the current shard.
    context_ids.map { |id|
      Shard.relative_id_for(id, Shard.current, Shard.current) if Shard.current == Shard.shard_for(id)
    }.compact
  end

  def menu_courses(enrollment_uuid = nil)
    return @menu_courses if @menu_courses
    favorites = self.courses_with_primary_enrollment(:favorite_courses, enrollment_uuid)
    return (@menu_courses = favorites) if favorites.length > 0
    @menu_courses = self.courses_with_primary_enrollment(:current_and_invited_courses, enrollment_uuid).first(12)
  end

  def user_can_edit_name?
    associated_root_accounts.any? { |a| a.settings[:users_can_edit_name] != false } || associated_root_accounts.empty?
  end

  def sections_for_course(course)
    course.student_enrollments.active.for_user(self).map { |e| e.course_section }
  end

  def can_create_enrollment_for?(course, session, type)
    can_add = %w{StudentEnrollment ObserverEnrollment}.include?(type) && course.grants_right?(self, session, :manage_students)
    can_add ||= type == 'TeacherEnrollment' && course.teacherless? && course.grants_right?(self, session, :manage_students)
    can_add ||= course.grants_right?(self, session, :manage_admin_users)

    can_add
  end

  def can_be_enrolled_in_course?(course)
    !!find_pseudonym_for_account(course.root_account, true) ||
        (self.creation_pending? && self.enrollments.where(course_id: course).exists?)
  end

  def group_member_json(context)
    h = { :user_id => self.id, :name => self.last_name_first, :display_name => self.short_name }
    if context && context.is_a?(Course)
      self.sections_for_course(context).each do |section|
        h[:sections] ||= []
        h[:sections] << { :section_id => section.id, :section_code => section.section_code }
      end
    end
    h
  end

  def find_pseudonym_for_account(account, allow_implicit = false)
    # try to find one that's already loaded if possible
    if self.pseudonyms.loaded?
      result = self.pseudonyms.detect { |p| p.active? && p.works_for_account?(account, allow_implicit) }
      return result if result || self.associated_shards.length == 1
    end
    if @all_active_pseudonyms
      return @all_active_pseudonyms.detect { |p| p.works_for_account?(account, allow_implicit) }
    else
      shards = self.associated_shards
      unless allow_implicit
        # only search the shards with trusted accounts

        trusted_shards = account.root_account.trusted_account_ids.map{|id| Shard.shard_for(id) }
        trusted_shards << account.root_account.shard

        shards = self.associated_shards & trusted_shards
      end

      Shard.with_each_shard(shards) do
        pseudonym = Pseudonym.where(:user_id => self).active.to_a.detect{|p| p.works_for_account?(account, allow_implicit) }
        return pseudonym if pseudonym
      end

      nil
    end
  end

  # account = the account that you want a pseudonym for
  # preferred_template_account = pass in an actual account if you have a preference for which account the new pseudonym gets copied from
  # this may not be able to find a suitable pseudonym to copy, so would still return nil
  # if a pseudonym is created, it is *not* saved, and *not* added to the pseudonyms collection
  def find_or_initialize_pseudonym_for_account(account, preferred_template_account = nil)
    pseudonym = find_pseudonym_for_account(account)
    if !pseudonym
      # list of copyable pseudonyms
      active_pseudonyms = self.all_active_pseudonyms(:reload).select { |p|!p.password_auto_generated? && !p.account.delegated_authentication? }
      templates = []
      # re-arrange in the order we prefer
      templates.concat active_pseudonyms.select { |p| p.account_id == preferred_template_account.id } if preferred_template_account
      templates.concat active_pseudonyms.select { |p| p.account_id == Account.site_admin.id }
      templates.concat active_pseudonyms.select { |p| p.account_id == Account.default.id }
      templates.concat active_pseudonyms
      templates.uniq!

      template = templates.detect { |template| !account.pseudonyms.active.by_unique_id(template.unique_id).first }
      if template
        # creating this not attached to the user's pseudonyms is intentional
        pseudonym = account.pseudonyms.build
        pseudonym.user = self
        pseudonym.unique_id = template.unique_id
        pseudonym.password_salt = template.password_salt
        pseudonym.crypted_password = template.crypted_password
      end
    end
    pseudonym
  end

  def fake_student?
    self.preferences[:fake_student] && !!self.enrollments.where(:type => 'StudentViewEnrollment').first
  end

  def private?
    not public?
  end

  def profile(force_reload = false)
    orig_profile(force_reload) || build_profile
  end

  def parse_otp_remember_me_cookie(cookie)
    return 0, [], nil unless cookie
    time, *ips, hmac = cookie.split('-')
    [time, ips, hmac]
  end

  def otp_secret_key_remember_me_cookie(time, current_cookie, remote_ip = nil)
    _, ips, _ = parse_otp_remember_me_cookie(current_cookie)
    cookie = [time.to_i, *[*ips, remote_ip].compact.sort].join('-')

    "#{cookie}-#{Canvas::Security.hmac_sha1("#{cookie}.#{self.otp_secret_key}")}"
  end

  def validate_otp_secret_key_remember_me_cookie(value, remote_ip = nil)
    time, ips, hmac = parse_otp_remember_me_cookie(value)
    time.to_i >= (Time.now.utc - 30.days).to_i &&
        (remote_ip.nil? || ips.include?(remote_ip)) &&
        value == otp_secret_key_remember_me_cookie(time, value)
  end

  def otp_secret_key
    return nil unless otp_secret_key_enc
    Canvas::Security::decrypt_password(otp_secret_key_enc, otp_secret_key_salt, 'otp_secret_key', self.shard.settings[:encryption_key]) if otp_secret_key_enc
  end

  def otp_secret_key=(key)
    if key
      self.otp_secret_key_enc, self.otp_secret_key_salt = Canvas::Security::encrypt_password(key, 'otp_secret_key', self.shard.settings[:encryption_key])
    else
      self.otp_secret_key_enc = self.otp_secret_key_salt = nil
    end
    key
  end

  def crocodoc_id!
    cid = read_attribute(:crocodoc_id)
    return cid if cid

    Setting.transaction do
      s = Setting.lock.where(name: 'crocodoc_counter').first
      cid = s.value = s.value.to_i + 1
      s.save!
    end

    update_attribute(:crocodoc_id, cid)
    cid
  end

  def crocodoc_user
    "#{crocodoc_id!},#{short_name.gsub(",","")}"
  end

  # mfa settings for a user are the most restrictive of any pseudonyms the user has
  # a login for
  def mfa_settings
    result = self.pseudonyms.with_each_shard { |scope| scope.includes(:account) }.map(&:account).uniq.map do |account|
      case account.mfa_settings
        when :disabled
          0
        when :optional
          1
        when :required_for_admins
          if account.all_account_users_for(self).empty?
            1
          else
            # short circuit the entire method
            return :required
          end
        when :required
          # short circuit the entire method
          return :required
      end
    end.max
    return :disabled if result.nil?
    [ :disabled, :optional ][result]
  end

  def weekly_notification_bucket
    # place in the next 24 hours after saturday morning midnight is
    # determined by account and user. messages for any user in the same
    # account (on the same shard) map into the same 6-hour window, and then
    # are spread within that window by user. this is specifically 24 real
    # hours, not 1 day, because DST sucks. so it'll go to 1am sunday
    # morning and 11pm saturday night on the DST transition days, but
    # midnight sunday morning the rest of the time.
    account_bucket = (shard.id.to_i + pseudonym.try(:account_id).to_i) % DelayedMessage::WEEKLY_ACCOUNT_BUCKETS
    user_bucket = self.id % DelayedMessage::MINUTES_PER_WEEKLY_ACCOUNT_BUCKET
    account_bucket * DelayedMessage::MINUTES_PER_WEEKLY_ACCOUNT_BUCKET + user_bucket
  end

  def weekly_notification_time
    # weekly notification scheduling happens in Eastern-time
    time_zone = ActiveSupport::TimeZone.us_zones.find{ |zone| zone.name == 'Eastern Time (US & Canada)' }

    # start at midnight saturday morning before next monday
    target = time_zone.now.next_week - 2.days

    minutes = weekly_notification_bucket.minutes

    # if we're already past that (e.g. it's sunday or late saturday),
    # advance by a week
    target += 1.week if target + minutes < time_zone.now

    # move into the 24 hours after midnight saturday morning and return
    target + minutes
  end

  def weekly_notification_range
    # weekly notification scheduling happens in Eastern-time
    time_zone = ActiveSupport::TimeZone.us_zones.find{ |zone| zone.name == 'Eastern Time (US & Canada)' }

    # start on January first instead of "today" to avoid DST, but still move to
    # a saturday from there so we get the right day-of-week on start_hour
    target = time_zone.now.change(:month => 1, :day => 1).next_week - 2.days + weekly_notification_bucket.minutes

    # 2 hour on-the-hour span around the target such that distance from the
    # start hour is at least 30 minutes.
    start_hour = target - 30.minutes
    start_hour = start_hour.change(:hour => start_hour.hour)
    end_hour = start_hour + 2.hours

    [start_hour, end_hour]
  end

  # Given a text string, return a value suitable for the user's initial_enrollment_type.
  # It supports strings formatted as enrollment types like "StudentEnrollment" and
  # it also supports text like "student", "teacher", "observer" and "ta".
  #
  # Any unsupported types have +nil+ returned.
  def self.initial_enrollment_type_from_text(type)
    # Convert the string "StudentEnrollment" to "student".
    # Return only valid matching types. Otherwise, nil.
    type = type.to_s.downcase.sub(/(view)?enrollment/, '')
    %w{student teacher ta observer}.include?(type) ? type : nil
  end

  def self.preload_shard_associations(users)
  end

  def associated_shards(strength = :strong)
    [Shard.default]
  end

  def all_accounts
    @all_accounts ||= shard.activate do
      Rails.cache.fetch(['all_accounts', self].cache_key) do
        self.accounts.active.with_each_shard
      end
    end
  end

  def all_paginatable_accounts
    ShardedBookmarkedCollection.build(Account::Bookmarker, self.accounts)
  end

  def all_pseudonyms
    @all_pseudonyms ||= self.pseudonyms.with_each_shard
  end

  def all_active_pseudonyms(reload=false)
    @all_active_pseudonyms = nil if reload
    @all_active_pseudonyms ||= self.pseudonyms.with_each_shard { |scope| scope.active }
  end

  def preferred_gradebook_version
    preferences[:gradebook_version] || '2'
  end

  def stamp_logout_time!
    User.where(:id => self).update_all(:last_logged_out => Time.zone.now)
  end

  def content_exports_visible_to(user)
    self.content_exports.where(user_id: user)
  end

  def show_bouncing_channel_message!
    self.preferences[:show_bouncing_channel_message] = true
    self.save!
  end

  def show_bouncing_channel_message?
    !!self.preferences[:show_bouncing_channel_message]
  end

  def dismiss_bouncing_channel_message!
    self.preferences[:show_bouncing_channel_message] = false
    self.save!
  end

  def bouncing_channel_message_dismissed?
    self.preferences[:show_bouncing_channel_message] == false
  end

  def update_bouncing_channel_message!(channel=nil)
    force_set_bouncing = channel && channel.bouncing? && !channel.imported?
    set_bouncing = force_set_bouncing || self.communication_channels.unretired.any? { |cc| cc.bouncing? && !cc.imported? }

    if force_set_bouncing
      show_bouncing_channel_message!
    elsif set_bouncing
      show_bouncing_channel_message! unless bouncing_channel_message_dismissed?
    else
      dismiss_bouncing_channel_message!
    end
  end
<<<<<<< HEAD
=======

  def locale
    result = super
    result = nil unless I18n.locale_available?(result)
    result
  end
>>>>>>> ff220643
end<|MERGE_RESOLUTION|>--- conflicted
+++ resolved
@@ -2564,13 +2564,10 @@
       dismiss_bouncing_channel_message!
     end
   end
-<<<<<<< HEAD
-=======
 
   def locale
     result = super
     result = nil unless I18n.locale_available?(result)
     result
   end
->>>>>>> ff220643
 end