#
# Copyright (C) 2011 Instructure, Inc.
#
# This file is part of Canvas.
#
# Canvas is free software: you can redistribute it and/or modify it under
# the terms of the GNU Affero General Public License as published by the Free
# Software Foundation, version 3 of the License.
#
# Canvas is distributed in the hope that it will be useful, but WITHOUT ANY
# WARRANTY; without even the implied warranty of MERCHANTABILITY or FITNESS FOR
# A PARTICULAR PURPOSE. See the GNU Affero General Public License for more
# details.
#
# You should have received a copy of the GNU Affero General Public License along
# with this program. If not, see <http://www.gnu.org/licenses/>.
#

class User < ActiveRecord::Base
  include Context

  attr_accessible :name, :short_name, :time_zone, :show_user_services, :gender, :visible_inbox_types, :avatar_image
  attr_accessor :original_id
  
  before_save :infer_defaults
  serialize :preferences
  include Workflow

  has_many :communication_channels, :order => 'position', :dependent => :destroy
  has_one :communication_channel, :order => 'position'
  has_many :enrollments, :dependent => :destroy
  
  has_many :current_enrollments, :class_name => 'Enrollment', :include => [:course, :course_section], :conditions => "enrollments.workflow_state = 'active' and ((courses.workflow_state = 'claimed' and (enrollments.type = 'TeacherEnrollment' or enrollments.type = 'TaEnrollment')) or (enrollments.workflow_state = 'active' and courses.workflow_state = 'available'))", :order => 'enrollments.created_at'
  has_many :invited_enrollments, :class_name => 'Enrollment', :include => [:course, :course_section], :conditions => "enrollments.workflow_state = 'invited' and ((courses.workflow_state = 'available' and (enrollments.type = 'StudentEnrollment'or enrollments.type = 'ObserverEnrollment')) or (courses.workflow_state != 'deleted' and (enrollments.type = 'TeacherEnrollment' or enrollments.type = 'TaEnrollment')))", :order => 'enrollments.created_at'
  has_many :current_and_invited_enrollments, :class_name => 'Enrollment', :include => [:course], :order => 'enrollments.created_at', 
           :conditions => "( enrollments.workflow_state = 'active' and ((courses.workflow_state = 'claimed' and (enrollments.type = 'TeacherEnrollment' or enrollments.type = 'TaEnrollment')) or (enrollments.workflow_state = 'active' and courses.workflow_state = 'available')) )
                           OR 
                           ( enrollments.workflow_state = 'invited' and ((courses.workflow_state = 'available' and (enrollments.type = 'StudentEnrollment'or enrollments.type = 'ObserverEnrollment')) or (courses.workflow_state != 'deleted' and (enrollments.type = 'TeacherEnrollment' or enrollments.type = 'TaEnrollment'))) )" 
  has_many :not_ended_enrollments, :class_name => 'Enrollment', :conditions => ["enrollments.workflow_state NOT IN (?)", ['rejected', 'completed', 'deleted']]  
  has_many :concluded_enrollments, :class_name => 'Enrollment', :include => [:course, :course_section], :conditions => "enrollments.workflow_state = 'completed'", :order => 'enrollments.created_at'
  has_many :courses, :through => :current_enrollments
  has_many :all_courses, :source => :course, :through => :enrollments
  has_many :group_memberships, :include => :group, :dependent => :destroy
  has_many :groups, :through => :group_memberships
  has_many :user_account_associations
  has_many :associated_accounts, :source => :account, :through => :user_account_associations, :order => 'user_account_associations.depth'
  has_many :associated_root_accounts, :source => :account, :through => :user_account_associations, :order => 'user_account_associations.depth', :conditions => 'accounts.parent_account_id IS NULL'
  
  has_many :student_enrollments
  has_many :ta_enrollments
  has_many :teacher_enrollments
  has_many :submissions, :include => [:assignment, :submission_comments], :order => 'submissions.updated_at DESC', :dependent => :destroy
  has_many :pseudonyms_with_channels, :class_name => 'Pseudonym', :order => 'position', :include => :communication_channels
  has_many :pseudonyms, :order => 'position', :dependent => :destroy
  has_many :pseudonym_accounts, :source => :account, :through => :pseudonyms
  has_one :pseudonym, :order => 'position'
  has_many :tags, :class_name => 'ContentTag', :as => 'context', :order => 'LOWER(title)', :dependent => :destroy
  has_many :attachments, :as => 'context', :dependent => :destroy
  has_many :active_attachments, :as => :context, :class_name => 'Attachment', :conditions => ['attachments.file_state != ?', 'deleted']
  has_many :active_assignments, :as => :context, :class_name => 'Assignment', :conditions => ['assignments.workflow_state != ?', 'deleted']
  has_many :all_attachments, :as => 'context', :class_name => 'Attachment'
  has_many :folders, :as => 'context', :order => 'folders.name'
  has_many :active_folders, :class_name => 'Folder', :as => :context, :conditions => ['folders.workflow_state != ?', 'deleted'], :order => 'folders.name'
  has_many :active_folders_with_sub_folders, :class_name => 'Folder', :as => :context, :include => [:active_sub_folders], :conditions => ['folders.workflow_state != ?', 'deleted'], :order => 'folders.name'
  has_many :active_folders_detailed, :class_name => 'Folder', :as => :context, :include => [:active_sub_folders, :active_file_attachments], :conditions => ['folders.workflow_state != ?', 'deleted'], :order => 'folders.name'
  has_many :calendar_events, :as => 'context', :dependent => :destroy
  has_many :eportfolios, :dependent => :destroy
  has_many :notifications, :through => :notification_policies
  has_many :quiz_submissions, :dependent => :destroy
  has_many :dashboard_messages, :class_name => 'Message', :conditions => {:to => "dashboard", :workflow_state => 'dashboard'}, :order => 'created_at DESC', :dependent => :destroy
  has_many :notification_policies, :include => :communication_channel, :dependent => :destroy
  has_many :collaborations, :order => 'created_at DESC'
  has_many :user_services, :order => 'created_at', :dependent => :destroy
  has_one :scribd_account, :as => :scribdable
  has_many :rubric_associations, :as => :context, :include => :rubric, :order => 'rubric_associations.created_at DESC'
  has_many :rubrics
  has_many :context_rubrics, :as => :context, :class_name => 'Rubric'
  has_many :grading_standards
  has_many :context_module_progressions
  has_many :assignment_reminders
  has_many :assessment_question_bank_users
  has_many :assessment_question_banks, :through => :assessment_question_bank_users
  has_many :learning_outcome_results
  
  has_many :context_message_participants
  has_many :context_messages, :through => :context_message_participants
  has_many :inbox_context_messages, :source => :context_message, :through => :context_message_participants, :conditions => ['context_message_participants.participation_type = ?', 'recipient'], :include => [:attachments, :users], :order => 'context_messages.created_at DESC'
  has_many :sentbox_context_messages, :source => :context_message, :through => :context_message_participants, :conditions => ['context_message_participants.participation_type = ?', 'sender'], :include => [:attachments, :users], :order => 'context_messages.created_at DESC'
  has_many :inbox_items, :order => 'created_at DESC'
  has_many :submission_comment_participants
  has_many :submission_comments, :through => :submission_comment_participants, :include => {:submission => {:assignment => {}, :user => {}} }
  has_many :collaborators
  has_many :collaborations, :through => :collaborators, :include => [:user, :collaborators]
  has_many :assigned_submission_assessments, :class_name => 'AssessmentRequest', :foreign_key => 'assessor_id', :include => {:user => {}, :submission => :assignment}
  has_many :assigned_assessments, :class_name => 'AssessmentRequest', :foreign_key => 'assessor_id'
  has_many :web_conference_participants
  has_many :web_conferences, :through => :web_conference_participants
  has_many :account_users
  has_many :accounts, :through => :account_users
  has_many :media_objects, :as => :context
  has_many :user_generated_media_objects, :class_name => 'MediaObject'
  has_many :page_views
  has_many :user_notes
  has_many :account_reports
  has_many :stream_item_instances, :dependent => :delete_all
  has_many :stream_items, :through => :stream_item_instances

  named_scope :of_account, lambda { |account|
    {
      :joins => :user_account_associations,
      :conditions => ['user_account_associations.account_id = ?', account.id]
    }
  }
  named_scope :recently_logged_in, lambda{
    {
      :joins => :pseudonym,
      :include => :pseudonyms,
      :conditions => ['pseudonyms.current_login_at > ?', 1.month.ago],
      :order => 'pseudonyms.current_login_at DESC',
      :limit => 25
    }
  }
  named_scope :include_pseudonym, lambda{
    {:include => :pseudonym }
  }
  named_scope :for_course_section, lambda{|sections|
    section_ids = Array(sections).map{|s| s.is_a?(Fixnum) ? s : s.id }
    {:conditions => "enrollments.limit_priveleges_to_course_section IS NULL OR enrollments.limit_priveleges_to_course_section != #{ActiveRecord::Base.connection.quoted_true} OR enrollments.course_section_id IN (#{section_ids.join(",")})" }
  }
  named_scope :name_like, lambda { |name|
    { :conditions => wildcard('users.name', name) }
  }
  named_scope :active, lambda {
    { :conditions => ["users.workflow_state != ?", 'deleted'] }
  }
  
  named_scope :has_current_student_enrollments, :conditions =>  "EXISTS (SELECT * FROM enrollments JOIN courses ON courses.id = enrollments.course_id AND courses.workflow_state = 'available' WHERE enrollments.user_id = users.id AND enrollments.workflow_state IN ('active','invited') AND enrollments.type = 'StudentEnrollment')"
  
  named_scope :order_by_sortable_name, :order => 'sortable_name ASC'
  
  named_scope :enrolled_in_course_between, lambda{|course_ids, start_at, end_at| 
    ids_string = course_ids.join(",")
    {
      :joins => :enrollments,
      :conditions => ["enrollments.course_id in (#{ids_string}) AND enrollments.created_at > ? AND enrollments.created_at < ?", start_at, end_at]
    }
  }
  
  # scopes to the most active users across the system
  named_scope :most_active, lambda { |*args|
    { 
      :joins => [:page_views],
      :order => "users.page_views_count DESC",
      :limit => (args.first || 10)
    }
  }
  
  # scopes to the most active users (by page view count) in a context:
  # User.x_most_active_in_context(30, Course.find(112)) # will give you the 30 most active users in course 112
  named_scope :x_most_active_in_context, lambda { |*args|
    {
      :select => "users.*, (SELECT COUNT(*) FROM page_views WHERE user_id = users.id AND context_id = #{args.last.id} AND context_type = '#{args.last.class.to_s}') AS page_views_count",
      :order => "page_views_count DESC",
      :limit => (args.first || 10),
    }
  }

  adheres_to_policy
  has_a_broadcast_policy

  before_save :assign_uuid
  before_save :update_avatar_image
  after_save :generate_reminders_if_changed
  
  def page_views_by_day(options={})
    conditions = {}
    if options[:dates]
      conditions.merge!({
        :created_at, (options[:dates].first)..(options[:dates].last)
      })
    end
    page_views_as_hash = {}
    self.page_views.count(
      :group => "date(created_at)", 
      :order => "date(created_at)",
      :conditions => conditions
    ).each do |day|
      page_views_as_hash[day.first] = day.last
    end
    page_views_as_hash
  end
  memoize :page_views_by_day
  
  def self.update_account_associations(all_user_ids)
    all_user_ids.uniq.compact.each_slice(100) do |user_ids|
      User.find_all_by_id(user_ids).each do |user|
        user.update_account_associations
      end
    end
  end
  
  def update_account_associations
    # Look up the current associations, and remove any duplicates.
    associations_hash = {}
    to_delete = {}
    self.user_account_associations.reload.each do |a|
      if !associations_hash[a.account_id]
        associations_hash[a.account_id] = a
        to_delete[a.account_id] = a
      else
        a.destroy
      end
    end
    
    # Users are tied to accounts a couple ways:
    #   Through enrollments:
    #      User -> Enrollment -> Section -> Course -> Account
    #      User -> Enrollment -> Course -> Account
    #   Through pseudonyms:
    #      User -> Pseudonym -> Account
    starting_points = []
    self.enrollments.find(:all, :include => {:course_section => [:course, :course_account_associations], :course => :course_account_associations}).each do |enrollment|
      start = enrollment.course_section
      start ||= enrollment.course
      starting_points << start if start
    end
    starting_points += self.pseudonym_accounts.reload
    
    # For each Course, Section, and Account, make sure an association exists.
    starting_points.each do |entity|
      account_ids = []
      if entity.is_a?(Course)
        account_ids = entity.course_account_associations.sort_by{|a| a.depth }.map{|a| a.account_id}.uniq
      elsif entity.is_a?(Account)
        account_ids = entity.account_chain.map(&:id)
      else
        account_ids = entity.course_account_associations.sort_by{|a| a.depth }.map{|a| a.account_id}.uniq
      end
      account_ids.uniq.each_with_index do |account_id, idx|
        if associations_hash[account_id]
          associations_hash[account_id].update_attribute(:depth, idx) unless associations_hash[account_id].depth == idx
          to_delete.delete(account_id)
        else
          associations_hash[account_id] = self.user_account_associations.create(:account_id => account_id, :depth => idx)
        end
      end
    end
    to_delete.each {|id, a| a.destroy if a }
    true
  end
  
  def page_view_data(options={})    
    # if they dont supply a date range then use the first day returned by page_views_by_day 
    # (which should be the first day that there is pageview statistics gathered)
    dates = options[:dates] && options[:dates].first ? 
      [options[:dates].first, (options[:dates].last || Time.now)] : 
      [page_views_by_day.sort.first.first.to_datetime, Time.now] 
    enrollments_with_page_views = enrollments.reject{ |e| e.page_views_by_day(:dates => dates).empty? }
    days = []
    dates.first.to_datetime.upto(dates.last) do |d| 
      # this * 1000 part is because the Highcharts expects something like what Date.UTC(2006, 2, 28) would give you,
      # which is MILLISECONDS from the unix epoch, ruby's to_f gives you SECONDS since then.
      days << [ (d.at_beginning_of_day.to_f * 1000).to_i, page_views_by_day(:dates => dates)[d.to_date.to_s].to_i, nil, nil].concat(
        # these 2 nil's at the end here are because the google annotatedtimeline expects a title and a text, 
        # we can put something meaninful here once we start tracking noteworth events 
        enrollments_with_page_views.map{ |enrollment| [ enrollment.page_views_by_day(:dates => dates)[d.to_date.to_s].to_i, nil, nil] }
      ).flatten
    end
    { :days => days, :labels => ["All Page Views"] + enrollments_with_page_views.map{ |e| e.course.name  } }
  end
  memoize :page_view_data
  
  # These two methods can be overridden by a plugin if you want to have an approval process for new teachers
  def registration_approval_required?; false; end
  def new_teacher_registration(form_params = {}); end
  
  set_broadcast_policy do |p|
    p.dispatch :new_teacher_registration
    p.to { Account.site_admin.users }
    p.whenever { |record|
      record.just_created && record.school_name && record.school_position 
    }
  end

  def assign_uuid
    self.uuid ||= UUIDSingleton.instance.generate
  end
  protected :assign_uuid
  
  def hashtag
    nil
  end
  
  named_scope :with_service, lambda { |service|
    if service.is_a?(UserService)
      {:include => :user_services, :conditions => ['user_services.service = ?', service.service]}
    else
      {:include => :user_services, :conditions => ['user_services.service = ?', service.to_s]}
    end
  }
  named_scope :enrolled_before, lambda{|date|
    {:conditions => ['enrollments.created_at < ?', date]}
  }
  
  def group_memberships_for(context)
    return [] unless context
    self.group_memberships.select do |m|
      m.group &&
      m.group.context_id == context.id &&
      m.group.context_type == context.class.to_s &&
      !m.group.deleted? &&
      !m.deleted?
    end.map(&:group)
  end
  
  def <=>(other)
    self.name <=> other.name
  end
  
  def default_pseudonym_id
    self.pseudonyms.active.first.id
  end
  
  def available?
    true
  end
  
  def participants
    []
  end
  
  def self.find_by_email(email)
    CommunicationChannel.find_by_path(email).user rescue nil
  end
    
  def <=>(other)
    self.name <=> other.name
  end

  def last_name_first
    User.last_name_first(self.name)
  end
  
  def last_name_first_or_unnamed
    res = last_name_first
    res = "No Name" if res.strip.empty?
    res
  end
  
  def first_name
    (self.name || "").split(/\s/)[0]
  end
  
  def last_name
    (self.name || "").split(/\s/)[1..-1].join(" ")
  end
  
  def self.last_name_first(name)
    name_groups = []
    if name
      comma_separated = name.split(",")
      comma_separated.each do |clump|
        names = clump.split
        if name.match(/\s/)
          names = clump.split.map{|c| c.split(".").join(". ").split }.flatten
        end
        name = names.pop
        name += ", " + names.join(" ") if !names.empty?
        name_groups << name
      end
    end
    name_groups.join ", "
  end
  
  def self.user_lookup_cache_key(id)
    ['_user_lookup', id].cache_key
  end
  
  def self.invalidate_cache(id)
    Rails.cache.delete(user_lookup_cache_key(id)) if id
  rescue 
    nil
  end
    
  def infer_defaults
    self.name = nil if self.name == "User"
    self.name ||= self.email || "User"
    self.short_name = nil if self.short_name == ""
    self.short_name ||= self.name
    self.sortable_name = self.last_name_first.downcase
    self.reminder_time_for_due_dates ||= 48.hours.to_i
    self.reminder_time_for_grading ||= 0
    User.invalidate_cache(self.id) if self.id
    @reminder_times_changed = self.reminder_time_for_due_dates_changed? || self.reminder_time_for_grading_changed?
    true
  end
  
  def sortable_name
    self.sortable_name = read_attribute(:sortable_name) || self.last_name_first.downcase
  end
  
  def primary_pseudonym
    self.pseudonyms.active.first
  end
  
  def primary_pseudonym=(p)
    p = Pseudonym.find(p)
    p.move_to_top
    self.reload
    p
  end
  
  def email_channel
    # It's already ordered, so find the first one, if there's one.
    communication_channels.to_a.find{|cc| cc.path_type == 'email' }
  end
  
  def email
    Rails.cache.fetch(['user_email', self].cache_key) do
      email_channel.path if email_channel
    end
  end
  
  def self.cached_name(id)
    key = user_lookup_cache_key(id)
    user = find_cached(key) do
      User.find_by_id(id)
    end
    user && user.name
  end
  
  def gmail_channel
    google_services = self.user_services.find_all_by_service_domain("google.com")
    addr = google_services.find{|s| s.service_user_id}.service_user_id rescue nil
    self.communication_channels.find_by_path_and_path_type(addr, 'email')
  end
  
  def gmail
    res = gmail_channel.path rescue nil
    res ||= self.user_services.find_all_by_service_domain("google.com").map(&:service_user_id).compact.first
    res ||= email
  end
  
  def google_docs_address
    service = self.user_services.find_by_service('google_docs')
    service && service.service_user_id
  end
  
  def email=(e)
    if e.is_a?(CommunicationChannel) and e.user_id == self.id
      cc = e
    else
      cc = CommunicationChannel.find_or_create_by_path_and_user_id(e, self.id)
    end
    cc.move_to_top
    cc.save!
    self.reload
    cc.path
  end

  def sms_channel
    # It's already ordered, so find the first one, if there's one.
    communication_channels.find(:first, :conditions => {:path_type => 'sms'})
  end
  
  def sms
    sms_channel.path if sms_channel
  end
  
  def sms=(s)
    if s.is_a?(CommunicationChannel) and s.user_id == self.id
      cc = s
    else
      cc = CommunicationChannel.find_or_create_by_path_and_user_id(s, self.id)
    end
    cc.move_to_top
    cc.save!
    self.reload
    cc.path
  end
  
  def short_name
    read_attribute(:short_name) || name
  end

  def unread_inbox_items_count
    count = read_attribute(:unread_inbox_items_count)
    if count.nil?
      self.unread_inbox_items_count = count = self.inbox_items.unread.count rescue 0
      self.save
    end
    count
  end

  workflow do
    state :pre_registered do
      event :register, :transitions_to => :registered
      event :merge, :transitions_to => :pending_merge
    end
    
    # Not listing this first so it is not the default.
    state :pending_approval do
      event :approve, :transitions_to => :pre_registered
      event :reject, :transitions_to => :deleted
    end
    
    state :creation_pending do
      event :create_user, :transitions_to => :pre_registered
      event :register, :transitions_to => :registered
    end
    
    state :registered do
      event :merge, :transitions_to => :pending_merge
    end
    
    state :pending_merge do
      event :complete_merge, :transitions_to => :merged
    end
    
    state :deleted
    
    state :merged
    state :processor
    state :test_user
  end
  
  def registered?
    self.workflow_state == 'registered' || self.workflow_state == 'test_user'
  end
  
  def unavailable?
    deleted?
  end
  
  alias_method :destroy!, :destroy
  def destroy
    self.workflow_state = 'deleted'
    self.save
    self.pseudonyms.each{|p| p.destroy }
    self.communication_channels.each{|cc| cc.destroy }
    self.enrollments.each{|e| e.destroy }
  end
  
  def remove_from_root_account(account)
    self.enrollments.find_all_by_root_account_id(account.id).each(&:destroy)
    self.pseudonyms.active.find_all_by_account_id(account.id).each(&:destroy)
  end
  
  def move_to_user(new_user)
    return unless new_user
    return if new_user == self
    conn = ActiveRecord::Base.connection
    max_position = (new_user.pseudonyms.last.position || 0) rescue 0
    new_user.creation_email ||= self.creation_email
    new_user.creation_unique_id ||= self.creation_unique_id
    new_user.creation_sis_batch_id ||= self.creation_sis_batch_id
    new_user.save
    updates = []
    self.pseudonyms.each do |p|
      max_position += 1
      updates << "WHEN id=#{p.id} THEN #{max_position}"
    end
    ActiveRecord::Base.connection.execute("UPDATE pseudonyms SET user_id=#{new_user.id}, position=CASE #{updates.join(" ")} ELSE NULL END WHERE id IN (#{self.pseudonyms.map(&:id).join(',')})") unless self.pseudonyms.empty?
    max_position = (new_user.communication_channels.last.position || 0) rescue 0
    updates = []
    enrollment_emails = []
    self.communication_channels.each do |cc|
      max_position += 1
      updates << "WHEN id=#{cc.id} THEN #{max_position}"
      enrollment_emails << cc.path if cc.path && cc.path_type == 'email'
    end
    conn.execute("UPDATE communication_channels SET user_id=#{new_user.id}, position=CASE #{updates.join(" ")} ELSE NULL END WHERE id IN (#{self.communication_channels.map(&:id).join(',')})") unless self.communication_channels.empty?
    conn.execute("UPDATE enrollments SET user_id=#{new_user.id} WHERE user_id=#{self.id} AND invitation_email IN (#{enrollment_emails.map{|email| conn.quote(email)}.join(',')})") unless enrollment_emails.empty?
    [
      [:quiz_id, :quiz_submissions], 
      [:assignment_id, :submissions]
    ].each do |unique_id, table|
      begin
        # Submissions are a special case since there's a unique index
        # on the table, and if both the old user and the new user
        # have a submission for the same assignment there will be
        # a conflict.
        already_there_ids = table.to_s.classify.constantize.find_all_by_user_id(new_user.id).map(&unique_id)
        already_there_ids = [0] if already_there_ids.empty?
        table.to_s.classify.constantize.update_all({:user_id => new_user.id}, "user_id=#{self.id} AND #{unique_id} NOT IN (#{already_there_ids.join(',')})")
      rescue => e
        logger.error "migrating #{table} column user_id failed: #{e.to_s}"
      end
    end
    updates = {}
    ['account_users','asset_user_accesses',
      'assignment_reminders','attachments',
      'calendar_events','collaborations','context_messages',
      'context_module_progressions','discussion_entries','discussion_topics',
      'enrollments','group_memberships','page_comments','page_views',
      'rubric_assessments','short_messages',
      'submission_comment_participants','user_services','web_conferences',
      'web_conference_participants','wiki_pages'].each do |key|
      updates[key] = "user_id"
    end
    updates['submission_comments'] = 'author_id'
    updates.each do |table, column|
      begin
        klass = table.classify.constantize
        if klass.new.respond_to?("#{column}=".to_sym)
          conn.execute("UPDATE #{table} SET #{column}=#{new_user.id} WHERE #{column}=#{self.id}")
        end
      rescue => e
        logger.error "migrating #{table} column #{column} failed: #{e.to_s}"
      end
    end
    self.reload
    Enrollment.send_later(:recompute_final_grades, new_user.id)
    self.destroy
  end
  
  # Overwrites the old user name, if there was one.  Fills in the new one otherwise.
  def assert_name(name=nil)
    if name && (self.pre_registered? || self.creation_pending?) && name != email
      self.name = name
      save!
    end
    self
  end
  
  def to_atom
    Atom::Entry.new do |entry|
      entry.title     = self.name
      entry.updated   = self.updated_at
      entry.published = self.created_at
      entry.links    << Atom::Link.new(:rel => 'alternate', 
                                    :href => "/users/#{self.id}")
    end
  end
  
  def admins
    [self]
  end
  
  def students
    [self]
  end
  
  def latest_pseudonym
    Pseudonym.scoped(:order => 'created_at DESC', :conditions => {:user_id => id}).active.first
  end
  
  def used_feature(feature)
    self.update_attribute(:features_used, ((self.features_used || "").split(/,/).map(&:to_s) + [feature.to_s]).uniq.join(','))
  end
  
  def used_feature?(feature)
    self.features_used && self.features_used.split(/,/).include?(feature.to_s)
  end
  
  def available_courses
    # this list should be longer if the person has admin priveleges...
    self.courses
  end
  
  def courses_with_grades
    self.available_courses.select{|c| c.grants_right?(self, nil, :participate_as_student)}
  end
  memoize :courses_with_grades
  
  attr_accessor :invitation_email
  
  set_policy do
    given { |user| user == self }
    set { can :rename and can :read and can :manage and can :manage_content and can :manage_files and can :manage_calendar }

    given {|user| self.courses.any?{|c| c.user_is_teacher?(user)}}
    set { can :rename and can :create_user_notes and can :read_user_notes}
    
    given do |user|
      user && (
        # this means that the user we are given is an administrator of an account of one of the courses that this user is enrolled in
        self.all_courses.any? { |c| c.grants_right?(user, nil, :read_reports) }
      )
    end
    set { can :rename and can :remove_avatar and can :view_statistics and can :create_user_notes and can :read_user_notes and can :delete_user_notes}
    
    given do |user|
      user && (
        # or, if the user we are given is an admin in one of this user's accounts
        (self.associated_accounts.any?{|a| a.grants_right?(user, nil, :manage_students) })
      )
    end
    set { can :manage_user_details and can :remove_avatar and can :rename and can :view_statistics and can :create_user_notes and can :read_user_notes and can :delete_user_notes}
    
    given do |user|
      user && (
        # or, if the user we are given is an admin in one of this user's accounts
        (self.associated_accounts.any?{|a| a.grants_right?(user, nil, :manage_user_logins) })
      )
    end
    set { can :manage_user_details and can :manage_logins and can :rename and can :view_statistics and can :create_user_notes and can :read_user_notes and can :delete_user_notes}
    
  end

  def self.infer_id(obj)
    case obj
    when User
      obj.id
    when Numeric
      obj
    when CommunicationChannel
      obj.user_id
    when Pseudonym
      obj.user_id
    when AccountUser      
      obj.user_id
    when OpenObject
      obj.id
    when String
      obj.to_i
    else 
      raise ArgumentError, "Cannot infer a user_id from #{obj.inspect}"
    end
  end
  
  def management_contexts
    contexts = [self] + self.courses + self.groups.active + self.all_courses
    contexts.uniq
  end

  def file_management_contexts
    contexts = [self] + self.courses + self.groups.active + self.all_courses
    contexts.uniq.select{|c| c.grants_right?(self, nil, :manage_files) }
  end

  def facebook
    self.user_services.for_service('facebook').first rescue nil
  end
  
  def visible_inbox_types=(val)
    types = (val || "").split(",")
    write_attribute(:visible_inbox_types, types.map{|t| t.classify }.join(","))
  end
  
  def show_in_inbox?(type)
    if self.respond_to?(:visible_inbox_types) && self.visible_inbox_types
      types = self.visible_inbox_types.split(",")
      types.include?(type)
    else
      true
    end
  end
  
  def submitted_submission_for(assignment_id)
    @submissions ||= self.submissions.having_submission.to_a
    @submissions.detect{|s| s.assignment_id == assignment_id }
  end
  
  def attempted_quiz_submission_for(quiz_id)
    @quiz_submissions ||= self.quiz_submissions.select{|s| !s.settings_only? }
    @quiz_submissions.detect{|qs| qs.quiz_id == quiz_id }
  end
  
  def module_progression_for(module_id)
    @module_progressions ||= self.context_module_progressions.to_a
    @module_progressions.detect{|p| p.context_module_id == module_id }
  end
  
  def clear_cached_lookups
    @module_progressions = nil
    @quiz_submissions = nil
    @submissions = nil
  end
  
  def update_avatar_image(force_reload=false)
    if !self.avatar_image_url || force_reload
      if self.avatar_image_source == 'facebook'
        session = Facebooker::Session.create
        facebook_user = session.users([user.facebook.service_user_id])[0]
        self.avatar_image_url = facebook_user.pic rescue self.avatar_image_url
        self.avatar_image_updated_at = Time.now
      elsif self.avatar_image_source == 'twitter'
        twitter = self.user_services.for_service('twitter').first rescue nil
        if twitter
          url = URI.parse("http://twitter.com/users/show.json?user_id=#{twitter.service_user_id}")
          data = JSON.parse(Net::HTTP.get(url)) rescue nil
          if data
            self.avatar_image_url = data['profile_image_url'] || self.avatar_image_url
            self.avatar_image_updated_at = Time.now
          end
        end
      end
    end
  end
  
  def self.max_messages_per_day
    25
  end
  
  def max_messages_per_day
    User.max_messages_per_day
  end
  
  def gravatar_url(size=50, fallback=nil)
    fallback ||= "http://#{HostUrl.default_host}/images/no_pic.gif"
    "http://www.gravatar.com/avatar/#{Digest::MD5.hexdigest(self.email) rescue '000'}?s=#{size}&d=#{CGI::escape(fallback)}"
  end
  
  def avatar_image=(val)
    return false if avatar_state == :locked
    val ||= {}
    if val['type'] == 'facebook'
      session = Facebooker::Session.create
      facebook_user = session.users([self.facebook.service_user_id])[0]
      self.avatar_image_url = facebook_user.pic rescue self.avatar_image_url
      self.avatar_image_source = 'facebook'
      self.avatar_image_updated_at = Time.now
      self.avatar_state = 'submitted'
    elsif val['type'] == 'gravatar'
      self.avatar_image_source = 'gravatar'
      self.avatar_image_url = nil
      self.avatar_image_updated_at = Time.now
      self.avatar_state = 'submitted'
    elsif val['type'] == 'twitter'
      twitter = self.user_services.for_service('twitter').first rescue nil
      if twitter
        url = URI.parse("http://twitter.com/users/show.json?user_id=#{twitter.service_user_id}")
        data = JSON.parse(Net::HTTP.get(url)) rescue nil
        if data
          self.avatar_image_source = 'twitter'
          self.avatar_image_url = data['profile_image_url'] || self.avatar_image_url
          self.avatar_image_updated_at = Time.now
          self.avatar_state = 'submitted'
        end
      end
    elsif val['type'] == 'linked_in'
      linked_in = self.user_services.for_service('linked_in').first rescue nil
      if linked_in
        profile = linked_in_profile
        if profile
          self.avatar_image_url = profile['picture_url']
          self.avatar_image_source = 'linked_in'
          self.avatar_image_updated_at = Time.now
          self.avatar_state = 'submitted'
        end
      end
    elsif val['type'] == 'attachment' && val['url'] && val['url'].match(/\A\/images\/thumbnails\//)
      self.avatar_image_url = val['url']
      self.avatar_image_source = 'attachment'
      self.avatar_image_updated_at = Time.now
      self.avatar_state = 'submitted'
    else
      self.avatar_image_url = nil
      self.avatar_image_source = 'no_pic'
      self.avatar_image_updated_at = Time.now
      self.avatar_state = 'approved'
    end
  end
  
  def report_avatar_image!(associated_context=nil)
    if avatar_state == :approved || avatar_state == :locked
      avatar_state = 're_reported'
    else
      avatar_state = 'reported'
    end
    save!
  end
  
  def avatar_state
    if ['none', 'submitted', 'approved', 'locked', 'reported', 're_reported'].include?(read_attribute(:avatar_state))
      read_attribute(:avatar_state).to_sym
    else
      :none
    end
  end
  
  def avatar_state=(val)
    if ['none', 'submitted', 'approved', 'locked', 'reported', 're_reported'].include?(val.to_s)
      if val == 'none'
        self.avatar_image_url = nil
        self.avatar_image_source = 'no_pic'
        self.avatar_image_updated_at = Time.now
      end
      write_attribute(:avatar_state, val)
    end
  end
  
  def avatar_reportable?
    [:submitted, :approved, :reported, :re_reported].include?(avatar_state)
  end
  
  def avatar_approvable?
    [:submitted, :reported, :re_reported].include?(avatar_state)
  end
  
  def avatar_approved?
    [:approved, :locked, :re_reported].include?(avatar_state)
  end
  
  def avatar_url(size=nil, avatar_setting=nil, fallback=nil)
    size ||= 50
    avatar_setting ||= 'enabled'
    if avatar_setting == 'enabled' || (avatar_setting == 'enabled_pending' && avatar_approved?) || (avatar_setting == 'sis_only')
      @avatar_url ||= self.avatar_image_url 
    end
    @avatar_url ||= '/images/no_pic.gif' if self.avatar_image_source == 'no_pic'
    @avatar_url ||= gravatar_url(size, fallback) if avatar_setting == 'enabled'
    @avatar_url ||= '/images/no_pic.gif'
    @avatar_url
  end
  
  named_scope :with_avatar_state, lambda{|state|
    if state == 'any'
      {
        :conditions =>['avatar_state IS NOT NULL AND avatar_state != ?', 'none'],
        :order => 'avatar_image_updated_at DESC'
      }
    else
      {
        :conditions => {:avatar_state => state},
        :order => 'avatar_image_updated_at DESC'
      }
    end
  }
  
  # Import stuff
  attr_accessor :comparison, :prior, :focus
  
  def sorted_grading_standards
    standards = self.grading_standards
    context_codes = ([self] + self.management_contexts).uniq.map(&:asset_string)
    standards += GradingStandard.find_all_by_context_code(context_codes)
    standards.uniq.sort_by{|s| [(s.usage_count || 0) > 3 ? 'a' : 'b', (s.title.downcase rescue "zzzzz")]}
  end 
  
  def sorted_rubrics
    context_codes = ([self] + self.management_contexts).uniq.map(&:asset_string)
    rubrics = self.context_rubrics.active
    rubrics += Rubric.active.find_all_by_context_code(context_codes)
    rubrics.uniq.sort_by{|r| [(r.association_count || 0) > 3 ? 'a' : 'b', (r.title.downcase rescue 'zzzzz')]}
  end

  def assignments_recently_graded(opts={})
    opts = { :start_at => 1.week.ago, :limit => 10 }.merge(opts)
    Submission.recently_graded_assignments(id, opts[:start_at], opts[:limit])
  end
  memoize :assignments_recently_graded

  def assignments_recently_graded_total_count(opts={})
    assignments_recently_graded(opts.merge({:limit => nil})).size
  end
  memoize :assignments_recently_graded_total_count
  
  def preferences
    read_attribute(:preferences) || write_attribute(:preferences, {})
  end
  
  def close_notification(id)
    preferences[:closed_notifications] ||= []
    preferences[:closed_notifications] << id.to_i
    preferences[:closed_notifications].uniq!
    self.updated_at = Time.now
    save
  end
  
  def ignore_item!(asset_string, purpose, permanent=nil)
    permanent ||= false
    asset_string = asset_string.gsub(/![0-9a-z_]/, '')
    preferences[:ignore] ||= {}
    preferences[:ignore][purpose.to_sym] ||= {}
    preferences[:ignore][purpose.to_sym].each do |key, item|
      preferences[:ignore][purpose.to_sym].delete(key) if item && (!item[:set] || item[:set] < 6.months.ago.utc.iso8601)
    end
    preferences[:ignore][purpose.to_sym][asset_string] = {:permanent => permanent, :set => Time.now.utc.iso8601}
    self.updated_at = Time.now
    save!
  end
  
  def ignored_item_changed!(asset_string, purpose)
    preferences[:ignore] ||= {}
    preferences[:ignore][purpose.to_sym] ||= {}
    if preferences[:ignore][purpose.to_sym][asset_string]
      preferences[:ignore][purpose.to_sym].delete(asset_string) if !preferences[:ignore][purpose.to_sym][asset_string][:permanent]
    end
    self.updated_at = Time.now
    save!
  end
  
  def ignored_items(purpose)
    (preferences[:ignore] || {})[purpose.to_sym] || {}
  end

  def assignments_needing_submitting(opts={})
    course_codes = opts[:contexts] ? (Array(opts[:contexts]).map(&:asset_string) & current_student_enrollment_course_codes) : current_student_enrollment_course_codes
    ignored_ids = ignored_items(:submitting).select{|key, val| key.match(/\Aassignment_/) }.map{|key, val| key.sub(/\Aassignment_/, "") }
    Assignment.for_context_codes(course_codes).active.due_before(1.week.from_now).expecting_submission.due_after(opts[:due_after] || 4.weeks.ago).need_submitting_info(id, opts[:limit] || 15, ignored_ids)
  end
  memoize :assignments_needing_submitting
  
  def assignments_needing_submitting_total_count(opts={})
    course_codes = opts[:contexts] ? (Array(opts[:contexts]).map(&:asset_string) & current_student_enrollment_course_codes) : current_student_enrollment_course_codes
    ignored_ids = ignored_items(:submitting).select{|key, val| key.match(/\Aassignment_/) }.map{|key, val| key.sub(/\Aassignment_/, "") }
    Assignment.for_context_codes(course_codes).active.due_before(1.week.from_now).expecting_submission.due_after(4.weeks.ago).need_submitting_info(id, nil, ignored_ids).size
  end
  memoize :assignments_needing_submitting_total_count
  
  def assignments_needing_grading(opts={})
    course_codes = opts[:contexts] ? (Array(opts[:contexts]).map(&:asset_string) & current_admin_enrollment_course_codes) : current_admin_enrollment_course_codes
    ignored_ids = ignored_items(:grading).select{|key, val| key.match(/\Aassignment_/) }.map{|key, val| key.sub(/\Aassignment_/, "") }
    Assignment.for_context_codes(course_codes).active.expecting_submission.need_grading_info(opts[:limit] || 15, ignored_ids)
  end
  memoize :assignments_needing_grading
  
  def assignments_needing_grading_total_count(opts={})
    course_codes = opts[:contexts] ? (Array(opts[:contexts]).map(&:asset_string) & current_admin_enrollment_course_codes) : current_admin_enrollment_course_codes
    ignored_ids = ignored_items(:grading).select{|key, val| key.match(/\Aassignment_/) }.map{|key, val| key.sub(/\Aassignment_/, "") }
    Assignment.for_context_codes(course_codes).active.expecting_submission.need_grading_info(nil, ignored_ids).size
  end
  memoize :assignments_needing_grading_total_count
  
  def generate_access_verifier(ts)
    require 'openssl'
    digest = OpenSSL::Digest::MD5.new
    OpenSSL::HMAC.hexdigest(digest, uuid, ts.to_s)
  end
  
  private :generate_access_verifier
  def access_verifier
    ts = Time.now.utc.to_i
    [ts, generate_access_verifier(ts)]
  end
  
  def valid_access_verifier?(ts, sig)
    ts.to_i > 5.minutes.ago.to_i && ts.to_i < 1.minute.from_now.to_i && sig == generate_access_verifier(ts.to_i)
  end
  
  def uuid
    if !read_attribute(:uuid)
      self.update_attribute(:uuid, UUIDSingleton.instance.generate)
    end
    read_attribute(:uuid)
  end
  
  def self.serialization_excludes; [:uuid,:phone,:creation_unique_id,:creation_email,:features_used]; end
  
  def migrate_content_links(html, from_course)
    Course.migrate_content_links(html, from_course, self)
  end
  
  attr_accessor :merge_mappings
  attr_accessor :merge_results
  def merge_mapped_id(*args)
    nil
  end
  
  def map_merge(*args)
  end
  def log_merge_result(text)
    @merge_results ||= []
    @merge_results << text
  end
  def warn_merge_result(text)
    record_merge_result(text)
  end

  def file_structure_for(user)
    User.file_structure_for(self, user)
  end
  
  def secondary_identifier
    self.email || self.id
  end
  
  def self.file_structure_for(context, user)
    res = {
      :contexts => [context],
      :collaborations => [],
      :folders => [],
      :folders_with_subcontent => [],
      :files => []
    }
    context_codes = res[:contexts].map{|c| c.asset_string }
    if !context.is_a?(User) && user
      res[:collaborations] = user.collaborations.active.find(:all, :include => [:user, :users]).select{|c| c.context_id && c.context_type && context_codes.include?("#{c.context_type.underscore}_#{c.context_id}") }
      res[:collaborations] = res[:collaborations].sort_by{|c| c.created_at}.reverse
    end
    res[:contexts].each do |context|
      res[:folders] += context.active_folders_with_sub_folders
    end
    res[:folders] = res[:folders].sort_by{|f| [f.parent_folder_id || 0, f.position || 0, f.name || "", f.created_at]}
    res
  end
  
  def assert_pseudonym_and_communication_channel
    if !self.communication_channel && !self.pseudonym
      raise "User must have at least one pseudonym or communication channel"
    elsif self.communication_channel && !self.pseudonym
      self.reload
    elsif self.pseudonym && !self.communication_channel
      self.pseudonym.assert_communication_channel
      self.reload
    end
  end
  
  def generate_reminders_if_changed
    send_later(:generate_reminders!) if @reminder_times_changed
  end
  
  def generate_reminders!
    enrollments = self.current_enrollments
    mgmt_course_ids = enrollments.select{|e| e.admin? }.map(&:course_id).uniq
    student_course_ids = enrollments.select{|e| !e.admin? }.map(&:course_id).uniq
    assignments = Assignment.for_courses(mgmt_course_ids + student_course_ids).active.due_after(Time.now)
    student_assignments = assignments.select{|a| student_course_ids.include?(a.context_id) }
    mgmt_assignments = assignments - student_assignments
    
    due_assignment_ids = []
    grading_assignment_ids = []
    assignment_reminders.each do |r|
      res = r.update_for(self)
      if r.reminder_type == 'grading' && res
        grading_assignment_ids << r.assignment_id
      elsif r.reminder_type == 'due_at' && res
        due_assignment_ids << r.assignment_id
      end
    end
    needed_ids = student_assignments.map(&:id) - due_assignment_ids
    student_assignments.select{|a| needed_ids.include?(a.id) }.each do |assignment|
      r = assignment_reminders.build(:user => self, :assignment => assignment, :reminder_type => 'due_at')
      r.update_for(assignment)
    end
    needed_ids = mgmt_assignments.map(&:id) - grading_assignment_ids
    mgmt_assignments.select{|a| needed_ids.include?(a.id) }.each do |assignment|
      r = assignment_reminders.build(:user => self, :assignment => assignment, :reminder_type => 'grading')
      r.update_for(assignment)
    end
    save
  end

  def time_difference_from_date(hash)
    n = hash[:number].to_i
    n = nil if n == 0
    if hash[:metric] == "weeks"
      (n || 1).weeks.to_i
    elsif hash[:metric] == "days"
      (n || 1).days.to_i
    elsif hash[:metric] == "hours"
      (n || 1).hours.to_i
    elsif hash[:metric] == "never"
      0
    else
      nil
    end
  end
  
  def remind_for_due_dates=(hash)
    self.reminder_time_for_due_dates = time_difference_from_date(hash)
  end
  
  def remind_for_grading=(hash)
    self.reminder_time_for_grading = time_difference_from_date(hash)
  end
  
  def is_a_context?
    true
  end
  
  def account
    self.pseudonym.account rescue Account.default
  end
  memoize :account
  
   # activesupport/lib/active_support/memoizable.rb from rails and
   # http://github.com/seamusabshere/cacheable/blob/master/lib/cacheable.rb from the cacheable gem
   # to get a head start
  
  # this method takes an optional {:include_enrollment_uuid => uuid}   so that you can pass it the session[:enrollment_uuid] and it will include it. 
  def cached_current_enrollments(opts={})
    Rails.cache.fetch([self, 'current_enrollments', opts[:include_enrollment_uuid] ].cache_key) do
      res = self.current_and_invited_enrollments.to_a.dup
      if opts[:include_enrollment_uuid] && pending_enrollment = Enrollment.find_by_uuid_and_workflow_state(opts[:include_enrollment_uuid], "invited")
        res << pending_enrollment
        res.uniq!
      end
      res
    end
  end
  memoize :cached_current_enrollments
  
  def cached_not_ended_enrollments
    @cached_all_enrollments = Rails.cache.fetch([self, 'not_ended_enrollments'].cache_key) do
      self.not_ended_enrollments.to_a
    end
  end
  
  def cached_current_group_memberships
    self.group_memberships.active.select{|gm| gm.group.active? }
  end
  
  def current_student_enrollment_course_codes
    @current_student_enrollment_course_codes ||= Rails.cache.fetch([self, 'current_student_enrollment_course_codes'].cache_key) do
      self.enrollments.student.scoped(:select => "course_id").map{|e| "course_#{e.course_id}"}
    end
  end
  
  def current_admin_enrollment_course_codes
    @current_admin_enrollment_course_codes ||= Rails.cache.fetch([self, 'current_admin_enrollment_course_codes'].cache_key) do
      self.enrollments.admin.scoped(:select => "course_id").map{|e| "course_#{e.course_id}"}
    end
  end
  
  # TODO: this smells, I really don't get it (anymore... I wrote it :-( )
  def self.module_progression_job_queued(user_id, time_string=nil)
    time_string ||= Time.now.utc.iso8601
    @@user_jobs ||= {}
    @@user_jobs[user_id] ||= time_string
  end
  
  def self.module_progression_jobs_queued?(user_id)
    recent = 1.minute.ago.utc.iso8601
    @@user_jobs ||= {}
    !!(@@user_jobs && @@user_jobs[user_id] && @@user_jobs[user_id] > recent)
  end
  
  def submissions_for_context_codes(context_codes, opts={})
    return [] if (!context_codes || context_codes.empty?)
    opts[:start_at] ||= 2.weeks.ago
    opts[:fallback_start_at] ||= opts[:start_at]
    opts[:limit] ||= 20
    
    submissions = []
    submissions += self.submissions.after(opts[:fallback_start_at]).for_context_codes(context_codes).find(
      :all, 
      :conditions => 'submissions.score IS NOT NULL AND assignments.workflow_state != "deleted"',
      :include => [:assignment, :user, :submission_comments],
      :order => 'submissions.created_at DESC',
      :limit => opts[:limit]
    )
    # THIS IS SLOW, it takes ~230ms for mike
    submissions += Submission.for_context_codes(context_codes).find(
      :all,
<<<<<<< HEAD
      :select => "submissions.*, last_updated_at_from_db",
      :joins => self.class.send(:sanitize_sql_array, [<<-SQL, opts[:fallback_start_at], self.id, self.id]),
                INNER JOIN (
                  SELECT MAX(submission_comments.created_at) AS last_updated_at_from_db, submission_id
                  FROM submission_comments, submission_comment_participants
                  WHERE submission_comments.id = submission_comment_id
                    AND (submission_comments.created_at > ?)
                    AND (submission_comment_participants.user_id = ?)
                    AND (submission_comments.author_id <> ?)
                  GROUP BY submission_id
                ) AS relevant_submission_comments ON submissions.id = submission_id
                SQL
      :order => 'last_updated_at_from_db DESC',
=======
      :select => "submissions.*, MAX(submission_comments.created_at) as last_updated_at_from_db",
      :joins => [:assignment, {:submission_comments => :submission_comment_participants}],
      :conditions => ["(submission_comments.created_at > ?) AND (`submission_comment_participants`.user_id = ?) AND (`submission_comments`.author_id != ?) AND assignments.workflow_state != 'deleted'", opts[:fallback_start_at], self.id, self.id ],
      :order => 'submissions.created_at DESC',
      :group => 'submissions.id',
>>>>>>> c86958d5
      :limit => opts[:limit]
    )
    
    submissions = submissions.sort_by{|t| (t.last_updated_at_from_db.to_datetime.in_time_zone rescue nil)  || t.created_at}.reverse
    submissions = submissions.uniq
    submissions.first(opts[:limit])
    submissions
  end
  memoize :submissions_for_context_codes
  
  # This is only feedback for student contexts (unless specific contexts are passed in)
  def recent_feedback(opts={})
    context_codes = opts[:context_codes] || (opts[:contexts] ? setup_context_lookups(opts[:contexts]) : self.current_student_enrollment_course_codes)
    submissions_for_context_codes(context_codes, opts)
  end
  memoize :recent_feedback
  
  alias_method :stream_items_simple, :stream_items
  def stream_items(opts={})
    opts[:start_at] ||= 2.weeks.ago
    opts[:fallback_start_at] = opts[:start_at]
  
    # dont make the query do an stream_items.context_code IN ('course_20033','course_20237','course_20247' ...) if they dont pass any contexts, just assume it wants any context code.
    items = stream_items_simple
    if opts[:contexts]
      # still need to optimize the query to use a root_context_code.  that way a
      # users course dashboard even if they have groups does a query with
      # "context_code=..." instead of "context_code IN ..."
      items = items.scoped(:conditions => ['stream_item_instances.context_code in (?)', setup_context_lookups(opts[:contexts])])
    end

    if opts[:before_id]
      items = items.scoped(:conditions => ['id < ?', opts[:before_id]], :limit => 21)
    else
      items = items.scoped(:limit => 21)
    end

    # next line does 2 things, 
    # 1. forces the query to be run, so that we dont send one query for the count and one for the actual dataset.
    # 2. make sure that we always return an array and not nil
    items.all(:order => 'stream_item_instances.id desc')
  end
  memoize :stream_items
  
  def calendar_events_for_calendar(opts={})
    opts = opts.dup
    context_codes = opts[:context_codes] || (opts[:contexts] ? setup_context_lookups(opts[:contexts]) : self.cached_context_codes)
    return [] if (!context_codes || context_codes.empty?)
    opts[:start_at] ||= 2.weeks.ago
    opts[:fallback_start_at] ||= opts[:start_at] - 2.weeks
    opts[:fallback_start_at] = opts[:start_at] unless opts[:include_forum] == false
    opts[:end_at] ||= 1.weeks.from_now
    
    events = []
    ev = CalendarEvent
    ev = CalendarEvent.active if !opts[:include_deleted_events]
    events += ev.for_context_codes(context_codes).between(opts[:fallback_start_at], opts[:end_at]).updated_after(opts[:updated_at])
    events += Assignment.active.for_context_codes(context_codes).due_between(opts[:fallback_start_at], opts[:end_at]).updated_after(opts[:updated_at]).with_just_calendar_attributes
    events.sort_by{|e| [e.start_at, e.title || ""] }.uniq
  end
  
  def recent_events(opts={})
    context_codes = opts[:context_codes] || (opts[:contexts] ? setup_context_lookups(opts[:contexts]) : self.cached_context_codes)
    return [] if (!context_codes || context_codes.empty?)
    
    opts[:start_at] ||= 2.weeks.ago
    opts[:fallback_start_at] ||= opts[:start_at] - 2.weeks
    opts[:fallback_start_at] = opts[:start_at] unless opts[:include_forum] == false
    opts[:limit] ||= 20
    
    events = CalendarEvent.active.for_context_codes(context_codes).between(opts[:fallback_start_at], Time.now).scoped(:limit => opts[:limit])
    events += Assignment.active.for_context_codes(context_codes).due_between(opts[:fallback_start_at], Time.now).scoped(:limit => opts[:limit])
    events.sort_by{|e| [e.start_at, e.title] }.reverse.uniq.first(opts[:limit])
  end

  def upcoming_events(opts={})
    context_codes = opts[:context_codes] || (opts[:contexts] ? setup_context_lookups(opts[:contexts]) : self.cached_context_codes)
    return [] if (!context_codes || context_codes.empty?)
    
    opts[:end_at] ||= 1.weeks.from_now
    opts[:limit] ||= 20
    
    events = CalendarEvent.active.for_context_codes(context_codes).between(Time.now, opts[:end_at]).scoped(:limit => opts[:limit])
    events += Assignment.active.for_context_codes(context_codes).due_between(Time.now, opts[:end_at]).scoped(:limit => opts[:limit]).include_submitted_count
    events.sort_by{|e| [e.start_at, e.title] }.uniq.first(opts[:limit])
  end

  def undated_events(opts={})
    opts = opts.dup
    context_codes = opts[:context_codes] || (opts[:contexts] ? setup_context_lookups(opts[:contexts]) : self.cached_context_codes)
    return [] if (!context_codes || context_codes.empty?)

    undated_events = []
    undated_events += CalendarEvent.active.for_context_codes(context_codes).undated.updated_after(opts[:updated_at])
    undated_events += Assignment.active.for_context_codes(context_codes).undated.updated_after(opts[:updated_at]).with_just_calendar_attributes
    undated_events.sort_by{|e| e.title }
  end
  
  def setup_context_lookups(contexts=nil)
    # TODO: All the event methods use this and it's really slow.
    Array(contexts || cached_contexts).map(&:asset_string)
  end
  memoize :setup_context_lookups

  # TODO: doesn't actually cache, needs to be optimized
  def cached_contexts
    @cached_contexts ||= begin
      context_groups = []
      # according to the set_policy block in group.rb, user u can manage group
      # g if either:
      # (a) g.context.grants_right?(u, :manage_groups)
      # (b) g.participating_users.include(u)
      # this is a very performance sensitive method, so we're bypassing the
      # normal policy checking and somewhat duplicating auth logic here. which
      # is a shame. it'd be really nice to add support to our policy framework
      # for understanding how to load associations based on policies.
      self.courses.all(:include => :active_groups).select { |c| c.grants_right?(self, :manage_groups) }.each { |c| context_groups += c.active_groups }
      self.courses + (self.groups.active + context_groups).uniq
    end
  end
  
  # TODO: doesn't actually cache, needs to be optimized
  def cached_context_codes
    Array(self.cached_contexts).map(&:asset_string)
  end
  
  def courses_name_like(query="")
    Course.manageable_by_user(self.id).name_like(query).limit(50)
  end
  memoize :courses_name_like
  
  def last_completed_module
    self.context_module_progressions.select{|p| p.completed? }.sort_by{|p| p.completed_at || p.created_at }.last.context_module rescue nil
  end
  
  def last_completed_course
    self.enrollments.select{|e| e.completed? }.sort_by{|e| e.completed_at || e.created_at }.last.course rescue nil
  end
  
  def last_mastered_assignment
    self.learning_outcome_results.sort_by{|r| r.assessed_at || r.created_at }.select{|r| r.mastery? }.map{|r| r.assignment }.last
  end
  
  def self.assert_by_email(email, name=nil, password=nil)
    user = Pseudonym.find_by_unique_id(email).user rescue nil
    user ||= CommunicationChannel.find_by_path(email).user rescue nil
    res = {:email => email}
    if user
      p = user.pseudonyms.active.find_by_unique_id(email)
      if user.creation_pending? || user.pre_registered?
        p ||= user.pseudonyms.build(:unique_id => email, :password => password, :password_confirmation => password)
        p.password = password
        p.password_confirmation = password
        res[:password] = password
      elsif !p
        p ||= user.pseudonyms.create!(:unique_id => email, :password => password, :password_confirmation => password)
        res[:password] = password
      end
      cc = user.communication_channels.unretired.find_by_path(email)
      cc ||= user.communication_channels.create!(:path => email) unless CommunicationChannel.find_by_path(email)
    else
      user = User.create!(:name => name || email)
      user.pseudonyms.create!(:unique_id => email, :path => email, :password => password, :password_confirmation => password)
      cc = user.communication_channels.find_by_path(email) #pseudonym.communication_channel.confirm
      cc.confirm if cc
      res[:password] = password
      res[:new] = true
    end
    res[:user] = user
    res
  end
  
  def quota
    # in megabytes
    read_attribute(:storage_quota) || 50
  end
  
  def update_last_user_note
    note = user_notes.active.scoped(:order => 'user_notes.created_at DESC', :limit=>1).first
    self.last_user_note = note ? note.created_at : nil
  end
  
  TAB_PROFILE = 0
  TAB_COMMUNICATION_PREFERENCES = 1
  TAB_FILES = 2
  TAB_EPORTFOLIOS = 3
  TAB_HOME = 4
end<|MERGE_RESOLUTION|>--- conflicted
+++ resolved
@@ -1227,7 +1227,7 @@
     submissions = []
     submissions += self.submissions.after(opts[:fallback_start_at]).for_context_codes(context_codes).find(
       :all, 
-      :conditions => 'submissions.score IS NOT NULL AND assignments.workflow_state != "deleted"',
+      :conditions => "submissions.score IS NOT NULL AND assignments.workflow_state != 'deleted'",
       :include => [:assignment, :user, :submission_comments],
       :order => 'submissions.created_at DESC',
       :limit => opts[:limit]
@@ -1235,7 +1235,6 @@
     # THIS IS SLOW, it takes ~230ms for mike
     submissions += Submission.for_context_codes(context_codes).find(
       :all,
-<<<<<<< HEAD
       :select => "submissions.*, last_updated_at_from_db",
       :joins => self.class.send(:sanitize_sql_array, [<<-SQL, opts[:fallback_start_at], self.id, self.id]),
                 INNER JOIN (
@@ -1247,15 +1246,9 @@
                     AND (submission_comments.author_id <> ?)
                   GROUP BY submission_id
                 ) AS relevant_submission_comments ON submissions.id = submission_id
+                INNER JOIN assignments ON assignments.id = submissions.assignment_id AND assignments.workflow_state <> 'deleted'
                 SQL
       :order => 'last_updated_at_from_db DESC',
-=======
-      :select => "submissions.*, MAX(submission_comments.created_at) as last_updated_at_from_db",
-      :joins => [:assignment, {:submission_comments => :submission_comment_participants}],
-      :conditions => ["(submission_comments.created_at > ?) AND (`submission_comment_participants`.user_id = ?) AND (`submission_comments`.author_id != ?) AND assignments.workflow_state != 'deleted'", opts[:fallback_start_at], self.id, self.id ],
-      :order => 'submissions.created_at DESC',
-      :group => 'submissions.id',
->>>>>>> c86958d5
       :limit => opts[:limit]
     )
     
