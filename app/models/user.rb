--- conflicted
+++ resolved
@@ -1648,8 +1648,6 @@
               restricted_course_hash[course.id] << s[:associated_user_id] if s[:associated_user_id]
             end
             conditions = "enrollments.type = 'TeacherEnrollment' OR enrollments.type = 'TaEnrollment' OR enrollments.user_id IN (#{([self.id] + restricted_course_hash[course.id].uniq).join(',')})"
-<<<<<<< HEAD
-=======
         end
         user_counts[course.id] = course.enrollments.scoped(:conditions => self.class.reflections[:current_and_invited_enrollments].options[:conditions]).scoped(:conditions => conditions).size +
                                  course.enrollments.scoped(:conditions => self.class.reflections[:concluded_enrollments].options[:conditions]).scoped(:conditions => conditions).size
@@ -1697,19 +1695,10 @@
                                       group.context.enrollments.scoped(:conditions => self.class.reflections[:concluded_enrollments].options[:conditions]).scoped(:conditions => conditions).size :
                                     0
           end
->>>>>>> bd910c91
         end
-        user_counts[course.id] = course.enrollments.scoped(:conditions => self.class.reflections[:current_and_invited_enrollments].options[:conditions]).scoped(:conditions => conditions).size +
-                                 course.enrollments.scoped(:conditions => self.class.reflections[:concluded_enrollments].options[:conditions]).scoped(:conditions => conditions).size
-      end
-<<<<<<< HEAD
-      {:full_course_ids => full_course_ids,
-       :section_id_hash => section_id_hash,
-       :restricted_course_hash => restricted_course_hash,
-=======
+      end
       {:full_group_ids => full_group_ids,
        :section_id_hash => section_id_hash,
->>>>>>> bd910c91
        :user_counts => user_counts
       }
     end
