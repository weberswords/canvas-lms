--- conflicted
+++ resolved
@@ -108,46 +108,6 @@
     Canvas::ICU.collate_by(contexts) { |r| r[:name] }
   end
 
-<<<<<<< HEAD
-  def active_record_types(only_check: nil)
-    only_check = only_check.sort if only_check.present? # so that we always have consistent cache keys
-    @active_record_types ||= {}
-    return @active_record_types[only_check] if @active_record_types[only_check]
-
-    possible_types = {
-      files: -> { self.respond_to?(:attachments) && self.attachments.active.exists? },
-      modules: -> { self.respond_to?(:context_modules) && self.context_modules.active.exists? },
-      quizzes: -> { self.respond_to?(:quizzes) && self.quizzes.active.exists? },
-      assignments: -> { self.respond_to?(:assignments) && self.assignments.active.exists? },
-      pages: -> { self.respond_to?(:wiki_pages) && self.wiki_pages.active.exists? },
-      conferences: -> { self.respond_to?(:web_conferences) && self.web_conferences.active.exists? },
-      announcements: -> { self.respond_to?(:announcements) && self.announcements.active.exists? },
-      outcomes: -> { self.respond_to?(:has_outcomes?) && self.has_outcomes? },
-      discussions: -> { self.respond_to?(:discussion_topics) && self.discussion_topics.only_discussion_topics.except(:preload).exists? }
-    }
-    cache_key = ['active_record_types', only_check, self].cache_key
-
-    # if it exists in redis, return that
-    if (cached = Rails.cache.read(cache_key))
-      return @active_record_types[only_check] = cached
-    end
-
-    # if we're only asking for a subset but the full set is cached return that, but filtered with just what we want
-    if only_check.present? && (cache_with_everything = Rails.cache.read(['active_record_types', nil, self].cache_key))
-      return @active_record_types[only_check] = cache_with_everything.select { |k,_v| only_check.include?(k) }
-    end
-
-    # otherwise compute it and store it in the cache
-    value_to_cache = ActiveRecord::Base.uncached do
-      types_to_check = if only_check
-        possible_types.select { |k| only_check.include?(k) }
-      else
-        possible_types
-      end
-
-      types_to_check.each_with_object({}) do |(key, type_to_check), memo|
-        memo[key] = type_to_check.call
-=======
   def active_record_types
     @active_record_types ||= Rails.cache.fetch(['active_record_types2', self].cache_key) do
       res = {}
@@ -161,7 +121,6 @@
         res[:announcements] = self.respond_to?(:announcements) && self.announcements.active.exists?
         res[:outcomes] = self.respond_to?(:has_outcomes?) && self.has_outcomes?
         res[:discussions] = self.respond_to?(:discussion_topics) && self.discussion_topics.only_discussion_topics.except(:preload).exists?
->>>>>>> 09d7de5b
       end
       res
     end
