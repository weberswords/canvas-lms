#
# Copyright (C) 2015-2016 Instructure, Inc.
#
# This file is part of Canvas.
#
# Canvas is free software: you can redistribute it and/or modify it under
# the terms of the GNU Affero General Public License as published by the Free
# Software Foundation, version 3 of the License.
#
# Canvas is distributed in the hope that it will be useful, but WITHOUT ANY
# WARRANTY; without even the implied warranty of MERCHANTABILITY or FITNESS FOR
# A PARTICULAR PURPOSE. See the GNU Affero General Public License for more
# details.
#
# You should have received a copy of the GNU Affero General Public License along
# with this program. If not, see <http://www.gnu.org/licenses/>.
#

class GradingPeriod < ActiveRecord::Base
  include Canvas::SoftDeletable

  attr_accessible :weight, :start_date, :end_date, :close_date, :title

  belongs_to :grading_period_group, inverse_of: :grading_periods
  has_many :grading_period_grades, dependent: :destroy

  validates :title, :start_date, :end_date, :close_date, :grading_period_group_id, presence: true
  validate :start_date_is_before_end_date
  validate :close_date_is_on_or_after_end_date
  validate :not_overlapping, unless: :skip_not_overlapping_validator?

  before_validation :adjust_close_date_for_course_period
  before_validation :ensure_close_date

  scope :current, -> do
    where("start_date <= :now AND end_date >= :now", now: Time.zone.now)
  end

  scope :grading_periods_by, ->(context_with_ids) do
    joins(:grading_period_group).where(grading_period_groups: context_with_ids).readonly(false)
  end

  set_policy do
    %i[read create update delete].each do |permission|
      given do |user|
        grading_period_group.present? &&
          grading_period_group.grants_right?(user, permission)
      end
      can permission
    end
  end

  def self.date_in_closed_grading_period?(course:, date:, periods: nil)
    period = self.for_date_in_course(date: date, course: course, periods: periods)
    period.present? && period.closed?
  end

  def self.for_date_in_course(date:, course:, periods: nil)
    periods ||= self.for(course)

    if date.nil?
      return periods.sort_by(&:end_date).last
    else
      periods.detect { |p| p.in_date_range?(date) }
    end
  end

  def self.for(context, inherit: true)
    grading_periods = context.grading_periods.active
    if context.is_a?(Course) && inherit && grading_periods.empty?
      context.enrollment_term.grading_periods.active
    else
      grading_periods
    end
  end

  def self.current_period_for(context)
    self.for(context).find(&:current?)
  end

  def account_group?
    grading_period_group.course_id.nil?
  end

  def course_group?
    grading_period_group.course_id.present?
  end

  def assignments_for_student(assignments, student)
    Assignment::FilterWithOverridesByDueAtForStudent.new(
      assignments: assignments,
      grading_period: self,
      student: student
    ).filter_assignments
  end

  def assignments(assignments)
    Assignment::FilterWithOverridesByDueAtForClass.new(
      assignments: assignments,
      grading_period: self
    ).filter_assignments
  end

  def current?
    in_date_range?(Time.zone.now)
  end

  def in_date_range?(date)
    start_date <= date && end_date >= date
  end

  def last?
    # should never be nil, because self is part of the potential set
    @last_period ||= grading_period_group
      .grading_periods
      .active
      .order(end_date: :desc)
      .first
    @last_period == self
  end
  alias_method :is_last, :last?

  def closed?
    Time.zone.now > close_date
  end

  def overlapping?
    overlaps.active.exists?
  end

  def skip_not_overlapping_validator
    @_skip_not_overlapping_validator = true
  end

  def self.json_for(context, user)
    periods = self.for(context).sort_by(&:start_date)
    self.periods_json(periods, user)
  end

  def self.periods_json(periods, user)
    periods.map do |period|
      period.as_json_with_user_permissions(user)
    end
  end

  def as_json_with_user_permissions(user)
    as_json(
      only: [:id, :title, :start_date, :end_date, :close_date],
      permissions: { user: user },
      methods: :is_last
    ).fetch(:grading_period)
  end

  private

  def skip_not_overlapping_validator?
    @_skip_not_overlapping_validator
  end

  scope :overlaps, ->(from, to) do
    # sourced: http://c2.com/cgi/wiki?TestIfDateRangesOverlap
    where('((start_date < ?) and (end_date > ?))', to, from)
  end

  def not_overlapping
    if overlapping?
      errors.add(:base, t('errors.overlap_message',
        "Grading period cannot overlap with existing grading periods in group"))
    end
  end

  def overlaps
    siblings.overlaps(start_date, end_date)
  end

  def siblings
    grading_periods = self.class.where(
      grading_period_group_id: grading_period_group_id
    )

    if new_record?
      grading_periods
    else
      grading_periods.where("id <> ?", id)
    end
  end

  def start_date_is_before_end_date
    if start_date && end_date && end_date < start_date
      errors.add(:end_date, t('must be after start date'))
    end
  end

  def adjust_close_date_for_course_period
<<<<<<< HEAD
    self.close_date = self.end_date if grading_period_group.present? && course_group?
  end

  def ensure_close_date
    self.close_date ||= self.end_date
=======
    self.close_date = end_date if grading_period_group.present? && course_group?
  end

  def ensure_close_date
    self.close_date ||= end_date
>>>>>>> 0e58dddc
  end

  def close_date_is_on_or_after_end_date
    if close_date.present? && end_date.present? && close_date < end_date
      errors.add(:close_date, t('must be on or after end date'))
    end
  end
end<|MERGE_RESOLUTION|>--- conflicted
+++ resolved
@@ -192,19 +192,11 @@
   end
 
   def adjust_close_date_for_course_period
-<<<<<<< HEAD
-    self.close_date = self.end_date if grading_period_group.present? && course_group?
-  end
-
-  def ensure_close_date
-    self.close_date ||= self.end_date
-=======
     self.close_date = end_date if grading_period_group.present? && course_group?
   end
 
   def ensure_close_date
     self.close_date ||= end_date
->>>>>>> 0e58dddc
   end
 
   def close_date_is_on_or_after_end_date
