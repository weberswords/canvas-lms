--- conflicted
+++ resolved
@@ -64,10 +64,7 @@
       # If we're working with anonymous IDs, skip students who don't have a
       # valid submission object, which means no inactive or concluded students
       # even if the user has elected to show them in gradebook
-<<<<<<< HEAD
-=======
       student_includes = @assignment.anonymize_students? ? [] : gradebook_includes
->>>>>>> d797c1ec
       @students = @assignment.representatives(@user, includes: student_includes) do |rep, others|
         others.each { |s| res[:context][:rep_for_student][s.id] = rep.id }
       end
@@ -304,16 +301,6 @@
 
     private
 
-    def student_includes
-      return gradebook_includes unless @assignment.anonymous_grading?
-
-      if @assignment.moderated_grading?
-        @assignment.grades_published? ? gradebook_includes : []
-      else
-        @assignment.muted? ? [] : gradebook_includes
-      end
-    end
-
     def rubric_assessements_to_json(rubric_assessments)
       rubric_assessments.map do |assessment|
         json = assessment.as_json(methods: [:assessor_name], include_root: false)
