--- conflicted
+++ resolved
@@ -220,11 +220,7 @@
           anonymous_instructor_annotations: @assignment.anonymous_instructor_annotations,
           enable_annotations: true,
           moderated_grading_whitelist: sub.moderated_grading_whitelist(
-<<<<<<< HEAD
-            @user,
-=======
             @current_user,
->>>>>>> 93ac9b52
             loaded_attachments: attachments_for_submission[sub]
           )
         }
