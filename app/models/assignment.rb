--- conflicted
+++ resolved
@@ -584,43 +584,9 @@
     overridden_users
   end
 
-<<<<<<< HEAD
-  def students_with_visibility
-    if self.differentiated_assignments_applies?
-      context.all_students.able_to_see_assignment_in_course_with_da(self.id, context.id)
-    else
-      context.all_students
-    end
-  end
-
-  def visible_to_user?(user)
-    return true if context.grants_any_right?(user, :read_as_admin, :manage_grades, :manage_assignments)
-    visible_to_observer?(user) || students_with_visibility.pluck(:id).include?(user.id)
-  end
-
-  def visible_to_observer?(user)
-    return true if !differentiated_assignments_applies?
-    return false unless context.user_has_been_observer?(user)
-
-    visible_student_ids = students_with_visibility.pluck(:id)
-
-    observed_students_ids = ObserverEnrollment.observed_student_ids(context, user)
-
-    # observers can be students as well, so their own assignments must be included
-    if user.student_enrollments.where(course_id: self.context_id).any?
-      observed_students_ids << user.id
-    end
-
-    # if the observer doesn't have students, show them published assignments
-    has_visible_students = (observed_students_ids & visible_student_ids).any?
-    return has_visible_students if observed_students_ids.any?
-
-    self.published?
-=======
   def students_with_visibility(scope=context.all_students)
     return scope unless self.differentiated_assignments_applies?
     scope.able_to_see_assignment_in_course_with_da(self.id, context.id)
->>>>>>> a6fe9501
   end
 
   attr_accessor :saved_by
@@ -871,12 +837,8 @@
     given { |user, session|
       (submittable_type? || submission_types == "discussion_topic") &&
       context.grants_right?(user, session, :participate_as_student) &&
-<<<<<<< HEAD
-      !locked_for?(user)
-=======
       !locked_for?(user) &&
       visible_to_user?(user)
->>>>>>> a6fe9501
     }
     can :submit and can :attach_submission_comment_files
 
@@ -1403,11 +1365,7 @@
                                  else
                                    []
                                  end
-<<<<<<< HEAD
-      groups_and_ungrouped(user).map { |group_name, group_students|
-=======
       reps_and_others = groups_and_ungrouped(user).map { |group_name, group_students|
->>>>>>> a6fe9501
         visible_group_students = group_students & visible_students_for_speed_grader(user)
         representative   = (visible_group_students & users_with_turnitin_data).first
         representative ||= (visible_group_students & users_with_submissions).first
