#
# Copyright (C) 2011 - 2012 Instructure, Inc.
#
# This file is part of Canvas.
#
# Canvas is free software: you can redistribute it and/or modify it under
# the terms of the GNU Affero General Public License as published by the Free
# Software Foundation, version 3 of the License.
#
# Canvas is distributed in the hope that it will be useful, but WITHOUT ANY
# WARRANTY; without even the implied warranty of MERCHANTABILITY or FITNESS FOR
# A PARTICULAR PURPOSE. See the GNU Affero General Public License for more
# details.
#
# You should have received a copy of the GNU Affero General Public License along
# with this program. If not, see <http://www.gnu.org/licenses/>.
#

require 'set'

class Assignment < ActiveRecord::Base
  include Workflow
  include TextHelper
  include HasContentTags
  include CopyAuthorizedLinks
  include Mutable
  include ContextModuleItem
  include DatesOverridable

  attr_accessible :title, :name, :description, :due_at, :points_possible,
    :min_score, :max_score, :mastery_score, :grading_type, :submission_types,
    :assignment_group, :unlock_at, :lock_at, :group_category, :group_category_id,
    :peer_review_count, :peer_reviews_due_at, :peer_reviews_assign_at, :grading_standard_id,
    :peer_reviews, :automatic_peer_reviews, :grade_group_students_individually,
    :notify_of_update, :time_zone_edited, :turnitin_enabled, :turnitin_settings,
    :set_custom_field_values, :context, :position, :allowed_extensions,
    :external_tool_tag_attributes, :freeze_on_copy
  attr_accessor :original_id, :updating_user, :copying

  has_many :submissions, :class_name => 'Submission', :dependent => :destroy
  has_many :attachments, :as => :context, :dependent => :destroy
  has_one :quiz
  belongs_to :assignment_group
  has_one :discussion_topic, :conditions => ['discussion_topics.root_topic_id IS NULL'], :order => 'created_at'
  has_many :learning_outcome_alignments, :as => :content, :class_name => 'ContentTag', :conditions => ['content_tags.tag_type = ? AND content_tags.workflow_state != ?', 'learning_outcome', 'deleted'], :include => :learning_outcome
  has_one :rubric_association, :as => :association, :conditions => ['rubric_associations.purpose = ?', "grading"], :order => :created_at, :include => :rubric
  has_one :rubric, :through => :rubric_association
  has_one :teacher_enrollment, :class_name => 'TeacherEnrollment', :foreign_key => 'course_id', :primary_key => 'context_id', :include => :user, :conditions => ["enrollments.workflow_state = 'active' AND enrollments.type = 'TeacherEnrollment'"]
  belongs_to :context, :polymorphic => true
  belongs_to :cloned_item
  belongs_to :grading_standard
  belongs_to :group_category

  has_one :external_tool_tag, :class_name => 'ContentTag', :as => :context, :dependent => :destroy
  validates_associated :external_tool_tag, :if => :external_tool?

  accepts_nested_attributes_for :external_tool_tag, :reject_if => proc { |attrs|
    # only accept the url and new_tab params, the other accessible
    # params don't apply to an content tag being used as an external_tool_tag
    attrs.slice!(:url, :new_tab)
    false
  }
  before_validation do |assignment|
    if assignment.external_tool? && assignment.external_tool_tag
      assignment.external_tool_tag.context = assignment
      assignment.external_tool_tag.content_type = "ContextExternalTool"
    else
      assignment.external_tool_tag = nil
    end
  end

  # create a shim for plugins that use the old association name. this is
  # TEMPORARY. the plugins should update to use the new association name, and
  # once they're updated, this shim removed. DO NOT USE in new code.
  def learning_outcome_tags
    learning_outcome_alignments
  end

  def external_tool?
    self.submission_types == 'external_tool'
  end

  validates_presence_of :context_id
  validates_presence_of :context_type
  validates_length_of :title, :maximum => maximum_string_length, :allow_nil => true
  validates_length_of :description, :maximum => maximum_long_text_length, :allow_nil => true, :allow_blank => true
  validate :frozen_atts_not_altered, :if => :frozen?, :on => :update

  acts_as_list :scope => :assignment_group_id
  simply_versioned :keep => 5
  sanitize_field :description, Instructure::SanitizeField::SANITIZE
  copy_authorized_links( :description) { [self.context, nil] }

  has_custom_fields :scopes => %w(root_account)

  def root_account
    context && context.root_account
  end

  def name=(val)
    self.title = val
  end

  serialize :turnitin_settings, Hash
  # file extensions allowed for online_upload submission
  serialize :allowed_extensions, Array

  def allowed_extensions=(new_value)
    if new_value.is_a?(String)
      # allow both comma and whitespace as separator, and remove the . if they
      # put it on.
      new_value = new_value.split(/[\s,]+/).map { |v| v.strip.gsub(/\A\./, '').downcase }
    end
    write_attribute(:allowed_extensions, new_value)
  end

  before_create :infer_state_from_course

  before_save   :set_old_assignment_group_id,
                :deliver_messages_if_publishing,
                :infer_grading_type,
                :process_if_quiz,
                :default_values,
                :update_submissions_if_details_changed,
                :maintain_group_category_attribute,
                :process_if_topic

  after_save    :update_grades_if_details_changed,
                :touch_assignment_group,
                :touch_context,
                :update_grading_standard,
                :update_quiz_or_discussion_topic,
                :update_submissions_later,
                :clear_unannounced_grading_changes_if_just_unpublished,
                :schedule_do_auto_peer_review_job_if_automatic_peer_review,
                :delete_empty_abandoned_children,
                :validate_assignment_overrides

  has_a_broadcast_policy

  after_save :remove_assignment_updated_flag # this needs to be after has_a_broadcast_policy for the message to be sent

  def validate_assignment_overrides
    if group_category_id_changed? 
      # needs to be .each(&:destroy) instead of .update_all(:workflow_state =>
      # 'deleted') so that the override gets versioned properly
<<<<<<< HEAD
      assignment_overrides.active.scoped(:conditions => {:set_type => 'Group'}).each(&:destroy)
    end
  end

  def overridden_for(user)
    AssignmentOverrideApplicator.assignment_overridden_for(self, user)
  end

  def overrides_visible_to(user, overrides=active_assignment_overrides)
    # the visible_to scope is potentially expensive. skip its conditions if the
    # initial scope is already empty
    if overrides.first.present?
      overrides.visible_to(user, context)
    else
      overrides
    end
  end

  def has_overrides?
    assignment_overrides.count > 0
  end

  # returns two values indicating which due dates for this assignment apply
  # and/or are visible to the user.
  #
  # the first is the due date as it applies to the user as a student, if any
  # (nil if the user has no student enrollment(s) in the assignment's course)
  #
  # the second is a list of due dates a they apply to users, sections, or
  # groups visible to the user as an admin (nil if the user has no
  # admin/observer enrollment(s) in the assignment's course)
  #
  # in both cases, "due dates" is a hash with due_at (full timestamp), all_day
  # flag, and all_day_date. for the "as an admin" list, each due date from
  # an override will also have a 'title' key to identify which subset of the
  # course is affected by that due date, and an 'override' key referencing the
  # override itself. for the original due date, it will instead have a 'base'
  # flag (value true).
  def due_dates_for(user)
    as_student, as_admin = nil, nil
    return nil, nil if context.nil?

    if context.user_has_been_student?(user)
      as_student = self.overridden_for(user).due_date_hash
    end

    if context.user_has_been_admin?(user)
      as_admin = due_dates_visible_to(user)

    elsif context.user_has_been_observer?(user)
      as_admin = observed_student_due_dates(user).uniq

      if as_admin.empty?
        as_admin = [self.overridden_for(user).due_date_hash]
      end

    elsif context.user_has_no_enrollments?(user)
      as_admin = all_due_dates
=======
      active_assignment_overrides.scoped(:conditions => {:set_type => 'Group'}).each(&:destroy)
>>>>>>> b3ade0a6
    end
  end

  def self.due_date_compare_value(date)
    # due dates are considered equal if they're the same up to the minute
    date.to_i / 60
  end

  def self.due_dates_equal?(date1, date2)
    due_date_compare_value(date1) == due_date_compare_value(date2)
  end

  def schedule_do_auto_peer_review_job_if_automatic_peer_review
    if peer_reviews && automatic_peer_reviews && !peer_reviews_assigned
      # handle if it has already come due, but has not yet been auto_peer_reviewed
      if overdue?
        # do_auto_peer_review
      elsif due_at
        self.send_later_enqueue_args(:do_auto_peer_review, {
          :run_at => due_at,
          :singleton => Shard.default.activate { "assignment:auto_peer_review:#{self.id}" }
        })
      end
    end
    true
  end

  def do_auto_peer_review
    assign_peer_reviews if peer_reviews && automatic_peer_reviews && !peer_reviews_assigned && overdue?
  end

  def touch_assignment_group
    AssignmentGroup.update_all({:updated_at => Time.now.utc}, {:id => self.assignment_group_id}) if self.assignment_group_id
    true
  end

  def update_student_submissions
    submissions.graded.find_each do |submission|
      submission.grade = score_to_grade(submission.score)
      submission.graded_at = Time.zone.now
      submission.with_versioning(:explicit => true) { submission.save! }
    end
  end

  # if a teacher changes the settings for an assignment and students have
  # already been graded, then we need to update the "grade" column to
  # reflect the changes
  def update_submissions_if_details_changed
    if !new_record? && (points_possible_changed? || grading_type_changed? || grading_standard_id_changed?) && !submissions.graded.empty?
      send_later_if_production(:update_student_submissions)
    end
    true
  end

  def update_grades_if_details_changed
    if @points_possible_was != self.points_possible || @grades_affected || @muted_was != self.muted
      connection.after_transaction_commit { self.context.recompute_student_scores }
    end
    true
  end

  def create_in_turnitin
    return false unless self.context.turnitin_settings
    return true if self.turnitin_settings[:current]
    turnitin = Turnitin::Client.new(*self.context.turnitin_settings)
    res = turnitin.createOrUpdateAssignment(self, self.turnitin_settings)

    unless read_attribute(:turnitin_settings)
      self.turnitin_settings = Turnitin::Client.default_assignment_turnitin_settings
    end

    if res[:assignment_id]
      self.turnitin_settings[:created] = true
      self.turnitin_settings[:current] = true
      self.turnitin_settings.delete(:error)
    else
      self.turnitin_settings[:error] = res
    end
    self.save
    return self.turnitin_settings[:current]
  end

  def turnitin_settings
    read_attribute(:turnitin_settings) || Turnitin::Client.default_assignment_turnitin_settings
  end

  def turnitin_settings=(settings)
    settings = Turnitin::Client.normalize_assignment_turnitin_settings(settings)
    unless settings.blank?
      [:created, :error].each do |key|
        settings[key] = self.turnitin_settings[key] if self.turnitin_settings[key]
      end
    end
    write_attribute :turnitin_settings, settings
  end

  def self.all_day_interpretation(opts={})
    if opts[:due_at]
      if opts[:due_at] == opts[:due_at_was]
        # (comparison is modulo time zone) no real change, leave as was
        return opts[:all_day_was], opts[:all_day_date_was]
      else
        # 'normal' case. compare due_at to fancy midnight and extract its
        # date-part
        return (opts[:due_at].strftime("%H:%M") == '23:59'), opts[:due_at].to_date
      end
    else
      # no due at = all_day and all_day_date are irrelevant
      return nil, nil
    end
  end

  def default_values
    raise "Assignments can only be assigned to Course records" if self.context_type && self.context_type != "Course"
    self.context_code = "#{self.context_type.underscore}_#{self.context_id}"
    self.title ||= (self.assignment_group.default_assignment_name rescue nil) || "Assignment"
    self.grading_type = "pass_fail" if self.submission_types == "attendance"

    self.infer_all_day

    if !self.assignment_group || (self.assignment_group.deleted? && !self.deleted?)
      self.assignment_group = self.context.assignment_groups.active.first || self.context.assignment_groups.create!
    end
    self.mastery_score = [self.mastery_score, self.points_possible].min if self.mastery_score && self.points_possible
    self.submission_types ||= "none"
    self.peer_reviews_assign_at = [self.due_at, self.peer_reviews_assign_at].compact.max
    @workflow_state_was = self.workflow_state_was
    @points_possible_was = self.points_possible_was
    @muted_was = self.muted_was
    @submission_types_was = self.submission_types_was
    @due_at_was = self.due_at_was
    self.points_possible = nil if self.submission_types == 'not_graded'
  end
  protected :default_values

  def attendance?
    submission_types == 'attendance'
  end

  def due_date
    self.all_day ? self.all_day_date : self.due_at
  end

  def clear_unannounced_grading_changes_if_just_unpublished
    if @workflow_state_was == 'published' && self.available?
      Submission.update_all({:changed_since_publish => false}, {:assignment_id => self.id})
    end
    true
  end

  def delete_empty_abandoned_children
    if @submission_types_was != self.submission_types
      unless self.submission_types == 'discussion_topic'
        self.discussion_topic.unlink_from(:assignment) if self.discussion_topic
      end
      unless self.submission_types == 'online_quiz'
        self.quiz.unlink_from(:assignment) if self.quiz
      end
    end
  end

  def turnitin_enabled?
    self.turnitin_enabled
  end

  attr_accessor :updated_submissions
  def update_submissions_later
    if @old_assignment_group_id != self.assignment_group_id
      AssignmentGroup.find_by_id(@old_assignment_group_id).try(:touch) if @old_assignment_group_id.present?
    end
    self.assignment_group.touch if self.assignment_group
    if @notify_graded_students_of_grading
      send_later_if_production(:update_submissions, true)
    elsif @points_possible_was != self.points_possible #|| self.published?
      send_later_if_production(:update_submissions)
    end
  end

  def update_submissions(just_published=false)
    @updated_submissions ||= []
    self.submissions.find_each do |submission|
      @updated_submissions << submission
      if just_published
        submission.assignment_just_published!
      else
        submission.save!
      end
    end
  end

  def update_quiz_or_discussion_topic
    return true if self.deleted?
    if self.submission_types == "online_quiz" && @saved_by != :quiz
      quiz = Quiz.find_by_assignment_id(self.id) || self.context.quizzes.build
      quiz.assignment_id = self.id
      quiz.title = self.title
      quiz.description = self.description
      quiz.due_at = self.due_at
      quiz.unlock_at = self.unlock_at
      quiz.lock_at = self.lock_at
      quiz.points_possible = self.points_possible
      quiz.assignment_group_id = self.assignment_group_id
      quiz.workflow_state = 'created' if quiz.deleted?
      quiz.saved_by = :assignment
      quiz.save
    elsif self.submission_types == "discussion_topic" && @saved_by != :discussion_topic
      topic = self.discussion_topic || self.context.discussion_topics.build(:user => @updating_user)
      topic.assignment_id = self.id
      topic.title = self.title
      topic.message = self.description
      topic.saved_by = :assignment
      topic.updated_at = Time.now
      topic.workflow_state = 'active' if topic.deleted?
      topic.save
      self.discussion_topic = topic
    end
  end
  attr_writer :saved_by

  def update_grading_standard
    self.grading_standard.save! if self.grading_standard
  end

  def context_module_action(user, action, points=nil)
    tags_to_update = self.context_module_tags.to_a
    if self.submission_types == 'discussion_topic' && self.discussion_topic
      tags_to_update += self.discussion_topic.context_module_tags
    elsif self.submission_types == 'online_quiz' && self.quiz
      tags_to_update += self.quiz.context_module_tags
    end
    tags_to_update.each { |tag| tag.context_module_action(user, action, points) }
  end

  # call this to perform notifications on an Assignment that is not being saved
  # (useful when a batch of overrides associated with a new assignment have been saved)
  def do_notifications!
    @broadcasted = false
    self.prior_version = self.versions.previous(self.current_version.number).try(:model)
    self.just_created = self.prior_version.nil?
    broadcast_notifications
  end

  set_broadcast_policy do |p|
    p.dispatch :assignment_due_date_changed
    p.to {
      # everyone who is _not_ covered by an assignment override affecting due_at
      # (the AssignmentOverride records will take care of notifying those users)
      participants - participants_with_overridden_due_at
    }
    p.whenever { |record|
      !self.suppress_broadcast and
      record.context.state == :available and record.changed_in_states([:available,:published], :fields => :due_at) and
      record.prior_version && !Assignment.due_dates_equal?(record.due_at, record.prior_version.due_at) and
      record.created_at < 3.hours.ago
    }

    p.dispatch :assignment_changed
    p.to { participants }
    p.whenever { |record|
      !self.suppress_broadcast and
      !record.muted? and
      record.created_at < Time.now - 30.minutes and
      record.context.state == :available and [:available, :published].include?(record.state) and
      record.prior_version and (record.points_possible != record.prior_version.points_possible || @assignment_changed)
    }

    p.dispatch :assignment_created
    p.to { participants }
    p.whenever { |record|
      !self.suppress_broadcast and
      record.context.state == :available and record.just_created
    }
    p.filter_asset_by_recipient { |record, user|
      record.overridden_for(user)
    }

    p.dispatch :assignment_graded
    p.to { @students_whose_grade_just_changed }
    p.whenever {|record|
      !self.suppress_broadcast and
      !record.muted? and
      @notify_affected_students_of_grading_change and
      record.context.state == :available and
      @students_whose_grade_just_changed and !@students_whose_grade_just_changed.empty?
    }

    p.dispatch :assignment_graded
    p.to { participants }
    p.whenever {|record|
      !self.suppress_broadcast and
      !record.muted? and
      @notify_all_students_of_grading and
      record.context.state == :available
    }

    p.dispatch :assignment_unmuted
    p.to { participants }
    p.whenever { |record|
      !self.suppress_broadcast and
      record.recently_unmuted
    }

  end

  def notify_of_update=(val)
    @assignment_changed = (val == '1' || val == true)
  end

  def notify_of_update
    false
  end

  def remove_assignment_updated_flag
    @assignment_changed = false
    true
  end

  attr_accessor :suppress_broadcast

  def deliver_messages_if_publishing
    @notify_graded_students_of_grading = false
    @notify_all_students_of_grading = false
    if self.workflow_state == 'published' && self.workflow_state_was == 'available'
      if self.previously_published
        @notify_graded_students_of_grading = true
      else
        @notify_all_students_of_grading = true
      end
    end
    self.previously_published = true if self.workflow_state == 'published' || self.workflow_state_was == 'published'
  end

  def points_uneditable?
    (self.submission_types == 'online_quiz') # && self.quiz && (self.quiz.edited? || self.quiz.available?))
  end

  workflow do
    state :available do
      event :publish, :transitions_to => :published
    end
    # 'published' means the grades have been published, and are now viewable to students
    state :published do
      event :unpublish, :transitions_to => :available
    end
    state :deleted
  end

  alias_method :destroy!, :destroy
  def destroy
    self.workflow_state = 'deleted'
    ContentTag.delete_for(self)
    @grades_affected = true
    self.save

    self.discussion_topic.destroy if self.discussion_topic && !self.discussion_topic.deleted?
    self.quiz.destroy if self.quiz && !self.quiz.deleted?
  end

  def time_zone_edited
    CGI::unescapeHTML(read_attribute(:time_zone_edited) || "")
  end

  def restore(from=nil)
    self.workflow_state = 'published'
    @grades_affected = true
    self.save
    self.discussion_topic.restore if self.discussion_topic && from != :discussion_topic
    self.quiz.restore if self.quiz && from != :quiz
  end

  def participants
    self.context.participants
  end

  def participants_with_overridden_due_at
    assignment_overrides.active.overriding_due_at.inject([]) do |overridden_users, o|
      overridden_users.concat(o.applies_to_students)
    end
  end

  def infer_state_from_course
    self.workflow_state = "published" if (self.context.publish_grades_immediately rescue false)
    if self.assignment_group_id.nil?
      self.context.require_assignment_group
      self.assignment_group = self.context.assignment_groups.active.first
    end
  end
  protected :infer_state_from_course

  attr_accessor :saved_by
  def process_if_quiz
    if self.submission_types == "online_quiz"
      self.points_possible = self.quiz.points_possible || 0.0 if self.quiz && self.quiz.available?
      if self.quiz && @saved_by != :quiz # save initiated by assignment, not quiz
        q = self.quiz
        q.due_at = self.due_at
        q.lock_at = self.lock_at
        q.unlock_at = self.unlock_at
        q.saved_by = :assignment
        q.save
      end
      if self.submission_types_changed? && self.submission_types_was != 'online_quiz'
        self.before_quiz_submission_types = self.submission_types_was
      end
    end
  end
  protected :process_if_quiz

  def process_if_topic
    if self.submission_types == "discussion_topic"
      #8569: discussion topics don't have lock-after date, so clear this on conversion 
      self.lock_at = nil
    end
    self
  end
  protected :process_if_topic

  def grading_scheme
    if self.grading_standard
      self.grading_standard.grading_scheme
    else
      GradingStandard.default_grading_scheme
    end
  end

  def infer_grading_type
    self.grading_type ||= "points"
  end

  def score_to_grade_percent(score=0.0)
    if self.points_possible > 0
      result = score.to_f / self.points_possible
      result = (result * 1000.0).round / 10.0
    else
      # there's not really any reasonable value we can set here -- if the
      # assignment is worth no points, any percentage is as valid as any other.
      score.to_f
    end
  end

  def score_to_grade(score=0.0, given_grade=nil)
    result = score.to_f
    if self.grading_type == "percent"
      result = score_to_grade_percent(score)
      result = "#{result}%"
    elsif self.grading_type == "pass_fail"
      if self.points_possible.to_f > 0.0
        passed = score.to_f == self.points_possible.to_f
      elsif given_grade
        # the score for a zero-point pass/fail assignment could be considered
        # either pass *or* fail, so look at what the current given grade is
        # instead
        passed = ["complete", "pass"].include?(given_grade)
      else
        passed = score.to_f > 0.0
      end
      result = passed ? "complete" : "incomplete"
    elsif self.grading_type == "letter_grade"
      if self.points_possible.to_f > 0.0
        score = score.to_f / self.points_possible.to_f
        result = GradingStandard.score_to_grade(self.grading_scheme, score * 100)
      elsif given_grade
        # the score for a zero-point letter_grade assignment could be considered
        # to be *any* grade, so look at what the current given grade is
        # instead of trying to calculate it
        result = given_grade
      else
        # there's not really any reasonable value we can set here -- if the
        # assignment is worth no points, and the grader didn't enter an
        # explicit letter grade, any letter grade is as valid as any other.
        result = GradingStandard.score_to_grade(self.grading_scheme, score.to_f)
      end
    end
    result.to_s
  end

  def self.interpret_grade(grade, points_possible, grading_scheme = nil)
    case grade.to_s
    when %r{%$}
      # interpret as a percentage
      percentage = grade.to_f / 100.0
      (points_possible * percentage * 100.0).round / 100.0
    when %r{[\d\.]+}
      # interpret as a numerical score
      (grade.to_f * 100.0).round / 100.0
    when "pass", "complete"
      points_possible.to_f
    when "fail", "incomplete"
      0.0
    else
      # try to treat it as a letter grade
      if grading_scheme && standard_based_score = GradingStandard.grade_to_score(grading_scheme, grade)
        ((points_possible || 0.0) * standard_based_score).round / 100.0
      else
        nil
      end
    end
  end

  def grade_to_score(grade=nil)
    return nil if grade.nil?
    grading_scheme = self.grading_type == "letter_grade" && self.grading_scheme
    parsed_grade = Assignment.interpret_grade(grade, points_possible, grading_scheme)

    case self.grading_type
    when "points", "percent", "letter_grade"
      score = parsed_grade
    when "pass_fail"
      # only allow full points or no points for pass_fail assignments
      score = case parsed_grade.to_f
      when points_possible
        points_possible
      when 0.0
        0.0
      else
        nil
      end
    when "not_graded"
      score = nil
    else
      raise "oops, we need to interpret a new grading_type. get coding."
    end
    score
  end

  def set_old_assignment_group_id
    @old_assignment_group_id = self.assignment_group_id_was
  end
  protected :set_old_assignment_group_id

  def infer_due_at
    # set to 11:59pm if it's 12:00am
    self.due_at += ((60 * 60 * 24) - 60) if self.due_at && self.due_at.hour == 0 && self.due_at.min == 0
  end

  def infer_all_day
    # make the comparison to "fancy midnight" and the date-part extraction in
    # the time zone that was active during editing
    time_zone = (ActiveSupport::TimeZone.new(self.time_zone_edited) rescue nil) || Time.zone
    self.all_day, self.all_day_date = Assignment.all_day_interpretation(
      :due_at => self.due_at ? self.due_at.in_time_zone(time_zone) : nil,
      :due_at_was => self.due_at_was,
      :all_day_was => self.all_day_was,
      :all_day_date_was => self.all_day_date_was)
  end

  def to_atom(opts={})
    extend ApplicationHelper
    author_name = self.context.present? ? self.context.name : t('atom_no_author', "No Author")
    Atom::Entry.new do |entry|
      entry.title     = t(:feed_entry_title, "Assignment: %{assignment}", :assignment => self.title) unless opts[:include_context]
      entry.title     = t(:feed_entry_title_with_course, "Assignment, %{course}: %{assignment}", :assignment => self.title, :course => self.context.name) if opts[:include_context]
      entry.authors  << Atom::Person.new(:name => author_name)
      entry.updated   = self.updated_at.utc
      entry.published = self.created_at.utc
      entry.id        = "tag:#{HostUrl.default_host},#{self.created_at.strftime("%Y-%m-%d")}:/assignments/#{self.feed_code}_#{self.due_at.strftime("%Y-%m-%d-%H-%M") rescue "none"}"
      entry.links    << Atom::Link.new(:rel => 'alternate',
                                    :href => "http://#{HostUrl.context_host(self.context)}/#{context_url_prefix}/assignments/#{self.id}")
      entry.content   = Atom::Content::Html.new(before_label(:due, "Due") + " #{datetime_string(self.due_at, :due_date)}<br/>#{self.description}<br/><br/>
        <div>
          #{self.description}
        </div>
      ")
    end
  end

  def start_at
    due_at
  end

  def end_at
    due_at
  end

  def context_prefix
    context_url_prefix
  end

  def to_ics(in_own_calendar=true)
    return CalendarEvent::IcalEvent.new(self).to_ics(in_own_calendar)
  end

  def all_day
    read_attribute(:all_day) || (self.new_record? && self.due_at && (self.due_at.strftime("%H:%M") == '23:59' || self.due_at.strftime("%H:%M") == '00:00'))
  end

  def locked_for?(user=nil, opts={})
    return false if opts[:check_policies] && self.grants_right?(user, nil, :update)
    Rails.cache.fetch(locked_cache_key(user), :expires_in => 1.minute) do
      locked = false
      assignment_for_user = self.overridden_for(user)
      if (assignment_for_user.unlock_at && assignment_for_user.unlock_at > Time.now)
        locked = {:asset_string => self.asset_string, :unlock_at => assignment_for_user.unlock_at}
      elsif (assignment_for_user.lock_at && assignment_for_user.lock_at <= Time.now)
        locked = {:asset_string => self.asset_string, :lock_at => assignment_for_user.lock_at}
      elsif self.could_be_locked && item = locked_by_module_item?(user, opts[:deep_check_if_needed])
        locked = {:asset_string => self.asset_string, :context_module => item.context_module.attributes}
      end
      locked
    end
  end

  def submission_types_array
    (self.submission_types || "").split(",")
  end

  def submittable_type?
    submission_types && self.submission_types != "" && self.submission_types != "none" && self.submission_types != 'not_graded' && self.submission_types != "online_quiz" && self.submission_types != 'discussion_topic' && self.submission_types != 'attendance' && self.submission_types != "external_tool"
  end

  def graded_count
    return read_attribute(:graded_count).to_i if read_attribute(:graded_count)
    Rails.cache.fetch(['graded_count', self].cache_key) do
      submissions.graded.in_workflow_state('graded').count
    end
  end

  def has_submitted_submissions?
    submitted_count > 0
  end

  def submitted_count
    return read_attribute(:submitted_count).to_i if read_attribute(:submitted_count)
    Rails.cache.fetch(['submitted_count', self].cache_key) do
      self.submissions.having_submission.count
    end
  end

  set_policy do
    given { |user, session| self.cached_context_grants_right?(user, session, :read) }
    can :read and can :read_own_submission

    given { |user, session| self.submittable_type? &&
      self.cached_context_grants_right?(user, session, :participate_as_student) &&
      !self.locked_for?(user)
    }
    can :submit and can :attach_submission_comment_files

    given { |user, session| !self.locked_for?(user) &&
      (self.context.allow_student_assignment_edits rescue false) &&
      self.cached_context_grants_right?(user, session, :participate_as_student)
    }
    can :update_content

    given { |user, session| self.cached_context_grants_right?(user, session, :manage_grades) }
    can :update and can :update_content and can :grade and can :delete and can :create and can :read and can :attach_submission_comment_files

    given { |user, session| self.cached_context_grants_right?(user, session, :manage_assignments) }
    can :update and can :update_content and can :delete and can :create and can :read and can :attach_submission_comment_files
  end

  def filter_attributes_for_user(hash, user, session)
    if lock_info = self.locked_for?(user, :check_policies => true)
      hash.delete('description')
      hash['lock_info'] = lock_info
    end
  end

  def self.search(query)
    find(:all, :conditions => wildcard('title', 'description', query))
  end

  def grade_distribution(submissions = nil)
    submissions ||= self.submissions
    tally = 0
    cnt = 0
    scores = submissions.map{|s| s.score}.compact
    scores.each do |score|
      tally += score
      cnt += 1
    end
    high = scores.max
    low = scores.min
    mean = tally.to_f / cnt.to_f
    [high, low, mean]
  end

  # Everyone, students, TAs, teachers
  def participants
    context.participants
  end

  def notify_affected_students_of_grading_change!
    @notify_affected_students_of_grading_change = true
    self.save! if @students_whose_grade_just_changed && !@students_whose_grade_just_changed
    @notify_affected_students_of_grading_change = false
  end

  def set_default_grade(options={})
    score = self.grade_to_score(options[:default_grade])
    grade = self.score_to_grade(score)
    submissions_to_save = []
    @students_whose_grade_just_changed = []
    self.context.students.find_each do |student|
      User.send(:with_exclusive_scope) do
        submission = self.find_or_create_submission(student)
        if !submission.score || options[:overwrite_existing_grades]
          if submission.score != score
            submissions_to_save << submission
            @students_whose_grade_just_changed << student
          end
        end
      end
    end

    changed_since_publish = !!self.available?
    Submission.update_all({:score => score, :grade => grade, :published_score => score, :published_grade => grade, :changed_since_publish => changed_since_publish, :workflow_state => 'graded', :graded_at => Time.now.utc}, {:id => submissions_to_save.map(&:id)} ) unless submissions_to_save.empty?

    self.context.recompute_student_scores
    student_ids = context.student_ids
    send_later_if_production(:multiple_module_actions, student_ids, :scored, score)
  end

  def update_user_from_rubric(user, assessment)
    score = self.points_possible * (assessment.score / assessment.rubric.points_possible)
    self.grade_student(user, :grade => self.score_to_grade(score), :grader => assessment.assessor)
  end

  def title_with_id
    "#{title} (#{id})"
  end

  def self.title_and_id(str)
    if str =~ /\A(.*)\s\((\d+)\)\z/
      [$1, $2]
    else
      [str, nil]
    end
  end

  def group_students(student)
    group = nil
    students = [student]
    if self.has_group_category?
      group = self.group_category.group_for(student)
      students = (group.users & self.context.students) if group
    end
    [group, students]
  end

  def multiple_module_actions(student_ids, action, points=nil)
    students = self.context.students.find_all_by_id(student_ids).compact
    students.each do |user|
      self.context_module_action(user, action, points)
    end
  end

  def submission_for_student(user)
    self.submissions.find_or_initialize_by_user_id(user.id)
  end

  def grade_student(original_student, opts={})
    raise "Student is required" unless original_student
    raise "Student must be enrolled in the course as a student to be graded" unless context.includes_student?(original_student)
    raise "Grader must be enrolled as a course admin" if opts[:grader] && !self.context.grants_right?(opts[:grader], nil, :manage_grades)
    opts.delete(:id)
    group_comment = opts.delete :group_comment
    group, students = group_students(original_student)
    grader = opts.delete :grader
    comment = {
      :comment => (opts.delete :comment),
      :attachments => (opts.delete :comment_attachments),
      :author => grader,
      :media_comment_id => (opts.delete :media_comment_id),
      :media_comment_type => (opts.delete :media_comment_type),
    }
    submissions = []

    students.each do |student|
      submission_updated = false
      submission = self.find_or_create_submission(student) #submissions.find_or_create_by_user_id(student.id) #(:first, :conditions => {:assignment_id => self.id, :user_id => student.id})
      if student == original_student || !grade_group_students_individually
        previously_graded = submission.grade.present?
        submission.attributes = opts
        submission.assignment_id = self.id
        submission.user_id = student.id
        submission.grader_id = grader.try(:id)
        if !opts[:grade] || opts[:grade] == ""
          submission.score = nil
          submission.grade = nil
        end
        did_grade = false
        if submission.grade
          did_grade = true
          submission.score = self.grade_to_score(submission.grade)
        end
        if submission.score
          did_grade = true
          submission.grade = self.score_to_grade(submission.score, submission.grade)
        end
        submission.grade_matches_current_submission = true if did_grade
        submission_updated = true if submission.changed?
        submission.workflow_state = "graded" if submission.score_changed? || submission.grade_matches_current_submission
        submission.group = group
        submission.graded_at = Time.zone.now if did_grade
        previously_graded ? submission.with_versioning(:explicit => true) { submission.save! } : submission.save!

        unless self.rubric_association
          self.learning_outcome_alignments.each do |alignment|
            submission.create_outcome_result(alignment)
          end
        end
      end
      submission.add_comment(comment) if comment && (group_comment == "1" || student == original_student)
      submissions << submission if group_comment == "1" || student == original_student || submission_updated
    end

    submissions
  end

  def hide_max_scores_for_assignments
    false
  end

  def hide_min_scores_for_assignments
    false
  end

  def self.find_or_create_submission(assignment_id, user_id)
    s = nil
    unique_constraint_retry do
      s = Submission.find_or_initialize_by_assignment_id_and_user_id(assignment_id, user_id)
      s.save_without_broadcast if s.new_record?
    end
    raise "bad" if s.new_record?
    s
  end

  def find_or_create_submission(user)
    user_id = user.is_a?(User) ? user.id : user
    Assignment.find_or_create_submission(self.id, user_id)
  end

  def find_asset_for_assessment(association, user_id)
    user = self.context.users.find_by_id(user_id)
    if association.purpose == "grading"
      user ? [self.find_or_create_submission(user), user] : [nil, nil]
    else
      [self, user]
    end
  end

  def find_submission(user)
    Submission.find_by_assignment_id_and_user_id(self.id, user.id)
  end

  # Update at this point is solely used for commenting on the submission
  def update_submission(original_student, opts={})
    raise "Student Required" unless original_student
    submission = submissions.find_by_user_id(original_student.id)
    res = []
    raise "No submission found for that student" unless submission
    group, students = group_students(original_student)
    opts[:author] ||= opts[:commenter] || opts[:user_id].present? && User.find_by_id(opts[:user_id])

    if opts[:comment] && opts[:assessment_request]
      # if there is no rubric the peer review is complete with just a comment
      opts[:assessment_request].complete unless opts[:assessment_request].rubric_association
    end

    students.each do |student|
      if (opts['comment'] && Canvas::Plugin.value_to_boolean(opts['group_comment'])) || student == original_student
        s = self.find_or_create_submission(student)
        s.assignment_id = self.id
        s.user_id = student.id
        s.group = group
        s.save! if s.changed?
        s.add_comment(opts)
        s.reload
        res << s
      end
    end
    res
  end

  def submit_homework(original_student, opts={})
    # Only allow a few fields to be submitted.  Cannot submit the grade of a
    # homework assignment, for instance.
    opts.keys.each { |k|
      opts.delete(k) unless [:body, :url, :attachments, :submission_type, :comment, :media_comment_id, :media_comment_type, :group_comment].include?(k.to_sym)
    }
    raise "Student Required" unless original_student
    raise "User must be enrolled in the course as a student to submit homework" unless context.student_enrollments.find(:first, :conditions => { :user_id => original_student.id })
    comment = opts.delete(:comment)
    group_comment = opts.delete(:group_comment)
    group, students = group_students(original_student)
    homeworks = []
    primary_homework = nil
    ts = Time.now.to_s
    submitted = case opts[:submission_type]
                when "online_text_entry"
                  opts[:body].present?
                when "online_url"
                  opts[:url].present?
                when "online_upload"
                  opts[:attachments].size > 0
                else
                  true
                end
    transaction do
      students.each do |student|
        Assignment.unique_constraint_retry do
          homework = Submission.find_or_initialize_by_assignment_id_and_user_id(self.id, student.id)
          homework.grade_matches_current_submission = homework.score ? false : true
          homework.attributes = opts.merge({
            :attachment => nil,
            :processed => false,
            :process_attempts => 0,
            :workflow_state => submitted ? "submitted" : "unsubmitted",
            :group => group
          })
          homework.submitted_at = Time.now

          homework.with_versioning(:explicit => true) do
            if group
              if student == original_student
                homework.broadcast_group_submission
              else
                homework.save_without_broadcasting!
              end
            else
              homework.save!
            end
          end
          homeworks << homework
          primary_homework = homework if student == original_student
        end
      end
    end
    homeworks.each do |homework|
      context_module_action(homework.student, :submitted)
      homework.add_comment({:comment => comment, :author => original_student}) if comment && (group_comment || homework == primary_homework)
    end
    touch_context
    return primary_homework
  end

  def submissions_downloaded?
    self.submissions_downloads && self.submissions_downloads > 0
  end

  def as_json(options=nil)
    json = super(options)
    if json && json['assignment']
      # remove anything coming automatically from deprecated db column
      json['assignment'].delete('group_category')
      if self.group_category
        # put back version from association
        json['assignment']['group_category'] = self.group_category.name
      elsif self.read_attribute('group_category').present?
        # or failing that, version from query
        json['assignment']['group_category'] = self.read_attribute('group_category')
      end
    end
    json
  end

  def speed_grader_json(user, avatars=false)
    Attachment.skip_thumbnails = true
    submission_fields = [ :user_id, :id, :submitted_at, :workflow_state,
                          :grade, :grade_matches_current_submission,
                          :graded_at, :turnitin_data, :submission_type, :score,
                          :assignment_id, :submission_comments ]

    comment_fields = [:comment, :id, :author_name, :created_at, :author_id,
                      :media_comment_type, :media_comment_id,
                      :cached_attachments, :attachments]

    res = as_json(
      :include => {
        :context => { :only => :id },
        :rubric_association => { :except => {} }
      },
      :include_root => false
    )
    avatar_methods = avatars ? [:avatar_path] : []
    visible_students = context.students_visible_to(user).order_by_sortable_name.uniq
    res[:context][:students] = visible_students.
      map{|u| u.as_json(:include_root => false, :methods => avatar_methods, :only => [:name, :id])}
    res[:context][:active_course_sections] = context.sections_visible_to(user).
      map{|s| s.as_json(:include_root => false, :only => [:id, :name]) }
    res[:context][:enrollments] = context.enrollments_visible_to(user).
      map{|s| s.as_json(:include_root => false, :only => [:user_id, :course_section_id]) }
    res[:context][:quiz] = self.quiz.as_json(:include_root => false, :only => [:anonymous_submissions])
    res[:submissions] = submissions.scoped(:conditions => {:user_id => visible_students.map(&:id)}).map{|s|
      json = s.as_json(:include_root => false,
        :include => {
          :submission_comments => {
            :methods => avatar_methods,
            :only => comment_fields
          },
          :attachments => {
            :only => [:mime_class, :comment_id, :id, :submitter_id ]
          },
        },
        :methods => [:scribdable?, :scribd_doc, :submission_history, :late],
        :only => submission_fields
      )
      if json['submission_history']
        json['submission_history'].map! do |s|
          s.as_json(
            :include => {
              :submission_comments => { :only => comment_fields }
            },
            :only => submission_fields,
            :methods => [:versioned_attachments, :late]
          )
        end
      end
      json
    }
    res
  ensure
    Attachment.skip_thumbnails = nil
  end

  def visible_rubric_assessments_for(user)
    if self.rubric_association
      self.rubric_association.rubric_assessments.select{|a| a.grants_rights?(user, :read)[:read]}.sort_by{|a| [a.assessment_type == 'grading' ? '0' : '1', a.assessor_name] }
    end
  end

  # Takes a zipped file full of assignment comments/annotated assignments
  # and generates comments on each assignment's submission.  Quietly
  # ignore (for now) files that don't make sense to us.  The convention
  # for file naming (how we're sending it down to the teacher) is
  # last_name_first_name_user_id_attachment_id.
  # extension
  def generate_comments_from_files(filename, commenter)
    zip_extractor = ZipExtractor.new(filename)
    # Creates a list of hashes, each one with a :user, :filename, and :submission entry.
    @ignored_files = []
    file_map = zip_extractor.unzip_files.map { |f| infer_comment_context_from_filename(f) }.compact
    comment_map = partition_for_user(file_map)
    comments = []
    comment_map.each do |group|
      comment = t :comment_from_files, { :one => "See attached file", :other => "See attached files" }, :count => group.size
      submission = group.first[:submission]
      user = group.first[:user]
      attachments = group.map { |g| FileInContext.attach(self, g[:filename], g[:display_name]) }
      comments << submission.add_comment({:comment => comment, :author => commenter, :attachments => attachments, :hidden => self.muted?})
    end
    [comments.compact, @ignored_files]
  end

  def group_category_name
    self.read_attribute(:group_category)
  end

  def maintain_group_category_attribute
    # keep this field up to date even though it's not used (group_category_name
    # exists solely for the migration that introduces the GroupCategory model).
    # this way group_category_name is correct if someone mistakenly uses it
    # (modulo category renaming in the GroupCategory model).
    self.write_attribute(:group_category, self.group_category && self.group_category.name)
  end

  def has_group_category?
    self.group_category_id.present?
  end

  def assign_peer_review(reviewer, reviewee)
    reviewer_submission = self.find_or_create_submission(reviewer)
    reviewee_submission = self.find_or_create_submission(reviewee)
    reviewee_submission.assign_assessor(reviewer_submission)
  end

  def assign_peer_reviews
    return [] unless self.peer_review_count && self.peer_review_count > 0

    submissions = self.submissions.having_submission.include_assessment_requests
    student_ids = context.student_ids
    submissions = submissions.select{|s| student_ids.include?(s.user_id) }
    submission_ids = Set.new(submissions) { |s| s.id }

    # there could be any conceivable configuration of peer reviews already
    # assigned when this method is called, since teachers can assign individual
    # reviews manually and change peer_review_count at any time. so we can't
    # make many assumptions. that's where most of the complexity here comes
    # from.

    # we track existing assessment requests, and the ones we create here, so
    # that we don't have to constantly re-query the db.
    assessment_request_counts = {}
    submissions.each do |s|
      assessment_request_counts[s.id] = s.assessment_requests.size
    end
    res = []

    # for each submission that needs to do more assessments...
    # we sort the submissions randomly so that if there aren't enough
    # submissions still needing reviews, it's random who gets the duplicate
    # reviews.
    submissions.sort_by { rand }.each do |submission|
      existing = submission.assigned_assessments
      needed = self.peer_review_count - existing.size
      next if needed <= 0

      # candidate_set is all submissions for the assignment that this
      # submission isn't already assigned to review.
      candidate_set = submission_ids - existing.map { |a| a.asset_id }
      candidate_set.delete(submission.id) # don't assign to ourselves

      candidates = submissions.select { |c|
        candidate_set.include?(c.id)
      }.sort_by { |c|
        [
          # prefer those who still need more reviews done.
          assessment_request_counts[c.id] < self.peer_review_count ? 0 : 1,
          # then prefer those who are assigned fewer reviews at this point --
          # this helps avoid loops where everybody is reviewing those who are
          # reviewing them, leaving the final assignee out in the cold.
          c.assigned_assessments.size,
          # random sort, all else being equal.
          rand,
        ]
      }

      # pick the number needed
      assessees = candidates[0, needed]

      # if there aren't enough candidates, we'll just not assign as many as
      # peer_review_count would allow. this'll only happen if peer_review_count
      # >= the number of submissions.

      assessees.each do |to_assess|
        # make the assignment
        res << to_assess.assign_assessor(submission)
        assessment_request_counts[to_assess.id] += 1
      end
    end

    reviews_due_at = self.peer_reviews_assign_at || self.due_at
    if reviews_due_at && reviews_due_at < Time.now
      self.peer_reviews_assigned = true
    end
    self.save
    return res
  end

  # TODO: on a future deploy, rename the column peer_reviews_due_at
  # to peer_reviews_assign_at
  def peer_reviews_assign_at
    peer_reviews_due_at
  end

  def peer_reviews_assign_at=(val)
    write_attribute(:peer_reviews_due_at, val)
  end

  def has_peer_reviews?
    self.peer_reviews
  end

  def self.percent_considered_graded
    0.5
  end

  named_scope :include_submitted_count, lambda {
    {:select => "assignments.*, (SELECT COUNT(*) FROM submissions
      WHERE assignments.id = submissions.assignment_id
      AND submissions.submission_type IS NOT NULL) AS submitted_count"
    }
  }

  named_scope :include_graded_count, lambda {
    {:select => "assignments.*, (SELECT COUNT(*) FROM submissions
      WHERE assignments.id = submissions.assignment_id
      AND submissions.grade IS NOT NULL) AS graded_count"
    }
  }

  named_scope :include_quiz_and_topic, lambda {
    {:include => [:quiz, :discussion_topic] }
  }

  named_scope :no_graded_quizzes_or_topics, :conditions=>"submission_types NOT IN ('online_quiz', 'discussion_topic')"

  named_scope :with_submissions, lambda {
    {:include => :submissions }
  }

  named_scope :for_context_codes, lambda {|codes|
    {:conditions => ['assignments.context_code IN (?)', codes] }
  }

  named_scope :due_before, lambda{|date|
    {:conditions => ['assignments.due_at < ?', date] }
  }

  named_scope :due_after, lambda{|date|
    {:conditions => ['assignments.due_at > ?', date] }
  }
  named_scope :undated, :conditions => {:due_at => nil}

  named_scope :only_graded, :conditions => "submission_types != 'not_graded'"

  named_scope :with_just_calendar_attributes, lambda {
    { :select => ((Assignment.column_names & CalendarEvent.column_names) + ['due_at', 'assignment_group_id', 'could_be_locked', 'unlock_at', 'lock_at', 'submission_types', '(freeze_on_copy AND copied) AS frozen'] - ['cloned_item_id', 'migration_id']).join(", ") }
  }

  named_scope :due_between, lambda { |start, ending|
    { :conditions => { :due_at => (start)..(ending) } }
  }

  # Return all assignments and their active overrides where either the
  # assignment or one of its overrides is due between start and ending.
  named_scope :due_between_with_overrides, lambda { |start, ending|
    { :include => :assignment_overrides,
      :conditions => ['assignments.due_at BETWEEN ? AND ?
                      OR assignment_overrides.due_at_overridden = TRUE AND
                      assignment_overrides.due_at BETWEEN ? AND ?', start, ending, start, ending]}
  }

  named_scope :updated_after, lambda { |*args|
    if args.first
      { :conditions => [ "assignments.updated_at IS NULL OR assignments.updated_at > ?", args.first ] }
    end
  }

  # This should only be used in the course drop down to show assignments needing a submission
  named_scope :need_submitting_info, lambda{|user_id, limit, ignored_ids|
    ignored_ids ||= []
          {:select => 'id, title, points_possible, due_at, context_id, context_type, submission_types, description, could_be_locked, needs_grading_count, all_day_date,' +
          '(SELECT name FROM courses WHERE id = assignments.context_id) AS context_name',
          :conditions =>["(SELECT COUNT(id) FROM submissions
              WHERE assignment_id = assignments.id
              AND submission_type IS NOT NULL
              AND user_id = ?) = 0 #{ignored_ids.empty? ? "" : "AND id NOT IN (#{ignored_ids.join(',')})"}", user_id],
          :limit => limit,
          :order => 'due_at ASC'
    }
  }

  # This should only be used in the course drop down to show assignments not yet graded.
  named_scope :need_grading_info, lambda{|limit, ignore_ids|
    ignore_ids ||= []
    {
      :select => 'assignments.id, title, points_possible, due_at, context_id, context_type, submission_types, description, could_be_locked, all_day_date,' +
                 '(SELECT name FROM courses WHERE id = assignments.context_id) AS context_name, needs_grading_count',
      :conditions => "needs_grading_count > 0 #{ignore_ids.empty? ? "" : "AND id NOT IN (#{ignore_ids.join(',')})"}",
      :limit => limit,
      :order=>'due_at ASC'
    }
  }

  named_scope :expecting_submission, :conditions=>"submission_types NOT IN ('', 'none', 'not_graded', 'on_paper') AND submission_types IS NOT NULL"

  named_scope :gradeable, lambda {
    {:conditions => ['assignments.submission_types != ?', 'not_graded'] }
  }

  named_scope :need_publishing, lambda {
    {:conditions => ['assignments.due_at < ? AND assignments.workflow_state = ?', 1.week.ago, 'available'] }
  }

  named_scope :active, :conditions => ['assignments.workflow_state != ?', 'deleted']
  named_scope :before, lambda{|date|
    {:conditions => ['assignments.created_at < ?', date]}
  }

  named_scope :not_locked, lambda {
    {:conditions => ['(assignments.unlock_at IS NULL OR assignments.unlock_at < :now) AND (assignments.lock_at IS NULL OR assignments.lock_at > :now)',
                     {:now => Time.zone.now}]}
  }

  def needs_publishing?
    self.due_at && self.due_at < 1.week.ago && self.available?
  end

  def overdue?
    due_at && due_at <= Time.now
  end

  def readable_submission_types
    return nil unless self.expects_submission?
    res = (self.submission_types || "").split(",").map{|s| readable_submission_type(s) }.compact
    res.to_sentence(:or)
  end

  def readable_submission_type(submission_type)
    case submission_type
    when 'online_quiz'
      "a quiz"
    when 'online_upload'
      "a file upload"
    when 'online_text_entry'
      "a text entry box"
    when 'online_url'
      "a website url"
    when 'discussion_topic'
      "a discussion post"
    when 'media_recording'
      "a media recording"
    else
      nil
    end

  end
  protected :readable_submission_type

  CLONE_FOR_EXCLUDE_ATTRIBUTES = [:id, :assignment_group_id, :group_category, :peer_review_count, :peer_reviews_assigned, :previously_published, :needs_grading_count]

  attr_accessor :clone_updated
  def clone_for(context, dup=nil, options={}) #migrate=true)
    options[:migrate] = true if options[:migrate] == nil
    if !self.cloned_item && !self.new_record?
      self.cloned_item ||= ClonedItem.create(:original_item => self)
      self.save!
    end
    existing = context.assignments.active.find_by_id(self.id)
    existing ||= context.assignments.active.find_by_cloned_item_id(self.cloned_item_id || 0)
    return existing if existing && !options[:overwrite]
    dup ||= Assignment.new
    dup = existing if existing && options[:overwrite]
    self.attributes.delete_if{|k,v| CLONE_FOR_EXCLUDE_ATTRIBUTES.include?(k.to_sym) }.each do |key, val|
      dup.send("#{key}=", val)
    end

    context.log_merge_result(t('warnings.group_assignment', "The Assignment \"%{assignment}\" was a group assignment, and you'll need to re-set the group settings for this new context", :assignment => self.title)) if self.has_group_category?
    context.log_merge_result(t('warnings.peer_assignment', "The Assignment \"%{assignment}\" was a peer review assignment, and you'll need to re-set the peer review settings for this new context", :assignment => self.title)) if self.peer_review_count && self.peer_review_count > 0

    dup.context = context
    dup.description = context.migrate_content_links(self.description, self.context) if options[:migrate]
    dup.saved_by = :quiz if options[:cloning_for_quiz]
    dup.saved_by = :discussion_topic if options[:cloning_for_topic]
    dup.save_without_broadcasting!
    if self.rubric_association
      old_association = self.rubric_association
      new_association = RubricAssociation.new(
        :rubric => old_association.rubric,
        :association => dup,
        :use_for_grading => old_association.use_for_grading,
        :title => old_association.title,
        :description => old_association.description,
        :summary_data => old_association.summary_data,
        :purpose => old_association.purpose,
        :url => old_association.url,
        :context => dup.context
      )
      new_association.save_without_broadcasting!
    end
    if self.submission_types == 'online_quiz' && self.quiz && !options[:cloning_for_quiz]
      new_quiz = Quiz.find_by_assignment_id(dup.id)
      new_quiz = self.quiz.clone_for(context, new_quiz, :cloning_for_assignment=>true)
      new_quiz.assignment_id = dup.id
      new_quiz.save! #_without_broadcasting!
    elsif self.submission_types == 'discussion_topic' && self.discussion_topic && !options[:cloning_for_topic]
      new_topic = DiscussionTopic.find_by_assignment_id(dup.id)
      new_topic = self.discussion_topic.clone_for(context, new_topic, :cloning_for_assignment=>true)
      new_topic.assignment_id = dup.id
      dup.submission_types = 'discussion_topic'
      new_topic.save!
    elsif self.submission_types == 'external_tool' && self.external_tool_tag
      tag = dup.build_external_tool_tag(:url => external_tool_tag.url, :new_tab => external_tool_tag.new_tab)
      tag.content_type = 'ContextExternalTool'
      tag.save
    end
    dup.assignment_group_id = context.merge_mapped_id(self.assignment_group) rescue nil
    if dup.assignment_group_id.nil? && self.assignment_group
      new_group = self.assignment_group.clone_for(context)
      new_group.save_without_broadcasting!
      dup.assignment_group = new_group
      context.map_merge(self.assignment_group, new_group)
    end
    context.log_merge_result(t('messages.assignment_created', "Assignment \"%{assignment}\" created", :assignment => self.title))
    context.may_have_links_to_migrate(dup)
    dup.updated_at = Time.now
    dup.clone_updated = true
    dup
  end

  def self.process_migration(data, migration)
    assignments = data['assignments'] ? data['assignments']: []
    to_import = migration.to_import 'assignments'
    assignments.each do |assign|
      if migration.import_object?("assignments", assign['migration_id'])
        begin
          import_from_migration(assign, migration.context)
        rescue
          migration.add_warning("Couldn't import the assignment \"#{assign[:title]}\"", $!)
        end
      end
    end
    migration_ids = assignments.map{|m| m['assignment_id'] }.compact
    conn = self.connection
    cases = []
    max = migration.context.assignments.map(&:position).compact.max || 0
    migration.context.assignments
    assignments.each_with_index{|m, idx| cases << " WHEN migration_id=#{conn.quote(m['assignment_id'])} THEN #{max + idx + 1} " if m['assignment_id'] }
    unless cases.empty?
      conn.execute("UPDATE assignments SET position=CASE #{cases.join(' ')} ELSE NULL END WHERE context_id=#{migration.context.id} AND context_type=#{conn.quote(migration.context.class.to_s)} AND migration_id IN (#{migration_ids.map{|id| conn.quote(id)}.join(',')})")
    end
  end


  def self.import_from_migration(hash, context, item=nil)
    hash = hash.with_indifferent_access
    return nil if hash[:migration_id] && hash[:assignments_to_import] && !hash[:assignments_to_import][hash[:migration_id]]
    item ||= find_by_context_type_and_context_id_and_id(context.class.to_s, context.id, hash[:id])
    item ||= find_by_context_type_and_context_id_and_migration_id(context.class.to_s, context.id, hash[:migration_id]) if hash[:migration_id]
    item ||= context.assignments.new #new(:context => context)
    item.title = hash[:title]
    item.migration_id = hash[:migration_id]
    item.workflow_state = 'available' if item.deleted?
    if hash[:instructions_in_html] == false
      self.extend TextHelper
    end
    description = ""
    description += hash[:instructions_in_html] == false ? ImportedHtmlConverter.convert_text(hash[:description] || "", context) : ImportedHtmlConverter.convert(hash[:description] || "", context)
    description += hash[:instructions_in_html] == false ? ImportedHtmlConverter.convert_text(hash[:instructions] || "", context) : ImportedHtmlConverter.convert(hash[:instructions] || "", context)
    description += Attachment.attachment_list_from_migration(context, hash[:attachment_ids])
    item.description = description

    if hash[:freeze_on_copy]
      item.freeze_on_copy = true
      item.copied = true
      item.copying = true
    end
    if !hash[:submission_types].blank?
      item.submission_types = hash[:submission_types]
    elsif ['discussion_topic'].include?(hash[:submission_format])
      item.submission_types = "discussion_topic"
    elsif ['online_upload','textwithattachments'].include?(hash[:submission_format])
      item.submission_types = "online_upload,online_text_entry"
    elsif ['online_text_entry'].include?(hash[:submission_format])
      item.submission_types = "online_text_entry"
    elsif ['webpage'].include?(hash[:submission_format])
      item.submission_types = "online_upload"
    elsif ['online_quiz'].include?(hash[:submission_format])
      item.submission_types = "online_quiz"
    elsif ['external_tool'].include?(hash[:submission_format])
      item.submission_types = "external_tool"
    end
    if item.submission_types == "online_quiz"
      item.saved_by = :quiz
    end
    if item.submission_types == "discussion_topic"
      item.saved_by = :discussion_topic
    end

    if hash[:grading_type]
      item.grading_type = hash[:grading_type]
      item.points_possible = hash[:points_possible]
    elsif grading = hash[:grading]
      hash[:due_at] ||= grading[:due_at] || grading[:due_date]
      hash[:assignment_group_migration_id] ||= grading[:assignment_group_migration_id]
      if grading[:grade_type] =~ /numeric|points/i
        item.points_possible = grading[:points_possible] ? grading[:points_possible].to_f : 10
      elsif grading[:grade_type] =~ /alphanumeric|letter_grade/i
        item.grading_type = "letter_grade"
        item.points_possible = grading[:points_possible] ? grading[:points_possible].to_f : 100
      elsif grading[:grade_type] == 'rubric'
        hash[:rubric_migration_id] ||= grading[:rubric_id]
      elsif grading[:grade_type] == 'not_graded'
        item.submission_types = 'not_graded'
      end
    end

    # Associating with a rubric or a quiz might cause item to get saved, no longer indicating
    # that it is a new record.  We need to know that below, where we add to the list of
    # imported items
    new_record = item.new_record?
    if hash[:rubric_migration_id]
      rubric = context.rubrics.find_by_migration_id(hash[:rubric_migration_id])
      if rubric
        assoc = rubric.associate_with(item, context, :purpose => 'grading')
        assoc.use_for_grading = !!hash[:rubric_use_for_grading] if hash.has_key?(:rubric_use_for_grading)
        assoc.hide_score_total = !!hash[:rubric_hide_score_total] if hash.has_key?(:rubric_hide_score_total)
        if hash[:saved_rubric_comments]
          assoc.summary_data ||= {}
          assoc.summary_data[:saved_comments] ||= {}
          assoc.summary_data[:saved_comments] = hash[:saved_rubric_comments]
        end
        assoc.save
      end
    end
    if hash[:grading_standard_migration_id]
      gs = context.grading_standards.find_by_migration_id(hash[:grading_standard_migration_id])
      item.grading_standard = gs if gs
    end
    if hash[:quiz_migration_id]
      if quiz = context.quizzes.find_by_migration_id(hash[:quiz_migration_id])
        # the quiz is published because it has an assignment
        quiz.assignment = item
        quiz.generate_quiz_data
        quiz.published_at = Time.now
        quiz.workflow_state = 'available'
        quiz.save
      end
    end
    if hash[:assignment_group_migration_id]
      item.assignment_group = context.assignment_groups.find_by_migration_id(hash[:assignment_group_migration_id])
    end
    item.assignment_group ||= context.assignment_groups.find_or_create_by_name(t :imported_assignments_group, "Imported Assignments")

    hash[:due_at] ||= hash[:due_date]
    [:due_at, :lock_at, :unlock_at, :peer_reviews_due_at].each do |key|
      item.send"#{key}=", Canvas::Migration::MigratorHelper.get_utc_time_from_timestamp(hash[key]) unless hash[key].nil?
    end

    [:turnitin_enabled, :peer_reviews_assigned, :peer_reviews,
     :automatic_peer_reviews, :anonymous_peer_reviews,
     :grade_group_students_individually, :allowed_extensions, :min_score,
     :max_score, :mastery_score, :position, :peer_review_count
    ].each do |prop|
      item.send("#{prop}=", hash[prop]) unless hash[prop].nil?
    end

    context.imported_migration_items << item if context.imported_migration_items && new_record
    item.save_without_broadcasting!

    if item.submission_types == 'external_tool'
      tag = item.create_external_tool_tag(:url => hash[:external_tool_url], :new_tab => hash[:external_tool_new_tab])
      tag.content_type = 'ContextExternalTool'
      if !tag.save
        context.add_migration_warning(t('errors.import.external_tool_url', "The url for the external tool assignment \"%{assignment_name}\" wasn't valid.", :assignment_name => item.title)) if tag.errors["url"]
        item.external_tool_tag = nil
      end
    end

    if context.respond_to?(:assignment_group_no_drop_assignments) && context.assignment_group_no_drop_assignments
      if group = context.assignment_group_no_drop_assignments[item.migration_id]
        AssignmentGroup.add_never_drop_assignment(group, item)
      end
    end

    item
  end

  def expects_submission?
    submission_types && submission_types.strip != "" && submission_types != "none" && submission_types != 'not_graded' && submission_types != "on_paper" && submission_types != 'external_tool'
  end

  def expects_external_submission?
    submission_types == 'on_paper' || submission_types == 'external_tool'
  end

  def allow_google_docs_submission?
    self.submission_types && 
      self.submission_types.match(/online_upload/) && 
      (self.allowed_extensions.blank? || self.allowed_extensions.grep(/doc|xls|ppt/).present?)
  end

  def <=>(comparable)
    sort_key <=> comparable.sort_key
  end

  def sort_key
    # undated assignments go last
    [due_at ? 0 : 1, due_at || 0, title]
  end

  def special_class; nil; end

  def submission_action_string
    if submission_types == "online_quiz"
      t :submission_action_take_quiz, "Take %{title}", :title => title
    else
      t :submission_action_turn_in_assignment, "Turn in %{title}", :title => title
    end
  end


    # Takes an array of hashes and groups them by their :user entry.  All
    # hashes must have a user entry.
    def partition_for_user(list)
      return [] if list.empty?
      index = list.first[:user]
      found, remainder = list.partition { |e| e[:user] == index }
      if remainder.empty?
        [found]
      else
        [found] + partition_for_user(remainder)
      end
    end
    protected :partition_for_user

  # Infers the user, submission, and attachment from a filename
  def infer_comment_context_from_filename(fullpath)
    filename = File.basename(fullpath)
    split_filename = filename.split('_')
    # If the filename is like Richards_David_2_link.html, then there is no
    # useful attachment here.  The assignment was submitted as a URL and the
    # teacher commented directly with the gradebook.  Otherwise, grab that
    # last value and strip off everything after the first period.
    user_id, attachment_id = split_filename.grep(/^\d+$/).take(2)
    attachment_id = nil if split_filename.last =~ /^link/ || filename =~ /^\._/

    if user_id
      user = User.find_by_id(user_id)
      submission = Submission.find_by_user_id_and_assignment_id(user_id, self.id)
    end
    attachment = Attachment.find_by_id(attachment_id) if attachment_id

    if !attachment || !submission
      @ignored_files << fullpath
      return nil
    end

    {
      :user => user,
      :submission => submission,
      :filename => fullpath,
      :display_name => attachment.display_name
    }
  end
  protected :infer_comment_context_from_filename

  FREEZABLE_ATTRIBUTES = %w{title description lock_at points_possible grading_type
                            submission_types assignment_group_id allowed_extensions
                            group_category_id notify_of_update peer_reviews workflow_state}
  def frozen?
    !!(self.freeze_on_copy && self.copied && PluginSetting.settings_for_plugin(:assignment_freezer))
  end

  def frozen_for_user?(user)
    frozen? && !self.context.grants_right?(user, :manage_frozen_assignments)
  end

  def att_frozen?(att, user=nil)
    return false unless frozen?
    if settings = PluginSetting.settings_for_plugin(:assignment_freezer)
      if Canvas::Plugin.value_to_boolean(settings[att.to_s])
        if user
          return !self.context.grants_right?(user, :manage_frozen_assignments)
        else
          return true
        end
      end
    end

    false
  end

  def can_copy?(user)
    !att_frozen?("no_copying", user)
  end

  def frozen_atts_not_altered
    return if self.copying
    FREEZABLE_ATTRIBUTES.each do |att|
      if self.changes[att] && att_frozen?(att, @updating_user)
        self.errors.add(att, t('errors.cannot_save_att', "You don't have permission to edit the locked attribute %{att_name}", :att_name => att))
      end
    end
  end

  def needs_grading_count_for_user(user)
    vis = self.context.section_visibilities_for(user)
    # the needs_grading_count trigger should change self.updated_at, invalidating the cache
    Rails.cache.fetch(['assignment_user_grading_count', self, user].cache_key) do
      case self.context.enrollment_visibility_level_for(user, vis)
        when :full
          self.needs_grading_count
        when :sections
          self.submissions.count('DISTINCT submissions.id',
            :joins => "INNER JOIN enrollments e ON e.user_id = submissions.user_id",
            :conditions => [<<-SQL, self.id, self.context.id, vis.map {|v| v[:course_section_id]}])
            submissions.assignment_id = ?
              AND e.course_id = ?
              AND e.course_section_id in (?)
              AND e.type IN ('StudentEnrollment', 'StudentViewEnrollment')
              AND e.workflow_state = 'active'
              AND submissions.submission_type IS NOT NULL
              AND (submissions.workflow_state = 'pending_review'
                OR (submissions.workflow_state = 'submitted'
                  AND (submissions.score IS NULL OR NOT submissions.grade_matches_current_submission)))
            SQL
        else
          0
      end
    end
  end

end<|MERGE_RESOLUTION|>--- conflicted
+++ resolved
@@ -144,68 +144,7 @@
     if group_category_id_changed? 
       # needs to be .each(&:destroy) instead of .update_all(:workflow_state =>
       # 'deleted') so that the override gets versioned properly
-<<<<<<< HEAD
-      assignment_overrides.active.scoped(:conditions => {:set_type => 'Group'}).each(&:destroy)
-    end
-  end
-
-  def overridden_for(user)
-    AssignmentOverrideApplicator.assignment_overridden_for(self, user)
-  end
-
-  def overrides_visible_to(user, overrides=active_assignment_overrides)
-    # the visible_to scope is potentially expensive. skip its conditions if the
-    # initial scope is already empty
-    if overrides.first.present?
-      overrides.visible_to(user, context)
-    else
-      overrides
-    end
-  end
-
-  def has_overrides?
-    assignment_overrides.count > 0
-  end
-
-  # returns two values indicating which due dates for this assignment apply
-  # and/or are visible to the user.
-  #
-  # the first is the due date as it applies to the user as a student, if any
-  # (nil if the user has no student enrollment(s) in the assignment's course)
-  #
-  # the second is a list of due dates a they apply to users, sections, or
-  # groups visible to the user as an admin (nil if the user has no
-  # admin/observer enrollment(s) in the assignment's course)
-  #
-  # in both cases, "due dates" is a hash with due_at (full timestamp), all_day
-  # flag, and all_day_date. for the "as an admin" list, each due date from
-  # an override will also have a 'title' key to identify which subset of the
-  # course is affected by that due date, and an 'override' key referencing the
-  # override itself. for the original due date, it will instead have a 'base'
-  # flag (value true).
-  def due_dates_for(user)
-    as_student, as_admin = nil, nil
-    return nil, nil if context.nil?
-
-    if context.user_has_been_student?(user)
-      as_student = self.overridden_for(user).due_date_hash
-    end
-
-    if context.user_has_been_admin?(user)
-      as_admin = due_dates_visible_to(user)
-
-    elsif context.user_has_been_observer?(user)
-      as_admin = observed_student_due_dates(user).uniq
-
-      if as_admin.empty?
-        as_admin = [self.overridden_for(user).due_date_hash]
-      end
-
-    elsif context.user_has_no_enrollments?(user)
-      as_admin = all_due_dates
-=======
       active_assignment_overrides.scoped(:conditions => {:set_type => 'Group'}).each(&:destroy)
->>>>>>> b3ade0a6
     end
   end
 
