--- conflicted
+++ resolved
@@ -2582,19 +2582,11 @@
     self.relock_modules!(relocked_modules, student_ids)
     each_submission_type { |submission| submission&.relock_modules!(relocked_modules, student_ids)}
 
-<<<<<<< HEAD
-    DueDateCacher.recompute(self)
-
-    if only_visible_to_overrides?
-      Rails.logger.debug "GRADES: recalculating because assignment overrides on #{global_id} changed."
-      context.recompute_student_scores
-=======
     update_grades = if only_visible_to_overrides?
       Rails.logger.debug "GRADES: recalculating because assignment overrides on #{global_id} changed."
       true
     else
       false
->>>>>>> 1adba31c
     end
 
     DueDateCacher.recompute(self, update_grades: update_grades)
