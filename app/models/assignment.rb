#
# Copyright (C) 2011 - 2016 Instructure, Inc.
#
# This file is part of Canvas.
#
# Canvas is free software: you can redistribute it and/or modify it under
# the terms of the GNU Affero General Public License as published by the Free
# Software Foundation, version 3 of the License.
#
# Canvas is distributed in the hope that it will be useful, but WITHOUT ANY
# WARRANTY; without even the implied warranty of MERCHANTABILITY or FITNESS FOR
# A PARTICULAR PURPOSE. See the GNU Affero General Public License for more
# details.
#
# You should have received a copy of the GNU Affero General Public License along
# with this program. If not, see <http://www.gnu.org/licenses/>.
#

require 'atom'
require 'set'
require 'canvas/draft_state_validations'
require 'bigdecimal'
require_dependency 'turnitin'

class Assignment < ActiveRecord::Base
  include Workflow
  include TextHelper
  include HasContentTags
  include CopyAuthorizedLinks
  include Mutable
  include ContextModuleItem
  include DatesOverridable
  include SearchTermHelper
  include Canvas::DraftStateValidations
  include TurnitinID

  attr_accessible :title, :name, :description, :due_at, :points_possible,
    :grading_type, :submission_types, :assignment_group, :unlock_at, :lock_at,
    :group_category, :group_category_id, :peer_review_count, :anonymous_peer_reviews,
    :peer_reviews_due_at, :peer_reviews_assign_at, :grading_standard_id,
    :peer_reviews, :automatic_peer_reviews, :grade_group_students_individually,
    :notify_of_update, :time_zone_edited, :turnitin_enabled,
    :turnitin_settings, :context, :position, :allowed_extensions,
    :external_tool_tag_attributes, :freeze_on_copy,
    :only_visible_to_overrides, :post_to_sis, :integration_id, :integration_data, :moderated_grading,
    :omit_from_final_grade, :intra_group_peer_reviews

  ALLOWED_GRADING_TYPES = %w(
    pass_fail percent letter_grade gpa_scale points not_graded
  ).freeze

  attr_accessor :previous_id, :updating_user, :copying, :user_submitted

  attr_reader :assignment_changed

  has_many :submissions, :dependent => :destroy
  has_many :provisional_grades, :through => :submissions
  has_many :attachments, :as => :context, :dependent => :destroy
  has_many :assignment_student_visibilities
  has_one :quiz, class_name: 'Quizzes::Quiz'
  belongs_to :assignment_group
  has_one :discussion_topic, -> { where(root_topic_id: nil).order(:created_at) }
  has_one :wiki_page
  has_many :learning_outcome_alignments, -> { where("content_tags.tag_type='learning_outcome' AND content_tags.workflow_state<>'deleted'").preload(:learning_outcome) }, as: :content, class_name: 'ContentTag'
  has_one :rubric_association, -> { where(purpose: 'grading').order(:created_at).preload(:rubric) }, as: :association
  has_one :rubric, :through => :rubric_association
  has_one :teacher_enrollment, -> { preload(:user).where(enrollments: { workflow_state: 'active', type: 'TeacherEnrollment' }) }, class_name: 'TeacherEnrollment', foreign_key: 'course_id', primary_key: 'context_id'
  has_many :ignores, :as => :asset
  has_many :moderated_grading_selections, class_name: 'ModeratedGrading::Selection'
  belongs_to :context, polymorphic: [:course]
  validates_length_of :title, :maximum => maximum_string_length, :allow_nil => false, :allow_blank => true
  belongs_to :grading_standard
  belongs_to :group_category

  has_one :external_tool_tag, :class_name => 'ContentTag', :as => :context, :dependent => :destroy
  validates_associated :external_tool_tag, :if => :external_tool?
  validate :group_category_changes_ok?
  validate :discussion_group_ok?
  validate :positive_points_possible?
  validate :moderation_setting_ok?

  accepts_nested_attributes_for :external_tool_tag, :update_only => true, :reject_if => proc { |attrs|
    # only accept the url, content_type, content_id, and new_tab params, the other accessible
    # params don't apply to an content tag being used as an external_tool_tag
    content = case attrs['content_type']
              when 'Lti::MessageHandler', 'lti/message_handler'
                Lti::MessageHandler.find(attrs['content_id'].to_i)
              when 'ContextExternalTool', 'context_external_tool'
                ContextExternalTool.find(attrs['content_id'].to_i)
              end
    attrs[:content] = content if content
    attrs.slice!(:url, :new_tab, :content)
    false
  }
  before_validation do |assignment|
    if assignment.external_tool? && assignment.external_tool_tag
      assignment.external_tool_tag.context = assignment
      assignment.external_tool_tag.content_type ||= "ContextExternalTool"
    else
      assignment.association(:external_tool_tag).reset
    end
    true
  end

  def positive_points_possible?
    return if self.points_possible.to_i >= 0
    return unless self.points_possible_changed?
    errors.add(
      :points_possible,
      I18n.t(
        "invalid_points_possible",
        "The value of possible points for this assignment must be zero or greater."
      )
    )
  end

  def group_category_changes_ok?
    return if new_record?
    return unless has_submitted_submissions?
    if group_category_id_changed?
      errors.add :group_category_id, I18n.t("group_category_locked",
                                            "The group category can't be changed because students have already submitted on this assignment")
    end
  end

  def discussion_group_ok?
    return unless new_record? || group_category_id_changed?
    return unless group_category_id && submission_types == 'discussion_topic'
    errors.add :group_category_id, I18n.t("discussion_group_category_locked",
      "Group categories cannot be set directly on a discussion assignment, but should be set on the discussion instead")
  end

  def provisional_grades_exist?
    return false unless moderated_grading? || moderated_grading_changed?
    ModeratedGrading::ProvisionalGrade
      .where(submission_id: self.submissions.having_submission.select(:id))
      .where('score IS NOT NULL').exists?
  end

  def graded_submissions_exist?
    return false unless graded?
    (graded_count > 0) || provisional_grades_exist?
  end

  def moderated_grading_setting_changed?
    moderated_grading_changed? && moderated_grading.presence != moderated_grading_was.presence
  end

  def moderation_setting_ok?
    if moderated_grading_setting_changed? && graded_submissions_exist?
      errors.add :moderated_grading, I18n.t("Moderated grading setting cannot be changed if graded submissions exist")
    end
    if (moderated_grading_setting_changed? || new_record?) && moderated_grading?
      if !graded?
        errors.add :moderated_grading, I18n.t("Moderated grading setting cannot be enabled for ungraded assignments")
      end
      if has_group_category?
        errors.add :moderated_grading, I18n.t("Moderated grading setting cannot be enabled for group assignments")
      end
      if peer_reviews
        errors.add :moderated_grading, I18n.t("Moderated grading setting cannot be enabled for peer reviewed assignments")
      end
    end
  end

  API_NEEDED_FIELDS = %w(
    id
    title
    context_id
    context_type
    position
    points_possible
    grading_type
    due_at
    description
    lock_at
    unlock_at
    assignment_group_id
    peer_reviews
    automatic_peer_reviews
    peer_reviews_due_at
    peer_review_count
    submission_types
    group_category_id
    grade_group_students_individually
    turnitin_enabled
    turnitin_settings
    allowed_extensions
    muted
    needs_grading_count
    could_be_locked
    freeze_on_copy
    copied
    all_day
    all_day_date
    created_at
    updated_at
    post_to_sis
    integration_data
    integration_id
    only_visible_to_overrides
    moderated_grading
    grades_published_at
    omit_from_final_grade
  )

  def external_tool?
    self.submission_types == 'external_tool'
  end

  validates_presence_of :context_id, :context_type, :workflow_state

  validates_presence_of :title, if: :title_changed?
  validates_length_of :title, :maximum => maximum_string_length, :allow_nil => true
  validates_length_of :description, :maximum => maximum_long_text_length, :allow_nil => true, :allow_blank => true
  validates_length_of :allowed_extensions, :maximum => maximum_long_text_length, :allow_nil => true, :allow_blank => true
  validate :frozen_atts_not_altered, :if => :frozen?, :on => :update
  validates :grading_type, inclusion: { in: ALLOWED_GRADING_TYPES },
    allow_nil: true, on: :create

  acts_as_list :scope => :assignment_group
  simply_versioned :keep => 5
  sanitize_field :description, CanvasSanitize::SANITIZE
  copy_authorized_links( :description) { [self.context, nil] }

  def root_account
    context && context.root_account
  end

  def name
    self.title
  end

  def name=(val)
    self.title = val
  end

  serialize :integration_data, Hash

  serialize :turnitin_settings, Hash
  # file extensions allowed for online_upload submission
  serialize :allowed_extensions, Array

  def allowed_extensions=(new_value)
    # allow both comma and whitespace as separator
    new_value = new_value.split(/[\s,]+/) if new_value.is_a?(String)

    # remove the . if they put it on, and extra whitespace
    new_value.map! { |v| v.strip.gsub(/\A\./, '').downcase } if new_value.is_a?(Array)

    write_attribute(:allowed_extensions, new_value)
  end

  before_save :infer_grading_type,
              :process_if_quiz,
              :default_values,
              :update_submissions_if_details_changed,
              :maintain_group_category_attribute,
              :validate_assignment_overrides

  after_save  :update_grades_if_details_changed,
              :touch_assignment_group,
              :touch_context,
              :update_grading_standard,
              :update_submittable,
              :update_submissions_later,
              :schedule_do_auto_peer_review_job_if_automatic_peer_review,
              :delete_empty_abandoned_children,
              :update_cached_due_dates,
              :touch_submissions_if_muted

  has_a_broadcast_policy

  after_save :remove_assignment_updated_flag # this needs to be after has_a_broadcast_policy for the message to be sent

  def validate_assignment_overrides(opts={})
    if opts[:force_override_destroy] || group_category_id_changed?
      # needs to be .each(&:destroy) instead of .update_all(:workflow_state =>
      # 'deleted') so that the override gets versioned properly
      active_assignment_overrides.
        where(:set_type => 'Group').
        each { |o|
          o.dont_touch_assignment = true
          o.destroy
        }
    end

    AssignmentOverrideStudent.clean_up_for_assignment(self)
  end

  def schedule_do_auto_peer_review_job_if_automatic_peer_review
    return unless needs_auto_peer_reviews_scheduled?

    reviews_due_at = self.peer_reviews_assign_at || self.due_at
    return if reviews_due_at.blank?

    self.send_later_enqueue_args(:do_auto_peer_review, {
      :run_at => reviews_due_at,
      :singleton => Shard.birth.activate { "assignment:auto_peer_review:#{self.id}" }
    })
  end

  attr_accessor :skip_schedule_peer_reviews
  alias_method :skip_schedule_peer_reviews?, :skip_schedule_peer_reviews
  def needs_auto_peer_reviews_scheduled?
    !skip_schedule_peer_reviews? && peer_reviews? && automatic_peer_reviews? && !peer_reviews_assigned?
  end

  def do_auto_peer_review
    assign_peer_reviews if needs_auto_peer_reviews_scheduled? && overdue?
  end

  def touch_assignment_group
    AssignmentGroup.where(:id => self.assignment_group_id).update_all(:updated_at => Time.zone.now.utc) if self.assignment_group_id
    true
  end

  def update_student_submissions
    graded_at = Time.zone.now
    submissions.graded.preload(:user).find_each do |s|
      if grading_type == 'pass_fail' && ['complete', 'pass'].include?(s.grade)
        s.score = points_possible
      end
      s.grade = score_to_grade(s.score, s.grade)
      s.graded_at = graded_at
      s.assignment = self
      s.assignment_changed_not_sub = true
      s.with_versioning(:explicit => true) { s.save! }
    end
  end

  # if a teacher changes the settings for an assignment and students have
  # already been graded, then we need to update the "grade" column to
  # reflect the changes
  def update_submissions_if_details_changed
    if !new_record? && (points_possible_changed? || grading_type_changed? || grading_standard_id_changed?) && !submissions.graded.empty?
      send_later_if_production(:update_student_submissions)
    end
    true
  end

  def needs_to_recompute_grade?
    points_possible_changed? ||
    muted_changed? ||
    workflow_state_changed? ||
    assignment_group_id_changed? ||
    only_visible_to_overrides_changed? ||
    omit_from_final_grade_changed?
  end

  def update_grades_if_details_changed
    if needs_to_recompute_grade?
      Rails.logger.info "GRADES: recalculating because assignment #{global_id} changed. (#{changes.inspect})"
      self.class.connection.after_transaction_commit { self.context.recompute_student_scores }
    end
    true
  end

  def create_in_turnitin
    return false unless self.context.turnitin_settings
    return true if self.turnitin_settings[:current]
    turnitin = Turnitin::Client.new(*self.context.turnitin_settings)
    res = turnitin.createOrUpdateAssignment(self, self.turnitin_settings)

    # make sure the defaults get serialized
    self.turnitin_settings = turnitin_settings

    if res[:assignment_id]
      self.turnitin_settings[:created] = true
      self.turnitin_settings[:current] = true
      self.turnitin_settings.delete(:error)
    else
      self.turnitin_settings[:error] = res
    end
    self.save
    return self.turnitin_settings[:current]
  end

  def turnitin_settings
    if super.empty?
      settings = Turnitin::Client.default_assignment_turnitin_settings
      default_originality = course.turnitin_originality if course
      settings[:originality_report_visibility] = default_originality if default_originality
      settings
    else
      super
    end
  end

  def turnitin_settings=(settings)
    settings = Turnitin::Client.normalize_assignment_turnitin_settings(settings)
    unless settings.blank?
      [:created, :error].each do |key|
        settings[key] = self.turnitin_settings[key] if self.turnitin_settings[key]
      end
    end
    write_attribute :turnitin_settings, settings
  end

  def self.all_day_interpretation(opts={})
    if opts[:due_at]
      if opts[:due_at] == opts[:due_at_was]
        # (comparison is modulo time zone) no real change, leave as was
        return opts[:all_day_was], opts[:all_day_date_was]
      else
        # 'normal' case. compare due_at to fancy midnight and extract its
        # date-part
        return (opts[:due_at].strftime("%H:%M") == '23:59'), opts[:due_at].to_date
      end
    else
      # no due at = all_day and all_day_date are irrelevant
      return nil, nil
    end
  end

  def default_values
    raise "Assignments can only be assigned to Course records" if self.context_type && self.context_type != "Course"
    self.context_code = "#{self.context_type.underscore}_#{self.context_id}"
    self.title ||= (self.assignment_group.default_assignment_name rescue nil) || "Assignment"

    self.infer_all_day

    if !self.assignment_group || (self.assignment_group.deleted? && !self.deleted?)
      ensure_assignment_group(false)
    end
    self.submission_types ||= "none"
    self.peer_reviews_assign_at = [self.due_at, self.peer_reviews_assign_at].compact.max
    # have to use peer_reviews_due_at here because it's the column name
    self.peer_reviews_assigned = false if peer_reviews_due_at_changed?
    self.points_possible = nil unless self.graded?
  end
  protected :default_values

  def ensure_assignment_group(do_save = true)
    self.context.require_assignment_group
    assignment_groups = self.context.assignment_groups.active
    if !assignment_groups.map(&:id).include?(self.assignment_group_id)
      self.assignment_group = assignment_groups.first
      save! if do_save
    end
  end

  def attendance?
    submission_types == 'attendance'
  end

  def due_date
    self.all_day ? self.all_day_date : self.due_at
  end

  def delete_empty_abandoned_children
    if submission_types_changed?
      each_submission_type do |submittable, type|
        unless self.submission_types == type.to_s
          submittable.unlink!(:assignment) if submittable
        end
      end
    end
  end

  def update_submissions_later
    if assignment_group_id_changed? && assignment_group_id_was.present?
      AssignmentGroup.where(id: assignment_group_id_was).update_all(updated_at: Time.zone.now.utc)
    end
    self.assignment_group.touch if self.assignment_group
    if points_possible_changed?
      send_later_if_production(:update_submissions)
    end
  end

  attr_accessor :updated_submissions # for testing
  def update_submissions
    @updated_submissions ||= []
    self.submissions.find_each do |submission|
      @updated_submissions << submission
      submission.save!
    end
  end

  def update_submittable
    return true if self.deleted?
    if self.submission_types == "online_quiz" && @saved_by != :quiz
      quiz = Quizzes::Quiz.where(assignment_id: self).first || self.context.quizzes.build
      quiz.assignment_id = self.id
      quiz.title = self.title
      quiz.description = self.description
      quiz.due_at = self.due_at
      quiz.unlock_at = self.unlock_at
      quiz.lock_at = self.lock_at
      quiz.points_possible = self.points_possible
      quiz.assignment_group_id = self.assignment_group_id
      quiz.workflow_state = 'created' if quiz.deleted?
      quiz.saved_by = :assignment
      quiz.workflow_state = published? ? 'available' : 'unpublished'
      quiz.save if quiz.changed?
    elsif self.submission_types == "discussion_topic" && @saved_by != :discussion_topic
      topic = self.discussion_topic || self.context.discussion_topics.build(:user => @updating_user)
      topic.message = self.description
      save_submittable(topic)
      self.discussion_topic = topic
    elsif self.context.feature_enabled?(:conditional_release) &&
      self.submission_types == "wiki_page" && @saved_by != :wiki_page
      page = self.wiki_page || self.context.wiki.wiki_pages.build(:user => @updating_user)
      save_submittable(page)
      self.wiki_page = page
    end
  end
  attr_writer :saved_by

  def save_submittable(submittable)
    submittable.assignment_id = self.id
    submittable.title = self.title
    submittable.saved_by = :assignment
    submittable.updated_at = Time.zone.now
    submittable.workflow_state = 'active' if submittable.deleted?
    submittable.workflow_state = published? ? 'active' : 'unpublished'
    submittable.save
  end
  protected :save_submittable

  def update_grading_standard
    self.grading_standard.save! if self.grading_standard
  end

  def all_context_module_tags
    all_tags = context_module_tags.to_a
    each_submission_type do |submission, _, short_type|
      all_tags.concat(submission.context_module_tags) if self.send("#{short_type}?")
    end
    all_tags
  end

  def context_module_action(user, action, points=nil)
    all_context_module_tags.each { |tag| tag.context_module_action(user, action, points) }
  end

  # this is necessary to generate new permissions cache keys for students
  def touch_submissions_if_muted
    if muted_changed?
      self.class.connection.after_transaction_commit do
        submissions.touch_all
      end
    end
  end

  # call this to perform notifications on an Assignment that is not being saved
  # (useful when a batch of overrides associated with a new assignment have been saved)
  def do_notifications!(prior_version=nil, notify=false)
    self.prior_version = prior_version
    @broadcasted = false
    # TODO: this will blow up if the group_category string is set on the
    # previous version, because it gets confused between the db string field
    # and the association.  one more reason to drop the db column
    self.prior_version ||= self.versions.previous(self.current_version.number).try(:model)
    self.just_created = self.prior_version.nil?
    self.notify_of_update = notify || false
    broadcast_notifications
    remove_assignment_updated_flag
  end

  set_broadcast_policy do |p|
    p.dispatch :assignment_due_date_changed
    p.to { |assignment|
      # everyone who is _not_ covered by an assignment override affecting due_at
      # (the AssignmentOverride records will take care of notifying those users)
      excluded_ids = participants_with_overridden_due_at.map(&:id).to_set
      BroadcastPolicies::AssignmentParticipants.new(assignment, excluded_ids).to
    }
    p.whenever { |assignment|
      BroadcastPolicies::AssignmentPolicy.new(assignment).
        should_dispatch_assignment_due_date_changed?
    }

    p.dispatch :assignment_changed
    p.to { |assignment|
      BroadcastPolicies::AssignmentParticipants.new(assignment).to
    }
    p.whenever { |assignment|
      BroadcastPolicies::AssignmentPolicy.new(assignment).
        should_dispatch_assignment_changed?
    }

    p.dispatch :assignment_created
    p.to { |assignment|
      BroadcastPolicies::AssignmentParticipants.new(assignment).to
    }
    p.whenever { |assignment|
      BroadcastPolicies::AssignmentPolicy.new(assignment).
        should_dispatch_assignment_created?
    }
    p.filter_asset_by_recipient { |assignment, user|
      assignment.overridden_for(user)
    }

    p.dispatch :assignment_unmuted
    p.to { |assignment|
      BroadcastPolicies::AssignmentParticipants.new(assignment).to
    }
    p.whenever { |assignment|
      BroadcastPolicies::AssignmentPolicy.new(assignment).
        should_dispatch_assignment_unmuted?
    }
  end

  def notify_of_update=(val)
    @assignment_changed = Canvas::Plugin.value_to_boolean(val)
  end

  def notify_of_update
    false
  end

  def remove_assignment_updated_flag
    @assignment_changed = false
    true
  end

  def points_uneditable?
    (self.submission_types == 'online_quiz') # && self.quiz && (self.quiz.edited? || self.quiz.available?))
  end

  workflow do
    state :published do
      event :unpublish, :transitions_to => :unpublished
    end
    state :unpublished do
      event :publish, :transitions_to => :published
    end
    state :deleted
  end

  alias_method :destroy_permanently!, :destroy
  def destroy
    self.workflow_state = 'deleted'
    ContentTag.delete_for(self)
    self.rubric_association.destroy if self.rubric_association
    self.save!

    each_submission_type { |submission| submission.destroy if submission && !submission.deleted? }
    refresh_course_content_participation_counts
  end

  def refresh_course_content_participation_counts
    progress = self.context.progresses.build(tag: 'refresh_content_participation_counts')
    progress.save!
    progress.process_job(self.context, :refresh_content_participation_counts)
  end

  def time_zone_edited
    CGI::unescapeHTML(read_attribute(:time_zone_edited) || "")
  end

  def restore(from=nil)
    self.workflow_state = self.has_student_submissions? ? "published" : "unpublished"
    self.save
    each_submission_type do |submission, _, short_type|
      submission.restore(:assignment) if from != short_type && submission
    end
    refresh_course_content_participation_counts
  end

  def participants_with_overridden_due_at
    Assignment.participants_with_overridden_due_at([self])
  end

  def self.participants_with_overridden_due_at(assignments)
    overridden_users = []

    AssignmentOverride.active.overriding_due_at.where(assignment_id: assignments).each do |o|
      overridden_users.concat(o.applies_to_students)
    end

    overridden_users.uniq!
    overridden_users
  end

  def students_with_visibility(scope=nil)
    scope ||= context.all_students.where("enrollments.workflow_state NOT IN ('inactive', 'rejected')")
    return scope unless self.differentiated_assignments_applies?
    scope.able_to_see_assignment_in_course_with_da(self.id, context.id)
  end

  attr_accessor :saved_by
  def process_if_quiz
    if self.submission_types == "online_quiz"
      self.points_possible = quiz.points_possible if quiz && quiz.available?
      copy_attrs = %w(due_at lock_at unlock_at)
      if quiz && @saved_by != :quiz &&
         copy_attrs.any? { |attr| changes[attr] }
        copy_attrs.each { |attr| quiz.send "#{attr}=", send(attr) }
        quiz.saved_by = :assignment
        quiz.save
      end
    end
  end
  protected :process_if_quiz

  def grading_scheme
    grading_standard_or_default.grading_scheme
  end

  def infer_grading_type
    self.grading_type = "pass_fail" if self.submission_types == "attendance"
    self.grading_type = "not_graded" if self.submission_types == "wiki_page"
    self.grading_type ||= "points"
  end

  def score_to_grade_percent(score=0.0)
    if points_possible && points_possible > 0
      result = score.to_f / self.points_possible
      (result * 100.0).round(2)
    else
      # there's not really any reasonable value we can set here -- if the
      # assignment is worth no points, any percentage is as valid as any other.
      score.to_f
    end
  end

  def grading_standard_or_default
    grading_standard ||
      context.default_grading_standard ||
      GradingStandard.default_instance
  end

  def score_to_grade(score=0.0, given_grade=nil)
    result = score.to_f
    case self.grading_type
    when "percent"
      result = "#{round_if_whole(score_to_grade_percent(score))}%"
    when "pass_fail"
      passed = if points_possible && points_possible > 0
                 score.to_f > 0
               elsif given_grade
                 given_grade == "complete" || given_grade == "pass"
               end
      result = passed ? "complete" : "incomplete"
    when "letter_grade", "gpa_scale"
      if self.points_possible.to_f > 0.0
        score = (BigDecimal.new(score.to_s) / BigDecimal.new(points_possible.to_s)).to_f
        result = grading_standard_or_default.score_to_grade(score * 100)
      elsif given_grade
        # the score for a zero-point letter_grade assignment could be considered
        # to be *any* grade, so look at what the current given grade is
        # instead of trying to calculate it
        result = given_grade
      else
        # there's not really any reasonable value we can set here -- if the
        # assignment is worth no points, and the grader didn't enter an
        # explicit letter grade, any letter grade is as valid as any other.
        result = grading_standard_or_default.score_to_grade(score.to_f)
      end
    end
    round_if_whole(result).to_s
  end

  def interpret_grade(grade)
    case grade.to_s
    when %r{%$}
      # interpret as a percentage
      percentage = grade.to_f / 100.0
      points_possible.to_f * percentage
    when %r{[\d\.]+}
      if grading_type == "gpa_scale"
        # if it matches something in a scheme, take that, else return nil
        return nil unless standard_based_score = grading_standard_or_default.grade_to_score(grade)
        (points_possible || 0.0) * standard_based_score / 100.0
      else
        # interpret as a numerical score
        grade.to_f
      end
    when "pass", "complete"
      points_possible.to_f
    when "fail", "incomplete"
      0.0
    else
      # try to treat it as a letter grade
      if uses_grading_standard && standard_based_score = grading_standard_or_default.grade_to_score(grade)
        (points_possible || 0.0) * standard_based_score / 100.0
      else
        nil
      end
    end
  end

  def grade_to_score(grade=nil)
    return nil if grade.blank?
    parsed_grade = interpret_grade(grade)
    case self.grading_type
    when "points", "percent", "letter_grade", "gpa_scale"
      score = parsed_grade
    when "pass_fail"
      # only allow full points or no points for pass_fail assignments
      score = case parsed_grade.to_f
      when points_possible
        points_possible
      when 0.0
        0.0
      else
        nil
      end
    when "not_graded"
      score = nil
    else
      raise "oops, we need to interpret a new grading_type. get coding."
    end
    score
  end

  def uses_grading_standard
    ["letter_grade", "gpa_scale"].include? grading_type
  end

  def infer_times
    # set the time to 11:59 pm in the creator's time zone, if none given
    self.due_at = CanvasTime.fancy_midnight(self.due_at)
    self.lock_at = CanvasTime.fancy_midnight(self.lock_at)
  end

  def infer_all_day
    # make the comparison to "fancy midnight" and the date-part extraction in
    # the time zone that was active during editing
    time_zone = (ActiveSupport::TimeZone.new(self.time_zone_edited) rescue nil) || Time.zone
    self.all_day, self.all_day_date = Assignment.all_day_interpretation(
      :due_at => self.due_at ? self.due_at.in_time_zone(time_zone) : nil,
      :due_at_was => self.due_at_was,
      :all_day_was => self.all_day_was,
      :all_day_date_was => self.all_day_date_was)
  end

  def to_atom(opts={})
    extend ApplicationHelper
    author_name = self.context.present? ? self.context.name : t('atom_no_author', "No Author")
    Atom::Entry.new do |entry|
      entry.title     = t(:feed_entry_title, "Assignment: %{assignment}", :assignment => self.title) unless opts[:include_context]
      entry.title     = t(:feed_entry_title_with_course, "Assignment, %{course}: %{assignment}", :assignment => self.title, :course => self.context.name) if opts[:include_context]
      entry.authors  << Atom::Person.new(:name => author_name)
      entry.updated   = self.updated_at.utc
      entry.published = self.created_at.utc
      entry.id        = "tag:#{HostUrl.default_host},#{self.created_at.strftime("%Y-%m-%d")}:/assignments/#{self.feed_code}_#{self.due_at.strftime("%Y-%m-%d-%H-%M") rescue "none"}"
      entry.links    << Atom::Link.new(:rel => 'alternate',
                                    :href => "http://#{HostUrl.context_host(self.context)}/#{context_url_prefix}/assignments/#{self.id}")
      entry.content   = Atom::Content::Html.new(before_label(:due, "Due") + " #{datetime_string(self.due_at, :due_date)}<br/>#{self.description}<br/><br/>
        <div>
          #{self.description}
        </div>
      ")
    end
  end

  def start_at
    due_at
  end

  def end_at
    due_at
  end

  def context_prefix
    context_url_prefix
  end

  def to_ics(in_own_calendar: true, preloaded_attachments: {}, user: nil)
    CalendarEvent::IcalEvent.new(self).to_ics(in_own_calendar:       in_own_calendar,
                                              preloaded_attachments: preloaded_attachments,
                                              include_description:   include_description?(user))
  end

  def include_description?(user, lock_info=nil)
    return unless user
    lock_info ||= self.locked_for?(user, :check_policies => true)
    !lock_info || (lock_info[:can_view] && !lock_info[:context_module])
  end

  def all_day
    read_attribute(:all_day) || (self.new_record? && self.due_at && (self.due_at.strftime("%H:%M") == '23:59' || self.due_at.strftime("%H:%M") == '00:00'))
  end

  def self.preload_context_module_tags(assignments, include_context_modules: false)
    module_tags_include =
      if include_context_modules
        { context_module_tags: :context_module }
      else
        :context_module_tags
      end

    ActiveRecord::Associations::Preloader.new.preload(assignments, [
      module_tags_include,
      :context, # necessary while wiki_page assignments behind feature flag
      { :discussion_topic => :context_module_tags },
      { :wiki_page => :context_module_tags },
      { :quiz => :context_module_tags }
    ])
  end

  def locked_for?(user, opts={})
    return false if opts[:check_policies] && context.grants_right?(user, :read_as_admin)
    Rails.cache.fetch(locked_cache_key(user), :expires_in => 1.minute) do
      locked = false
      assignment_for_user = self.overridden_for(user)
      if (assignment_for_user.unlock_at && assignment_for_user.unlock_at > Time.zone.now)
        locked = {:asset_string => assignment_for_user.asset_string, :unlock_at => assignment_for_user.unlock_at}
      elsif self.could_be_locked && item = locked_by_module_item?(user, opts[:deep_check_if_needed])
        locked = {:asset_string => self.asset_string, :context_module => item.context_module.attributes}
      elsif (assignment_for_user.lock_at && assignment_for_user.lock_at < Time.zone.now)
        locked = {:asset_string => assignment_for_user.asset_string, :lock_at => assignment_for_user.lock_at, :can_view => true}
      else
        each_submission_type do |submission, _, short_type|
          next unless self.send("#{short_type}?")
          if submission_locked = submission.locked_for?(user, opts.merge(:skip_assignment => true))
            locked = submission_locked
          end
          break
        end
      end
      locked
    end
  end

  def clear_locked_cache(user)
    super
    each_submission_type do |submission, _, short_type|
      Rails.cache.delete(submission.locked_cache_key(user)) if self.send("#{short_type}?")
    end
  end

  def self.assignment_type?(type)
    %w(quiz attendance discussion_topic wiki_page external_tool).include? type.to_s
  end

  def self.get_submission_type(assignment_type)
    if assignment_type?(assignment_type)
      type = assignment_type.to_s
      type = "online_quiz" if type == "quiz"
      type = type.to_sym if assignment_type.is_a?(Symbol)
      type
    end
  end

  def submission_types_array
    (self.submission_types || "").split(",")
  end

  def submittable_type?
    submission_types && ![
      '',
      'none',
      'not_graded',
      'online_quiz',
      'discussion_topic',
      'wiki_page',
      'attendance',
      'external_tool'
    ].include?(self.submission_types)
  end

  def each_submission_type
    if block_given?
      submittable_types = %i(discussion_topic quiz)
      submittable_types << :wiki_page if self.context.try(:feature_enabled?, :conditional_release)
      submittable_types.each do |asg_type|
        submittable = self.send(asg_type)
        yield submittable, Assignment.get_submission_type(asg_type), asg_type
      end
    end
  end

  def graded_count
    return read_attribute(:graded_count).to_i if read_attribute(:graded_count)
    Rails.cache.fetch(['graded_count', self].cache_key) do
      submissions.graded.in_workflow_state('graded').count
    end
  end

  def has_submitted_submissions?
    return @has_submitted_submissions unless @has_submitted_submissions.nil?
    submitted_count > 0
  end
  attr_writer :has_submitted_submissions

  def submitted_count
    return read_attribute(:submitted_count).to_i if read_attribute(:submitted_count)
    Rails.cache.fetch(['submitted_count', self].cache_key) do
      self.submissions.having_submission.count
    end
  end

  set_policy do
    given { |user, session| self.context.grants_right?(user, session, :read) && self.published? }
    can :read and can :read_own_submission

    given { |user, session|
      (submittable_type? || submission_types == "discussion_topic") &&
      context.grants_right?(user, session, :participate_as_student) &&
      !locked_for?(user) &&
      visible_to_user?(user) &&
      !excused_for?(user)
    }
    can :submit and can :attach_submission_comment_files

    given { |user, session| self.context.grants_right?(user, session, :read_as_admin) }
    can :read

    given { |user, session| self.context.grants_right?(user, session, :manage_grades) }
    can :grade and can :attach_submission_comment_files

    given { |user, session| self.context.grants_right?(user, session, :manage_assignments) }
    can :update and can :create and can :read and can :attach_submission_comment_files

    given do |user, session|
      self.context.grants_right?(user, session, :manage_assignments) &&
        (user.admin_of_root_account?(self.context.root_account) ||
         !due_for_any_student_in_closed_grading_period?)
    end
    can :delete
  end

  def user_can_read_grades?(user, session=nil)
    RequestCache.cache('user_can_read_grades', self, user, session) do
      self.context.grants_right?(user, session, :view_all_grades) ||
        (self.published? && self.context.grants_right?(user, session, :manage_grades))
    end
  end

  def filter_attributes_for_user(hash, user, session)
    if lock_info = self.locked_for?(user, :check_policies => true)
      hash.delete('description') unless include_description?(user, lock_info)
      hash['lock_info'] = lock_info
    end
  end

  def participants(opts={})
    return context.participants(include_observers: opts[:include_observers], excluded_user_ids: opts[:excluded_user_ids]) unless differentiated_assignments_applies?
    participants_with_visibility(opts)
  end

  def participants_with_visibility(opts={})
    users = context.participating_admins

    applicable_students = if opts[:excluded_user_ids]
                            students_with_visibility.reject{|s| opts[:excluded_user_ids].include?(s.id)}
                          else
                            students_with_visibility
                          end

    users += applicable_students

    if opts[:include_observers]
      users += User.observing_students_in_course(applicable_students.map(&:id), self.context_id)
      users += User.observing_full_course(context.id)
    end

    users.uniq
  end

  def set_default_grade(options={})
    score = self.grade_to_score(options[:default_grade])
    grade = self.score_to_grade(score)
    submissions_to_save = []
    self.context.students.find_in_batches do |students|
      submissions = find_or_create_submissions(students)
      submissions_to_save.concat(submissions.select  { !submissions.score || (options[:overwrite_existing_grades] && submissions.score != score) })
    end

    Submission.where(:id => submissions_to_save).update_all({
      :score => score,
      :grade => grade,
      :published_score => score,
      :published_grade => grade,
      :workflow_state => 'graded',
      :graded_at => Time.zone.now.utc
    }) unless submissions_to_save.empty?

    Rails.logger.info "GRADES: recalculating because assignment #{global_id} had default grade set (#{options.inspect})"
    self.context.recompute_student_scores
    student_ids = context.student_ids
    send_later_if_production(:multiple_module_actions, student_ids, :scored, score)
  end

  def title_with_id
    "#{title} (#{id})"
  end

  def title_slug
    CanvasTextHelper.truncate_text(title, :ellipsis => '')
  end

  def self.title_and_id(str)
    if str =~ /\A(.*)\s\((\d+)\)\z/
      [$1, $2]
    else
      [str, nil]
    end
  end

  def group_students(student)
    group = group_category.group_for(student) if has_group_category?
    students = if group
      group.users
        .joins(:enrollments)
        .where(:enrollments => { :course_id => self.context})
        .merge(Course.instance_exec(&Course.reflections[CANVAS_RAILS4_0 ? :admin_visible_student_enrollments : 'admin_visible_student_enrollments'].scope).only(:where))
        .order("users.id") # this helps with preventing deadlock with other things that touch lots of users
        .uniq
        .to_a
    else
      [student]
    end

    [group, students]
  end

  def multiple_module_actions(student_ids, action, points=nil)
    students = self.context.students.where(id: student_ids)
    students.each do |user|
      self.context_module_action(user, action, points)
    end
  end

  def submission_for_student(user)
    self.submissions.where(user_id: user.id).first_or_initialize
  end

  class GradeError < StandardError; end

  def compute_grade_and_score(grade, score)
    if grade
      score = self.grade_to_score(grade)
    end
    if score
      grade = self.score_to_grade(score, grade)
    end
    [grade, score]
  end

  def grade_student(original_student, opts={})
    raise GradeError.new("Student is required") unless original_student
    unless context.includes_user?(original_student, context.admin_visible_student_enrollments) # allows inactive users to be graded
      raise GradeError.new("Student must be enrolled in the course as a student to be graded")
    end
    raise GradeError.new("Grader must be enrolled as a course admin") if opts[:grader] && !self.context.grants_right?(opts[:grader], :manage_grades)

    opts[:excused] = Canvas::Plugin.value_to_boolean(opts.delete(:excuse)) if opts.key? :excuse
    raise GradeError.new("Cannot simultaneously grade and excuse an assignment") if opts[:excused] && (opts[:grade] || opts[:score])
    raise GradeError.new("Provisional grades require a grader") if opts[:provisional] && opts[:grader].nil?

    opts.delete(:id)
    group, students = group_students(original_student)
    submissions = []
    grade_group_students = !(grade_group_students_individually || opts[:excused])

    if grade_group_students
      find_or_create_submissions(students) do |submission|
        submissions << save_grade_to_submission(submission, original_student, group, opts)
      end
    else
      submission = find_or_create_submission(original_student)
      submissions << save_grade_to_submission(submission, original_student, group, opts)
    end

    submissions.compact
  end

  def save_grade_to_submission(submission, original_student, group, opts)
    submission.skip_grade_calc = opts[:skip_grade_calc]

    previously_graded = submission.grade.present? || submission.excused?
    return if previously_graded && opts[:dont_overwrite_grade]
    return if submission.user != original_student && submission.excused?

    grader = opts[:grader]
    grade, score = compute_grade_and_score(opts[:grade], opts[:score])

    did_grade = false
    submission.attributes = opts.slice(:excused, :submission_type, :url, :body)

    unless opts[:provisional]
      submission.grader = grader
      submission.grade = grade
      submission.score = score
      submission.graded_anonymously = opts[:graded_anonymously] if opts.key?(:graded_anonymously)
      submission.excused = false if score.present?
      did_grade = true if score.present? || submission.excused?
    end

    submission.grade_matches_current_submission = true if did_grade

    if (submission.score_changed? ||
        submission.grade_matches_current_submission) &&
        ((submission.score && submission.grade) || submission.excused?)
      submission.workflow_state = "graded"
    end
    submission.group = group
    submission.graded_at = Time.zone.now if did_grade
    previously_graded ? submission.with_versioning(:explicit => true) { submission.save! } : submission.save!

    if opts[:provisional]
      submission.find_or_create_provisional_grade!(grader,
        grade: grade,
        score: score,
        force_save: true,
        final: opts[:final],
        graded_anonymously: opts[:graded_anonymously]
      )
    end

    submission
  end
  private :save_grade_to_submission

  def find_or_create_submission(user)
    Assignment.unique_constraint_retry do
      s = submissions.where(user_id: user).first
      if !s
        s = submissions.build
        user.is_a?(User) ? s.user = user : s.user_id = user
        s.save!
      end
      s
    end
  end

  def find_or_create_submissions(students)
    submissions = self.submissions.where(user_id: students).order(:user_id).to_a
    submissions_hash = submissions.index_by(&:user_id)
    # we touch the user in an after_save; the FK causes a read lock
    # to be taken on the user during submission INSERT, so to avoid
    # deadlocks, we pre-lock the users
    needs_lock = false
    shard.activate do
      if Submission.connection.adapter_name == 'PostgreSQL' && Submission.connection.send(:postgresql_version) < 90300
        needs_lock = Submission.connection.open_transactions == 0
        # we're already in a transaction, and can lock everyone at once
        if !needs_lock
          missing_users = students.map(&:id) - submissions_hash.keys
          User.shard(shard).where(id: missing_users).order(:id).lock.pluck(:id)
        end
      end
    end
    students.each do |student|
      submission = submissions_hash[student.id]
      if !submission
        begin
          transaction(requires_new: true) do
            # lock just one user
            if needs_lock
              User.shard(shard).where(id: student).lock.pluck(:id)
            end
            submission = self.submissions.build(user: student)
            submission.assignment = self
            yield submission if block_given?
            submission.save! if submission.changed?
            submissions << submission
          end
        rescue ActiveRecord::RecordNotUnique
          submission = self.submissions.where(user_id: student).first
          raise unless submission
          submissions << submission
          submission.assignment = self
          submission.user = student
          yield submission if block_given?
        end
      else
        submission.assignment = self
        submission.user = student
        yield submission if block_given?
      end
    end
    submissions
  end

  def find_asset_for_assessment(association, user_or_user_id, opts={})
    user = user_or_user_id.is_a?(User) ? user_or_user_id : self.context.users.where(id: user_or_user_id).first
    if association.purpose == "grading"
      if user
        sub = self.find_or_create_submission(user)
        if opts[:provisional_grader]
          [sub.find_or_create_provisional_grade!(opts[:provisional_grader], final: opts[:final]), user]
        else
          [sub, user]
        end
      else
        [nil, nil]
      end
    else
      [self, user]
    end
  end

  # Update at this point is solely used for commenting on the submission
  def update_submission(original_student, opts={})
    raise "Student Required" unless original_student

    group, students = group_students(original_student)
    opts[:author] ||= opts[:commenter] || opts[:user_id].present? && User.find_by(id: opts[:user_id])
    res = []

    # Only teachers (those who can manage grades) can have hidden comments
    opts[:hidden] = muted? && self.context.grants_right?(opts[:author], :manage_grades) unless opts.key?(:hidden)

    if opts[:comment] && opts[:assessment_request]
      # if there is no rubric the peer review is complete with just a comment
      opts[:assessment_request].complete unless opts[:assessment_request].rubric_association
    end

    if opts[:comment] && Canvas::Plugin.value_to_boolean(opts[:group_comment])
      uuid = CanvasSlug.generate_securish_uuid
      res = find_or_create_submissions(students) do |submission|
        save_comment_to_submission(submission, group, opts, uuid)
      end
    else
      submission = find_or_create_submission(original_student)
      res << save_comment_to_submission(submission, group, opts)
    end
    res
  end

  def save_comment_to_submission(submission, group, opts, uuid = nil)
    submission.group = group
    submission.save! if submission.changed?
    opts[:group_comment_id] = uuid if group && uuid
    submission.add_comment(opts)
    submission.reload
  end
  private :save_comment_to_submission

  SUBMIT_HOMEWORK_ATTRS = %w[body url submission_type
                             media_comment_id media_comment_type]
  ALLOWABLE_SUBMIT_HOMEWORK_OPTS = (SUBMIT_HOMEWORK_ATTRS +
                                    %w[comment group_comment attachments]).to_set

  def submit_homework(original_student, opts={})
    # Only allow a few fields to be submitted.  Cannot submit the grade of a
    # homework assignment, for instance.
    opts.keys.each { |k|
      opts.delete(k) unless ALLOWABLE_SUBMIT_HOMEWORK_OPTS.include?(k.to_s)
    }
    raise "Student Required" unless original_student
    comment = opts.delete(:comment)
    group_comment = opts.delete(:group_comment)
    group, students = group_students(original_student)
    homeworks = []
    primary_homework = nil
    submitted = case opts[:submission_type]
                when "online_text_entry"
                  opts[:body].present?
                when "online_url", "basic_lti_launch"
                  opts[:url].present?
                when "online_upload"
                  opts[:attachments].size > 0
                else
                  true
                end
    transaction do
      find_or_create_submissions(students) do |homework|
        # clear out attributes from prior submissions
        if opts[:submission_type].present?
          SUBMIT_HOMEWORK_ATTRS.each { |attr| homework[attr] = nil }
        end

        student = homework.user
        homework.grade_matches_current_submission = homework.score ? false : true
        homework.attributes = opts.merge({
          :attachment => nil,
          :processed => false,
          :process_attempts => 0,
          :workflow_state => submitted ? "submitted" : "unsubmitted",
          :group => group
        })
        homework.submitted_at = Time.zone.now

        homework.with_versioning(:explicit => (homework.submission_type != "discussion_topic")) do
          if group
            if student == original_student
              homework.broadcast_group_submission
            else
              homework.save_without_broadcasting!
            end
          else
            homework.save!
          end
        end
        homeworks << homework
        primary_homework = homework if student == original_student
      end
    end
    homeworks.each do |homework|
      context_module_action(homework.student, homework.workflow_state.to_sym)
      if comment && (group_comment || homework == primary_homework)
        hash = {:comment => comment, :author => original_student}
        hash[:group_comment_id] = CanvasSlug.generate_securish_uuid if group_comment && group
        homework.add_comment(hash)
      end
    end
    touch_context
    return primary_homework
  end

  def submissions_downloaded?
    self.submissions_downloads && self.submissions_downloads > 0
  end

  def serializable_hash(opts = {})
    super(opts.reverse_merge include_root: true)
  end

  def as_json(options={})
    json = super(options)
    if json && json['assignment']
      # remove anything coming automatically from deprecated db column
      json['assignment'].delete('group_category')
      if self.group_category
        # put back version from association
        json['assignment']['group_category'] = self.group_category.name
      elsif self.read_attribute('group_category').present?
        # or failing that, version from query
        json['assignment']['group_category'] = self.read_attribute('group_category')
      end
    end
    json
  end

  def grades_published?
    !moderated_grading? || grades_published_at.present?
  end

  def student_needs_provisional_grade?(student, preloaded_counts=nil)
    pg_count = if preloaded_counts
      preloaded_counts[student.id.to_s] || 0
    else
      self.provisional_grades.not_final.where(:submissions => {:user_id => student}).count
    end
    in_moderation_set = if self.moderated_grading_selections.loaded?
      self.moderated_grading_selections.detect{|s| s.student_id == student.id}.present?
    else
      self.moderated_grading_selections.where(:student_id => student).exists?
    end
    pg_count < (in_moderation_set ? 2 : 1)
  end

  def sections_with_visibility(user)
    return context.active_course_sections unless self.differentiated_assignments_applies?

    visible_student_ids = visible_students_for_speed_grader(user).map(&:id)
    context.active_course_sections.joins(:student_enrollments).
      where(:enrollments => {:user_id => visible_student_ids, :type => "StudentEnrollment"}).uniq.reorder("name")
  end

  # quiz submission versions are too expensive to de-serialize so we have to
  # cap the number we will do
  def too_many_qs_versions?(student_submissions)
    qs_threshold = Setting.get("too_many_quiz_submission_versions", "150").to_i
    qs_ids = student_submissions.map(&:quiz_submission_id).compact
    return false if qs_ids.empty?
    Version.shard(shard).from(Version.
        where(versionable_type: 'Quizzes::QuizSubmission', versionable_id: qs_ids).
        limit(qs_threshold)).count >= qs_threshold
  end

  # :including quiz submission versions won't work for records in the
  # database before namespace changes. This does a bulk pre-query to prevent
  # n+1 queries. replace this with an :include again after namespaced
  # polymorphic data is migrated
  def quiz_submission_versions(student_submissions, too_many_qs_versions)
    submissions_with_qs = student_submissions.select do |sub|
      quiz && sub.quiz_submission && !too_many_qs_versions
    end
    qs_versions = Version.where(versionable_type: 'Quizzes::QuizSubmission',
                                versionable_id: submissions_with_qs.map(&:quiz_submission)).
                          order(:number)

    qs_versions.each_with_object({}) do |version, hash|
      hash[version.versionable_id] ||= []
      hash[version.versionable_id] << version
    end
  end

  def grade_as_group?
    has_group_category? && !grade_group_students_individually?
  end

  # for group assignments, returns a single "student" for each
  # group's submission.  the students name will be changed to the group's
  # name.  for non-group assignments this just returns all visible users
  def representatives(user, includes: [:inactive])
    return visible_students_for_speed_grader(user, includes: includes) unless grade_as_group?

    submissions = self.submissions.preload(:user).to_a
    users_with_submissions = submissions.select(&:has_submission?).map(&:user)
    users_with_turnitin_data = if turnitin_enabled?
                                 submissions.reject { |s| s.turnitin_data.blank? }.map(&:user)
                               else
                                 []
                               end
    # this only includes users with a submission who are unexcused
    users_who_arent_excused = submissions.reject(&:excused?).map(&:user)

    enrollment_state =
      Hash[self.context.all_accepted_student_enrollments.pluck(:user_id, :workflow_state)]

    # prefer active over inactive, inactive over everything else
    enrollment_priority = { 'active' => 1, 'inactive' => 2 }
    enrollment_priority.default = 100

    reps_and_others = groups_and_ungrouped(user, includes: includes).map do |group_name, group_students|
      visible_group_students =
        group_students & visible_students_for_speed_grader(user, includes: includes)

      candidate_students = visible_group_students & users_who_arent_excused
      candidate_students = visible_group_students if candidate_students.empty?
      candidate_students.sort_by! { |s| enrollment_priority[enrollment_state[s.id]] }

      representative   = (candidate_students & users_with_turnitin_data).first
      representative ||= (candidate_students & users_with_submissions).first
      representative ||= candidate_students.first
      others = visible_group_students - [representative]
      next unless representative

      representative.readonly!
      representative.name = group_name
      representative.sortable_name = group_name
      representative.short_name = group_name

      [representative, others]
    end.compact

    sorted_reps_with_others =
      Canvas::ICU.collate_by(reps_and_others) { |rep, _| rep.sortable_name }
    if block_given?
      sorted_reps_with_others.each { |r,o| yield r, o }
    end
    sorted_reps_with_others.map &:first
  end

  def groups_and_ungrouped(user, includes: [])
    groups_and_users = group_category.
      groups.active.preload(group_memberships: :user).
      map { |g| [g.name, g.users] }
    users_in_group = groups_and_users.flat_map { |_,users| users }
    groupless_users = visible_students_for_speed_grader(user, includes: includes) - users_in_group
    phony_groups = groupless_users.map { |u| [u.name, [u]] }
    groups_and_users + phony_groups
  end
  private :groups_and_ungrouped

  # using this method instead of students_with_visibility so we
  # can add the includes and students_visible_to/participating_students scopes
  def visible_students_for_speed_grader(user, includes: [:inactive])
    @visible_students_for_speed_grader ||= {}
    @visible_students_for_speed_grader[[user.global_id, includes]] ||= (
      student_scope = user ? context.students_visible_to(user, include: includes) : context.participating_students
      students_with_visibility(student_scope)
    ).order_by_sortable_name.uniq.to_a
  end

  def visible_rubric_assessments_for(user, opts={})
    return [] unless user && self.rubric_association

    scope = self.rubric_association.rubric_assessments.preload(:assessor)

    if opts[:provisional_grader]
      scope = scope.for_provisional_grades.where(:assessor_id => user.id)
    elsif opts[:provisional_moderator]
      scope = scope.for_provisional_grades
    else
      scope = scope.for_submissions
      unless self.rubric_association.grants_any_right?(user, :manage, :view_rubric_assessments)
        scope = scope.where(:assessor_id => user.id)
      end
    end
    scope.to_a.sort_by{|a| [a.assessment_type == 'grading' ? CanvasSort::First : CanvasSort::Last, Canvas::ICU.collation_key(a.assessor_name)] }
  end

  # Takes a zipped file full of assignment comments/annotated assignments
  # and generates comments on each assignment's submission.  Quietly
  # ignore (for now) files that don't make sense to us.  The convention
  # for file naming (how we're sending it down to the teacher) is
  # last_name_first_name_user_id_attachment_id.
  # extension
  def generate_comments_from_files(filename, commenter)
    zip_extractor = ZipExtractor.new(filename)
    # Creates a list of hashes, each one with a :user, :filename, and :submission entry.
    @ignored_files = []
    file_map = zip_extractor.unzip_files.map { |f| infer_comment_context_from_filename(f) }.compact
    files_for_user = file_map.group_by { |f| f[:user] }
    comments = files_for_user.map do |user, files|
      attachments = files.map { |g|
        FileInContext.attach(self, g[:filename], g[:display_name])
      }
      comment = {
        comment: t(:comment_from_files, {one: "See attached file", other: "See attached files"}, count: files.size),
        author: commenter,
        hidden: muted?,
        attachments: attachments,
      }
      group, students = group_students(user)
      comment[:group_comment_id] = CanvasSlug.generate_securish_uuid if group
      find_or_create_submissions(students).map do |submission|
        submission.add_comment(comment)
      end
    end
    [comments.compact, @ignored_files]
  end

  def group_category_name
    self.read_attribute(:group_category)
  end

  def maintain_group_category_attribute
    # keep this field up to date even though it's not used (group_category_name
    # exists solely for the migration that introduces the GroupCategory model).
    # this way group_category_name is correct if someone mistakenly uses it
    # (modulo category renaming in the GroupCategory model).
    self.write_attribute(:group_category, self.group_category && self.group_category.name)
  end

  def has_group_category?
    self.group_category_id.present?
  end

  def assign_peer_review(reviewer, reviewee)
    reviewer_submission = self.find_or_create_submission(reviewer)
    reviewee_submission = self.find_or_create_submission(reviewee)
    reviewee_submission.assign_assessor(reviewer_submission)
  end

  def assign_peer_reviews
    return [] unless self.peer_review_count && self.peer_review_count > 0

    # there could be any conceivable configuration of peer reviews already
    # assigned when this method is called, since teachers can assign individual
    # reviews manually and change peer_review_count at any time. so we can't
    # make many assumptions. that's where most of the complexity here comes
    # from.
    peer_review_params = current_submissions_and_assessors
    res = []

    # for each submission that needs to do more assessments...
    # we sort the submissions randomly so that if there aren't enough
    # submissions still needing reviews, it's random who gets the duplicate
    # reviews.
    peer_review_params[:submissions].sort_by { rand }.each do |submission|
      existing = submission.assigned_assessments
      needed = self.peer_review_count - existing.size
      next if needed <= 0

      # candidate_set is all submissions for the assignment that this
      # submission isn't already assigned to review.
      candidate_set = current_candidate_set(peer_review_params, submission, existing)
      candidates = sorted_review_candidates(peer_review_params, submission, candidate_set)

      # pick the number needed
      assessees = candidates[0, needed]

      # if there aren't enough candidates, we'll just not assign as many as
      # peer_review_count would allow. this'll only happen if peer_review_count
      # >= the number of submissions.
      assessees.each do |to_assess|
        # make the assignment
        res << to_assess.assign_assessor(submission)
        peer_review_params[:assessor_id_map][to_assess.id] << submission.id
      end
    end

    reviews_due_at = self.peer_reviews_assign_at || self.due_at
    if reviews_due_at && reviews_due_at < Time.zone.now
      self.peer_reviews_assigned = true
    end
    self.save
    res
  end

  def current_submissions_and_assessors
    # we track existing assessment requests, and the ones we create here, so
    # that we don't have to constantly re-query the db.
    student_ids = students_with_visibility(context.students.not_fake_student).pluck(:id)
    submissions = self.submissions.having_submission.include_assessment_requests.for_user(student_ids)
    { student_ids: student_ids,
      submissions: submissions,
      submission_ids: Set.new(submissions.pluck(:id)),
      assessor_id_map: Hash[submissions.map{|s| [s.id, s.assessment_requests.map(&:assessor_asset_id)] }] }
  end

  def sorted_review_candidates(peer_review_params, current_submission, candidate_set)
    assessor_id_map = peer_review_params[:assessor_id_map]
    candidates_for_review = peer_review_params[:submissions].select do |c|
      candidate_set.include?(c.id)
    end
    candidates_for_review.sort_by do |c|
      [
        # prefer those who need reviews done
        assessor_id_map[c.id].count < self.peer_review_count ? CanvasSort::First : CanvasSort::Last,
        # then prefer those who are not reviewing this submission
        assessor_id_map[current_submission.id].include?(c.id) ? CanvasSort::Last : CanvasSort::First,
        # then prefer those who need the most reviews done (that way we don't run the risk of
        # getting stuck with a submission needing more reviews than there are available reviewers left)
        assessor_id_map[c.id].count,
        # then prefer those who are assigned fewer reviews at this point --
        # this helps avoid loops where everybody is reviewing those who are
        # reviewing them, leaving the final assignee out in the cold.
        c.assigned_assessments.size,
        # random sort, all else being equal.
        rand,
      ]
    end
  end

  def current_candidate_set(peer_review_params, current_submission, existing)
    candidate_set = peer_review_params[:submission_ids] - existing.map(&:asset_id)
    if self.group_category_id && !self.intra_group_peer_reviews
      # don't assign to our group partners
      group_ids = peer_review_params[:submissions].select{|s| candidate_set.include?(s.id) && current_submission.group_id == s.group_id}.map(&:id)
      candidate_set -= group_ids
    else
      # don't assign to ourselves
      candidate_set.delete(current_submission.id) # don't assign to ourselves
    end
    candidate_set
  end

  # TODO: on a future deploy, rename the column peer_reviews_due_at
  # to peer_reviews_assign_at
  def peer_reviews_assign_at
    peer_reviews_due_at
  end

  def peer_reviews_assign_at=(val)
    write_attribute(:peer_reviews_due_at, val)
  end

  def has_peer_reviews?
    self.peer_reviews
  end

  def self.percent_considered_graded
    0.5
  end

  scope :include_submitted_count, -> { select(
    "assignments.*, (SELECT COUNT(*) FROM #{Submission.quoted_table_name}
    WHERE assignments.id = submissions.assignment_id
    AND submissions.submission_type IS NOT NULL) AS submitted_count") }

  scope :include_graded_count, -> { select(
    "assignments.*, (SELECT COUNT(*) FROM #{Submission.quoted_table_name}
    WHERE assignments.id = submissions.assignment_id
    AND submissions.grade IS NOT NULL) AS graded_count") }

  scope :include_submittables, -> { preload(:quiz, :discussion_topic, :wiki_page) }

  scope :no_submittables, -> { where.not(submission_types: %w(online_quiz discussion_topic wiki_page)) }

  scope :with_submissions, -> { preload(:submissions) }

  scope :with_submissions_for_user, lambda { |user|
    eager_load(:submissions).where(submissions: {user_id: user})
  }

  scope :for_context_codes, lambda { |codes| where(:context_code => codes) }
  scope :for_course, lambda { |course_id| where(:context_type => 'Course', :context_id => course_id) }
  scope :for_group_category, lambda { |group_category_id| where(:group_category_id => group_category_id) }

  # NOTE: only use for courses with differentiated assignments on
  scope :visible_to_students_in_course_with_da, lambda { |user_id, course_id|
    joins(:assignment_student_visibilities).
    where(:assignment_student_visibilities => { :user_id => user_id, :course_id => course_id })
  }

  # course_ids should be courses that restrict visibility based on overrides
  # ie: courses with differentiated assignments on or in which the user is not a teacher
  scope :filter_by_visibilities_in_given_courses, lambda { |user_ids, course_ids_that_have_da_enabled|
    if course_ids_that_have_da_enabled.nil? || course_ids_that_have_da_enabled.empty?
      active
    else
      user_ids = Array.wrap(user_ids).join(',')
      course_ids = Array.wrap(course_ids_that_have_da_enabled).join(',')
      scope = joins(sanitize_sql([<<-SQL, course_ids, user_ids]))
        LEFT OUTER JOIN #{AssignmentStudentVisibility.quoted_table_name} ON (
         assignment_student_visibilities.assignment_id = assignments.id
         AND assignment_student_visibilities.course_id IN (%s)
         AND assignment_student_visibilities.user_id IN (%s))
      SQL
      scope.where("(assignments.context_id NOT IN (?) AND assignments.workflow_state<>'deleted') OR (assignment_student_visibilities.assignment_id IS NOT NULL)", course_ids_that_have_da_enabled)
    end
  }

  scope :due_before, lambda { |date| where("assignments.due_at<?", date) }

  scope :due_after, lambda { |date| where("assignments.due_at>?", date) }
  scope :undated, -> { where(:due_at => nil) }

  scope :with_just_calendar_attributes, -> {
    select(((Assignment.column_names & CalendarEvent.column_names) + ['due_at', 'assignment_group_id', 'could_be_locked', 'unlock_at', 'lock_at', 'submission_types', '(freeze_on_copy AND copied) AS frozen'] - ['cloned_item_id', 'migration_id']).join(", "))
  }

  scope :due_between, lambda { |start, ending| where(:due_at => start..ending) }

  # Return all assignments and their active overrides where either the
  # assignment or one of its overrides is due between start and ending.
  scope :due_between_with_overrides, lambda { |start, ending|
    joins("LEFT OUTER JOIN #{AssignmentOverride.quoted_table_name} assignment_overrides
          ON assignment_overrides.assignment_id = assignments.id").
    group("assignments.id").
    where('assignments.due_at BETWEEN ? AND ?
          OR assignment_overrides.due_at_overridden AND
          assignment_overrides.due_at BETWEEN ? AND ?', start, ending, start, ending)
  }

  scope :updated_after, lambda { |*args|
    if args.first
      where("assignments.updated_at IS NULL OR assignments.updated_at>?", args.first)
    else
      all
    end
  }

  scope :not_ignored_by, lambda { |user, purpose|
    where("NOT EXISTS (?)",
          Ignore.where(asset_type: 'Assignment',
                       user_id: user,
                       purpose: purpose).where('asset_id=assignments.id'))
  }

  # the map on the API_NEEDED_FIELDS here is because PostgreSQL will see the
  # query as ambigious for the "due_at" field if combined with another table
  # (e.g. assignment overrides) with similar fields (like id,lock_at,etc),
  # throwing an error.
  scope :api_needed_fields, -> { select(API_NEEDED_FIELDS.map{ |f| "assignments." + f.to_s}) }

  # This should only be used in the course drop down to show assignments needing a submission
  scope :need_submitting_info, lambda { |user_id, limit|
    chain = api_needed_fields.
      where("(SELECT COUNT(id) FROM #{Submission.quoted_table_name}
            WHERE assignment_id = assignments.id
            AND (submission_type IS NOT NULL OR excused = ?)
            AND user_id = ?) = 0", true, user_id).
      limit(limit).
      order("assignments.due_at")

    # select doesn't work with include() in rails3, and include(:context)
    # doesn't work because of the polymorphic association. So we'll preload
    # context for the assignments in a single query.
    chain.preload(:context)
  }

  # This should only be used in the course drop down to show assignments not yet graded.
  scope :need_grading_info, lambda {
    chain = api_needed_fields.
        where("assignments.needs_grading_count>0").
        order("assignments.due_at")

    chain.preload(:context)
  }

  scope :expecting_submission, -> do
    where.not(submission_types: [nil, ''] + %w(none not_graded on_paper wiki_page))
  end

  scope :gradeable, -> { where.not(submission_types: %w(not_graded wiki_page)) }

  scope :active, -> { where("assignments.workflow_state<>'deleted'") }
  scope :before, lambda { |date| where("assignments.created_at<?", date) }

  scope :not_locked, -> {
    where("(assignments.unlock_at IS NULL OR assignments.unlock_at<:now) AND (assignments.lock_at IS NULL OR assignments.lock_at>:now)",
      :now => Time.zone.now)
  }

  scope :order_by_base_due_at, -> { order("assignments.due_at") }

  scope :unpublished, -> { where(:workflow_state => 'unpublished') }
  scope :published, -> { where(:workflow_state => 'published') }

  def overdue?
    due_at && due_at <= Time.zone.now
  end

  def readable_submission_types
    return nil unless expects_submission? || expects_external_submission?
    res = (self.submission_types || "").split(",").map{|s| readable_submission_type(s) }.compact
    res.to_sentence(:or)
  end

  def readable_submission_type(submission_type)
    case submission_type
    when 'online_quiz'
      t 'submission_types.a_quiz', "a quiz"
    when 'online_upload'
      t 'submission_types.a_file_upload', "a file upload"
    when 'online_text_entry'
      t 'submission_types.a_text_entry_box', "a text entry box"
    when 'online_url'
      t 'submission_types.a_website_url', "a website url"
    when 'discussion_topic'
      t 'submission_types.a_discussion_post', "a discussion post"
    when 'wiki_page'
      t 'submission_types.a_content_page', "a content page"
    when 'media_recording'
      t 'submission_types.a_media_recording', "a media recording"
    when 'on_paper'
      t 'submission_types.on_paper', "on paper"
    when 'external_tool'
      t 'submission_types.external_tool', "an external tool"
    else
      nil
    end
  end
  protected :readable_submission_type

  def expects_submission?
    submission_types.present? &&
      !expects_external_submission? &&
      !%w(none not_graded wiki_page).include?(submission_types)
  end

  def expects_external_submission?
    %w(on_paper external_tool).include?(submission_types)
  end

  def non_digital_submission?
    ["on_paper","none","not_graded",""].include?(submission_types.strip)
  end

  def allow_google_docs_submission?
    self.submission_types &&
      self.submission_types.match(/online_upload/)
  end

  def <=>(comparable)
    sort_key <=> comparable.sort_key
  end

  def sort_key
    # undated assignments go last
    [due_at || CanvasSort::Last, Canvas::ICU.collation_key(title)]
  end

  def special_class; nil; end

  def submission_action_string
    if submission_types == "online_quiz"
      t :submission_action_take_quiz, "Take %{title}", :title => title
    else
      t :submission_action_turn_in_assignment, "Turn in %{title}", :title => title
    end
  end

  # Infers the user, submission, and attachment from a filename
  def infer_comment_context_from_filename(fullpath)
    filename = File.basename(fullpath)
    split_filename = filename.split('_')
    # If the filename is like Richards_David_2_link.html, then there is no
    # useful attachment here.  The assignment was submitted as a URL and the
    # teacher commented directly with the gradebook.  Otherwise, grab that
    # last value and strip off everything after the first period.
    user_id, attachment_id = split_filename.grep(/^\d+$/).take(2)
    attachment_id = nil if split_filename.last =~ /^link/ || filename =~ /^\._/

    if user_id
      user = User.where(id: user_id).first
      submission = Submission.where(user_id: user_id, assignment_id: self).first
    end
    attachment = Attachment.where(id: attachment_id).first if attachment_id

    if !attachment || !submission ||
       !attachment.grants_right?(user, :read) ||
       !submission.attachments.where(:id => attachment_id).exists?
      @ignored_files << fullpath
      return nil
    end

    {
      :user => user,
      :submission => submission,
      :filename => fullpath,
      :display_name => attachment.display_name
    }
  end
  protected :infer_comment_context_from_filename

  FREEZABLE_ATTRIBUTES = %w{title description lock_at points_possible grading_type
                            submission_types assignment_group_id allowed_extensions
                            group_category_id notify_of_update peer_reviews workflow_state}
  def frozen?
    !!(self.freeze_on_copy && self.copied &&
       PluginSetting.settings_for_plugin(:assignment_freezer))
  end

  # indicates complete frozenness for an assignment.
  # if the user can edit at least one of the attributes, it is not frozen to
  # them
  def frozen_for_user?(user)
    return true if user.blank?
    frozen? && !self.context.grants_right?(user, :manage_frozen_assignments)
  end

  def frozen_attributes_for_user(user)
    FREEZABLE_ATTRIBUTES.select do |freezable_attribute|
      att_frozen? freezable_attribute, user
    end
  end

  def att_frozen?(att, user=nil)
    return false unless frozen?
    if settings = PluginSetting.settings_for_plugin(:assignment_freezer)
      if Canvas::Plugin.value_to_boolean(settings[att.to_s])
        if user
          return !self.context.grants_right?(user, :manage_frozen_assignments)
        else
          return true
        end
      end
    end

    false
  end

  def can_copy?(user)
    !att_frozen?("no_copying", user)
  end

  def frozen_atts_not_altered
    return if self.copying
    FREEZABLE_ATTRIBUTES.each do |att|
      if self.changes[att] && att_frozen?(att, @updating_user)
        self.errors.add(att,
          t('errors.cannot_save_att',
            "You don't have permission to edit the locked attribute %{att_name}",
            :att_name => att))
      end
    end
  end

  def update_cached_due_dates
    if due_at_changed? || workflow_state_changed?
      DueDateCacher.recompute(self)
    end
  end

  def graded?
    submission_types != 'not_graded' && submission_types != 'wiki_page'
  end

  def active?
    workflow_state != 'deleted'
  end

  def available?
    if Rails.env.production?
      published?
    else
      raise "Assignment#available? is deprecated. Use #published?"
    end
  end

  def has_student_submissions?
    if !@has_student_submissions.nil?
      @has_student_submissions
    elsif attribute_present? :student_submission_count
      student_submission_count.to_i > 0
    else
      submissions.having_submission.where("user_id IS NOT NULL").exists?
    end
  end
  attr_writer :has_student_submissions

  def group_category_deleted_with_submissions?
    self.group_category.try(:deleted_at?) && self.has_student_submissions?
  end

  def self.with_student_submission_count
    # need to make sure that Submission's table name is relative to the shard
    # this query will execute on
    all.primary_shard.activate do
      joins("LEFT OUTER JOIN #{Submission.quoted_table_name} s ON
             s.assignment_id = assignments.id AND
             s.submission_type IS NOT NULL")
      .group("assignments.id")
      .select("assignments.*, count(s.assignment_id) AS student_submission_count")
    end
  end

  def can_unpublish?
    return true if new_record?
    return @can_unpublish unless @can_unpublish.nil?
    @can_unpublish = !has_student_submissions?
  end
  attr_writer :can_unpublish

  def self.preload_can_unpublish(assignments, assmnt_ids_with_subs=nil)
    return unless assignments.any?
    assmnt_ids_with_subs ||= assignment_ids_with_submissions(assignments.map(&:id))
    assignments.each{|a| a.can_unpublish = !(assmnt_ids_with_subs.include?(a.id)) }
  end

  def self.assignment_ids_with_submissions(assignment_ids)
    Submission.having_submission.where(:assignment_id => assignment_ids).uniq.pluck(:assignment_id)
  end

  # override so validations are called
  def publish
    self.workflow_state = 'published'
    self.save
  end

  # override so validations are called
  def unpublish
    self.workflow_state = 'unpublished'
    self.save
  end

  def excused_for?(user)
    s = submissions.where(user_id: user.id).first_or_initialize
    s.excused?
  end

  def due_for_any_student_in_closed_grading_period?(periods = nil)
    return false unless self.due_date || self.has_active_overrides?

    periods ||= GradingPeriod.for(self.course)
    due_in_closed_period = !self.only_visible_to_overrides &&
      GradingPeriodHelper.date_in_closed_grading_period?(self.due_date, periods)
    due_in_closed_period ||= self.active_assignment_overrides.any? do |override|
      GradingPeriodHelper.date_in_closed_grading_period?(override.due_at, periods)
    end

    due_in_closed_period
  end

  # simply versioned models are always marked new_record, but for our purposes
  # they are not new. this ensures that assignment override caching works as
  # intended for versioned assignments
  def cache_key
    new_record = @new_record
    @new_record = false if @simply_versioned_version_model
    super
  ensure
    @new_record = new_record if @simply_versioned_version_model
  end

  def quiz?
    submission_types == 'online_quiz' && quiz.present?
  end

  def discussion_topic?
    submission_types == 'discussion_topic' && discussion_topic.present?
  end

  def wiki_page?
    submission_types == 'wiki_page' && wiki_page.present?
  end

  def self.sis_grade_export_enabled?(context)
    context.feature_enabled?(:post_grades) ||
      context.root_account.feature_enabled?(:bulk_sis_grade_export) ||
      Lti::AppLaunchCollator.any?(context, [:post_grades])
  end

<<<<<<< HEAD
  def run_if_overrides_changed!
    self.relock_modules!
    each_submission_type { |submission| submission.relock_modules! if submission }
=======
  def run_if_overrides_changed!(student_ids=nil)
    relocked_modules = []
    self.relock_modules!(relocked_modules, student_ids)
    each_submission_type { |submission| submission.relock_modules!(relocked_modules, student_ids) if submission }
>>>>>>> df88dd94

    if only_visible_to_overrides?
      Rails.logger.info "GRADES: recalculating because assignment overrides on #{global_id} changed."
      context.recompute_student_scores
    end
  end

  def run_if_overrides_changed_later!(student_ids=nil)
    if student_ids
      self.send_later_if_production_enqueue_args(:run_if_overrides_changed!, {:strand => "assignment_overrides_changed_for_students_#{self.global_id}"}, student_ids)
    else
      self.send_later_if_production_enqueue_args(:run_if_overrides_changed!, {:singleton => "assignment_overrides_changed_#{self.global_id}"})
    end
  end
end<|MERGE_RESOLUTION|>--- conflicted
+++ resolved
@@ -2155,16 +2155,10 @@
       Lti::AppLaunchCollator.any?(context, [:post_grades])
   end
 
-<<<<<<< HEAD
-  def run_if_overrides_changed!
-    self.relock_modules!
-    each_submission_type { |submission| submission.relock_modules! if submission }
-=======
   def run_if_overrides_changed!(student_ids=nil)
     relocked_modules = []
     self.relock_modules!(relocked_modules, student_ids)
     each_submission_type { |submission| submission.relock_modules!(relocked_modules, student_ids) if submission }
->>>>>>> df88dd94
 
     if only_visible_to_overrides?
       Rails.logger.info "GRADES: recalculating because assignment overrides on #{global_id} changed."
