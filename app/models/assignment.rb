--- conflicted
+++ resolved
@@ -1434,11 +1434,7 @@
     {
       :select => API_NEEDED_FIELDS.join(',') +
                  ',(SELECT name FROM courses WHERE id = assignments.context_id) AS context_name, needs_grading_count',
-<<<<<<< HEAD
-      :conditions => "needs_grading_count > 0 #{ignore_ids.empty? ? "" : "AND id NOT IN (#{ignore_ids.join(',')})"}",
-=======
       :conditions => "needs_grading_count > 0",
->>>>>>> 2f358554
       :limit => limit,
       :order=>'due_at ASC'
     }
