#
# Copyright (C) 2011 Instructure, Inc.
#
# This file is part of Canvas.
#
# Canvas is free software: you can redistribute it and/or modify it under
# the terms of the GNU Affero General Public License as published by the Free
# Software Foundation, version 3 of the License.
#
# Canvas is distributed in the hope that it will be useful, but WITHOUT ANY
# WARRANTY; without even the implied warranty of MERCHANTABILITY or FITNESS FOR
# A PARTICULAR PURPOSE. See the GNU Affero General Public License for more
# details.
#
# You should have received a copy of the GNU Affero General Public License along
# with this program. If not, see <http://www.gnu.org/licenses/>.
#

class Course < ActiveRecord::Base
  

  include Context
  include Workflow

  attr_accessible :name,
                  :section,
                  :account,
                  :group_weighting_scheme,
                  :start_at,
                  :conclude_at,
                  :grading_standard_id,
                  :is_public,
                  :publish_grades_immediately,
                  :allow_student_wiki_edits,
                  :allow_student_assignment_edits,
                  :hashtag,
                  :show_public_context_messages,
                  :syllabus_body,
                  :hidden_tabs,
                  :allow_student_forum_attachments,
                  :default_wiki_editing_roles,
                  :allow_student_organized_groups,
                  :course_code,
                  :default_view,
                  :show_all_discussion_entries,
                  :open_enrollment,
                  :allow_wiki_comments,
                  :turnitin_comments,
                  :self_enrollment,
                  :license,
                  :indexed,
                  :enrollment_term,
                  :abstract_course,
                  :root_account,
                  :storage_quota,
                  :storage_quota_mb,
                  :restrict_enrollments_to_course_dates,
                  :grading_standard,
                  :grading_standard_enabled,
                  :locale,
                  :settings

  serialize :tab_configuration
  serialize :settings, Hash
  belongs_to :root_account, :class_name => 'Account'
  belongs_to :abstract_course
  belongs_to :enrollment_term
  belongs_to :grading_standard
  belongs_to :template_course, :class_name => 'Course'
  has_many :templated_courses, :class_name => 'Course', :foreign_key => 'template_course_id'
  
  has_many :course_sections
  has_many :active_course_sections, :class_name => 'CourseSection', :conditions => {:workflow_state => 'active'}
  has_many :enrollments, :include => [:user, :course], :conditions => ['enrollments.workflow_state != ?', 'deleted'], :dependent => :destroy
  has_many :current_enrollments, :class_name => 'Enrollment', :conditions => ['enrollments.workflow_state != ? AND enrollments.workflow_state != ? AND enrollments.workflow_state != ? AND enrollments.workflow_state != ?', 'rejected', 'completed', 'deleted', 'inactive'], :include => :user
  has_many :prior_enrollments, :class_name => 'Enrollment', :include => [:user, :course], :conditions => "enrollments.workflow_state = 'completed'"
  has_many :students, :through => :student_enrollments, :source => :user, :order => :sortable_name
  has_many :all_students, :through => :all_student_enrollments, :source => :user, :order => :sortable_name
  has_many :participating_students, :through => :enrollments, :source => :user, :conditions => "enrollments.type = 'StudentEnrollment' and enrollments.workflow_state = 'active'"
  has_many :student_enrollments, :class_name => 'StudentEnrollment', :conditions => ['enrollments.workflow_state != ? AND enrollments.workflow_state != ? AND enrollments.workflow_state != ? AND enrollments.workflow_state != ?', 'deleted', 'completed', 'rejected', 'inactive'], :include => :user #, :conditions => "type = 'StudentEnrollment'"
  has_many :all_student_enrollments, :class_name => 'StudentEnrollment', :conditions => ['enrollments.workflow_state != ?', 'deleted'], :include => :user
  has_many :detailed_enrollments, :class_name => 'Enrollment', :conditions => ['enrollments.workflow_state != ?', 'deleted'], :include => {:user => {:pseudonym => :communication_channel}}
  has_many :teachers, :through => :teacher_enrollments, :source => :user
  has_many :teacher_enrollments, :class_name => 'TeacherEnrollment', :conditions => ['enrollments.workflow_state != ?', 'deleted'], :include => :user
  has_many :tas, :through => :ta_enrollments, :source => :user
  has_many :ta_enrollments, :class_name => 'TaEnrollment', :conditions => ['enrollments.workflow_state != ?', 'deleted'], :include => :user
  has_many :designers, :through => :designer_enrollments, :source => :user
  has_many :designer_enrollments, :class_name => 'DesignerEnrollment', :conditions => ['enrollments.workflow_state != ?', 'deleted'], :include => :user
  has_many :observers, :through => :observer_enrollments, :source => :user
  has_many :observer_enrollments, :class_name => 'ObserverEnrollment', :conditions => ['enrollments.workflow_state != ?', 'deleted'], :include => :user
  has_many :admins, :through => :enrollments, :source => :user, :conditions => "enrollments.type = 'TaEnrollment' or enrollments.type = 'TeacherEnrollment'"
  has_many :admin_enrollments, :class_name => 'Enrollment', :conditions => "(enrollments.type = 'TaEnrollment' or enrollments.type = 'TeacherEnrollment')"
  has_many :participating_admins, :through => :enrollments, :source => :user, :conditions => "(enrollments.type = 'TaEnrollment' or enrollments.type = 'TeacherEnrollment') and enrollments.workflow_state = 'active'"

  has_many :learning_outcomes, :through => :learning_outcome_tags, :source => :learning_outcome_content
  has_many :learning_outcome_tags, :as => :context, :class_name => 'ContentTag', :conditions => ['content_tags.tag_type = ? AND content_tags.workflow_state != ?', 'learning_outcome_association', 'deleted']
  has_many :created_learning_outcomes, :class_name => 'LearningOutcome', :as => :context
  has_many :learning_outcome_groups, :as => :context
  has_many :course_account_associations
  has_many :non_unique_associated_accounts, :source => :account, :through => :course_account_associations, :order => 'course_account_associations.depth'
  has_many :users, :through => :enrollments, :source => :user
  has_many :groups, :as => :context
  has_many :active_groups, :as => :context, :class_name => 'Group', :conditions => ['groups.workflow_state != ?', 'deleted']
  has_many :assignment_groups, :as => :context, :dependent => :destroy, :order => 'assignment_groups.position, assignment_groups.name'
  has_many :assignments, :as => :context, :dependent => :destroy, :order => 'assignments.created_at'
  has_many :calendar_events, :as => :context, :conditions => ['calendar_events.workflow_state != ?', 'cancelled'], :dependent => :destroy
  has_many :submissions, :through => :assignments, :order => 'submissions.updated_at DESC', :include => :quiz_submission, :dependent => :destroy
  has_many :discussion_topics, :as => :context, :conditions => ['discussion_topics.workflow_state != ?', 'deleted'], :include => :user, :dependent => :destroy, :order => 'discussion_topics.position DESC, discussion_topics.created_at DESC'
  has_many :active_discussion_topics, :as => :context, :class_name => 'DiscussionTopic', :conditions => ['discussion_topics.workflow_state != ?', 'deleted'], :include => :user
  has_many :all_discussion_topics, :as => :context, :class_name => "DiscussionTopic", :include => :user, :dependent => :destroy
  has_many :discussion_entries, :through => :discussion_topics, :include => [:discussion_topic, :user], :dependent => :destroy
  has_many :announcements, :as => :context, :class_name => 'Announcement', :dependent => :destroy
  has_many :active_announcements, :as => :context, :class_name => 'Announcement', :conditions => ['discussion_topics.workflow_state != ?', 'deleted'], :order => 'created_at DESC'
  has_many :attachments, :as => :context, :dependent => :destroy
  has_many :active_attachments, :as => :context, :class_name => 'Attachment', :conditions => ['attachments.file_state != ?', 'deleted'], :order => 'attachments.display_name'
  has_many :active_images, :as => :context, :class_name => 'Attachment', :conditions => ["attachments.file_state != ? AND attachments.content_type LIKE 'image%'", 'deleted'], :order => 'attachments.display_name', :include => :thumbnail
  has_many :active_assignments, :as => :context, :class_name => 'Assignment', :conditions => ['assignments.workflow_state != ?', 'deleted'], :order => 'assignments.title, assignments.position'
  has_many :folders, :as => :context, :dependent => :destroy, :order => 'folders.name'
  has_many :active_folders, :class_name => 'Folder', :as => :context, :conditions => ['folders.workflow_state != ?', 'deleted'], :order => 'folders.name'
  has_many :active_folders_with_sub_folders, :class_name => 'Folder', :as => :context, :include => [:active_sub_folders], :conditions => ['folders.workflow_state != ?', 'deleted'], :order => 'folders.name'
  has_many :active_folders_detailed, :class_name => 'Folder', :as => :context, :include => [:active_sub_folders, :active_file_attachments], :conditions => ['folders.workflow_state != ?', 'deleted'], :order => 'folders.name'
  has_many :messages, :as => :context, :dependent => :destroy
  has_many :context_external_tools, :as => :context, :dependent => :destroy, :order => 'name'
  belongs_to :wiki
  has_many :default_wiki_wiki_pages, :class_name => 'WikiPage', :through => :wiki, :source => :wiki_pages, :conditions => ['wiki_pages.workflow_state != ?', 'deleted'], :order => 'wiki_pages.view_count DESC'
  has_many :wiki_namespaces, :as => :context, :dependent => :destroy
  has_many :quizzes, :as => :context, :dependent => :destroy, :order => 'lock_at, title'
  has_many :active_quizzes, :class_name => 'Quiz', :as => :context, :include => :assignment, :conditions => ['quizzes.workflow_state != ?', 'deleted'], :order => 'created_at'
  has_many :assessment_questions, :through => :assessment_question_banks
  has_many :assessment_question_banks, :as => :context, :include => [:assessment_questions, :assessment_question_bank_users]
  def inherited_assessment_question_banks(include_self = false)
    self.account.inherited_assessment_question_banks(true, *(include_self ? [self] : []))
  end

  has_many :external_feeds, :as => :context, :dependent => :destroy
  belongs_to :default_grading_standard, :class_name => 'GradingStandard', :foreign_key => 'grading_standard_id'
  has_many :grading_standards, :as => :context
  has_one :gradebook_upload, :as => :context, :dependent => :destroy
  has_many :web_conferences, :as => :context, :order => 'created_at DESC', :dependent => :destroy
  has_many :rubrics, :as => :context
  has_many :rubric_associations, :as => :context, :include => :rubric, :dependent => :destroy
  has_many :tags, :class_name => 'ContentTag', :as => 'context', :order => 'LOWER(title)', :conditions => {:tag_type => 'default'}, :dependent => :destroy
  has_many :collaborations, :as => :context, :order => 'title, created_at', :dependent => :destroy
  has_one :scribd_account, :as => :scribdable
  has_many :short_message_associations, :as => :context, :include => :short_message, :dependent => :destroy
  has_many :short_messages, :through => :short_message_associations, :dependent => :destroy
  has_many :grading_standards, :as => :context
  has_many :context_modules, :as => :context, :order => :position, :dependent => :destroy
  has_many :active_context_modules, :as => :context, :class_name => 'ContextModule', :conditions => {:workflow_state => 'active'}
  has_many :context_module_tags, :class_name => 'ContentTag', :as => 'context', :order => :position, :conditions => ['tag_type = ?', 'context_module'], :dependent => :destroy
  has_many :media_objects, :as => :context
  has_many :page_views, :as => :context
  has_many :role_overrides, :as => :context
  has_many :content_exports
  has_many :course_imports
  has_many :alerts, :as => :context, :include => :criteria
  attr_accessor :import_source
  
  before_save :assign_uuid
  before_save :assert_defaults
  before_save :set_update_account_associations_if_changed
  before_save :update_enrollments_later
  after_save :update_final_scores_on_weighting_scheme_change
  after_save :update_account_associations_if_changed
  before_validation :verify_unique_sis_source_id
  validates_length_of :syllabus_body, :maximum => maximum_long_text_length, :allow_nil => true, :allow_blank => true
  validates_locale :allow_nil => true
  
  sanitize_field :syllabus_body, Instructure::SanitizeField::SANITIZE
  
  has_a_broadcast_policy
  
  def self.skip_updating_account_associations(&block)
    if @skip_updating_account_assocations
      block.call
    else
      begin
        @skip_updating_account_associations = true
        block.call
      ensure
        @skip_updating_account_associations = false
      end
    end
  end
  def self.skip_updating_account_associations?
    !!@skip_updating_account_associations
  end

  def set_update_account_associations_if_changed
    @should_update_account_associations = self.root_account_id_changed? || self.account_id_changed?
    true
  end
  
  def update_account_associations_if_changed
    send_later_if_production(:update_account_associations) if @should_update_account_associations && !self.class.skip_updating_account_associations?
  end
  
  def module_based?
    Rails.cache.fetch(['module_based_course', self].cache_key) do
      self.context_modules.active.any?{|m| m.completion_requirements && !m.completion_requirements.empty? }
    end
  end
  
  def verify_unique_sis_source_id
    return true unless self.sis_source_id
    existing_course = self.root_account.all_courses.find_by_sis_source_id(self.sis_source_id)
    return true if !existing_course || existing_course.id == self.id
    
    self.errors.add(:sis_source_id, t('errors.sis_in_use', "SIS ID \"%{sis_id}\" is already in use", :sis_id => self.sis_source_id))
    false
  end
  
  def public_license?
    license && license != 'private'
  end

  def self.licenses
    ActiveSupport::OrderedHash[
      'private',
      {
        :readable_license => t('#cc.private', 'Private (Copyrighted)'),
        :license_url => "http://en.wikipedia.org/wiki/Copyright"
      },
      'cc_by_nc_nd',
      {
        :readable_license => t('#cc.by_nc_nd', 'CC Attribution Non-Commercial No Derivatives'),
        :license_url => "http://creativecommons.org/licenses/by-nc-nd/3.0/"
      },
      'cc_by_nc_sa',
      {
        :readable_license => t('#cc.by_nc_sa', 'CC Attribution Non-Commercial Share Alike'),
        :license_url => "http://creativecommons.org/licenses/by-nc-sa/3.0"
      },
      'cc_by_nc',
      {
        :readable_license => t('#cc.by_nc', 'CC Attribution Non-Commercial'),
        :license_url => "http://creativecommons.org/licenses/by-nc/3.0"
      },
      'cc_by_nd',
      {
        :readable_license => t('#cc.by_nd', 'CC Attribution No Derivatives'),
        :license_url => "http://creativecommons.org/licenses/by-nd/3.0"
      },
      'cc_by_sa',
      {
        :readable_license => t('#cc.by_sa', 'CC Attribution Share Alike'),
        :license_url => "http://creativecommons.org/licenses/by-sa/3.0"
      },
      'cc_by',
      {
        :readable_license => t('#cc.by', 'CC Attribution'),
        :license_url => "http://creativecommons.org/licenses/by/3.0"
      },
      'public_domain',
      {
        :readable_license => t('#cc.public_domain', 'Public Domain'),
        :license_url => "http://en.wikipedia.org/wiki/Public_domain"
      },
    ]
  end

  def license_data
    licenses = self.class.licenses
    licenses[license] || licenses['private']
  end

  def license_url
    license_data[:license_url]
  end

  def readable_license
    license_data[:readable_license]
  end

  def self.update_account_associations(courses_or_course_ids, opts = {})
    return [] if courses_or_course_ids.empty?
    opts.reverse_merge! :account_chain_cache => {}
    account_chain_cache = opts[:account_chain_cache]

    # Split it up into manageable chunks
    user_ids_to_update_account_associations = []
    if courses_or_course_ids.length > 500
      opts = opts.dup
      opts.reverse_merge! :skip_user_account_associations => true
      courses_or_course_ids.uniq.compact.each_slice(500) do |courses_or_course_ids_slice|
        user_ids_to_update_account_associations += update_account_associations(courses_or_course_ids_slice, opts)
      end
    else

      if courses_or_course_ids.first.is_a? Course
        courses = courses_or_course_ids
        Course.send(:preload_associations, courses, :course_sections => :nonxlist_course)
        course_ids = courses.map(&:id)
      else
        course_ids = courses_or_course_ids
        courses = Course.find(:all, :conditions => {:id => course_ids }, :include => { :course_sections => :nonxlist_course })
      end
      course_ids_to_update_user_account_associations = []
      CourseAccountAssociation.transaction do
        current_associations = {}
        to_delete = []
        CourseAccountAssociation.find(:all, :conditions => { :course_id => course_ids }).each do |aa|
          key = [aa.course_section_id, aa.account_id]
          # duplicates
          current_course_associations = current_associations[aa.course_id] ||= {}
          if current_course_associations.has_key?(key)
            to_delete << aa.id
            next
          end
          current_course_associations[key] = [aa.id, aa.depth]
        end

        courses.each do |course|
          did_an_update = false
          current_course_associations = current_associations[course.id] || {}

          # Courses are tied to accounts directly and through sections and crosslisted courses
          (course.course_sections + [nil]).each do |section|
            next if section && !section.active?
            section.course = course if section
            starting_account_ids = [course.account_id, section.try(:account_id), section.try(:nonxlist_course).try(:account_id)].compact.uniq

            account_ids_with_depth = User.calculate_account_associations_from_accounts(starting_account_ids, account_chain_cache).map

            account_ids_with_depth.each do |account_id_with_depth|
              account_id = account_id_with_depth[0]
              depth = account_id_with_depth[1]
              key = [section.try(:id), account_id]
              association = current_course_associations[key]
              if association.nil?
                # new association, create it
                CourseAccountAssociation.create! do |aa|
                  aa.course_id = course.id
                  aa.course_section_id = section.try(:id)
                  aa.account_id = account_id
                  aa.depth = depth
                end
                did_an_update = true
              else
                if association[1] != depth
                  CourseAccountAssociation.update_all("depth=#{depth}", :id => association[0])
                  did_an_update = true
                end
                # remove from list of existing
                current_course_associations.delete(key)
              end
            end
          end
          did_an_update ||= !current_course_associations.empty?
          if did_an_update
            course.course_account_associations.reset
            course.non_unique_associated_accounts.reset
            course_ids_to_update_user_account_associations << course.id
          end
        end

        to_delete += current_associations.map { |k, v| v.map { |k2, v2| v2[0] } }.flatten
        unless to_delete.empty?
          CourseAccountAssociation.delete_all(:id => to_delete)
        end
      end

      user_ids_to_update_account_associations = Enrollment.find(:all, :select => 'user_id', :group => :user_id,
        :conditions => [ 'course_id IN(?) AND workflow_state <> ?', course_ids_to_update_user_account_associations, 'deleted' ]).map(&:user_id) unless
          course_ids_to_update_user_account_associations.empty?
    end
    User.update_account_associations(user_ids_to_update_account_associations, :account_chain_cache => account_chain_cache) unless user_ids_to_update_account_associations.empty? || opts[:skip_user_account_associations]
    user_ids_to_update_account_associations
  end
  
  def has_outcomes
    Rails.cache.fetch(['has_outcomes', self].cache_key) do
      self.learning_outcome_tags.count > 0
    end
  end
  
  def update_account_associations
    Course.update_account_associations([self])
  end
  
  def associated_accounts
    self.non_unique_associated_accounts.uniq
  end
  
  # objects returned from this query will give you an additional attribute "page_views_count" that you can use, so:
  # Account.first.courses.most_active(10).first.page_views_count  #=> "466" 
  named_scope :most_active, lambda { |limit|
    {
      :select => "courses.*, (SELECT COUNT(*) FROM page_views WHERE context_id = courses.id AND context_type = 'Course') AS page_views_count",
      :order => "page_views_count DESC",
      :limit => limit
    }
  }
  named_scope :recently_started, lambda {
    {:conditions => ['start_at < ? and start_at > ?', Time.now.utc, 1.month.ago], :order => 'start_at DESC', :limit => 10}
  }
  named_scope :recently_ended, lambda {
    {:conditions => ['conclude_at < ? and conclude_at > ?', Time.now.utc, 1.month.ago], :order => 'start_at DESC', :limit => 10}
  }
  named_scope :recently_created, lambda {
    {:conditions => ['created_at > ?', 1.month.ago], :order => 'created_at DESC', :limit => 50, :include => :teachers}
  }
  named_scope :for_term, lambda {|term|
    term ? {:conditions => ['courses.enrollment_term_id = ?', term.id]} : {}
  }
  named_scope :active_first, lambda {
    {:order => "CASE WHEN courses.workflow_state='available' THEN 0 ELSE 1 END, name"}
  }
  named_scope :limit, lambda {|limit|
    {:limit => limit }
  }
  named_scope :name_like, lambda { |name|
    { :conditions => wildcard('courses.name', 'courses.sis_source_id', 'courses.course_code', name) }
  }
  named_scope :needs_account, lambda{|account, limit|
    {:conditions => {:account_id => nil, :root_account_id => account.id}, :limit => limit }
  }
  named_scope :active, lambda{
    {:conditions => ['courses.workflow_state != ?', 'deleted'] }
  }
  named_scope :least_recently_updated, lambda{|limit|
    {:order => 'updated_at', :limit => limit }
  }
  named_scope :manageable_by_user, lambda{|user_id|
    { :select => 'DISTINCT courses.*',
      :joins => "INNER JOIN (
         SELECT caa.course_id, au.user_id FROM course_account_associations AS caa
         INNER JOIN accounts AS a ON a.id = caa.account_id AND a.workflow_state = 'active'
         INNER JOIN account_users AS au ON au.account_id = a.id AND au.user_id = #{user_id.to_i}
       UNION SELECT courses.id AS course_id, e.user_id FROM courses
         INNER JOIN enrollments AS e ON e.course_id = courses.id AND e.user_id = #{user_id.to_i}
           AND e.workflow_state = 'active' AND e.type IN ('TeacherEnrollment', 'TaEnrollment')
         WHERE courses.workflow_state NOT IN ('aborted', 'deleted')) as course_users
       ON course_users.course_id = courses.id"
    }
  }
  named_scope :not_deleted, {:conditions => ['workflow_state != ?', 'deleted']}

  named_scope :with_enrollments, lambda {
    { :conditions => ["exists (#{Enrollment.active.send(:construct_finder_sql, {:select => "1", :conditions => ["enrollments.course_id = courses.id"]})})"] }
  }

  set_broadcast_policy do |p|
    p.dispatch :grade_weight_changed
    p.to { participating_students }
    p.whenever { |record| 
      (record.available? && @grade_weight_changed) || 
      record.changed_in_state(:available, :fields => :group_weighting_scheme)
    }
    
    p.dispatch :new_course
    p.to { self.root_account.account_users }
    p.whenever { |record|
      record.root_account &&
      ((record.just_created && record.name != Course.default_name) ||
      (record.prior_version.name == Course.default_name && record.name != Course.default_name))
    }
  end

  def self.default_name
    # TODO i18n
    t('default_name', "My Course")
  end
  
  def paginate_users_not_in_groups(groups, page, per_page = 15)
    User.paginate_by_sql(["SELECT u.id, u.name
                             FROM users u
                            INNER JOIN enrollments e ON e.user_id = u.id
                            WHERE e.course_id = ? AND e.workflow_state NOT IN ('rejected', 'completed', 'deleted') AND e.type = 'StudentEnrollment'
                                  #{"AND NOT EXISTS (SELECT *
                                                       FROM group_memberships gm
                                                      WHERE gm.user_id = u.id AND
                                                            gm.group_id IN (#{groups.map(&:id).join ','}))" unless groups.empty?}
                            ORDER BY u.sortable_name ASC", self.id], :page => page, :per_page => per_page)
  end
  
  def admins_in_charge_of(user_id)
    section_ids = current_enrollments.find(:all, :select => 'course_section_id, course_id, user_id, limit_priveleges_to_course_section', :conditions => {:course_id => self.id, :user_id => user_id}).map(&:course_section_id).compact.uniq
    if section_ids.empty?
      participating_admins
    else
      participating_admins.for_course_section(section_ids)
    end
  end
  
  def user_is_teacher?(user)
    return unless user
    cache_key = [self, user, "course_user_is_teacher"].cache_key
    res = Rails.cache.read(cache_key)
    if res.nil?
      res = user.cached_current_enrollments.any? { |e| e.course_id == self.id && e.participating_admin? }
      Rails.cache.write(cache_key, res)
    end
    res
  end
  memoize :user_is_teacher?
  
  def user_is_student?(user)
    return unless user
    cache_key = [self, user, "course_user_is_student"].cache_key
    res = Rails.cache.read(cache_key)
    if res.nil?
      res = !self.student_enrollments.find_by_user_id(user.id).nil?
      Rails.cache.write(cache_key, res)
    end
    res
  end
  memoize :user_is_student?
  
  def grade_weight_changed!
    @grade_weight_changed = true
    self.save!
    @grade_weight_changed = false
  end
  
  def membership_for_user(user)
    self.enrollments.find_by_user_id(user && user.id)
  end
  
  def assert_defaults
    Hashtag.find_or_create_by_hashtag(self.hashtag) if self.hashtag && self.hashtag != ""
    self.tab_configuration ||= [] unless self.tab_configuration == []
    self.name = nil if self.name && self.name.strip.empty?
    self.name ||= t('missing_name', "Unnamed Course")
    self.course_code = nil if self.course_code == "" || (self.name_changed? && self.course_code && self.name_was && self.name_was.start_with?(self.course_code))
    if !self.course_code && self.name
      res = []
      split = self.name.split(/\s/)
      res << split[0]
      res << split[1..-1].find{|txt| txt.match(/\d/) } rescue nil
      self.course_code = res.compact.join(" ")
    end
    @group_weighting_scheme_changed = self.group_weighting_scheme_changed?
    self.indexed = nil unless self.is_public
    if self.account_id && self.account_id_changed?
      # This is a bit tricky.  Basically, it ensures a is the current account;
      # if account is not loaded, it will not double load (because it's
      # already cached). If it's already loaded, and correct, it again will
      # only use the cache.  If it's already loaded and the wrong one, it will
      # force reload
      a = self.account(self.account && self.account.id != self.account_id)
      self.root_account_id = a.root_account_id if a
      self.root_account_id ||= a.id if a
      # Ditto
      self.root_account(self.root_account && self.root_account.id != self.root_account_id)
    end
    if self.root_account_id && self.root_account_id_changed?
      a = self.account(self.account && self.account.id != self.account_id)
      self.account_id = nil if self.account_id && self.account_id != self.root_account_id && a && a.root_account_id != self.root_account_id
      self.account_id ||= self.root_account_id
    end
    self.root_account_id ||= Account.default.id
    self.account_id ||= self.root_account_id
    self.enrollment_term = nil if self.enrollment_term.try(:root_account_id) != self.root_account_id
    self.enrollment_term ||= self.root_account.default_enrollment_term
    self.publish_grades_immediately = true if self.publish_grades_immediately == nil
    self.allow_student_wiki_edits = (self.default_wiki_editing_roles || "").split(',').include?('students')
    true
  end
  
  def update_course_section_names
    return if @course_name_was == self.name || !@course_name_was
    sections = self.course_sections
    fields_to_possibly_rename = [:name, :section_code, :long_section_code]
    sections.each do |section|
      something_changed = false
      fields_to_possibly_rename.each do |field|
        section.send("#{field}=", section.default_section ? 
          self.name :
          (section.send(field) || self.name).sub(@course_name_was, self.name) )
        something_changed = true if section.send(field) != section.send("#{field}_was")
      end
      if something_changed
        attr_hash = {:updated_at => Time.now.utc}
        fields_to_possibly_rename.each { |key| attr_hash[key] = section.send(key) }
        CourseSection.update_all(attr_hash, {:id => section.id})
      end
    end
  end
  
  def update_enrollments_later
    self.update_enrolled_users if !self.new_record? && !(self.changes.keys & ['workflow_state', 'name', 'course_code', 'start_at', 'conclude_at', 'enrollment_term_id']).empty?
    true
  end
  
  def update_enrolled_users
    if self.completed?
      Enrollment.update_all({:workflow_state => 'completed'}, "course_id=#{self.id} AND workflow_state IN('active', 'invited')")
    elsif self.deleted?
      Enrollment.update_all({:workflow_state => 'deleted'}, "course_id=#{self.id} AND workflow_state!='deleted'")
    end
    case Enrollment.connection.adapter_name
    when 'MySQL'
      Enrollment.connection.execute("UPDATE users, enrollments SET users.updated_at=NOW(), enrollments.updated_at=NOW() WHERE users.id=enrollments.user_id AND enrollments.course_id=#{self.id}")
    else
      Enrollment.update_all({:updated_at => Time.now.utc}, :course_id => self.id)
      User.update_all({:updated_at => Time.now.utc}, "id IN (SELECT user_id FROM enrollments WHERE course_id=#{self.id})")
    end
  end
  
  def self_enrollment_allowed?
    !!(self.account && self.account.self_enrollment_allowed?(self))
  end
  
  def self_enrollment_code
    Digest::MD5.hexdigest("#{uuid}_for_#{id}")
  end
  memoize :self_enrollment_code
  
  def update_final_scores_on_weighting_scheme_change
    if @group_weighting_scheme_changed
      Enrollment.send_later_if_production(:recompute_final_score, self.students.map(&:id), self.id)
    end
  end
  
  def recompute_student_scores
    Enrollment.send_later_if_production(:recompute_final_score, self.students.map(&:id), self.id)
  end
  
  def home_page
    WikiNamespace.default_for_context(self).wiki.wiki_page
  end
  
  def context_code
    raise "DONT USE THIS, use .short_name instead" unless ENV['RAILS_ENV'] == "production"
  end
  
  def allow_media_comments?
    true || [].include?(self.id)
  end
  
  def short_name
    course_code
  end
  
  def short_name=(val)
    write_attribute(:course_code, val)
  end
  
  # Allows the account to be set directly
  belongs_to :account
  
  def wiki
    res = self.wiki_id && Wiki.find_by_id(self.wiki_id)
    unless res
      res = WikiNamespace.default_for_context(self).wiki
      self.wiki_id = res.id if res
      self.save
    end
    res
  end
  
  # A universal lookup for all messages.
  def messages
    Message.for(self)
  end
  
  def do_complete
    self.conclude_at ||= Time.now
  end

  def do_unconclude
    self.conclude_at = nil
  end
  
  def do_offer
    self.start_at ||= Time.now
    send_later_if_production(:invite_uninvited_students)
  end
  
  def invite_uninvited_students
    self.enrollments.find_all_by_workflow_state("creation_pending").each do |e|
      e.invite!
    end
  end
  
  def hashtag_model
    Hashtag.find_by_hashtag(self.hashtag) if self.hashtag
  end
  
  workflow do
    state :created do
      event :claim, :transitions_to => :claimed
      event :offer, :transitions_to => :available
      event :abort_it, :transitions_to => :aborted
      event :complete, :transitions_to => :completed
    end
    
    state :claimed do
      event :offer, :transitions_to => :available
      event :abort_it, :transitions_to => :aborted
      event :complete, :transitions_to => :completed
    end
    
    state :available do
      event :abort_it, :transitions_to => :aborted
      event :complete, :transitions_to => :completed
    end

    state :aborted
    state :completed do
      event :unconclude, :transitions_to => :available
    end
    state :deleted
  end
  
  alias_method :destroy!, :destroy
  def destroy
    self.workflow_state = 'deleted'
    save!
  end
  
  def call_event(event)
    self.send(event) if self.current_state.events.include? event.to_sym
  end
  
  def claim_with_teacher(user)
    raise "Must provide a valid teacher" unless user
    return unless self.state == :created
    e = enroll_user(user, 'TeacherEnrollment', :enrollment_state => 'active') #teacher(user)
    claim
    e
  end
  
  def self.require_assignment_groups(contexts)
    courses = contexts.select{|c| c.is_a?(Course) }
    hash = {}
    courses.each{|c| hash[c.id] = {:found => false, :course => c} }
    groups = AssignmentGroup.find(:all, {:select => "id, context_id, context_type", :conditions => {:context_type => "Course", :context_id => courses.map(&:id)}})
    groups.each{|c| hash[c.context_id][:found] = true }
    hash.select{|id, obj| !obj[:found] }.each{|id, obj| obj[:course].require_assignment_group rescue nil }
  end
  
  def require_assignment_group
    has_group = Rails.cache.read(['has_assignment_group', self].cache_key)
    return if has_group && ENV['RAILS_ENV'] == 'production'
    if self.assignment_groups.active.empty?
      self.assignment_groups.create(:name => t('#assignment_group.default_name', "Assignments"))
    end
    Rails.cache.write(['has_assignment_group', self].cache_key, true)
  end
  
  def self.create_unique(uuid=nil, account_id=nil, root_account_id=nil)
    uuid ||= AutoHandle.generate_securish_uuid
    course = find_or_initialize_by_uuid(uuid)
    course = Course.new if course.deleted?
    course.name = self.default_name if course.new_record?
    course.short_name = t('default_short_name', "Course-101") if course.new_record?
    course.account_id = account_id || root_account_id
    course.root_account_id = root_account_id
    course.save!
    course
  end
  
  def <=>(other)
    self.id <=> other.id
  end
  
  def quota
    Rails.cache.fetch(['default_quota', self].cache_key) do
      storage_quota
    end
  end
  
  def storage_quota_mb
    storage_quota / 1.megabyte
  end
  
  def storage_quota_mb=(val)
    self.storage_quota = val.try(:to_i).try(:megabytes)
  end
  
  def storage_quota
    return read_attribute(:storage_quota) ||
      (self.account.default_storage_quota rescue nil) ||
      Setting.get_cached('course_default_quota', 500.megabytes.to_s).to_i
  end

  def storage_quota=(val)
    val = val.to_f
    val = nil if val <= 0
    if account && account.default_storage_quota == val
      val = nil
    end
    write_attribute(:storage_quota, val)
  end
  
  def assign_uuid
    self.uuid ||= AutoHandle.generate_securish_uuid
  end
  protected :assign_uuid

  def full_name
    name
  end

  def to_atom
    Atom::Entry.new do |entry|
      entry.title     = self.name
      entry.updated   = self.updated_at
      entry.published = self.created_at
      entry.links    << Atom::Link.new(:rel => 'alternate', 
                                    :href => "/#{context_url_prefix}/courses/#{self.id}")
    end
  end
  
  set_policy do
    given { |user| self.available? && self.is_public }
    can :read
    
    RoleOverride.permissions.each_key do |permission|
      given {|user, session| self.enrollment_allows(user, session, permission) || self.account_membership_allows(user, session, permission) }
      can permission
    end
    
    given { |user, session| session && session[:enrollment_uuid] && (hash = Enrollment.course_user_state(self, session[:enrollment_uuid]) || {}) && hash[:enrollment_state] == "invited" }
    can :read
    
    given { |user, session| session && session[:enrollment_uuid] && (hash = Enrollment.course_user_state(self, session[:enrollment_uuid]) || {}) && hash[:enrollment_state] == "active" && hash[:user_state] == "pre_registered" }
    can :read
    
    given { |user| self.available? && user && user.cached_current_enrollments.any?{|e| e.course_id == self.id && [:active, :invited, :completed].include?(e.state_based_on_date) } }
    can :read
    
    given { |user| self.available? && user &&  user.cached_current_enrollments.any?{|e| e.course_id == self.id && e.participating_student? } }
    can :read and can :participate_as_student and can :read_grades

    given { |user| self.completed? && user && user.cached_current_enrollments.any?{|e| e.course_id == self.id && e.participating_student? } }
    can :read
    
    given { |user| (self.available? || self.completed?) && user &&  user.cached_not_ended_enrollments.any?{|e| e.course_id == self.id && e.participating_observer? } }
    can :read
    
    given { |user| (self.available? || self.completed?) && user && user.cached_not_ended_enrollments.any?{|e| e.course_id == self.id && e.participating_observer? && e.associated_user_id} }
    can :read_grades
     
    given { |user, session| self.available? && self.teacherless? && user && user.cached_not_ended_enrollments.any?{|e| e.course_id == self.id && e.participating_student? } && (!session || !session["role_course_#{self.id}"]) }
    can :update and can :delete and RoleOverride.teacherless_permissions.each{|p| can p }

    # Active teachers
    given { |user, session| (self.available? || self.created? || self.claimed?) && user && user.cached_not_ended_enrollments.any?{|e| e.course_id == self.id && e.participating_admin? } && (!session || !session["role_course_#{self.id}"]) }
    can :read_as_admin and can :read and can :manage and can :update

    given { |user, session| !self.deleted? && !self.sis_source_id && user && user.cached_not_ended_enrollments.any?{|e| e.course_id == self.id && e.participating_admin? } && (!session || !session["role_course_#{self.id}"]) }
    can :delete

    # Prior users
    given { |user| !self.deleted? && user && self.prior_enrollments.map(&:user_id).include?(user.id) }
    can :read

    # Teacher of a concluded course
    given { |user| !self.deleted? && user && self.prior_enrollments.select{|e| e.admin? }.map(&:user_id).include?(user.id) }
    can :read_as_admin and can :read_user_notes and can :read_roster and can :view_all_grades and can :read_prior_users

    given { |user| !self.deleted? && !self.sis_source_id && user && self.prior_enrollments.select{|e| e.admin? }.map(&:user_id).include?(user.id) }
    can :delete

    # Student of a concluded course
    given { |user| !self.deleted? && user && self.prior_enrollments.select{|e| e.student? || e.assigned_observer? }.map(&:user_id).include?(user.id) }
    can :read and can :read_grades

    # Viewing as different role type
    given { |user, session| session && session["role_course_#{self.id}"] }
    can :read

    # Admin
    given { |user, session| self.account_membership_allows(user, session) }
    can :read_as_admin

    given { |user, session| self.account_membership_allows(user, session, :manage_courses) }
    can :read_as_admin and can :manage and can :update and can :delete

    given { |user, session| self.account_membership_allows(user, session, :read_course_content) }
    can :read

    given { |user, session| !self.deleted? && self.sis_source_id && self.account_membership_allows(user, session, :manage_sis) }
    can :delete

    # Admins with read_roster can see prior enrollments (can't just check read_roster directly,
    # because students can't see prior enrollments)
    given { |user, session| self.account_membership_allows(user, session, :read_roster) }
    can :read_prior_roster
  end
  
  def enrollment_allows(user, session, permission)
    return false unless user && permission

    @enrollment_lookup ||= {}
    @enrollment_lookup[user.id] ||=
      if session && temp_type = session["role_course_#{self.id}"]
        [Enrollment.typed_enrollment(temp_type).new(:course => self, :user => user, :workflow_state => 'active')]
      else
        self.enrollments.active_or_pending.for_user(user).reject { |e| [:inactive, :completed].include?(e.state_based_on_date)}
      end

    @enrollment_lookup[user.id].any? {|e| e.has_permission_to?(permission) }
  end
  
  def self.find_all_by_context_code(codes)
    ids = codes.map{|c| c.match(/\Acourse_(\d+)\z/)[1] rescue nil }.compact
    Course.find(:all, :conditions => {:id => ids}, :include => :current_enrollments)
  end
  
  def end_at
    conclude_at
  end
  
  def end_at_changed?
    conclude_at_changed?
  end

  def recently_ended?
    conclude_at && conclude_at < Time.now.utc && conclude_at > 1.month.ago
  end

  def state_sortable
    case state
    when :invited
      1
    when :creation_pending
      1
    when :active
      0
    when :deleted
      5
    when :course_inactivated
      3
    when :rejected
      4
    when :completed
      2
    else
      6
    end
  end
  
  def has_outcomes?
    self.learning_outcomes.count > 0
  end
  
  def account_chain
    self.account.account_chain
  end
  
  def institution_name
    return self.root_account.name if self.root_account_id != Account.default.id
    return (self.account || self.root_account).name
  end
  memoize :institution_name

  def account_users_for(user)
    @associated_account_ids ||= (self.associated_accounts + [Account.site_admin]).map { |a| a.active? ? a.id: nil }.compact
    @account_users ||= {}
    @account_users[user] ||= AccountUser.find(:all, :conditions => { :account_id => @associated_account_ids, :user_id => user.id }) if user
    @account_users[user] ||= nil
    @account_users[user]
  end

  def account_membership_allows(user, session, permission = nil)
    return false unless user
    return false if session && session["role_course_#{self.id}"]

    @membership_allows ||= {}
    @membership_allows[[user.id, permission]] ||= self.account_users_for(user).any? { |au| permission.nil? || au.has_permission_to?(permission) }
  end
  
  def teacherless?
    # TODO: I need a better test for teacherless courses... in the mean time we'll just do this
    return false
    @teacherless_course ||= Rails.cache.fetch(['teacherless_course', self].cache_key) do
      !self.sis_source_id && self.teacher_enrollments.empty?
    end
  end
  
  def wiki_namespace
    WikiNamespace.default_for_context(self)
  end

  def grade_publishing_status
    statuses = {}
    success_deadline = PluginSetting.settings_for_plugin('grade_export')[:success_timeout].to_i.seconds.ago.to_s(:db)
    student_enrollments.find(:all, :select => "DISTINCT grade_publishing_status, 0 AS user_id").each do |enrollment|
        status = enrollment.grade_publishing_status
        status ||= "unpublished"
        statuses[status] = true
    end
    return "unpublished" unless statuses.size > 0
    # to fake a course-level grade publishing status, we look at all possible
    # enrollments, and return statuses if we find any, in this order.
    ["error", "unpublished", "pending", "publishing", "published", "unpublishable"].each do |status|
      return status if statuses.has_key?(status)
    end
    return "error"
  end

  def publish_final_grades(publishing_user)
    # we want to set all the publishing statuses to 'pending' immediately,
    # and then as a delayed job, actually go publish them.

    settings = PluginSetting.settings_for_plugin('grade_export')
    raise "final grade publishing disabled" unless settings[:enabled] == "true"
    raise "endpoint undefined" if settings[:publish_endpoint].nil? || settings[:publish_endpoint].empty?

    last_publish_attempt_at = Time.now.utc
    self.student_enrollments.update_all :grade_publishing_status => "pending",
                                        :last_publish_attempt_at => last_publish_attempt_at

    send_later_if_production(:send_final_grades_to_endpoint, publishing_user)
    send_at(last_publish_attempt_at + settings[:success_timeout].to_i.seconds, :expire_pending_grade_publishing_statuses, last_publish_attempt_at) if settings[:success_timeout].present? && settings[:wait_for_success] && Rails.env.production?
  end

  def self.valid_grade_export_types
    @valid_grade_export_types ||= {
        "instructure_csv" => {
            :name => t('grade_export_types.instructure_csv', "Instructure formatted CSV"),
            :callback => lambda { |course, enrollments, publishing_pseudonym|
                course.generate_grade_publishing_csv_output(enrollments, publishing_pseudonym)
            }
          }
      }
  end

  def send_final_grades_to_endpoint(publishing_user)
    # actual grade publishing logic is here, but you probably want
    # 'publish_final_grades'

    enrollments = self.student_enrollments.scoped({:include => [:user, :course_section]}).find(:all, :order => "users.sortable_name")

    begin

      settings = PluginSetting.settings_for_plugin('grade_export')
      raise "final grade publishing disabled" unless settings[:enabled] == "true"
      raise "endpoint undefined" if settings[:publish_endpoint].blank?

      publishing_pseudonym = publishing_user.pseudonyms.active.find_by_account_id(self.root_account_id, :order => "sis_user_id DESC")

      errors = []
      posts_to_make = []
      ignored_enrollment_ids = []

      if Course.valid_grade_export_types.has_key?(settings[:format_type])
        callback = Course.valid_grade_export_types[settings[:format_type]][:callback]
        posts_to_make, ignored_enrollment_ids = callback.call(self, enrollments,
            publishing_pseudonym)
      end

    rescue
      Enrollment.update_all({ :grade_publishing_status => "error" }, { :id => enrollments.map(&:id) })
      raise
    end

    Enrollment.update_all({ :grade_publishing_status => "unpublishable" }, { :id => ignored_enrollment_ids })

    posts_to_make.each do |enrollment_ids, res, mime_type|
      begin
        SSLCommon.post_data(settings[:publish_endpoint], res, mime_type)
        Enrollment.update_all({ :grade_publishing_status => (settings[:wait_for_success] == "yes" ? "publishing" : "published") }, { :id => enrollment_ids })
      rescue => e
        errors << e
        Enrollment.update_all({ :grade_publishing_status => "error" }, { :id => enrollment_ids })
      end
    end

    raise errors[0] if errors.size > 0
  end
  
  def generate_grade_publishing_csv_output(enrollments, publishing_pseudonym)
    enrollment_ids = []
    res = FasterCSV.generate do |csv|
      csv << ["publisher_id", "publisher_sis_id", "section_id", "section_sis_id", "student_id", "student_sis_id", "enrollment_id", "enrollment_status", "grade", "score"]
      enrollments.each do |enrollment|
        enrollment_ids << enrollment.id
        next unless enrollment.computed_final_score
        enrollment.user.pseudonyms.active.find_all_by_account_id(self.root_account_id).each do |user_pseudonym|
          csv << [publishing_pseudonym.try(:id), publishing_pseudonym.try(:sis_user_id), enrollment.course_section.id, enrollment.course_section.sis_source_id, user_pseudonym.id, user_pseudonym.sis_user_id, enrollment.id, enrollment.workflow_state, enrollment.computed_final_grade, enrollment.computed_final_score]
        end
      end
    end
    return [[enrollment_ids, res, "text/csv"]], []
  end

  def expire_pending_grade_publishing_statuses(last_publish_attempt_at)
    self.student_enrollments.scoped(:conditions => ["grade_publishing_status IN ('pending', 'publishing') AND last_publish_attempt_at = ?",
      last_publish_attempt_at]).update_all :grade_publishing_status => 'error'
  end

  def gradebook_to_csv(options = {})
    assignments = self.assignments.active.gradeable
    assignments = [assignments.find(options[:assignment_id])] if options[:assignment_id]
    single = assignments.length == 1
    student_enrollments = self.student_enrollments.scoped({:include => [:user, :course_section]}).find(:all, :order => "users.sortable_name")
    submissions = self.submissions.inject({}) { |h, sub|
      h[[sub.user_id, sub.assignment_id]] = sub; h
    }
    read_only = t('csv.read_only_field', '(read only)')
    t 'csv.student', 'Student'
    t 'csv.id', 'ID'
    t 'csv.sis_user_id', 'SIS User ID'
    t 'csv.sis_login_id', 'SIS Login ID'
    t 'csv.section', 'Section'
    t 'csv.comments', 'Comments'
    t 'csv.current_score', 'Current Score'
    t 'csv.final_score', 'Final Score'
    t 'csv.final_grade', 'Final Grade'
    t 'csv.points_possible', 'Points Possible'
    res = FasterCSV.generate do |csv|
      #First row
      row = ["Student", "ID"]
      row.concat(["SIS User ID", "SIS Login ID"]) if options[:include_sis_id]
      row << "Section"
      row.concat(assignments.map{|a| single ? [a.title_with_id, 'Comments'] : a.title_with_id})
      row.concat(["Current Score", "Final Score"])
      row.concat(["Final Grade"]) if self.grading_standard_id
      csv << row.flatten
      
      #Second Row
      row = ["    Points Possible", "", ""]
      row.concat(["", ""]) if options[:include_sis_id]
      row.concat(assignments.map{|a| single ? [a.points_possible, ''] : a.points_possible})
      row.concat([read_only, read_only])
      row.concat([read_only]) if self.grading_standard_id
      csv << row.flatten
      
      student_enrollments.each do |student_enrollment|
        student = student_enrollment.user
        student_section = (student_enrollment.course_section.display_name rescue nil) || ""
        student_submissions = assignments.map do |a|
          submission = submissions[[student.id, a.id]]
          score = submission && submission.score ? submission.score : ""
          data = [score, ''] rescue ["", '']
          single ? data : data[0]
        end
        #Last Row
        row = [student.last_name_first, student.id]
        row.concat([student.pseudonym.try(:sis_user_id), student.pseudonym.try(:sis_source_id)]) if options[:include_sis_id]
        row << student_section
        row.concat(student_submissions)
        row.concat([student_enrollment.computed_current_score, student_enrollment.computed_final_score])
        if self.grading_standard_id
          row.concat([score_to_grade(student_enrollment.computed_final_score)])
        end
        csv << row.flatten
      end
    end
  end
  
  def grading_standard_title
    if self.grading_standard_id
      self.grading_standard.try(:title) || t('default_grading_scheme_name', "Default Grading Scheme")
    else
      nil
    end
  end
  
  def score_to_grade(score)
    return "" unless self.grading_standard_id && score
    scheme = self.grading_standard.try(:data) || GradingStandard.default_grading_standard
    GradingStandard.score_to_grade(scheme, score)
  end

  def participants
    (participating_admins + participating_students).uniq
  end
  
  def enroll_user(user, type='StudentEnrollment', opts={}) 
    enrollment_state = opts[:enrollment_state]
    section = opts[:section]
    invitation_email = opts[:invitation_email]
    limit_priveleges_to_course_section = opts[:limit_priveleges_to_course_section]
    section ||= self.default_section
    enrollment_state ||= self.available? ? "invited" : "creation_pending"
    enrollment_state = 'invited' if enrollment_state == 'creation_pending' && (type == 'TeacherEnrollment' || type == 'TaEnrollment')
    e = self.enrollments.find_by_user_id_and_type(user.id, type) if user
    e.update_attributes(:workflow_state => 'invited', :course_section => section, :limit_priveleges_to_course_section => limit_priveleges_to_course_section) if e && (e.completed? || e.rejected?)
    e ||= self.send(type.underscore.pluralize).create(:user => user, :workflow_state => enrollment_state, :course_section => section, :invitation_email => invitation_email, :limit_priveleges_to_course_section => limit_priveleges_to_course_section)
    self.claim if self.created? && e && e.admin?
    user.try(:touch) unless opts[:skip_touch_user]
    e
 end
  
  def enroll_student(user)
    enroll_user(user, 'StudentEnrollment')
  end
  
  def enroll_ta(user)
    enroll_user(user, 'TaEnrollment')
  end
  
  def enroll_teacher(user)
    enroll_user(user, 'TeacherEnrollment')
  end
  
  def resubmission_for(asset_string)
    admins.each{|u| u.ignored_item_changed!(asset_string, 'grading') }
  end
  
  def grading_standard_enabled
    !!self.grading_standard_id
  end
  
  def grading_standard_enabled=(val)
    if val == false || val == '0' || val == 'false' || val == 'off'
      self.grading_standard = nil
    else
      self.grading_standard_id ||= 0
    end
  end
  
  def gradebook_json
    hash = self.as_json(:include_root => false)
    submissions = self.submissions
    hash['active_assignments'] = self.active_assignments.map{|a| a.as_json(:include_root => false) }
    hash['students'] = self.students.map do |user|
      res = user.as_json(:include_root => false)
      res['submissions'] = submissions.select{|s| s.user_id == user.id }.map{|s| s.as_json(:include_root => false) }
      res
    end
    hash.to_json
  end
  
  def add_aggregate_entries(entries, feed)
    if feed.feed_purpose == 'announcements'
      entries.each do |entry|
        user = entry.user || feed.user
        # If already existed and has been updated
        if entry.entry_changed? && entry.asset
          entry.asset.update_attributes(
            :title => entry.title,
            :message => entry.message
          )
        elsif !entry.asset
          announcement = self.announcements.build(
            :title => entry.title,
            :message => entry.message
          )
          announcement.user = user
          announcement.save
          entry.update_attributes(:asset => announcement)
        end
      end
    elsif feed.feed_purpose == 'calendar'
      entries.each do |entry|
        user = entry.user || feed.user
        # If already existed and has been updated
        if entry.entry_changed? && entry.asset
          event = entry.asset
          event.attributes = {
            :title => entry.title,
            :description => entry.message,
            :start_at => entry.start_at,
            :end_at => entry.end_at
          }
          event.workflow_state = 'cancelled' if entry.cancelled?
          event.save
        elsif entry.active? && !entry.asset
          event = self.calendar_events.build(
            :title => entry.title,
            :description => entry.message,
            :start_at => entry.start_at,
            :end_at => entry.end_at
          )
          event.workflow_state = 'read_only'
          event.workflow_state = 'cancelled' if entry.cancelled?
          event.save
          entry.update_attributes(:asset => event)
        end
      end
    end
  end
  
  def readable_default_wiki_editing_roles
    roles = self.default_wiki_editing_roles || "teachers"
    case roles
    when 'teachers'
      t('wiki_permissions.only_teachers', 'Only Teachers')
    when 'teachers,students'
      t('wiki_permissions.teachers_students', 'Teacher and Students')
    when 'teachers,students,public'
      t('wiki_permissions.all', 'Anyone')
    else
      t('wiki_permissions.only_teachers', 'Only Teachers')
    end
  end
  
  def default_section
    self.course_sections.active.find_or_create_by_default_section(true) do |section|
      section.course = self
      section.root_account = self.root_account
    end
  end
  
  def assert_section
    if self.course_sections.active.empty?
      default = self.default_section
      default.workflow_state = 'active'
      default.save
    end
  end
  
  def file_structure_for(user)
    User.file_structure_for(self, user)
  end
  
  
  def merge_in(course, options = {}, import = nil)
    return [] if course == self
    res = merge_into_course(course, options, import)
    course.course_sections.active.each do |section|
      if options[:all_sections] || options[section.asset_string.to_sym]
        section.move_to_course(self)
      end
    end
    res
  end
  
  def self.copy_authorized_content(html, to_context, user)
    return html unless to_context
    pairs = []
    content_types_to_copy = ['files']
    matches = html.scan(/\/(courses|groups|users)\/(\d+)\/(\w+)/) do |match|
      pairs << [match[0].singularize, match[1].to_i] if content_types_to_copy.include?(match[2])
    end
    pairs = pairs.select{|p| p[0] != to_context.class.to_s || p[1] != to_context.id }
    pairs.uniq.each do |context_type, id|
      context = Context.find_by_asset_string("#{context_type}_#{id}") rescue nil
      if context
        if context.grants_right?(user, nil, :manage_content)
          html = self.migrate_content_links(html, context, to_context, content_types_to_copy)
        else  
          html = self.migrate_content_links(html, context, to_context, content_types_to_copy, user)
        end
      end
    end
    html
  end
  
  def turnitin_settings
    # check if somewhere up the account chain turnitin is enabled and
    # has valid settings
    self.account.turnitin_settings
  end
  
  def turnitin_pledge
    self.account.closest_turnitin_pledge
  end
  
  def all_turnitin_comments
    comments = self.account.closest_turnitin_comments || ""
    if self.turnitin_comments && !self.turnitin_comments.empty?
      comments += "\n\n" if comments && !comments.empty?
      comments += self.turnitin_comments
    end
    self.extend TextHelper
    format_message(comments).first
  end
  
  def turnitin_enabled?
    !!self.turnitin_settings
  end

  def self.find_or_create_for_new_context(obj_class, new_context, old_context, old_id)
    association_name = obj_class.table_name
    old_item = old_context.send(association_name).find_by_id(old_id)
    res = new_context.send(association_name).first(:conditions => { :cloned_item_id => old_item.cloned_item_id}, :order => 'id desc') if old_item
    if !res
      old_item = old_context.send(association_name).active.find_by_id(old_id)
      res = old_item.clone_for(new_context) if old_item
      res.save if res
    end
    res
  end
  
  def self.migrate_content_links(html, from_context, to_context, supported_types=nil, user_to_check_for_permission=nil)
    return html unless from_context
    @merge_mappings ||= {}
    limit_migrations_to_listed_types = !!supported_types
    from_name = "courses"
    from_name = "users" if from_context.is_a?(User)
    from_name = "groups" if from_context.is_a?(Group)
    to_name = "courses"
    to_name = "users" if to_context.is_a?(User)
    to_name = "groups" if to_context.is_a?(Group)
    regex = Regexp.new("/#{from_name}/#{from_context.id}/([^\\s]*)")
    html ||= ""
    html = html.gsub(regex) do |relative_url|
      sub_spot = $1
      matched = false
      is_sub_item = false
      {'assignments' => Assignment,
        'calendar_events' => CalendarEvent,
        'discussion_topics' => DiscussionTopic,
        'collaborations' => Collaboration,
        'files' => Attachment,
        'conferences' => WebConference,
        'quizzes' => Quiz,
        'groups' => Group,
        'modules' => ContextModule
      }.each do |type, obj_class|
        sub_regex = Regexp.new("#{type}/(\\d+)[^\\s]*$")
        is_sub_item ||= sub_spot.match(sub_regex)
        next if matched || (supported_types && !supported_types.include?(type))
        if item = sub_spot.match(sub_regex)
          matched = sub_spot.match(sub_regex)
          new_id = @merge_mappings["#{obj_class.to_s.underscore}_#{item[1]}"]
          allow_migrate_content = true
          if user_to_check_for_permission
            allow_migrate_content = from_context.grants_right?(user_to_check_for_permission, nil, :manage_content)
            if !allow_migrate_content
              obj = obj_class.find(item[1]) rescue nil
              allow_migrate_content = true if obj && obj.respond_to?(:grants_right?) && obj.grants_right?(user_to_check_for_permission, nil, :read)
              allow_migrate_content = false if obj && obj.respond_to?(:locked_for?) && obj.locked_for?(user_to_check_for_permission)
            end
          end
          if !new_id && allow_migrate_content && to_context != from_context
            new_obj = self.find_or_create_for_new_context(obj_class, to_context, from_context, item[1])
            new_id ||= new_obj.id if new_obj
          end
          if !limit_migrations_to_listed_types || new_id
            relative_url = relative_url.gsub("#{type}/#{item[1]}", new_id ? "#{type}/#{new_id}" : "#{type}")
          end
        end
      end
      if is_sub_item && !matched
        relative_url
      else
        relative_url = relative_url.gsub("/#{from_name}/#{from_context.id}", "/#{to_name}/#{to_context.id}")
      end
    end
    if !limit_migrations_to_listed_types
      regex = Regexp.new("include_contexts=[^\\s&]*#{from_context.asset_string}")
      html = html.gsub(regex) do |match|
        match.gsub("#{from_context.asset_string}", "#{to_context.asset_string}")
      end
      html = html.gsub(HostUrl.context_host(from_context), HostUrl.context_host(to_context))
    end
    html
  end
  
  def migrate_content_links(html, from_course)
    Course.migrate_content_links(html, from_course, self)
  end
  
  attr_accessor :merge_results
  def log_merge_result(text)
    @merge_results ||= []
    logger.debug text
    @merge_results << text
  end
  def warn_merge_result(text)
    log_merge_result(text)
  end
  
  def bool_res(val)
    val == '1' || val == true || val == 'yes'
  end
  
  def boolean_hash(hash)
    res = {}
    hash.each do |key, val|
      res[key] = true if bool_res(hash[key])
    end
  end

  def process_migration_files(data, migration)
    return unless data['all_files_export'] && data['all_files_export']['file_path']
    return unless File.exist?(data['all_files_export']['file_path'])
    
    self.attachment_path_id_lookup ||= {}
    params = migration.migration_settings[:migration_ids_to_import]
    valid_paths = []
    (data['file_map'] || {}).each do |id, file|
      if !migration.context.attachments.detect { |f| f.migration_id == file['migration_id'] } || migration.migration_settings[:files_import_allow_rename]
        path = file['path_name'].starts_with?('/') ? file['path_name'][1..-1] : file['path_name']
        self.attachment_path_id_lookup[path] = file['migration_id']
        if params[:copy][:files]
          valid_paths << path if (bool_res(params[:copy][:files][file['migration_id'].to_sym]) rescue false)
        else
          valid_paths << path
        end
      end
    end
    valid_paths = [0] if valid_paths.empty? && params[:copy] && params[:copy][:files]
    logger.debug "adding #{valid_paths.length} files"
    total = valid_paths.length
    if valid_paths != [0]
      current = 0
      last = current
      callback = Proc.new do
        current += 1
        if (current - last) > 10
          last = current
          migration.fast_update_progress((current.to_f/total) * 18.0)
        end
      end
      unzip_opts = {
        :course => migration.context,
        :filename => data['all_files_export']['file_path'],
        :valid_paths => valid_paths,
        :callback => callback,
        :logger => logger,
        :rename_files => migration.migration_settings[:files_import_allow_rename],
        :migration_id_map => self.attachment_path_id_lookup,
      }
      if root_path = migration.migration_settings[:files_import_root_path]
        unzip_opts[:root_directory] = Folder.assert_path(
          root_path, migration.context)
      end
      unzipper = UnzipAttachment.new(unzip_opts)
      migration.fast_update_progress(1.0)
      unzipper.process
    end
  end
  private :process_migration_files

  def import_from_migration(data, params, migration)
    params ||= {:copy=>{}}
    logger.debug "starting import"
    @full_migration_hash = data
    @external_url_hash = {}
    @migration_results = []
    (data['web_link_categories'] || []).map{|c| c['links'] }.flatten.each do |link|
      @external_url_hash[link['link_id']] = link
    end
    ActiveRecord::Base.skip_touch_context
    @imported_migration_items = []

    # These only need to be processed once
    Attachment.skip_media_object_creation do
      process_migration_files(data, migration); migration.fast_update_progress(18)
      Attachment.process_migration(data, migration); migration.fast_update_progress(20)
      mo_attachments = self.imported_migration_items.find_all { |i| i.is_a?(Attachment) && i.media_entry_id.present? }
      # we'll wait synchronously for the media objects to be uploaded, so that
      # we have the media_ids that we need later.
      unless mo_attachments.blank?
        import_media_objects_and_attachments(mo_attachments, migration)
      end
    end

    # needs to happen after the files are processed, so that they are available in the syllabus
    import_settings_from_migration(data); migration.fast_update_progress(21)

    migration.fast_update_progress(30)
    question_data = AssessmentQuestion.process_migration(data, migration); migration.fast_update_progress(35)
    Group.process_migration(data, migration); migration.fast_update_progress(36)
    LearningOutcome.process_migration(data, migration); migration.fast_update_progress(37)
    Rubric.process_migration(data, migration); migration.fast_update_progress(38)
    @assignment_group_no_drop_assignments = {}
    AssignmentGroup.process_migration(data, migration); migration.fast_update_progress(39)
    ExternalFeed.process_migration(data, migration); migration.fast_update_progress(39.5)
    GradingStandard.process_migration(data, migration); migration.fast_update_progress(40)
    Quiz.process_migration(data, migration, question_data); migration.fast_update_progress(50)
    #todo - Import external tools when there are post-migration messages to tell the user to add shared secret/password
    #ContextExternalTool.process_migration(data, migration)

    2.times do |i|
      DiscussionTopic.process_migration(data, migration)
      WikiPage.process_migration(data, migration)
      migration.fast_update_progress((i==0 ? 55 : 75))
      Assignment.process_migration(data, migration)
      ContextModule.process_migration(data, migration)
      migration.fast_update_progress((i==0 ? 65 : 80))
    end
    #These aren't referenced by anything, but reference other things
    CalendarEvent.process_migration(data, migration)
    WikiPage.process_migration_course_outline(data, migration)
    migration.fast_update_progress(90)
    
    begin
      #Adjust dates
      if bool_res(params[:copy][:shift_dates])
        shift_options = (bool_res(params[:copy][:shift_dates]) rescue false) ? params[:copy] : {}
        shift_options = shift_date_options(self, shift_options)
        @imported_migration_items.each do |event|
          if event.is_a?(Assignment)
            event.due_at = shift_date(event.due_at, shift_options)
            event.lock_at = shift_date(event.lock_at, shift_options)
            event.unlock_at = shift_date(event.unlock_at, shift_options)
            event.peer_reviews_due_at = shift_date(event.peer_reviews_due_at, shift_options)
            event.save_without_broadcasting!
          elsif event.is_a?(DiscussionTopic)
            event.delayed_post_at = shift_date(event.delayed_post_at, shift_options)
            event.save_without_broadcasting!
          elsif event.is_a?(CalendarEvent)
            event.start_at = shift_date(event.start_at, shift_options)
            event.end_at = shift_date(event.end_at, shift_options)
            event.save_without_broadcasting!
          elsif event.is_a?(Quiz)
            event.due_at = shift_date(event.due_at, shift_options)
            event.lock_at = shift_date(event.lock_at, shift_options)
            event.unlock_at = shift_date(event.unlock_at, shift_options)
            event.save!
          end
        end
      end
    rescue
      migration.add_warning("Couldn't adjust the due dates.", $!)
    end
    migration.progress=100
    migration.migration_settings ||= {}
    migration.migration_settings[:imported_assets] = @imported_migration_items.map(&:asset_string)
    migration.workflow_state = :imported
    migration.save
    ActiveRecord::Base.skip_touch_context(false)
    self.touch
    @imported_migration_items
  end
  attr_accessor :imported_migration_items, :full_migration_hash, :external_url_hash
  attr_accessor :folder_name_lookups, :attachment_path_id_lookup, :assignment_group_no_drop_assignments
  
  def import_settings_from_migration(data)
    return unless data[:course]
    settings = data[:course]
    self.conclude_at = Canvas::MigratorHelper.get_utc_time_from_timestamp(settings[:conclude_at]) if settings[:conclude_at]
    self.start_at = Canvas::MigratorHelper.get_utc_time_from_timestamp(settings[:start_at]) if settings[:start_at]
    self.syllabus_body = ImportedHtmlConverter.convert(settings[:syllabus_body], self) if settings[:syllabus_body]
    atts = Course.clonable_attributes
    atts -= Canvas::MigratorHelper::COURSE_NO_COPY_ATTS
    settings.slice(*atts.map(&:to_s)).each do |key, val|
      self.send("#{key}=", val)
    end
  end

  def import_media_objects_and_attachments(mo_attachments, migration)
    #MediaObject.add_media_files(mo_attachments, true)
    # attachments in /media_objects were created on export, soley to
    # download and include a media object in the export. now that they've
    # been sent to kaltura, we can remove them.
    failed_uploads, mo_attachments = mo_attachments.partition { |a| a.media_object.nil? }

    unless failed_uploads.empty?
      migration.add_warning(t('errors.import.kaltura', "There was an error importing Kaltura media objects. Some or all of your media was not imported."), failed_uploads.map(&:id).join(','))
    end

    to_remove = mo_attachments.find_all { |a| a.full_path.starts_with?(File.join(Folder::ROOT_FOLDER_NAME, CC::CCHelper::MEDIA_OBJECTS_FOLDER) + '/') }
    to_remove.each do |a|
      a.destroy(false)
    end
    folder = to_remove.last.folder if to_remove.last
    if folder && folder.file_attachments.active.count == 0 && folder.active_sub_folders.count == 0
      folder.destroy
    end
  rescue Exception => e
    migration.add_warning(t('errors.import.kaltura', "There was an error importing Kaltura media objects. Some or all of your media was not imported."), e)
  end
  
  def backup_to_json
    backup.to_json
  end
  
  def backup
    res = []
    res += self.folders.active
    res += self.attachments.active
    res += self.assignment_groups.active
    res += self.assignments.active
    res += self.submissions
    res += self.quizzes
    res += self.discussion_topics.active
    res += self.discussion_entries.active
    res += self.wiki.wiki_pages.active
    res += self.calendar_events.active
    res
  end
  
  def may_have_links_to_migrate(item)
    @to_migrate_links ||= []
    @to_migrate_links << item
  end
  
  def map_merge(old_item, new_item)
    @merge_mappings ||= {}
    @merge_mappings[old_item.asset_string] = new_item && new_item.id
  end
  
  def merge_mapped_id(old_item)
    @merge_mappings ||= {}
    return nil unless old_item
    return @merge_mappings[old_item] if old_item.is_a?(String)
    @merge_mappings[old_item.asset_string]
  end
  
  def same_dates?(old, new, columns)
    old && new && columns.all?{|column|
      old.respond_to?(column) && new.respond_to?(column) && old.send(column) == new.send(column)
    }
  end
  
  attr_accessor :merge_mappings
  def merge_into_course(course, options, course_import = nil)
    @merge_mappings = {}
    @merge_results = []
    to_shift_dates = []
    @to_migrate_links = []
    added_items = []
    delete_placeholder = nil
    
    if bool_res(options[:course_settings])
      #Copy the course settings too
      course.attributes.slice(*Course.clonable_attributes.map(&:to_s)).keys.each do |attr|
        self.send("#{attr}=", course.send(attr))
      end
      may_have_links_to_migrate(self)
      self.save
    end
    if self.assignment_groups.length == 1 && self.assignment_groups.first.name == t('#assignment_group.default_name', "Assignments") && self.assignment_groups.first.assignments.empty?
      delete_placeholder = self.assignment_groups.first
      self.group_weighting_scheme = course.group_weighting_scheme
    elsif self.assignment_groups.length == 0
      self.group_weighting_scheme = course.group_weighting_scheme
    end
    # There are groups to migrate
    course.assignment_groups.active.each do |group|
      if bool_res(options[:everything]) || bool_res(options[:all_assignments]) || bool_res(options[group.asset_string.to_sym])
        new_group = group.clone_for(self)
        added_items << new_group
        new_group.save_without_broadcasting!
        map_merge(group, new_group)
      end
    end
    course.assignments.no_graded_quizzes_or_topics.active.select{|a| a.assignment_group_id }.each do |assignment|
      course_import.tick(15) if course_import
      if bool_res(options[:everything]) || bool_res(options[:all_assignments]) || bool_res(options[assignment.asset_string.to_sym])
        new_assignment = assignment.clone_for(self, nil, :migrate => false)
        to_shift_dates << new_assignment if new_assignment.clone_updated || same_dates?(assignment, new_assignment, [:due_at, :lock_at, :unlock_at, :peer_reviews_due_at])
        added_items << new_assignment
        new_assignment.save_without_broadcasting!
        map_merge(assignment, new_assignment)
      end
    end
    # next, attachments
    map_merge(Folder.root_folders(course).first, Folder.root_folders(self).first)
    course.attachments.all(:conditions => "file_state <> 'deleted'").each do |file|
      course_import.tick(30) if course_import
      if bool_res(options[:everything] ) || bool_res(options[:all_files] ) || bool_res(options[file.asset_string.to_sym] )
        new_file = file.clone_for(self)
        added_items << new_file
        new_folder_id = merge_mapped_id(file.folder)
        # make sure the file has somewhere to go
        if !new_folder_id
          # gather mapping of needed folders from old course to new course
          old_folders = []
          old_folders << file.folder
          new_folders = []
          new_folders << old_folders.last.clone_for(self, nil, options.merge({:include_subcontent => false}))
          while old_folders.last.parent_folder && old_folders.last.parent_folder.parent_folder_id && !merge_mapped_id(old_folders.last.parent_folder)
            old_folders << old_folders.last.parent_folder
            new_folders << old_folders.last.clone_for(self, nil, options.merge({:include_subcontent => false}))
          end
          added_items += new_folders
          old_folders.reverse!
          new_folders.reverse!
          # try to use folders that already match if possible
          final_new_folders = []
          parent_folder = Folder.root_folders(self).first
          old_folders.each_with_index do |folder, idx|
            if f = parent_folder.active_sub_folders.find_by_name(folder.name)
              final_new_folders << f
            else
              final_new_folders << new_folders[idx]
            end
            parent_folder = final_new_folders.last
          end
          # add or update the folder structure needed for the file
          final_new_folders.first.parent_folder_id ||=
            merge_mapped_id(old_folders.first.parent_folder) ||
            Folder.root_folders(self).first.id
          old_folders.each_with_index do |folder, idx|
            final_new_folders[idx].save!
            map_merge(folder, final_new_folders[idx])
            final_new_folders[idx + 1].parent_folder_id ||= final_new_folders[idx].id if final_new_folders[idx + 1]
          end
          new_folder_id = merge_mapped_id(file.folder)
        end
        new_file.folder_id = new_folder_id
        new_file.save_without_broadcasting!
        map_merge(file, new_file)
      end
    end
    course.discussion_topics.active.each do |topic|
      course_import.tick(40) if course_import
      if bool_res(options[:everything] ) || bool_res(options[:all_topics] ) || bool_res(options[topic.asset_string.to_sym] ) || (topic.assignment_id && bool_res(options["assignment_#{topic.assignment_id}"]))
        include_entries = options["discussion_topic_#{topic.id}_entries"] == "1"
        new_topic = topic.clone_for(self, nil, :migrate => bool_res(options["#{topic.asset_string}_entries".to_sym] ), :include_entries => include_entries)
        to_shift_dates << new_topic if new_topic.delayed_post_at && (new_topic.clone_updated || same_dates?(topic, new_topic, [:delayed_post_at]))
        to_shift_dates << new_topic.assignment if new_topic.assignment && (new_topic.assignment_clone_updated || same_dates?(topic.assignment, new_topic.assignment, [:due_at, :lock_at, :unlock_at, :peer_reviews_due_at]))
        added_items << new_topic
        added_items << new_topic.assignment if new_topic.assignment
        new_topic.save_without_broadcasting!
        map_merge(topic, new_topic)
      end
    end
    course.calendar_events.active.each do |event|
      course_import.tick(50) if course_import
      if bool_res(options[:everything] ) || bool_res(options[:all_calendar_events] ) || bool_res(options[event.asset_string.to_sym] )
        new_event = event.clone_for(self, nil, :migrate => false)
        to_shift_dates << new_event if new_event.clone_updated || same_dates?(event, new_event, [:start_at, :end_at])
        added_items << new_event
        new_event.save_without_broadcasting!
        map_merge(event, new_event)
      end
    end
    course.quizzes.active.each do |quiz|
      course_import.tick(60) if course_import
      if bool_res(options[:everything] ) || bool_res(options[:all_quizzes] ) || bool_res(options[quiz.asset_string.to_sym] ) || (quiz.assignment_id && bool_res(["assignment_#{quiz.assignment_id}"]))
        new_quiz = quiz.clone_for(self)
        to_shift_dates << new_quiz if new_quiz.clone_updated || same_dates?(quiz, new_quiz, [:due_at, :lock_at, :unlock_at])
        added_items << new_quiz
        added_items << new_quiz.assignment if new_quiz.assignment
        new_quiz.save!
        map_merge(quiz, new_quiz)
      end
    end
    course.wiki_namespaces.each do |wiki_namespace|
      wiki_namespace.wiki.wiki_pages.each do |page|
        course_import.tick(70) if course_import
        if bool_res(options[:everything] ) || bool_res(options[:all_wiki_pages] ) || bool_res(options[page.asset_string.to_sym] )
          if page.title.blank?
            next if page.body.blank?
            page.title = t('#wiki_page.missing_name', "Unnamed Page")
          end
          new_page = page.clone_for(self, nil, :migrate => false, :old_context => course)
          added_items << new_page
          new_page.wiki_id = self.wiki.id
          new_page.ensure_unique_title
          log_merge_result("Wiki Page \"#{page.title}\" renamed to \"#{new_page.title}\"") if new_page.title != page.title
          new_page.save_without_broadcasting!
          map_merge(page, new_page)
        end
      end
    end
    course.context_modules.active.each do |mod|
      course_import.tick(80) if course_import
      if bool_res(options[:everything] ) || bool_res(options[:all_modules] ) || bool_res(options[mod.asset_string.to_sym] )
        new_mod = mod.clone_for(self)
        to_shift_dates << new_mod if new_mod.clone_updated || same_dates?(mod, new_mod, [:unlock_at, :start_at, :end_at])
        new_mod.save!
        added_items << new_mod
        map_merge(mod, new_mod)
      end
    end
    
    orig_root = LearningOutcomeGroup.default_for(course)
    new_root = LearningOutcomeGroup.default_for(self)
    orig_root.sorted_content.each do |item|
      course_import.tick(85) if course_import
      use_outcome = lambda {|lo| bool_res(options[:everything] ) || bool_res(options[:all_outcomes] ) || bool_res(options[lo.asset_string.to_sym] ) }
      if item.is_a? LearningOutcome
        next unless use_outcome[item]
        lo = item.clone_for(self, new_root)
        added_items << lo
      else
        f = item.clone_for(self, new_root, use_outcome)
        added_items << f if f
      end
    end
    
    # Groups could be created by objects with attached assignments as well. (like quizzes/topics)
    # So don't delete the placeholder until everything has been cloned
    delete_placeholder.destroy if delete_placeholder && self.assignment_groups.length > 1
    
    @to_migrate_links.uniq.each do |obj|
      course_import.tick(90) if course_import
      if obj.is_a?(Assignment)
        obj.description = migrate_content_links(obj.description, course)
      elsif obj.is_a?(CalendarEvent)
        obj.description = migrate_content_links(obj.description, course)
      elsif obj.is_a?(DiscussionTopic)
        obj.message = migrate_content_links(obj.message, course)
        obj.discussion_entries.each do |entry|
          entry.message = migrate_content_links(obj.message, course)
          entry.save_without_broadcasting!
        end
      elsif obj.is_a?(WikiPage)
        obj.body = migrate_content_links(obj.body, course)
      elsif obj.is_a?(Quiz)
        obj.description = migrate_content_links(obj.description, course)
      elsif obj.is_a?(Course)
        obj.syllabus_body = migrate_content_links(obj.syllabus_body, course)
      end
      obj.save_without_broadcasting! rescue obj.save!
    end
    if !to_shift_dates.empty? && bool_res(options[:shift_dates])
      log_merge_result("Moving events to new dates")
      shift_options = (bool_res(options[:shift_dates]) rescue false) ? options : {}
      shift_options = shift_date_options(course, shift_options)
      to_shift_dates.uniq.each do |event|
        course_import.tick(100) if course_import
        if event.is_a?(Assignment)
          event.due_at = shift_date(event.due_at, shift_options)
          event.lock_at = shift_date(event.lock_at, shift_options)
          event.unlock_at = shift_date(event.unlock_at, shift_options)
          event.peer_reviews_due_at = shift_date(event.peer_reviews_due_at, shift_options)
        elsif event.is_a?(DiscussionTopic)
          event.delayed_post_at = shift_date(event.delayed_post_at, shift_options)
          log_merge_result("The Topic \"#{event.title}\" won't be posted until #{event.delayed_post_at.to_s}")
        elsif event.is_a?(CalendarEvent)
          event.start_at = shift_date(event.start_at, shift_options)
          event.end_at = shift_date(event.end_at, shift_options)
        elsif event.is_a?(Quiz)
          event.due_at = shift_date(event.due_at, shift_options)
          event.lock_at = shift_date(event.lock_at, shift_options)
          event.unlock_at = shift_date(event.unlock_at, shift_options)
        elsif event.is_a?(ContextModule)
          event.unlock_at = shift_date(event.unlock_at, shift_options)
          event.start_at = shift_date(event.start_at, shift_options)
          event.end_at = shift_date(event.end_at, shift_options)
        end
        event.respond_to?(:save_without_broadcasting!) ? event.save_without_broadcasting! : event.save!
      end
      self.start_at ||= shift_options[:new_start_date]
      self.conclude_at ||= shift_options[:new_end_date]
    end

    self.save

    if course_import
      course_import.added_item_codes = added_items.map{|i| i.asset_string }
      course_import.log = merge_results
      course_import.save!
    end
    added_items.map{|i| i.asset_string }
  end

  def self.clonable_attributes
    [ :group_weighting_scheme, :grading_standard_id, :is_public,
      :publish_grades_immediately, :allow_student_wiki_edits,
      :allow_student_assignment_edits, :hashtag, :show_public_context_messages,
      :syllabus_body, :hidden_tabs, :allow_student_forum_attachments,
      :default_wiki_editing_roles, :allow_student_organized_groups,
      :default_view, :show_all_discussion_entries, :open_enrollment,
      :storage_quota, :tab_configuration, :allow_wiki_comments,
      :turnitin_comments, :self_enrollment, :license, :indexed, :settings ]
  end

  def clone_for(account, opts={})
    new_course = Course.new
    root_account = account.root_account || account
    self.attributes.delete_if{|k,v| [:id, :section, :account_id, :workflow_state, :created_at, :updated_at, :root_account_id, :enrollment_term_id, :sis_source_id, :sis_batch_id].include?(k.to_sym) }.each do |key, val|
      new_course.send("#{key}=", val)
    end
    new_course.workflow_state = 'created'
    new_course.name = opts[:name] if opts[:name]
    new_course.account_id = account.id
    new_course.root_account_id = root_account.id
    new_course.enrollment_term_id = opts[:enrollment_term_id]
    new_course.abstract_course_id = self.abstract_course_id
    new_course.save!
    if opts[:copy_content]
      new_course.send_later(:merge_into_course, self, :everything => true)
    end
    new_course
  end
  
  def assert_assignment_group
    has_group = Rails.cache.fetch(['has_assignment_group', self.id].cache_key) do
      self.assignment_groups.active.count > 0
    end
    if !has_group
      group = self.assignment_groups.new :name => t('#assignment_group.default_name', "Assignments"), :position => 1
      group.save
    end
  end
  
  def shift_date_options(course, options={})
    result = {}
    result[:old_start_date] = Date.parse(options[:old_start_date]) rescue course.real_start_date
    result[:old_end_date] = Date.parse(options[:old_end_date]) rescue course.real_end_date
    result[:new_start_date] = Date.parse(options[:new_start_date]) rescue self.real_start_date
    result[:new_end_date] = Date.parse(options[:new_end_date]) rescue self.real_end_date
    result[:day_substitutions] = options[:day_substitutions]
    result
  end

  def shift_date(time, options={})
    return nil unless time
    time = ActiveSupport::TimeWithZone.new(time.utc, Time.zone)
    old_date = time.to_date
    new_date = old_date.clone
    old_start_date = options[:old_start_date]
    old_end_date = options[:old_end_date]
    new_start_date = options[:new_start_date]
    new_end_date = options[:new_end_date]
    return time unless old_start_date && old_end_date && new_start_date && new_end_date
    old_full_diff = old_end_date - old_start_date
    old_event_diff = old_date - old_start_date
    old_event_percent = old_full_diff > 0 ? old_event_diff.to_f / old_full_diff.to_f : 0
    new_full_diff = new_end_date - new_start_date
    new_event_diff = (new_full_diff.to_f * old_event_percent).to_i
    new_date = new_start_date + new_event_diff
    options[:day_substitutions] ||= {}
    options[:day_substitutions][old_date.wday.to_s] ||= old_date.wday.to_s
    if options[:day_substitutions] && options[:day_substitutions][old_date.wday.to_s]
      if new_date.wday != options[:day_substitutions][old_date.wday.to_s].to_i
        new_date += (options[:day_substitutions][old_date.wday.to_s].to_i - new_date.wday) % 7
        new_date -= 7 unless new_date - 7 < new_start_date
      end
    end
    
    new_time = ActiveSupport::TimeWithZone.new(Time.utc(new_date.year, new_date.month, new_date.day, (time.hour rescue 0), (time.min rescue 0)), Time.zone) - Time.zone.utc_offset
    log_merge_result("Events for #{old_date.to_s} moved to #{new_date.to_s}")
    new_time
  end
  
  def real_start_date
    return self.start_at.to_date if self.start_at
    all_dates.min
  end

  def all_dates
    (self.calendar_events.active + self.assignments.active).inject([]) {|list, e|
      list << e.end_at if e.end_at
      list << e.start_at if e.start_at
      list
    }.compact.flatten.map{|d| d.to_date }.uniq rescue []
  end
  
  def real_end_date
    return self.conclude_at.to_date if self.conclude_at
    all_dates.max
  end

  def is_a_context?
    true
  end
  
  def self.serialization_excludes; [:uuid]; end
  
  
  def page_views_by_day(options={})
    conditions = {
      :context_id => self.id,
      :context_type => self.class.to_s
    }
    if options[:dates]
      conditions.merge!({
        :created_at, (options[:dates].first)..(options[:dates].last)
      })
    end
    PageView.count(
      :group => "date(created_at)", 
      :conditions => conditions
    )
  end
  memoize :page_views_by_day

  def section_visibilities_for(user)
    Rails.cache.fetch(['section_visibilities_for', user, self].cache_key) do
      Enrollment.find(:all, :select => "course_section_id, limit_priveleges_to_course_section, type, associated_user_id", :conditions => ['user_id = ? AND course_id = ? AND workflow_state != ?', user.id, self.id, 'deleted']).map{|e| {:course_section_id => e.course_section_id, :limit_priveleges_to_course_section => e.limit_priveleges_to_course_section, :type => e.type, :associated_user_id => e.associated_user_id } }
    end
  end

  def visibility_limited_to_course_sections?(user, visibilities = section_visibilities_for(user))
    !visibilities.any?{|s| !s[:limit_priveleges_to_course_section] }
  end
  
  # returns a scope, not an array of users/enrollments
  def students_visible_to(user, include_priors=false)
    enrollments_visible_to(user, include_priors, true)
  end
  def enrollments_visible_to(user, include_priors=false, return_users=false)
    visibilities = section_visibilities_for(user)
    if return_users
      scope = include_priors ? self.all_students : self.students
    else
      scope = include_priors ? self.all_student_enrollments : self.student_enrollments
    end
    # See also Users#messageable_users (same logic used to get users across multiple courses)
    case enrollment_visibility_level_for(user, visibilities)
      when :full then scope
      when :sections then scope.scoped({:conditions => "enrollments.course_section_id IN (#{visibilities.map{|s| s[:course_section_id]}.join(",")})"})
      when :restricted then scope.scoped({:conditions => "enrollments.user_id IN (#{(visibilities.map{|s| s[:associated_user_id]}.compact + [user.id]).join(",")})"})
      else scope.scoped({:conditions => "FALSE"})
    end
  end

  def enrollment_visibility_level_for(user, visibilities = section_visibilities_for(user))
    if visibilities.empty? # i.e. not enrolled
      if self.grants_rights?(user, nil, :manage_grades, :manage_students, :manage_admin_users, :read_roster)
        :full
      else
        :none
      end
    elsif visibilities.all?{ |e| e[:type] == 'ObserverEnrollment' }
      :restricted # e.g. observers shouldn't see anyone but the observed
    elsif visibility_limited_to_course_sections?(user, visibilities)
      :sections
    else
      :full
    end
  end
  
  def page_view_data(options={})
    # if they dont supply a date range then use the first day returned by page_views_by_day (which should be the first day that there is pageview statistics gathered)
    dates = options[:dates].nil? ? [page_views_by_day.sort.first.first.to_datetime, Time.now] : options[:dates] 
    days = []
    dates.first.to_datetime.upto(dates.last) do |d| 
      # this * 1000 part is because the Highcharts expects something like what Date.UTC(2006, 2, 28) would give you,
      # which is MILLISECONDS from the unix epoch, ruby's to_f gives you SECONDS since then.
      days << [ (d.at_beginning_of_day.to_f * 1000).to_i , page_views_by_day[d.to_date.to_s].to_i ]
    end
    days
  end
  memoize :page_view_data
  
  def unpublished?
    self.created? || self.claimed?
  end
  
  def only_wiki_is_public
    self.respond_to?(:wiki_is_public) && self.wiki_is_public && !self.is_public
  end
  
  def reply_from(opts)
    user = opts[:user]
    message = opts[:text].strip
    user = nil unless user && self.context.users.include?(user)
    if !user
      raise "Only comment participants may reply to messages"
    elsif !message || message.empty?
      raise "Message body cannot be blank"
    else
      recipients = self.teachers.map(&:id) - [user.id]
      conversation = user.initiate_conversation(recipients)
      conversation.add_message(message)
    end
  end
  
  def tab_configuration
    super.map {|h| h.with_indifferent_access } rescue []
  end
  
  TAB_HOME = 0
  TAB_SYLLABUS = 1
  TAB_PAGES = 2
  TAB_ASSIGNMENTS = 3
  TAB_QUIZZES = 4
  TAB_GRADES = 5
  TAB_PEOPLE = 6
  TAB_GROUPS = 7
  TAB_DISCUSSIONS = 8
  TAB_CHAT = 9
  TAB_MODULES = 10
  TAB_FILES = 11
  TAB_CONFERENCES = 12
  TAB_SETTINGS = 13
  TAB_ANNOUNCEMENTS = 14
  TAB_OUTCOMES = 15
  TAB_COLLABORATIONS = 16

  def self.default_tabs
    [
      { :id => TAB_HOME, :label => t('#tabs.home', "Home"), :css_class => 'home', :href => :course_path },
      { :id => TAB_ANNOUNCEMENTS, :label => t('#tabs.announcements', "Announcements"), :css_class => 'announcements', :href => :course_announcements_path },
      { :id => TAB_ASSIGNMENTS, :label => t('#tabs.assignments', "Assignments"), :css_class => 'assignments', :href => :course_assignments_path },
      { :id => TAB_DISCUSSIONS, :label => t('#tabs.discussions', "Discussions"), :css_class => 'discussions', :href => :course_discussion_topics_path },
      { :id => TAB_GRADES, :label => t('#tabs.grades', "Grades"), :css_class => 'grades', :href => :course_grades_path },
      { :id => TAB_PEOPLE, :label => t('#tabs.people', "People"), :css_class => 'people', :href => :course_users_path },
      { :id => TAB_CHAT, :label => t('#tabs.chat', "Chat"), :css_class => 'chat', :href => :course_chat_path },
      { :id => TAB_PAGES, :label => t('#tabs.pages', "Pages"), :css_class => 'pages', :href => :course_wiki_pages_path },
      { :id => TAB_FILES, :label => t('#tabs.files', "Files"), :css_class => 'files', :href => :course_files_path },
      { :id => TAB_SYLLABUS, :label => t('#tabs.syllabus', "Syllabus"), :css_class => 'syllabus', :href => :syllabus_course_assignments_path },
      { :id => TAB_OUTCOMES, :label => t('#tabs.outcomes', "Outcomes"), :css_class => 'outcomes', :href => :course_outcomes_path },
      { :id => TAB_QUIZZES, :label => t('#tabs.quizzes', "Quizzes"), :css_class => 'quizzes', :href => :course_quizzes_path },
      { :id => TAB_MODULES, :label => t('#tabs.modules', "Modules"), :css_class => 'modules', :href => :course_context_modules_path },
      { :id => TAB_CONFERENCES, :label => t('#tabs.conferences', "Conferences"), :css_class => 'conferences', :href => :course_conferences_path },
      { :id => TAB_COLLABORATIONS, :label => t('#tabs.collaborations', "Collaborations"), :css_class => 'collaborations', :href => :course_collaborations_path },
      { :id => TAB_SETTINGS, :label => t('#tabs.settings', "Settings"), :css_class => 'settings', :href => :course_settings_path },
    ]
  end
  
  def tabs_available(user=nil, opts={})
    # We will by default show everything in default_tabs, unless the teacher has configured otherwise.
    tabs = self.tab_configuration.compact
    default_tabs = Course.default_tabs
    tabs = tabs.map do |tab|
      default_tab = default_tabs.find {|t| t[:id] == tab[:id] }
      if default_tab
        tab[:label] = default_tab[:label]
        tab[:href] = default_tab[:href]
        tab[:css_class] = default_tab[:css_class]
        default_tabs.delete_if {|t| t[:id] == tab[:id] }
        tab
      else
        # Remove any tabs we don't know about in default_tabs (in case we removed them or something, like Groups)
        nil
      end
    end
    tabs.compact!
    tabs += default_tabs
    
    tabs.each do |tab|
      tab[:hidden_unused] = true if tab[:id] == TAB_MODULES && !active_record_types[:modules]
      tab[:hidden_unused] = true if tab[:id] == TAB_FILES && !active_record_types[:files]
      tab[:hidden_unused] = true if tab[:id] == TAB_QUIZZES && !active_record_types[:quizzes]
      tab[:hidden_unused] = true if tab[:id] == TAB_ASSIGNMENTS && !active_record_types[:assignments]
      tab[:hidden_unused] = true if tab[:id] == TAB_PAGES && !active_record_types[:pages] && !allow_student_wiki_edits
      tab[:hidden_unused] = true if tab[:id] == TAB_CONFERENCES && !active_record_types[:conferences] && !self.grants_right?(user, nil, :create_conferences)
      tab[:hidden_unused] = true if tab[:id] == TAB_ANNOUNCEMENTS && !active_record_types[:announcements]
      tab[:hidden_unused] = true if tab[:id] == TAB_OUTCOMES && !active_record_types[:outcomes]
    end

    # remove tabs that the user doesn't have access to
    unless opts[:for_reordering]
      unless self.grants_rights?(user, opts[:session], :read, :manage_content).values.any?
        tabs.delete_if { |t| t[:id] == TAB_HOME }
        tabs.delete_if { |t| t[:id] == TAB_ANNOUNCEMENTS }
        tabs.delete_if { |t| t[:id] == TAB_PAGES }
        tabs.delete_if { |t| t[:id] == TAB_OUTCOMES }
        tabs.delete_if { |t| t[:id] == TAB_CONFERENCES }
        tabs.delete_if { |t| t[:id] == TAB_COLLABORATIONS }
        tabs.delete_if { |t| t[:id] == TAB_MODULES }
      end
      unless self.grants_rights?(user, opts[:session], :read, :manage_content, :manage_assignments).values.any?
        tabs.delete_if { |t| t[:id] == TAB_ASSIGNMENTS }
        tabs.delete_if { |t| t[:id] == TAB_SYLLABUS }
        tabs.delete_if { |t| t[:id] == TAB_QUIZZES }
      end
      if self.grants_rights?(user, opts[:session], :manage_content, :manage_assignments).values.any?
        tabs.detect { |t| t[:id] == TAB_ASSIGNMENTS }[:manageable] = true
        tabs.detect { |t| t[:id] == TAB_SYLLABUS }[:manageable] = true
        tabs.detect { |t| t[:id] == TAB_QUIZZES }[:manageable] = true
      end
      tabs.delete_if { |t| t[:id] == TAB_GRADES } unless self.grants_rights?(user, opts[:session], :read_grades, :view_all_grades, :manage_grades).values.any?
      tabs.detect { |t| t[:id] == TAB_GRADES }[:manageable] = true if self.grants_rights?(user, opts[:session], :view_all_grades, :manage_grades).values.any?
      tabs.delete_if { |t| t[:id] == TAB_PEOPLE } unless self.grants_rights?(user, opts[:session], :read_roster, :manage_students, :manage_admin_users).values.any?
      tabs.detect { |t| t[:id] == TAB_PEOPLE }[:manageable] = true if self.grants_rights?(user, opts[:session], :manage_students, :manage_admin_users).values.any?
      tabs.delete_if { |t| t[:id] == TAB_FILES } unless self.grants_rights?(user, opts[:session], :read, :manage_files).values.any?
      tabs.detect { |t| t[:id] == TAB_FILES }[:manageable] = true if self.grants_right?(user, opts[:session], :managed_files)
      tabs.delete_if { |t| t[:id] == TAB_DISCUSSIONS } unless self.grants_rights?(user, opts[:session], :read, :moderate_forum, :post_to_forum).values.any?
      tabs.detect { |t| t[:id] == TAB_DISCUSSIONS }[:manageable] = true if self.grants_right?(user, opts[:session], :moderate_forum)
      tabs.delete_if { |t| t[:id] == TAB_SETTINGS } unless self.grants_right?(user, opts[:session], :read_as_admin)

      if !user || !self.grants_right?(user, nil, :manage_content)
        # remove some tabs for logged-out users or non-students
        if self.grants_right?(user, nil, :read_as_admin)
          tabs.delete_if {|t| [TAB_CHAT].include?(t[:id]) }
        elsif !self.grants_right?(user, nil, :participate_as_student)
          tabs.delete_if {|t| [TAB_PEOPLE, TAB_CHAT].include?(t[:id]) }
        end

        # remove hidden tabs from students
        tabs.delete_if {|t| (t[:hidden] || (t[:hidden_unused] && !opts[:include_hidden_unused])) && !t[:manageable] }
      end
    end
    # Uncommenting these lines will always put hidden links after visible links
    # tabs.each_with_index{|t, i| t[:sort_index] = i }
    # tabs = tabs.sort_by{|t| [t[:hidden_unused] || t[:hidden] ? 1 : 0, t[:sort_index]] } if !self.tab_configuration || self.tab_configuration.empty?
    tabs
  end
  memoize :tabs_available
  
  def allow_wiki_comments
    read_attribute(:allow_wiki_comments)
  end
  
  def account_name
    self.account.name rescue nil
  end
  
  def term_name
    self.enrollment_term.name rescue nil
  end
  
  def enable_user_notes
    (root_account || account).enable_user_notes rescue false
  end
  
  def equella_settings
    account = self.account
    while account
      settings = account.equella_settings
      return settings if settings
      account = account.parent_account
    end
  end
  
  # This will move the course to be in the specified account.
  # All enrollments, sections, and other objects attached to the course will also be updated.
  def move_to_account(new_root_account, new_sub_account=nil) 
    self.account = new_sub_account || new_root_account
    self.save if new_sub_account
    self.root_account = new_root_account
    user_ids = []
    
    CourseSection.find(:all, :conditions=>"course_id = #{self.id}").each do |cs|
      cs.update_attribute(:root_account_id, new_root_account.id)
    end
    
    Enrollment.find(:all, :conditions=>"course_id = #{self.id}").each do |e|
      e.update_attribute(:root_account_id, new_root_account.id)
      user_ids << e.user_id
    end
    
    self.save
    User.update_account_associations(user_ids)
  end


  cattr_accessor :settings_options
  self.settings_options = {}

  def self.add_setting(setting, opts=nil)
    self.settings_options[setting.to_sym] = opts || {}
  end

  # these settings either are or could be easily added to
  # the course settings page
  add_setting :hide_final_grade, :boolean => true

  def settings=(hash)

    if hash.is_a?(Hash)
      hash.each do |key, val|
        if settings_options[key.to_sym]
          opts = settings_options[key.to_sym]
          if opts[:boolean]
            settings[key.to_sym] = (val == true || val == 'true' || val == '1' || val == 'on')
          elsif opts[:hash]
            new_hash = {}
            if val.is_a?(Hash)
              val.each do |inner_key, inner_val|
                if opts[:values].include?(inner_key.to_sym)
                  new_hash[inner_key.to_sym] = inner_val.to_s
                end
              end
            end
            settings[key.to_sym] = new_hash.empty? ? nil : new_hash
          else
            settings[key.to_sym] = val.to_s
          end
        end
      end
    end
    settings
  end

  def settings
    result = self.read_attribute(:settings)
    return result if result
    return self.write_attribute(:settings, {}) unless frozen?
    {}.freeze
  end

  def reset_content
    Course.transaction do
      new_course = Course.new
<<<<<<< HEAD
      self.attributes.delete_if{|k,v| [:id, :created_at, :updated_at].include?(k.to_sym) }.each do |key, val|
        new_course.send("#{key}=", val)
      end
      # The order here is important; we have to set our sis id to nil and save first
      # so that the new course can be saved, then we need the new course saved to
      # get its id to move over sections and enrollments.  Setting this course to
      # deleted has to be last otherwise it would set all the enrollments to
      # deleted before they got moved
      self.sis_source_id = self.sis_batch_id = nil;
      self.save!
      new_course.save!
      self.course_sections.update_all(:course_id => new_course.id)
      # we also want to bring along prior enrollments, so don't use the enrollments
      # association
      Enrollment.update_all({:course_id => new_course.id}, {:course_id => self.id})
=======
      self.attributes.delete_if{|k,v| [:id, :created_at, :updated_at, :syllabus_body, :wiki_id, :default_view, :tab_configuration].include?(k.to_sym) }.each do |key, val|
        new_course.send("#{key}=", val)
      end
      # The order here is important; we have to set our sis id to nil and save first
      # so that the new course can be saved, then we need the new course saved to
      # get its id to move over sections and enrollments.  Setting this course to
      # deleted has to be last otherwise it would set all the enrollments to
      # deleted before they got moved
      self.uuid = self.sis_source_id = self.sis_batch_id = nil;
      self.save!
      new_course.save!
      self.course_sections.update_all(:course_id => new_course.id)
      # we also want to bring along prior enrollments, so don't use the enrollments
      # association
      case Enrollment.connection.adapter_name
      when 'MySQL'
        Enrollment.connection.execute("UPDATE users, enrollments SET users.updated_at=#{Course.sanitize(Time.now.utc)}, enrollments.updated_at=#{Course.sanitize(Time.now.utc)}, enrollments.course_id=#{new_course.id} WHERE users.id=enrollments.user_id AND enrollments.course_id=#{self.id}")
      else
        Enrollment.update_all({:course_id => new_course.id, :updated_at => Time.now.utc}, :course_id => self.id)
        User.update_all({:updated_at => Time.now.utc}, "id IN (SELECT user_id FROM enrollments WHERE course_id=#{new_course.id})")
      end
>>>>>>> bd910c91
      self.replacement_course_id = new_course.id
      self.workflow_state = 'deleted'
      self.save!
      new_course
    end
  end
end<|MERGE_RESOLUTION|>--- conflicted
+++ resolved
@@ -2344,23 +2344,6 @@
   def reset_content
     Course.transaction do
       new_course = Course.new
-<<<<<<< HEAD
-      self.attributes.delete_if{|k,v| [:id, :created_at, :updated_at].include?(k.to_sym) }.each do |key, val|
-        new_course.send("#{key}=", val)
-      end
-      # The order here is important; we have to set our sis id to nil and save first
-      # so that the new course can be saved, then we need the new course saved to
-      # get its id to move over sections and enrollments.  Setting this course to
-      # deleted has to be last otherwise it would set all the enrollments to
-      # deleted before they got moved
-      self.sis_source_id = self.sis_batch_id = nil;
-      self.save!
-      new_course.save!
-      self.course_sections.update_all(:course_id => new_course.id)
-      # we also want to bring along prior enrollments, so don't use the enrollments
-      # association
-      Enrollment.update_all({:course_id => new_course.id}, {:course_id => self.id})
-=======
       self.attributes.delete_if{|k,v| [:id, :created_at, :updated_at, :syllabus_body, :wiki_id, :default_view, :tab_configuration].include?(k.to_sym) }.each do |key, val|
         new_course.send("#{key}=", val)
       end
@@ -2382,7 +2365,6 @@
         Enrollment.update_all({:course_id => new_course.id, :updated_at => Time.now.utc}, :course_id => self.id)
         User.update_all({:updated_at => Time.now.utc}, "id IN (SELECT user_id FROM enrollments WHERE course_id=#{new_course.id})")
       end
->>>>>>> bd910c91
       self.replacement_course_id = new_course.id
       self.workflow_state = 'deleted'
       self.save!
