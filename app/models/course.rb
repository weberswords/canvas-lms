#
# Copyright (C) 2011 - present Instructure, Inc.
#
# This file is part of Canvas.
#
# Canvas is free software: you can redistribute it and/or modify it under
# the terms of the GNU Affero General Public License as published by the Free
# Software Foundation, version 3 of the License.
#
# Canvas is distributed in the hope that it will be useful, but WITHOUT ANY
# WARRANTY; without even the implied warranty of MERCHANTABILITY or FITNESS FOR
# A PARTICULAR PURPOSE. See the GNU Affero General Public License for more
# details.
#
# You should have received a copy of the GNU Affero General Public License along
# with this program. If not, see <http://www.gnu.org/licenses/>.
#

require 'atom'
require 'csv'

class Course < ActiveRecord::Base
  include Context
  include Workflow
  include TextHelper
  include HtmlTextHelper
  include TimeZoneHelper
  include ContentLicenses
  include TurnitinID
  include Courses::ItemVisibilityHelper
  include OutcomeImportContext

  attr_accessor :teacher_names, :master_course
  attr_writer :student_count, :primary_enrollment_type, :primary_enrollment_role_id, :primary_enrollment_rank, :primary_enrollment_state, :primary_enrollment_date, :invitation, :updating_master_template_id

  time_zone_attribute :time_zone
  def time_zone
    if read_attribute(:time_zone)
      super
    else
      RequestCache.cache("account_time_zone", self.root_account_id) do
        root_account.default_time_zone
      end
    end
  end

  serialize :tab_configuration
  serialize :settings, Hash
  belongs_to :root_account, :class_name => 'Account'
  belongs_to :abstract_course
  belongs_to :enrollment_term
  belongs_to :grading_standard
  belongs_to :template_course, :class_name => 'Course'
  has_many :templated_courses, :class_name => 'Course', :foreign_key => 'template_course_id'

  has_many :course_sections
  has_many :active_course_sections, -> { where(workflow_state: 'active') }, class_name: 'CourseSection'
  has_many :enrollments, -> { where("enrollments.workflow_state<>'deleted'") }, dependent: :destroy, inverse_of: :course

  has_many :all_enrollments, :class_name => 'Enrollment'
  has_many :current_enrollments, -> { where("enrollments.workflow_state NOT IN ('rejected', 'completed', 'deleted', 'inactive')").preload(:user) }, class_name: 'Enrollment'
  has_many :all_current_enrollments, -> { where("enrollments.workflow_state NOT IN ('rejected', 'completed', 'deleted')").preload(:user) }, class_name: 'Enrollment'
  has_many :prior_enrollments, -> { preload(:user, :course).where(workflow_state: 'completed') }, class_name: 'Enrollment'
  has_many :prior_users, :through => :prior_enrollments, :source => :user
  has_many :prior_students, -> { where(enrollments: { type: ['StudentEnrollment', 'StudentViewEnrollment'], workflow_state: 'completed' }) }, through: :enrollments, source: :user

  has_many :participating_students, -> { where(enrollments: { type: ['StudentEnrollment', 'StudentViewEnrollment'], workflow_state: 'active' }) }, through: :enrollments, source: :user
  has_many :participating_students_by_date, -> { where(enrollments: { type: ['StudentEnrollment', 'StudentViewEnrollment'], workflow_state: 'active' }).
    joins("INNER JOIN #{EnrollmentState.quoted_table_name} ON enrollment_states.enrollment_id=enrollments.id").
    where(:enrollment_states => {:state => 'active'})}, through: :all_enrollments, source: :user

  has_many :student_enrollments, -> { where("enrollments.workflow_state NOT IN ('rejected', 'completed', 'deleted', 'inactive') AND enrollments.type IN ('StudentEnrollment', 'StudentViewEnrollment')").preload(:user) }, class_name: 'Enrollment'
  has_many :students, :through => :student_enrollments, :source => :user
  has_many :self_enrolled_students, -> { where("self_enrolled") }, through: :student_enrollments, source: :user
  has_many :admin_visible_student_enrollments, -> { where("enrollments.workflow_state NOT IN ('rejected', 'completed', 'deleted') AND enrollments.type IN ('StudentEnrollment', 'StudentViewEnrollment')").preload(:user) }, class_name: 'Enrollment'
  has_many :admin_visible_students, :through => :admin_visible_student_enrollments, :source => :user
  has_many :gradable_student_enrollments, -> { where(enrollments: { workflow_state: ['active', 'inactive'], type: ['StudentEnrollment', 'StudentViewEnrollment'] }).preload(:user) }, class_name: 'Enrollment'
  has_many :gradable_students, through: :gradable_student_enrollments, source: :user
  has_many :all_student_enrollments, -> { where("enrollments.workflow_state<>'deleted' AND enrollments.type IN ('StudentEnrollment', 'StudentViewEnrollment')").preload(:user) }, class_name: 'Enrollment'
  has_many :all_student_enrollments_including_deleted, -> { where("enrollments.type IN ('StudentEnrollment', 'StudentViewEnrollment')").preload(:user) }, class_name: 'Enrollment'
  has_many :all_students, :through => :all_student_enrollments, :source => :user
  has_many :all_students_including_deleted, :through => :all_student_enrollments_including_deleted, source: :user
  has_many :all_accepted_student_enrollments, -> { where("enrollments.workflow_state NOT IN ('rejected', 'deleted') AND enrollments.type IN ('StudentEnrollment', 'StudentViewEnrollment')").preload(:user) }, class_name: 'Enrollment'
  has_many :all_accepted_students, :through => :all_accepted_student_enrollments, :source => :user
  has_many :all_real_enrollments, -> { where("enrollments.workflow_state<>'deleted' AND enrollments.type<>'StudentViewEnrollment'").preload(:user) }, class_name: 'Enrollment'
  has_many :all_real_users, :through => :all_real_enrollments, :source => :user
  has_many :all_real_student_enrollments, -> { where("enrollments.type = 'StudentEnrollment' AND enrollments.workflow_state <> 'deleted'").preload(:user) }, class_name: 'StudentEnrollment'
  has_many :all_real_students, :through => :all_real_student_enrollments, :source => :user
  has_many :teacher_enrollments, -> { where("enrollments.workflow_state <> 'deleted' AND enrollments.type = 'TeacherEnrollment'").preload(:user) }, class_name: 'TeacherEnrollment'
  has_many :teachers, -> { order("sortable_name") }, :through => :teacher_enrollments, :source => :user
  has_many :ta_enrollments, -> { where("enrollments.workflow_state<>'deleted'").preload(:user) }, class_name: 'TaEnrollment'
  has_many :tas, :through => :ta_enrollments, :source => :user
  has_many :observer_enrollments, -> { where("enrollments.workflow_state<>'deleted'").preload(:user) }, class_name: 'ObserverEnrollment'
  has_many :observers, :through => :observer_enrollments, :source => :user
  has_many :participating_observers, -> { where(enrollments: { workflow_state: 'active' }) }, through: :observer_enrollments, source: :user
  has_many :participating_observers_by_date, -> { where(enrollments: { type: 'ObserverEnrollment', workflow_state: 'active' }).
    joins("INNER JOIN #{EnrollmentState.quoted_table_name} ON enrollment_states.enrollment_id=enrollments.id").
    where(:enrollment_states => {:state => 'active'})}, through: :all_enrollments, source: :user

  has_many :instructors, -> { where(enrollments: { type: ['TaEnrollment', 'TeacherEnrollment'] }) }, through: :enrollments, source: :user
  has_many :instructor_enrollments, -> { where(type: ['TaEnrollment', 'TeacherEnrollment']) }, class_name: 'Enrollment'
  has_many :participating_instructors, -> { where(enrollments: { type: ['TaEnrollment', 'TeacherEnrollment'], workflow_state: 'active' }) }, through: :enrollments, source: :user
  has_many :participating_instructors_by_date, -> { where(enrollments: { type: ['TaEnrollment', 'TeacherEnrollment'], workflow_state: 'active' }).
    joins("INNER JOIN #{EnrollmentState.quoted_table_name} ON enrollment_states.enrollment_id=enrollments.id").
    where(:enrollment_states => {:state => 'active'})}, through: :all_enrollments, source: :user

  has_many :admins, -> { where(enrollments: { type: ['TaEnrollment', 'TeacherEnrollment', 'DesignerEnrollment'] }) }, through: :enrollments, source: :user
  has_many :admin_enrollments, -> { where(type: ['TaEnrollment', 'TeacherEnrollment', 'DesignerEnrollment']) }, class_name: 'Enrollment'
  has_many :participating_admins, -> { where(enrollments: { type: ['TaEnrollment', 'TeacherEnrollment', 'DesignerEnrollment'], workflow_state: 'active' }) }, through: :enrollments, source: :user
  has_many :participating_admins_by_date, -> { where(enrollments: { type: ['TaEnrollment', 'TeacherEnrollment', 'DesignerEnrollment'], workflow_state: 'active' }).
    joins("INNER JOIN #{EnrollmentState.quoted_table_name} ON enrollment_states.enrollment_id=enrollments.id").
    where(:enrollment_states => {:state => 'active'}) }, through: :all_enrollments, source: :user

  has_many :student_view_enrollments, -> { where("enrollments.workflow_state<>'deleted'").preload(:user) }, class_name: 'StudentViewEnrollment'
  has_many :student_view_students, :through => :student_view_enrollments, :source => :user
  has_many :custom_gradebook_columns, -> { order('custom_gradebook_columns.position, custom_gradebook_columns.title') }, dependent: :destroy

  include LearningOutcomeContext
  include RubricContext

  has_many :course_account_associations
  has_many :non_unique_associated_accounts, -> { order('course_account_associations.depth') }, source: :account, through: :course_account_associations
  has_many :users, -> { distinct }, through: :enrollments, source: :user
  has_many :all_users, -> { distinct }, through: :all_enrollments, source: :user
  has_many :current_users, -> { distinct }, through: :current_enrollments, source: :user
  has_many :all_current_users, -> { distinct }, through: :all_current_enrollments, source: :user
  has_many :group_categories, -> {where(deleted_at: nil) }, as: :context, inverse_of: :context
  has_many :all_group_categories, :class_name => 'GroupCategory', :as => :context, :inverse_of => :context
  has_many :groups, :as => :context, :inverse_of => :context
  has_many :active_groups, -> { where("groups.workflow_state<>'deleted'") }, as: :context, inverse_of: :context, class_name: 'Group'
  has_many :assignment_groups, -> { order('assignment_groups.position', AssignmentGroup.best_unicode_collation_key('assignment_groups.name')) }, as: :context, inverse_of: :context, dependent: :destroy
  has_many :assignments, -> { order('assignments.created_at') }, as: :context, inverse_of: :context, dependent: :destroy
  has_many :calendar_events, -> { where("calendar_events.workflow_state<>'cancelled'") }, as: :context, inverse_of: :context, dependent: :destroy
  has_many :submissions, -> { active.order('submissions.updated_at DESC') }, through: :assignments, dependent: :destroy
  has_many :submission_comments, -> { published }, as: :context, inverse_of: :context
  has_many :discussion_topics, -> { where("discussion_topics.workflow_state<>'deleted'").preload(:user).order('discussion_topics.position DESC, discussion_topics.created_at DESC') }, as: :context, inverse_of: :context, dependent: :destroy
  has_many :active_discussion_topics, -> { where("discussion_topics.workflow_state<>'deleted'").preload(:user) }, as: :context, inverse_of: :context, class_name: 'DiscussionTopic'
  has_many :all_discussion_topics, -> { preload(:user) }, as: :context, inverse_of: :context, class_name: "DiscussionTopic", dependent: :destroy
  has_many :discussion_entries, -> { preload(:discussion_topic, :user) }, through: :discussion_topics, dependent: :destroy
  has_many :announcements, :as => :context, :inverse_of => :context, :class_name => 'Announcement', :dependent => :destroy
  has_many :active_announcements, -> { where("discussion_topics.workflow_state<>'deleted'") }, as: :context, inverse_of: :context, class_name: 'Announcement'
  has_many :attachments, :as => :context, :inverse_of => :context, :dependent => :destroy, :extend => Attachment::FindInContextAssociation
  has_many :active_images, -> { where("attachments.file_state<>? AND attachments.content_type LIKE 'image%'", 'deleted').order('attachments.display_name').preload(:thumbnail) }, as: :context, inverse_of: :context, class_name: 'Attachment'
  has_many :active_assignments, -> { where("assignments.workflow_state<>'deleted'").order('assignments.title, assignments.position') }, as: :context, inverse_of: :context, class_name: 'Assignment'
  has_many :folders, -> { order('folders.name') }, as: :context, inverse_of: :context, dependent: :destroy
  has_many :active_folders, -> { where("folders.workflow_state<>'deleted'").order('folders.name') }, class_name: 'Folder', as: :context, inverse_of: :context
  has_many :messages, :as => :context, :inverse_of => :context, :dependent => :destroy
  has_many :context_external_tools, -> { order('name') }, as: :context, inverse_of: :context, dependent: :destroy
  has_many :tool_proxies, class_name: 'Lti::ToolProxy', as: :context, inverse_of: :context, dependent: :destroy
  belongs_to :wiki
  has_many :wiki_pages, as: :context, inverse_of: :context
  has_many :quizzes, -> { order('lock_at, title, id') }, class_name: 'Quizzes::Quiz', as: :context, inverse_of: :context, dependent: :destroy
  has_many :quiz_questions, :class_name => 'Quizzes::QuizQuestion', :through => :quizzes
  has_many :active_quizzes, -> { preload(:assignment).where("quizzes.workflow_state<>'deleted'").order(:created_at) }, class_name: 'Quizzes::Quiz', as: :context, inverse_of: :context
  has_many :assessment_question_banks, -> { preload(:assessment_questions, :assessment_question_bank_users) }, as: :context, inverse_of: :context
  has_many :assessment_questions, :through => :assessment_question_banks
  def inherited_assessment_question_banks(include_self = false)
    self.account.inherited_assessment_question_banks(true, *(include_self ? [self] : []))
  end

  has_many :external_feeds, :as => :context, :inverse_of => :context, :dependent => :destroy
  belongs_to :default_grading_standard, :class_name => 'GradingStandard', :foreign_key => 'grading_standard_id'
  has_many :grading_standards, -> { where("workflow_state<>'deleted'") }, as: :context, inverse_of: :context
  has_many :web_conferences, -> { order('created_at DESC') }, as: :context, inverse_of: :context, dependent: :destroy
  has_many :collaborations, -> { order("#{Collaboration.quoted_table_name}.title, #{Collaboration.quoted_table_name}.created_at") }, as: :context, inverse_of: :context, dependent: :destroy
  has_many :context_modules, -> { order(:position) }, as: :context, inverse_of: :context, dependent: :destroy
  has_many :context_module_progressions, through: :context_modules
  has_many :active_context_modules, -> { where(workflow_state: 'active') }, as: :context, inverse_of: :context, class_name: 'ContextModule'
  has_many :context_module_tags, -> { order(:position).where(tag_type: 'context_module') }, class_name: 'ContentTag', as: :context, inverse_of: :context, dependent: :destroy
  has_many :media_objects, :as => :context, :inverse_of => :context
  has_many :page_views, :as => :context, :inverse_of => :context
  has_many :asset_user_accesses, :as => :context, :inverse_of => :context
  has_many :role_overrides, :as => :context, :inverse_of => :context
  has_many :content_migrations, :as => :context, :inverse_of => :context
  has_many :content_exports, :as => :context, :inverse_of => :context
  has_many :epub_exports, -> { where("type IS NULL").order("created_at DESC") }
  attr_accessor :latest_epub_export
  has_many :web_zip_exports, -> { where(type: "WebZipExport") }
  has_many :alerts, -> { preload(:criteria) }, as: :context, inverse_of: :context
  has_many :appointment_group_contexts, :as => :context, :inverse_of => :context
  has_many :appointment_groups, :through => :appointment_group_contexts
  has_many :appointment_participants, -> { where("workflow_state = 'locked' AND parent_calendar_event_id IS NOT NULL") }, class_name: 'CalendarEvent', foreign_key: :effective_context_code, primary_key: :asset_string
  attr_accessor :import_source
  has_many :content_participation_counts, :as => :context, :inverse_of => :context, :dependent => :destroy
  has_many :poll_sessions, class_name: 'Polling::PollSession', dependent: :destroy
  has_many :grading_period_groups, dependent: :destroy
  has_many :grading_periods, through: :grading_period_groups
  has_many :usage_rights, as: :context, inverse_of: :context, class_name: 'UsageRights', dependent: :destroy

  has_many :sis_post_grades_statuses

  has_many :progresses, as: :context, inverse_of: :context
  has_many :gradebook_csvs, inverse_of: :course

  has_many :master_course_templates, :class_name => "MasterCourses::MasterTemplate"
  has_many :master_course_subscriptions, :class_name => "MasterCourses::ChildSubscription", :foreign_key => 'child_course_id'
  has_one :late_policy, dependent: :destroy, inverse_of: :course

  prepend Profile::Association

  before_save :assign_uuid
  before_validation :assert_defaults
  before_save :update_enrollments_later
  before_save :update_show_total_grade_as_on_weighting_scheme_change
  after_save :update_final_scores_on_weighting_scheme_change
  after_save :update_account_associations_if_changed
  after_save :update_enrollment_states_if_necessary
  after_save :touch_students_if_necessary
  after_save :set_self_enrollment_code
  after_commit :update_cached_due_dates

  after_update :clear_cached_short_name, :if => :course_code_changed?

  before_update :handle_syllabus_changes_for_master_migration

  before_save :touch_root_folder_if_necessary
  before_validation :verify_unique_ids
  validate :validate_course_dates
  validate :validate_course_image
  validate :validate_default_view
  validates_presence_of :account_id, :root_account_id, :enrollment_term_id, :workflow_state
  validates_length_of :syllabus_body, :maximum => maximum_long_text_length, :allow_nil => true, :allow_blank => true
  validates_length_of :name, :maximum => maximum_string_length, :allow_nil => true, :allow_blank => true
  validates_length_of :sis_source_id, :maximum => maximum_string_length, :allow_nil => true, :allow_blank => false
  validates_length_of :course_code, :maximum => maximum_string_length, :allow_nil => true, :allow_blank => true
  validates_locale :allow_nil => true

  sanitize_field :syllabus_body, CanvasSanitize::SANITIZE

  include StickySisFields
  are_sis_sticky :name, :course_code, :start_at, :conclude_at,
                 :restrict_enrollments_to_course_dates, :enrollment_term_id,
                 :workflow_state, :account_id

  include FeatureFlags

  include ContentNotices
  define_content_notice :import_in_progress,
    icon_class: 'icon-import-content',
    alert_class: 'alert-info import-in-progress-notice',
    template: 'courses/import_in_progress_notice',
    should_show: ->(course, user) do
      course.grants_right?(user, :manage_content)
    end

  has_a_broadcast_policy

  def [](attr)
    attr.to_s == 'asset_string' ? self.asset_string : super
  end

  def events_for(user)
    if user
      CalendarEvent.
        active.
        for_user_and_context_codes(user, [asset_string]).
        preload(:child_events).
        reject(&:hidden?) +
      AppointmentGroup.manageable_by(user, [asset_string]) +
        user.assignments_visible_in_course(self)
    else
      calendar_events.active.preload(:child_events).reject(&:hidden?) +
        assignments.active
    end
  end

  def self.skip_updating_account_associations(&block)
    if @skip_updating_account_associations
      block.call
    else
      begin
        @skip_updating_account_associations = true
        block.call
      ensure
        @skip_updating_account_associations = false
      end
    end
  end

  def self.skip_updating_account_associations?
    !!@skip_updating_account_associations
  end

  def update_account_associations_if_changed
    if (self.root_account_id_changed? || self.account_id_changed?) && !self.class.skip_updating_account_associations?
      send_now_or_later_if_production(new_record? ? :now : :later, :update_account_associations)
    end
  end

  def update_enrollment_states_if_necessary
    if (changes.keys & %w{restrict_enrollments_to_course_dates account_id enrollment_term_id}).any? ||
        (self.restrict_enrollments_to_course_dates? && (changes.keys & %w{start_at conclude_at}).any?) ||
        (self.workflow_state_changed? && (completed? || self.workflow_state_was == 'completed'))
        # a lot of things can change the date logic here :/

      EnrollmentState.send_later_if_production(:invalidate_states_for_course_or_section, self) if self.enrollments.exists?
      # if the course date settings have been changed, we'll end up reprocessing all the access values anyway, so no need to queue below for other setting changes
    end
    if @changed_settings
      changed_keys = (@changed_settings & [:restrict_student_future_view, :restrict_student_past_view])
      if changed_keys.any?
        EnrollmentState.send_later_if_production(:invalidate_access_for_course, self, changed_keys)
      end
    end

    @changed_settings = nil
  end

  def module_based?
    Rails.cache.fetch(['module_based_course', self].cache_key) do
      self.context_modules.active.any?{|m| m.completion_requirements && !m.completion_requirements.empty? }
    end
  end

  def modules_visible_to(user)
    if self.grants_right?(user, :view_unpublished_items)
      self.context_modules.not_deleted
    else
      self.context_modules.active
    end
  end

  def module_items_visible_to(user)
    if user_is_teacher = self.grants_right?(user, :view_unpublished_items)
      tags = self.context_module_tags.not_deleted.joins(:context_module).where("context_modules.workflow_state <> 'deleted'")
    else
      tags = self.context_module_tags.active.joins(:context_module).where(:context_modules => {:workflow_state => 'active'})
    end

    tags = DifferentiableAssignment.scope_filter(tags, user, self, is_teacher: user_is_teacher)
    tags
  end

  def sequential_module_item_ids
    Rails.cache.fetch(['ordered_module_item_ids', self].cache_key) do
      self.context_module_tags.not_deleted.joins(:context_module).
        where("context_modules.workflow_state <> 'deleted'").
        where("content_tags.content_type <> 'ContextModuleSubHeader'").
        reorder("COALESCE(context_modules.position, 0), context_modules.id, content_tags.position NULLS LAST").
        pluck(:id)
    end
  end

  def verify_unique_ids
    infer_root_account unless self.root_account_id

    is_unique = true
    if self.sis_source_id && (root_account_id_changed? || sis_source_id_changed?)
      scope = root_account.all_courses.where(sis_source_id: self.sis_source_id)
      scope = scope.where("id<>?", self) unless self.new_record?
      if scope.exists?
        is_unique = false
        self.errors.add(:sis_source_id, t('errors.sis_in_use', "SIS ID \"%{sis_id}\" is already in use",
            :sis_id => self.sis_source_id))
      end
    end

    if self.integration_id && (root_account_id_changed? || integration_id_changed?)
      scope = root_account.all_courses.where(integration_id: self.integration_id)
      scope = scope.where("id<>?", self) unless self.new_record?
      if scope.exists?
        is_unique = false
        self.errors.add(:integration_id, t("Integration ID \"%{int_id}\" is already in use",
            :int_id => self.integration_id))
      end
    end

    throw :abort unless is_unique
  end

  def validate_course_dates
    if start_at.present? && conclude_at.present? && conclude_at < start_at
      self.errors.add(:conclude_at, t("End date cannot be before start date"))
      false
    else
      true
    end
  end

  def validate_course_image
    if self.image_url.present? && self.image_id.present?
      self.errors.add(:image, t("image_url and image_id cannot both be set."))
      false
    elsif self.image_id.present? && valid_course_image_id?(self.image_id)
      true
    elsif self.image_url.present? && valid_course_image_url?(self.image_url)
      true
    else
      if self.image_id.present?
        self.errors.add(:image_id, t("image_id is not a valid ID"))
      elsif self.image_url.present?
        self.errors.add(:image_url, t("image_url is not a valid URL"))
      end
      false
    end
  end

  def valid_course_image_id?(image_id)
    image_id.match(Api::ID_REGEX).present?
  end

  def valid_course_image_url?(image_url)
    URI.parse(image_url) rescue false
  end

  def validate_default_view
    if self.default_view_changed?
      if !%w{assignments feed modules syllabus wiki}.include?(self.default_view)
        self.errors.add(:default_view, t("Home page is not valid"))
        return false
      elsif self.default_view == 'wiki' && !(self.wiki_id && self.wiki.has_front_page?)
        self.errors.add(:default_view, t("A Front Page is required"))
        return false
      end
    end
    true
  end

  def image
    if self.image_id.present?
      self.shard.activate do
        self.attachments.active.where(id: self.image_id).take&.public_download_url
      end
    elsif self.image_url
      self.image_url
    end
  end

  def course_visibility_options
    ActiveSupport::OrderedHash[
        'course',
        {
            :setting => t('course', 'Course')
        },
        'institution',
        {
            :setting => t('institution', 'Institution')
        },
        'public',
        {
            :setting => t('public', 'Public')
        }
      ]
  end

  def custom_course_visibility
    if public_syllabus == is_public && is_public_to_auth_users == public_syllabus_to_auth
      return false
    else
      return true
    end
  end

  def customize_course_visibility_list
    ActiveSupport::OrderedHash[
        'syllabus',
        {
            :setting => t('syllabus', 'Syllabus')
        }
      ]
  end

  def syllabus_visibility_option
    if public_syllabus == true
      'public'
    elsif public_syllabus_to_auth == true
      'institution'
    else
      'course'
    end
  end

  def course_visibility
    if is_public == true
      'public'
    elsif is_public_to_auth_users == true
      'institution'
    else
      'course'
    end
  end

  def public_license?
    license && self.class.public_license?(license)
  end

  def license_data
    licenses = self.class.licenses
    licenses[license] || licenses['private']
  end

  def license_url
    license_data[:license_url]
  end

  def readable_license
    license_data[:readable_license].call
  end

  def unpublishable?
    ids = self.all_real_students.pluck :id
    !self.submissions.with_assignment.with_point_data.where(:user_id => ids).exists?
  end

  def self.update_account_associations(courses_or_course_ids, opts = {})
    return [] if courses_or_course_ids.empty?
    opts.reverse_merge! :account_chain_cache => {}
    account_chain_cache = opts[:account_chain_cache]

    # Split it up into manageable chunks
    user_ids_to_update_account_associations = []
    if courses_or_course_ids.length > 500
      opts = opts.dup
      opts.reverse_merge! :skip_user_account_associations => true
      courses_or_course_ids.uniq.compact.each_slice(500) do |courses_or_course_ids_slice|
        user_ids_to_update_account_associations += update_account_associations(courses_or_course_ids_slice, opts)
      end
    else

      if courses_or_course_ids.first.is_a? Course
        courses = courses_or_course_ids
        ActiveRecord::Associations::Preloader.new.preload(courses, :course_sections => :nonxlist_course)
        course_ids = courses.map(&:id)
      else
        course_ids = courses_or_course_ids
        courses = Course.where(:id => course_ids).
            preload(:course_sections => [:course, :nonxlist_course]).
            select([:id, :account_id]).to_a
      end
      course_ids_to_update_user_account_associations = []
      CourseAccountAssociation.transaction do
        current_associations = {}
        to_delete = []
        CourseAccountAssociation.where(:course_id => course_ids).each do |aa|
          key = [aa.course_section_id, aa.account_id]
          current_course_associations = current_associations[aa.course_id] ||= {}
          # duplicates. the unique index prevents these now, but this code
          # needs to hang around for the migration itself
          if current_course_associations.has_key?(key)
            to_delete << aa.id
            next
          end
          current_course_associations[key] = [aa.id, aa.depth]
        end

        courses.each do |course|
          did_an_update = false
          current_course_associations = current_associations[course.id] || {}

          # Courses are tied to accounts directly and through sections and crosslisted courses
          (course.course_sections + [nil]).each do |section|
            next if section && !section.active?
            section.course = course if section
            starting_account_ids = [course.account_id, section.try(:course).try(:account_id), section.try(:nonxlist_course).try(:account_id)].compact.uniq

            account_ids_with_depth = User.calculate_account_associations_from_accounts(starting_account_ids, account_chain_cache).map

            account_ids_with_depth.each do |account_id_with_depth|
              account_id = account_id_with_depth[0]
              depth = account_id_with_depth[1]
              key = [section.try(:id), account_id]
              association = current_course_associations[key]
              if association.nil?
                # new association, create it
                begin
                  course.transaction(requires_new: true) do
                    course.course_account_associations.create! do |aa|
                      aa.course_section_id = section.try(:id)
                      aa.account_id = account_id
                      aa.depth = depth
                    end
                  end
                rescue ActiveRecord::RecordNotUnique
                  course.course_account_associations.where(course_section_id: section,
                    account_id: account_id).update_all(:depth => depth)
                end
                did_an_update = true
              else
                if association[1] != depth
                  CourseAccountAssociation.where(:id => association[0]).update_all(:depth => depth)
                  did_an_update = true
                end
                # remove from list of existing
                current_course_associations.delete(key)
              end
            end
          end
          did_an_update ||= !current_course_associations.empty?
          if did_an_update
            course.course_account_associations.reset
            course.non_unique_associated_accounts.reset
            course_ids_to_update_user_account_associations << course.id
          end
        end

        to_delete += current_associations.map { |k, v| v.map { |k2, v2| v2[0] } }.flatten
        unless to_delete.empty?
          CourseAccountAssociation.where(:id => to_delete).delete_all
        end
      end

      user_ids_to_update_account_associations = Enrollment.
          where("course_id IN (?) AND workflow_state<>'deleted'", course_ids_to_update_user_account_associations).
          group(:user_id).pluck(:user_id) unless course_ids_to_update_user_account_associations.empty?
    end
    User.update_account_associations(user_ids_to_update_account_associations, :account_chain_cache => account_chain_cache) unless user_ids_to_update_account_associations.empty? || opts[:skip_user_account_associations]
    user_ids_to_update_account_associations
  end

  def update_account_associations
    self.shard.activate do
      Course.update_account_associations([self])
    end
  end

  def associated_accounts
    accounts = self.non_unique_associated_accounts.to_a.uniq
    accounts << self.account if account_id && !accounts.find { |a| a.id == account_id }
    accounts << self.root_account if root_account_id && !accounts.find { |a| a.id == root_account_id }
    accounts
  end

  scope :recently_started, -> { where(:start_at => 1.month.ago..Time.zone.now).order("start_at DESC").limit(10) }
  scope :recently_ended, -> { where(:conclude_at => 1.month.ago..Time.zone.now).order("start_at DESC").limit(10) }
  scope :recently_created, -> { where("created_at>?", 1.month.ago).order("created_at DESC").limit(50).preload(:teachers) }
  scope :for_term, lambda {|term| term ? where(:enrollment_term_id => term) : all }
  scope :active_first, -> { order("CASE WHEN courses.workflow_state='available' THEN 0 ELSE 1 END, #{best_unicode_collation_key('name')}") }
  scope :name_like, lambda {|name| where(coalesced_wildcard('courses.name', 'courses.sis_source_id', 'courses.course_code', name)) }
  scope :needs_account, lambda { |account, limit| where(:account_id => nil, :root_account_id => account).limit(limit) }
  scope :active, -> { where("courses.workflow_state<>'deleted'") }
  scope :least_recently_updated, lambda { |limit| order(:updated_at).limit(limit) }
  scope :manageable_by_user, lambda { |*args|
    # args[0] should be user_id, args[1], if true, will include completed
    # enrollments as well as active enrollments
    user_id = args[0]
    workflow_states = (args[1].present? ? %w{'active' 'completed'} : %w{'active'}).join(', ')
    distinct.joins("INNER JOIN (
         SELECT caa.course_id, au.user_id FROM #{CourseAccountAssociation.quoted_table_name} AS caa
         INNER JOIN #{Account.quoted_table_name} AS a ON a.id = caa.account_id AND a.workflow_state = 'active'
         INNER JOIN #{AccountUser.quoted_table_name} AS au ON au.account_id = a.id AND au.user_id = #{user_id.to_i} AND au.workflow_state = 'active'
       UNION SELECT courses.id AS course_id, e.user_id FROM #{Course.quoted_table_name}
         INNER JOIN #{Enrollment.quoted_table_name} AS e ON e.course_id = courses.id AND e.user_id = #{user_id.to_i}
           AND e.workflow_state IN(#{workflow_states}) AND e.type IN ('TeacherEnrollment', 'TaEnrollment', 'DesignerEnrollment')
         WHERE courses.workflow_state <> 'deleted') as course_users
       ON course_users.course_id = courses.id")
  }
  scope :not_deleted, -> { where("workflow_state<>'deleted'") }

  scope :with_enrollments, -> {
    where("EXISTS (?)", Enrollment.active.where("enrollments.course_id=courses.id"))
  }
  scope :with_enrollment_types, -> (types) {
    types = types.map { |type| "#{type.capitalize}Enrollment" }
    where("EXISTS (?)", Enrollment.active.where("enrollments.course_id=courses.id").where(type: types))
  }
  scope :without_enrollments, -> {
    where("NOT EXISTS (?)", Enrollment.active.where("enrollments.course_id=courses.id"))
  }
  scope :completed, -> {
    joins(:enrollment_term).
        where("courses.workflow_state='completed' OR courses.conclude_at<? OR enrollment_terms.end_at<?", Time.now.utc, Time.now.utc)
  }
  scope :not_completed, -> {
    joins(:enrollment_term).
        where("courses.workflow_state<>'completed' AND
          (courses.conclude_at IS NULL OR courses.conclude_at>=?) AND
          (enrollment_terms.end_at IS NULL OR enrollment_terms.end_at>=?)", Time.now.utc, Time.now.utc)
  }
  scope :by_teachers, lambda { |teacher_ids|
    teacher_ids.empty? ?
      none :
      where("EXISTS (?)", Enrollment.active.where("enrollments.course_id=courses.id AND enrollments.type='TeacherEnrollment' AND enrollments.user_id IN (?)", teacher_ids))
  }
  scope :by_associated_accounts, lambda { |account_ids|
    account_ids.empty? ?
      none :
      where("EXISTS (?)", CourseAccountAssociation.where("course_account_associations.course_id=courses.id AND course_account_associations.account_id IN (?)", account_ids))
  }
  scope :published, -> { where(workflow_state: %w(available completed)) }
  scope :unpublished, -> { where(workflow_state: %w(created claimed)) }

  scope :deleted, -> { where(:workflow_state => 'deleted') }

  scope :master_courses, -> { joins(:master_course_templates).where.not(MasterCourses::MasterTemplate.table_name => {:workflow_state => 'deleted'}) }
  scope :not_master_courses, -> { joins("LEFT OUTER JOIN #{MasterCourses::MasterTemplate.quoted_table_name} AS mct ON mct.course_id=courses.id AND mct.workflow_state<>'deleted'").where("mct IS NULL") }

  scope :associated_courses, -> { joins(:master_course_subscriptions).where.not(MasterCourses::ChildSubscription.table_name => {:workflow_state => 'deleted'}) }
  scope :not_associated_courses, -> { joins("LEFT OUTER JOIN #{MasterCourses::ChildSubscription.quoted_table_name} AS mcs ON mcs.child_course_id=courses.id AND mcs.workflow_state<>'deleted'").where("mcs IS NULL") }

  def potential_collaborators
    current_users
  end

  set_broadcast_policy do |p|
    p.dispatch :grade_weight_changed
    p.to { participating_students_by_date + participating_observers_by_date }
    p.whenever { |record|
      (record.available? && @grade_weight_changed) ||
      record.changed_in_state(:available, :fields => :group_weighting_scheme)
    }

    p.dispatch :new_course
    p.to { self.root_account.account_users.active }
    p.whenever { |record|
      record.root_account &&
      ((record.just_created && record.name != Course.default_name) ||
       (record.name_was == Course.default_name &&
         record.name != Course.default_name)
      )
    }
  end

  def self.default_name
    # TODO i18n
    t('default_name', "My Course")
  end

  def users_not_in_groups(groups, opts={})
    scope = User.joins(:not_ended_enrollments).
      where(enrollments: {course_id: self, type: 'StudentEnrollment'}).
      where(Group.not_in_group_sql_fragment(groups.map(&:id))).
      select("users.id, users.name, users.updated_at").distinct
    scope = scope.select(opts[:order]).order(opts[:order]) if opts[:order]
    scope
  end

  def instructors_in_charge_of(user_id)
    scope = current_enrollments.
      where(:course_id => self, :user_id => user_id).
      where("course_section_id IS NOT NULL")
    section_ids = scope.distinct.pluck(:course_section_id)
    participating_instructors.restrict_to_sections(section_ids)
  end

  def user_is_admin?(user)
    return unless user
    RequestCache.cache('user_is_admin', self, user) do
      Rails.cache.fetch([self, user, "course_user_is_admin"].cache_key) do
        self.enrollments.for_user(user).active_by_date.of_admin_type.exists?
      end
    end
  end

  def user_is_instructor?(user)
    return unless user
    RequestCache.cache('user_is_instructor', self, user) do
      Rails.cache.fetch([self, user, "course_user_is_instructor"].cache_key) do
        self.enrollments.for_user(user).active_by_date.of_instructor_type.exists?
      end
    end
  end

  def user_is_student?(user, opts = {})
    return unless user

    RequestCache.cache('user_is_student', self, user, opts) do
      Rails.cache.fetch([self, user, "course_user_is_student", opts].cache_key) do
        enroll_types = ["StudentEnrollment"]
        enroll_types << "StudentViewEnrollment" if opts[:include_fake_student]

        enroll_scope = self.enrollments.for_user(user).where(:type => enroll_types)
        if opts[:include_future]
          enroll_scope = enroll_scope.active_or_pending_by_date_ignoring_access
        elsif opts[:include_all]
          enroll_scope = enroll_scope.not_inactive_by_date_ignoring_access
        else
          return false unless self.available?
          enroll_scope = enroll_scope.active_by_date
        end
        enroll_scope.exists?
      end
    end
  end

  def preload_user_roles!
    # plz to use before you make a billion calls to user_has_been_X? with different users
    @user_ids_by_enroll_type ||= begin
      self.shard.activate do
        map = {}
        self.enrollments.active.pluck(:user_id, :type).each do |user_id, type|
          map[type] ||= []
          map[type] << user_id
        end
        map
      end
    end
  end

  def preloaded_user_has_been?(user, types)
    self.shard.activate do
      Array(types).any?{|type| @user_ids_by_enroll_type.has_key?(type) && @user_ids_by_enroll_type[type].include?(user.id)}
    end
  end

  def user_has_been_instructor?(user)
    return unless user
    if @user_ids_by_enroll_type
      return preloaded_user_has_been?(user, %w{TaEnrollment TeacherEnrollment})
    end
    # enrollments should be on the course's shard
    RequestCache.cache('user_has_been_instructor', self, user) do
      self.shard.activate do
        Rails.cache.fetch([self, user, "course_user_has_been_instructor"].cache_key) do
          # active here is !deleted; it still includes concluded, etc.
          self.instructor_enrollments.active.where(user_id: user).exists?
        end
      end
    end
  end

  def user_has_been_admin?(user)
    return unless user
    if @user_ids_by_enroll_type
      return preloaded_user_has_been?(user, %w{TaEnrollment TeacherEnrollment DesignerEnrollment})
    end

    RequestCache.cache('user_has_been_admin', self, user) do
      Rails.cache.fetch([self, user, "course_user_has_been_admin"].cache_key) do
        # active here is !deleted; it still includes concluded, etc.
        self.admin_enrollments.active.where(user_id: user).exists?
      end
    end
  end

  def user_has_been_observer?(user)
    return unless user
    if @user_ids_by_enroll_type
      return preloaded_user_has_been?(user, "ObserverEnrollment")
    end

    RequestCache.cache('user_has_been_observer', self, user) do
      Rails.cache.fetch([self, user, "course_user_has_been_observer"].cache_key) do
        # active here is !deleted; it still includes concluded, etc.
        self.observer_enrollments.shard(self).active.where(user_id: user).exists?
      end
    end
  end

  def user_has_been_student?(user)
    return unless user
    if @user_ids_by_enroll_type
      return preloaded_user_has_been?(user, %w{StudentEnrollment StudentViewEnrollment})
    end

    RequestCache.cache('user_has_been_student', self, user) do
      Rails.cache.fetch([self, user, "course_user_has_been_student"].cache_key) do
        self.all_student_enrollments.where(user_id: user).exists?
      end
    end
  end

  def user_has_no_enrollments?(user)
    return unless user
    if @user_ids_by_enroll_type
      self.shard.activate do
        return !@user_ids_by_enroll_type.values.any?{|arr| arr.include?(user.id)}
      end
    end

    RequestCache.cache('user_has_no_enrollments', self, user) do
      Rails.cache.fetch([self, user, "course_user_has_no_enrollments"].cache_key) do
        !enrollments.where(user_id: user).exists?
      end
    end
  end


  # Public: Determine if a group weighting scheme should be applied.
  #
  # Returns boolean.
  def apply_group_weights?
    group_weighting_scheme == 'percent'
  end

  def apply_assignment_group_weights=(apply)
    if apply
      self.group_weighting_scheme = 'percent'
    else
      self.group_weighting_scheme = 'equal'
    end
  end

  def grade_weight_changed!
    @grade_weight_changed = true
    self.save!
    @grade_weight_changed = false
  end

  def membership_for_user(user)
    self.enrollments.where(user_id: user).first if user
  end

  def infer_root_account
    self.root_account = account if account&.root_account?
    self.root_account_id ||= account&.root_account_id
  end

  def assert_defaults
    self.tab_configuration ||= [] unless self.tab_configuration == []
    self.name = nil if self.name && self.name.strip.empty?
    self.name ||= t('missing_name', "Unnamed Course")
    self.course_code = nil if self.course_code == ''
    if !self.course_code && self.name
      res = []
      split = self.name.split(/\s/)
      res << split[0]
      res << split[1..-1].find{|txt| txt.match(/\d/) } rescue nil
      self.course_code = res.compact.join(" ")
    end
    @group_weighting_scheme_changed = self.group_weighting_scheme_changed?
    if self.account_id && self.account_id_changed?
      infer_root_account
    end
    if self.root_account_id && self.root_account_id_changed?
      if account
        if account.root_account?
          self.account = nil if root_account_id != account.id
        else
          self.account = nil if account&.root_account_id != root_account_id
        end
      end
      self.account_id ||= self.root_account_id
    end
    self.root_account_id ||= Account.default.id
    self.account_id ||= self.root_account_id
    self.enrollment_term = nil if self.enrollment_term.try(:root_account_id) != self.root_account_id
    self.enrollment_term ||= self.root_account.default_enrollment_term
    self.allow_student_wiki_edits = (self.default_wiki_editing_roles || "").split(',').include?('students')
    if self.course_format && !['on_campus', 'online', 'blended'].include?(self.course_format)
      self.course_format = nil
    end
    self.default_view ||= default_home_page
    true
  end

  def update_course_section_names
    return if @course_name_was == self.name || !@course_name_was
    sections = self.course_sections
    fields_to_possibly_rename = [:name]
    sections.each do |section|
      something_changed = false
      fields_to_possibly_rename.each do |field|
        section.send("#{field}=", section.default_section ?
          self.name :
          (section.send(field) || self.name).sub(@course_name_was, self.name) )
        something_changed = true if section.send(field) != section.send("#{field}_was")
      end
      if something_changed
        attr_hash = {:updated_at => Time.now.utc}
        fields_to_possibly_rename.each { |key| attr_hash[key] = section.send(key) }
        CourseSection.where(:id => section).update_all(attr_hash)
      end
    end
  end

  def update_enrollments_later
    self.update_enrolled_users if !self.new_record? && !(self.changes.keys & ['workflow_state', 'name', 'course_code', 'start_at', 'conclude_at', 'enrollment_term_id']).empty?
    true
  end

  def update_enrolled_users
    self.shard.activate do
      if self.workflow_state_changed?
        if self.completed?
          enrollment_ids = Enrollment.where(:course_id => self, :workflow_state => ['active', 'invited']).pluck(:id)
          if enrollment_ids.any?
            Enrollment.where(:id => enrollment_ids).update_all(:workflow_state => 'completed', :completed_at => Time.now.utc)
            EnrollmentState.where(:enrollment_id => enrollment_ids).update_all(["state = ?, state_is_current = ?, access_is_current = ?, lock_version = lock_version + 1", 'completed', true, false])
            EnrollmentState.send_later_if_production(:process_states_for_ids, enrollment_ids) # recalculate access
          end

          appointment_participants.active.current.update_all(:workflow_state => 'deleted')
          appointment_groups.each(&:clear_cached_available_slots!)
        elsif self.deleted?
          enroll_scope = Enrollment.where("course_id=? AND workflow_state<>'deleted'", self)

          user_ids = enroll_scope.group(:user_id).pluck(:user_id).uniq
          if user_ids.any?
            enrollment_ids = enroll_scope.pluck(:id)
            if enrollment_ids.any?
              Enrollment.where(:id => enrollment_ids).update_all(:workflow_state => 'deleted')
              EnrollmentState.where(:enrollment_id => enrollment_ids).update_all(["state = ?, state_is_current = ?, lock_version = lock_version + 1", 'deleted', true])
            end
            User.send_later_if_production(:update_account_associations, user_ids)
          end
        end
      end

      if self.root_account_id_changed?
        CourseSection.where(:course_id => self).update_all(:root_account_id => self.root_account_id)
        Enrollment.where(:course_id => self).update_all(:root_account_id => self.root_account_id)
      end

      Enrollment.where(:course_id => self).touch_all
      User.where(id: Enrollment.where(course_id: self).select(:user_id)).touch_all
    end
  end

  def self_enrollment_allowed?
    !!(self.account && self.account.self_enrollment_allowed?(self))
  end

  def self_enrollment_enabled?
    self.self_enrollment? && self.self_enrollment_allowed?
  end

  def self_enrollment_code
    read_attribute(:self_enrollment_code) || set_self_enrollment_code
  end

  def set_self_enrollment_code
    return if !self_enrollment_enabled? || read_attribute(:self_enrollment_code)

    # subset of letters and numbers that are unambiguous
    alphanums = 'ABCDEFGHJKLMNPRTWXY346789'
    code_length = 6

    # we're returning a 6-digit base-25(ish) code. that means there are ~250
    # million possible codes. we should expect to see our first collision
    # within the first 16k or so (thus the retry loop), but we won't risk ever
    # exhausting a retry loop until we've used up about 15% or so of the
    # keyspace. if needed, we can grow it at that point (but it's scoped to a
    # shard, and not all courses will have enrollment codes, so that may not be
    # necessary)
    code = nil
    self.class.unique_constraint_retry(10) do
      code = code_length.times.map{
        alphanums[(rand * alphanums.size).to_i, 1]
      }.join
      update_attribute :self_enrollment_code, code
    end
    code
  end

  def self_enrollment_limit_met?
    self_enrollment_limit && self_enrolled_students.size >= self_enrollment_limit
  end

  def long_self_enrollment_code
    @long_self_enrollment_code ||= Digest::MD5.hexdigest("#{uuid}_for_#{id}")
  end

  # still include the old longer format, since links may be out there
  def self_enrollment_codes
    [self_enrollment_code, long_self_enrollment_code]
  end

  def update_show_total_grade_as_on_weighting_scheme_change
    if group_weighting_scheme_changed? and self.group_weighting_scheme == 'percent'
      self.show_total_grade_as_points = false
    end
    true
  end

  # to ensure permissions on the root folder are updated after hiding or showing the files tab
  def touch_root_folder_if_necessary
    if tab_configuration_changed?
      files_tab_was_hidden = tab_configuration_was && tab_configuration_was.any? { |h| !h.blank? && h['id'] == TAB_FILES && h['hidden'] }
      Folder.root_folders(self).each { |f| f.touch } if files_tab_was_hidden != tab_hidden?(TAB_FILES)
    end
    true
  end

  def update_cached_due_dates
    DueDateCacher.recompute_course(self) if previous_changes.key?(:enrollment_term_id)
  end

  def update_final_scores_on_weighting_scheme_change
    if @group_weighting_scheme_changed
      self.class.connection.after_transaction_commit { self.recompute_student_scores }
    end
  end

  def recompute_student_scores(student_ids = nil, grading_period_id: nil,
                                                  update_all_grading_period_scores: true,
                                                  update_course_score: true,
                                                  run_immediately: false)
    if run_immediately
      recompute_student_scores_without_send_later(
        student_ids,
        grading_period_id: grading_period_id,
        update_all_grading_period_scores: update_all_grading_period_scores
      )
    else
      inst_job_opts = {}
      if student_ids.blank? && grading_period_id.nil? && update_all_grading_period_scores && update_course_score
        # if we have all default args, let's queue this job in a singleton to avoid duplicates
        inst_job_opts[:singleton] = "recompute_student_scores:#{global_id}"
      elsif student_ids.blank? && grading_period_id.present?
        # A migration that changes a lot of due dates in a grading period
        # situation can kick off a job storm and redo work. Let's avoid
        # that by putting it into a singleton.
        inst_job_opts[:singleton] = "recompute_student_scores:#{global_id}:#{grading_period_id}"
      end

      send_later_if_production_enqueue_args(
        :recompute_student_scores_without_send_later,
        inst_job_opts,
        student_ids,
        grading_period_id: grading_period_id,
        update_all_grading_period_scores: update_all_grading_period_scores
      )
    end
  end

  def recompute_student_scores_without_send_later(student_ids = nil, opts = {})
<<<<<<< HEAD
    student_ids = admin_visible_student_enrollments.where(user_id: student_ids).pluck(:user_id) if student_ids
    student_ids ||= admin_visible_student_enrollments.pluck(:user_id)
=======
    if student_ids.present?
      # We were given student_ids.  Let's see how many of those students can even see this assignment
      student_ids = admin_visible_student_enrollments.where(user_id: student_ids).pluck(:user_id)
    end

    # We were either not given any student_ids or none of those students could see this assignment.
    # Let's get them all!
    student_ids = admin_visible_student_enrollments.pluck(:user_id) unless student_ids.present?

>>>>>>> 1adba31c
    Rails.logger.debug "GRADES: recomputing scores in course=#{global_id} students=#{student_ids.inspect}"
    Enrollment.recompute_final_score(
      student_ids,
      self.id,
      grading_period_id: opts[:grading_period_id],
      update_all_grading_period_scores: opts.fetch(:update_all_grading_period_scores, true)
    )
  end

  def handle_syllabus_changes_for_master_migration
    if self.syllabus_body_changed?
      if @updating_master_template_id
        # master migration sync
        self.syllabus_master_template_id ||= @updating_master_template_id if self.syllabus_body_was.blank? # sync if there was no syllabus before
        if self.syllabus_master_template_id.to_i != @updating_master_template_id
          self.restore_syllabus_body! # revert the change
        end
      elsif self.syllabus_master_template_id
        # local change - remove the template id to prevent future syncs
        self.syllabus_master_template_id = nil
      end
    end
  end

  def home_page
    self.wiki.front_page
  end

  def context_code
    raise "DONT USE THIS, use .short_name instead" unless Rails.env.production?
  end

  def allow_media_comments?
    true || [].include?(self.id)
  end

  def short_name
    course_code
  end

  def short_name=(val)
    write_attribute(:course_code, val)
  end

  def short_name_slug
    CanvasTextHelper.truncate_text(short_name, :ellipsis => '')
  end

  # Allows the account to be set directly
  belongs_to :account

  def wiki
    return super if wiki_id
    Wiki.wiki_for_context(self)
  end

  # A universal lookup for all messages.
  def messages
    Message.for(self)
  end

  def do_complete
    self.conclude_at ||= Time.now
  end

  def do_unconclude
    self.conclude_at = nil
  end

  def do_offer
    self.start_at ||= Time.now
    send_later_if_production(:invite_uninvited_students)
  end

  def do_claim
    self.workflow_state = 'claimed'
  end

  def invite_uninvited_students
    self.enrollments.where(workflow_state: "creation_pending").each do |e|
      e.invite!
    end
  end

  workflow do
    state :created do
      event :claim, :transitions_to => :claimed
      event :offer, :transitions_to => :available
      event :complete, :transitions_to => :completed
    end

    state :claimed do
      event :offer, :transitions_to => :available
      event :complete, :transitions_to => :completed
    end

    state :available do
      event :complete, :transitions_to => :completed
      event :claim, :transitions_to => :claimed
    end

    state :completed do
      event :unconclude, :transitions_to => :available
    end
    state :deleted
  end

  def api_state
    return 'unpublished' if workflow_state == 'created' || workflow_state == 'claimed'
    workflow_state
  end

  alias_method :destroy_permanently!, :destroy
  def destroy
    self.workflow_state = 'deleted'
    save!
  end

  def call_event(event)
    self.send(event) if self.current_state.events.include? event.to_sym
  end

  def claim_with_teacher(user)
    raise "Must provide a valid teacher" unless user
    return unless self.state == :created
    e = enroll_user(user, 'TeacherEnrollment', :enrollment_state => 'active') #teacher(user)
    claim
    e
  end

  def self.require_assignment_groups(contexts)
    courses = contexts.select{|c| c.is_a?(Course) }
    groups = Shard.partition_by_shard(courses) do |shard_courses|
      AssignmentGroup.select("id, context_id, context_type").where(:context_type => "Course", :context_id => shard_courses)
    end.index_by(&:context_id)
    courses.each do |course|
      if !groups[course.id]
        course.require_assignment_group rescue nil
      end
    end
  end

  def require_assignment_group
    shard.activate do
      return if Rails.cache.read(['has_assignment_group', self].cache_key)
      if self.assignment_groups.active.empty?
        self.assignment_groups.create(:name => t('#assignment_group.default_name', "Assignments"))
      end
      Rails.cache.write(['has_assignment_group', self].cache_key, true)
    end
  end

  def self.create_unique(uuid=nil, account_id=nil, root_account_id=nil)
    uuid ||= CanvasSlug.generate_securish_uuid
    course = where(uuid: uuid).first_or_initialize
    course = Course.new if course.deleted?
    course.name = self.default_name if course.new_record?
    course.short_name = t('default_short_name', "Course-101") if course.new_record?
    course.account_id = account_id || root_account_id
    course.root_account_id = root_account_id
    course.save!
    course
  end

  def <=>(other)
    self.id <=> other.id
  end

  def quota
    Rails.cache.fetch(['default_quota', self].cache_key) do
      storage_quota
    end
  end

  def storage_quota_mb
    storage_quota / 1.megabyte
  end

  def storage_quota_mb=(val)
    self.storage_quota = val.try(:to_i).try(:megabytes)
  end

  def storage_quota_used_mb
    Attachment.get_quota(self)[:quota_used].to_f / 1.megabyte
  end

  def storage_quota
    return read_attribute(:storage_quota) ||
      (self.account.default_storage_quota rescue nil) ||
      Setting.get('course_default_quota', 500.megabytes.to_s).to_i
  end

  def storage_quota=(val)
    val = val.to_f
    val = nil if val <= 0
    if account && account.default_storage_quota == val
      val = nil
    end
    write_attribute(:storage_quota, val)
  end

  def assign_uuid
    self.uuid ||= CanvasSlug.generate_securish_uuid
  end
  protected :assign_uuid

  def full_name
    name
  end

  def to_atom
    Atom::Entry.new do |entry|
      entry.title     = self.name
      entry.updated   = self.updated_at
      entry.published = self.created_at
      entry.links    << Atom::Link.new(:rel => 'alternate',
                                    :href => "/#{context_url_prefix}/courses/#{self.id}")
    end
  end

  set_policy do
    given { |user, session| self.available? && (self.is_public || (self.is_public_to_auth_users && session.present? && session.has_key?(:user_id)))  }
    can :read and can :read_outcomes and can :read_syllabus

    given { |user, session| self.available? && (self.public_syllabus || (self.public_syllabus_to_auth && session.present? && session.has_key?(:user_id)))}
    can :read_syllabus

    RoleOverride.permissions.each do |permission, details|
      given {|user| (self.active_enrollment_allows(user, permission, !details[:restrict_future_enrollments]) || self.account_membership_allows(user, permission)) }
      can permission
    end

    given { |user, session| session && session[:enrollment_uuid] && (hash = Enrollment.course_user_state(self, session[:enrollment_uuid]) || {}) && (hash[:enrollment_state] == "invited" || hash[:enrollment_state] == "active" && hash[:user_state].to_s == "pre_registered") && (self.available? || self.completed? || self.claimed? && hash[:is_admin]) }
    can :read and can :read_outcomes

    given { |user| (self.available? || self.completed?) && user && enrollments.for_user(user).not_inactive_by_date.exists? }
    can :read and can :read_outcomes

    # Active students
    given { |user|
      available?  && user && enrollments.for_user(user).active_by_date.of_student_type.exists?
    }
    can :read and can :participate_as_student and can :read_grades and can :read_outcomes

    given { |user| (self.available? || self.completed?) && user &&
      enrollments.for_user(user).active_by_date.where(:type => "ObserverEnrollment").where.not(:associated_user_id => nil).exists? }
    can :read_grades

    given { |user| self.available? && self.teacherless? && user && enrollments.for_user(user).active_by_date.of_student_type.exists? }
    can :update and can :delete and RoleOverride.teacherless_permissions.each{|p| can p }

    # Active admins (Teacher/TA/Designer)
    given { |user| (self.available? || self.created? || self.claimed?) && user &&
      enrollments.for_user(user).of_admin_type.active_by_date.exists? }
    can :read_as_admin and can :read and can :manage and can :update and can :use_student_view and can :read_outcomes and can :view_unpublished_items and can :manage_feature_flags

    # Teachers and Designers can delete/reset, but not TAs
    given { |user| !self.deleted? && !self.sis_source_id && user &&
      enrollments.for_user(user).of_content_admins.active_by_date.to_a.any?{|e| e.has_permission_to?(:change_course_state)}
    }
    can :delete

    given { |user| !self.deleted? && user && enrollments.for_user(user).of_content_admins.active_by_date.exists? }
    can :reset_content

    # Student view student
    given { |user| user && user.fake_student? && current_enrollments.for_user(user).exists? }
    can :read and can :participate_as_student and can :read_grades and can :read_outcomes

    # Prior users
    given do |user|
      (available? || completed?) && user &&
        enrollments.for_user(user).completed_by_date.exists?
    end
    can :read, :read_outcomes

    # Admin (Teacher/TA/Designer) of a concluded course
    given do |user|
      !self.deleted? && user &&
        enrollments.for_user(user).of_admin_type.completed_by_date.exists?
    end
    can [:read, :read_as_admin, :use_student_view, :read_outcomes, :view_unpublished_items]

    # overrideable permissions for concluded users
    RoleOverride.concluded_permission_types.each do |permission, details|
      applicable_roles = details[:applies_to_concluded].is_a?(Array) && details[:applies_to_concluded]

      given do |user|
        !self.deleted? && user &&
          enrollments.for_user(user).completed_by_date.to_a.any?{|e| e.has_permission_to?(permission) && (!applicable_roles || applicable_roles.include?(e.type))}
      end
      can permission
    end

    # Teacher or Designer of a concluded course
    given do |user|
      !self.deleted? && !self.sis_source_id && user &&
        enrollments.for_user(user).of_content_admins.completed_by_date.to_a.any?{|e| e.has_permission_to?(:change_course_state)}
    end
    can :delete

    # Student of a concluded course
    given do |user|
      (self.available? || self.completed?) && user &&
        enrollments.for_user(user).completed_by_date.
        where("enrollments.type = ? OR (enrollments.type = ? AND enrollments.associated_user_id IS NOT NULL)", "StudentEnrollment", "ObserverEnrollment").exists?
    end
    can :read, :read_grades, :read_outcomes

    # Admin
    given { |user| self.account_membership_allows(user) }
    can :read_as_admin and can :view_unpublished_items

    given { |user| self.account_membership_allows(user, :manage_courses) }
    can :read_as_admin and can :manage and can :update and can :use_student_view and can :reset_content and can :view_unpublished_items and can :manage_feature_flags

    given { |user| self.account_membership_allows(user, :manage_courses) && self.grants_right?(user, :change_course_state) }
    can :delete

    given { |user| self.account_membership_allows(user, :read_course_content) }
    can :read and can :read_outcomes

    given { |user| !self.deleted? && self.sis_source_id && self.account_membership_allows(user, :manage_sis) && self.grants_right?(user, :change_course_state) }
    can :delete

    # Admins with read_roster can see prior enrollments (can't just check read_roster directly,
    # because students can't see prior enrollments)
    given { |user| self.grants_all_rights?(user, :read_roster, :read_as_admin) }
    can :read_prior_roster

    given { |user| self.grants_right?(user, :lti_add_edit)}
    can :create_tool_manually
  end

  def allows_gradebook_uploads?
    !large_roster?
  end

  # Public: Determine if SpeedGrader is enabled for the Course.
  #
  # Returns a boolean.
  def allows_speed_grader?
    !large_roster?
  end

  def active_enrollment_allows(user, permission, allow_future=true)
    return false unless user && permission && !self.deleted?

    is_unpublished = self.created? || self.claimed?
    @enrollment_lookup ||= {}
    @enrollment_lookup[user.id] ||= shard.activate do
      self.enrollments.active_or_pending.for_user(user).except(:preload).preload(:enrollment_state).
        reject { |e| (is_unpublished && !(e.admin? || e.fake_student?)) || [:inactive, :completed].include?(e.state_based_on_date)}
    end

    @enrollment_lookup[user.id].any? {|e| (allow_future || e.state_based_on_date == :active) && e.has_permission_to?(permission) }
  end

  def self.find_all_by_context_code(codes)
    ids = codes.map{|c| c.match(/\Acourse_(\d+)\z/)[1] rescue nil }.compact
    Course.where(:id => ids).preload(:current_enrollments).to_a
  end

  def end_at
    conclude_at
  end

  def end_at_changed?
    conclude_at_changed?
  end

  def recently_ended?
    conclude_at && conclude_at < Time.now.utc && conclude_at > 1.month.ago
  end

  # People may conclude courses and then unclude them. This is a good alias_method
  # to check for in situations where we are dependent on those cases
  def inactive?
    self.deleted? || self.completed?
  end

  # Public: Return true if the end date for a course (or its term, if the course doesn't have one) has passed.
  #
  # Returns boolean or nil.
  def soft_concluded?(enrollment_type = nil)
    now = Time.now
    return end_at < now if end_at && restrict_enrollments_to_course_dates
    if enrollment_type
      override = enrollment_term.enrollment_dates_overrides.where(enrollment_type: enrollment_type).first
      end_at = override.end_at if override
    end
    end_at ||= enrollment_term.end_at
    end_at && end_at < now
  end

  def soft_conclude!
    self.conclude_at = Time.now
    self.restrict_enrollments_to_course_dates = true
  end

  def concluded?(enrollment_type = nil)
    completed? || soft_concluded?(enrollment_type)
  end

  def account_chain(include_site_admin: false)
    @account_chain ||= Account.account_chain(account_id)
    result = @account_chain.dup
    Account.add_site_admin_to_chain!(result) if include_site_admin
    result
  end

  def account_chain_ids
    @account_chain_ids ||= Account.account_chain_ids(account_id)
  end

  def institution_name
    return self.root_account.name if self.root_account_id != Account.default.id
    return (self.account || self.root_account).name
  end

  def account_users_for(user)
    return [] unless user
    @associated_account_ids ||= (self.associated_accounts + root_account.account_chain(include_site_admin: true)).
        uniq.map { |a| a.active? ? a.id : nil }.compact
    @account_users ||= {}
    @account_users[user.global_id] ||= Shard.partition_by_shard(@associated_account_ids) do |account_chain_ids|
      if account_chain_ids == [Account.site_admin.id]
        Account.site_admin.account_users_for(user)
      else
        AccountUser.active.where(:account_id => account_chain_ids, :user_id => user).to_a
      end
    end
    @account_users[user.global_id] ||= []
    @account_users[user.global_id]
  end

  def account_membership_allows(user, permission = nil)
    return false unless user

    @membership_allows ||= {}
    @membership_allows[[user.id, permission]] ||= self.account_users_for(user).any? { |au| permission.nil? || au.has_permission_to?(self, permission) }
  end

  def teacherless?
    # TODO: I need a better test for teacherless courses... in the mean time we'll just do this
    return false
    @teacherless_course ||= Rails.cache.fetch(['teacherless_course', self].cache_key) do
      !self.sis_source_id && self.teacher_enrollments.empty?
    end
  end

  def grade_publishing_status_translation(status, message)
    status = "unpublished" if status.blank?

    if message.present?
      case status
      when 'error'
        t("Error: %{message}", message: message)
      when 'unpublished'
        t("Not Synced: %{message}", message: message)
      when 'pending'
        t("Pending: %{message}", message: message)
      when 'publishing'
        t("Syncing: %{message}", message: message)
      when 'published'
        t("Synced: %{message}", message: message)
      when 'unpublishable'
        t("Unsyncable: %{message}", message: message)
      else
        t("Unknown status, %{status}: %{message}", message: message, status: status)
      end
    else
      case status
      when 'error'
        t("Error")
      when 'unpublished'
        t("Not Synced")
      when 'pending'
        t("Pending")
      when 'publishing'
        t("Syncing")
      when 'published'
        t("Synced")
      when 'unpublishable'
        t("Unsyncable")
      else
        t("Unknown status, %{status}", status: status)
      end
    end
  end

  def grade_publishing_statuses
    found_statuses = [].to_set
    enrollments = student_enrollments.not_fake.group_by do |e|
      found_statuses.add e.grade_publishing_status
      grade_publishing_status_translation(e.grade_publishing_status, e.grade_publishing_message)
    end
    overall_status = "error"
    overall_status = "unpublished" unless found_statuses.size > 0
    overall_status = (%w{error unpublished pending publishing published unpublishable}).detect{|s| found_statuses.include?(s)} || overall_status
    return enrollments, overall_status
  end

  def should_kick_off_grade_publishing_timeout?
    settings = Canvas::Plugin.find!('grade_export').settings
    settings[:success_timeout].to_i > 0 && Canvas::Plugin.value_to_boolean(settings[:wait_for_success])
  end

  def self.valid_grade_export_types
    @valid_grade_export_types ||= {
        "instructure_csv" => {
            :name => t('grade_export_types.instructure_csv', "Instructure formatted CSV"),
            :callback => lambda { |course, enrollments, publishing_user, publishing_pseudonym|
                course.generate_grade_publishing_csv_output(enrollments, publishing_user, publishing_pseudonym)
            },
            :requires_grading_standard => false,
            :requires_publishing_pseudonym => false
          }
      }
  end

  def allows_grade_publishing_by(user)
    return false unless Canvas::Plugin.find!('grade_export').enabled?
    settings = Canvas::Plugin.find!('grade_export').settings
    format_settings = Course.valid_grade_export_types[settings[:format_type]]
    return false unless format_settings
    return false if SisPseudonym.for(user, self).nil? && format_settings[:requires_publishing_pseudonym]
    return true
  end

  def publish_final_grades(publishing_user, user_ids_to_publish = nil)
    # we want to set all the publishing statuses to 'pending' immediately,
    # and then as a delayed job, actually go publish them.

    raise "final grade publishing disabled" unless Canvas::Plugin.find!('grade_export').enabled?
    settings = Canvas::Plugin.find!('grade_export').settings

    last_publish_attempt_at = Time.now.utc
    scope = self.student_enrollments.not_fake
    scope = scope.where(user_id: user_ids_to_publish) if user_ids_to_publish
    scope.update_all(:grade_publishing_status => "pending",
                     :grade_publishing_message => nil,
                     :last_publish_attempt_at => last_publish_attempt_at)

    send_later_if_production(:send_final_grades_to_endpoint, publishing_user, user_ids_to_publish)
    send_at(last_publish_attempt_at + settings[:success_timeout].to_i.seconds, :expire_pending_grade_publishing_statuses, last_publish_attempt_at) if should_kick_off_grade_publishing_timeout?
  end

  def send_final_grades_to_endpoint(publishing_user, user_ids_to_publish = nil)
    # actual grade publishing logic is here, but you probably want
    # 'publish_final_grades'

    self.recompute_student_scores_without_send_later(user_ids_to_publish)
    enrollments = self.student_enrollments.not_fake.eager_load(:user).preload(:course_section).order_by_sortable_name
    enrollments = enrollments.where(user_id: user_ids_to_publish) if user_ids_to_publish

    errors = []
    posts_to_make = []
    posted_enrollment_ids = []
    all_enrollment_ids = enrollments.map(&:id)

    begin

      raise "final grade publishing disabled" unless Canvas::Plugin.find!('grade_export').enabled?
      settings = Canvas::Plugin.find!('grade_export').settings
      raise "endpoint undefined" if settings[:publish_endpoint].blank?
      format_settings = Course.valid_grade_export_types[settings[:format_type]]
      raise "unknown format type: #{settings[:format_type]}" unless format_settings
      raise "grade publishing requires a grading standard" if !self.grading_standard_enabled? && format_settings[:requires_grading_standard]

      publishing_pseudonym = SisPseudonym.for(publishing_user, self)
      raise "publishing disallowed for this publishing user" if publishing_pseudonym.nil? and format_settings[:requires_publishing_pseudonym]

      callback = Course.valid_grade_export_types[settings[:format_type]][:callback]

      posts_to_make = callback.call(self, enrollments, publishing_user, publishing_pseudonym)

    rescue => e
      Enrollment.where(:id => all_enrollment_ids).update_all(:grade_publishing_status => "error", :grade_publishing_message => e.to_s)
      raise e
    end

    posts_to_make.each do |enrollment_ids, res, mime_type, headers={}|
      begin
        posted_enrollment_ids += enrollment_ids
        if res
          SSLCommon.post_data(settings[:publish_endpoint], res, mime_type, headers )
        end
        Enrollment.where(:id => enrollment_ids).update_all(:grade_publishing_status => (should_kick_off_grade_publishing_timeout? ? "publishing" : "published"), :grade_publishing_message => nil)
      rescue => e
        errors << e
        Enrollment.where(:id => enrollment_ids).update_all(:grade_publishing_status => "error", :grade_publishing_message => e.to_s)
      end
    end

    Enrollment.where(:id => (all_enrollment_ids.to_set - posted_enrollment_ids.to_set).to_a).update_all(:grade_publishing_status => "unpublishable", :grade_publishing_message => nil)

    raise errors[0] if errors.size > 0
  end

  def generate_grade_publishing_csv_output(enrollments, publishing_user, publishing_pseudonym)
    enrollment_ids = []
    res = CSV.generate do |csv|
      row = ["publisher_id", "publisher_sis_id", "course_id", "course_sis_id", "section_id", "section_sis_id", "student_id", "student_sis_id", "enrollment_id", "enrollment_status", "score"]
      row << "grade" if self.grading_standard_enabled?
      csv << row
      enrollments.each do |enrollment|
        next unless enrollment.computed_final_score
        enrollment_ids << enrollment.id
        pseudonym_sis_ids = enrollment.user.pseudonyms.active.where(account_id: self.root_account_id).pluck(:sis_user_id)
        pseudonym_sis_ids = [nil] if pseudonym_sis_ids.empty?
        pseudonym_sis_ids.each do |pseudonym_sis_id|
          row = [publishing_user.try(:id), publishing_pseudonym.try(:sis_user_id),
                 enrollment.course.id, enrollment.course.sis_source_id,
                 enrollment.course_section.id, enrollment.course_section.sis_source_id,
                 enrollment.user.id, pseudonym_sis_id, enrollment.id,
                 enrollment.workflow_state, enrollment.computed_final_score]
          row << enrollment.computed_final_grade if self.grading_standard_enabled?
          csv << row
        end
      end
    end
    return [[enrollment_ids, res, "text/csv"]]
  end

  def expire_pending_grade_publishing_statuses(last_publish_attempt_at)
    self.student_enrollments.not_fake.where(:grade_publishing_status => ['pending', 'publishing'],
                                            :last_publish_attempt_at => last_publish_attempt_at).
        update_all(:grade_publishing_status => 'error', :grade_publishing_message => "Timed out.")
  end

  def gradebook_to_csv_in_background(filename, user, options = {})
    progress = progresses.build(tag: 'gradebook_to_csv')
    progress.save!

    exported_gradebook = gradebook_csvs.where(user_id: user).first_or_initialize
    attachment = user.attachments.build
    attachment.filename = filename
    attachment.content_type = 'text/csv'
    attachment.file_state = 'hidden'
    attachment.save!
    exported_gradebook.attachment = attachment
    exported_gradebook.progress = progress
    exported_gradebook.save!

    progress.process_job(
      self,
      :generate_csv,
      { preserve_method_args: true },
      user,
      options,
      attachment
    )
    {attachment_id: attachment.id, progress_id: progress.id}
  end

  def generate_csv(user, options, attachment)
    csv = GradebookExporter.new(self, user, options).to_csv
    create_attachment(attachment, csv)
  end


  def create_attachment(attachment, csv)
    attachment.uploaded_data = StringIO.new(csv)
    attachment.content_type = 'text/csv'
    attachment.save!
  end

  # included to make it easier to work with api, which returns
  # sis_source_id as sis_course_id.
  alias_attribute :sis_course_id, :sis_source_id

  def grading_standard_title
    if self.grading_standard_enabled?
      self.grading_standard.try(:title) || t('default_grading_scheme_name', "Default Grading Scheme")
    else
      nil
    end
  end

  def score_to_grade(score)
    return nil unless self.grading_standard_enabled? && score
    if grading_standard
      grading_standard.score_to_grade(score)
    else
      GradingStandard.default_instance.score_to_grade(score)
    end
  end

  def active_course_level_observers
    participating_observers.observing_full_course(self.id)
  end

  def participants(opts={})
    participants = []
    by_date = opts[:by_date]
    participants += by_date ? participating_admins_by_date : participating_admins

    students = by_date ? participating_students_by_date : participating_students
    applicable_students = if opts[:excluded_user_ids]
                 students.reject{|p| opts[:excluded_user_ids].include?(p.id)}
               else
                 students
               end

    participants += applicable_students

    if opts[:include_observers]
      participants += User.observing_students_in_course(applicable_students.map(&:id), self.id)
      participants += User.observing_full_course(self.id)
    end

    participants.uniq
  end

  def filter_users_by_permission(users, permission)
    scope = self.enrollments.where(:user_id => users)
    details = RoleOverride.permissions[permission]
    scope = details[:applies_to_concluded] ? scope.not_inactive_by_date : scope.active_or_pending_by_date

    role_user_ids = scope.pluck(:role_id, :user_id)
    role_ids = role_user_ids.map(&:first).uniq

    roles = Role.where(:id => role_ids).to_a
    allowed_role_ids = roles.select{|role| RoleOverride.enabled_for?(self, permission, role, self).include?(:self)}.map(&:id)
    return [] unless allowed_role_ids.any?

    allowed_user_ids = Set.new
    role_user_ids.each{|role_id, user_id| allowed_user_ids << user_id if allowed_role_ids.include?(role_id)}
    users.select{|user| allowed_user_ids.include?(user.id)}
  end

  def enroll_user(user, type='StudentEnrollment', opts={})
    enrollment_state = opts[:enrollment_state]
    enrollment_state ||= 'active' if type == 'ObserverEnrollment' && user.registered?
    section = opts[:section]
    limit_privileges_to_course_section = opts[:limit_privileges_to_course_section] || false
    associated_user_id = opts[:associated_user_id]

    role = opts[:role] || Enrollment.get_built_in_role_for_type(type)

    start_at = opts[:start_at]
    end_at = opts[:end_at]
    self_enrolled = opts[:self_enrolled]
    section ||= self.default_section
    enrollment_state ||= self.available? ? "invited" : "creation_pending"
    if type == 'TeacherEnrollment' || type == 'TaEnrollment' || type == 'DesignerEnrollment'
      enrollment_state = 'invited' if enrollment_state == 'creation_pending'
    else
      enrollment_state = 'creation_pending' if enrollment_state == 'invited' && !self.available?
    end
    Course.unique_constraint_retry do
      if opts[:allow_multiple_enrollments]
        e = self.all_enrollments.where(user_id: user, type: type, role_id: role.id, associated_user_id: associated_user_id, course_section_id: section.id).first
      else
        # order by course_section_id<>section.id so that if there *is* an existing enrollment for this section, we get it (false orders before true)
        e = self.all_enrollments.
          where(user_id: user, type: type, role_id: role.id, associated_user_id: associated_user_id).
          order("course_section_id<>#{section.id}").
          first
      end
      if e && (!e.active? || opts[:force_update])
        e.already_enrolled = true
        if e.workflow_state == 'deleted'
          e.sis_batch_id = nil
        end
        e.attributes = {
          :course_section => section,
          :workflow_state => e.is_a?(StudentViewEnrollment) ? 'active' : enrollment_state
        } if e.completed? || e.rejected? || e.deleted? || e.workflow_state != enrollment_state
      end
      # if we're reusing an enrollment and +limit_privileges_to_course_section+ was supplied, apply it
      e.limit_privileges_to_course_section = limit_privileges_to_course_section if e
      # if we're creating a new enrollment, we want to return it as the correct
      # subclass, but without using associations, we need to manually activate
      # sharding. We should probably find a way to go back to using the
      # association here -- just ran out of time.
      self.shard.activate do
        e ||= Enrollment.typed_enrollment(type).new(
          :user => user,
          :course => self,
          :course_section => section,
          :workflow_state => enrollment_state,
          :limit_privileges_to_course_section => limit_privileges_to_course_section)

      end
      e.associated_user_id = associated_user_id
      e.role = role
      e.self_enrolled = self_enrolled
      e.start_at = start_at
      e.end_at = end_at
      if e.changed?
        e.need_touch_user = true if opts[:skip_touch_user]
        transaction do
          # without this, inserting/updating on enrollments will share lock the course, but then
          # it tries to touch the course, which will deadlock with another transaction doing the
          # same thing.
          self.lock!(:no_key_update)
          if opts[:no_notify]
            e.save_without_broadcasting
          else
            e.save
          end
        end
      end
      e.user = user
      self.claim if self.created? && e && e.admin?
      unless opts[:skip_touch_user]
        e.associated_user.try(:touch)
        user.touch
      end
      user.reload
      e
    end
  end

  def enroll_student(user, opts={})
    enroll_user(user, 'StudentEnrollment', opts)
  end

  def self_enroll_student(user, opts = {})
    enrollment = enroll_student(user, opts.merge(:self_enrolled => true))
    enrollment.accept(:force)
    unless opts[:skip_pseudonym]
      new_pseudonym = user.find_or_initialize_pseudonym_for_account(root_account)
      new_pseudonym.save if new_pseudonym && new_pseudonym.changed?
    end
    enrollment
  end

  def enroll_ta(user, opts={})
    enroll_user(user, 'TaEnrollment', opts)
  end

  def enroll_designer(user, opts={})
    enroll_user(user, 'DesignerEnrollment', opts)
  end

  def enroll_teacher(user, opts={})
    enroll_user(user, 'TeacherEnrollment', opts)
  end

  def resubmission_for(asset)
    asset.ignores.where(:purpose => 'grading', :permanent => false).delete_all
    instructors.touch_all
  end

  def grading_standard_enabled
    !!self.grading_standard_id
  end
  alias_method :grading_standard_enabled?, :grading_standard_enabled

  def grading_standard_enabled=(val)
    if Canvas::Plugin.value_to_boolean(val)
      self.grading_standard_id ||= 0
    else
      self.grading_standard = self.grading_standard_id = nil
    end
  end

  def readable_default_wiki_editing_roles
    roles = self.default_wiki_editing_roles || "teachers"
    case roles
    when 'teachers'
      t('wiki_permissions.only_teachers', 'Only Teachers')
    when 'teachers,students'
      t('wiki_permissions.teachers_students', 'Teacher and Students')
    when 'teachers,students,public'
      t('wiki_permissions.all', 'Anyone')
    else
      t('wiki_permissions.only_teachers', 'Only Teachers')
    end
  end

  def default_section(opts = {})
    section = course_sections.active.where(default_section: true).first
    if !section && opts[:include_xlists]
      section = CourseSection.active.where(:nonxlist_course_id => self).order(:id).first
    end
    if !section && !opts[:no_create]
      section = course_sections.build
      section.default_section = true
      section.course = self
      section.root_account_id = self.root_account_id
      Shackles.activate(:master) do
        section.save unless new_record?
      end
    end
    section
  end

  def assert_section
    if self.course_sections.active.empty?
      default = self.default_section
      default.workflow_state = 'active'
      default.save
    end
  end

  def file_structure_for(user)
    User.file_structure_for(self, user)
  end

  def turnitin_settings
    # check if somewhere up the account chain turnitin is enabled and
    # has valid settings
    account.turnitin_settings
  end

  def turnitin_pledge
    self.account.closest_turnitin_pledge
  end

  def turnitin_originality
    self.account.closest_turnitin_originality
  end

  def all_turnitin_comments
    comments = self.account.closest_turnitin_comments || ""
    if self.turnitin_comments && !self.turnitin_comments.empty?
      comments += "\n\n" if comments && !comments.empty?
      comments += self.turnitin_comments
    end
    self.extend TextHelper
    format_message(comments).first
  end

  def turnitin_enabled?
    !!self.turnitin_settings
  end

  def vericite_enabled?
    Canvas::Plugin.find(:vericite).try(:enabled?)
  end

  def vericite_pledge
    if vericite_enabled?
      Canvas::Plugin.find(:vericite).settings[:pledge]
    end
  end

  def vericite_comments
    if vericite_enabled?
      Canvas::Plugin.find(:vericite).settings[:comments]
    end
  end

  attr_accessor :merge_results
  def log_merge_result(text)
    @merge_results ||= []
    logger.debug text
    @merge_results << text
  end

  def warn_merge_result(text)
    log_merge_result(text)
  end

  def bool_res(val)
    Canvas::Plugin.value_to_boolean(val)
  end

  attr_accessor :full_migration_hash, :external_url_hash,
                :folder_name_lookups, :assignment_group_no_drop_assignments, :migration_results

  def map_merge(old_item, new_item)
    @merge_mappings ||= {}
    @merge_mappings[old_item.asset_string] = new_item && new_item.id
  end

  def merge_mapped_id(old_item)
    @merge_mappings ||= {}
    return nil unless old_item
    return @merge_mappings[old_item] if old_item.is_a?(String)
    @merge_mappings[old_item.asset_string]
  end

  def same_dates?(old, new, columns)
    old && new && columns.all?{|column|
      old.respond_to?(column) && new.respond_to?(column) && old.send(column) == new.send(column)
    }
  end

  def copy_attachments_from_course(course, options={})
    root_folder = Folder.root_folders(self).first
    root_folder_name = root_folder.name + '/'
    ce = options[:content_export]
    cm = options[:content_migration]

    attachments = course.attachments.where("file_state <> 'deleted'").to_a
    total = attachments.count + 1

    Attachment.skip_media_object_creation do
      attachments.each_with_index do |file, i|
        cm.update_import_progress((i.to_f/total) * 18.0) if cm && (i % 10 == 0)

        if !ce || ce.export_object?(file)
          begin
            migration_id = ce && ce.create_key(file)
            new_file = file.clone_for(self, nil, :overwrite => true, :migration_id => migration_id, :migration => cm, :match_on_migration_id => cm.for_master_course_import?)
            cm.add_attachment_path(file.full_display_path.gsub(/\A#{root_folder_name}/, ''), new_file.migration_id)
            new_folder_id = merge_mapped_id(file.folder)

            if file.folder && file.folder.parent_folder_id.nil?
              new_folder_id = root_folder.id
            end
            # make sure the file has somewhere to go
            if !new_folder_id
              # gather mapping of needed folders from old course to new course
              old_folders = []
              old_folders << file.folder
              new_folders = []
              new_folders << old_folders.last.clone_for(self, nil, options.merge({:include_subcontent => false}))
              while old_folders.last.parent_folder && old_folders.last.parent_folder.parent_folder_id
                old_folders << old_folders.last.parent_folder
                new_folders << old_folders.last.clone_for(self, nil, options.merge({:include_subcontent => false}))
              end
              old_folders.reverse!
              new_folders.reverse!
              # try to use folders that already match if possible
              final_new_folders = []
              parent_folder = Folder.root_folders(self).first
              old_folders.each_with_index do |folder, idx|
                if f = parent_folder.active_sub_folders.where(name: folder.name).first
                  final_new_folders << f
                else
                  final_new_folders << new_folders[idx]
                end
                parent_folder = final_new_folders.last
              end
              # add or update the folder structure needed for the file
              final_new_folders.first.parent_folder_id ||=
                merge_mapped_id(old_folders.first.parent_folder) ||
                Folder.root_folders(self).first.id
              old_folders.each_with_index do |folder, idx|
                final_new_folders[idx].save!
                map_merge(folder, final_new_folders[idx])
                final_new_folders[idx + 1].parent_folder_id ||= final_new_folders[idx].id if final_new_folders[idx + 1]
              end
              new_folder_id = merge_mapped_id(file.folder)
            end
            new_file.folder_id = new_folder_id
            new_file.save_without_broadcasting!
            cm.add_imported_item(new_file)
            map_merge(file, new_file)
          rescue
            cm.add_warning(t(:file_copy_error, "Couldn't copy file \"%{name}\"", :name => file.display_name || file.path_name), $!)
          end
        end
      end
    end
  end

  def self.clonable_attributes
    [ :group_weighting_scheme, :grading_standard_id, :is_public, :public_syllabus,
      :public_syllabus_to_auth, :allow_student_wiki_edits, :show_public_context_messages,
      :syllabus_body, :allow_student_forum_attachments, :lock_all_announcements,
      :default_wiki_editing_roles, :allow_student_organized_groups,
      :default_view, :show_total_grade_as_points,
      :open_enrollment,
      :storage_quota, :tab_configuration, :allow_wiki_comments,
      :turnitin_comments, :self_enrollment, :license, :indexed, :locale,
      :hide_final_grade, :hide_distribution_graphs,
      :allow_student_discussion_topics, :allow_student_discussion_editing, :lock_all_announcements,
      :organize_epub_by_content_type, :show_announcements_on_home_page,
      :home_page_announcement_limit, :enable_offline_web_export,
      :restrict_student_future_view, :restrict_student_past_view
    ]
  end

  def set_course_dates_if_blank(shift_options)
    unless Canvas::Plugin.value_to_boolean(shift_options[:remove_dates])
      self.start_at ||= shift_options[:default_start_at]
      self.conclude_at ||= shift_options[:default_conclude_at]
    end
  end

  def real_start_date
    return self.start_at.to_date if self.start_at
    all_dates.min
  end

  def all_dates
    (self.calendar_events.active + self.assignments.active).inject([]) {|list, e|
      list << e.end_at if e.end_at
      list << e.start_at if e.start_at
      list
    }.compact.flatten.map{|d| d.to_date }.uniq rescue []
  end

  def real_end_date
    return self.conclude_at.to_date if self.conclude_at
    all_dates.max
  end

  def is_a_context?
    true
  end

  def self.serialization_excludes; [:uuid]; end


  ADMIN_TYPES = %w{TeacherEnrollment TaEnrollment DesignerEnrollment}
  def section_visibilities_for(user, opts={})
    RequestCache.cache('section_visibilities_for', user, self, opts) do
      shard.activate do
        Rails.cache.fetch(['section_visibilities_for', user, self, opts].cache_key) do
          workflow_not = opts[:excluded_workflows] || 'deleted'

          enrollment_rows = all_enrollments.
            where(user: user).
            where.not(workflow_state: workflow_not).
            pluck(
              :course_section_id,
              :limit_privileges_to_course_section,
              :type,
              :associated_user_id)

          enrollment_rows.map do |section_id, limit_privileges, type, associated_user_id|
            {
              :course_section_id => section_id,
              :limit_privileges_to_course_section => limit_privileges,
              :type => type,
              :associated_user_id => associated_user_id,
              :admin => ADMIN_TYPES.include?(type)
            }
          end
        end
      end
    end
  end

  def visibility_limited_to_course_sections?(user, visibilities = section_visibilities_for(user))
    visibilities.all?{|s| s[:limit_privileges_to_course_section] }
  end

  # returns a scope, not an array of users/enrollments
  def students_visible_to(user, include: nil)
    include = Array(include)

    if include.include?(:priors_and_deleted)
      scope = self.all_students_including_deleted
    elsif include.include?(:priors)
      scope = self.all_students
    elsif include.include?(:inactive) || include.include?(:completed)
      scope = self.all_accepted_students
      scope = scope.where("enrollments.workflow_state<>'inactive'") unless include.include?(:inactive)
      scope = scope.where("enrollments.workflow_state<>'completed'") unless include.include?(:completed)
    else
      scope = self.students
    end

    self.apply_enrollment_visibility(scope, user, nil, include: include)
  end

  # can apply to user scopes as well if through enrollments (e.g. students, teachers)
  def apply_enrollment_visibility(scope, user, section_ids=nil, include: [])
    include = Array(include)
    if section_ids
      scope = scope.where('enrollments.course_section_id' => section_ids.to_a)
    end

    visibilities = section_visibilities_for(user)
    visibility_level = enrollment_visibility_level_for(user, visibilities)

    # teachers, account admins, and student view students can see student view students
    unless visibility_level == :full ||
        visibilities.any?{|v| v[:admin] || v[:type] == 'StudentViewEnrollment' }
      scope = scope.where("enrollments.type<>'StudentViewEnrollment'")
    end

    if include.include?(:inactive) && ![:full, :sections].include?(visibility_level)
      # don't really include inactive unless user is able to view them
      scope = scope.where("enrollments.workflow_state <> 'inactive'")
    end
    if include.include?(:completed) && ![:full, :sections].include?(visibility_level)
      # don't really include concluded unless user is able to view them
      scope = scope.where("enrollments.workflow_state <> 'completed'")
    end
    # See also MessageableUser::Calculator (same logic used to get
    # users across multiple courses) (should refactor)
    case visibility_level
    when :full, :limited
      scope
    when :sections
      scope.where("enrollments.course_section_id IN (?) OR (enrollments.limit_privileges_to_course_section=? AND enrollments.type IN ('TeacherEnrollment', 'TaEnrollment', 'DesignerEnrollment'))",
                  visibilities.map{|s| s[:course_section_id]}, false)
    when :restricted
      user_ids = visibilities.map { |s| s[:associated_user_id] }.compact
      scope.where(enrollments: { user_id: user_ids + [user.id] })
    else
      scope.none
    end
  end

  def users_visible_to(user, include_priors=false, opts={})
    visibilities = section_visibilities_for(user)
    visibility = enrollment_visibility_level_for(user, visibilities)

    scope = if include_priors
              users
            elsif opts[:include_inactive] && [:full, :sections].include?(visibility)
              all_current_users
            else
              current_users
            end

    apply_enrollment_visibilities_internal(scope,
                                           user,
                                           visibilities,
                                           visibility,
                                           enrollment_state: opts[:enrollment_state])
  end

  def enrollments_visible_to(user, opts={})
    visibilities = section_visibilities_for(user)
    visibility = enrollment_visibility_level_for(user, visibilities)

    enrollment_scope = opts[:include_concluded] ? enrollments : current_enrollments
    apply_enrollment_visibilities_internal(enrollment_scope.except(:preload), user, visibilities, visibility)
  end

  def apply_enrollment_visibilities_internal(scope, user, visibilities, visibility, enrollment_state: nil)
    scope = scope.where(enrollments: { workflow_state: enrollment_state }) if enrollment_state
    # See also MessageableUsers (same logic used to get users across multiple courses) (should refactor)
    case visibility
    when :full then scope
    when :sections then scope.where(enrollments: { course_section_id: visibilities.map {|s| s[:course_section_id] } })
    when :restricted then scope.where(enrollments: { user_id: (visibilities.map { |s| s[:associated_user_id] }.compact + [user]) })
    when :limited then scope.where(enrollments: { type: ['StudentEnrollment', 'TeacherEnrollment', 'TaEnrollment', 'StudentViewEnrollment'] })
    else scope.none
    end
  end

  # returns :all, :none, or an array of section ids
  def course_section_visibility(user, opts={})
    visibilities = section_visibilities_for(user, opts)
    visibility = enrollment_visibility_level_for(user, visibilities)
    if [:full, :limited, :restricted, :sections].include?(visibility)
      if visibility == :sections || visibilities.all?{ |v| ['StudentEnrollment', 'StudentViewEnrollment', 'ObserverEnrollment'].include? v[:type] }
        visibilities.map{ |s| s[:course_section_id] }
      else
        :all
      end
    else
      :none
    end
  end

  def sections_visible_to(user, sections = active_course_sections, opts={})
    is_scope = sections.respond_to?(:where)
    section_ids = course_section_visibility(user, opts)
    case section_ids
    when :all
      sections
    when :none
      # return an empty set, but keep it as a scope for downstream consistency
      is_scope ? sections.none : []
    when Array
      is_scope ? sections.where(:id => section_ids) : sections.select{|section| section_ids.include?(section.id)}
    end
  end

  # derived from policy for Group#grants_right?(user, :read)
  def groups_visible_to(user, groups = active_groups)
    if grants_any_right?(user, :manage_groups, :view_group_pages)
      # course-wide permissions; all groups are visible
      groups
    else
      # no course-wide permissions; only groups the user is a member of are
      # visible
      groups.joins(:participating_group_memberships).
        where('group_memberships.user_id' => user)
    end
  end

  def enrollment_visibility_level_for(user, visibilities = section_visibilities_for(user), require_message_permission = false)
    permissions = require_message_permission ?
      [:send_messages] :
      [:manage_grades, :manage_students, :manage_admin_users, :read_roster, :view_all_grades, :read_as_admin]
    granted_permissions = self.granted_rights(user, *permissions)
    if granted_permissions.empty?
      :restricted # e.g. observer, can only see admins in the course
    elsif visibilities.present? && visibility_limited_to_course_sections?(user, visibilities)
      :sections
    elsif granted_permissions.eql? [:read_roster]
      :limited
    else
      :full
    end
  end

  def invited_count_visible_to(user)
    scope = users_visible_to(user).
      where("enrollments.workflow_state in ('invited', 'creation_pending') AND enrollments.type != 'StudentViewEnrollment'")
    scope.select('users.id').distinct.count
  end

  def published?
    self.available? || self.completed?
  end

  def unpublished?
    self.created? || self.claimed?
  end

  def tab_configuration
    super.map {|h| h.with_indifferent_access } rescue []
  end

  TAB_HOME = 0
  TAB_SYLLABUS = 1
  TAB_PAGES = 2
  TAB_ASSIGNMENTS = 3
  TAB_QUIZZES = 4
  TAB_GRADES = 5
  TAB_PEOPLE = 6
  TAB_GROUPS = 7
  TAB_DISCUSSIONS = 8
  TAB_MODULES = 10
  TAB_FILES = 11
  TAB_CONFERENCES = 12
  TAB_SETTINGS = 13
  TAB_ANNOUNCEMENTS = 14
  TAB_OUTCOMES = 15
  TAB_COLLABORATIONS = 16
  TAB_COLLABORATIONS_NEW = 17

  def self.default_tabs
    [{
      :id => TAB_HOME,
      :label => t('#tabs.home', "Home"),
      :css_class => 'home',
      :href => :course_path
    }, {
      :id => TAB_ANNOUNCEMENTS,
      :label => t('#tabs.announcements', "Announcements"),
      :css_class => 'announcements',
      :href => :course_announcements_path,
      :icon => 'icon-announcement'
    }, {
      :id => TAB_ASSIGNMENTS,
      :label => t('#tabs.assignments', "Assignments"),
      :css_class => 'assignments',
      :href => :course_assignments_path,
      :icon => 'icon-assignment'
    }, {
      :id => TAB_DISCUSSIONS,
      :label => t('#tabs.discussions', "Discussions"),
      :css_class => 'discussions',
      :href => :course_discussion_topics_path,
      :icon => 'icon-discussion'
    }, {
      :id => TAB_GRADES,
      :label => t('#tabs.grades', "Grades"),
      :css_class => 'grades',
      :href => :course_grades_path,
    }, {
      :id => TAB_PEOPLE,
      :label => t('#tabs.people', "People"),
      :css_class => 'people',
      :href => :course_users_path
    }, {
      :id => TAB_PAGES,
      :label => t('#tabs.pages', "Pages"),
      :css_class => 'pages',
      :href => :course_wiki_path
    }, {
      :id => TAB_FILES,
      :label => t('#tabs.files', "Files"),
      :css_class => 'files',
      :href => :course_files_path,
      :icon => 'icon-folder'
    }, {
      :id => TAB_SYLLABUS,
      :label => t('#tabs.syllabus', "Syllabus"),
      :css_class => 'syllabus',
      :href => :syllabus_course_assignments_path
    }, {
      :id => TAB_OUTCOMES,
      :label => t('#tabs.outcomes', "Outcomes"),
      :css_class => 'outcomes',
      :href => :course_outcomes_path
    }, {
      :id => TAB_QUIZZES,
      :label => t('#tabs.quizzes', "Quizzes"),
      :css_class => 'quizzes',
      :href => :course_quizzes_path
    }, {
      :id => TAB_MODULES,
      :label => t('#tabs.modules', "Modules"),
      :css_class => 'modules',
      :href => :course_context_modules_path
    }, {
      :id => TAB_CONFERENCES,
      :label => t('#tabs.conferences', "Conferences"),
      :css_class => 'conferences',
      :href => :course_conferences_path
    }, {
      :id => TAB_COLLABORATIONS,
      :label => t('#tabs.collaborations', "Collaborations"),
      :css_class => 'collaborations',
      :href => :course_collaborations_path
    }, {
      :id => TAB_COLLABORATIONS_NEW,
      :label => t('#tabs.collaborations', "Collaborations"),
      :css_class => 'collaborations',
      :href => :course_lti_collaborations_path
    }, {
      :id => TAB_SETTINGS,
      :label => t('#tabs.settings', "Settings"),
      :css_class => 'settings',
      :href => :course_settings_path,
    }]
  end

  def tab_hidden?(id)
    tab = self.tab_configuration.find{|t| t[:id] == id}
    return tab && tab[:hidden]
  end

  def external_tool_tabs(opts)
    tools = self.context_external_tools.active.having_setting('course_navigation')
    tools += ContextExternalTool.active.having_setting('course_navigation').where(context_type: 'Account', context_id: account_chain_ids).to_a
    Lti::ExternalToolTab.new(self, :course_navigation, tools, opts[:language]).tabs
  end

  def tabs_available(user=nil, opts={})
    opts.reverse_merge!(:include_external => true)
    cache_key = [user, opts].cache_key
    @tabs_available ||= {}
    @tabs_available[cache_key] ||= uncached_tabs_available(user, opts)
  end

  def uncached_tabs_available(user, opts)
    # make sure t() is called before we switch to the slave, in case we update the user's selected locale in the process
    default_tabs = Course.default_tabs

    Shackles.activate(:slave) do
      # We will by default show everything in default_tabs, unless the teacher has configured otherwise.
      tabs = self.tab_configuration.compact
      settings_tab = default_tabs[-1]
      external_tabs = if opts[:include_external]
                        external_tool_tabs(opts) + Lti::MessageHandler.lti_apps_tabs(self, [Lti::ResourcePlacement::COURSE_NAVIGATION], opts)
                      else
                        []
                      end
      tabs = tabs.map do |tab|
        default_tab = default_tabs.find {|t| t[:id] == tab[:id] } || external_tabs.find{|t| t[:id] == tab[:id] }
        if default_tab
          tab[:label] = default_tab[:label]
          tab[:href] = default_tab[:href]
          tab[:css_class] = default_tab[:css_class]
          tab[:args] = default_tab[:args]
          tab[:visibility] = default_tab[:visibility]
          tab[:external] = default_tab[:external]
          tab[:icon] = default_tab[:icon]
          tab[:target] = default_tab[:target] if default_tab[:target]
          default_tabs.delete_if {|t| t[:id] == tab[:id] }
          external_tabs.delete_if {|t| t[:id] == tab[:id] }
          tab
        end
      end
      tabs.compact!
      tabs += default_tabs
      tabs += external_tabs
      # Ensure that Settings is always at the bottom
      tabs.delete_if {|t| t[:id] == TAB_SETTINGS }
      tabs << settings_tab

      tabs.each do |tab|
        tab[:hidden_unused] = true if tab[:id] == TAB_MODULES && !active_record_types[:modules]
        tab[:hidden_unused] = true if tab[:id] == TAB_FILES && !active_record_types[:files]
        tab[:hidden_unused] = true if tab[:id] == TAB_QUIZZES && !active_record_types[:quizzes]
        tab[:hidden_unused] = true if tab[:id] == TAB_ASSIGNMENTS && !active_record_types[:assignments]
        tab[:hidden_unused] = true if tab[:id] == TAB_PAGES && !active_record_types[:pages] && !allow_student_wiki_edits
        tab[:hidden_unused] = true if tab[:id] == TAB_CONFERENCES && !active_record_types[:conferences] && !self.grants_right?(user, :create_conferences)
        tab[:hidden_unused] = true if tab[:id] == TAB_ANNOUNCEMENTS && !active_record_types[:announcements]
        tab[:hidden_unused] = true if tab[:id] == TAB_OUTCOMES && !active_record_types[:outcomes]
        tab[:hidden_unused] = true if tab[:id] == TAB_DISCUSSIONS && !active_record_types[:discussions] && !allow_student_discussion_topics
      end

      # remove tabs that the user doesn't have access to
      unless opts[:for_reordering]
        unless self.grants_any_right?(user, opts[:session], :read, :manage_content)
          tabs.delete_if { |t| t[:id] == TAB_HOME }
          tabs.delete_if { |t| t[:id] == TAB_ANNOUNCEMENTS }
          tabs.delete_if { |t| t[:id] == TAB_PAGES }
          tabs.delete_if { |t| t[:id] == TAB_OUTCOMES }
          tabs.delete_if { |t| t[:id] == TAB_CONFERENCES }
          tabs.delete_if { |t| t[:id] == TAB_COLLABORATIONS }
          tabs.delete_if { |t| t[:id] == TAB_MODULES }
        end
        unless self.grants_any_right?(user, opts[:session], :participate_as_student, :read_as_admin)
          tabs.delete_if{ |t| t[:visibility] == 'members' }
        end
        unless self.grants_any_right?(user, opts[:session], :read, :manage_content, :manage_assignments)
          tabs.delete_if { |t| t[:id] == TAB_ASSIGNMENTS }
          tabs.delete_if { |t| t[:id] == TAB_QUIZZES }
        end
        unless self.grants_any_right?(user, opts[:session], :read, :read_syllabus, :manage_content, :manage_assignments)
          tabs.delete_if { |t| t[:id] == TAB_SYLLABUS }
        end
        tabs.delete_if{ |t| t[:visibility] == 'admins' } unless self.grants_right?(user, opts[:session], :read_as_admin)
        if self.grants_any_right?(user, opts[:session], :manage_content, :manage_assignments)
          tabs.detect { |t| t[:id] == TAB_ASSIGNMENTS }[:manageable] = true
          tabs.detect { |t| t[:id] == TAB_SYLLABUS }[:manageable] = true
          tabs.detect { |t| t[:id] == TAB_QUIZZES }[:manageable] = true
        end
        tabs.delete_if { |t| t[:hidden] && t[:external] } unless opts[:api] && self.grants_right?(user,  :read_as_admin)
        tabs.delete_if { |t| t[:id] == TAB_GRADES } unless self.grants_any_right?(user, opts[:session], :read_grades, :view_all_grades, :manage_grades)
        tabs.detect { |t| t[:id] == TAB_GRADES }[:manageable] = true if self.grants_any_right?(user, opts[:session], :view_all_grades, :manage_grades)
        tabs.delete_if { |t| t[:id] == TAB_PEOPLE } unless self.grants_any_right?(user, opts[:session], :read_roster, :manage_students, :manage_admin_users)
        tabs.detect { |t| t[:id] == TAB_PEOPLE }[:manageable] = true if self.grants_any_right?(user, opts[:session], :manage_students, :manage_admin_users)
        tabs.delete_if { |t| t[:id] == TAB_FILES } unless self.grants_any_right?(user, opts[:session], :read, :manage_files)
        tabs.detect { |t| t[:id] == TAB_FILES }[:manageable] = true if self.grants_right?(user, opts[:session], :manage_files)
        tabs.delete_if { |t| t[:id] == TAB_DISCUSSIONS } unless self.grants_any_right?(user, opts[:session], :read_forum, :moderate_forum, :post_to_forum)
        tabs.detect { |t| t[:id] == TAB_DISCUSSIONS }[:manageable] = true if self.grants_right?(user, opts[:session], :moderate_forum)
        tabs.delete_if { |t| t[:id] == TAB_SETTINGS } unless self.grants_right?(user, opts[:session], :read_as_admin)

        unless announcements.temp_record.grants_right?(user, :read)
          tabs.delete_if { |t| t[:id] == TAB_ANNOUNCEMENTS }
        end

        if !user || !self.grants_right?(user, :manage_content)
          # remove outcomes tab for logged-out users or non-students
          unless grants_any_right?(user, :read_as_admin, :participate_as_student)
            tabs.delete_if { |t| t[:id] == TAB_OUTCOMES }
          end

          # remove hidden tabs from students
          unless self.grants_right?(user, opts[:session], :read_as_admin)
            tabs.delete_if {|t| (t[:hidden] || (t[:hidden_unused] && !opts[:include_hidden_unused])) && !t[:manageable] }
          end
        end
      end
      # Uncommenting these lines will always put hidden links after visible links
      # tabs.each_with_index{|t, i| t[:sort_index] = i }
      # tabs = tabs.sort_by{|t| [t[:hidden_unused] || t[:hidden] ? 1 : 0, t[:sort_index]] } if !self.tab_configuration || self.tab_configuration.empty?
      tabs
    end
  end

  def allow_wiki_comments
    read_attribute(:allow_wiki_comments)
  end

  def account_name
    self.account.name rescue nil
  end

  def term_name
    self.enrollment_term.name rescue nil
  end

  def enable_user_notes
    root_account.enable_user_notes rescue false
  end

  def equella_settings
    account = self.account
    while account
      settings = account.equella_settings
      return settings if settings
      account = account.parent_account
    end
  end

  cattr_accessor :settings_options
  self.settings_options = {}

  def self.add_setting(setting, opts = {})
    setting = setting.to_sym
    settings_options[setting] = opts
    cast_expression = "val.to_s"
    cast_expression = "val" if opts[:arbitrary]
    if opts[:boolean]
      opts[:default] ||= false
      cast_expression = "Canvas::Plugin.value_to_boolean(val)"
    end
    class_eval <<-CODE, __FILE__, __LINE__ + 1
      def #{setting}
        if Course.settings_options[#{setting.inspect}][:inherited]
          inherited = RequestCache.cache('inherited_course_setting', #{setting.inspect}, self.global_account_id) do
            self.account.send(#{setting.inspect})
          end
          if inherited[:locked] || settings_frd[#{setting.inspect}].nil?
            inherited[:value]
          else
            settings_frd[#{setting.inspect}]
          end
        elsif settings_frd[#{setting.inspect}].nil? && !@disable_setting_defaults
          default = Course.settings_options[#{setting.inspect}][:default]
          default.respond_to?(:call) ? default.call(self) : default
        else
          settings_frd[#{setting.inspect}]
        end
      end
      def #{setting}=(val)
        new_val = #{cast_expression}
        if settings_frd[#{setting.inspect}] != new_val
          @changed_settings ||= []
          @changed_settings << #{setting.inspect}
          settings_frd[#{setting.inspect}] = new_val
        end
      end
    CODE
    alias_method "#{setting}?", setting if opts[:boolean]
    if opts[:alias]
      alias_method opts[:alias], setting
      alias_method "#{opts[:alias]}=", "#{setting}="
      alias_method "#{opts[:alias]}?", "#{setting}?"
    end
  end

  # unfortunately we decided to pluralize this in the API after the fact...
  # so now we pluralize it everywhere except the actual settings hash and
  # course import/export :(
  add_setting :hide_final_grade, :alias => :hide_final_grades, :boolean => true
  add_setting :hide_distribution_graphs, :boolean => true
  add_setting :allow_student_discussion_topics, :boolean => true, :default => true
  add_setting :allow_student_discussion_editing, :boolean => true, :default => true
  add_setting :show_total_grade_as_points, :boolean => true, :default => false
  add_setting :lock_all_announcements, :boolean => true, :default => false, :inherited => true
  add_setting :large_roster, :boolean => true, :default => lambda { |c| c.root_account.large_course_rosters? }
  add_setting :public_syllabus, :boolean => true, :default => false
  add_setting :public_syllabus_to_auth, :boolean => true, :default => false
  add_setting :course_format
  add_setting :image_id
  add_setting :image_url
  add_setting :organize_epub_by_content_type, :boolean => true, :default => false
  add_setting :enable_offline_web_export, :boolean => true, :default => lambda { |c| c.account.enable_offline_web_export? }
  add_setting :is_public_to_auth_users, :boolean => true, :default => false

  add_setting :restrict_student_future_view, :boolean => true, :inherited => true
  add_setting :restrict_student_past_view, :boolean => true, :inherited => true

  add_setting :timetable_data, :arbitrary => true
  add_setting :syllabus_master_template_id

  def user_can_manage_own_discussion_posts?(user)
    return true if allow_student_discussion_editing?
    return true if user_is_instructor?(user)
    false
  end

  def filter_attributes_for_user(hash, user, session)
    hash.delete('hide_final_grades') if hash.key?('hide_final_grades') && !grants_right?(user, :update)
    hash
  end

  # DEPRECATED, use setting accessors instead
  def settings=(hash)
    write_attribute(:settings, hash)
  end

  # frozen, because you should use setters
  def settings
    settings_frd.dup.freeze
  end

  def settings_frd
    read_or_initialize_attribute(:settings, {})
  end

  def disable_setting_defaults
    @disable_setting_defaults = true
    yield
  ensure
    @disable_setting_defaults = nil
  end

  def reset_content
    Course.transaction do
      new_course = Course.new
      self.attributes.delete_if{|k,v| [:id, :created_at, :updated_at, :syllabus_body, :wiki_id, :default_view, :tab_configuration, :lti_context_id, :workflow_state].include?(k.to_sym) }.each do |key, val|
        new_course.write_attribute(key, val)
      end
      new_course.workflow_state = (self.admins.any? ? 'claimed' : 'created')
      # there's a unique constraint on this, so we need to clear it out
      self.self_enrollment_code = nil
      self.self_enrollment = false
      # The order here is important; we have to set our sis id to nil and save first
      # so that the new course can be saved, then we need the new course saved to
      # get its id to move over sections and enrollments.  Setting this course to
      # deleted has to be last otherwise it would set all the enrollments to
      # deleted before they got moved
      self.uuid = self.sis_source_id = self.sis_batch_id = self.integration_id = nil;
      self.save!
      Course.process_as_sis { new_course.save! }
      self.course_sections.update_all(:course_id => new_course.id)
      # we also want to bring along prior enrollments, so don't use the enrollments
      # association
      Enrollment.where(:course_id => self).update_all(:course_id => new_course.id, :updated_at => Time.now.utc)
      User.where(id: new_course.all_enrollments.select(:user_id)).
          update_all(updated_at: Time.now.utc)
      self.replacement_course_id = new_course.id
      self.workflow_state = 'deleted'
      self.save!
      unless profile.new_record?
        profile.update_attribute(:context, new_course)
      end

      Course.find(new_course.id)
    end
  end

  def user_list_search_mode_for(user)
    if self.root_account.open_registration?
      return self.root_account.delegated_authentication? ? :preferred : :open
    end
    return :preferred if self.root_account.grants_right?(user, :manage_user_logins)
    :closed
  end

  def default_home_page
    "modules"
  end

  def participating_users(user_ids)
    User.where(:id => self.enrollments.active_by_date.where(:user_id => user_ids).select(:user_id))
  end

  def student_view_student
    fake_student = find_or_create_student_view_student
    fake_student = sync_enrollments(fake_student)
    fake_student
  end

  # part of the way we isolate this fake student from places we don't want it
  # to appear is to ensure that it does not have a pseudonym or any
  # account_associations. if either of these conditions is false, something is
  # wrong.
  def find_or_create_student_view_student
    if self.student_view_students.active.count == 0
      fake_student = nil
      User.skip_updating_account_associations do
        fake_student = User.new(:name => t('student_view_student_name', "Test Student"))
        fake_student.preferences[:fake_student] = true
        fake_student.workflow_state = 'registered'
        fake_student.save
        # hash the unique_id so that it's hard to accidently enroll the user in
        # a course by entering something in a user list. :(
        fake_student.pseudonyms.create!(:account => self.root_account,
                                        :unique_id => Canvas::Security.hmac_sha1("Test Student_#{fake_student.id}"))
      end
      fake_student
    else
      self.student_view_students.active.first
    end
  end
  private :find_or_create_student_view_student

  # we want to make sure the student view student is always enrolled in all the
  # sections of the course, so that a section limited teacher can grade them.
  def sync_enrollments(fake_student)
    self.default_section unless course_sections.active.any?
    Enrollment.suspend_callbacks(:set_update_cached_due_dates) do
      self.course_sections.active.each do |section|
        # enroll fake_student will only create the enrollment if it doesn't already exist
        self.enroll_user(fake_student, 'StudentViewEnrollment',
                         :allow_multiple_enrollments => true,
                         :section => section,
                         :enrollment_state => 'active',
                         :no_notify => true,
                         :skip_touch_user => true)
      end
    end
    DueDateCacher.recompute_course(self)
    fake_student
  end
  private :sync_enrollments

  def associated_shards
    [Shard.default]
  end

  def includes_student?(user)
    includes_user?(user, student_enrollments)
  end

  def includes_user?(user, enrollment_scope=enrollments)
    return false if user.nil? || user.new_record?
    enrollment_scope.where(user_id: user).exists?
  end

  def update_one(update_params, user, update_source = :manual)
    options = { source: update_source }

    case update_params[:event]
      when 'offer'
        if self.completed?
          self.unconclude!
          Auditors::Course.record_unconcluded(self, user, options)
        else
          unless self.available?
            self.offer!
            Auditors::Course.record_published(self, user, options)
          end
        end
      when 'conclude'
        unless self.completed?
          self.complete!
          Auditors::Course.record_concluded(self, user, options)
        end
      when 'delete'
        self.sis_source_id = nil
        self.workflow_state = 'deleted'
        self.save!
        Auditors::Course.record_deleted(self, user, options)
      when 'undelete'
        self.workflow_state = 'claimed'
        self.save!
        Auditors::Course.record_restored(self, user, options)
    end
  end

  def self.do_batch_update(progress, user, course_ids, update_params, update_source = :manual)
    account = progress.context
    progress_runner = ProgressRunner.new(progress)

    progress_runner.completed_message do |completed_count|
      t('batch_update_message', {
          :one => "1 course processed",
          :other => "%{count} courses processed"
        },
        :count => completed_count)
    end

    progress_runner.do_batch_update(course_ids) do |course_id|
      course = account.associated_courses.where(id: course_id).first
      raise t('course_not_found', "The course was not found") unless course &&
          (course.workflow_state != 'deleted' || update_params[:event] == 'undelete')
      raise t('access_denied', "Access was denied") unless course.grants_right? user, :update
      course.update_one(update_params, user, update_source)
    end

  end

  def self.batch_update(account, user, course_ids, update_params, update_source = :manual)
    progress = account.progresses.create! :tag => "course_batch_update", :completion => 0.0
    job = Course.send_later_enqueue_args(:do_batch_update,
                                         { no_delay: true },
                                         progress, user, course_ids, update_params, update_source)
    progress.user_id = user.id
    progress.delayed_job_id = job.id
    progress.save!
    progress
  end

  def re_send_invitations!(from_user)
    self.apply_enrollment_visibility(self.student_enrollments, from_user).invited.except(:preload).preload(user: :communication_channels).find_each do |e|
      e.re_send_confirmation! if e.invited?
    end
  end

  def serialize_permissions(permissions_hash, user, session)
    permissions_hash.merge(
      create_discussion_topic: DiscussionTopic.context_allows_user_to_create?(self, user, session),
      create_announcement: Announcement.context_allows_user_to_create?(self, user, session)
    )
  end

  def active_section_count
    @section_count ||= self.active_course_sections.count
  end

  def multiple_sections?
    active_section_count > 1
  end

  def content_exports_visible_to(user)
    if self.grants_right?(user, :read_as_admin)
      self.content_exports.admin(user)
    else
      self.content_exports.non_admin(user)
    end
  end

  %w{student_count primary_enrollment_type primary_enrollment_role_id primary_enrollment_rank primary_enrollment_state primary_enrollment_date invitation}.each do |method|
    class_eval <<-RUBY
      def #{method}
        read_attribute(:#{method}) || @#{method}
      end
    RUBY
  end

  def touch_content_if_public_visibility_changed(changes)
    if changes[:is_public] || changes[:is_public_to_auth_users]
      self.assignments.touch_all
      self.attachments.touch_all
      self.calendar_events.touch_all
      self.context_modules.touch_all
      self.discussion_topics.touch_all
      self.quizzes.touch_all
      self.wiki.touch
      self.wiki_pages.touch_all
    end
  end

  def touch_admins_later
    send_later_enqueue_args(:touch_admins, { :run_at => 15.seconds.from_now, :singleton => "course_touch_admins_#{global_id}" })
  end

  def touch_admins
    User.where(id: self.admins).touch_all
  end

  def touch_students_if_necessary
    # to update the cached current enrollments
    if workflow_state_changed? && (workflow_state == 'available' || workflow_state_was == 'available')
      touch_students_later if self.students.exists?
    end
  end

  def touch_students_later
    send_later_enqueue_args(:touch_students, { :run_at => 15.seconds.from_now, :singleton => "course_touch_students_#{global_id}" })
  end

  def touch_students
    User.where(id: self.students).touch_all
  end

  def list_students_by_sortable_name?
    feature_enabled?(:gradebook_list_students_by_sortable_name)
  end

  ##
  # Returns a boolean describing if the user passed in has marked this course
  # as a favorite.
  def favorite_for_user?(user)
    user.favorites.where(:context_type => 'Course', :context_id => self).exists?
  end

  def nickname_for(user, fallback = :name)
    nickname = user && user.course_nickname(self)
    nickname ||= self.send(fallback) if fallback
    nickname
  end

  def refresh_content_participation_counts(_progress)
    content_participation_counts.each(&:refresh_unread_count)
  end

  def name
    return @nickname if @nickname
    read_attribute(:name)
  end

  def apply_nickname_for!(user)
    @nickname = nickname_for(user, nil)
  end

  def any_assignment_in_closed_grading_period?
    effective_due_dates.any_in_closed_grading_period?
  end

  def relevant_grading_period_group
    return @relevant_grading_period_group if defined?(@relevant_grading_period_group)

    @relevant_grading_period_group = grading_period_groups.detect { |gpg| gpg.workflow_state == 'active' }
    return @relevant_grading_period_group unless @relevant_grading_period_group.nil?

    if enrollment_term.grading_period_group&.workflow_state == 'active'
      @relevant_grading_period_group = enrollment_term.grading_period_group
    end
  end

  # Does this course have grading periods?
  # checks for both legacy and account-level grading period groups
  def grading_periods?
    return @has_grading_periods unless @has_grading_periods.nil?
    return @has_grading_periods = true if @has_weighted_grading_periods

    @has_grading_periods = relevant_grading_period_group.present?
  end

  def display_totals_for_all_grading_periods?
    return @display_totals_for_all_grading_periods if defined?(@display_totals_for_all_grading_periods)

    @display_totals_for_all_grading_periods = !!relevant_grading_period_group&.display_totals_for_all_grading_periods?
  end

  def weighted_grading_periods?
    return @has_weighted_grading_periods unless @has_weighted_grading_periods.nil?
    return @has_weighted_grading_periods = false if @has_grading_periods == false

    @has_weighted_grading_periods = grading_period_groups.to_a.none? { |gpg| gpg.workflow_state == 'active' } &&
      !!relevant_grading_period_group&.weighted?
  end

  def quiz_lti_tool
    query = { tool_id: 'Quizzes 2' }
    context_external_tools.active.find_by(query) ||
      account.context_external_tools.active.find_by(query) ||
        root_account.context_external_tools.active.find_by(query)
  end

  def find_or_create_progressions_for_user(user)
    @progressions ||= {}
    @progressions[user.id] ||= ContextModuleProgressions::Finder.find_or_create_for_context_and_user(self, user)
  end

  def show_total_grade_as_points?
    !!settings[:show_total_grade_as_points] &&
      group_weighting_scheme != "percent" &&
      !relevant_grading_period_group&.weighted?
  end

  # This method will be around while we still have two
  # gradebooks. This method should be used in situations where we want
  # to identify the user can't move backwards, such as feature flags
  def gradebook_backwards_incompatible_features_enabled?
    # The old gradebook can't deal with late policies at all
    return true if late_policy&.missing_submission_deduction_enabled? || late_policy&.late_submission_deduction_enabled?

    # If you've used the grade tray status changes at all, you can't
    # go back. Even if set to none, it'll break "Message Students
    # Who..." for unsubmitted.
    expire_time = Setting.get('late_policy_tainted_submissions', 1.hour).to_i
    Rails.cache.fetch(['late_policy_tainted_submissions', self].cache_key, expires_in: expire_time) do
      submissions.except(:order).where(late_policy_status: ['missing', 'late', 'none']).exists?
    end
  end

  def grading_standard_or_default
    default_grading_standard || GradingStandard.default_instance
  end

  private

  def effective_due_dates
    @effective_due_dates ||= EffectiveDueDates.for_course(self)
  end
end<|MERGE_RESOLUTION|>--- conflicted
+++ resolved
@@ -1104,10 +1104,6 @@
   end
 
   def recompute_student_scores_without_send_later(student_ids = nil, opts = {})
-<<<<<<< HEAD
-    student_ids = admin_visible_student_enrollments.where(user_id: student_ids).pluck(:user_id) if student_ids
-    student_ids ||= admin_visible_student_enrollments.pluck(:user_id)
-=======
     if student_ids.present?
       # We were given student_ids.  Let's see how many of those students can even see this assignment
       student_ids = admin_visible_student_enrollments.where(user_id: student_ids).pluck(:user_id)
@@ -1117,7 +1113,6 @@
     # Let's get them all!
     student_ids = admin_visible_student_enrollments.pluck(:user_id) unless student_ids.present?
 
->>>>>>> 1adba31c
     Rails.logger.debug "GRADES: recomputing scores in course=#{global_id} students=#{student_ids.inspect}"
     Enrollment.recompute_final_score(
       student_ids,
