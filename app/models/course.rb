#
# Copyright (C) 2011 Instructure, Inc.
#
# This file is part of Canvas.
#
# Canvas is free software: you can redistribute it and/or modify it under
# the terms of the GNU Affero General Public License as published by the Free
# Software Foundation, version 3 of the License.
#
# Canvas is distributed in the hope that it will be useful, but WITHOUT ANY
# WARRANTY; without even the implied warranty of MERCHANTABILITY or FITNESS FOR
# A PARTICULAR PURPOSE. See the GNU Affero General Public License for more
# details.
#
# You should have received a copy of the GNU Affero General Public License along
# with this program. If not, see <http://www.gnu.org/licenses/>.
#

class Course < ActiveRecord::Base
  

  include Context
  include Workflow
  include EnrollmentDateRestrictions

  attr_accessible :name,
                  :section,
                  :account,
                  :group_weighting_scheme,
                  :start_at,
                  :conclude_at,
                  :grading_standard_id,
                  :is_public,
                  :publish_grades_immediately,
                  :allow_student_wiki_edits,
                  :allow_student_assignment_edits,
                  :hashtag,
                  :show_public_context_messages,
                  :syllabus_body,
                  :hidden_tabs,
                  :allow_student_forum_attachments,
                  :default_wiki_editing_roles,
                  :allow_student_organized_groups,
                  :course_code,
                  :default_view,
                  :show_all_discussion_entries,
                  :open_enrollment,
                  :allow_wiki_comments,
                  :turnitin_comments,
                  :self_enrollment,
                  :license,
                  :indexed,
                  :enrollment_term,
                  :abstract_course,
                  :root_account,
                  :storage_quota,
                  :storage_quota_mb,
                  :restrict_enrollments_to_course_dates,
                  :grading_standard,
                  :grading_standard_enabled,
                  :locale,
                  :settings

  serialize :tab_configuration
  serialize :settings, Hash
  belongs_to :root_account, :class_name => 'Account'
  belongs_to :abstract_course
  belongs_to :enrollment_term
  belongs_to :grading_standard
  belongs_to :template_course, :class_name => 'Course'
  has_many :templated_courses, :class_name => 'Course', :foreign_key => 'template_course_id'
  
  has_many :course_sections
  has_many :active_course_sections, :class_name => 'CourseSection', :conditions => {:workflow_state => 'active'}
  has_many :enrollments, :include => [:user, :course], :conditions => ['enrollments.workflow_state != ?', 'deleted'], :dependent => :destroy
  has_many :current_enrollments, :class_name => 'Enrollment', :conditions => ['enrollments.workflow_state != ? AND enrollments.workflow_state != ? AND enrollments.workflow_state != ? AND enrollments.workflow_state != ?', 'rejected', 'completed', 'deleted', 'inactive'], :include => :user
  has_many :prior_enrollments, :class_name => 'Enrollment', :include => [:user, :course], :conditions => "enrollments.workflow_state = 'completed'"
  has_many :students, :through => :student_enrollments, :source => :user, :order => :sortable_name
  has_many :all_students, :through => :all_student_enrollments, :source => :user, :order => :sortable_name
  has_many :participating_students, :through => :enrollments, :source => :user, :conditions => "enrollments.type = 'StudentEnrollment' and enrollments.workflow_state = 'active'"
  has_many :student_enrollments, :class_name => 'StudentEnrollment', :conditions => ['enrollments.workflow_state != ? AND enrollments.workflow_state != ? AND enrollments.workflow_state != ? AND enrollments.workflow_state != ?', 'deleted', 'completed', 'rejected', 'inactive'], :include => :user #, :conditions => "type = 'StudentEnrollment'"
  has_many :all_student_enrollments, :class_name => 'StudentEnrollment', :conditions => ['enrollments.workflow_state != ?', 'deleted'], :include => :user
  has_many :detailed_enrollments, :class_name => 'Enrollment', :conditions => ['enrollments.workflow_state != ?', 'deleted'], :include => {:user => {:pseudonym => :communication_channel}}
  has_many :teachers, :through => :teacher_enrollments, :source => :user
  has_many :teacher_enrollments, :class_name => 'TeacherEnrollment', :conditions => ['enrollments.workflow_state != ?', 'deleted'], :include => :user
  has_many :tas, :through => :ta_enrollments, :source => :user
  has_many :ta_enrollments, :class_name => 'TaEnrollment', :conditions => ['enrollments.workflow_state != ?', 'deleted'], :include => :user
  has_many :designers, :through => :designer_enrollments, :source => :user
  has_many :designer_enrollments, :class_name => 'DesignerEnrollment', :conditions => ['enrollments.workflow_state != ?', 'deleted'], :include => :user
  has_many :observers, :through => :observer_enrollments, :source => :user
  has_many :observer_enrollments, :class_name => 'ObserverEnrollment', :conditions => ['enrollments.workflow_state != ?', 'deleted'], :include => :user
  has_many :admins, :through => :enrollments, :source => :user, :conditions => "enrollments.type = 'TaEnrollment' or enrollments.type = 'TeacherEnrollment'"
  has_many :participating_admins, :through => :enrollments, :source => :user, :conditions => "(enrollments.type = 'TaEnrollment' or enrollments.type = 'TeacherEnrollment') and enrollments.workflow_state = 'active'"
  
  has_many :learning_outcomes, :through => :learning_outcome_tags, :source => :learning_outcome_content
  has_many :learning_outcome_tags, :as => :context, :class_name => 'ContentTag', :conditions => ['content_tags.tag_type = ? AND content_tags.workflow_state != ?', 'learning_outcome_association', 'deleted']
  has_many :created_learning_outcomes, :class_name => 'LearningOutcome', :as => :context
  has_many :learning_outcome_groups, :as => :context
  has_many :course_account_associations
  has_many :non_unique_associated_accounts, :source => :account, :through => :course_account_associations, :order => 'course_account_associations.depth'
  has_many :users, :through => :enrollments, :source => :user
  has_many :groups, :as => :context
  has_many :active_groups, :as => :context, :class_name => 'Group', :conditions => ['groups.workflow_state != ?', 'deleted']
  has_many :assignment_groups, :as => :context, :dependent => :destroy, :order => 'assignment_groups.position, assignment_groups.name'
  has_many :assignments, :as => :context, :dependent => :destroy, :order => 'assignments.created_at'
  has_many :calendar_events, :as => :context, :conditions => ['calendar_events.workflow_state != ?', 'cancelled'], :dependent => :destroy
  has_many :submissions, :through => :assignments, :order => 'submissions.updated_at DESC', :include => :quiz_submission, :dependent => :destroy
  has_many :discussion_topics, :as => :context, :conditions => ['discussion_topics.workflow_state != ?', 'deleted'], :include => :user, :dependent => :destroy, :order => 'discussion_topics.position DESC, discussion_topics.created_at DESC'
  has_many :active_discussion_topics, :as => :context, :class_name => 'DiscussionTopic', :conditions => ['discussion_topics.workflow_state != ?', 'deleted'], :include => :user
  has_many :all_discussion_topics, :as => :context, :class_name => "DiscussionTopic", :include => :user, :dependent => :destroy
  has_many :discussion_entries, :through => :discussion_topics, :include => [:discussion_topic, :user], :dependent => :destroy
  has_many :announcements, :as => :context, :class_name => 'Announcement', :dependent => :destroy
  has_many :active_announcements, :as => :context, :class_name => 'Announcement', :conditions => ['discussion_topics.workflow_state != ?', 'deleted'], :order => 'created_at DESC'
  has_many :attachments, :as => :context, :dependent => :destroy
  has_many :active_attachments, :as => :context, :class_name => 'Attachment', :conditions => ['attachments.file_state != ?', 'deleted'], :order => 'attachments.display_name'
  has_many :active_images, :as => :context, :class_name => 'Attachment', :conditions => ["attachments.file_state != ? AND attachments.content_type LIKE 'image%'", 'deleted'], :order => 'attachments.display_name', :include => :thumbnail
  has_many :active_assignments, :as => :context, :class_name => 'Assignment', :conditions => ['assignments.workflow_state != ?', 'deleted'], :order => 'assignments.title, assignments.position'
  has_many :folders, :as => :context, :dependent => :destroy, :order => 'folders.name'
  has_many :active_folders, :class_name => 'Folder', :as => :context, :conditions => ['folders.workflow_state != ?', 'deleted'], :order => 'folders.name'
  has_many :active_folders_with_sub_folders, :class_name => 'Folder', :as => :context, :include => [:active_sub_folders], :conditions => ['folders.workflow_state != ?', 'deleted'], :order => 'folders.name'
  has_many :active_folders_detailed, :class_name => 'Folder', :as => :context, :include => [:active_sub_folders, :active_file_attachments], :conditions => ['folders.workflow_state != ?', 'deleted'], :order => 'folders.name'
  has_many :messages, :as => :context, :dependent => :destroy
  has_many :context_external_tools, :as => :context, :dependent => :destroy, :order => 'name'
  belongs_to :wiki
  has_many :default_wiki_wiki_pages, :class_name => 'WikiPage', :through => :wiki, :source => :wiki_pages, :conditions => ['wiki_pages.workflow_state != ?', 'deleted'], :order => 'wiki_pages.view_count DESC'
  has_many :wiki_namespaces, :as => :context, :dependent => :destroy
  has_many :quizzes, :as => :context, :dependent => :destroy, :order => 'lock_at, title'
  has_many :active_quizzes, :class_name => 'Quiz', :as => :context, :include => :assignment, :conditions => ['quizzes.workflow_state != ?', 'deleted'], :order => 'created_at'
  has_many :assessment_questions, :as => :context
  has_many :assessment_question_banks, :as => :context, :include => [:assessment_questions, :assessment_question_bank_users]
  has_many :external_feeds, :as => :context, :dependent => :destroy
  belongs_to :default_grading_standard, :class_name => 'GradingStandard', :foreign_key => 'grading_standard_id'
  has_many :grading_standards, :as => :context
  has_one :gradebook_upload, :as => :context, :dependent => :destroy
  has_many :web_conferences, :as => :context, :order => 'created_at DESC', :dependent => :destroy
  has_many :rubrics, :as => :context
  has_many :rubric_associations, :as => :context, :include => :rubric, :dependent => :destroy
  has_many :tags, :class_name => 'ContentTag', :as => 'context', :order => 'LOWER(title)', :conditions => {:tag_type => 'default'}, :dependent => :destroy
  has_many :collaborations, :as => :context, :order => 'title, created_at', :dependent => :destroy
  has_one :scribd_account, :as => :scribdable
  has_many :short_message_associations, :as => :context, :include => :short_message, :dependent => :destroy
  has_many :short_messages, :through => :short_message_associations, :dependent => :destroy
  has_many :grading_standards, :as => :context
  has_many :context_modules, :as => :context, :order => :position, :dependent => :destroy
  has_many :active_context_modules, :as => :context, :class_name => 'ContextModule', :conditions => {:workflow_state => 'active'}
  has_many :context_module_tags, :class_name => 'ContentTag', :as => 'context', :order => :position, :conditions => ['tag_type = ?', 'context_module'], :dependent => :destroy
  has_many :media_objects, :as => :context
  has_many :page_views, :as => :context
  has_many :role_overrides, :as => :context
  has_many :content_exports
  attr_accessor :import_source
  
  before_save :assign_uuid
  before_save :assert_defaults
  before_save :set_update_account_associations_if_changed
  before_save :update_enrollments_later
  after_save :update_final_scores_on_weighting_scheme_change
  after_save :update_account_associations_if_changed
  before_validation :verify_unique_sis_source_id
  validates_length_of :syllabus_body, :maximum => maximum_long_text_length, :allow_nil => true, :allow_blank => true
  validates_locale :allow_nil => true
  
  sanitize_field :syllabus_body, Instructure::SanitizeField::SANITIZE
  
  has_a_broadcast_policy
  
  def self.skip_updating_account_associations(&block)
    if @skip_updating_account_assocations
      block.call
    else
      begin
        @skip_updating_account_associations = true
        block.call
      ensure
        @skip_updating_account_associations = false
      end
    end
  end
  def self.skip_updating_account_associations?
    !!@skip_updating_account_associations
  end

  def set_update_account_associations_if_changed
    @should_update_account_associations = self.root_account_id_changed? || self.account_id_changed?
    true
  end
  
  def update_account_associations_if_changed
    send_later_if_production(:update_account_associations) if @should_update_account_associations && !self.class.skip_updating_account_associations?
  end
  
  def module_based?
    Rails.cache.fetch(['module_based_course', self].cache_key) do
      self.context_modules.active.any?{|m| m.completion_requirements && !m.completion_requirements.empty? }
    end
  end
  
  def verify_unique_sis_source_id
    return true unless self.sis_source_id
    existing_course = self.root_account.all_courses.find_by_sis_source_id(self.sis_source_id)
    return true if !existing_course || existing_course.id == self.id
    
    self.errors.add(:sis_source_id, t('errors.sis_in_use', "SIS ID \"%{sis_id}\" is already in use", :sis_id => self.sis_source_id))
    false
  end
  
  def public_license?
    license && license != 'private'
  end

  def self.licenses
    ActiveSupport::OrderedHash[
      'private',
      {
        :readable_license => t('#cc.private', 'Private (Copyrighted)'),
        :license_url => "http://en.wikipedia.org/wiki/Copyright"
      },
      'cc_by_nc_nd',
      {
        :readable_license => t('#cc.by_nc_nd', 'CC Attribution Non-Commercial No Derivatives'),
        :license_url => "http://creativecommons.org/licenses/by-nc-nd/3.0/"
      },
      'cc_by_nc_sa',
      {
        :readable_license => t('#cc.by_nc_sa', 'CC Attribution Non-Commercial Share Alike'),
        :license_url => "http://creativecommons.org/licenses/by-nc-sa/3.0"
      },
      'cc_by_nc',
      {
        :readable_license => t('#cc.by_nc', 'CC Attribution Non-Commercial'),
        :license_url => "http://creativecommons.org/licenses/by-nc/3.0"
      },
      'cc_by_nd',
      {
        :readable_license => t('#cc.by_nd', 'CC Attribution No Derivatives'),
        :license_url => "http://creativecommons.org/licenses/by-nd/3.0"
      },
      'cc_by_sa',
      {
        :readable_license => t('#cc.by_sa', 'CC Attribution Share Alike'),
        :license_url => "http://creativecommons.org/licenses/by-sa/3.0"
      },
      'cc_by',
      {
        :readable_license => t('#cc.by', 'CC Attribution'),
        :license_url => "http://creativecommons.org/licenses/by/3.0"
      },
      'public_domain',
      {
        :readable_license => t('#cc.public_domain', 'Public Domain'),
        :license_url => "http://en.wikipedia.org/wiki/Public_domain"
      },
    ]
  end

  def license_data
    licenses = self.class.licenses
    licenses[license] || licenses['private']
  end

  def license_url
    license_data[:license_url]
  end

  def readable_license
    license_data[:readable_license]
  end

  def self.update_account_associations(courses_or_course_ids, opts = {})
    return [] if courses_or_course_ids.empty?
    opts.reverse_merge! :account_chain_cache => {}
    account_chain_cache = opts[:account_chain_cache]

    # Split it up into manageable chunks
    user_ids_to_update_account_associations = []
    if courses_or_course_ids.length > 500
      opts = opts.dup
      opts.reverse_merge! :skip_user_account_associations => true
      courses_or_course_ids.uniq.compact.each_slice(500) do |courses_or_course_ids_slice|
        user_ids_to_update_account_associations += update_account_associations(courses_or_course_ids_slice, opts)
      end
    else

      if courses_or_course_ids.first.is_a? Course
        courses = courses_or_course_ids
        Course.send(:preload_associations, courses, :course_sections => :nonxlist_course)
        course_ids = courses.map(&:id)
      else
        course_ids = courses_or_course_ids
        courses = Course.find(:all, :conditions => {:id => course_ids }, :include => { :course_sections => :nonxlist_course })
      end
      course_ids_to_update_user_account_associations = []
      CourseAccountAssociation.transaction do
        current_associations = {}
        to_delete = []
        CourseAccountAssociation.find(:all, :conditions => { :course_id => course_ids }).each do |aa|
          key = [aa.course_section_id, aa.account_id]
          # duplicates
          current_course_associations = current_associations[aa.course_id] ||= {}
          if current_course_associations.has_key?(key)
            to_delete << aa.id
            next
          end
          current_course_associations[key] = [aa.id, aa.depth]
        end

        courses.each do |course|
          did_an_update = false
          current_course_associations = current_associations[course.id] || {}

          # Courses are tied to accounts directly and through sections and crosslisted courses
          (course.course_sections + [nil]).each do |section|
            next if section && !section.active?
            section.course = course if section
            starting_account_ids = [course.account_id, section.try(:account_id), section.try(:nonxlist_course).try(:account_id)].compact.uniq

            account_ids_with_depth = User.calculate_account_associations_from_accounts(starting_account_ids, account_chain_cache).map

            account_ids_with_depth.each do |account_id_with_depth|
              account_id = account_id_with_depth[0]
              depth = account_id_with_depth[1]
              key = [section.try(:id), account_id]
              association = current_course_associations[key]
              if association.nil?
                # new association, create it
                CourseAccountAssociation.create! do |aa|
                  aa.course_id = course.id
                  aa.course_section_id = section.try(:id)
                  aa.account_id = account_id
                  aa.depth = depth
                end
                did_an_update = true
              else
                if association[1] != depth
                  CourseAccountAssociation.update_all("depth=#{depth}", :id => association[0])
                  did_an_update = true
                end
                # remove from list of existing
                current_course_associations.delete(key)
              end
            end
          end
          did_an_update ||= !current_course_associations.empty?
          if did_an_update
            course.course_account_associations.reset
            course.non_unique_associated_accounts.reset
            course_ids_to_update_user_account_associations << course.id
          end
        end

        to_delete += current_associations.map { |k, v| v.map { |k2, v2| v2[0] } }.flatten
        unless to_delete.empty?
          CourseAccountAssociation.delete_all(:id => to_delete)
        end
      end

      user_ids_to_update_account_associations = Enrollment.find(:all, :select => 'user_id', :group => :user_id,
        :conditions => [ 'course_id IN(?) AND workflow_state <> ?', course_ids_to_update_user_account_associations, 'deleted' ]).map(&:user_id) unless
          course_ids_to_update_user_account_associations.empty?
    end
    User.update_account_associations(user_ids_to_update_account_associations, :account_chain_cache => account_chain_cache) unless user_ids_to_update_account_associations.empty? || opts[:skip_user_account_associations]
    user_ids_to_update_account_associations
  end
  
  def has_outcomes
    Rails.cache.fetch(['has_outcomes', self].cache_key) do
      self.learning_outcome_tags.count > 0
    end
  end
  
  def update_account_associations
    Course.update_account_associations([self])
  end
  
  def associated_accounts
    self.non_unique_associated_accounts.uniq
  end
  
  # objects returned from this query will give you an additional attribute "page_views_count" that you can use, so:
  # Account.first.courses.most_active(10).first.page_views_count  #=> "466" 
  named_scope :most_active, lambda { |limit|
    {
      :select => "courses.*, (SELECT COUNT(*) FROM page_views WHERE context_id = courses.id AND context_type = 'Course') AS page_views_count",
      :order => "page_views_count DESC",
      :limit => limit
    }
  }
  named_scope :recently_started, lambda {
    {:conditions => ['start_at < ? and start_at > ?', Time.now.utc, 1.month.ago], :order => 'start_at DESC', :limit => 10}
  }
  named_scope :recently_ended, lambda {
    {:conditions => ['conclude_at < ? and conclude_at > ?', Time.now.utc, 1.month.ago], :order => 'start_at DESC', :limit => 10}
  }
  named_scope :recently_created, lambda {
    {:conditions => ['created_at > ?', 1.month.ago], :order => 'created_at DESC', :limit => 50, :include => :teachers}
  }
  named_scope :for_term, lambda {|term|
    term ? {:conditions => ['courses.enrollment_term_id = ?', term.id]} : {}
  }
  named_scope :active_first, lambda {
    {:order => "CASE WHEN courses.workflow_state='available' THEN 0 ELSE 1 END, name"}
  }
  named_scope :limit, lambda {|limit|
    {:limit => limit }
  }
  named_scope :name_like, lambda { |name|
    { :conditions => wildcard('courses.name', 'courses.sis_source_id', 'courses.course_code', name) }
  }
  named_scope :needs_account, lambda{|account, limit|
    {:conditions => {:account_id => nil, :root_account_id => account.id}, :limit => limit }
  }
  named_scope :active, lambda{
    {:conditions => ['courses.workflow_state != ?', 'deleted'] }
  }
  named_scope :least_recently_updated, lambda{|limit|
    {:order => 'updated_at', :limit => limit }
  }
  named_scope :manageable_by_user, lambda{|user_id|
    { :select => 'DISTINCT courses.*',
      :joins => "INNER JOIN (
         SELECT caa.course_id, au.user_id FROM course_account_associations AS caa
         INNER JOIN accounts AS a ON a.id = caa.account_id AND a.workflow_state = 'active'
         INNER JOIN account_users AS au ON au.account_id = a.id AND au.user_id = #{user_id.to_i}
       UNION SELECT courses.id AS course_id, e.user_id FROM courses
         INNER JOIN enrollments AS e ON e.course_id = courses.id AND e.user_id = #{user_id.to_i}
           AND e.workflow_state = 'active' AND e.type IN ('TeacherEnrollment', 'TaEnrollment')
         WHERE courses.workflow_state NOT IN ('aborted', 'deleted')) as course_users
       ON course_users.course_id = courses.id"
    }
  }
  named_scope :not_deleted, {:conditions => ['workflow_state != ?', 'deleted']}

  set_broadcast_policy do |p|
    p.dispatch :grade_weight_changed
    p.to { participating_students }
    p.whenever { |record| 
      (record.available? && @grade_weight_changed) || 
      record.changed_in_state(:available, :fields => :group_weighting_scheme)
    }
    
    p.dispatch :new_course
    p.to { self.root_account.account_users }
    p.whenever { |record|
      record.root_account &&
      ((record.just_created && record.name != Course.default_name) ||
      (record.prior_version.name == Course.default_name && record.name != Course.default_name))
    }
  end

  def self.default_name
    # TODO i18n
    t('default_name', "My Course")
  end
  
  def paginate_users_not_in_groups(groups, page, per_page = 15)
    User.paginate_by_sql(["SELECT u.id, u.name
                             FROM users u
                            INNER JOIN enrollments e ON e.user_id = u.id
                            WHERE e.course_id = ? AND e.workflow_state NOT IN ('rejected', 'completed', 'deleted') AND e.type = 'StudentEnrollment'
                                  #{"AND NOT EXISTS (SELECT *
                                                       FROM group_memberships gm
                                                      WHERE gm.user_id = u.id AND
                                                            gm.group_id IN (#{groups.map(&:id).join ','}))" unless groups.empty?}
                            ORDER BY u.sortable_name ASC", self.id], :page => page, :per_page => per_page)
  end
  
  def admins_in_charge_of(user_id)
    section_ids = current_enrollments.find(:all, :select => 'course_section_id, course_id, user_id, limit_priveleges_to_course_section', :conditions => {:course_id => self.id, :user_id => user_id}).map(&:course_section_id).compact.uniq
    if section_ids.empty?
      participating_admins
    else
      participating_admins.for_course_section(section_ids)
    end
  end
  
  def user_is_teacher?(user)
    return unless user
    cache_key = [self, user, "course_user_is_teacher"].cache_key
    res = Rails.cache.read(cache_key)
    if res.nil?
      res = user.cached_current_enrollments.any? { |e| e.course_id == self.id && e.participating_admin? }
      Rails.cache.write(cache_key, res)
    end
    res
  end
  memoize :user_is_teacher?
  
  def user_is_student?(user)
    return unless user
    cache_key = [self, user, "course_user_is_student"].cache_key
    res = Rails.cache.read(cache_key)
    if res.nil?
      res = !self.student_enrollments.find_by_user_id(user.id).nil?
      Rails.cache.write(cache_key, res)
    end
    res
  end
  memoize :user_is_student?
  
  def grade_weight_changed!
    @grade_weight_changed = true
    self.save!
    @grade_weight_changed = false
  end
  
  def membership_for_user(user)
    self.enrollments.find_by_user_id(user && user.id)
  end
  
  def assert_defaults
    Hashtag.find_or_create_by_hashtag(self.hashtag) if self.hashtag && self.hashtag != ""
    self.tab_configuration ||= [] unless self.tab_configuration == []
    self.name = nil if self.name && self.name.strip.empty?
    self.name ||= t('missing_name', "Unnamed Course")
    self.course_code = nil if self.course_code == "" || (self.name_changed? && self.course_code && self.name_was && self.name_was.start_with?(self.course_code))
    if !self.course_code && self.name
      res = []
      split = self.name.split(/\s/)
      res << split[0]
      res << split[1..-1].find{|txt| txt.match(/\d/) } rescue nil
      self.course_code = res.compact.join(" ")
    end
    @group_weighting_scheme_changed = self.group_weighting_scheme_changed?
    self.indexed = nil unless self.is_public
    if self.account_id && self.account_id_changed?
      # This is a bit tricky.  Basically, it ensures a is the current account;
      # if account is not loaded, it will not double load (because it's
      # already cached). If it's already loaded, and correct, it again will
      # only use the cache.  If it's already loaded and the wrong one, it will
      # force reload
      a = self.account(self.account && self.account.id != self.account_id)
      self.root_account_id = a.root_account_id if a
      self.root_account_id ||= a.id if a
      # Ditto
      self.root_account(self.root_account && self.root_account.id != self.root_account_id)
    end
    if self.root_account_id && self.root_account_id_changed?
      a = self.account(self.account && self.account.id != self.account_id)
      self.account_id = nil if self.account_id && self.account_id != self.root_account_id && a && a.root_account_id != self.root_account_id
      self.account_id ||= self.root_account_id
    end
    self.root_account_id ||= Account.default.id
    self.account_id ||= self.root_account_id
    self.enrollment_term
    self.enrollment_term = nil if self.enrollment_term && self.enrollment_term.root_account_id != self.root_account_id
    self.enrollment_term ||= self.root_account.default_enrollment_term
    self.publish_grades_immediately = true if self.publish_grades_immediately == nil
    self.allow_student_wiki_edits = (self.default_wiki_editing_roles || "").split(',').include?('students')
    true
  end
  
  def update_course_section_names
    return if @course_name_was == self.name || !@course_name_was
    sections = self.course_sections
    fields_to_possibly_rename = [:name, :section_code, :long_section_code]
    sections.each do |section|
      something_changed = false
      fields_to_possibly_rename.each do |field|
        section.send("#{field}=", section.default_section ? 
          self.name :
          (section.send(field) || self.name).sub(@course_name_was, self.name) )
        something_changed = true if section.send(field) != section.send("#{field}_was")
      end
      if something_changed
        attr_hash = {:updated_at => Time.now}
        fields_to_possibly_rename.each { |key| attr_hash[key] = section.send(key) }
        CourseSection.update_all(attr_hash, {:id => section.id})
      end
    end
  end
  
  def update_enrollments_later
    send_later(:update_enrolled_users) if !self.new_record? && !(self.changes.keys & ['workflow_state', 'name', 'course_code']).empty?
    true
  end
  
  def update_enrolled_users
    if self.completed?
      enrollments = self.enrollments.scoped(:select => "id, user_id, course_id", :conditions=>"workflow_state IN ('active', 'invited')")
      Enrollment.update_all({:workflow_state => 'completed'}, {:id => enrollments.map(&:id)})
    elsif self.deleted?
      enrollments = self.enrollments.scoped(:select => "id, user_id, course_id", :conditions=>"workflow_state != 'deleted'")
      Enrollment.update_all({:workflow_state => 'deleted'}, {:id => enrollments.map(&:id)})
    end
    enrollments = self.enrollments.scoped(:select => "id, user_id, course_id")
    Enrollment.update_all({:updated_at => Time.now}, {:id => enrollments.map(&:id)})
    User.update_all({:updated_at => Time.now}, {:id => enrollments.map(&:user_id)})
  end
  
  def self_enrollment_allowed?
    !!(self.account && self.account.self_enrollment_allowed?(self))
  end
  
  def self_enrollment_code
    Digest::MD5.hexdigest("#{uuid}_for_#{id}")
  end
  memoize :self_enrollment_code
  
  def update_final_scores_on_weighting_scheme_change
    if @group_weighting_scheme_changed
      Enrollment.send_later_if_production(:recompute_final_score, self.students.map(&:id), self.id)
    end
  end
  
  def recompute_student_scores
    Enrollment.send_later_if_production(:recompute_final_score, self.students.map(&:id), self.id)
  end
  
  def home_page
    WikiNamespace.default_for_context(self).wiki.wiki_page
  end
  
  def context_code
    raise "DONT USE THIS, use .short_name instead" unless ENV['RAILS_ENV'] == "production"
  end
  
  def allow_media_comments?
    true || [].include?(self.id)
  end
  
  def short_name
    course_code
  end
  
  def short_name=(val)
    write_attribute(:course_code, val)
  end
  
  # Allows the account to be set directly
  belongs_to :account
  
  def wiki
    res = self.wiki_id && Wiki.find_by_id(self.wiki_id)
    unless res
      res = WikiNamespace.default_for_context(self).wiki
      self.wiki_id = res.id if res
      self.save
    end
    res
  end
  
  # A universal lookup for all messages.
  def messages
    Message.for(self)
  end
  
  def do_complete
    self.conclude_at ||= Time.now
  end

  def do_unconclude
    self.conclude_at = nil
  end
  
  def do_offer
    self.start_at ||= Time.now
    send_later_if_production(:invite_uninvited_students)
  end
  
  def invite_uninvited_students
    self.enrollments.find_all_by_workflow_state("creation_pending").each do |e|
      e.invite!
    end
  end
  
  def hashtag_model
    Hashtag.find_by_hashtag(self.hashtag) if self.hashtag
  end
  
  workflow do
    state :created do
      event :claim, :transitions_to => :claimed
      event :offer, :transitions_to => :available
      event :abort_it, :transitions_to => :aborted
      event :complete, :transitions_to => :completed
    end
    
    state :claimed do
      event :offer, :transitions_to => :available
      event :abort_it, :transitions_to => :aborted
      event :complete, :transitions_to => :completed
    end
    
    state :available do
      event :abort_it, :transitions_to => :aborted
      event :complete, :transitions_to => :completed
    end

    state :aborted
    state :completed do
      event :unconclude, :transitions_to => :available
    end
    state :deleted
  end
  
  alias_method :destroy!, :destroy
  def destroy
    self.workflow_state = 'deleted'
    save!
  end
  
  def call_event(event)
    self.send(event) if self.current_state.events.include? event.to_sym
  end
  
  def claim_with_teacher(user)
    raise "Must provide a valid teacher" unless user
    return unless self.state == :created
    e = enroll_user(user, 'TeacherEnrollment', :enrollment_state => 'active') #teacher(user)
    claim
    e
  end
  
  def self.require_assignment_groups(contexts)
    courses = contexts.select{|c| c.is_a?(Course) }
    hash = {}
    courses.each{|c| hash[c.id] = {:found => false, :course => c} }
    groups = AssignmentGroup.find(:all, {:select => "id, context_id, context_type", :conditions => {:context_type => "Course", :context_id => courses.map(&:id)}})
    groups.each{|c| hash[c.context_id][:found] = true }
    hash.select{|id, obj| !obj[:found] }.each{|id, obj| obj[:course].require_assignment_group rescue nil }
  end
  
  def require_assignment_group
    has_group = Rails.cache.read(['has_assignment_group', self].cache_key)
    return if has_group && ENV['RAILS_ENV'] == 'production'
    if self.assignment_groups.active.empty?
      self.assignment_groups.create(:name => t('#assignment_group.default_name', "Assignments"))
    end
    Rails.cache.write(['has_assignment_group', self].cache_key, true)
  end
  
  def self.create_unique(uuid=nil, account_id=nil, root_account_id=nil)
    uuid ||= AutoHandle.generate_securish_uuid
    course = find_or_initialize_by_uuid(uuid)
    course = Course.new if course.deleted?
    course.name = self.default_name if course.new_record?
    course.short_name = t('default_short_name', "Course-101") if course.new_record?
    course.account_id = account_id || root_account_id
    course.root_account_id = root_account_id
    course.save!
    course
  end
  
  def <=>(other)
    self.id <=> other.id
  end
  
  def quota
    Rails.cache.fetch(['default_quota', self].cache_key) do
      storage_quota
    end
  end
  
  def storage_quota_mb
    storage_quota / 1.megabyte
  end
  
  def storage_quota_mb=(val)
    self.storage_quota = val.try(:to_i).try(:megabytes)
  end
  
  def storage_quota
    return read_attribute(:storage_quota) ||
      (self.account.default_storage_quota rescue nil) ||
      Setting.get_cached('course_default_quota', 500.megabytes.to_s).to_i
  end

  def storage_quota=(val)
    val = val.to_f
    val = nil if val <= 0
    if account && account.default_storage_quota == val
      val = nil
    end
    write_attribute(:storage_quota, val)
  end
  
  def assign_uuid
    self.uuid ||= AutoHandle.generate_securish_uuid
  end
  protected :assign_uuid

  def full_name
    name
  end

  def to_atom
    Atom::Entry.new do |entry|
      entry.title     = self.name
      entry.updated   = self.updated_at
      entry.published = self.created_at
      entry.links    << Atom::Link.new(:rel => 'alternate', 
                                    :href => "/#{context_url_prefix}/courses/#{self.id}")
    end
  end
  
  set_policy do
    given { |user| self.available? && self.is_public }
    can :read
    
    RoleOverride.permissions.each_key do |permission|
      given {|user, session| self.enrollment_allows(user, session, permission) || self.account_membership_allows(user, session, permission) }
      can permission
    end
    
    given { |user, session| session && session[:enrollment_uuid] && (hash = Enrollment.course_user_state(self, session[:enrollment_uuid]) || {}) && hash[:enrollment_state] == "invited" }
    can :read
    
    given { |user, session| session && session[:enrollment_uuid] && (hash = Enrollment.course_user_state(self, session[:enrollment_uuid]) || {}) && hash[:enrollment_state] == "active" && hash[:user_state] == "pre_registered" }
    can :read
    
    given { |user| self.available? && user && user.cached_current_enrollments.any?{|e| e.course_id == self.id && !e.rejected? && !e.deleted? } }
    can :read
    
    given { |user| self.available? && user &&  user.cached_current_enrollments.any?{|e| e.course_id == self.id && e.participating_student? } }
    can :read and can :participate_as_student and can :read_grades

    given { |user| self.completed? && user && user.cached_current_enrollments.any?{|e| e.course_id == self.id && e.participating_student? } }
    can :read
    
    given { |user| (self.available? || self.completed?) && user &&  user.cached_not_ended_enrollments.any?{|e| e.course_id == self.id && e.participating_observer? } }
    can :read
    
    given { |user| (self.available? || self.completed?) && user && user.cached_not_ended_enrollments.any?{|e| e.course_id == self.id && e.participating_observer? && e.associated_user_id} }
    can :read_grades
     
    given { |user, session| self.available? && self.teacherless? && user && user.cached_not_ended_enrollments.any?{|e| e.course_id == self.id && e.participating_student? } && (!session || !session["role_course_#{self.id}"]) }
    can :update and can :delete and RoleOverride.teacherless_permissions.each{|p| can p }

    # Active teachers
    given { |user, session| (self.available? || self.created? || self.claimed? || self.completed?) && user && user.cached_not_ended_enrollments.any?{|e| e.course_id == self.id && e.participating_admin? } && (!session || !session["role_course_#{self.id}"]) }
    can :read_as_admin and can :read and can :manage and can :update and can :delete

    given { |user| !self.deleted? && self.prior_enrollments.map(&:user_id).include?(user && user.id) }
    can :read

    # Teacher of a concluded course
    given { |user| !self.deleted? && self.prior_enrollments.select{|e| e.admin? }.map(&:user_id).include?(user && user.id) }
    can :read_as_admin and can :read_user_notes and can :read_roster and can :view_all_grades and can :read_prior_users

    # Student of a concluded course
    given { |user| !self.deleted? && self.prior_enrollments.select{|e| e.student? || e.assigned_observer? }.map(&:user_id).include?(user && user.id) }
    can :read and can :read_grades

    # Viewing as different role type
    given { |user, session| session && session["role_course_#{self.id}"] }
    can :read

    # Admin
    given { |user, session| self.account_membership_allows(user, session) }
    can :read_as_admin

    given { |user, session| self.account_membership_allows(user, session, :manage_courses) }
    can :read_as_admin and can :manage and can :update and can :delete

    given { |user, session| self.account_membership_allows(user, session, :read_course_content) }
    can :read

    # Admins with read_roster can see prior enrollments (can't just check read_roster directly,
    # because students can't see prior enrollments)
    given { |user, session| self.account_membership_allows(user, session, :read_roster) }
    can :read_prior_roster
  end
  
  def enrollment_allows(user, session, permission)
    return false unless user && permission

    @enrollment_lookup ||= {}
    @enrollment_lookup[user.id] ||=
      if session && temp_type = session["role_course_#{self.id}"]
        [Enrollment.typed_enrollment(temp_type).new(:course => self, :user => user, :workflow_state => 'active')]
      else
        self.enrollments.active_or_pending.for_user(user)
      end

    @enrollment_lookup[user.id].any? {|e| e.has_permission_to?(permission) }
  end
  
  def self.find_all_by_context_code(codes)
    ids = codes.map{|c| c.match(/\Acourse_(\d+)\z/)[1] rescue nil }.compact
    Course.find(:all, :conditions => {:id => ids}, :include => :current_enrollments)
  end
  
  def enrollment_dates_for(enrollment)
    if enrollment.start_at && enrollment.end_at
      [enrollment.start_at, enrollment.end_at]
    elsif (section = enrollment.course_section_id && course_sections.find_by_id(enrollment.course_section_id)) && 
          section && section.restrict_enrollments_to_section_dates && !enrollment.admin?
      [section.start_at, section.end_at]
    elsif self.restrict_enrollments_to_course_dates && !enrollment.admin?
      [start_at, end_at]
    elsif enrollment_term
      enrollment_term.enrollment_dates_for(enrollment)
    else
      [nil, nil]
    end
  end
  
  def enrollment_state_based_on_date(enrollment)
    start_at, end_at = enrollment_dates_for(enrollment)
    if start_at && start_at >= Time.now
      'inactive'
    elsif end_at && end_at <= Time.now
      'completed'
    else
      'active'
    end
  end
  
  def end_at
    conclude_at
  end
  
  def end_at_changed?
    conclude_at_changed?
  end

  def recently_ended?
    conclude_at && conclude_at < Time.now.utc && conclude_at > 1.month.ago
  end

  def state_sortable
    case state
    when :invited
      1
    when :creation_pending
      1
    when :active
      0
    when :deleted
      5
    when :course_inactivated
      3
    when :rejected
      4
    when :completed
      2
    else
      6
    end
  end
  
  def has_outcomes?
    self.learning_outcomes.count > 0
  end
  
  def account_chain
    self.account.account_chain
  end
  
  def institution_name
    return self.root_account.name if self.root_account_id != Account.default.id
    return (self.account || self.root_account).name
  end
  memoize :institution_name

  def account_users_for(user)
    @associated_account_ids ||= (self.associated_accounts + [Account.site_admin]).map { |a| a.active? ? a.id: nil }.compact
    @account_users ||= {}
    @account_users[user] ||= AccountUser.find(:all, :conditions => { :account_id => @associated_account_ids, :user_id => user.id }) if user
    @account_users[user] ||= nil
    @account_users[user]
  end

  def account_membership_allows(user, session, permission = nil)
    return false unless user
    return false if session && session["role_course_#{self.id}"]

    @membership_allows ||= {}
    @membership_allows[[user.id, permission]] ||= self.account_users_for(user).any? { |au| permission.nil? || au.has_permission_to?(permission) }
  end
  
  def teacherless?
    # TODO: I need a better test for teacherless courses... in the mean time we'll just do this
    return false
    @teacherless_course ||= Rails.cache.fetch(['teacherless_course', self].cache_key) do
      !self.sis_source_id && self.teacher_enrollments.empty?
    end
  end
  
  def wiki_namespace
    WikiNamespace.default_for_context(self)
  end

  def grade_publishing_status
    statuses = {}
    success_deadline = PluginSetting.settings_for_plugin('grade_export')[:success_timeout].to_i.seconds.ago.to_s(:db)
    student_enrollments.find(:all, :select => "DISTINCT grade_publishing_status, 0 AS user_id").each do |enrollment|
        status = enrollment.grade_publishing_status
        status ||= "unpublished"
        statuses[status] = true
    end
    return "unpublished" unless statuses.size > 0
    # to fake a course-level grade publishing status, we look at all possible
    # enrollments, and return statuses if we find any, in this order.
    ["error", "unpublished", "pending", "publishing", "published", "unpublishable"].each do |status|
      return status if statuses.has_key?(status)
    end
    return "error"
  end

  def publish_final_grades(publishing_user)
    # we want to set all the publishing statuses to 'pending' immediately,
    # and then as a delayed job, actually go publish them.

    settings = PluginSetting.settings_for_plugin('grade_export')
    raise "final grade publishing disabled" unless settings[:enabled] == "true"
    raise "endpoint undefined" if settings[:publish_endpoint].nil? || settings[:publish_endpoint].empty?

    last_publish_attempt_at = Time.now.utc
    self.student_enrollments.update_all :grade_publishing_status => "pending",
                                        :last_publish_attempt_at => last_publish_attempt_at

    send_later_if_production(:send_final_grades_to_endpoint, publishing_user)
    send_at(last_publish_attempt_at + settings[:success_timeout].to_i.seconds, :expire_pending_grade_publishing_statuses, last_publish_attempt_at) if settings[:success_timeout].present? && settings[:wait_for_success] && Rails.env.production?
  end

  def self.valid_grade_export_types
    @valid_grade_export_types ||= {
        "instructure_csv" => {
            :name => t('grade_export_types.instructure_csv', "Instructure formatted CSV"),
            :callback => lambda { |course, enrollments, publishing_pseudonym|
                course.generate_grade_publishing_csv_output(enrollments, publishing_pseudonym)
            }
          }
      }
  end

  def send_final_grades_to_endpoint(publishing_user)
    # actual grade publishing logic is here, but you probably want
    # 'publish_final_grades'

    enrollments = self.student_enrollments.scoped({:include => [:user, :course_section]}).find(:all, :order => "users.sortable_name")

    begin

      settings = PluginSetting.settings_for_plugin('grade_export')
      raise "final grade publishing disabled" unless settings[:enabled] == "true"
      raise "endpoint undefined" if settings[:publish_endpoint].blank?

      publishing_pseudonym = publishing_user.pseudonyms.active.find_by_account_id(self.root_account_id, :order => "sis_user_id DESC")

      errors = []
      posts_to_make = []
      ignored_enrollment_ids = []

      if Course.valid_grade_export_types.has_key?(settings[:format_type])
        callback = Course.valid_grade_export_types[settings[:format_type]][:callback]
        posts_to_make, ignored_enrollment_ids = callback.call(self, enrollments,
            publishing_pseudonym)
      end

    rescue
      Enrollment.update_all({ :grade_publishing_status => "error" }, { :id => enrollments.map(&:id) })
      raise
    end

    Enrollment.update_all({ :grade_publishing_status => "unpublishable" }, { :id => ignored_enrollment_ids })

    posts_to_make.each do |enrollment_ids, res, mime_type|
      begin
        SSLCommon.post_data(settings[:publish_endpoint], res, mime_type)
        Enrollment.update_all({ :grade_publishing_status => (settings[:wait_for_success] == "yes" ? "publishing" : "published") }, { :id => enrollment_ids })
      rescue => e
        errors << e
        Enrollment.update_all({ :grade_publishing_status => "error" }, { :id => enrollment_ids })
      end
    end

    raise errors[0] if errors.size > 0
  end
  
  def generate_grade_publishing_csv_output(enrollments, publishing_pseudonym)
    enrollment_ids = []
    res = FasterCSV.generate do |csv|
      csv << ["publisher_id", "publisher_sis_id", "section_id", "section_sis_id", "student_id", "student_sis_id", "enrollment_id", "enrollment_status", "grade", "score"]
      enrollments.each do |enrollment|
        enrollment_ids << enrollment.id
        next unless enrollment.computed_final_score
        enrollment.user.pseudonyms.active.find_all_by_account_id(self.root_account_id).each do |user_pseudonym|
          csv << [publishing_pseudonym.try(:id), publishing_pseudonym.try(:sis_user_id), enrollment.course_section.id, enrollment.course_section.sis_source_id, user_pseudonym.id, user_pseudonym.sis_user_id, enrollment.id, enrollment.workflow_state, enrollment.computed_final_grade, enrollment.computed_final_score]
        end
      end
    end
    return [[enrollment_ids, res, "text/csv"]], []
  end

  def expire_pending_grade_publishing_statuses(last_publish_attempt_at)
    self.student_enrollments.scoped(:conditions => ["grade_publishing_status IN ('pending', 'publishing') AND last_publish_attempt_at = ?",
      last_publish_attempt_at]).update_all :grade_publishing_status => 'error'
  end

  def gradebook_to_csv(options = {})
    assignments = self.assignments.active.gradeable
    assignments = [assignments.find(options[:assignment_id])] if options[:assignment_id]
    single = assignments.length == 1
    student_enrollments = self.student_enrollments.scoped({:include => [:user, :course_section]}).find(:all, :order => "users.sortable_name")
    submissions = self.submissions.inject({}) { |h, sub|
      h[[sub.user_id, sub.assignment_id]] = sub; h
    }
    read_only = t('csv.read_only_field', '(read only)')
    t 'csv.student', 'Student'
    t 'csv.id', 'ID'
    t 'csv.sis_user_id', 'SIS User ID'
    t 'csv.sis_login_id', 'SIS Login ID'
    t 'csv.section', 'Section'
    t 'csv.comments', 'Comments'
    t 'csv.current_score', 'Current Score'
    t 'csv.final_score', 'Final Score'
    t 'csv.final_grade', 'Final Grade'
    t 'csv.points_possible', 'Points Possible'
    res = FasterCSV.generate do |csv|
      #First row
      row = ["Student", "ID"]
      row.concat(["SIS User ID", "SIS Login ID"]) if options[:include_sis_id]
      row << "Section"
      row.concat(assignments.map{|a| single ? [a.title_with_id, 'Comments'] : a.title_with_id})
      row.concat(["Current Score", "Final Score"])
      row.concat(["Final Grade"]) if self.grading_standard_id
      csv << row.flatten
      
      #Second Row
      row = ["    Points Possible", "", ""]
      row.concat(assignments.map{|a| single ? [a.points_possible, ''] : a.points_possible})
      row.concat([read_only, read_only])
      row.concat([read_only]) if self.grading_standard_id
      csv << row.flatten
      
      student_enrollments.each do |student_enrollment|
        student = student_enrollment.user
        student_section = (student_enrollment.course_section.display_name rescue nil) || ""
        student_submissions = assignments.map do |a|
          submission = submissions[[student.id, a.id]]
          score = submission && submission.score ? submission.score : ""
          data = [score, ''] rescue ["", '']
          single ? data : data[0]
        end
        #Last Row
        row = [student.last_name_first, student.id]
        row.concat([student.pseudonym.try(:sis_user_id), student.pseudonym.try(:sis_source_id)]) if options[:include_sis_id]
        row << student_section
        row.concat(student_submissions)
        row.concat([student_enrollment.computed_current_score, student_enrollment.computed_final_score])
        if self.grading_standard_id
          row.concat([score_to_grade(student_enrollment.computed_final_score)])
        end
        csv << row.flatten
      end
    end
  end
  
  def grading_standard_title
    if self.grading_standard_id
      self.grading_standard.try(:title) || t('default_grading_scheme_name', "Default Grading Scheme")
    else
      nil
    end
  end
  
  def score_to_grade(score)
    return "" unless self.grading_standard_id && score
    scheme = self.grading_standard.try(:data) || GradingStandard.default_grading_standard
    scheme.min_by {|s| score <= s[1] * 100 ? s[1] : Float::MAX }[0]
  end

  def participants
    (participating_admins + participating_students).uniq
  end
  
  def enroll_user(user, type='StudentEnrollment', opts={}) 
    enrollment_state = opts[:enrollment_state]
    section = opts[:section]
    invitation_email = opts[:invitation_email]
    limit_priveleges_to_course_section = opts[:limit_priveleges_to_course_section]
    section ||= self.default_section
    enrollment_state ||= self.available? ? "invited" : "creation_pending"
    enrollment_state = 'invited' if enrollment_state == 'creation_pending' && (type == 'TeacherEnrollment' || type == 'TaEnrollment')
    e = self.enrollments.find_by_user_id_and_type(user.id, type) if user
    e.update_attributes(:workflow_state => 'invited', :course_section => section, :limit_priveleges_to_course_section => limit_priveleges_to_course_section) if e && (e.completed? || e.rejected?)
    e ||= self.send(type.underscore.pluralize).create(:user => user, :workflow_state => enrollment_state, :course_section => section, :invitation_email => invitation_email, :limit_priveleges_to_course_section => limit_priveleges_to_course_section)
    self.claim if self.created? && e && e.admin?
    e
 end
  
  def enroll_student(user)
    enroll_user(user, 'StudentEnrollment')
  end
  
  def enroll_ta(user)
    enroll_user(user, 'TaEnrollment')
  end
  
  def enroll_teacher(user)
    enroll_user(user, 'TeacherEnrollment')
  end
  
  def resubmission_for(asset_string)
    admins.each{|u| u.ignored_item_changed!(asset_string, 'grading') }
  end
  
  def grading_standard_enabled
    !!self.grading_standard_id
  end
  
  def grading_standard_enabled=(val)
    if val == false || val == '0' || val == 'false' || val == 'off'
      self.grading_standard = nil
    else
      self.grading_standard_id ||= 0
    end
  end
  
  def gradebook_json
    hash = self.as_json(:include_root => false)
    submissions = self.submissions
    hash['active_assignments'] = self.active_assignments.map{|a| a.as_json(:include_root => false) }
    hash['students'] = self.students.map do |user|
      res = user.as_json(:include_root => false)
      res['submissions'] = submissions.select{|s| s.user_id == user.id }.map{|s| s.as_json(:include_root => false) }
      res
    end
    hash.to_json
  end
  
  def add_aggregate_entries(entries, feed)
    if feed.feed_purpose == 'announcements'
      entries.each do |entry|
        user = entry.user || feed.user
        # If already existed and has been updated
        if entry.entry_changed? && entry.asset
          entry.asset.update_attributes(
            :title => entry.title,
            :message => entry.message
          )
        elsif !entry.asset
          announcement = self.announcements.build(
            :title => entry.title,
            :message => entry.message
          )
          announcement.user = user
          announcement.save
          entry.update_attributes(:asset => announcement)
        end
      end
    elsif feed.feed_purpose == 'calendar'
      entries.each do |entry|
        user = entry.user || feed.user
        # If already existed and has been updated
        if entry.entry_changed? && entry.asset
          event = entry.asset
          event.attributes = {
            :title => entry.title,
            :description => entry.message,
            :start_at => entry.start_at,
            :end_at => entry.end_at
          }
          event.workflow_state = 'cancelled' if entry.cancelled?
          event.save
        elsif entry.active? && !entry.asset
          event = self.calendar_events.build(
            :title => entry.title,
            :description => entry.message,
            :start_at => entry.start_at,
            :end_at => entry.end_at
          )
          event.workflow_state = 'read_only'
          event.workflow_state = 'cancelled' if entry.cancelled?
          event.save
          entry.update_attributes(:asset => event)
        end
      end
    end
  end
  
  def readable_default_wiki_editing_roles
    roles = self.default_wiki_editing_roles || "teachers"
    case roles
    when 'teachers'
      t('wiki_permissions.only_teachers', 'Only Teachers')
    when 'teachers,students'
      t('wiki_permissions.teachers_students', 'Teacher and Students')
    when 'teachers,students,public'
      t('wiki_permissions.all', 'Anyone')
    else
      t('wiki_permissions.only_teachers', 'Only Teachers')
    end
  end
  
  def default_section
    self.course_sections.active.find_or_create_by_default_section(true) do |section|
      section.course = self
      section.root_account = self.root_account
    end
  end
  
  def assert_section
    if self.course_sections.active.empty?
      default = self.default_section
      default.workflow_state = 'active'
      default.save
    end
  end
  
  def file_structure_for(user)
    User.file_structure_for(self, user)
  end
  
  
  def merge_in(course, options={})
    return [] if course == self
    res = merge_into_course(course, options)
    course.course_sections.active.each do |section|
      if options[:all_sections] || options[section.asset_string.to_sym]
        section.move_to_course(self)
      end
    end
    res
  end
  
  def self.copy_authorized_content(html, to_context, user)
    return html unless to_context
    pairs = []
    content_types_to_copy = ['files']
    matches = html.scan(/\/(courses|groups|users)\/(\d+)\/(\w+)/) do |match|
      pairs << [match[0].singularize, match[1].to_i] if content_types_to_copy.include?(match[2])
    end
    pairs = pairs.select{|p| p[0] != to_context.class.to_s || p[1] != to_context.id }
    pairs.uniq.each do |context_type, id|
      context = Context.find_by_asset_string("#{context_type}_#{id}") rescue nil
      if context
        if context.grants_right?(user, nil, :manage_content)
          html = self.migrate_content_links(html, context, to_context, content_types_to_copy)
        else  
          html = self.migrate_content_links(html, context, to_context, content_types_to_copy, user)
        end
      end
    end
    html
  end
  
  def turnitin_settings
    # check if somewhere up the account chain turnitin is enabled and
    # has valid settings
    self.account.turnitin_settings
  end
  
  def turnitin_pledge
    self.account.closest_turnitin_pledge
  end
  
  def all_turnitin_comments
    comments = self.account.closest_turnitin_comments || ""
    if self.turnitin_comments && !self.turnitin_comments.empty?
      comments += "\n\n" if comments && !comments.empty?
      comments += self.turnitin_comments
    end
    self.extend TextHelper
    format_message(comments).first
  end
  
  def turnitin_enabled?
    !!self.turnitin_settings
  end

  def self.find_or_create_for_new_context(obj_class, new_context, old_context, old_id)
    association_name = obj_class.table_name
    old_item = old_context.send(association_name).find_by_id(old_id)
    res = new_context.send(association_name).first(:conditions => { :cloned_item_id => old_item.cloned_item_id}, :order => 'id desc') if old_item
    if !res
      old_item = old_context.send(association_name).active.find_by_id(old_id)
      res = old_item.clone_for(new_context) if old_item
      res.save if res
    end
    res
  end
  
  def self.migrate_content_links(html, from_context, to_context, supported_types=nil, user_to_check_for_permission=nil)
    return html unless from_context
    @merge_mappings ||= {}
    limit_migrations_to_listed_types = !!supported_types
    from_name = "courses"
    from_name = "users" if from_context.is_a?(User)
    from_name = "groups" if from_context.is_a?(Group)
    to_name = "courses"
    to_name = "users" if to_context.is_a?(User)
    to_name = "groups" if to_context.is_a?(Group)
    regex = Regexp.new("/#{from_name}/#{from_context.id}/([^\\s]*)")
    html ||= ""
    html = html.gsub(regex) do |relative_url|
      sub_spot = $1
      matched = false
      is_sub_item = false
      {'assignments' => Assignment,
        'calendar_events' => CalendarEvent,
        'discussion_topics' => DiscussionTopic,
        'collaborations' => Collaboration,
        'files' => Attachment,
        'conferences' => WebConference,
        'quizzes' => Quiz,
        'groups' => Group,
        'modules' => ContextModule
      }.each do |type, obj_class|
        sub_regex = Regexp.new("#{type}/(\\d+)[^\\s]*$")
        is_sub_item ||= sub_spot.match(sub_regex)
        next if matched || (supported_types && !supported_types.include?(type))
        if item = sub_spot.match(sub_regex)
          matched = sub_spot.match(sub_regex)
          new_id = @merge_mappings["#{obj_class.to_s.underscore}_#{item[1]}"]
          allow_migrate_content = true
          if user_to_check_for_permission
            allow_migrate_content = from_context.grants_right?(user_to_check_for_permission, nil, :manage_content)
            if !allow_migrate_content
              obj = obj_class.find(item[1]) rescue nil
              allow_migrate_content = true if obj && obj.respond_to?(:grants_right?) && obj.grants_right?(user_to_check_for_permission, nil, :read)
              allow_migrate_content = false if obj && obj.respond_to?(:locked_for?) && obj.locked_for?(user_to_check_for_permission)
            end
          end
          if !new_id && allow_migrate_content && to_context != from_context
            new_obj = self.find_or_create_for_new_context(obj_class, to_context, from_context, item[1])
            new_id ||= new_obj.id if new_obj
          end
          if !limit_migrations_to_listed_types || new_id
            relative_url = relative_url.gsub("#{type}/#{item[1]}", new_id ? "#{type}/#{new_id}" : "#{type}")
          end
        end
      end
      if is_sub_item && !matched
        relative_url
      else
        relative_url = relative_url.gsub("/#{from_name}/#{from_context.id}", "/#{to_name}/#{to_context.id}")
      end
    end
    if !limit_migrations_to_listed_types
      regex = Regexp.new("include_contexts=[^\\s&]*#{from_context.asset_string}")
      html = html.gsub(regex) do |match|
        match.gsub("#{from_context.asset_string}", "#{to_context.asset_string}")
      end
      html = html.gsub(HostUrl.context_host(from_context), HostUrl.context_host(to_context))
    end
    html
  end
  
  def migrate_content_links(html, from_course)
    Course.migrate_content_links(html, from_course, self)
  end
  
  attr_accessor :merge_results
  def log_merge_result(text)
    @merge_results ||= []
    logger.debug text
    @merge_results << text
  end
  def warn_merge_result(text)
    log_merge_result(text)
  end
  
  def bool_res(val)
    val == '1' || val == true || val == 'yes'
  end
  
  def boolean_hash(hash)
    res = {}
    hash.each do |key, val|
      res[key] = true if bool_res(hash[key])
    end
  end

  def process_migration_files(data, migration)
    return unless data['all_files_export'] && data['all_files_export']['file_path']
    return unless File.exist?(data['all_files_export']['file_path'])
    
    self.attachment_path_id_lookup ||= {}
    params = migration.migration_settings[:migration_ids_to_import]
    valid_paths = []
    (data['file_map'] || {}).each do |id, file|
      if !migration.context.attachments.detect { |f| f.migration_id == file['migration_id'] } || migration.migration_settings[:files_import_allow_rename]
        path = file['path_name'].starts_with?('/') ? file['path_name'][1..-1] : file['path_name']
        self.attachment_path_id_lookup[path] = file['migration_id']
        if params[:copy][:files]
          valid_paths << path if (bool_res(params[:copy][:files][file['migration_id'].to_sym]) rescue false)
        else
          valid_paths << path
        end
      end
    end
    valid_paths = [0] if valid_paths.empty? && params[:copy] && params[:copy][:files]
    logger.debug "adding #{valid_paths.length} files"
    total = valid_paths.length
    if valid_paths != [0]
      current = 0
      last = current
      callback = Proc.new do
        current += 1
        if (current - last) > 10
          last = current
          migration.fast_update_progress((current.to_f/total) * 18.0)
        end
      end
      unzip_opts = {
        :course => migration.context,
        :filename => data['all_files_export']['file_path'],
        :valid_paths => valid_paths,
        :callback => callback,
        :logger => logger,
        :rename_files => migration.migration_settings[:files_import_allow_rename],
        :migration_id_map => self.attachment_path_id_lookup,
      }
      if root_path = migration.migration_settings[:files_import_root_path]
        unzip_opts[:root_directory] = Folder.assert_path(
          root_path, migration.context)
      end
      unzipper = UnzipAttachment.new(unzip_opts)
      migration.fast_update_progress(1.0)
      unzipper.process
    end
  end
  private :process_migration_files

  def import_from_migration(data, params, migration)
    params ||= {:copy=>{}}
    logger.debug "starting import"
    @full_migration_hash = data
    @external_url_hash = {}
    @migration_results = []
    (data['web_link_categories'] || []).map{|c| c['links'] }.flatten.each do |link|
      @external_url_hash[link['link_id']] = link
    end
    ActiveRecord::Base.skip_touch_context
    @imported_migration_items = []

    # These only need to be processed once
    Attachment.skip_media_object_creation do
      process_migration_files(data, migration); migration.fast_update_progress(18)
      Attachment.process_migration(data, migration); migration.fast_update_progress(20)
      mo_attachments = self.imported_migration_items.find_all { |i| i.is_a?(Attachment) && i.media_entry_id.present? }
      # we'll wait synchronously for the media objects to be uploaded, so that
      # we have the media_ids that we need later.
      unless mo_attachments.blank?
        import_media_objects_and_attachments(mo_attachments, migration)
      end
    end

    # needs to happen after the files are processed, so that they are available in the syllabus
    import_settings_from_migration(data); migration.fast_update_progress(21)

    migration.fast_update_progress(30)
    question_data = AssessmentQuestion.process_migration(data, migration); migration.fast_update_progress(35)
    Group.process_migration(data, migration); migration.fast_update_progress(36)
    LearningOutcome.process_migration(data, migration); migration.fast_update_progress(37)
    Rubric.process_migration(data, migration); migration.fast_update_progress(38)
    @assignment_group_no_drop_assignments = {}
    AssignmentGroup.process_migration(data, migration); migration.fast_update_progress(39)
    ExternalFeed.process_migration(data, migration); migration.fast_update_progress(39.5)
    GradingStandard.process_migration(data, migration); migration.fast_update_progress(40)
    Quiz.process_migration(data, migration, question_data); migration.fast_update_progress(50)
    #todo - Import external tools when there are post-migration messages to tell the user to add shared secret/password
    #ContextExternalTool.process_migration(data, migration)

    2.times do |i|
      DiscussionTopic.process_migration(data, migration)
      WikiPage.process_migration(data, migration)
      migration.fast_update_progress((i==0 ? 55 : 75))
      Assignment.process_migration(data, migration)
      ContextModule.process_migration(data, migration)
      migration.fast_update_progress((i==0 ? 65 : 80))
    end
    #These aren't referenced by anything, but reference other things
    CalendarEvent.process_migration(data, migration)
    WikiPage.process_migration_course_outline(data, migration)
    migration.fast_update_progress(90)
    
    begin
      #Adjust dates
      if bool_res(params[:copy][:shift_dates])
        shift_options = (bool_res(params[:copy][:shift_dates]) rescue false) ? params[:copy] : {}
        shift_options = shift_date_options(self, shift_options)
        @imported_migration_items.each do |event|
          if event.is_a?(Assignment)
            event.due_at = shift_date(event.due_at, shift_options)
            event.lock_at = shift_date(event.lock_at, shift_options)
            event.unlock_at = shift_date(event.unlock_at, shift_options)
            event.peer_reviews_due_at = shift_date(event.peer_reviews_due_at, shift_options)
            event.save_without_broadcasting!
          elsif event.is_a?(DiscussionTopic)
            event.delayed_post_at = shift_date(event.delayed_post_at, shift_options)
            event.save_without_broadcasting!
          elsif event.is_a?(CalendarEvent)
            event.start_at = shift_date(event.start_at, shift_options)
            event.end_at = shift_date(event.end_at, shift_options)
            event.save_without_broadcasting!
          elsif event.is_a?(Quiz)
            event.due_at = shift_date(event.due_at, shift_options)
            event.lock_at = shift_date(event.lock_at, shift_options)
            event.unlock_at = shift_date(event.unlock_at, shift_options)
            event.save!
          end
        end
      end
    rescue
      migration.add_warning("Couldn't adjust the due dates.", $!)
    end
    migration.progress=100
    migration.migration_settings ||= {}
    migration.migration_settings[:imported_assets] = @imported_migration_items.map(&:asset_string)
    migration.workflow_state = :imported
    migration.save
    ActiveRecord::Base.skip_touch_context(false)
    self.touch
    @imported_migration_items
  end
  attr_accessor :imported_migration_items, :full_migration_hash, :external_url_hash
  attr_accessor :folder_name_lookups, :attachment_path_id_lookup, :assignment_group_no_drop_assignments
  
  def import_settings_from_migration(data)
    return unless data[:course]
    settings = data[:course]
    self.conclude_at = Canvas::MigratorHelper.get_utc_time_from_timestamp(settings[:conclude_at]) if settings[:conclude_at]
    self.start_at = Canvas::MigratorHelper.get_utc_time_from_timestamp(settings[:start_at]) if settings[:start_at]
    self.syllabus_body = ImportedHtmlConverter.convert(settings[:syllabus_body], self) if settings[:syllabus_body]
    atts = Course.clonable_attributes
    atts -= Canvas::MigratorHelper::COURSE_NO_COPY_ATTS
    settings.slice(*atts.map(&:to_s)).each do |key, val|
      self.send("#{key}=", val)
    end
  end

  def import_media_objects_and_attachments(mo_attachments, migration)
    MediaObject.add_media_files(mo_attachments, true)
    # attachments in /media_objects were created on export, soley to
    # download and include a media object in the export. now that they've
    # been sent to kaltura, we can remove them.
    failed_uploads, mo_attachments = mo_attachments.partition { |a| a.media_object.nil? }

    unless failed_uploads.empty?
      migration.add_warning(t('errors.import.kaltura', "There was an error importing Kaltura media objects. Some or all of your media was not imported."), failed_uploads.map(&:id).join(','))
    end

    to_remove = mo_attachments.find_all { |a| a.full_path.starts_with?(File.join(Folder::ROOT_FOLDER_NAME, CC::CCHelper::MEDIA_OBJECTS_FOLDER) + '/') }
    to_remove.each do |a|
      a.destroy(false)
    end
    folder = to_remove.last.folder if to_remove.last
    if folder && folder.file_attachments.active.count == 0 && folder.active_sub_folders.count == 0
      folder.destroy
    end
  rescue Exception => e
    migration.add_warning(t('errors.import.kaltura', "There was an error importing Kaltura media objects. Some or all of your media was not imported."), e)
  end
  
  def backup_to_json
    backup.to_json
  end
  
  def backup
    res = []
    res += self.folders.active
    res += self.attachments.active
    res += self.assignment_groups.active
    res += self.assignments.active
    res += self.submissions
    res += self.quizzes
    res += self.discussion_topics.active
    res += self.discussion_entries.active
    res += self.wiki.wiki_pages.active
    res += self.calendar_events.active
    res
  end
  
  def may_have_links_to_migrate(item)
    @to_migrate_links ||= []
    @to_migrate_links << item
  end
  
  def map_merge(old_item, new_item)
    @merge_mappings ||= {}
    @merge_mappings[old_item.asset_string] = new_item && new_item.id
  end
  
  def merge_mapped_id(old_item)
    @merge_mappings ||= {}
    return nil unless old_item
    return @merge_mappings[old_item] if old_item.is_a?(String)
    @merge_mappings[old_item.asset_string]
  end
  
  def same_dates?(old, new, columns)
    old && new && columns.all?{|column|
      old.respond_to?(column) && new.respond_to?(column) && old.send(column) == new.send(column)
    }
  end
  
  attr_accessor :merge_mappings
  def merge_into_course(course, options)
    course_import = options[:import]
    @merge_mappings = {}
    @merge_results = []
    to_shift_dates = []
    @to_migrate_links = []
    added_items = []
    delete_placeholder = nil
    
    if bool_res(options[:course_settings])
      #Copy the course settings too
      course.attributes.slice(*Course.clonable_attributes.map(&:to_s)).keys.each do |attr|
        self.send("#{attr}=", course.send(attr))
      end
      may_have_links_to_migrate(self)
      self.save
    end
    if self.assignment_groups.length == 1 && self.assignment_groups.first.name == t('#assignment_group.default_name', "Assignments") && self.assignment_groups.first.assignments.empty?
      delete_placeholder = self.assignment_groups.first
      self.group_weighting_scheme = course.group_weighting_scheme
    elsif self.assignment_groups.length == 0
      self.group_weighting_scheme = course.group_weighting_scheme
    end
    # There are groups to migrate
    course.assignment_groups.active.each do |group|
      if bool_res(options[:everything]) || bool_res(options[:all_assignments]) || bool_res(options[group.asset_string.to_sym])
        new_group = group.clone_for(self)
        added_items << new_group
        new_group.save_without_broadcasting!
        map_merge(group, new_group)
      end
    end
    course.assignments.no_graded_quizzes_or_topics.active.select{|a| a.assignment_group_id }.each do |assignment|
      course_import.tick(15) if course_import
      if bool_res(options[:everything]) || bool_res(options[:all_assignments]) || bool_res(options[assignment.asset_string.to_sym])
        new_assignment = assignment.clone_for(self, nil, :migrate => false)
        to_shift_dates << new_assignment if new_assignment.clone_updated || same_dates?(assignment, new_assignment, [:due_at, :lock_at, :unlock_at, :peer_reviews_due_at])
        added_items << new_assignment
        new_assignment.save_without_broadcasting!
        map_merge(assignment, new_assignment)
      end
    end
    # next, attachments
    map_merge(Folder.root_folders(course).first, Folder.root_folders(self).first)
    course.attachments.all(:conditions => "file_state <> 'deleted'").each do |file|
      course_import.tick(30) if course_import
      if bool_res(options[:everything] ) || bool_res(options[:all_files] ) || bool_res(options[file.asset_string.to_sym] )
        new_file = file.clone_for(self)
        added_items << new_file
        new_folder_id = merge_mapped_id(file.folder)
        # make sure the file has somewhere to go
        if !new_folder_id
          # gather mapping of needed folders from old course to new course
          old_folders = []
          old_folders << file.folder
          new_folders = []
          new_folders << old_folders.last.clone_for(self, nil, options.merge({:include_subcontent => false}))
          while old_folders.last.parent_folder && old_folders.last.parent_folder.parent_folder_id && !merge_mapped_id(old_folders.last.parent_folder)
            old_folders << old_folders.last.parent_folder
            new_folders << old_folders.last.clone_for(self, nil, options.merge({:include_subcontent => false}))
          end
          added_items += new_folders
          old_folders.reverse!
          new_folders.reverse!
          # try to use folders that already match if possible
          final_new_folders = []
          parent_folder = Folder.root_folders(self).first
          old_folders.each_with_index do |folder, idx|
            if f = parent_folder.active_sub_folders.find_by_name(folder.name)
              final_new_folders << f
            else
              final_new_folders << new_folders[idx]
            end
            parent_folder = final_new_folders.last
          end
          # add or update the folder structure needed for the file
          final_new_folders.first.parent_folder_id ||=
            merge_mapped_id(old_folders.first.parent_folder) ||
            Folder.root_folders(self).first.id
          old_folders.each_with_index do |folder, idx|
            final_new_folders[idx].save!
            map_merge(folder, final_new_folders[idx])
            final_new_folders[idx + 1].parent_folder_id ||= final_new_folders[idx].id if final_new_folders[idx + 1]
          end
          new_folder_id = merge_mapped_id(file.folder)
        end
        new_file.folder_id = new_folder_id
        new_file.save_without_broadcasting!
        map_merge(file, new_file)
      end
    end
    course.discussion_topics.active.each do |topic|
      course_import.tick(40) if course_import
      if bool_res(options[:everything] ) || bool_res(options[:all_topics] ) || bool_res(options[topic.asset_string.to_sym] ) || (topic.assignment_id && bool_res(options["assignment_#{topic.assignment_id}"]))
        include_entries = options["discussion_topic_#{topic.id}_entries"] == "1"
        new_topic = topic.clone_for(self, nil, :migrate => bool_res(options["#{topic.asset_string}_entries".to_sym] ), :include_entries => include_entries)
        to_shift_dates << new_topic if new_topic.delayed_post_at && (new_topic.clone_updated || same_dates?(topic, new_topic, [:delayed_post_at]))
        to_shift_dates << new_topic.assignment if new_topic.assignment && (new_topic.assignment_clone_updated || same_dates?(topic.assignment, new_topic.assignment, [:due_at, :lock_at, :unlock_at, :peer_reviews_due_at]))
        added_items << new_topic
        added_items << new_topic.assignment if new_topic.assignment
        new_topic.save_without_broadcasting!
        map_merge(topic, new_topic)
      end
    end
    course.calendar_events.active.each do |event|
      course_import.tick(50) if course_import
      if bool_res(options[:everything] ) || bool_res(options[:all_calendar_events] ) || bool_res(options[event.asset_string.to_sym] )
        new_event = event.clone_for(self, nil, :migrate => false)
        to_shift_dates << new_event if new_event.clone_updated || same_dates?(event, new_event, [:start_at, :end_at])
        added_items << new_event
        new_event.save_without_broadcasting!
        map_merge(event, new_event)
      end
    end
    course.quizzes.active.each do |quiz|
      course_import.tick(60) if course_import
      if bool_res(options[:everything] ) || bool_res(options[:all_quizzes] ) || bool_res(options[quiz.asset_string.to_sym] ) || (quiz.assignment_id && bool_res(["assignment_#{quiz.assignment_id}"]))
        new_quiz = quiz.clone_for(self)
        to_shift_dates << new_quiz if new_quiz.clone_updated || same_dates?(quiz, new_quiz, [:due_at, :lock_at, :unlock_at])
        added_items << new_quiz
        added_items << new_quiz.assignment if new_quiz.assignment
        new_quiz.save!
        map_merge(quiz, new_quiz)
      end
    end
    course.wiki_namespaces.each do |wiki_namespace|
      wiki_namespace.wiki.wiki_pages.each do |page|
        course_import.tick(70) if course_import
        if bool_res(options[:everything] ) || bool_res(options[:all_wiki_pages] ) || bool_res(options[page.asset_string.to_sym] )
          if page.title.blank?
            next if page.body.blank?
            page.title = t('#wiki_page.missing_name', "Unnamed Page")
          end
          new_page = page.clone_for(self, nil, :migrate => false, :old_context => course)
          added_items << new_page
          new_page.wiki_id = self.wiki.id
          new_page.ensure_unique_title
          log_merge_result("Wiki Page \"#{page.title}\" renamed to \"#{new_page.title}\"") if new_page.title != page.title
          new_page.save_without_broadcasting!
          map_merge(page, new_page)
        end
      end
    end
    course.context_modules.active.each do |mod|
      course_import.tick(80) if course_import
      if bool_res(options[:everything] ) || bool_res(options[:all_modules] ) || bool_res(options[mod.asset_string.to_sym] )
        new_mod = mod.clone_for(self)
        to_shift_dates << new_mod if new_mod.clone_updated || same_dates?(mod, new_mod, [:unlock_at, :start_at, :end_at])
        new_mod.save!
        added_items << new_mod
        map_merge(mod, new_mod)
      end
    end
    
    orig_root = LearningOutcomeGroup.default_for(course)
    new_root = LearningOutcomeGroup.default_for(self)
    orig_root.sorted_content.each do |item|
      course_import.tick(85) if course_import
      use_outcome = lambda {|lo| bool_res(options[:everything] ) || bool_res(options[:all_outcomes] ) || bool_res(options[lo.asset_string.to_sym] ) }
      if item.is_a? LearningOutcome
        next unless use_outcome[item]
        lo = item.clone_for(self, new_root)
        added_items << lo
      else
        f = item.clone_for(self, new_root, use_outcome)
        added_items << f if f
      end
    end
    
    # Groups could be created by objects with attached assignments as well. (like quizzes/topics)
    # So don't delete the placeholder until everything has been cloned
    delete_placeholder.destroy if delete_placeholder && self.assignment_groups.length > 1
    
    @to_migrate_links.uniq.each do |obj|
      course_import.tick(90) if course_import
      if obj.is_a?(Assignment)
        obj.description = migrate_content_links(obj.description, course)
      elsif obj.is_a?(CalendarEvent)
        obj.description = migrate_content_links(obj.description, course)
      elsif obj.is_a?(DiscussionTopic)
        obj.message = migrate_content_links(obj.message, course)
        obj.discussion_entries.each do |entry|
          entry.message = migrate_content_links(obj.message, course)
          entry.save_without_broadcasting!
        end
      elsif obj.is_a?(WikiPage)
        obj.body = migrate_content_links(obj.body, course)
      elsif obj.is_a?(Quiz)
        obj.description = migrate_content_links(obj.description, course)
      elsif obj.is_a?(Course)
        obj.syllabus_body = migrate_content_links(obj.syllabus_body, course)
      end
      obj.save_without_broadcasting! rescue obj.save!
    end
    if !to_shift_dates.empty? && bool_res(options[:shift_dates])
      log_merge_result("Moving events to new dates")
      shift_options = (bool_res(options[:shift_dates]) rescue false) ? options : {}
      shift_options = shift_date_options(course, shift_options)
      to_shift_dates.uniq.each do |event|
        course_import.tick(100) if course_import
        if event.is_a?(Assignment)
          event.due_at = shift_date(event.due_at, shift_options)
          event.lock_at = shift_date(event.lock_at, shift_options)
          event.unlock_at = shift_date(event.unlock_at, shift_options)
          event.peer_reviews_due_at = shift_date(event.peer_reviews_due_at, shift_options)
        elsif event.is_a?(DiscussionTopic)
          event.delayed_post_at = shift_date(event.delayed_post_at, shift_options)
          log_merge_result("The Topic \"#{event.title}\" won't be posted until #{event.delayed_post_at.to_s}")
        elsif event.is_a?(CalendarEvent)
          event.start_at = shift_date(event.start_at, shift_options)
          event.end_at = shift_date(event.end_at, shift_options)
        elsif event.is_a?(Quiz)
          event.due_at = shift_date(event.due_at, shift_options)
          event.lock_at = shift_date(event.lock_at, shift_options)
          event.unlock_at = shift_date(event.unlock_at, shift_options)
        elsif event.is_a?(ContextModule)
          event.unlock_at = shift_date(event.unlock_at, shift_options)
          event.start_at = shift_date(event.start_at, shift_options)
          event.end_at = shift_date(event.end_at, shift_options)
        end
        event.respond_to?(:save_without_broadcasting!) ? event.save_without_broadcasting! : event.save!
      end
      self.start_at ||= shift_options[:new_start_date]
      self.conclude_at ||= shift_options[:new_end_date]
    end

    self.save

    if course_import
      course_import.added_item_codes = added_items.map{|i| i.asset_string }
      course_import.log = merge_results
      course_import.workflow_state = 'completed'
      course_import.progress = 100
      course_import.save!
    end
    added_items.map{|i| i.asset_string }
  end

  def self.clonable_attributes
    [ :group_weighting_scheme, :grading_standard_id, :is_public,
      :publish_grades_immediately, :allow_student_wiki_edits,
      :allow_student_assignment_edits, :hashtag, :show_public_context_messages,
      :syllabus_body, :hidden_tabs, :allow_student_forum_attachments,
      :default_wiki_editing_roles, :allow_student_organized_groups,
      :default_view, :show_all_discussion_entries, :open_enrollment,
      :storage_quota, :tab_configuration, :allow_wiki_comments,
      :turnitin_comments, :self_enrollment, :license, :indexed, :settings ]
  end

  def clone_for(account, opts={})
    new_course = Course.new
    root_account = account.root_account || account
    self.attributes.delete_if{|k,v| [:id, :section, :account_id, :workflow_state, :created_at, :updated_at, :root_account_id, :enrollment_term_id, :sis_source_id, :sis_batch_id].include?(k.to_sym) }.each do |key, val|
      new_course.send("#{key}=", val)
    end
    new_course.workflow_state = 'created'
    new_course.name = opts[:name] if opts[:name]
    new_course.account_id = account.id
    new_course.root_account_id = root_account.id
    new_course.enrollment_term_id = opts[:enrollment_term_id]
    new_course.abstract_course_id = self.abstract_course_id
    new_course.save!
    if opts[:copy_content]
      new_course.send_later(:merge_into_course, self, :everything => true)
    end
    new_course
  end
  
  def assert_assignment_group
    has_group = Rails.cache.fetch(['has_assignment_group', self.id].cache_key) do
      self.assignment_groups.active.count > 0
    end
    if !has_group
      group = self.assignment_groups.new :name => t('#assignment_group.default_name', "Assignments"), :position => 1
      group.save
    end
  end
  
  def shift_date_options(course, options={})
    result = {}
    result[:old_start_date] = Date.parse(options[:old_start_date]) rescue course.real_start_date
    result[:old_end_date] = Date.parse(options[:old_end_date]) rescue course.real_end_date
    result[:new_start_date] = Date.parse(options[:new_start_date]) rescue self.real_start_date
    result[:new_end_date] = Date.parse(options[:new_end_date]) rescue self.real_end_date
    result[:day_substitions] = options[:day_substitions]
    result
  end

  def shift_date(time, options={})
    return nil unless time
    time = ActiveSupport::TimeWithZone.new(time.utc, Time.zone)
    old_date = time.to_date
    new_date = old_date.clone
    old_start_date = options[:old_start_date]
    old_end_date = options[:old_end_date]
    new_start_date = options[:new_start_date]
    new_end_date = options[:new_end_date]
    return time unless old_start_date && old_end_date && new_start_date && new_end_date
    old_full_diff = old_end_date - old_start_date
    old_event_diff = old_date - old_start_date
    old_event_percent = old_full_diff > 0 ? old_event_diff.to_f / old_full_diff.to_f : 0
    new_full_diff = new_end_date - new_start_date
    new_event_diff = (new_full_diff.to_f * old_event_percent).to_i
    new_date = new_start_date + new_event_diff
    options[:day_substitutions] ||= {}
    options[:day_substitutions][old_date.wday.to_s] ||= old_date.wday.to_s
    if options[:day_substitutions] && options[:day_substitutions][old_date.wday.to_s]
      if new_date.wday != options[:day_substitutions][old_date.wday.to_s].to_i
        new_date += (options[:day_substitutions][old_date.wday.to_s].to_i - new_date.wday) % 7
        new_date -= 7 unless new_date - 7 < new_start_date
      end
    end
    
    new_time = ActiveSupport::TimeWithZone.new(Time.utc(new_date.year, new_date.month, new_date.day, (time.hour rescue 0), (time.min rescue 0)), Time.zone) - Time.zone.utc_offset
    log_merge_result("Events for #{old_date.to_s} moved to #{new_date.to_s}")
    new_time
  end
  
  def real_start_date
    return self.start_at.to_date if self.start_at
    all_dates.min
  end

  def all_dates
    (self.calendar_events.active + self.assignments.active).inject([]) {|list, e|
      list << e.end_at if e.end_at
      list << e.start_at if e.start_at
      list
    }.compact.flatten.map{|d| d.to_date }.uniq rescue []
  end
  
  def real_end_date
    return self.conclude_at.to_date if self.conclude_at
    all_dates.max
  end

  def is_a_context?
    true
  end
  
  def self.serialization_excludes; [:uuid]; end
  
  
  def page_views_by_day(options={})
    conditions = {
      :context_id => self.id,
      :context_type => self.class.to_s
    }
    if options[:dates]
      conditions.merge!({
        :created_at, (options[:dates].first)..(options[:dates].last)
      })
    end
    PageView.count(
      :group => "date(created_at)", 
      :conditions => conditions
    )
  end
  memoize :page_views_by_day

  def section_visibilities_for(user)
    Rails.cache.fetch(['section_visibilities_for', user, self].cache_key) do
      Enrollment.find(:all, :select => "course_section_id, limit_priveleges_to_course_section, type, associated_user_id", :conditions => ['user_id = ? AND course_id = ? AND workflow_state != ?', user.id, self.id, 'deleted']).map{|e| {:course_section_id => e.course_section_id, :limit_priveleges_to_course_section => e.limit_priveleges_to_course_section, :type => e.type, :associated_user_id => e.associated_user_id } }
    end
  end

  def visibility_limited_to_course_sections?(user, visibilities = section_visibilities_for(user))
    !visibilities.any?{|s| !s[:limit_priveleges_to_course_section] }
  end
  
  # returns a scope, not an array of users/enrollments
  def students_visible_to(user, include_priors=false)
    enrollments_visible_to(user, include_priors, true)
  end
  def enrollments_visible_to(user, include_priors=false, return_users=false)
    visibilities = section_visibilities_for(user)
    if return_users
      scope = include_priors ? self.all_students : self.students
    else
      scope = include_priors ? self.all_student_enrollments : self.student_enrollments
    end
<<<<<<< HEAD
    if section_visibilities.any?{|s| !s[:limit_priveleges_to_course_section] }
      scope
    elsif section_visibilities.empty?
      if self.grants_rights?(user, nil, :manage_grades, :manage_students, :manage_admin_users, :read_roster)
        scope
=======
    # See also Users#messageable_users (same logic used to get users across multiple courses)
    case enrollment_visibility_level_for(user, visibilities)
      when :full then scope
      when :sections then scope.scoped({:conditions => "enrollments.course_section_id IN (#{visibilities.map{|s| s[:course_section_id]}.join(",")})"})
      when :restricted then scope.scoped({:conditions => "enrollments.user_id IN (#{(visibilities.map{|s| s[:associated_user_id]}.compact + [user.id]).join(",")})"})
      else scope.scoped({:conditions => "FALSE"})
    end
  end

  def enrollment_visibility_level_for(user, visibilities = section_visibilities_for(user))
    if visibilities.empty? # i.e. not enrolled
      if self.grants_right?(user, nil, :manage_grades)
        :full
>>>>>>> 64ed8793
      else
        :none
      end
    elsif visibilities.all?{ |e| e[:type] == 'ObserverEnrollment' }
      :restricted # e.g. observers shouldn't see anyone but the observed
    elsif visibility_limited_to_course_sections?(user, visibilities)
      :sections
    else
      :full
    end
  end
  
  def page_view_data(options={})
    # if they dont supply a date range then use the first day returned by page_views_by_day (which should be the first day that there is pageview statistics gathered)
    dates = options[:dates].nil? ? [page_views_by_day.sort.first.first.to_datetime, Time.now] : options[:dates] 
    days = []
    dates.first.to_datetime.upto(dates.last) do |d| 
      # this * 1000 part is because the Highcharts expects something like what Date.UTC(2006, 2, 28) would give you,
      # which is MILLISECONDS from the unix epoch, ruby's to_f gives you SECONDS since then.
      days << [ (d.at_beginning_of_day.to_f * 1000).to_i , page_views_by_day[d.to_date.to_s].to_i ]
    end
    days
  end
  memoize :page_view_data
  
  def unpublished?
    self.created? || self.claimed?
  end
  
  def only_wiki_is_public
    self.respond_to?(:wiki_is_public) && self.wiki_is_public && !self.is_public
  end
  
  def reply_from(opts)
    user = opts[:user]
    message = opts[:text].strip
    user = nil unless user && self.context.users.include?(user)
    if !user
      raise "Only comment participants may reply to messages"
    elsif !message || message.empty?
      raise "Message body cannot be blank"
    else
      recipients = self.teachers.map(&:id) - [user.id]
      conversation = user.initiate_conversation(recipients)
      conversation.add_message(message)
    end
  end
  
  def tab_configuration
    super.map {|h| h.with_indifferent_access } rescue []
  end
  
  TAB_HOME = 0
  TAB_SYLLABUS = 1
  TAB_PAGES = 2
  TAB_ASSIGNMENTS = 3
  TAB_QUIZZES = 4
  TAB_GRADES = 5
  TAB_PEOPLE = 6
  TAB_GROUPS = 7
  TAB_DISCUSSIONS = 8
  TAB_CHAT = 9
  TAB_MODULES = 10
  TAB_FILES = 11
  TAB_CONFERENCES = 12
  TAB_SETTINGS = 13
  TAB_ANNOUNCEMENTS = 14
  TAB_OUTCOMES = 15
  TAB_COLLABORATIONS = 16

  def self.default_tabs
    [
      { :id => TAB_HOME, :label => t('#tabs.home', "Home"), :css_class => 'home', :href => :course_path },
      { :id => TAB_ANNOUNCEMENTS, :label => t('#tabs.announcements', "Announcements"), :css_class => 'announcements', :href => :course_announcements_path },
      { :id => TAB_ASSIGNMENTS, :label => t('#tabs.assignments', "Assignments"), :css_class => 'assignments', :href => :course_assignments_path },
      { :id => TAB_DISCUSSIONS, :label => t('#tabs.discussions', "Discussions"), :css_class => 'discussions', :href => :course_discussion_topics_path },
      { :id => TAB_GRADES, :label => t('#tabs.grades', "Grades"), :css_class => 'grades', :href => :course_grades_path },
      { :id => TAB_PEOPLE, :label => t('#tabs.people', "People"), :css_class => 'people', :href => :course_users_path },
      { :id => TAB_CHAT, :label => t('#tabs.chat', "Chat"), :css_class => 'chat', :href => :course_chat_path },
      { :id => TAB_PAGES, :label => t('#tabs.pages', "Pages"), :css_class => 'pages', :href => :course_wiki_pages_path },
      { :id => TAB_FILES, :label => t('#tabs.files', "Files"), :css_class => 'files', :href => :course_files_path },
      { :id => TAB_SYLLABUS, :label => t('#tabs.syllabus', "Syllabus"), :css_class => 'syllabus', :href => :syllabus_course_assignments_path },
      { :id => TAB_OUTCOMES, :label => t('#tabs.outcomes', "Outcomes"), :css_class => 'outcomes', :href => :course_outcomes_path },
      { :id => TAB_QUIZZES, :label => t('#tabs.quizzes', "Quizzes"), :css_class => 'quizzes', :href => :course_quizzes_path },
      { :id => TAB_MODULES, :label => t('#tabs.modules', "Modules"), :css_class => 'modules', :href => :course_context_modules_path },
      { :id => TAB_CONFERENCES, :label => t('#tabs.conferences', "Conferences"), :css_class => 'conferences', :href => :course_conferences_path },
      { :id => TAB_COLLABORATIONS, :label => t('#tabs.collaborations', "Collaborations"), :css_class => 'collaborations', :href => :course_collaborations_path },
      { :id => TAB_SETTINGS, :label => t('#tabs.settings', "Settings"), :css_class => 'settings', :href => :course_details_path },
    ]
  end
  
  def tabs_available(user=nil, opts={})
    # We will by default show everything in default_tabs, unless the teacher has configured otherwise.
    tabs = self.tab_configuration.compact
    default_tabs = Course.default_tabs
    tabs = tabs.map do |tab|
      default_tab = default_tabs.find {|t| t[:id] == tab[:id] }
      if default_tab
        tab[:label] = default_tab[:label]
        tab[:href] = default_tab[:href]
        tab[:css_class] = default_tab[:css_class]
        default_tabs.delete_if {|t| t[:id] == tab[:id] }
        tab
      else
        # Remove any tabs we don't know about in default_tabs (in case we removed them or something, like Groups)
        nil
      end
    end
    tabs.compact!
    tabs += default_tabs
    
    tabs.each do |tab|
      tab[:hidden_unused] = true if tab[:id] == TAB_MODULES && !active_record_types[:modules]
      tab[:hidden_unused] = true if tab[:id] == TAB_FILES && !active_record_types[:files]
      tab[:hidden_unused] = true if tab[:id] == TAB_QUIZZES && !active_record_types[:quizzes]
      tab[:hidden_unused] = true if tab[:id] == TAB_ASSIGNMENTS && !active_record_types[:assignments]
      tab[:hidden_unused] = true if tab[:id] == TAB_PAGES && !active_record_types[:pages] && !allow_student_wiki_edits
      tab[:hidden_unused] = true if tab[:id] == TAB_CONFERENCES && !active_record_types[:conferences] && !self.grants_right?(user, nil, :create_conferences)
      tab[:hidden_unused] = true if tab[:id] == TAB_ANNOUNCEMENTS && !active_record_types[:announcements]
      tab[:hidden_unused] = true if tab[:id] == TAB_OUTCOMES && !active_record_types[:outcomes]
    end

    # remove tabs that the user doesn't have access to
    unless opts[:for_reordering]
      unless self.grants_rights?(user, opts[:session], :read, :manage_content).values.any?
        tabs.delete_if { |t| t[:id] == TAB_HOME }
        tabs.delete_if { |t| t[:id] == TAB_ANNOUNCEMENTS }
        tabs.delete_if { |t| t[:id] == TAB_PAGES }
        tabs.delete_if { |t| t[:id] == TAB_OUTCOMES }
        tabs.delete_if { |t| t[:id] == TAB_CONFERENCES }
        tabs.delete_if { |t| t[:id] == TAB_COLLABORATIONS }
        tabs.delete_if { |t| t[:id] == TAB_MODULES }
      end
      unless self.grants_rights?(user, opts[:session], :read, :manage_content, :manage_assignments).values.any?
        tabs.delete_if { |t| t[:id] == TAB_ASSIGNMENTS }
        tabs.delete_if { |t| t[:id] == TAB_SYLLABUS }
        tabs.delete_if { |t| t[:id] == TAB_QUIZZES }
      end
      tabs.delete_if { |t| t[:id] == TAB_GRADES } unless self.grants_rights?(user, opts[:session], :read_grades, :view_all_grades, :manage_grades).values.any?
      tabs.delete_if { |t| t[:id] == TAB_PEOPLE } unless self.grants_rights?(user, opts[:session], :read_roster, :manage_students, :manage_admin_users).values.any?
      tabs.delete_if { |t| t[:id] == TAB_FILES } unless self.grants_rights?(user, opts[:session], :read, :manage_files).values.any?
      tabs.delete_if { |t| t[:id] == TAB_DISCUSSIONS } unless self.grants_rights?(user, opts[:session], :read, :moderate_forum, :post_to_forum).values.any?
      tabs.delete_if { |t| t[:id] == TAB_SETTINGS } unless self.grants_right?(user, opts[:session], :read_as_admin)
    end

    if !user || !self.grants_right?(user, nil, :manage_content)
      # remove some tabs for logged-out users or non-students
      if self.grants_right?(user, nil, :read_as_admin)
        tabs.delete_if {|t| [TAB_CHAT].include?(t[:id]) } 
      elsif !self.grants_right?(user, nil, :participate_as_student)
        tabs.delete_if {|t| [TAB_PEOPLE, TAB_CHAT].include?(t[:id]) } 
      end

      # remove hidden tabs from students
      tabs.delete_if {|t| t[:hidden] || (t[:hidden_unused] && !opts[:include_hidden_unused]) }
    end
    # Uncommenting these lines will always put hidden links after visible links
    # tabs.each_with_index{|t, i| t[:sort_index] = i }
    # tabs = tabs.sort_by{|t| [t[:hidden_unused] || t[:hidden] ? 1 : 0, t[:sort_index]] } if !self.tab_configuration || self.tab_configuration.empty?
    tabs
  end
  memoize :tabs_available
  
  def allow_wiki_comments
    read_attribute(:allow_wiki_comments)
  end
  
  def account_name
    self.account.name rescue nil
  end
  
  def term_name
    self.enrollment_term.name rescue nil
  end
  
  def enable_user_notes
    (root_account || account).enable_user_notes rescue false
  end
  
  def equella_settings
    account = self.account
    while account
      settings = account.equella_settings
      return settings if settings
      account = account.parent_account
    end
  end
  
  # This will move the course to be in the specified account.
  # All enrollments, sections, and other objects attached to the course will also be updated.
  def move_to_account(new_root_account, new_sub_account=nil) 
    self.account = new_sub_account || new_root_account
    self.save if new_sub_account
    self.root_account = new_root_account
    user_ids = []
    
    CourseSection.find(:all, :conditions=>"course_id = #{self.id}").each do |cs|
      cs.update_attribute(:root_account_id, new_root_account.id)
    end
    
    Enrollment.find(:all, :conditions=>"course_id = #{self.id}").each do |e|
      e.update_attribute(:root_account_id, new_root_account.id)
      user_ids << e.user_id
    end
    
    self.save
    User.update_account_associations(user_ids)
  end


  cattr_accessor :settings_options
  self.settings_options = {}

  def self.add_setting(setting, opts=nil)
    self.settings_options[setting.to_sym] = opts || {}
  end

  # these settings either are or could be easily added to
  # the course settings page
  add_setting :hide_final_grade, :boolean => true

  def settings=(hash)

    if hash.is_a?(Hash)
      hash.each do |key, val|
        if settings_options[key.to_sym]
          opts = settings_options[key.to_sym]
          if opts[:boolean]
            settings[key.to_sym] = (val == true || val == 'true' || val == '1' || val == 'on')
          elsif opts[:hash]
            new_hash = {}
            if val.is_a?(Hash)
              val.each do |inner_key, inner_val|
                if opts[:values].include?(inner_key.to_sym)
                  new_hash[inner_key.to_sym] = inner_val.to_s
                end
              end
            end
            settings[key.to_sym] = new_hash.empty? ? nil : new_hash
          else
            settings[key.to_sym] = val.to_s
          end
        end
      end
    end
    settings
  end

  def settings
    result = self.read_attribute(:settings)
    return result if result
    return self.write_attribute(:settings, {}) unless frozen?
    {}.freeze
  end
end<|MERGE_RESOLUTION|>--- conflicted
+++ resolved
@@ -2070,13 +2070,6 @@
     else
       scope = include_priors ? self.all_student_enrollments : self.student_enrollments
     end
-<<<<<<< HEAD
-    if section_visibilities.any?{|s| !s[:limit_priveleges_to_course_section] }
-      scope
-    elsif section_visibilities.empty?
-      if self.grants_rights?(user, nil, :manage_grades, :manage_students, :manage_admin_users, :read_roster)
-        scope
-=======
     # See also Users#messageable_users (same logic used to get users across multiple courses)
     case enrollment_visibility_level_for(user, visibilities)
       when :full then scope
@@ -2088,9 +2081,8 @@
 
   def enrollment_visibility_level_for(user, visibilities = section_visibilities_for(user))
     if visibilities.empty? # i.e. not enrolled
-      if self.grants_right?(user, nil, :manage_grades)
+      if self.grants_rights?(user, nil, :manage_grades, :manage_students, :manage_admin_users, :read_roster)
         :full
->>>>>>> 64ed8793
       else
         :none
       end
