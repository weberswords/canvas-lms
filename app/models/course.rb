#
# Copyright (C) 2011 - present Instructure, Inc.
#
# This file is part of Canvas.
#
# Canvas is free software: you can redistribute it and/or modify it under
# the terms of the GNU Affero General Public License as published by the Free
# Software Foundation, version 3 of the License.
#
# Canvas is distributed in the hope that it will be useful, but WITHOUT ANY
# WARRANTY; without even the implied warranty of MERCHANTABILITY or FITNESS FOR
# A PARTICULAR PURPOSE. See the GNU Affero General Public License for more
# details.
#
# You should have received a copy of the GNU Affero General Public License along
# with this program. If not, see <http://www.gnu.org/licenses/>.
#

require 'atom'
require 'csv'

class Course < ActiveRecord::Base
  include Context
  include Workflow
  include TextHelper
  include HtmlTextHelper
  include TimeZoneHelper
  include ContentLicenses
  include TurnitinID
  include Courses::ItemVisibilityHelper

  attr_accessor :teacher_names, :master_course
  attr_writer :student_count, :primary_enrollment_type, :primary_enrollment_role_id, :primary_enrollment_rank, :primary_enrollment_state, :primary_enrollment_date, :invitation, :updating_master_template_id

  time_zone_attribute :time_zone
  def time_zone
    if read_attribute(:time_zone)
      super
    else
      RequestCache.cache("account_time_zone", self.root_account_id) do
        root_account.default_time_zone
      end
    end
  end

  serialize :tab_configuration
  serialize :settings, Hash
  belongs_to :root_account, :class_name => 'Account'
  belongs_to :abstract_course
  belongs_to :enrollment_term
  belongs_to :grading_standard
  belongs_to :template_course, :class_name => 'Course'
  has_many :templated_courses, :class_name => 'Course', :foreign_key => 'template_course_id'

  has_many :course_sections
  has_many :active_course_sections, -> { where(workflow_state: 'active') }, class_name: 'CourseSection'
  has_many :enrollments, -> { where("enrollments.workflow_state<>'deleted'") }, dependent: :destroy, inverse_of: :course

  has_many :all_enrollments, :class_name => 'Enrollment'
  has_many :current_enrollments, -> { where("enrollments.workflow_state NOT IN ('rejected', 'completed', 'deleted', 'inactive')").preload(:user) }, class_name: 'Enrollment'
  has_many :all_current_enrollments, -> { where("enrollments.workflow_state NOT IN ('rejected', 'completed', 'deleted')").preload(:user) }, class_name: 'Enrollment'
  has_many :prior_enrollments, -> { preload(:user, :course).where(workflow_state: 'completed') }, class_name: 'Enrollment'
  has_many :prior_users, :through => :prior_enrollments, :source => :user
  has_many :prior_students, -> { where(enrollments: { type: ['StudentEnrollment', 'StudentViewEnrollment'], workflow_state: 'completed' }) }, through: :enrollments, source: :user

  has_many :participating_students, -> { where(enrollments: { type: ['StudentEnrollment', 'StudentViewEnrollment'], workflow_state: 'active' }) }, through: :enrollments, source: :user
  has_many :participating_students_by_date, -> { where(enrollments: { type: ['StudentEnrollment', 'StudentViewEnrollment'], workflow_state: 'active' }).
    joins("INNER JOIN #{EnrollmentState.quoted_table_name} ON enrollment_states.enrollment_id=enrollments.id").
    where(:enrollment_states => {:state => 'active'})}, through: :all_enrollments, source: :user

  has_many :student_enrollments, -> { where("enrollments.workflow_state NOT IN ('rejected', 'completed', 'deleted', 'inactive') AND enrollments.type IN ('StudentEnrollment', 'StudentViewEnrollment')").preload(:user) }, class_name: 'Enrollment'
  has_many :students, :through => :student_enrollments, :source => :user
  has_many :self_enrolled_students, -> { where("self_enrolled") }, through: :student_enrollments, source: :user
  has_many :admin_visible_student_enrollments, -> { where("enrollments.workflow_state NOT IN ('rejected', 'completed', 'deleted') AND enrollments.type IN ('StudentEnrollment', 'StudentViewEnrollment')").preload(:user) }, class_name: 'Enrollment'
  has_many :admin_visible_students, :through => :admin_visible_student_enrollments, :source => :user
  has_many :gradable_student_enrollments, -> { where(enrollments: { workflow_state: ['active', 'inactive'], type: ['StudentEnrollment', 'StudentViewEnrollment'] }).preload(:user) }, class_name: 'Enrollment'
  has_many :gradable_students, through: :gradable_student_enrollments, source: :user
  has_many :all_student_enrollments, -> { where("enrollments.workflow_state<>'deleted' AND enrollments.type IN ('StudentEnrollment', 'StudentViewEnrollment')").preload(:user) }, class_name: 'Enrollment'
  has_many :all_student_enrollments_including_deleted, -> { where("enrollments.type IN ('StudentEnrollment', 'StudentViewEnrollment')").preload(:user) }, class_name: 'Enrollment'
  has_many :all_students, :through => :all_student_enrollments, :source => :user
  has_many :all_students_including_deleted, :through => :all_student_enrollments_including_deleted, source: :user
  has_many :all_accepted_student_enrollments, -> { where("enrollments.workflow_state NOT IN ('rejected', 'deleted') AND enrollments.type IN ('StudentEnrollment', 'StudentViewEnrollment')").preload(:user) }, class_name: 'Enrollment'
  has_many :all_accepted_students, :through => :all_accepted_student_enrollments, :source => :user
  has_many :all_real_enrollments, -> { where("enrollments.workflow_state<>'deleted' AND enrollments.type<>'StudentViewEnrollment'").preload(:user) }, class_name: 'Enrollment'
  has_many :all_real_users, :through => :all_real_enrollments, :source => :user
  has_many :all_real_student_enrollments, -> { where("enrollments.type = 'StudentEnrollment' AND enrollments.workflow_state <> 'deleted'").preload(:user) }, class_name: 'StudentEnrollment'
  has_many :all_real_students, :through => :all_real_student_enrollments, :source => :user
  has_many :teacher_enrollments, -> { where("enrollments.workflow_state <> 'deleted' AND enrollments.type = 'TeacherEnrollment'").preload(:user) }, class_name: 'TeacherEnrollment'
  has_many :teachers, -> { order("sortable_name") }, :through => :teacher_enrollments, :source => :user
  has_many :ta_enrollments, -> { where("enrollments.workflow_state<>'deleted'").preload(:user) }, class_name: 'TaEnrollment'
  has_many :tas, :through => :ta_enrollments, :source => :user
  has_many :observer_enrollments, -> { where("enrollments.workflow_state<>'deleted'").preload(:user) }, class_name: 'ObserverEnrollment'
  has_many :observers, :through => :observer_enrollments, :source => :user
  has_many :participating_observers, -> { where(enrollments: { workflow_state: 'active' }) }, through: :observer_enrollments, source: :user
  has_many :participating_observers_by_date, -> { where(enrollments: { type: 'ObserverEnrollment', workflow_state: 'active' }).
    joins("INNER JOIN #{EnrollmentState.quoted_table_name} ON enrollment_states.enrollment_id=enrollments.id").
    where(:enrollment_states => {:state => 'active'})}, through: :all_enrollments, source: :user

  has_many :instructors, -> { where(enrollments: { type: ['TaEnrollment', 'TeacherEnrollment'] }) }, through: :enrollments, source: :user
  has_many :instructor_enrollments, -> { where(type: ['TaEnrollment', 'TeacherEnrollment']) }, class_name: 'Enrollment'
  has_many :participating_instructors, -> { where(enrollments: { type: ['TaEnrollment', 'TeacherEnrollment'], workflow_state: 'active' }) }, through: :enrollments, source: :user
  has_many :participating_instructors_by_date, -> { where(enrollments: { type: ['TaEnrollment', 'TeacherEnrollment'], workflow_state: 'active' }).
    joins("INNER JOIN #{EnrollmentState.quoted_table_name} ON enrollment_states.enrollment_id=enrollments.id").
    where(:enrollment_states => {:state => 'active'})}, through: :all_enrollments, source: :user

  has_many :admins, -> { where(enrollments: { type: ['TaEnrollment', 'TeacherEnrollment', 'DesignerEnrollment'] }) }, through: :enrollments, source: :user
  has_many :admin_enrollments, -> { where(type: ['TaEnrollment', 'TeacherEnrollment', 'DesignerEnrollment']) }, class_name: 'Enrollment'
  has_many :participating_admins, -> { where(enrollments: { type: ['TaEnrollment', 'TeacherEnrollment', 'DesignerEnrollment'], workflow_state: 'active' }) }, through: :enrollments, source: :user
  has_many :participating_admins_by_date, -> { where(enrollments: { type: ['TaEnrollment', 'TeacherEnrollment', 'DesignerEnrollment'], workflow_state: 'active' }).
    joins("INNER JOIN #{EnrollmentState.quoted_table_name} ON enrollment_states.enrollment_id=enrollments.id").
    where(:enrollment_states => {:state => 'active'}) }, through: :all_enrollments, source: :user

  has_many :student_view_enrollments, -> { where("enrollments.workflow_state<>'deleted'").preload(:user) }, class_name: 'StudentViewEnrollment'
  has_many :student_view_students, :through => :student_view_enrollments, :source => :user
  has_many :custom_gradebook_columns, -> { order('custom_gradebook_columns.position, custom_gradebook_columns.title') }, dependent: :destroy

  include LearningOutcomeContext
  include RubricContext

  has_many :course_account_associations
  has_many :non_unique_associated_accounts, -> { order('course_account_associations.depth') }, source: :account, through: :course_account_associations
  has_many :users, -> { distinct }, through: :enrollments, source: :user
  has_many :all_users, -> { distinct }, through: :all_enrollments, source: :user
  has_many :current_users, -> { distinct }, through: :current_enrollments, source: :user
  has_many :all_current_users, -> { distinct }, through: :all_current_enrollments, source: :user
  has_many :group_categories, -> {where(deleted_at: nil) }, as: :context, inverse_of: :context
  has_many :all_group_categories, :class_name => 'GroupCategory', :as => :context, :inverse_of => :context
  has_many :groups, :as => :context, :inverse_of => :context
  has_many :active_groups, -> { where("groups.workflow_state<>'deleted'") }, as: :context, inverse_of: :context, class_name: 'Group'
  has_many :assignment_groups, -> { order('assignment_groups.position', AssignmentGroup.best_unicode_collation_key('assignment_groups.name')) }, as: :context, inverse_of: :context, dependent: :destroy
  has_many :assignments, -> { order('assignments.created_at') }, as: :context, inverse_of: :context, dependent: :destroy
  has_many :calendar_events, -> { where("calendar_events.workflow_state<>'cancelled'") }, as: :context, inverse_of: :context, dependent: :destroy
  has_many :submissions, -> { active.order('submissions.updated_at DESC') }, through: :assignments, dependent: :destroy
  has_many :submission_comments, -> { published }, as: :context, inverse_of: :context
  has_many :discussion_topics, -> { where("discussion_topics.workflow_state<>'deleted'").preload(:user).order('discussion_topics.position DESC, discussion_topics.created_at DESC') }, as: :context, inverse_of: :context, dependent: :destroy
  has_many :active_discussion_topics, -> { where("discussion_topics.workflow_state<>'deleted'").preload(:user) }, as: :context, inverse_of: :context, class_name: 'DiscussionTopic'
  has_many :all_discussion_topics, -> { preload(:user) }, as: :context, inverse_of: :context, class_name: "DiscussionTopic", dependent: :destroy
  has_many :discussion_entries, -> { preload(:discussion_topic, :user) }, through: :discussion_topics, dependent: :destroy
  has_many :announcements, :as => :context, :inverse_of => :context, :class_name => 'Announcement', :dependent => :destroy
  has_many :active_announcements, -> { where("discussion_topics.workflow_state<>'deleted'") }, as: :context, inverse_of: :context, class_name: 'Announcement'
  has_many :attachments, :as => :context, :inverse_of => :context, :dependent => :destroy, :extend => Attachment::FindInContextAssociation
  has_many :active_images, -> { where("attachments.file_state<>? AND attachments.content_type LIKE 'image%'", 'deleted').order('attachments.display_name').preload(:thumbnail) }, as: :context, inverse_of: :context, class_name: 'Attachment'
  has_many :active_assignments, -> { where("assignments.workflow_state<>'deleted'").order('assignments.title, assignments.position') }, as: :context, inverse_of: :context, class_name: 'Assignment'
  has_many :folders, -> { order('folders.name') }, as: :context, inverse_of: :context, dependent: :destroy
  has_many :active_folders, -> { where("folders.workflow_state<>'deleted'").order('folders.name') }, class_name: 'Folder', as: :context, inverse_of: :context
  has_many :messages, :as => :context, :inverse_of => :context, :dependent => :destroy
  has_many :context_external_tools, -> { order('name') }, as: :context, inverse_of: :context, dependent: :destroy
  has_many :tool_proxies, class_name: 'Lti::ToolProxy', as: :context, inverse_of: :context, dependent: :destroy
  belongs_to :wiki
  has_many :wiki_pages, as: :context, inverse_of: :context
  has_many :quizzes, -> { order('lock_at, title, id') }, class_name: 'Quizzes::Quiz', as: :context, inverse_of: :context, dependent: :destroy
  has_many :quiz_questions, :class_name => 'Quizzes::QuizQuestion', :through => :quizzes
  has_many :active_quizzes, -> { preload(:assignment).where("quizzes.workflow_state<>'deleted'").order(:created_at) }, class_name: 'Quizzes::Quiz', as: :context, inverse_of: :context
  has_many :assessment_question_banks, -> { preload(:assessment_questions, :assessment_question_bank_users) }, as: :context, inverse_of: :context
  has_many :assessment_questions, :through => :assessment_question_banks
  def inherited_assessment_question_banks(include_self = false)
    self.account.inherited_assessment_question_banks(true, *(include_self ? [self] : []))
  end

  has_many :external_feeds, :as => :context, :inverse_of => :context, :dependent => :destroy
  belongs_to :default_grading_standard, :class_name => 'GradingStandard', :foreign_key => 'grading_standard_id'
  has_many :grading_standards, -> { where("workflow_state<>'deleted'") }, as: :context, inverse_of: :context
  has_many :web_conferences, -> { order('created_at DESC') }, as: :context, inverse_of: :context, dependent: :destroy
  has_many :collaborations, -> { order("#{Collaboration.quoted_table_name}.title, #{Collaboration.quoted_table_name}.created_at") }, as: :context, inverse_of: :context, dependent: :destroy
  has_many :context_modules, -> { order(:position) }, as: :context, inverse_of: :context, dependent: :destroy
  has_many :context_module_progressions, through: :context_modules
  has_many :active_context_modules, -> { where(workflow_state: 'active') }, as: :context, inverse_of: :context, class_name: 'ContextModule'
  has_many :context_module_tags, -> { order(:position).where(tag_type: 'context_module') }, class_name: 'ContentTag', as: :context, inverse_of: :context, dependent: :destroy
  has_many :media_objects, :as => :context, :inverse_of => :context
  has_many :page_views, :as => :context, :inverse_of => :context
  has_many :asset_user_accesses, :as => :context, :inverse_of => :context
  has_many :role_overrides, :as => :context, :inverse_of => :context
  has_many :content_migrations, :as => :context, :inverse_of => :context
  has_many :content_exports, :as => :context, :inverse_of => :context
  has_many :epub_exports, -> { where("type IS NULL").order("created_at DESC") }
  attr_accessor :latest_epub_export
  has_many :web_zip_exports, -> { where(type: "WebZipExport") }
  has_many :alerts, -> { preload(:criteria) }, as: :context, inverse_of: :context
  has_many :appointment_group_contexts, :as => :context, :inverse_of => :context
  has_many :appointment_groups, :through => :appointment_group_contexts
  has_many :appointment_participants, -> { where("workflow_state = 'locked' AND parent_calendar_event_id IS NOT NULL") }, class_name: 'CalendarEvent', foreign_key: :effective_context_code, primary_key: :asset_string
  attr_accessor :import_source
  has_many :content_participation_counts, :as => :context, :inverse_of => :context, :dependent => :destroy
  has_many :poll_sessions, class_name: 'Polling::PollSession', dependent: :destroy
  has_many :grading_period_groups, dependent: :destroy
  has_many :grading_periods, through: :grading_period_groups
  has_many :usage_rights, as: :context, inverse_of: :context, class_name: 'UsageRights', dependent: :destroy

  has_many :sis_post_grades_statuses

  has_many :progresses, as: :context, inverse_of: :context
  has_many :gradebook_csvs, inverse_of: :course

  has_many :master_course_templates, :class_name => "MasterCourses::MasterTemplate"
  has_many :master_course_subscriptions, :class_name => "MasterCourses::ChildSubscription", :foreign_key => 'child_course_id'
  has_one :late_policy, dependent: :destroy, inverse_of: :course

  prepend Profile::Association

  before_save :assign_uuid
  before_save :assign_default_view
  before_validation :assert_defaults
  before_save :update_enrollments_later
  before_save :update_show_total_grade_as_on_weighting_scheme_change
  after_save :update_final_scores_on_weighting_scheme_change
  after_save :update_account_associations_if_changed
  after_save :update_enrollment_states_if_necessary
  after_save :touch_students_if_necessary
  after_save :set_self_enrollment_code
  after_commit :update_cached_due_dates

  before_update :handle_syllabus_changes_for_master_migration

  before_save :touch_root_folder_if_necessary
  before_validation :verify_unique_ids
  validate :validate_course_dates
  validate :validate_course_image
  validates_presence_of :account_id, :root_account_id, :enrollment_term_id, :workflow_state
  validates_length_of :syllabus_body, :maximum => maximum_long_text_length, :allow_nil => true, :allow_blank => true
  validates_length_of :name, :maximum => maximum_string_length, :allow_nil => true, :allow_blank => true
  validates_length_of :sis_source_id, :maximum => maximum_string_length, :allow_nil => true, :allow_blank => false
  validates_length_of :course_code, :maximum => maximum_string_length, :allow_nil => true, :allow_blank => true
  validates_locale :allow_nil => true

  sanitize_field :syllabus_body, CanvasSanitize::SANITIZE

  include StickySisFields
  are_sis_sticky :name, :course_code, :start_at, :conclude_at,
                 :restrict_enrollments_to_course_dates, :enrollment_term_id,
                 :workflow_state, :account_id

  include FeatureFlags

  include ContentNotices
  define_content_notice :import_in_progress,
    icon_class: 'icon-import-content',
    alert_class: 'alert-info import-in-progress-notice',
    template: 'courses/import_in_progress_notice',
    should_show: ->(course, user) do
      course.grants_right?(user, :manage_content)
    end

  has_a_broadcast_policy

  def [](attr)
    attr.to_s == 'asset_string' ? self.asset_string : super
  end

  def events_for(user)
    if user
      CalendarEvent.
        active.
        for_user_and_context_codes(user, [asset_string]).
        preload(:child_events).
        reject(&:hidden?) +
      AppointmentGroup.manageable_by(user, [asset_string]) +
        user.assignments_visible_in_course(self)
    else
      calendar_events.active.preload(:child_events).reject(&:hidden?) +
        assignments.active
    end
  end

  def self.skip_updating_account_associations(&block)
    if @skip_updating_account_associations
      block.call
    else
      begin
        @skip_updating_account_associations = true
        block.call
      ensure
        @skip_updating_account_associations = false
      end
    end
  end

  def self.skip_updating_account_associations?
    !!@skip_updating_account_associations
  end

  def update_account_associations_if_changed
    if (self.root_account_id_changed? || self.account_id_changed?) && !self.class.skip_updating_account_associations?
      send_now_or_later_if_production(new_record? ? :now : :later, :update_account_associations)
    end
  end

  def update_enrollment_states_if_necessary
    if (changes.keys & %w{restrict_enrollments_to_course_dates account_id enrollment_term_id}).any? ||
        (self.restrict_enrollments_to_course_dates? && (changes.keys & %w{start_at conclude_at}).any?) ||
        (self.workflow_state_changed? && (completed? || self.workflow_state_was == 'completed'))
        # a lot of things can change the date logic here :/

      EnrollmentState.send_later_if_production(:invalidate_states_for_course_or_section, self) if self.enrollments.exists?
      # if the course date settings have been changed, we'll end up reprocessing all the access values anyway, so no need to queue below for other setting changes
    end
    if @changed_settings
      changed_keys = (@changed_settings & [:restrict_student_future_view, :restrict_student_past_view])
      if changed_keys.any?
        EnrollmentState.send_later_if_production(:invalidate_access_for_course, self, changed_keys)
      end
    end

    @changed_settings = nil
  end

  def module_based?
    Rails.cache.fetch(['module_based_course', self].cache_key) do
      self.context_modules.active.any?{|m| m.completion_requirements && !m.completion_requirements.empty? }
    end
  end

  def modules_visible_to(user)
    if self.grants_right?(user, :view_unpublished_items)
      self.context_modules.not_deleted
    else
      self.context_modules.active
    end
  end

  def module_items_visible_to(user)
    if user_is_teacher = self.grants_right?(user, :view_unpublished_items)
      tags = self.context_module_tags.not_deleted.joins(:context_module).where("context_modules.workflow_state <> 'deleted'")
    else
      tags = self.context_module_tags.active.joins(:context_module).where(:context_modules => {:workflow_state => 'active'})
    end

    tags = DifferentiableAssignment.scope_filter(tags, user, self, is_teacher: user_is_teacher)
    return tags if user.blank? || user_is_teacher
<<<<<<< HEAD
=======

    if ConditionalRelease::Service.enabled_in_context?(self)
      path_visible_pages = self.wiki_pages.left_outer_joins(assignment: :submissions).
        except(:preload).
        where("assignments.id is null or submissions.user_id = ?", user.id).
        select(:id)

      tags = tags.where.not(content_type: 'WikiPage')
      tags = tags.union(ContentTag.where(content_type: 'WikiPage', content_id: path_visible_pages))
    end
>>>>>>> af69513b

    path_visible_pages = self.wiki_pages.left_outer_joins(assignment: :submissions).
      except(:preload).
      where("assignments.id is null or submissions.user_id = ?", user.id).
      select(:id)

    tags.where("content_tags.content_type <> 'WikiPage' or
      content_tags.content_id in (?)", path_visible_pages)
  end

  def sequential_module_item_ids
    Rails.cache.fetch(['ordered_module_item_ids', self].cache_key) do
      self.context_module_tags.not_deleted.joins(:context_module).
        where("context_modules.workflow_state <> 'deleted'").
        where("content_tags.content_type <> 'ContextModuleSubHeader'").
        reorder("COALESCE(context_modules.position, 0), context_modules.id, content_tags.position NULLS LAST").
        pluck(:id)
    end
  end

  def verify_unique_ids
    infer_root_account unless self.root_account_id

    is_unique = true
    if self.sis_source_id && (root_account_id_changed? || sis_source_id_changed?)
      scope = root_account.all_courses.where(sis_source_id: self.sis_source_id)
      scope = scope.where("id<>?", self) unless self.new_record?
      if scope.exists?
        is_unique = false
        self.errors.add(:sis_source_id, t('errors.sis_in_use', "SIS ID \"%{sis_id}\" is already in use",
            :sis_id => self.sis_source_id))
      end
    end

    if self.integration_id && (root_account_id_changed? || integration_id_changed?)
      scope = root_account.all_courses.where(integration_id: self.integration_id)
      scope = scope.where("id<>?", self) unless self.new_record?
      if scope.exists?
        is_unique = false
        self.errors.add(:integration_id, t("Integration ID \"%{int_id}\" is already in use",
            :int_id => self.integration_id))
      end
    end

    throw :abort unless is_unique
  end

  def validate_course_dates
    if start_at.present? && conclude_at.present? && conclude_at < start_at
      self.errors.add(:conclude_at, t("End date cannot be before start date"))
      false
    else
      true
    end
  end

  def validate_course_image
    if self.image_url.present? && self.image_id.present?
      self.errors.add(:image, t("image_url and image_id cannot both be set."))
      false
    elsif self.image_id.present? && valid_course_image_id?(self.image_id)
      true
    elsif self.image_url.present? && valid_course_image_url?(self.image_url)
      true
    else
      if self.image_id.present?
        self.errors.add(:image_id, t("image_id is not a valid ID"))
      elsif self.image_url.present?
        self.errors.add(:image_url, t("image_url is not a valid URL"))
      end
      false
    end
  end

  def valid_course_image_id?(image_id)
    image_id.match(Api::ID_REGEX).present?
  end

  def valid_course_image_url?(image_url)
    URI.parse(image_url) rescue false
  end

  def image
    if self.image_id.present?
      self.shard.activate do
        self.attachments.active.where(id: self.image_id).first.download_url rescue nil
      end
    elsif self.image_url
      self.image_url
    end
  end

  def course_visibility_options
    ActiveSupport::OrderedHash[
        'course',
        {
            :setting => t('course', 'Course')
        },
        'institution',
        {
            :setting => t('institution', 'Institution')
        },
        'public',
        {
            :setting => t('public', 'Public')
        }
      ]
  end

  def custom_course_visibility
    if public_syllabus == is_public && is_public_to_auth_users == public_syllabus_to_auth
      return false
    else
      return true
    end
  end

  def customize_course_visibility_list
    ActiveSupport::OrderedHash[
        'syllabus',
        {
            :setting => t('syllabus', 'Syllabus')
        }
      ]
  end

  def syllabus_visibility_option
    if public_syllabus == true
      'public'
    elsif public_syllabus_to_auth == true
      'institution'
    else
      'course'
    end
  end

  def course_visibility
    if is_public == true
      'public'
    elsif is_public_to_auth_users == true
      'institution'
    else
      'course'
    end
  end

  def public_license?
    license && self.class.public_license?(license)
  end

  def license_data
    licenses = self.class.licenses
    licenses[license] || licenses['private']
  end

  def license_url
    license_data[:license_url]
  end

  def readable_license
    license_data[:readable_license].call
  end

  def unpublishable?
    ids = self.all_real_students.pluck :id
    !self.submissions.with_assignment.with_point_data.where(:user_id => ids).exists?
  end

  def self.update_account_associations(courses_or_course_ids, opts = {})
    return [] if courses_or_course_ids.empty?
    opts.reverse_merge! :account_chain_cache => {}
    account_chain_cache = opts[:account_chain_cache]

    # Split it up into manageable chunks
    user_ids_to_update_account_associations = []
    if courses_or_course_ids.length > 500
      opts = opts.dup
      opts.reverse_merge! :skip_user_account_associations => true
      courses_or_course_ids.uniq.compact.each_slice(500) do |courses_or_course_ids_slice|
        user_ids_to_update_account_associations += update_account_associations(courses_or_course_ids_slice, opts)
      end
    else

      if courses_or_course_ids.first.is_a? Course
        courses = courses_or_course_ids
        ActiveRecord::Associations::Preloader.new.preload(courses, :course_sections => :nonxlist_course)
        course_ids = courses.map(&:id)
      else
        course_ids = courses_or_course_ids
        courses = Course.where(:id => course_ids).
            preload(:course_sections => [:course, :nonxlist_course]).
            select([:id, :account_id]).to_a
      end
      course_ids_to_update_user_account_associations = []
      CourseAccountAssociation.transaction do
        current_associations = {}
        to_delete = []
        CourseAccountAssociation.where(:course_id => course_ids).each do |aa|
          key = [aa.course_section_id, aa.account_id]
          current_course_associations = current_associations[aa.course_id] ||= {}
          # duplicates. the unique index prevents these now, but this code
          # needs to hang around for the migration itself
          if current_course_associations.has_key?(key)
            to_delete << aa.id
            next
          end
          current_course_associations[key] = [aa.id, aa.depth]
        end

        courses.each do |course|
          did_an_update = false
          current_course_associations = current_associations[course.id] || {}

          # Courses are tied to accounts directly and through sections and crosslisted courses
          (course.course_sections + [nil]).each do |section|
            next if section && !section.active?
            section.course = course if section
            starting_account_ids = [course.account_id, section.try(:course).try(:account_id), section.try(:nonxlist_course).try(:account_id)].compact.uniq

            account_ids_with_depth = User.calculate_account_associations_from_accounts(starting_account_ids, account_chain_cache).map

            account_ids_with_depth.each do |account_id_with_depth|
              account_id = account_id_with_depth[0]
              depth = account_id_with_depth[1]
              key = [section.try(:id), account_id]
              association = current_course_associations[key]
              if association.nil?
                # new association, create it
                begin
                  course.transaction(requires_new: true) do
                    course.course_account_associations.create! do |aa|
                      aa.course_section_id = section.try(:id)
                      aa.account_id = account_id
                      aa.depth = depth
                    end
                  end
                rescue ActiveRecord::RecordNotUnique
                  course.course_account_associations.where(course_section_id: section,
                    account_id: account_id).update_all(:depth => depth)
                end
                did_an_update = true
              else
                if association[1] != depth
                  CourseAccountAssociation.where(:id => association[0]).update_all(:depth => depth)
                  did_an_update = true
                end
                # remove from list of existing
                current_course_associations.delete(key)
              end
            end
          end
          did_an_update ||= !current_course_associations.empty?
          if did_an_update
            course.course_account_associations.reset
            course.non_unique_associated_accounts.reset
            course_ids_to_update_user_account_associations << course.id
          end
        end

        to_delete += current_associations.map { |k, v| v.map { |k2, v2| v2[0] } }.flatten
        unless to_delete.empty?
          CourseAccountAssociation.where(:id => to_delete).delete_all
        end
      end

      user_ids_to_update_account_associations = Enrollment.
          where("course_id IN (?) AND workflow_state<>'deleted'", course_ids_to_update_user_account_associations).
          group(:user_id).pluck(:user_id) unless course_ids_to_update_user_account_associations.empty?
    end
    User.update_account_associations(user_ids_to_update_account_associations, :account_chain_cache => account_chain_cache) unless user_ids_to_update_account_associations.empty? || opts[:skip_user_account_associations]
    user_ids_to_update_account_associations
  end

  def update_account_associations
    self.shard.activate do
      Course.update_account_associations([self])
    end
  end

  def associated_accounts
    accounts = self.non_unique_associated_accounts.to_a.uniq
    accounts << self.account if account_id && !accounts.find { |a| a.id == account_id }
    accounts << self.root_account if root_account_id && !accounts.find { |a| a.id == root_account_id }
    accounts
  end

  scope :recently_started, -> { where(:start_at => 1.month.ago..Time.zone.now).order("start_at DESC").limit(10) }
  scope :recently_ended, -> { where(:conclude_at => 1.month.ago..Time.zone.now).order("start_at DESC").limit(10) }
  scope :recently_created, -> { where("created_at>?", 1.month.ago).order("created_at DESC").limit(50).preload(:teachers) }
  scope :for_term, lambda {|term| term ? where(:enrollment_term_id => term) : all }
  scope :active_first, -> { order("CASE WHEN courses.workflow_state='available' THEN 0 ELSE 1 END, #{best_unicode_collation_key('name')}") }
  scope :name_like, lambda {|name| where(coalesced_wildcard('courses.name', 'courses.sis_source_id', 'courses.course_code', name)) }
  scope :needs_account, lambda { |account, limit| where(:account_id => nil, :root_account_id => account).limit(limit) }
  scope :active, -> { where("courses.workflow_state<>'deleted'") }
  scope :least_recently_updated, lambda { |limit| order(:updated_at).limit(limit) }
  scope :manageable_by_user, lambda { |*args|
    # args[0] should be user_id, args[1], if true, will include completed
    # enrollments as well as active enrollments
    user_id = args[0]
    workflow_states = (args[1].present? ? %w{'active' 'completed'} : %w{'active'}).join(', ')
    distinct.joins("INNER JOIN (
         SELECT caa.course_id, au.user_id FROM #{CourseAccountAssociation.quoted_table_name} AS caa
         INNER JOIN #{Account.quoted_table_name} AS a ON a.id = caa.account_id AND a.workflow_state = 'active'
         INNER JOIN #{AccountUser.quoted_table_name} AS au ON au.account_id = a.id AND au.user_id = #{user_id.to_i} AND au.workflow_state = 'active'
       UNION SELECT courses.id AS course_id, e.user_id FROM #{Course.quoted_table_name}
         INNER JOIN #{Enrollment.quoted_table_name} AS e ON e.course_id = courses.id AND e.user_id = #{user_id.to_i}
           AND e.workflow_state IN(#{workflow_states}) AND e.type IN ('TeacherEnrollment', 'TaEnrollment', 'DesignerEnrollment')
         WHERE courses.workflow_state <> 'deleted') as course_users
       ON course_users.course_id = courses.id")
  }
  scope :not_deleted, -> { where("workflow_state<>'deleted'") }

  scope :with_enrollments, -> {
    where("EXISTS (?)", Enrollment.active.where("enrollments.course_id=courses.id"))
  }
  scope :with_enrollment_types, -> (types) {
    types = types.map { |type| "#{type.capitalize}Enrollment" }
    where("EXISTS (?)", Enrollment.active.where("enrollments.course_id=courses.id").where(type: types))
  }
  scope :without_enrollments, -> {
    where("NOT EXISTS (?)", Enrollment.active.where("enrollments.course_id=courses.id"))
  }
  scope :completed, -> {
    joins(:enrollment_term).
        where("courses.workflow_state='completed' OR courses.conclude_at<? OR enrollment_terms.end_at<?", Time.now.utc, Time.now.utc)
  }
  scope :not_completed, -> {
    joins(:enrollment_term).
        where("courses.workflow_state<>'completed' AND
          (courses.conclude_at IS NULL OR courses.conclude_at>=?) AND
          (enrollment_terms.end_at IS NULL OR enrollment_terms.end_at>=?)", Time.now.utc, Time.now.utc)
  }
  scope :by_teachers, lambda { |teacher_ids|
    teacher_ids.empty? ?
      none :
      where("EXISTS (?)", Enrollment.active.where("enrollments.course_id=courses.id AND enrollments.type='TeacherEnrollment' AND enrollments.user_id IN (?)", teacher_ids))
  }
  scope :by_associated_accounts, lambda { |account_ids|
    account_ids.empty? ?
      none :
      where("EXISTS (?)", CourseAccountAssociation.where("course_account_associations.course_id=courses.id AND course_account_associations.account_id IN (?)", account_ids))
  }
  scope :published, -> { where(workflow_state: %w(available completed)) }
  scope :unpublished, -> { where(workflow_state: %w(created claimed)) }

  scope :deleted, -> { where(:workflow_state => 'deleted') }

  scope :master_courses, -> { joins(:master_course_templates).where.not(MasterCourses::MasterTemplate.table_name => {:workflow_state => 'deleted'}) }
  scope :not_master_courses, -> { joins("LEFT OUTER JOIN #{MasterCourses::MasterTemplate.quoted_table_name} AS mct ON mct.course_id=courses.id AND mct.workflow_state<>'deleted'").where("mct IS NULL") }

  scope :associated_courses, -> { joins(:master_course_subscriptions).where.not(MasterCourses::ChildSubscription.table_name => {:workflow_state => 'deleted'}) }
  scope :not_associated_courses, -> { joins("LEFT OUTER JOIN #{MasterCourses::ChildSubscription.quoted_table_name} AS mcs ON mcs.child_course_id=courses.id AND mcs.workflow_state<>'deleted'").where("mcs IS NULL") }

  def potential_collaborators
    current_users
  end

  set_broadcast_policy do |p|
    p.dispatch :grade_weight_changed
    p.to { participating_students_by_date + participating_observers_by_date }
    p.whenever { |record|
      (record.available? && @grade_weight_changed) ||
      record.changed_in_state(:available, :fields => :group_weighting_scheme)
    }

    p.dispatch :new_course
    p.to { self.root_account.account_users.active }
    p.whenever { |record|
      record.root_account &&
      ((record.just_created && record.name != Course.default_name) ||
       (record.name_was == Course.default_name &&
         record.name != Course.default_name)
      )
    }
  end

  def self.default_name
    # TODO i18n
    t('default_name', "My Course")
  end

  def users_not_in_groups(groups, opts={})
    scope = User.joins(:not_ended_enrollments).
      where(enrollments: {course_id: self, type: 'StudentEnrollment'}).
      where(Group.not_in_group_sql_fragment(groups.map(&:id))).
      select("users.id, users.name, users.updated_at").distinct
    scope = scope.select(opts[:order]).order(opts[:order]) if opts[:order]
    scope
  end

  def instructors_in_charge_of(user_id)
    scope = current_enrollments.
      where(:course_id => self, :user_id => user_id).
      where("course_section_id IS NOT NULL")
    section_ids = scope.distinct.pluck(:course_section_id)
    participating_instructors.restrict_to_sections(section_ids)
  end

  def user_is_admin?(user)
    return unless user
    RequestCache.cache('user_is_admin', self, user) do
      Rails.cache.fetch([self, user, "course_user_is_admin"].cache_key) do
        self.enrollments.for_user(user).active_by_date.of_admin_type.exists?
      end
    end
  end

  def user_is_instructor?(user)
    return unless user
    RequestCache.cache('user_is_instructor', self, user) do
      Rails.cache.fetch([self, user, "course_user_is_instructor"].cache_key) do
        self.enrollments.for_user(user).active_by_date.of_instructor_type.exists?
      end
    end
  end

  def user_is_student?(user, opts = {})
    return unless user

    RequestCache.cache('user_is_student', self, user, opts) do
      Rails.cache.fetch([self, user, "course_user_is_student", opts].cache_key) do
        enroll_types = ["StudentEnrollment"]
        enroll_types << "StudentViewEnrollment" if opts[:include_fake_student]

        enroll_scope = self.enrollments.for_user(user).where(:type => enroll_types)
        if opts[:include_future]
          enroll_scope = enroll_scope.active_or_pending_by_date_ignoring_access
        elsif opts[:include_all]
          enroll_scope = enroll_scope.not_inactive_by_date_ignoring_access
        else
          return false unless self.available?
          enroll_scope = enroll_scope.active_by_date
        end
        enroll_scope.exists?
      end
    end
  end

  def preload_user_roles!
    # plz to use before you make a billion calls to user_has_been_X? with different users
    @user_ids_by_enroll_type ||= begin
      self.shard.activate do
        map = {}
        self.enrollments.active.pluck(:user_id, :type).each do |user_id, type|
          map[type] ||= []
          map[type] << user_id
        end
        map
      end
    end
  end

  def preloaded_user_has_been?(user, types)
    self.shard.activate do
      Array(types).any?{|type| @user_ids_by_enroll_type.has_key?(type) && @user_ids_by_enroll_type[type].include?(user.id)}
    end
  end

  def user_has_been_instructor?(user)
    return unless user
    if @user_ids_by_enroll_type
      return preloaded_user_has_been?(user, %w{TaEnrollment TeacherEnrollment})
    end
    # enrollments should be on the course's shard
    RequestCache.cache('user_has_been_instructor', self, user) do
      self.shard.activate do
        Rails.cache.fetch([self, user, "course_user_has_been_instructor"].cache_key) do
          # active here is !deleted; it still includes concluded, etc.
          self.instructor_enrollments.active.where(user_id: user).exists?
        end
      end
    end
  end

  def user_has_been_admin?(user)
    return unless user
    if @user_ids_by_enroll_type
      return preloaded_user_has_been?(user, %w{TaEnrollment TeacherEnrollment DesignerEnrollment})
    end

    RequestCache.cache('user_has_been_admin', self, user) do
      Rails.cache.fetch([self, user, "course_user_has_been_admin"].cache_key) do
        # active here is !deleted; it still includes concluded, etc.
        self.admin_enrollments.active.where(user_id: user).exists?
      end
    end
  end

  def user_has_been_observer?(user)
    return unless user
    if @user_ids_by_enroll_type
      return preloaded_user_has_been?(user, "ObserverEnrollment")
    end

    RequestCache.cache('user_has_been_observer', self, user) do
      Rails.cache.fetch([self, user, "course_user_has_been_observer"].cache_key) do
        # active here is !deleted; it still includes concluded, etc.
        self.observer_enrollments.shard(self).active.where(user_id: user).exists?
      end
    end
  end

  def user_has_been_student?(user)
    return unless user
    if @user_ids_by_enroll_type
      return preloaded_user_has_been?(user, %w{StudentEnrollment StudentViewEnrollment})
    end

    RequestCache.cache('user_has_been_student', self, user) do
      Rails.cache.fetch([self, user, "course_user_has_been_student"].cache_key) do
        self.all_student_enrollments.where(user_id: user).exists?
      end
    end
  end

  def user_has_no_enrollments?(user)
    return unless user
    if @user_ids_by_enroll_type
      self.shard.activate do
        return !@user_ids_by_enroll_type.values.any?{|arr| arr.include?(user.id)}
      end
    end

    RequestCache.cache('user_has_no_enrollments', self, user) do
      Rails.cache.fetch([self, user, "course_user_has_no_enrollments"].cache_key) do
        !enrollments.where(user_id: user).exists?
      end
    end
  end


  # Public: Determine if a group weighting scheme should be applied.
  #
  # Returns boolean.
  def apply_group_weights?
    group_weighting_scheme == 'percent'
  end

  def apply_assignment_group_weights=(apply)
    if apply
      self.group_weighting_scheme = 'percent'
    else
      self.group_weighting_scheme = 'equal'
    end
  end

  def grade_weight_changed!
    @grade_weight_changed = true
    self.save!
    @grade_weight_changed = false
  end

  def membership_for_user(user)
    self.enrollments.where(user_id: user).first if user
  end

  def infer_root_account
    self.root_account = account if account&.root_account?
    self.root_account_id ||= account&.root_account_id
  end

  def assert_defaults
    self.tab_configuration ||= [] unless self.tab_configuration == []
    self.name = nil if self.name && self.name.strip.empty?
    self.name ||= t('missing_name', "Unnamed Course")
    self.course_code = nil if self.course_code == ''
    if !self.course_code && self.name
      res = []
      split = self.name.split(/\s/)
      res << split[0]
      res << split[1..-1].find{|txt| txt.match(/\d/) } rescue nil
      self.course_code = res.compact.join(" ")
    end
    @group_weighting_scheme_changed = self.group_weighting_scheme_changed?
    if self.account_id && self.account_id_changed?
      infer_root_account
    end
    if self.root_account_id && self.root_account_id_changed?
      if account
        if account.root_account?
          self.account = nil if root_account_id != account.id
        else
          self.account = nil if account&.root_account_id != root_account_id
        end
      end
      self.account_id ||= self.root_account_id
    end
    self.root_account_id ||= Account.default.id
    self.account_id ||= self.root_account_id
    self.enrollment_term = nil if self.enrollment_term.try(:root_account_id) != self.root_account_id
    self.enrollment_term ||= self.root_account.default_enrollment_term
    self.allow_student_wiki_edits = (self.default_wiki_editing_roles || "").split(',').include?('students')
    if self.course_format && !['on_campus', 'online', 'blended'].include?(self.course_format)
      self.course_format = nil
    end
    true
  end

  def update_course_section_names
    return if @course_name_was == self.name || !@course_name_was
    sections = self.course_sections
    fields_to_possibly_rename = [:name]
    sections.each do |section|
      something_changed = false
      fields_to_possibly_rename.each do |field|
        section.send("#{field}=", section.default_section ?
          self.name :
          (section.send(field) || self.name).sub(@course_name_was, self.name) )
        something_changed = true if section.send(field) != section.send("#{field}_was")
      end
      if something_changed
        attr_hash = {:updated_at => Time.now.utc}
        fields_to_possibly_rename.each { |key| attr_hash[key] = section.send(key) }
        CourseSection.where(:id => section).update_all(attr_hash)
      end
    end
  end

  def update_enrollments_later
    self.update_enrolled_users if !self.new_record? && !(self.changes.keys & ['workflow_state', 'name', 'course_code', 'start_at', 'conclude_at', 'enrollment_term_id']).empty?
    true
  end

  def update_enrolled_users
    self.shard.activate do
      if self.workflow_state_changed?
        if self.completed?
          enrollment_ids = Enrollment.where(:course_id => self, :workflow_state => ['active', 'invited']).pluck(:id)
          if enrollment_ids.any?
            Enrollment.where(:id => enrollment_ids).update_all(:workflow_state => 'completed', :completed_at => Time.now.utc)
            EnrollmentState.where(:enrollment_id => enrollment_ids).update_all(["state = ?, state_is_current = ?, access_is_current = ?, lock_version = lock_version + 1", 'completed', true, false])
            EnrollmentState.send_later_if_production(:process_states_for_ids, enrollment_ids) # recalculate access
          end

          appointment_participants.active.current.update_all(:workflow_state => 'deleted')
          appointment_groups.each(&:clear_cached_available_slots!)
        elsif self.deleted?
          enroll_scope = Enrollment.where("course_id=? AND workflow_state<>'deleted'", self)

          user_ids = enroll_scope.group(:user_id).pluck(:user_id).uniq
          if user_ids.any?
            enrollment_ids = enroll_scope.pluck(:id)
            if enrollment_ids.any?
              Enrollment.where(:id => enrollment_ids).update_all(:workflow_state => 'deleted')
              EnrollmentState.where(:enrollment_id => enrollment_ids).update_all(["state = ?, state_is_current = ?, lock_version = lock_version + 1", 'deleted', true])
            end
            User.send_later_if_production(:update_account_associations, user_ids)
          end
        end
      end

      if self.root_account_id_changed?
        CourseSection.where(:course_id => self).update_all(:root_account_id => self.root_account_id)
        Enrollment.where(:course_id => self).update_all(:root_account_id => self.root_account_id)
      end

      Enrollment.where(:course_id => self).touch_all
      User.where(id: Enrollment.where(course_id: self).select(:user_id)).touch_all
    end
  end

  def self_enrollment_allowed?
    !!(self.account && self.account.self_enrollment_allowed?(self))
  end

  def self_enrollment_enabled?
    self.self_enrollment? && self.self_enrollment_allowed?
  end

  def self_enrollment_code
    read_attribute(:self_enrollment_code) || set_self_enrollment_code
  end

  def set_self_enrollment_code
    return if !self_enrollment_enabled? || read_attribute(:self_enrollment_code)

    # subset of letters and numbers that are unambiguous
    alphanums = 'ABCDEFGHJKLMNPRTWXY346789'
    code_length = 6

    # we're returning a 6-digit base-25(ish) code. that means there are ~250
    # million possible codes. we should expect to see our first collision
    # within the first 16k or so (thus the retry loop), but we won't risk ever
    # exhausting a retry loop until we've used up about 15% or so of the
    # keyspace. if needed, we can grow it at that point (but it's scoped to a
    # shard, and not all courses will have enrollment codes, so that may not be
    # necessary)
    code = nil
    self.class.unique_constraint_retry(10) do
      code = code_length.times.map{
        alphanums[(rand * alphanums.size).to_i, 1]
      }.join
      update_attribute :self_enrollment_code, code
    end
    code
  end

  def self_enrollment_limit_met?
    self_enrollment_limit && self_enrolled_students.size >= self_enrollment_limit
  end

  def long_self_enrollment_code
    @long_self_enrollment_code ||= Digest::MD5.hexdigest("#{uuid}_for_#{id}")
  end

  # still include the old longer format, since links may be out there
  def self_enrollment_codes
    [self_enrollment_code, long_self_enrollment_code]
  end

  def update_show_total_grade_as_on_weighting_scheme_change
    if group_weighting_scheme_changed? and self.group_weighting_scheme == 'percent'
      self.show_total_grade_as_points = false
    end
    true
  end

  # to ensure permissions on the root folder are updated after hiding or showing the files tab
  def touch_root_folder_if_necessary
    if tab_configuration_changed?
      files_tab_was_hidden = tab_configuration_was && tab_configuration_was.any? { |h| !h.blank? && h['id'] == TAB_FILES && h['hidden'] }
      Folder.root_folders(self).each { |f| f.touch } if files_tab_was_hidden != tab_hidden?(TAB_FILES)
    end
    true
  end

  def update_cached_due_dates
    DueDateCacher.recompute_course(self) if previous_changes.key?(:enrollment_term_id)
  end

  def update_final_scores_on_weighting_scheme_change
    if @group_weighting_scheme_changed
      self.class.connection.after_transaction_commit { self.recompute_student_scores }
    end
  end

  def recompute_student_scores(student_ids = nil, grading_period_id: nil,
                                                  update_all_grading_period_scores: true,
                                                  update_course_score: true)
    inst_job_opts = {}
    if student_ids.blank? && grading_period_id.nil? && update_all_grading_period_scores && update_course_score
      # if we have all default args, let's queue this job in a singleton to avoid duplicates
      inst_job_opts[:singleton] = "recompute_student_scores:#{global_id}"
    elsif student_ids.blank? && grading_period_id.present?
      # A migration that changes a lot of due dates in a grading period
      # situation can kick off a job storm and redo work. Let's avoid
      # that by putting it into a singleton.
      inst_job_opts[:singleton] = "recompute_student_scores:#{global_id}:#{grading_period_id}"
    end

    send_later_if_production_enqueue_args(
      :recompute_student_scores_without_send_later,
      inst_job_opts,
      student_ids,
      grading_period_id: grading_period_id,
      update_all_grading_period_scores: update_all_grading_period_scores
    )
  end

  def recompute_student_scores_without_send_later(student_ids = nil, opts = {})
    student_ids = admin_visible_student_enrollments.where(user_id: student_ids).pluck(:user_id) if student_ids
    student_ids ||= admin_visible_student_enrollments.pluck(:user_id)
    Rails.logger.info "GRADES: recomputing scores in course=#{global_id} students=#{student_ids.inspect}"
    Enrollment.recompute_final_score(
      student_ids,
      self.id,
      grading_period_id: opts[:grading_period_id],
      update_all_grading_period_scores: opts.fetch(:update_all_grading_period_scores, true)
    )
  end

  def handle_syllabus_changes_for_master_migration
    if self.syllabus_body_changed?
      if @updating_master_template_id
        # master migration sync
        self.syllabus_master_template_id ||= @updating_master_template_id if self.syllabus_body_was.blank? # sync if there was no syllabus before
        if self.syllabus_master_template_id.to_i != @updating_master_template_id
          self.restore_syllabus_body! # revert the change
        end
      elsif self.syllabus_master_template_id
        # local change - remove the template id to prevent future syncs
        self.syllabus_master_template_id = nil
      end
    end
  end

  def home_page
    self.wiki.front_page
  end

  def context_code
    raise "DONT USE THIS, use .short_name instead" unless Rails.env.production?
  end

  def allow_media_comments?
    true || [].include?(self.id)
  end

  def short_name
    course_code
  end

  def short_name=(val)
    write_attribute(:course_code, val)
  end

  def short_name_slug
    CanvasTextHelper.truncate_text(short_name, :ellipsis => '')
  end

  # Allows the account to be set directly
  belongs_to :account

  def wiki
    return super if wiki_id
    Wiki.wiki_for_context(self)
  end

  # A universal lookup for all messages.
  def messages
    Message.for(self)
  end

  def do_complete
    self.conclude_at ||= Time.now
  end

  def do_unconclude
    self.conclude_at = nil
  end

  def do_offer
    self.start_at ||= Time.now
    send_later_if_production(:invite_uninvited_students)
  end

  def do_claim
    self.workflow_state = 'claimed'
  end

  def invite_uninvited_students
    self.enrollments.where(workflow_state: "creation_pending").each do |e|
      e.invite!
    end
  end

  workflow do
    state :created do
      event :claim, :transitions_to => :claimed
      event :offer, :transitions_to => :available
      event :complete, :transitions_to => :completed
    end

    state :claimed do
      event :offer, :transitions_to => :available
      event :complete, :transitions_to => :completed
    end

    state :available do
      event :complete, :transitions_to => :completed
      event :claim, :transitions_to => :claimed
    end

    state :completed do
      event :unconclude, :transitions_to => :available
    end
    state :deleted
  end

  def api_state
    return 'unpublished' if workflow_state == 'created' || workflow_state == 'claimed'
    workflow_state
  end

  alias_method :destroy_permanently!, :destroy
  def destroy
    self.workflow_state = 'deleted'
    save!
  end

  def call_event(event)
    self.send(event) if self.current_state.events.include? event.to_sym
  end

  def claim_with_teacher(user)
    raise "Must provide a valid teacher" unless user
    return unless self.state == :created
    e = enroll_user(user, 'TeacherEnrollment', :enrollment_state => 'active') #teacher(user)
    claim
    e
  end

  def self.require_assignment_groups(contexts)
    courses = contexts.select{|c| c.is_a?(Course) }
    groups = Shard.partition_by_shard(courses) do |shard_courses|
      AssignmentGroup.select("id, context_id, context_type").where(:context_type => "Course", :context_id => shard_courses)
    end.index_by(&:context_id)
    courses.each do |course|
      if !groups[course.id]
        course.require_assignment_group rescue nil
      end
    end
  end

  def require_assignment_group
    shard.activate do
      return if Rails.cache.read(['has_assignment_group', self].cache_key)
      if self.assignment_groups.active.empty?
        self.assignment_groups.create(:name => t('#assignment_group.default_name', "Assignments"))
      end
      Rails.cache.write(['has_assignment_group', self].cache_key, true)
    end
  end

  def self.create_unique(uuid=nil, account_id=nil, root_account_id=nil)
    uuid ||= CanvasSlug.generate_securish_uuid
    course = where(uuid: uuid).first_or_initialize
    course = Course.new if course.deleted?
    course.name = self.default_name if course.new_record?
    course.short_name = t('default_short_name', "Course-101") if course.new_record?
    course.account_id = account_id || root_account_id
    course.root_account_id = root_account_id
    course.save!
    course
  end

  def <=>(other)
    self.id <=> other.id
  end

  def quota
    Rails.cache.fetch(['default_quota', self].cache_key) do
      storage_quota
    end
  end

  def storage_quota_mb
    storage_quota / 1.megabyte
  end

  def storage_quota_mb=(val)
    self.storage_quota = val.try(:to_i).try(:megabytes)
  end

  def storage_quota_used_mb
    Attachment.get_quota(self)[:quota_used].to_f / 1.megabyte
  end

  def storage_quota
    return read_attribute(:storage_quota) ||
      (self.account.default_storage_quota rescue nil) ||
      Setting.get('course_default_quota', 500.megabytes.to_s).to_i
  end

  def storage_quota=(val)
    val = val.to_f
    val = nil if val <= 0
    if account && account.default_storage_quota == val
      val = nil
    end
    write_attribute(:storage_quota, val)
  end

  def assign_uuid
    self.uuid ||= CanvasSlug.generate_securish_uuid
  end
  protected :assign_uuid

  def full_name
    name
  end

  def to_atom
    Atom::Entry.new do |entry|
      entry.title     = self.name
      entry.updated   = self.updated_at
      entry.published = self.created_at
      entry.links    << Atom::Link.new(:rel => 'alternate',
                                    :href => "/#{context_url_prefix}/courses/#{self.id}")
    end
  end

  set_policy do
    given { |user, session| self.available? && (self.is_public || (self.is_public_to_auth_users && session.present? && session.has_key?(:user_id)))  }
    can :read and can :read_outcomes and can :read_syllabus

    given { |user, session| self.available? && (self.public_syllabus || (self.public_syllabus_to_auth && session.present? && session.has_key?(:user_id)))}
    can :read_syllabus

    RoleOverride.permissions.each do |permission, details|
      given {|user| (self.active_enrollment_allows(user, permission, !details[:restrict_future_enrollments]) || self.account_membership_allows(user, permission)) }
      can permission
    end

    given { |user, session| session && session[:enrollment_uuid] && (hash = Enrollment.course_user_state(self, session[:enrollment_uuid]) || {}) && (hash[:enrollment_state] == "invited" || hash[:enrollment_state] == "active" && hash[:user_state].to_s == "pre_registered") && (self.available? || self.completed? || self.claimed? && hash[:is_admin]) }
    can :read and can :read_outcomes

    given { |user| (self.available? || self.completed?) && user && enrollments.for_user(user).not_inactive_by_date.exists? }
    can :read and can :read_outcomes

    # Active students
    given { |user|
      available?  && user && enrollments.for_user(user).active_by_date.of_student_type.exists?
    }
    can :read and can :participate_as_student and can :read_grades and can :read_outcomes

    given { |user| (self.available? || self.completed?) && user &&
      enrollments.for_user(user).active_by_date.where(:type => "ObserverEnrollment").where.not(:associated_user_id => nil).exists? }
    can :read_grades

    given { |user| self.available? && self.teacherless? && user && enrollments.for_user(user).active_by_date.of_student_type.exists? }
    can :update and can :delete and RoleOverride.teacherless_permissions.each{|p| can p }

    # Active admins (Teacher/TA/Designer)
    given { |user| (self.available? || self.created? || self.claimed?) && user &&
      enrollments.for_user(user).of_admin_type.active_by_date.exists? }
    can :read_as_admin and can :read and can :manage and can :update and can :use_student_view and can :read_outcomes and can :view_unpublished_items and can :manage_feature_flags

    # Teachers and Designers can delete/reset, but not TAs
    given { |user| !self.deleted? && !self.sis_source_id && user &&
      enrollments.for_user(user).of_content_admins.active_by_date.to_a.any?{|e| e.has_permission_to?(:change_course_state)}
    }
    can :delete

    given { |user| !self.deleted? && user && enrollments.for_user(user).of_content_admins.active_by_date.exists? }
    can :reset_content

    # Student view student
    given { |user| user && user.fake_student? && current_enrollments.for_user(user).exists? }
    can :read and can :participate_as_student and can :read_grades and can :read_outcomes

    # Prior users
    given do |user|
      (available? || completed?) && user &&
        enrollments.for_user(user).completed_by_date.exists?
    end
    can :read, :read_outcomes

    # Admin (Teacher/TA/Designer) of a concluded course
    given do |user|
      !self.deleted? && user &&
        enrollments.for_user(user).of_admin_type.completed_by_date.exists?
    end
    can [:read, :read_as_admin, :use_student_view, :read_outcomes, :view_unpublished_items]

    # overrideable permissions for concluded users
    RoleOverride.concluded_permission_types.each do |permission, details|
      applicable_roles = details[:applies_to_concluded].is_a?(Array) && details[:applies_to_concluded]

      given do |user|
        !self.deleted? && user &&
          enrollments.for_user(user).completed_by_date.to_a.any?{|e| e.has_permission_to?(permission) && (!applicable_roles || applicable_roles.include?(e.type))}
      end
      can permission
    end

    # Teacher or Designer of a concluded course
    given do |user|
      !self.deleted? && !self.sis_source_id && user &&
        enrollments.for_user(user).of_content_admins.completed_by_date.to_a.any?{|e| e.has_permission_to?(:change_course_state)}
    end
    can :delete

    # Student of a concluded course
    given do |user|
      (self.available? || self.completed?) && user &&
        enrollments.for_user(user).completed_by_date.
        where("enrollments.type = ? OR (enrollments.type = ? AND enrollments.associated_user_id IS NOT NULL)", "StudentEnrollment", "ObserverEnrollment").exists?
    end
    can :read, :read_grades, :read_outcomes

    # Admin
    given { |user| self.account_membership_allows(user) }
    can :read_as_admin and can :view_unpublished_items

    given { |user| self.account_membership_allows(user, :manage_courses) }
    can :read_as_admin and can :manage and can :update and can :use_student_view and can :reset_content and can :view_unpublished_items and can :manage_feature_flags

    given { |user| self.account_membership_allows(user, :manage_courses) && self.grants_right?(user, :change_course_state) }
    can :delete

    given { |user| self.account_membership_allows(user, :read_course_content) }
    can :read and can :read_outcomes

    given { |user| !self.deleted? && self.sis_source_id && self.account_membership_allows(user, :manage_sis) && self.grants_right?(user, :change_course_state) }
    can :delete

    # Admins with read_roster can see prior enrollments (can't just check read_roster directly,
    # because students can't see prior enrollments)
    given { |user| self.grants_all_rights?(user, :read_roster, :read_as_admin) }
    can :read_prior_roster

    given { |user| self.grants_right?(user, :lti_add_edit)}
    can :create_tool_manually
  end

  def allows_gradebook_uploads?
    !large_roster?
  end

  # Public: Determine if SpeedGrader is enabled for the Course.
  #
  # Returns a boolean.
  def allows_speed_grader?
    !large_roster?
  end

  def active_enrollment_allows(user, permission, allow_future=true)
    return false unless user && permission && !self.deleted?

    is_unpublished = self.created? || self.claimed?
    @enrollment_lookup ||= {}
    @enrollment_lookup[user.id] ||= shard.activate do
      self.enrollments.active_or_pending.for_user(user).except(:preload).preload(:enrollment_state).
        reject { |e| (is_unpublished && !(e.admin? || e.fake_student?)) || [:inactive, :completed].include?(e.state_based_on_date)}
    end

    @enrollment_lookup[user.id].any? {|e| (allow_future || e.state_based_on_date == :active) && e.has_permission_to?(permission) }
  end

  def self.find_all_by_context_code(codes)
    ids = codes.map{|c| c.match(/\Acourse_(\d+)\z/)[1] rescue nil }.compact
    Course.where(:id => ids).preload(:current_enrollments).to_a
  end

  def end_at
    conclude_at
  end

  def end_at_changed?
    conclude_at_changed?
  end

  def recently_ended?
    conclude_at && conclude_at < Time.now.utc && conclude_at > 1.month.ago
  end

  # Public: Return true if the end date for a course (or its term, if the course doesn't have one) has passed.
  #
  # Returns boolean or nil.
  def soft_concluded?(enrollment_type = nil)
    now = Time.now
    return end_at < now if end_at && restrict_enrollments_to_course_dates
    if enrollment_type
      override = enrollment_term.enrollment_dates_overrides.where(enrollment_type: enrollment_type).first
      end_at = override.end_at if override
    end
    end_at ||= enrollment_term.end_at
    end_at && end_at < now
  end

  def soft_conclude!
    self.conclude_at = Time.now
    self.restrict_enrollments_to_course_dates = true
  end

  def concluded?(enrollment_type = nil)
    completed? || soft_concluded?(enrollment_type)
  end

  def account_chain(include_site_admin: false)
    @account_chain ||= Account.account_chain(account_id)
    result = @account_chain.dup
    Account.add_site_admin_to_chain!(result) if include_site_admin
    result
  end

  def account_chain_ids
    @account_chain_ids ||= Account.account_chain_ids(account_id)
  end

  def institution_name
    return self.root_account.name if self.root_account_id != Account.default.id
    return (self.account || self.root_account).name
  end

  def account_users_for(user)
    return [] unless user
    @associated_account_ids ||= (self.associated_accounts + root_account.account_chain(include_site_admin: true)).
        uniq.map { |a| a.active? ? a.id : nil }.compact
    @account_users ||= {}
    @account_users[user.global_id] ||= Shard.partition_by_shard(@associated_account_ids) do |account_chain_ids|
      if account_chain_ids == [Account.site_admin.id]
        Account.site_admin.account_users_for(user)
      else
        AccountUser.active.where(:account_id => account_chain_ids, :user_id => user).to_a
      end
    end
    @account_users[user.global_id] ||= []
    @account_users[user.global_id]
  end

  def account_membership_allows(user, permission = nil)
    return false unless user

    @membership_allows ||= {}
    @membership_allows[[user.id, permission]] ||= self.account_users_for(user).any? { |au| permission.nil? || au.has_permission_to?(self, permission) }
  end

  def teacherless?
    # TODO: I need a better test for teacherless courses... in the mean time we'll just do this
    return false
    @teacherless_course ||= Rails.cache.fetch(['teacherless_course', self].cache_key) do
      !self.sis_source_id && self.teacher_enrollments.empty?
    end
  end

  def grade_publishing_status_translation(status, message)
    status = "unpublished" if status.blank?

    if message.present?
      case status
      when 'error'
        t("Error: %{message}", message: message)
      when 'unpublished'
        t("Not Synced: %{message}", message: message)
      when 'pending'
        t("Pending: %{message}", message: message)
      when 'publishing'
        t("Syncing: %{message}", message: message)
      when 'published'
        t("Synced: %{message}", message: message)
      when 'unpublishable'
        t("Unsyncable: %{message}", message: message)
      else
        t("Unknown status, %{status}: %{message}", message: message, status: status)
      end
    else
      case status
      when 'error'
        t("Error")
      when 'unpublished'
        t("Not Synced")
      when 'pending'
        t("Pending")
      when 'publishing'
        t("Syncing")
      when 'published'
        t("Synced")
      when 'unpublishable'
        t("Unsyncable")
      else
        t("Unknown status, %{status}", status: status)
      end
    end
  end

  def grade_publishing_statuses
    found_statuses = [].to_set
    enrollments = student_enrollments.not_fake.group_by do |e|
      found_statuses.add e.grade_publishing_status
      grade_publishing_status_translation(e.grade_publishing_status, e.grade_publishing_message)
    end
    overall_status = "error"
    overall_status = "unpublished" unless found_statuses.size > 0
    overall_status = (%w{error unpublished pending publishing published unpublishable}).detect{|s| found_statuses.include?(s)} || overall_status
    return enrollments, overall_status
  end

  def should_kick_off_grade_publishing_timeout?
    settings = Canvas::Plugin.find!('grade_export').settings
    settings[:success_timeout].to_i > 0 && Canvas::Plugin.value_to_boolean(settings[:wait_for_success])
  end

  def self.valid_grade_export_types
    @valid_grade_export_types ||= {
        "instructure_csv" => {
            :name => t('grade_export_types.instructure_csv', "Instructure formatted CSV"),
            :callback => lambda { |course, enrollments, publishing_user, publishing_pseudonym|
                course.generate_grade_publishing_csv_output(enrollments, publishing_user, publishing_pseudonym)
            },
            :requires_grading_standard => false,
            :requires_publishing_pseudonym => false
          }
      }
  end

  def allows_grade_publishing_by(user)
    return false unless Canvas::Plugin.find!('grade_export').enabled?
    settings = Canvas::Plugin.find!('grade_export').settings
    format_settings = Course.valid_grade_export_types[settings[:format_type]]
    return false unless format_settings
    return false if SisPseudonym.for(user, self).nil? && format_settings[:requires_publishing_pseudonym]
    return true
  end

  def publish_final_grades(publishing_user, user_ids_to_publish = nil)
    # we want to set all the publishing statuses to 'pending' immediately,
    # and then as a delayed job, actually go publish them.

    raise "final grade publishing disabled" unless Canvas::Plugin.find!('grade_export').enabled?
    settings = Canvas::Plugin.find!('grade_export').settings

    last_publish_attempt_at = Time.now.utc
    scope = self.student_enrollments.not_fake
    scope = scope.where(user_id: user_ids_to_publish) if user_ids_to_publish
    scope.update_all(:grade_publishing_status => "pending",
                     :grade_publishing_message => nil,
                     :last_publish_attempt_at => last_publish_attempt_at)

    send_later_if_production(:send_final_grades_to_endpoint, publishing_user, user_ids_to_publish)
    send_at(last_publish_attempt_at + settings[:success_timeout].to_i.seconds, :expire_pending_grade_publishing_statuses, last_publish_attempt_at) if should_kick_off_grade_publishing_timeout?
  end

  def send_final_grades_to_endpoint(publishing_user, user_ids_to_publish = nil)
    # actual grade publishing logic is here, but you probably want
    # 'publish_final_grades'

    self.recompute_student_scores_without_send_later(user_ids_to_publish)
    enrollments = self.student_enrollments.not_fake.eager_load(:user).preload(:course_section).order_by_sortable_name
    enrollments = enrollments.where(user_id: user_ids_to_publish) if user_ids_to_publish

    errors = []
    posts_to_make = []
    posted_enrollment_ids = []
    all_enrollment_ids = enrollments.map(&:id)

    begin

      raise "final grade publishing disabled" unless Canvas::Plugin.find!('grade_export').enabled?
      settings = Canvas::Plugin.find!('grade_export').settings
      raise "endpoint undefined" if settings[:publish_endpoint].blank?
      format_settings = Course.valid_grade_export_types[settings[:format_type]]
      raise "unknown format type: #{settings[:format_type]}" unless format_settings
      raise "grade publishing requires a grading standard" if !self.grading_standard_enabled? && format_settings[:requires_grading_standard]

      publishing_pseudonym = SisPseudonym.for(publishing_user, self)
      raise "publishing disallowed for this publishing user" if publishing_pseudonym.nil? and format_settings[:requires_publishing_pseudonym]

      callback = Course.valid_grade_export_types[settings[:format_type]][:callback]

      posts_to_make = callback.call(self, enrollments, publishing_user, publishing_pseudonym)

    rescue => e
      Enrollment.where(:id => all_enrollment_ids).update_all(:grade_publishing_status => "error", :grade_publishing_message => e.to_s)
      raise e
    end

    posts_to_make.each do |enrollment_ids, res, mime_type, headers={}|
      begin
        posted_enrollment_ids += enrollment_ids
        if res
          SSLCommon.post_data(settings[:publish_endpoint], res, mime_type, headers )
        end
        Enrollment.where(:id => enrollment_ids).update_all(:grade_publishing_status => (should_kick_off_grade_publishing_timeout? ? "publishing" : "published"), :grade_publishing_message => nil)
      rescue => e
        errors << e
        Enrollment.where(:id => enrollment_ids).update_all(:grade_publishing_status => "error", :grade_publishing_message => e.to_s)
      end
    end

    Enrollment.where(:id => (all_enrollment_ids.to_set - posted_enrollment_ids.to_set).to_a).update_all(:grade_publishing_status => "unpublishable", :grade_publishing_message => nil)

    raise errors[0] if errors.size > 0
  end

  def generate_grade_publishing_csv_output(enrollments, publishing_user, publishing_pseudonym)
    enrollment_ids = []
    res = CSV.generate do |csv|
      row = ["publisher_id", "publisher_sis_id", "course_id", "course_sis_id", "section_id", "section_sis_id", "student_id", "student_sis_id", "enrollment_id", "enrollment_status", "score"]
      row << "grade" if self.grading_standard_enabled?
      csv << row
      enrollments.each do |enrollment|
        next unless enrollment.computed_final_score
        enrollment_ids << enrollment.id
        pseudonym_sis_ids = enrollment.user.pseudonyms.active.where(account_id: self.root_account_id).pluck(:sis_user_id)
        pseudonym_sis_ids = [nil] if pseudonym_sis_ids.empty?
        pseudonym_sis_ids.each do |pseudonym_sis_id|
          row = [publishing_user.try(:id), publishing_pseudonym.try(:sis_user_id),
                 enrollment.course.id, enrollment.course.sis_source_id,
                 enrollment.course_section.id, enrollment.course_section.sis_source_id,
                 enrollment.user.id, pseudonym_sis_id, enrollment.id,
                 enrollment.workflow_state, enrollment.computed_final_score]
          row << enrollment.computed_final_grade if self.grading_standard_enabled?
          csv << row
        end
      end
    end
    return [[enrollment_ids, res, "text/csv"]]
  end

  def expire_pending_grade_publishing_statuses(last_publish_attempt_at)
    self.student_enrollments.not_fake.where(:grade_publishing_status => ['pending', 'publishing'],
                                            :last_publish_attempt_at => last_publish_attempt_at).
        update_all(:grade_publishing_status => 'error', :grade_publishing_message => "Timed out.")
  end

  def gradebook_to_csv_in_background(filename, user, options = {})
    progress = progresses.build(tag: 'gradebook_to_csv')
    progress.save!

    exported_gradebook = gradebook_csvs.where(user_id: user).first_or_initialize
    attachment = user.attachments.build
    attachment.filename = filename
    attachment.content_type = 'text/csv'
    attachment.file_state = 'hidden'
    attachment.save!
    exported_gradebook.attachment = attachment
    exported_gradebook.progress = progress
    exported_gradebook.save!

    progress.process_job(
      self,
      :generate_csv,
      { preserve_method_args: true },
      user,
      options,
      attachment
    )
    {attachment_id: attachment.id, progress_id: progress.id}
  end

  def generate_csv(user, options, attachment)
    csv = GradebookExporter.new(self, user, options).to_csv
    create_attachment(attachment, csv)
  end


  def create_attachment(attachment, csv)
    attachment.uploaded_data = StringIO.new(csv)
    attachment.content_type = 'text/csv'
    attachment.save!
  end

  # included to make it easier to work with api, which returns
  # sis_source_id as sis_course_id.
  alias_attribute :sis_course_id, :sis_source_id

  def grading_standard_title
    if self.grading_standard_enabled?
      self.grading_standard.try(:title) || t('default_grading_scheme_name', "Default Grading Scheme")
    else
      nil
    end
  end

  def score_to_grade(score)
    return nil unless self.grading_standard_enabled? && score
    if grading_standard
      grading_standard.score_to_grade(score)
    else
      GradingStandard.default_instance.score_to_grade(score)
    end
  end

  def active_course_level_observers
    participating_observers.observing_full_course(self.id)
  end

  def participants(opts={})
    participants = []
    by_date = opts[:by_date]
    participants += by_date ? participating_admins_by_date : participating_admins

    students = by_date ? participating_students_by_date : participating_students
    applicable_students = if opts[:excluded_user_ids]
                 students.reject{|p| opts[:excluded_user_ids].include?(p.id)}
               else
                 students
               end

    participants += applicable_students

    if opts[:include_observers]
      participants += User.observing_students_in_course(applicable_students.map(&:id), self.id)
      participants += User.observing_full_course(self.id)
    end

    participants.uniq
  end

  def filter_users_by_permission(users, permission)
    scope = self.enrollments.where(:user_id => users)
    details = RoleOverride.permissions[permission]
    scope = details[:applies_to_concluded] ? scope.not_inactive_by_date : scope.active_or_pending_by_date

    role_user_ids = scope.pluck(:role_id, :user_id)
    role_ids = role_user_ids.map(&:first).uniq

    roles = Role.where(:id => role_ids).to_a
    allowed_role_ids = roles.select{|role| RoleOverride.enabled_for?(self, permission, role, self).include?(:self)}.map(&:id)
    return [] unless allowed_role_ids.any?

    allowed_user_ids = Set.new
    role_user_ids.each{|role_id, user_id| allowed_user_ids << user_id if allowed_role_ids.include?(role_id)}
    users.select{|user| allowed_user_ids.include?(user.id)}
  end

  def enroll_user(user, type='StudentEnrollment', opts={})
    enrollment_state = opts[:enrollment_state]
    enrollment_state ||= 'active' if type == 'ObserverEnrollment' && user.registered?
    section = opts[:section]
    limit_privileges_to_course_section = opts[:limit_privileges_to_course_section]
    associated_user_id = opts[:associated_user_id]

    role = opts[:role] || Enrollment.get_built_in_role_for_type(type)

    start_at = opts[:start_at]
    end_at = opts[:end_at]
    self_enrolled = opts[:self_enrolled]
    section ||= self.default_section
    enrollment_state ||= self.available? ? "invited" : "creation_pending"
    if type == 'TeacherEnrollment' || type == 'TaEnrollment' || type == 'DesignerEnrollment'
      enrollment_state = 'invited' if enrollment_state == 'creation_pending'
    else
      enrollment_state = 'creation_pending' if enrollment_state == 'invited' && !self.available?
    end
    Course.unique_constraint_retry do
      if opts[:allow_multiple_enrollments]
        e = self.all_enrollments.where(user_id: user, type: type, role_id: role.id, associated_user_id: associated_user_id, course_section_id: section.id).first
      else
        # order by course_section_id<>section.id so that if there *is* an existing enrollment for this section, we get it (false orders before true)
        e = self.all_enrollments.
          where(user_id: user, type: type, role_id: role.id, associated_user_id: associated_user_id).
          order("course_section_id<>#{section.id}").
          first
      end
      if e && (!e.active? || opts[:force_update])
        e.already_enrolled = true
        if e.workflow_state == 'deleted'
          e.sis_batch_id = nil
        end
        e.attributes = {
          :course_section => section,
          :workflow_state => e.is_a?(StudentViewEnrollment) ? 'active' : enrollment_state
        } if e.completed? || e.rejected? || e.deleted? || e.workflow_state != enrollment_state
      end
      # if we're reusing an enrollment and +limit_privileges_to_course_section+ was supplied, apply it
      e.limit_privileges_to_course_section = limit_privileges_to_course_section if e unless limit_privileges_to_course_section.nil?
      # if we're creating a new enrollment, we want to return it as the correct
      # subclass, but without using associations, we need to manually activate
      # sharding. We should probably find a way to go back to using the
      # association here -- just ran out of time.
      self.shard.activate do
        e ||= Enrollment.typed_enrollment(type).new(
          :user => user,
          :course => self,
          :course_section => section,
          :workflow_state => enrollment_state,
          :limit_privileges_to_course_section => limit_privileges_to_course_section)

      end
      e.associated_user_id = associated_user_id
      e.role = role
      e.self_enrolled = self_enrolled
      e.start_at = start_at
      e.end_at = end_at
      if e.changed?
        e.need_touch_user = true if opts[:skip_touch_user]
        transaction do
          # without this, inserting/updating on enrollments will share lock the course, but then
          # it tries to touch the course, which will deadlock with another transaction doing the
          # same thing.
          self.lock!(:no_key_update)
          if opts[:no_notify]
            e.save_without_broadcasting
          else
            e.save
          end
        end
      end
      e.user = user
      self.claim if self.created? && e && e.admin?
      unless opts[:skip_touch_user]
        e.associated_user.try(:touch)
        user.touch
      end
      user.reload
      e
    end
  end

  def enroll_student(user, opts={})
    enroll_user(user, 'StudentEnrollment', opts)
  end

  def self_enroll_student(user, opts = {})
    enrollment = enroll_student(user, opts.merge(:self_enrolled => true))
    enrollment.accept(:force)
    unless opts[:skip_pseudonym]
      new_pseudonym = user.find_or_initialize_pseudonym_for_account(root_account)
      new_pseudonym.save if new_pseudonym && new_pseudonym.changed?
    end
    enrollment
  end

  def enroll_ta(user, opts={})
    enroll_user(user, 'TaEnrollment', opts)
  end

  def enroll_designer(user, opts={})
    enroll_user(user, 'DesignerEnrollment', opts)
  end

  def enroll_teacher(user, opts={})
    enroll_user(user, 'TeacherEnrollment', opts)
  end

  def resubmission_for(asset)
    asset.ignores.where(:purpose => 'grading', :permanent => false).delete_all
    instructors.touch_all
  end

  def grading_standard_enabled
    !!self.grading_standard_id
  end
  alias_method :grading_standard_enabled?, :grading_standard_enabled

  def grading_standard_enabled=(val)
    if Canvas::Plugin.value_to_boolean(val)
      self.grading_standard_id ||= 0
    else
      self.grading_standard = self.grading_standard_id = nil
    end
  end

  def readable_default_wiki_editing_roles
    roles = self.default_wiki_editing_roles || "teachers"
    case roles
    when 'teachers'
      t('wiki_permissions.only_teachers', 'Only Teachers')
    when 'teachers,students'
      t('wiki_permissions.teachers_students', 'Teacher and Students')
    when 'teachers,students,public'
      t('wiki_permissions.all', 'Anyone')
    else
      t('wiki_permissions.only_teachers', 'Only Teachers')
    end
  end

  def default_section(opts = {})
    section = course_sections.active.where(default_section: true).first
    if !section && opts[:include_xlists]
      section = CourseSection.active.where(:nonxlist_course_id => self).order(:id).first
    end
    if !section && !opts[:no_create]
      section = course_sections.build
      section.default_section = true
      section.course = self
      section.root_account_id = self.root_account_id
      Shackles.activate(:master) do
        section.save unless new_record?
      end
    end
    section
  end

  def assert_section
    if self.course_sections.active.empty?
      default = self.default_section
      default.workflow_state = 'active'
      default.save
    end
  end

  def file_structure_for(user)
    User.file_structure_for(self, user)
  end

  def turnitin_settings
    # check if somewhere up the account chain turnitin is enabled and
    # has valid settings
    account.turnitin_settings
  end

  def turnitin_pledge
    self.account.closest_turnitin_pledge
  end

  def turnitin_originality
    self.account.closest_turnitin_originality
  end

  def all_turnitin_comments
    comments = self.account.closest_turnitin_comments || ""
    if self.turnitin_comments && !self.turnitin_comments.empty?
      comments += "\n\n" if comments && !comments.empty?
      comments += self.turnitin_comments
    end
    self.extend TextHelper
    format_message(comments).first
  end

  def turnitin_enabled?
    !!self.turnitin_settings
  end

  def vericite_enabled?
    Canvas::Plugin.find(:vericite).try(:enabled?)
  end

  def vericite_pledge
    if vericite_enabled?
      Canvas::Plugin.find(:vericite).settings[:pledge]
    end
  end

  def vericite_comments
    if vericite_enabled?
      Canvas::Plugin.find(:vericite).settings[:comments]
    end
  end

  attr_accessor :merge_results
  def log_merge_result(text)
    @merge_results ||= []
    logger.debug text
    @merge_results << text
  end

  def warn_merge_result(text)
    log_merge_result(text)
  end

  def bool_res(val)
    Canvas::Plugin.value_to_boolean(val)
  end

  attr_accessor :full_migration_hash, :external_url_hash,
                :folder_name_lookups, :assignment_group_no_drop_assignments, :migration_results

  def map_merge(old_item, new_item)
    @merge_mappings ||= {}
    @merge_mappings[old_item.asset_string] = new_item && new_item.id
  end

  def merge_mapped_id(old_item)
    @merge_mappings ||= {}
    return nil unless old_item
    return @merge_mappings[old_item] if old_item.is_a?(String)
    @merge_mappings[old_item.asset_string]
  end

  def same_dates?(old, new, columns)
    old && new && columns.all?{|column|
      old.respond_to?(column) && new.respond_to?(column) && old.send(column) == new.send(column)
    }
  end

  def copy_attachments_from_course(course, options={})
    root_folder = Folder.root_folders(self).first
    root_folder_name = root_folder.name + '/'
    ce = options[:content_export]
    cm = options[:content_migration]

    attachments = course.attachments.where("file_state <> 'deleted'").to_a
    total = attachments.count + 1

    Attachment.skip_media_object_creation do
      attachments.each_with_index do |file, i|
        cm.update_import_progress((i.to_f/total) * 18.0) if cm && (i % 10 == 0)

        if !ce || ce.export_object?(file)
          begin
            migration_id = ce && ce.create_key(file)
            new_file = file.clone_for(self, nil, :overwrite => true, :migration_id => migration_id, :migration => cm, :match_on_migration_id => cm.for_master_course_import?)
            cm.add_attachment_path(file.full_display_path.gsub(/\A#{root_folder_name}/, ''), new_file.migration_id)
            new_folder_id = merge_mapped_id(file.folder)

            if file.folder && file.folder.parent_folder_id.nil?
              new_folder_id = root_folder.id
            end
            # make sure the file has somewhere to go
            if !new_folder_id
              # gather mapping of needed folders from old course to new course
              old_folders = []
              old_folders << file.folder
              new_folders = []
              new_folders << old_folders.last.clone_for(self, nil, options.merge({:include_subcontent => false}))
              while old_folders.last.parent_folder && old_folders.last.parent_folder.parent_folder_id
                old_folders << old_folders.last.parent_folder
                new_folders << old_folders.last.clone_for(self, nil, options.merge({:include_subcontent => false}))
              end
              old_folders.reverse!
              new_folders.reverse!
              # try to use folders that already match if possible
              final_new_folders = []
              parent_folder = Folder.root_folders(self).first
              old_folders.each_with_index do |folder, idx|
                if f = parent_folder.active_sub_folders.where(name: folder.name).first
                  final_new_folders << f
                else
                  final_new_folders << new_folders[idx]
                end
                parent_folder = final_new_folders.last
              end
              # add or update the folder structure needed for the file
              final_new_folders.first.parent_folder_id ||=
                merge_mapped_id(old_folders.first.parent_folder) ||
                Folder.root_folders(self).first.id
              old_folders.each_with_index do |folder, idx|
                final_new_folders[idx].save!
                map_merge(folder, final_new_folders[idx])
                final_new_folders[idx + 1].parent_folder_id ||= final_new_folders[idx].id if final_new_folders[idx + 1]
              end
              new_folder_id = merge_mapped_id(file.folder)
            end
            new_file.folder_id = new_folder_id
            new_file.save_without_broadcasting!
            cm.add_imported_item(new_file)
            map_merge(file, new_file)
          rescue
            cm.add_warning(t(:file_copy_error, "Couldn't copy file \"%{name}\"", :name => file.display_name || file.path_name), $!)
          end
        end
      end
    end
  end

  def self.clonable_attributes
    [ :group_weighting_scheme, :grading_standard_id, :is_public, :public_syllabus,
      :public_syllabus_to_auth, :allow_student_wiki_edits, :show_public_context_messages,
      :syllabus_body, :allow_student_forum_attachments, :lock_all_announcements,
      :default_wiki_editing_roles, :allow_student_organized_groups,
      :default_view, :show_total_grade_as_points,
      :open_enrollment,
      :storage_quota, :tab_configuration, :allow_wiki_comments,
      :turnitin_comments, :self_enrollment, :license, :indexed, :locale,
      :hide_final_grade, :hide_distribution_graphs,
      :allow_student_discussion_topics, :allow_student_discussion_editing, :lock_all_announcements,
      :organize_epub_by_content_type, :show_announcements_on_home_page,
      :home_page_announcement_limit, :enable_offline_web_export,
      :restrict_student_future_view, :restrict_student_past_view
    ]
  end

  def set_course_dates_if_blank(shift_options)
    unless Canvas::Plugin.value_to_boolean(shift_options[:remove_dates])
      self.start_at ||= shift_options[:default_start_at]
      self.conclude_at ||= shift_options[:default_conclude_at]
    end
  end

  def real_start_date
    return self.start_at.to_date if self.start_at
    all_dates.min
  end

  def all_dates
    (self.calendar_events.active + self.assignments.active).inject([]) {|list, e|
      list << e.end_at if e.end_at
      list << e.start_at if e.start_at
      list
    }.compact.flatten.map{|d| d.to_date }.uniq rescue []
  end

  def real_end_date
    return self.conclude_at.to_date if self.conclude_at
    all_dates.max
  end

  def is_a_context?
    true
  end

  def self.serialization_excludes; [:uuid]; end


  ADMIN_TYPES = %w{TeacherEnrollment TaEnrollment DesignerEnrollment}
  def section_visibilities_for(user, opts={})
    RequestCache.cache('section_visibilities_for', user, self, opts) do
      shard.activate do
        Rails.cache.fetch(['section_visibilities_for', user, self, opts].cache_key) do
          workflow_not = opts[:excluded_workflows] || 'deleted'

          enrollment_rows = all_enrollments.
            where(user: user).
            where.not(workflow_state: workflow_not).
            pluck(
              :course_section_id,
              :limit_privileges_to_course_section,
              :type,
              :associated_user_id)

          enrollment_rows.map do |section_id, limit_privileges, type, associated_user_id|
            {
              :course_section_id => section_id,
              :limit_privileges_to_course_section => limit_privileges,
              :type => type,
              :associated_user_id => associated_user_id,
              :admin => ADMIN_TYPES.include?(type)
            }
          end
        end
      end
    end
  end

  def visibility_limited_to_course_sections?(user, visibilities = section_visibilities_for(user))
    visibilities.all?{|s| s[:limit_privileges_to_course_section] }
  end

  # returns a scope, not an array of users/enrollments
  def students_visible_to(user, include: nil)
    include = Array(include)

    if include.include?(:priors_and_deleted)
      scope = self.all_students_including_deleted
    elsif include.include?(:priors)
      scope = self.all_students
    elsif include.include?(:inactive) || include.include?(:completed)
      scope = self.all_accepted_students
      scope = scope.where("enrollments.workflow_state<>'inactive'") unless include.include?(:inactive)
      scope = scope.where("enrollments.workflow_state<>'completed'") unless include.include?(:completed)
    else
      scope = self.students
    end

    self.apply_enrollment_visibility(scope, user, nil, include: include)
  end

  # can apply to user scopes as well if through enrollments (e.g. students, teachers)
  def apply_enrollment_visibility(scope, user, section_ids=nil, include: [])
    include = Array(include)
    if section_ids
      scope = scope.where('enrollments.course_section_id' => section_ids.to_a)
    end

    visibilities = section_visibilities_for(user)
    visibility_level = enrollment_visibility_level_for(user, visibilities)

    # teachers, account admins, and student view students can see student view students
    unless visibility_level == :full ||
        visibilities.any?{|v| v[:admin] || v[:type] == 'StudentViewEnrollment' }
      scope = scope.where("enrollments.type<>'StudentViewEnrollment'")
    end

    if include.include?(:inactive) && ![:full, :sections].include?(visibility_level)
      # don't really include inactive unless user is able to view them
      scope = scope.where("enrollments.workflow_state <> 'inactive'")
    end
    if include.include?(:completed) && ![:full, :sections].include?(visibility_level)
      # don't really include concluded unless user is able to view them
      scope = scope.where("enrollments.workflow_state <> 'completed'")
    end
    # See also MessageableUser::Calculator (same logic used to get
    # users across multiple courses) (should refactor)
    case visibility_level
    when :full, :limited
      scope
    when :sections
      scope.where("enrollments.course_section_id IN (?) OR (enrollments.limit_privileges_to_course_section=? AND enrollments.type IN ('TeacherEnrollment', 'TaEnrollment', 'DesignerEnrollment'))",
                  visibilities.map{|s| s[:course_section_id]}, false)
    when :restricted
      user_ids = visibilities.map { |s| s[:associated_user_id] }.compact
      scope.where(enrollments: { user_id: user_ids + [user.id] })
    else
      scope.none
    end
  end

  def users_visible_to(user, include_priors=false, opts={})
    visibilities = section_visibilities_for(user)
    visibility = enrollment_visibility_level_for(user, visibilities)

    scope = if include_priors
              users
            elsif opts[:include_inactive] && [:full, :sections].include?(visibility)
              all_current_users
            else
              current_users
            end

    apply_enrollment_visibilities_internal(scope,
                                           user,
                                           visibilities,
                                           visibility,
                                           enrollment_state: opts[:enrollment_state])
  end

  def enrollments_visible_to(user, opts={})
    visibilities = section_visibilities_for(user)
    visibility = enrollment_visibility_level_for(user, visibilities)

    enrollment_scope = opts[:include_concluded] ? enrollments : current_enrollments
    apply_enrollment_visibilities_internal(enrollment_scope.except(:preload), user, visibilities, visibility)
  end

  def apply_enrollment_visibilities_internal(scope, user, visibilities, visibility, enrollment_state: nil)
    scope = scope.where(enrollments: { workflow_state: enrollment_state }) if enrollment_state
    # See also MessageableUsers (same logic used to get users across multiple courses) (should refactor)
    case visibility
    when :full then scope
    when :sections then scope.where(enrollments: { course_section_id: visibilities.map {|s| s[:course_section_id] } })
    when :restricted then scope.where(enrollments: { user_id: (visibilities.map { |s| s[:associated_user_id] }.compact + [user]) })
    when :limited then scope.where(enrollments: { type: ['StudentEnrollment', 'TeacherEnrollment', 'TaEnrollment', 'StudentViewEnrollment'] })
    else scope.none
    end
  end

  # returns :all, :none, or an array of section ids
  def course_section_visibility(user, opts={})
    visibilities = section_visibilities_for(user, opts)
    visibility = enrollment_visibility_level_for(user, visibilities)
    if [:full, :limited, :restricted, :sections].include?(visibility)
      if visibility == :sections || visibilities.all?{ |v| ['StudentEnrollment', 'StudentViewEnrollment', 'ObserverEnrollment'].include? v[:type] }
        visibilities.map{ |s| s[:course_section_id] }
      else
        :all
      end
    else
      :none
    end
  end

  def sections_visible_to(user, sections = active_course_sections, opts={})
    is_scope = sections.respond_to?(:where)
    section_ids = course_section_visibility(user, opts)
    case section_ids
    when :all
      sections
    when :none
      # return an empty set, but keep it as a scope for downstream consistency
      is_scope ? sections.none : []
    when Array
      is_scope ? sections.where(:id => section_ids) : sections.select{|section| section_ids.include?(section.id)}
    end
  end

  # derived from policy for Group#grants_right?(user, :read)
  def groups_visible_to(user, groups = active_groups)
    if grants_any_right?(user, :manage_groups, :view_group_pages)
      # course-wide permissions; all groups are visible
      groups
    else
      # no course-wide permissions; only groups the user is a member of are
      # visible
      groups.joins(:participating_group_memberships).
        where('group_memberships.user_id' => user)
    end
  end

  def enrollment_visibility_level_for(user, visibilities = section_visibilities_for(user), require_message_permission = false)
    permissions = require_message_permission ?
      [:send_messages] :
      [:manage_grades, :manage_students, :manage_admin_users, :read_roster, :view_all_grades, :read_as_admin]
    granted_permissions = self.granted_rights(user, *permissions)
    if granted_permissions.empty?
      :restricted # e.g. observer, can only see admins in the course
    elsif visibilities.present? && visibility_limited_to_course_sections?(user, visibilities)
      :sections
    elsif granted_permissions.eql? [:read_roster]
      :limited
    else
      :full
    end
  end

  def invited_count_visible_to(user)
    scope = users_visible_to(user).
      where("enrollments.workflow_state in ('invited', 'creation_pending') AND enrollments.type != 'StudentViewEnrollment'")
    scope.select('users.id').distinct.count
  end

  def published?
    self.available? || self.completed?
  end

  def unpublished?
    self.created? || self.claimed?
  end

  def tab_configuration
    super.map {|h| h.with_indifferent_access } rescue []
  end

  TAB_HOME = 0
  TAB_SYLLABUS = 1
  TAB_PAGES = 2
  TAB_ASSIGNMENTS = 3
  TAB_QUIZZES = 4
  TAB_GRADES = 5
  TAB_PEOPLE = 6
  TAB_GROUPS = 7
  TAB_DISCUSSIONS = 8
  TAB_MODULES = 10
  TAB_FILES = 11
  TAB_CONFERENCES = 12
  TAB_SETTINGS = 13
  TAB_ANNOUNCEMENTS = 14
  TAB_OUTCOMES = 15
  TAB_COLLABORATIONS = 16
  TAB_COLLABORATIONS_NEW = 17

  def self.default_tabs
    [{
      :id => TAB_HOME,
      :label => t('#tabs.home', "Home"),
      :css_class => 'home',
      :href => :course_path
    }, {
      :id => TAB_ANNOUNCEMENTS,
      :label => t('#tabs.announcements', "Announcements"),
      :css_class => 'announcements',
      :href => :course_announcements_path,
      :icon => 'icon-announcement'
    }, {
      :id => TAB_ASSIGNMENTS,
      :label => t('#tabs.assignments', "Assignments"),
      :css_class => 'assignments',
      :href => :course_assignments_path,
      :icon => 'icon-assignment'
    }, {
      :id => TAB_DISCUSSIONS,
      :label => t('#tabs.discussions', "Discussions"),
      :css_class => 'discussions',
      :href => :course_discussion_topics_path,
      :icon => 'icon-discussion'
    }, {
      :id => TAB_GRADES,
      :label => t('#tabs.grades', "Grades"),
      :css_class => 'grades',
      :href => :course_grades_path,
    }, {
      :id => TAB_PEOPLE,
      :label => t('#tabs.people', "People"),
      :css_class => 'people',
      :href => :course_users_path
    }, {
      :id => TAB_PAGES,
      :label => t('#tabs.pages', "Pages"),
      :css_class => 'pages',
      :href => :course_wiki_path
    }, {
      :id => TAB_FILES,
      :label => t('#tabs.files', "Files"),
      :css_class => 'files',
      :href => :course_files_path,
      :icon => 'icon-folder'
    }, {
      :id => TAB_SYLLABUS,
      :label => t('#tabs.syllabus', "Syllabus"),
      :css_class => 'syllabus',
      :href => :syllabus_course_assignments_path
    }, {
      :id => TAB_OUTCOMES,
      :label => t('#tabs.outcomes', "Outcomes"),
      :css_class => 'outcomes',
      :href => :course_outcomes_path
    }, {
      :id => TAB_QUIZZES,
      :label => t('#tabs.quizzes', "Quizzes"),
      :css_class => 'quizzes',
      :href => :course_quizzes_path
    }, {
      :id => TAB_MODULES,
      :label => t('#tabs.modules', "Modules"),
      :css_class => 'modules',
      :href => :course_context_modules_path
    }, {
      :id => TAB_CONFERENCES,
      :label => t('#tabs.conferences', "Conferences"),
      :css_class => 'conferences',
      :href => :course_conferences_path
    }, {
      :id => TAB_COLLABORATIONS,
      :label => t('#tabs.collaborations', "Collaborations"),
      :css_class => 'collaborations',
      :href => :course_collaborations_path
    }, {
      :id => TAB_COLLABORATIONS_NEW,
      :label => t('#tabs.collaborations', "Collaborations"),
      :css_class => 'collaborations',
      :href => :course_lti_collaborations_path
    }, {
      :id => TAB_SETTINGS,
      :label => t('#tabs.settings', "Settings"),
      :css_class => 'settings',
      :href => :course_settings_path,
    }]
  end

  def tab_hidden?(id)
    tab = self.tab_configuration.find{|t| t[:id] == id}
    return tab && tab[:hidden]
  end

  def external_tool_tabs(opts)
    tools = self.context_external_tools.active.having_setting('course_navigation')
    tools += ContextExternalTool.active.having_setting('course_navigation').where(context_type: 'Account', context_id: account_chain_ids).to_a
    Lti::ExternalToolTab.new(self, :course_navigation, tools, opts[:language]).tabs
  end

  def tabs_available(user=nil, opts={})
    opts.reverse_merge!(:include_external => true)
    cache_key = [user, opts].cache_key
    @tabs_available ||= {}
    @tabs_available[cache_key] ||= uncached_tabs_available(user, opts)
  end

  def uncached_tabs_available(user, opts)
    # make sure t() is called before we switch to the slave, in case we update the user's selected locale in the process
    default_tabs = Course.default_tabs

    Shackles.activate(:slave) do
      # We will by default show everything in default_tabs, unless the teacher has configured otherwise.
      tabs = self.tab_configuration.compact
      settings_tab = default_tabs[-1]
      external_tabs = if opts[:include_external]
                        external_tool_tabs(opts) + Lti::MessageHandler.lti_apps_tabs(self, [Lti::ResourcePlacement::COURSE_NAVIGATION], opts)
                      else
                        []
                      end
      tabs = tabs.map do |tab|
        default_tab = default_tabs.find {|t| t[:id] == tab[:id] } || external_tabs.find{|t| t[:id] == tab[:id] }
        if default_tab
          tab[:label] = default_tab[:label]
          tab[:href] = default_tab[:href]
          tab[:css_class] = default_tab[:css_class]
          tab[:args] = default_tab[:args]
          tab[:visibility] = default_tab[:visibility]
          tab[:external] = default_tab[:external]
          tab[:icon] = default_tab[:icon]
          tab[:target] = default_tab[:target] if default_tab[:target]
          default_tabs.delete_if {|t| t[:id] == tab[:id] }
          external_tabs.delete_if {|t| t[:id] == tab[:id] }
          tab
        end
      end
      tabs.compact!
      tabs += default_tabs
      tabs += external_tabs
      # Ensure that Settings is always at the bottom
      tabs.delete_if {|t| t[:id] == TAB_SETTINGS }
      tabs << settings_tab

      tabs.each do |tab|
        tab[:hidden_unused] = true if tab[:id] == TAB_MODULES && !active_record_types[:modules]
        tab[:hidden_unused] = true if tab[:id] == TAB_FILES && !active_record_types[:files]
        tab[:hidden_unused] = true if tab[:id] == TAB_QUIZZES && !active_record_types[:quizzes]
        tab[:hidden_unused] = true if tab[:id] == TAB_ASSIGNMENTS && !active_record_types[:assignments]
        tab[:hidden_unused] = true if tab[:id] == TAB_PAGES && !active_record_types[:pages] && !allow_student_wiki_edits
        tab[:hidden_unused] = true if tab[:id] == TAB_CONFERENCES && !active_record_types[:conferences] && !self.grants_right?(user, :create_conferences)
        tab[:hidden_unused] = true if tab[:id] == TAB_ANNOUNCEMENTS && !active_record_types[:announcements]
        tab[:hidden_unused] = true if tab[:id] == TAB_OUTCOMES && !active_record_types[:outcomes]
        tab[:hidden_unused] = true if tab[:id] == TAB_DISCUSSIONS && !active_record_types[:discussions] && !allow_student_discussion_topics
      end

      # remove tabs that the user doesn't have access to
      unless opts[:for_reordering]
        unless self.grants_any_right?(user, opts[:session], :read, :manage_content)
          tabs.delete_if { |t| t[:id] == TAB_HOME }
          tabs.delete_if { |t| t[:id] == TAB_ANNOUNCEMENTS }
          tabs.delete_if { |t| t[:id] == TAB_PAGES }
          tabs.delete_if { |t| t[:id] == TAB_OUTCOMES }
          tabs.delete_if { |t| t[:id] == TAB_CONFERENCES }
          tabs.delete_if { |t| t[:id] == TAB_COLLABORATIONS }
          tabs.delete_if { |t| t[:id] == TAB_MODULES }
        end
        unless self.grants_any_right?(user, opts[:session], :participate_as_student, :read_as_admin)
          tabs.delete_if{ |t| t[:visibility] == 'members' }
        end
        unless self.grants_any_right?(user, opts[:session], :read, :manage_content, :manage_assignments)
          tabs.delete_if { |t| t[:id] == TAB_ASSIGNMENTS }
          tabs.delete_if { |t| t[:id] == TAB_QUIZZES }
        end
        unless self.grants_any_right?(user, opts[:session], :read, :read_syllabus, :manage_content, :manage_assignments)
          tabs.delete_if { |t| t[:id] == TAB_SYLLABUS }
        end
        tabs.delete_if{ |t| t[:visibility] == 'admins' } unless self.grants_right?(user, opts[:session], :read_as_admin)
        if self.grants_any_right?(user, opts[:session], :manage_content, :manage_assignments)
          tabs.detect { |t| t[:id] == TAB_ASSIGNMENTS }[:manageable] = true
          tabs.detect { |t| t[:id] == TAB_SYLLABUS }[:manageable] = true
          tabs.detect { |t| t[:id] == TAB_QUIZZES }[:manageable] = true
        end
        tabs.delete_if { |t| t[:hidden] && t[:external] } unless opts[:api] && self.grants_right?(user,  :read_as_admin)
        tabs.delete_if { |t| t[:id] == TAB_GRADES } unless self.grants_any_right?(user, opts[:session], :read_grades, :view_all_grades, :manage_grades)
        tabs.detect { |t| t[:id] == TAB_GRADES }[:manageable] = true if self.grants_any_right?(user, opts[:session], :view_all_grades, :manage_grades)
        tabs.delete_if { |t| t[:id] == TAB_PEOPLE } unless self.grants_any_right?(user, opts[:session], :read_roster, :manage_students, :manage_admin_users)
        tabs.detect { |t| t[:id] == TAB_PEOPLE }[:manageable] = true if self.grants_any_right?(user, opts[:session], :manage_students, :manage_admin_users)
        tabs.delete_if { |t| t[:id] == TAB_FILES } unless self.grants_any_right?(user, opts[:session], :read, :manage_files)
        tabs.detect { |t| t[:id] == TAB_FILES }[:manageable] = true if self.grants_right?(user, opts[:session], :manage_files)
        tabs.delete_if { |t| t[:id] == TAB_DISCUSSIONS } unless self.grants_any_right?(user, opts[:session], :read_forum, :moderate_forum, :post_to_forum)
        tabs.detect { |t| t[:id] == TAB_DISCUSSIONS }[:manageable] = true if self.grants_right?(user, opts[:session], :moderate_forum)
        tabs.delete_if { |t| t[:id] == TAB_SETTINGS } unless self.grants_right?(user, opts[:session], :read_as_admin)

        unless announcements.temp_record.grants_right?(user, :read)
          tabs.delete_if { |t| t[:id] == TAB_ANNOUNCEMENTS }
        end

        if !user || !self.grants_right?(user, :manage_content)
          # remove outcomes tab for logged-out users or non-students
          unless grants_any_right?(user, :read_as_admin, :participate_as_student)
            tabs.delete_if { |t| t[:id] == TAB_OUTCOMES }
          end

          # remove hidden tabs from students
          unless self.grants_right?(user, opts[:session], :read_as_admin)
            tabs.delete_if {|t| (t[:hidden] || (t[:hidden_unused] && !opts[:include_hidden_unused])) && !t[:manageable] }
          end
        end
      end
      # Uncommenting these lines will always put hidden links after visible links
      # tabs.each_with_index{|t, i| t[:sort_index] = i }
      # tabs = tabs.sort_by{|t| [t[:hidden_unused] || t[:hidden] ? 1 : 0, t[:sort_index]] } if !self.tab_configuration || self.tab_configuration.empty?
      tabs
    end
  end

  def allow_wiki_comments
    read_attribute(:allow_wiki_comments)
  end

  def account_name
    self.account.name rescue nil
  end

  def term_name
    self.enrollment_term.name rescue nil
  end

  def enable_user_notes
    root_account.enable_user_notes rescue false
  end

  def equella_settings
    account = self.account
    while account
      settings = account.equella_settings
      return settings if settings
      account = account.parent_account
    end
  end

  cattr_accessor :settings_options
  self.settings_options = {}

  def self.add_setting(setting, opts = {})
    setting = setting.to_sym
    settings_options[setting] = opts
    cast_expression = "val.to_s"
    cast_expression = "val" if opts[:arbitrary]
    if opts[:boolean]
      opts[:default] ||= false
      cast_expression = "Canvas::Plugin.value_to_boolean(val)"
    end
    class_eval <<-CODE, __FILE__, __LINE__ + 1
      def #{setting}
        if Course.settings_options[#{setting.inspect}][:inherited]
          inherited = RequestCache.cache('inherited_course_setting', #{setting.inspect}, self.global_account_id) do
            self.account.send(#{setting.inspect})
          end
          if inherited[:locked] || settings_frd[#{setting.inspect}].nil?
            inherited[:value]
          else
            settings_frd[#{setting.inspect}]
          end
        elsif settings_frd[#{setting.inspect}].nil? && !@disable_setting_defaults
          default = Course.settings_options[#{setting.inspect}][:default]
          default.respond_to?(:call) ? default.call(self) : default
        else
          settings_frd[#{setting.inspect}]
        end
      end
      def #{setting}=(val)
        new_val = #{cast_expression}
        if settings_frd[#{setting.inspect}] != new_val
          @changed_settings ||= []
          @changed_settings << #{setting.inspect}
          settings_frd[#{setting.inspect}] = new_val
        end
      end
    CODE
    alias_method "#{setting}?", setting if opts[:boolean]
    if opts[:alias]
      alias_method opts[:alias], setting
      alias_method "#{opts[:alias]}=", "#{setting}="
      alias_method "#{opts[:alias]}?", "#{setting}?"
    end
  end

  # unfortunately we decided to pluralize this in the API after the fact...
  # so now we pluralize it everywhere except the actual settings hash and
  # course import/export :(
  add_setting :hide_final_grade, :alias => :hide_final_grades, :boolean => true
  add_setting :hide_distribution_graphs, :boolean => true
  add_setting :allow_student_discussion_topics, :boolean => true, :default => true
  add_setting :allow_student_discussion_editing, :boolean => true, :default => true
  add_setting :show_total_grade_as_points, :boolean => true, :default => false
  add_setting :lock_all_announcements, :boolean => true, :default => false, :inherited => true
  add_setting :large_roster, :boolean => true, :default => lambda { |c| c.root_account.large_course_rosters? }
  add_setting :public_syllabus, :boolean => true, :default => false
  add_setting :public_syllabus_to_auth, :boolean => true, :default => false
  add_setting :course_format
  add_setting :image_id
  add_setting :image_url
  add_setting :organize_epub_by_content_type, :boolean => true, :default => false
  add_setting :enable_offline_web_export, :boolean => true, :default => lambda { |c| c.account.enable_offline_web_export? }
  add_setting :is_public_to_auth_users, :boolean => true, :default => false

  add_setting :restrict_student_future_view, :boolean => true, :inherited => true
  add_setting :restrict_student_past_view, :boolean => true, :inherited => true

  add_setting :timetable_data, :arbitrary => true
  add_setting :syllabus_master_template_id

  def user_can_manage_own_discussion_posts?(user)
    return true if allow_student_discussion_editing?
    return true if user_is_instructor?(user)
    false
  end

  def filter_attributes_for_user(hash, user, session)
    hash.delete('hide_final_grades') if hash.key?('hide_final_grades') && !grants_right?(user, :update)
    hash
  end

  # DEPRECATED, use setting accessors instead
  def settings=(hash)
    write_attribute(:settings, hash)
  end

  # frozen, because you should use setters
  def settings
    settings_frd.dup.freeze
  end

  def settings_frd
    read_or_initialize_attribute(:settings, {})
  end

  def disable_setting_defaults
    @disable_setting_defaults = true
    yield
  ensure
    @disable_setting_defaults = nil
  end

  def reset_content
    Course.transaction do
      new_course = Course.new
      self.attributes.delete_if{|k,v| [:id, :created_at, :updated_at, :syllabus_body, :wiki_id, :default_view, :tab_configuration, :lti_context_id, :workflow_state].include?(k.to_sym) }.each do |key, val|
        new_course.write_attribute(key, val)
      end
      new_course.workflow_state = (self.admins.any? ? 'claimed' : 'created')
      # there's a unique constraint on this, so we need to clear it out
      self.self_enrollment_code = nil
      self.self_enrollment = false
      # The order here is important; we have to set our sis id to nil and save first
      # so that the new course can be saved, then we need the new course saved to
      # get its id to move over sections and enrollments.  Setting this course to
      # deleted has to be last otherwise it would set all the enrollments to
      # deleted before they got moved
      self.uuid = self.sis_source_id = self.sis_batch_id = self.integration_id = nil;
      self.save!
      Course.process_as_sis { new_course.save! }
      self.course_sections.update_all(:course_id => new_course.id)
      # we also want to bring along prior enrollments, so don't use the enrollments
      # association
      Enrollment.where(:course_id => self).update_all(:course_id => new_course.id, :updated_at => Time.now.utc)
      User.where(id: new_course.all_enrollments.select(:user_id)).
          update_all(updated_at: Time.now.utc)
      self.replacement_course_id = new_course.id
      self.workflow_state = 'deleted'
      self.save!
      unless profile.new_record?
        profile.update_attribute(:context, new_course)
      end

      Course.find(new_course.id)
    end
  end

  def user_list_search_mode_for(user)
    if self.root_account.open_registration?
      return self.root_account.delegated_authentication? ? :preferred : :open
    end
    return :preferred if self.root_account.grants_right?(user, :manage_user_logins)
    :closed
  end

  def assign_default_view
    self.default_view ||= default_home_page
  end

  def default_home_page
    "modules"
  end

  def participating_users(user_ids)
    User.where(:id => self.enrollments.active_by_date.where(:user_id => user_ids).select(:user_id))
  end

  def student_view_student
    fake_student = find_or_create_student_view_student
    fake_student = sync_enrollments(fake_student)
    fake_student
  end

  # part of the way we isolate this fake student from places we don't want it
  # to appear is to ensure that it does not have a pseudonym or any
  # account_associations. if either of these conditions is false, something is
  # wrong.
  def find_or_create_student_view_student
    if self.student_view_students.active.count == 0
      fake_student = nil
      User.skip_updating_account_associations do
        fake_student = User.new(:name => t('student_view_student_name', "Test Student"))
        fake_student.preferences[:fake_student] = true
        fake_student.workflow_state = 'registered'
        fake_student.save
        # hash the unique_id so that it's hard to accidently enroll the user in
        # a course by entering something in a user list. :(
        fake_student.pseudonyms.create!(:account => self.root_account,
                                        :unique_id => Canvas::Security.hmac_sha1("Test Student_#{fake_student.id}"))
      end
      fake_student
    else
      self.student_view_students.active.first
    end
  end
  private :find_or_create_student_view_student

  # we want to make sure the student view student is always enrolled in all the
  # sections of the course, so that a section limited teacher can grade them.
  def sync_enrollments(fake_student)
    self.default_section unless course_sections.active.any?
    Enrollment.suspend_callbacks(:set_update_cached_due_dates) do
      self.course_sections.active.each do |section|
        # enroll fake_student will only create the enrollment if it doesn't already exist
        self.enroll_user(fake_student, 'StudentViewEnrollment',
                         :allow_multiple_enrollments => true,
                         :section => section,
                         :enrollment_state => 'active',
                         :no_notify => true,
                         :skip_touch_user => true)
      end
    end
    DueDateCacher.recompute_course(self)
    fake_student
  end
  private :sync_enrollments

  def associated_shards
    [Shard.default]
  end

  def includes_student?(user)
    includes_user?(user, student_enrollments)
  end

  def includes_user?(user, enrollment_scope=enrollments)
    return false if user.nil? || user.new_record?
    enrollment_scope.where(user_id: user).exists?
  end

  def update_one(update_params, user, update_source = :manual)
    options = { source: update_source }

    case update_params[:event]
      when 'offer'
        if self.completed?
          self.unconclude!
          Auditors::Course.record_unconcluded(self, user, options)
        else
          unless self.available?
            self.offer!
            Auditors::Course.record_published(self, user, options)
          end
        end
      when 'conclude'
        unless self.completed?
          self.complete!
          Auditors::Course.record_concluded(self, user, options)
        end
      when 'delete'
        self.sis_source_id = nil
        self.workflow_state = 'deleted'
        self.save!
        Auditors::Course.record_deleted(self, user, options)
      when 'undelete'
        self.workflow_state = 'claimed'
        self.save!
        Auditors::Course.record_restored(self, user, options)
    end
  end

  def self.do_batch_update(progress, user, course_ids, update_params, update_source = :manual)
    account = progress.context
    progress_runner = ProgressRunner.new(progress)

    progress_runner.completed_message do |completed_count|
      t('batch_update_message', {
          :one => "1 course processed",
          :other => "%{count} courses processed"
        },
        :count => completed_count)
    end

    progress_runner.do_batch_update(course_ids) do |course_id|
      course = account.associated_courses.where(id: course_id).first
      raise t('course_not_found', "The course was not found") unless course &&
          (course.workflow_state != 'deleted' || update_params[:event] == 'undelete')
      raise t('access_denied', "Access was denied") unless course.grants_right? user, :update
      course.update_one(update_params, user, update_source)
    end

  end

  def self.batch_update(account, user, course_ids, update_params, update_source = :manual)
    progress = account.progresses.create! :tag => "course_batch_update", :completion => 0.0
    job = Course.send_later_enqueue_args(:do_batch_update,
                                         { no_delay: true },
                                         progress, user, course_ids, update_params, update_source)
    progress.user_id = user.id
    progress.delayed_job_id = job.id
    progress.save!
    progress
  end

  def re_send_invitations!(from_user)
    self.apply_enrollment_visibility(self.student_enrollments, from_user).invited.except(:preload).preload(user: :communication_channels).find_each do |e|
      e.re_send_confirmation! if e.invited?
    end
  end

  def serialize_permissions(permissions_hash, user, session)
    permissions_hash.merge(
      create_discussion_topic: DiscussionTopic.context_allows_user_to_create?(self, user, session),
      create_announcement: Announcement.context_allows_user_to_create?(self, user, session)
    )
  end

  def active_section_count
    @section_count ||= self.active_course_sections.count
  end

  def multiple_sections?
    active_section_count > 1
  end

  def content_exports_visible_to(user)
    if self.grants_right?(user, :read_as_admin)
      self.content_exports.admin(user)
    else
      self.content_exports.non_admin(user)
    end
  end

  %w{student_count primary_enrollment_type primary_enrollment_role_id primary_enrollment_rank primary_enrollment_state primary_enrollment_date invitation}.each do |method|
    class_eval <<-RUBY
      def #{method}
        read_attribute(:#{method}) || @#{method}
      end
    RUBY
  end

  def touch_content_if_public_visibility_changed(changes)
    if changes[:is_public] || changes[:is_public_to_auth_users]
      self.assignments.touch_all
      self.attachments.touch_all
      self.calendar_events.touch_all
      self.context_modules.touch_all
      self.discussion_topics.touch_all
      self.quizzes.touch_all
      self.wiki.touch
      self.wiki_pages.touch_all
    end
  end

  def touch_admins_later
    send_later_enqueue_args(:touch_admins, { :run_at => 15.seconds.from_now, :singleton => "course_touch_admins_#{global_id}" })
  end

  def touch_admins
    User.where(id: self.admins).touch_all
  end

  def touch_students_if_necessary
    # to update the cached current enrollments
    if workflow_state_changed? && (workflow_state == 'available' || workflow_state_was == 'available')
      touch_students_later if self.students.exists?
    end
  end

  def touch_students_later
    send_later_enqueue_args(:touch_students, { :run_at => 15.seconds.from_now, :singleton => "course_touch_students_#{global_id}" })
  end

  def touch_students
    User.where(id: self.students).touch_all
  end

  def list_students_by_sortable_name?
    feature_enabled?(:gradebook_list_students_by_sortable_name)
  end

  ##
  # Returns a boolean describing if the user passed in has marked this course
  # as a favorite.
  def favorite_for_user?(user)
    user.favorites.where(:context_type => 'Course', :context_id => self).exists?
  end

  def nickname_for(user, fallback = :name)
    nickname = user && user.course_nickname(self)
    nickname ||= self.send(fallback) if fallback
    nickname
  end

  def refresh_content_participation_counts(_progress)
    content_participation_counts.each(&:refresh_unread_count)
  end

  def name
    return @nickname if @nickname
    read_attribute(:name)
  end

  def apply_nickname_for!(user)
    @nickname = nickname_for(user, nil)
  end

  def any_assignment_in_closed_grading_period?
    effective_due_dates.any_in_closed_grading_period?
  end

  def relevant_grading_period_group
    return @relevant_grading_period_group if defined?(@relevant_grading_period_group)

    @relevant_grading_period_group = grading_period_groups.detect { |gpg| gpg.workflow_state == 'active' }
    return @relevant_grading_period_group unless @relevant_grading_period_group.nil?

    if enrollment_term.grading_period_group&.workflow_state == 'active'
      @relevant_grading_period_group = enrollment_term.grading_period_group
    end
  end

  # Does this course have grading periods?
  # checks for both legacy and account-level grading period groups
  def grading_periods?
    return @has_grading_periods unless @has_grading_periods.nil?
    return @has_grading_periods = true if @has_weighted_grading_periods

    @has_grading_periods = relevant_grading_period_group.present?
  end

  def display_totals_for_all_grading_periods?
    return @display_totals_for_all_grading_periods if defined?(@display_totals_for_all_grading_periods)

    @display_totals_for_all_grading_periods = !!relevant_grading_period_group&.display_totals_for_all_grading_periods?
  end

  def weighted_grading_periods?
    return @has_weighted_grading_periods unless @has_weighted_grading_periods.nil?
    return @has_weighted_grading_periods = false if @has_grading_periods == false

    @has_weighted_grading_periods = grading_period_groups.to_a.none? { |gpg| gpg.workflow_state == 'active' } &&
      !!relevant_grading_period_group&.weighted?
  end

  def quiz_lti_tool
    query = { tool_id: 'Quizzes 2' }
    context_external_tools.active.find_by(query) ||
      account.context_external_tools.active.find_by(query) ||
        root_account.context_external_tools.active.find_by(query)
  end

  def find_or_create_progressions_for_user(user)
    @progressions ||= {}
    @progressions[user.id] ||= ContextModuleProgressions::Finder.find_or_create_for_context_and_user(self, user)
  end

  def show_total_grade_as_points?
    !!settings[:show_total_grade_as_points] &&
      group_weighting_scheme != "percent" &&
      !relevant_grading_period_group&.weighted?
  end

  # This method will be around while we still have two
  # gradebooks. This method should be used in situations where we want
  # to identify the user can't move backwards, such as feature flags
  def gradebook_backwards_incompatible_features_enabled?
    # The old gradebook can't deal with late policies at all
    return true if late_policy&.missing_submission_deduction_enabled? || late_policy&.late_submission_deduction_enabled?

    # If you've used the grade tray status changes at all, you can't
    # go back. Even if set to none, it'll break "Message Students
    # Who..." for unsubmitted.
    expire_time = Setting.get('late_policy_tainted_submissions', 1.hour).to_i
    Rails.cache.fetch(['late_policy_tainted_submissions', self].cache_key, expires_in: expire_time) do
      submissions.except(:order).where(late_policy_status: ['missing', 'late', 'none']).exists?
    end
  end

  private

  def effective_due_dates
    @effective_due_dates ||= EffectiveDueDates.for_course(self)
  end
end<|MERGE_RESOLUTION|>--- conflicted
+++ resolved
@@ -326,8 +326,6 @@
 
     tags = DifferentiableAssignment.scope_filter(tags, user, self, is_teacher: user_is_teacher)
     return tags if user.blank? || user_is_teacher
-<<<<<<< HEAD
-=======
 
     if ConditionalRelease::Service.enabled_in_context?(self)
       path_visible_pages = self.wiki_pages.left_outer_joins(assignment: :submissions).
@@ -338,15 +336,8 @@
       tags = tags.where.not(content_type: 'WikiPage')
       tags = tags.union(ContentTag.where(content_type: 'WikiPage', content_id: path_visible_pages))
     end
->>>>>>> af69513b
-
-    path_visible_pages = self.wiki_pages.left_outer_joins(assignment: :submissions).
-      except(:preload).
-      where("assignments.id is null or submissions.user_id = ?", user.id).
-      select(:id)
-
-    tags.where("content_tags.content_type <> 'WikiPage' or
-      content_tags.content_id in (?)", path_visible_pages)
+
+    tags
   end
 
   def sequential_module_item_ids
