#
# Copyright (C) 2011 - present Instructure, Inc.
#
# This file is part of Canvas.
#
# Canvas is free software: you can redistribute it and/or modify it under
# the terms of the GNU Affero General Public License as published by the Free
# Software Foundation, version 3 of the License.
#
# Canvas is distributed in the hope that it will be useful, but WITHOUT ANY
# WARRANTY; without even the implied warranty of MERCHANTABILITY or FITNESS FOR
# A PARTICULAR PURPOSE. See the GNU Affero General Public License for more
# details.
#
# You should have received a copy of the GNU Affero General Public License along
# with this program. If not, see <http://www.gnu.org/licenses/>.
#

require 'atom'
require 'csv'

class Course < ActiveRecord::Base
  include Context
  include Workflow
  include TextHelper
  include HtmlTextHelper
  include TimeZoneHelper
  include ContentLicenses
  include TurnitinID
  include Courses::ItemVisibilityHelper

  attr_accessor :teacher_names, :master_course
  attr_writer :student_count, :primary_enrollment_type, :primary_enrollment_role_id, :primary_enrollment_rank, :primary_enrollment_state, :primary_enrollment_date, :invitation, :updating_master_template_id

  time_zone_attribute :time_zone
  def time_zone
    if read_attribute(:time_zone)
      super
    else
      RequestCache.cache("account_time_zone", self.root_account_id) do
        root_account.default_time_zone
      end
    end
  end

  serialize :tab_configuration
  serialize :settings, Hash
  belongs_to :root_account, :class_name => 'Account'
  belongs_to :abstract_course
  belongs_to :enrollment_term
  belongs_to :grading_standard
  belongs_to :template_course, :class_name => 'Course'
  has_many :templated_courses, :class_name => 'Course', :foreign_key => 'template_course_id'

  has_many :course_sections
  has_many :active_course_sections, -> { where(workflow_state: 'active') }, class_name: 'CourseSection'
  has_many :enrollments, -> { where("enrollments.workflow_state<>'deleted'") }, dependent: :destroy, inverse_of: :course

  has_many :all_enrollments, :class_name => 'Enrollment'
  has_many :current_enrollments, -> { where("enrollments.workflow_state NOT IN ('rejected', 'completed', 'deleted', 'inactive')").preload(:user) }, class_name: 'Enrollment'
  has_many :all_current_enrollments, -> { where("enrollments.workflow_state NOT IN ('rejected', 'completed', 'deleted')").preload(:user) }, class_name: 'Enrollment'
  has_many :prior_enrollments, -> { preload(:user, :course).where(workflow_state: 'completed') }, class_name: 'Enrollment'
  has_many :prior_users, :through => :prior_enrollments, :source => :user
  has_many :prior_students, -> { where(enrollments: { type: ['StudentEnrollment', 'StudentViewEnrollment'], workflow_state: 'completed' }) }, through: :enrollments, source: :user

  has_many :participating_students, -> { where(enrollments: { type: ['StudentEnrollment', 'StudentViewEnrollment'], workflow_state: 'active' }) }, through: :enrollments, source: :user
  has_many :participating_students_by_date, -> { where(enrollments: { type: ['StudentEnrollment', 'StudentViewEnrollment'], workflow_state: 'active' }).
    joins("INNER JOIN #{EnrollmentState.quoted_table_name} ON enrollment_states.enrollment_id=enrollments.id").
    where(:enrollment_states => {:state => 'active'})}, through: :all_enrollments, source: :user

  has_many :student_enrollments, -> { where("enrollments.workflow_state NOT IN ('rejected', 'completed', 'deleted', 'inactive') AND enrollments.type IN ('StudentEnrollment', 'StudentViewEnrollment')").preload(:user) }, class_name: 'Enrollment'
  has_many :students, :through => :student_enrollments, :source => :user
  has_many :self_enrolled_students, -> { where("self_enrolled") }, through: :student_enrollments, source: :user
  has_many :admin_visible_student_enrollments, -> { where("enrollments.workflow_state NOT IN ('rejected', 'completed', 'deleted') AND enrollments.type IN ('StudentEnrollment', 'StudentViewEnrollment')").preload(:user) }, class_name: 'Enrollment'
  has_many :admin_visible_students, :through => :admin_visible_student_enrollments, :source => :user
  has_many :gradable_student_enrollments, -> { where(enrollments: { workflow_state: ['active', 'inactive'], type: ['StudentEnrollment', 'StudentViewEnrollment'] }).preload(:user) }, class_name: 'Enrollment'
  has_many :gradable_students, through: :gradable_student_enrollments, source: :user
  has_many :all_student_enrollments, -> { where("enrollments.workflow_state<>'deleted' AND enrollments.type IN ('StudentEnrollment', 'StudentViewEnrollment')").preload(:user) }, class_name: 'Enrollment'
  has_many :all_student_enrollments_including_deleted, -> { where("enrollments.type IN ('StudentEnrollment', 'StudentViewEnrollment')").preload(:user) }, class_name: 'Enrollment'
  has_many :all_students, :through => :all_student_enrollments, :source => :user
  has_many :all_students_including_deleted, :through => :all_student_enrollments_including_deleted, source: :user
  has_many :all_accepted_student_enrollments, -> { where("enrollments.workflow_state NOT IN ('rejected', 'deleted') AND enrollments.type IN ('StudentEnrollment', 'StudentViewEnrollment')").preload(:user) }, class_name: 'Enrollment'
  has_many :all_accepted_students, :through => :all_accepted_student_enrollments, :source => :user
  has_many :all_real_enrollments, -> { where("enrollments.workflow_state<>'deleted' AND enrollments.type<>'StudentViewEnrollment'").preload(:user) }, class_name: 'Enrollment'
  has_many :all_real_users, :through => :all_real_enrollments, :source => :user
  has_many :all_real_student_enrollments, -> { where("enrollments.type = 'StudentEnrollment' AND enrollments.workflow_state <> 'deleted'").preload(:user) }, class_name: 'StudentEnrollment'
  has_many :all_real_students, :through => :all_real_student_enrollments, :source => :user
  has_many :teacher_enrollments, -> { where("enrollments.workflow_state <> 'deleted' AND enrollments.type = 'TeacherEnrollment'").preload(:user) }, class_name: 'TeacherEnrollment'
  has_many :teachers, -> { order("sortable_name") }, :through => :teacher_enrollments, :source => :user
  has_many :ta_enrollments, -> { where("enrollments.workflow_state<>'deleted'").preload(:user) }, class_name: 'TaEnrollment'
  has_many :tas, :through => :ta_enrollments, :source => :user
  has_many :observer_enrollments, -> { where("enrollments.workflow_state<>'deleted'").preload(:user) }, class_name: 'ObserverEnrollment'
  has_many :observers, :through => :observer_enrollments, :source => :user
  has_many :participating_observers, -> { where(enrollments: { workflow_state: 'active' }) }, through: :observer_enrollments, source: :user
  has_many :participating_observers_by_date, -> { where(enrollments: { type: 'ObserverEnrollment', workflow_state: 'active' }).
    joins("INNER JOIN #{EnrollmentState.quoted_table_name} ON enrollment_states.enrollment_id=enrollments.id").
    where(:enrollment_states => {:state => 'active'})}, through: :all_enrollments, source: :user

  has_many :instructors, -> { where(enrollments: { type: ['TaEnrollment', 'TeacherEnrollment'] }) }, through: :enrollments, source: :user
  has_many :instructor_enrollments, -> { where(type: ['TaEnrollment', 'TeacherEnrollment']) }, class_name: 'Enrollment'
  has_many :participating_instructors, -> { where(enrollments: { type: ['TaEnrollment', 'TeacherEnrollment'], workflow_state: 'active' }) }, through: :enrollments, source: :user
  has_many :participating_instructors_by_date, -> { where(enrollments: { type: ['TaEnrollment', 'TeacherEnrollment'], workflow_state: 'active' }).
    joins("INNER JOIN #{EnrollmentState.quoted_table_name} ON enrollment_states.enrollment_id=enrollments.id").
    where(:enrollment_states => {:state => 'active'})}, through: :all_enrollments, source: :user

  has_many :admins, -> { where(enrollments: { type: ['TaEnrollment', 'TeacherEnrollment', 'DesignerEnrollment'] }) }, through: :enrollments, source: :user
  has_many :admin_enrollments, -> { where(type: ['TaEnrollment', 'TeacherEnrollment', 'DesignerEnrollment']) }, class_name: 'Enrollment'
  has_many :participating_admins, -> { where(enrollments: { type: ['TaEnrollment', 'TeacherEnrollment', 'DesignerEnrollment'], workflow_state: 'active' }) }, through: :enrollments, source: :user
  has_many :participating_admins_by_date, -> { where(enrollments: { type: ['TaEnrollment', 'TeacherEnrollment', 'DesignerEnrollment'], workflow_state: 'active' }).
    joins("INNER JOIN #{EnrollmentState.quoted_table_name} ON enrollment_states.enrollment_id=enrollments.id").
    where(:enrollment_states => {:state => 'active'}) }, through: :all_enrollments, source: :user

  has_many :student_view_enrollments, -> { where("enrollments.workflow_state<>'deleted'").preload(:user) }, class_name: 'StudentViewEnrollment'
  has_many :student_view_students, :through => :student_view_enrollments, :source => :user
  has_many :custom_gradebook_columns, -> { order('custom_gradebook_columns.position, custom_gradebook_columns.title') }, dependent: :destroy

  include LearningOutcomeContext
  include RubricContext

  has_many :course_account_associations
  has_many :non_unique_associated_accounts, -> { order('course_account_associations.depth') }, source: :account, through: :course_account_associations
  has_many :users, -> { distinct }, through: :enrollments, source: :user
  has_many :all_users, -> { distinct }, through: :all_enrollments, source: :user
  has_many :current_users, -> { distinct }, through: :current_enrollments, source: :user
  has_many :all_current_users, -> { distinct }, through: :all_current_enrollments, source: :user
  has_many :group_categories, -> {where(deleted_at: nil) }, as: :context, inverse_of: :context
  has_many :all_group_categories, :class_name => 'GroupCategory', :as => :context, :inverse_of => :context
  has_many :groups, :as => :context, :inverse_of => :context
  has_many :active_groups, -> { where("groups.workflow_state<>'deleted'") }, as: :context, inverse_of: :context, class_name: 'Group'
  has_many :assignment_groups, -> { order('assignment_groups.position', AssignmentGroup.best_unicode_collation_key('assignment_groups.name')) }, as: :context, inverse_of: :context, dependent: :destroy
  has_many :assignments, -> { order('assignments.created_at') }, as: :context, inverse_of: :context, dependent: :destroy
  has_many :calendar_events, -> { where("calendar_events.workflow_state<>'cancelled'") }, as: :context, inverse_of: :context, dependent: :destroy
  has_many :submissions, -> { active.order('submissions.updated_at DESC') }, through: :assignments, dependent: :destroy
  has_many :submission_comments, -> { published }, as: :context, inverse_of: :context
  has_many :discussion_topics, -> { where("discussion_topics.workflow_state<>'deleted'").preload(:user).order('discussion_topics.position DESC, discussion_topics.created_at DESC') }, as: :context, inverse_of: :context, dependent: :destroy
  has_many :active_discussion_topics, -> { where("discussion_topics.workflow_state<>'deleted'").preload(:user) }, as: :context, inverse_of: :context, class_name: 'DiscussionTopic'
  has_many :all_discussion_topics, -> { preload(:user) }, as: :context, inverse_of: :context, class_name: "DiscussionTopic", dependent: :destroy
  has_many :discussion_entries, -> { preload(:discussion_topic, :user) }, through: :discussion_topics, dependent: :destroy
  has_many :announcements, :as => :context, :inverse_of => :context, :class_name => 'Announcement', :dependent => :destroy
  has_many :active_announcements, -> { where("discussion_topics.workflow_state<>'deleted'") }, as: :context, inverse_of: :context, class_name: 'Announcement'
  has_many :attachments, :as => :context, :inverse_of => :context, :dependent => :destroy, :extend => Attachment::FindInContextAssociation
  has_many :active_images, -> { where("attachments.file_state<>? AND attachments.content_type LIKE 'image%'", 'deleted').order('attachments.display_name').preload(:thumbnail) }, as: :context, inverse_of: :context, class_name: 'Attachment'
  has_many :active_assignments, -> { where("assignments.workflow_state<>'deleted'").order('assignments.title, assignments.position') }, as: :context, inverse_of: :context, class_name: 'Assignment'
  has_many :folders, -> { order('folders.name') }, as: :context, inverse_of: :context, dependent: :destroy
  has_many :active_folders, -> { where("folders.workflow_state<>'deleted'").order('folders.name') }, class_name: 'Folder', as: :context, inverse_of: :context
  has_many :messages, :as => :context, :inverse_of => :context, :dependent => :destroy
  has_many :context_external_tools, -> { order('name') }, as: :context, inverse_of: :context, dependent: :destroy
  has_many :tool_proxies, class_name: 'Lti::ToolProxy', as: :context, inverse_of: :context, dependent: :destroy
  belongs_to :wiki
  has_many :wiki_pages, as: :context, inverse_of: :context
  has_many :quizzes, -> { order('lock_at, title, id') }, class_name: 'Quizzes::Quiz', as: :context, inverse_of: :context, dependent: :destroy
  has_many :quiz_questions, :class_name => 'Quizzes::QuizQuestion', :through => :quizzes
  has_many :active_quizzes, -> { preload(:assignment).where("quizzes.workflow_state<>'deleted'").order(:created_at) }, class_name: 'Quizzes::Quiz', as: :context, inverse_of: :context
  has_many :assessment_question_banks, -> { preload(:assessment_questions, :assessment_question_bank_users) }, as: :context, inverse_of: :context
  has_many :assessment_questions, :through => :assessment_question_banks
  def inherited_assessment_question_banks(include_self = false)
    self.account.inherited_assessment_question_banks(true, *(include_self ? [self] : []))
  end

  has_many :external_feeds, :as => :context, :inverse_of => :context, :dependent => :destroy
  belongs_to :default_grading_standard, :class_name => 'GradingStandard', :foreign_key => 'grading_standard_id'
  has_many :grading_standards, -> { where("workflow_state<>'deleted'") }, as: :context, inverse_of: :context
  has_many :web_conferences, -> { order('created_at DESC') }, as: :context, inverse_of: :context, dependent: :destroy
  has_many :collaborations, -> { order("#{Collaboration.quoted_table_name}.title, #{Collaboration.quoted_table_name}.created_at") }, as: :context, inverse_of: :context, dependent: :destroy
  has_many :context_modules, -> { order(:position) }, as: :context, inverse_of: :context, dependent: :destroy
  has_many :context_module_progressions, through: :context_modules
  has_many :active_context_modules, -> { where(workflow_state: 'active') }, as: :context, inverse_of: :context, class_name: 'ContextModule'
  has_many :context_module_tags, -> { order(:position).where(tag_type: 'context_module') }, class_name: 'ContentTag', as: :context, inverse_of: :context, dependent: :destroy
  has_many :media_objects, :as => :context, :inverse_of => :context
  has_many :page_views, :as => :context, :inverse_of => :context
  has_many :asset_user_accesses, :as => :context, :inverse_of => :context
  has_many :role_overrides, :as => :context, :inverse_of => :context
  has_many :content_migrations, :as => :context, :inverse_of => :context
  has_many :content_exports, :as => :context, :inverse_of => :context
  has_many :epub_exports, -> { where("type IS NULL").order("created_at DESC") }
  attr_accessor :latest_epub_export
  has_many :web_zip_exports, -> { where(type: "WebZipExport") }
  has_many :alerts, -> { preload(:criteria) }, as: :context, inverse_of: :context
  has_many :appointment_group_contexts, :as => :context, :inverse_of => :context
  has_many :appointment_groups, :through => :appointment_group_contexts
  has_many :appointment_participants, -> { where("workflow_state = 'locked' AND parent_calendar_event_id IS NOT NULL") }, class_name: 'CalendarEvent', foreign_key: :effective_context_code, primary_key: :asset_string
  attr_accessor :import_source
  has_many :content_participation_counts, :as => :context, :inverse_of => :context, :dependent => :destroy
  has_many :poll_sessions, class_name: 'Polling::PollSession', dependent: :destroy
  has_many :grading_period_groups, dependent: :destroy
  has_many :grading_periods, through: :grading_period_groups
  has_many :usage_rights, as: :context, inverse_of: :context, class_name: 'UsageRights', dependent: :destroy

  has_many :sis_post_grades_statuses

  has_many :progresses, as: :context, inverse_of: :context
  has_many :gradebook_csvs, inverse_of: :course

  has_many :master_course_templates, :class_name => "MasterCourses::MasterTemplate"
  has_many :master_course_subscriptions, :class_name => "MasterCourses::ChildSubscription", :foreign_key => 'child_course_id'
  has_one :late_policy, dependent: :destroy, inverse_of: :course

  prepend Profile::Association

  before_save :assign_uuid
  before_save :assign_default_view
  before_validation :assert_defaults
  before_save :update_enrollments_later
  before_save :update_show_total_grade_as_on_weighting_scheme_change
  after_save :update_final_scores_on_weighting_scheme_change
  after_save :update_account_associations_if_changed
  after_save :update_enrollment_states_if_necessary
  after_save :touch_students_if_necessary
  after_save :set_self_enrollment_code
  after_commit :update_cached_due_dates

  after_update :clear_cached_short_name, :if => :course_code_changed?

  before_update :handle_syllabus_changes_for_master_migration

  before_save :touch_root_folder_if_necessary
  before_validation :verify_unique_ids
  validate :validate_course_dates
  validate :validate_course_image
  validates_presence_of :account_id, :root_account_id, :enrollment_term_id, :workflow_state
  validates_length_of :syllabus_body, :maximum => maximum_long_text_length, :allow_nil => true, :allow_blank => true
  validates_length_of :name, :maximum => maximum_string_length, :allow_nil => true, :allow_blank => true
  validates_length_of :sis_source_id, :maximum => maximum_string_length, :allow_nil => true, :allow_blank => false
  validates_length_of :course_code, :maximum => maximum_string_length, :allow_nil => true, :allow_blank => true
  validates_locale :allow_nil => true

  sanitize_field :syllabus_body, CanvasSanitize::SANITIZE

  include StickySisFields
  are_sis_sticky :name, :course_code, :start_at, :conclude_at,
                 :restrict_enrollments_to_course_dates, :enrollment_term_id,
                 :workflow_state, :account_id

  include FeatureFlags

  include ContentNotices
  define_content_notice :import_in_progress,
    icon_class: 'icon-import-content',
    alert_class: 'alert-info import-in-progress-notice',
    template: 'courses/import_in_progress_notice',
    should_show: ->(course, user) do
      course.grants_right?(user, :manage_content)
    end

  has_a_broadcast_policy

  def [](attr)
    attr.to_s == 'asset_string' ? self.asset_string : super
  end

  def events_for(user)
    if user
      CalendarEvent.
        active.
        for_user_and_context_codes(user, [asset_string]).
        preload(:child_events).
        reject(&:hidden?) +
      AppointmentGroup.manageable_by(user, [asset_string]) +
        user.assignments_visible_in_course(self)
    else
      calendar_events.active.preload(:child_events).reject(&:hidden?) +
        assignments.active
    end
  end

  def self.skip_updating_account_associations(&block)
    if @skip_updating_account_associations
      block.call
    else
      begin
        @skip_updating_account_associations = true
        block.call
      ensure
        @skip_updating_account_associations = false
      end
    end
  end

  def self.skip_updating_account_associations?
    !!@skip_updating_account_associations
  end

  def update_account_associations_if_changed
    if (self.root_account_id_changed? || self.account_id_changed?) && !self.class.skip_updating_account_associations?
      send_now_or_later_if_production(new_record? ? :now : :later, :update_account_associations)
    end
  end

  def update_enrollment_states_if_necessary
    if (changes.keys & %w{restrict_enrollments_to_course_dates account_id enrollment_term_id}).any? ||
        (self.restrict_enrollments_to_course_dates? && (changes.keys & %w{start_at conclude_at}).any?) ||
        (self.workflow_state_changed? && (completed? || self.workflow_state_was == 'completed'))
        # a lot of things can change the date logic here :/

      EnrollmentState.send_later_if_production(:invalidate_states_for_course_or_section, self) if self.enrollments.exists?
      # if the course date settings have been changed, we'll end up reprocessing all the access values anyway, so no need to queue below for other setting changes
    end
    if @changed_settings
      changed_keys = (@changed_settings & [:restrict_student_future_view, :restrict_student_past_view])
      if changed_keys.any?
        EnrollmentState.send_later_if_production(:invalidate_access_for_course, self, changed_keys)
      end
    end

    @changed_settings = nil
  end

  def module_based?
    Rails.cache.fetch(['module_based_course', self].cache_key) do
      self.context_modules.active.any?{|m| m.completion_requirements && !m.completion_requirements.empty? }
    end
  end

  def modules_visible_to(user)
    if self.grants_right?(user, :view_unpublished_items)
      self.context_modules.not_deleted
    else
      self.context_modules.active
    end
  end

  def module_items_visible_to(user)
    if user_is_teacher = self.grants_right?(user, :view_unpublished_items)
      tags = self.context_module_tags.not_deleted.joins(:context_module).where("context_modules.workflow_state <> 'deleted'")
    else
      tags = self.context_module_tags.active.joins(:context_module).where(:context_modules => {:workflow_state => 'active'})
    end

    tags = DifferentiableAssignment.scope_filter(tags, user, self, is_teacher: user_is_teacher)
    return tags if user.blank? || user_is_teacher

    if ConditionalRelease::Service.enabled_in_context?(self)
<<<<<<< HEAD
      path_visible_pages = self.wiki_pages.left_outer_joins(assignment: :submissions).
=======
      path_visible_pages = self.wiki_pages.active.left_outer_joins(assignment: :submissions).
>>>>>>> 24a54fb5
        except(:preload).
        where("assignments.id is null or submissions.user_id = ?", user.id).
        select(:id)

      tags = tags.where.not(content_type: 'WikiPage')
      tags = tags.union(ContentTag.where(content_type: 'WikiPage', content_id: path_visible_pages))
    end

    tags
  end

  def sequential_module_item_ids
    Rails.cache.fetch(['ordered_module_item_ids', self].cache_key) do
      self.context_module_tags.not_deleted.joins(:context_module).
        where("context_modules.workflow_state <> 'deleted'").
        where("content_tags.content_type <> 'ContextModuleSubHeader'").
        reorder("COALESCE(context_modules.position, 0), context_modules.id, content_tags.position NULLS LAST").
        pluck(:id)
    end
  end

  def verify_unique_ids
    infer_root_account unless self.root_account_id

    is_unique = true
    if self.sis_source_id && (root_account_id_changed? || sis_source_id_changed?)
      scope = root_account.all_courses.where(sis_source_id: self.sis_source_id)
      scope = scope.where("id<>?", self) unless self.new_record?
      if scope.exists?
        is_unique = false
        self.errors.add(:sis_source_id, t('errors.sis_in_use', "SIS ID \"%{sis_id}\" is already in use",
            :sis_id => self.sis_source_id))
      end
    end

    if self.integration_id && (root_account_id_changed? || integration_id_changed?)
      scope = root_account.all_courses.where(integration_id: self.integration_id)
      scope = scope.where("id<>?", self) unless self.new_record?
      if scope.exists?
        is_unique = false
        self.errors.add(:integration_id, t("Integration ID \"%{int_id}\" is already in use",
            :int_id => self.integration_id))
      end
    end

    throw :abort unless is_unique
  end

  def validate_course_dates
    if start_at.present? && conclude_at.present? && conclude_at < start_at
      self.errors.add(:conclude_at, t("End date cannot be before start date"))
      false
    else
      true
    end
  end

  def validate_course_image
    if self.image_url.present? && self.image_id.present?
      self.errors.add(:image, t("image_url and image_id cannot both be set."))
      false
    elsif self.image_id.present? && valid_course_image_id?(self.image_id)
      true
    elsif self.image_url.present? && valid_course_image_url?(self.image_url)
      true
    else
      if self.image_id.present?
        self.errors.add(:image_id, t("image_id is not a valid ID"))
      elsif self.image_url.present?
        self.errors.add(:image_url, t("image_url is not a valid URL"))
      end
      false
    end
  end

  def valid_course_image_id?(image_id)
    image_id.match(Api::ID_REGEX).present?
  end

  def valid_course_image_url?(image_url)
    URI.parse(image_url) rescue false
  end

  def image
    if self.image_id.present?
      self.shard.activate do
        self.attachments.active.where(id: self.image_id).first.download_url rescue nil
      end
    elsif self.image_url
      self.image_url
    end
  end

  def course_visibility_options
    ActiveSupport::OrderedHash[
        'course',
        {
            :setting => t('course', 'Course')
        },
        'institution',
        {
            :setting => t('institution', 'Institution')
        },
        'public',
        {
            :setting => t('public', 'Public')
        }
      ]
  end

  def custom_course_visibility
    if public_syllabus == is_public && is_public_to_auth_users == public_syllabus_to_auth
      return false
    else
      return true
    end
  end

  def customize_course_visibility_list
    ActiveSupport::OrderedHash[
        'syllabus',
        {
            :setting => t('syllabus', 'Syllabus')
        }
      ]
  end

  def syllabus_visibility_option
    if public_syllabus == true
      'public'
    elsif public_syllabus_to_auth == true
      'institution'
    else
      'course'
    end
  end

  def course_visibility
    if is_public == true
      'public'
    elsif is_public_to_auth_users == true
      'institution'
    else
      'course'
    end
  end

  def public_license?
    license && self.class.public_license?(license)
  end

  def license_data
    licenses = self.class.licenses
    licenses[license] || licenses['private']
  end

  def license_url
    license_data[:license_url]
  end

  def readable_license
    license_data[:readable_license].call
  end

  def unpublishable?
    ids = self.all_real_students.pluck :id
    !self.submissions.with_assignment.with_point_data.where(:user_id => ids).exists?
  end

  def self.update_account_associations(courses_or_course_ids, opts = {})
    return [] if courses_or_course_ids.empty?
    opts.reverse_merge! :account_chain_cache => {}
    account_chain_cache = opts[:account_chain_cache]

    # Split it up into manageable chunks
    user_ids_to_update_account_associations = []
    if courses_or_course_ids.length > 500
      opts = opts.dup
      opts.reverse_merge! :skip_user_account_associations => true
      courses_or_course_ids.uniq.compact.each_slice(500) do |courses_or_course_ids_slice|
        user_ids_to_update_account_associations += update_account_associations(courses_or_course_ids_slice, opts)
      end
    else

      if courses_or_course_ids.first.is_a? Course
        courses = courses_or_course_ids
        ActiveRecord::Associations::Preloader.new.preload(courses, :course_sections => :nonxlist_course)
        course_ids = courses.map(&:id)
      else
        course_ids = courses_or_course_ids
        courses = Course.where(:id => course_ids).
            preload(:course_sections => [:course, :nonxlist_course]).
            select([:id, :account_id]).to_a
      end
      course_ids_to_update_user_account_associations = []
      CourseAccountAssociation.transaction do
        current_associations = {}
        to_delete = []
        CourseAccountAssociation.where(:course_id => course_ids).each do |aa|
          key = [aa.course_section_id, aa.account_id]
          current_course_associations = current_associations[aa.course_id] ||= {}
          # duplicates. the unique index prevents these now, but this code
          # needs to hang around for the migration itself
          if current_course_associations.has_key?(key)
            to_delete << aa.id
            next
          end
          current_course_associations[key] = [aa.id, aa.depth]
        end

        courses.each do |course|
          did_an_update = false
          current_course_associations = current_associations[course.id] || {}

          # Courses are tied to accounts directly and through sections and crosslisted courses
          (course.course_sections + [nil]).each do |section|
            next if section && !section.active?
            section.course = course if section
            starting_account_ids = [course.account_id, section.try(:course).try(:account_id), section.try(:nonxlist_course).try(:account_id)].compact.uniq

            account_ids_with_depth = User.calculate_account_associations_from_accounts(starting_account_ids, account_chain_cache).map

            account_ids_with_depth.each do |account_id_with_depth|
              account_id = account_id_with_depth[0]
              depth = account_id_with_depth[1]
              key = [section.try(:id), account_id]
              association = current_course_associations[key]
              if association.nil?
                # new association, create it
                begin
                  course.transaction(requires_new: true) do
                    course.course_account_associations.create! do |aa|
                      aa.course_section_id = section.try(:id)
                      aa.account_id = account_id
                      aa.depth = depth
                    end
                  end
                rescue ActiveRecord::RecordNotUnique
                  course.course_account_associations.where(course_section_id: section,
                    account_id: account_id).update_all(:depth => depth)
                end
                did_an_update = true
              else
                if association[1] != depth
                  CourseAccountAssociation.where(:id => association[0]).update_all(:depth => depth)
                  did_an_update = true
                end
                # remove from list of existing
                current_course_associations.delete(key)
              end
            end
          end
          did_an_update ||= !current_course_associations.empty?
          if did_an_update
            course.course_account_associations.reset
            course.non_unique_associated_accounts.reset
            course_ids_to_update_user_account_associations << course.id
          end
        end

        to_delete += current_associations.map { |k, v| v.map { |k2, v2| v2[0] } }.flatten
        unless to_delete.empty?
          CourseAccountAssociation.where(:id => to_delete).delete_all
        end
      end

      user_ids_to_update_account_associations = Enrollment.
          where("course_id IN (?) AND workflow_state<>'deleted'", course_ids_to_update_user_account_associations).
          group(:user_id).pluck(:user_id) unless course_ids_to_update_user_account_associations.empty?
    end
    User.update_account_associations(user_ids_to_update_account_associations, :account_chain_cache => account_chain_cache) unless user_ids_to_update_account_associations.empty? || opts[:skip_user_account_associations]
    user_ids_to_update_account_associations
  end

  def update_account_associations
    self.shard.activate do
      Course.update_account_associations([self])
    end
  end

  def associated_accounts
    accounts = self.non_unique_associated_accounts.to_a.uniq
    accounts << self.account if account_id && !accounts.find { |a| a.id == account_id }
    accounts << self.root_account if root_account_id && !accounts.find { |a| a.id == root_account_id }
    accounts
  end

  scope :recently_started, -> { where(:start_at => 1.month.ago..Time.zone.now).order("start_at DESC").limit(10) }
  scope :recently_ended, -> { where(:conclude_at => 1.month.ago..Time.zone.now).order("start_at DESC").limit(10) }
  scope :recently_created, -> { where("created_at>?", 1.month.ago).order("created_at DESC").limit(50).preload(:teachers) }
  scope :for_term, lambda {|term| term ? where(:enrollment_term_id => term) : all }
  scope :active_first, -> { order("CASE WHEN courses.workflow_state='available' THEN 0 ELSE 1 END, #{best_unicode_collation_key('name')}") }
  scope :name_like, lambda {|name| where(coalesced_wildcard('courses.name', 'courses.sis_source_id', 'courses.course_code', name)) }
  scope :needs_account, lambda { |account, limit| where(:account_id => nil, :root_account_id => account).limit(limit) }
  scope :active, -> { where("courses.workflow_state<>'deleted'") }
  scope :least_recently_updated, lambda { |limit| order(:updated_at).limit(limit) }
  scope :manageable_by_user, lambda { |*args|
    # args[0] should be user_id, args[1], if true, will include completed
    # enrollments as well as active enrollments
    user_id = args[0]
    workflow_states = (args[1].present? ? %w{'active' 'completed'} : %w{'active'}).join(', ')
    distinct.joins("INNER JOIN (
         SELECT caa.course_id, au.user_id FROM #{CourseAccountAssociation.quoted_table_name} AS caa
         INNER JOIN #{Account.quoted_table_name} AS a ON a.id = caa.account_id AND a.workflow_state = 'active'
         INNER JOIN #{AccountUser.quoted_table_name} AS au ON au.account_id = a.id AND au.user_id = #{user_id.to_i} AND au.workflow_state = 'active'
       UNION SELECT courses.id AS course_id, e.user_id FROM #{Course.quoted_table_name}
         INNER JOIN #{Enrollment.quoted_table_name} AS e ON e.course_id = courses.id AND e.user_id = #{user_id.to_i}
           AND e.workflow_state IN(#{workflow_states}) AND e.type IN ('TeacherEnrollment', 'TaEnrollment', 'DesignerEnrollment')
         WHERE courses.workflow_state <> 'deleted') as course_users
       ON course_users.course_id = courses.id")
  }
  scope :not_deleted, -> { where("workflow_state<>'deleted'") }

  scope :with_enrollments, -> {
    where("EXISTS (?)", Enrollment.active.where("enrollments.course_id=courses.id"))
  }
  scope :with_enrollment_types, -> (types) {
    types = types.map { |type| "#{type.capitalize}Enrollment" }
    where("EXISTS (?)", Enrollment.active.where("enrollments.course_id=courses.id").where(type: types))
  }
  scope :without_enrollments, -> {
    where("NOT EXISTS (?)", Enrollment.active.where("enrollments.course_id=courses.id"))
  }
  scope :completed, -> {
    joins(:enrollment_term).
        where("courses.workflow_state='completed' OR courses.conclude_at<? OR enrollment_terms.end_at<?", Time.now.utc, Time.now.utc)
  }
  scope :not_completed, -> {
    joins(:enrollment_term).
        where("courses.workflow_state<>'completed' AND
          (courses.conclude_at IS NULL OR courses.conclude_at>=?) AND
          (enrollment_terms.end_at IS NULL OR enrollment_terms.end_at>=?)", Time.now.utc, Time.now.utc)
  }
  scope :by_teachers, lambda { |teacher_ids|
    teacher_ids.empty? ?
      none :
      where("EXISTS (?)", Enrollment.active.where("enrollments.course_id=courses.id AND enrollments.type='TeacherEnrollment' AND enrollments.user_id IN (?)", teacher_ids))
  }
  scope :by_associated_accounts, lambda { |account_ids|
    account_ids.empty? ?
      none :
      where("EXISTS (?)", CourseAccountAssociation.where("course_account_associations.course_id=courses.id AND course_account_associations.account_id IN (?)", account_ids))
  }
  scope :published, -> { where(workflow_state: %w(available completed)) }
  scope :unpublished, -> { where(workflow_state: %w(created claimed)) }

  scope :deleted, -> { where(:workflow_state => 'deleted') }

  scope :master_courses, -> { joins(:master_course_templates).where.not(MasterCourses::MasterTemplate.table_name => {:workflow_state => 'deleted'}) }
  scope :not_master_courses, -> { joins("LEFT OUTER JOIN #{MasterCourses::MasterTemplate.quoted_table_name} AS mct ON mct.course_id=courses.id AND mct.workflow_state<>'deleted'").where("mct IS NULL") }

  scope :associated_courses, -> { joins(:master_course_subscriptions).where.not(MasterCourses::ChildSubscription.table_name => {:workflow_state => 'deleted'}) }
  scope :not_associated_courses, -> { joins("LEFT OUTER JOIN #{MasterCourses::ChildSubscription.quoted_table_name} AS mcs ON mcs.child_course_id=courses.id AND mcs.workflow_state<>'deleted'").where("mcs IS NULL") }

  def potential_collaborators
    current_users
  end

  set_broadcast_policy do |p|
    p.dispatch :grade_weight_changed
    p.to { participating_students_by_date + participating_observers_by_date }
    p.whenever { |record|
      (record.available? && @grade_weight_changed) ||
      record.changed_in_state(:available, :fields => :group_weighting_scheme)
    }

    p.dispatch :new_course
    p.to { self.root_account.account_users.active }
    p.whenever { |record|
      record.root_account &&
      ((record.just_created && record.name != Course.default_name) ||
       (record.name_was == Course.default_name &&
         record.name != Course.default_name)
      )
    }
  end

  def self.default_name
    # TODO i18n
    t('default_name', "My Course")
  end

  def users_not_in_groups(groups, opts={})
    scope = User.joins(:not_ended_enrollments).
      where(enrollments: {course_id: self, type: 'StudentEnrollment'}).
      where(Group.not_in_group_sql_fragment(groups.map(&:id))).
      select("users.id, users.name, users.updated_at").distinct
    scope = scope.select(opts[:order]).order(opts[:order]) if opts[:order]
    scope
  end

  def instructors_in_charge_of(user_id)
    scope = current_enrollments.
      where(:course_id => self, :user_id => user_id).
      where("course_section_id IS NOT NULL")
    section_ids = scope.distinct.pluck(:course_section_id)
    participating_instructors.restrict_to_sections(section_ids)
  end

  def user_is_admin?(user)
    return unless user
    RequestCache.cache('user_is_admin', self, user) do
      Rails.cache.fetch([self, user, "course_user_is_admin"].cache_key) do
        self.enrollments.for_user(user).active_by_date.of_admin_type.exists?
      end
    end
  end

  def user_is_instructor?(user)
    return unless user
    RequestCache.cache('user_is_instructor', self, user) do
      Rails.cache.fetch([self, user, "course_user_is_instructor"].cache_key) do
        self.enrollments.for_user(user).active_by_date.of_instructor_type.exists?
      end
    end
  end

  def user_is_student?(user, opts = {})
    return unless user

    RequestCache.cache('user_is_student', self, user, opts) do
      Rails.cache.fetch([self, user, "course_user_is_student", opts].cache_key) do
        enroll_types = ["StudentEnrollment"]
        enroll_types << "StudentViewEnrollment" if opts[:include_fake_student]

        enroll_scope = self.enrollments.for_user(user).where(:type => enroll_types)
        if opts[:include_future]
          enroll_scope = enroll_scope.active_or_pending_by_date_ignoring_access
        elsif opts[:include_all]
          enroll_scope = enroll_scope.not_inactive_by_date_ignoring_access
        else
          return false unless self.available?
          enroll_scope = enroll_scope.active_by_date
        end
        enroll_scope.exists?
      end
    end
  end

  def preload_user_roles!
    # plz to use before you make a billion calls to user_has_been_X? with different users
    @user_ids_by_enroll_type ||= begin
      self.shard.activate do
        map = {}
        self.enrollments.active.pluck(:user_id, :type).each do |user_id, type|
          map[type] ||= []
          map[type] << user_id
        end
        map
      end
    end
  end

  def preloaded_user_has_been?(user, types)
    self.shard.activate do
      Array(types).any?{|type| @user_ids_by_enroll_type.has_key?(type) && @user_ids_by_enroll_type[type].include?(user.id)}
    end
  end

  def user_has_been_instructor?(user)
    return unless user
    if @user_ids_by_enroll_type
      return preloaded_user_has_been?(user, %w{TaEnrollment TeacherEnrollment})
    end
    # enrollments should be on the course's shard
    RequestCache.cache('user_has_been_instructor', self, user) do
      self.shard.activate do
        Rails.cache.fetch([self, user, "course_user_has_been_instructor"].cache_key) do
          # active here is !deleted; it still includes concluded, etc.
          self.instructor_enrollments.active.where(user_id: user).exists?
        end
      end
    end
  end

  def user_has_been_admin?(user)
    return unless user
    if @user_ids_by_enroll_type
      return preloaded_user_has_been?(user, %w{TaEnrollment TeacherEnrollment DesignerEnrollment})
    end

    RequestCache.cache('user_has_been_admin', self, user) do
      Rails.cache.fetch([self, user, "course_user_has_been_admin"].cache_key) do
        # active here is !deleted; it still includes concluded, etc.
        self.admin_enrollments.active.where(user_id: user).exists?
      end
    end
  end

  def user_has_been_observer?(user)
    return unless user
    if @user_ids_by_enroll_type
      return preloaded_user_has_been?(user, "ObserverEnrollment")
    end

    RequestCache.cache('user_has_been_observer', self, user) do
      Rails.cache.fetch([self, user, "course_user_has_been_observer"].cache_key) do
        # active here is !deleted; it still includes concluded, etc.
        self.observer_enrollments.shard(self).active.where(user_id: user).exists?
      end
    end
  end

  def user_has_been_student?(user)
    return unless user
    if @user_ids_by_enroll_type
      return preloaded_user_has_been?(user, %w{StudentEnrollment StudentViewEnrollment})
    end

    RequestCache.cache('user_has_been_student', self, user) do
      Rails.cache.fetch([self, user, "course_user_has_been_student"].cache_key) do
        self.all_student_enrollments.where(user_id: user).exists?
      end
    end
  end

  def user_has_no_enrollments?(user)
    return unless user
    if @user_ids_by_enroll_type
      self.shard.activate do
        return !@user_ids_by_enroll_type.values.any?{|arr| arr.include?(user.id)}
      end
    end

    RequestCache.cache('user_has_no_enrollments', self, user) do
      Rails.cache.fetch([self, user, "course_user_has_no_enrollments"].cache_key) do
        !enrollments.where(user_id: user).exists?
      end
    end
  end


  # Public: Determine if a group weighting scheme should be applied.
  #
  # Returns boolean.
  def apply_group_weights?
    group_weighting_scheme == 'percent'
  end

  def apply_assignment_group_weights=(apply)
    if apply
      self.group_weighting_scheme = 'percent'
    else
      self.group_weighting_scheme = 'equal'
    end
  end

  def grade_weight_changed!
    @grade_weight_changed = true
    self.save!
    @grade_weight_changed = false
  end

  def membership_for_user(user)
    self.enrollments.where(user_id: user).first if user
  end

  def infer_root_account
    self.root_account = account if account&.root_account?
    self.root_account_id ||= account&.root_account_id
  end

  def assert_defaults
    self.tab_configuration ||= [] unless self.tab_configuration == []
    self.name = nil if self.name && self.name.strip.empty?
    self.name ||= t('missing_name', "Unnamed Course")
    self.course_code = nil if self.course_code == ''
    if !self.course_code && self.name
      res = []
      split = self.name.split(/\s/)
      res << split[0]
      res << split[1..-1].find{|txt| txt.match(/\d/) } rescue nil
      self.course_code = res.compact.join(" ")
    end
    @group_weighting_scheme_changed = self.group_weighting_scheme_changed?
    if self.account_id && self.account_id_changed?
      infer_root_account
    end
    if self.root_account_id && self.root_account_id_changed?
      if account
        if account.root_account?
          self.account = nil if root_account_id != account.id
        else
          self.account = nil if account&.root_account_id != root_account_id
        end
      end
      self.account_id ||= self.root_account_id
    end
    self.root_account_id ||= Account.default.id
    self.account_id ||= self.root_account_id
    self.enrollment_term = nil if self.enrollment_term.try(:root_account_id) != self.root_account_id
    self.enrollment_term ||= self.root_account.default_enrollment_term
    self.allow_student_wiki_edits = (self.default_wiki_editing_roles || "").split(',').include?('students')
    if self.course_format && !['on_campus', 'online', 'blended'].include?(self.course_format)
      self.course_format = nil
    end
    true
  end

  def update_course_section_names
    return if @course_name_was == self.name || !@course_name_was
    sections = self.course_sections
    fields_to_possibly_rename = [:name]
    sections.each do |section|
      something_changed = false
      fields_to_possibly_rename.each do |field|
        section.send("#{field}=", section.default_section ?
          self.name :
          (section.send(field) || self.name).sub(@course_name_was, self.name) )
        something_changed = true if section.send(field) != section.send("#{field}_was")
      end
      if something_changed
        attr_hash = {:updated_at => Time.now.utc}
        fields_to_possibly_rename.each { |key| attr_hash[key] = section.send(key) }
        CourseSection.where(:id => section).update_all(attr_hash)
      end
    end
  end

  def update_enrollments_later
    self.update_enrolled_users if !self.new_record? && !(self.changes.keys & ['workflow_state', 'name', 'course_code', 'start_at', 'conclude_at', 'enrollment_term_id']).empty?
    true
  end

  def update_enrolled_users
    self.shard.activate do
      if self.workflow_state_changed?
        if self.completed?
          enrollment_ids = Enrollment.where(:course_id => self, :workflow_state => ['active', 'invited']).pluck(:id)
          if enrollment_ids.any?
            Enrollment.where(:id => enrollment_ids).update_all(:workflow_state => 'completed', :completed_at => Time.now.utc)
            EnrollmentState.where(:enrollment_id => enrollment_ids).update_all(["state = ?, state_is_current = ?, access_is_current = ?, lock_version = lock_version + 1", 'completed', true, false])
            EnrollmentState.send_later_if_production(:process_states_for_ids, enrollment_ids) # recalculate access
          end

          appointment_participants.active.current.update_all(:workflow_state => 'deleted')
          appointment_groups.each(&:clear_cached_available_slots!)
        elsif self.deleted?
          enroll_scope = Enrollment.where("course_id=? AND workflow_state<>'deleted'", self)

          user_ids = enroll_scope.group(:user_id).pluck(:user_id).uniq
          if user_ids.any?
            enrollment_ids = enroll_scope.pluck(:id)
            if enrollment_ids.any?
              Enrollment.where(:id => enrollment_ids).update_all(:workflow_state => 'deleted')
              EnrollmentState.where(:enrollment_id => enrollment_ids).update_all(["state = ?, state_is_current = ?, lock_version = lock_version + 1", 'deleted', true])
            end
            User.send_later_if_production(:update_account_associations, user_ids)
          end
        end
      end

      if self.root_account_id_changed?
        CourseSection.where(:course_id => self).update_all(:root_account_id => self.root_account_id)
        Enrollment.where(:course_id => self).update_all(:root_account_id => self.root_account_id)
      end

      Enrollment.where(:course_id => self).touch_all
      User.where(id: Enrollment.where(course_id: self).select(:user_id)).touch_all
    end
  end

  def self_enrollment_allowed?
    !!(self.account && self.account.self_enrollment_allowed?(self))
  end

  def self_enrollment_enabled?
    self.self_enrollment? && self.self_enrollment_allowed?
  end

  def self_enrollment_code
    read_attribute(:self_enrollment_code) || set_self_enrollment_code
  end

  def set_self_enrollment_code
    return if !self_enrollment_enabled? || read_attribute(:self_enrollment_code)

    # subset of letters and numbers that are unambiguous
    alphanums = 'ABCDEFGHJKLMNPRTWXY346789'
    code_length = 6

    # we're returning a 6-digit base-25(ish) code. that means there are ~250
    # million possible codes. we should expect to see our first collision
    # within the first 16k or so (thus the retry loop), but we won't risk ever
    # exhausting a retry loop until we've used up about 15% or so of the
    # keyspace. if needed, we can grow it at that point (but it's scoped to a
    # shard, and not all courses will have enrollment codes, so that may not be
    # necessary)
    code = nil
    self.class.unique_constraint_retry(10) do
      code = code_length.times.map{
        alphanums[(rand * alphanums.size).to_i, 1]
      }.join
      update_attribute :self_enrollment_code, code
    end
    code
  end

  def self_enrollment_limit_met?
    self_enrollment_limit && self_enrolled_students.size >= self_enrollment_limit
  end

  def long_self_enrollment_code
    @long_self_enrollment_code ||= Digest::MD5.hexdigest("#{uuid}_for_#{id}")
  end

  # still include the old longer format, since links may be out there
  def self_enrollment_codes
    [self_enrollment_code, long_self_enrollment_code]
  end

  def update_show_total_grade_as_on_weighting_scheme_change
    if group_weighting_scheme_changed? and self.group_weighting_scheme == 'percent'
      self.show_total_grade_as_points = false
    end
    true
  end

  # to ensure permissions on the root folder are updated after hiding or showing the files tab
  def touch_root_folder_if_necessary
    if tab_configuration_changed?
      files_tab_was_hidden = tab_configuration_was && tab_configuration_was.any? { |h| !h.blank? && h['id'] == TAB_FILES && h['hidden'] }
      Folder.root_folders(self).each { |f| f.touch } if files_tab_was_hidden != tab_hidden?(TAB_FILES)
    end
    true
  end

  def update_cached_due_dates
    DueDateCacher.recompute_course(self) if previous_changes.key?(:enrollment_term_id)
  end

  def update_final_scores_on_weighting_scheme_change
    if @group_weighting_scheme_changed
      self.class.connection.after_transaction_commit { self.recompute_student_scores }
    end
  end

  def recompute_student_scores(student_ids = nil, grading_period_id: nil,
                                                  update_all_grading_period_scores: true,
                                                  update_course_score: true)
    inst_job_opts = {}
    if student_ids.blank? && grading_period_id.nil? && update_all_grading_period_scores && update_course_score
      # if we have all default args, let's queue this job in a singleton to avoid duplicates
      inst_job_opts[:singleton] = "recompute_student_scores:#{global_id}"
    elsif student_ids.blank? && grading_period_id.present?
      # A migration that changes a lot of due dates in a grading period
      # situation can kick off a job storm and redo work. Let's avoid
      # that by putting it into a singleton.
      inst_job_opts[:singleton] = "recompute_student_scores:#{global_id}:#{grading_period_id}"
    end

    send_later_if_production_enqueue_args(
      :recompute_student_scores_without_send_later,
      inst_job_opts,
      student_ids,
      grading_period_id: grading_period_id,
      update_all_grading_period_scores: update_all_grading_period_scores
    )
  end

  def recompute_student_scores_without_send_later(student_ids = nil, opts = {})
    student_ids = admin_visible_student_enrollments.where(user_id: student_ids).pluck(:user_id) if student_ids
    student_ids ||= admin_visible_student_enrollments.pluck(:user_id)
    Rails.logger.info "GRADES: recomputing scores in course=#{global_id} students=#{student_ids.inspect}"
    Enrollment.recompute_final_score(
      student_ids,
      self.id,
      grading_period_id: opts[:grading_period_id],
      update_all_grading_period_scores: opts.fetch(:update_all_grading_period_scores, true)
    )
  end

  def handle_syllabus_changes_for_master_migration
    if self.syllabus_body_changed?
      if @updating_master_template_id
        # master migration sync
        self.syllabus_master_template_id ||= @updating_master_template_id if self.syllabus_body_was.blank? # sync if there was no syllabus before
        if self.syllabus_master_template_id.to_i != @updating_master_template_id
          self.restore_syllabus_body! # revert the change
        end
      elsif self.syllabus_master_template_id
        # local change - remove the template id to prevent future syncs
        self.syllabus_master_template_id = nil
      end
    end
  end

  def home_page
    self.wiki.front_page
  end

  def context_code
    raise "DONT USE THIS, use .short_name instead" unless Rails.env.production?
  end

  def allow_media_comments?
    true || [].include?(self.id)
  end

  def short_name
    course_code
  end

  def short_name=(val)
    write_attribute(:course_code, val)
  end

  def short_name_slug
    CanvasTextHelper.truncate_text(short_name, :ellipsis => '')
  end

  # Allows the account to be set directly
  belongs_to :account

  def wiki
    return super if wiki_id
    Wiki.wiki_for_context(self)
  end

  # A universal lookup for all messages.
  def messages
    Message.for(self)
  end

  def do_complete
    self.conclude_at ||= Time.now
  end

  def do_unconclude
    self.conclude_at = nil
  end

  def do_offer
    self.start_at ||= Time.now
    send_later_if_production(:invite_uninvited_students)
  end

  def do_claim
    self.workflow_state = 'claimed'
  end

  def invite_uninvited_students
    self.enrollments.where(workflow_state: "creation_pending").each do |e|
      e.invite!
    end
  end

  workflow do
    state :created do
      event :claim, :transitions_to => :claimed
      event :offer, :transitions_to => :available
      event :complete, :transitions_to => :completed
    end

    state :claimed do
      event :offer, :transitions_to => :available
      event :complete, :transitions_to => :completed
    end

    state :available do
      event :complete, :transitions_to => :completed
      event :claim, :transitions_to => :claimed
    end

    state :completed do
      event :unconclude, :transitions_to => :available
    end
    state :deleted
  end

  def api_state
    return 'unpublished' if workflow_state == 'created' || workflow_state == 'claimed'
    workflow_state
  end

  alias_method :destroy_permanently!, :destroy
  def destroy
    self.workflow_state = 'deleted'
    save!
  end

  def call_event(event)
    self.send(event) if self.current_state.events.include? event.to_sym
  end

  def claim_with_teacher(user)
    raise "Must provide a valid teacher" unless user
    return unless self.state == :created
    e = enroll_user(user, 'TeacherEnrollment', :enrollment_state => 'active') #teacher(user)
    claim
    e
  end

  def self.require_assignment_groups(contexts)
    courses = contexts.select{|c| c.is_a?(Course) }
    groups = Shard.partition_by_shard(courses) do |shard_courses|
      AssignmentGroup.select("id, context_id, context_type").where(:context_type => "Course", :context_id => shard_courses)
    end.index_by(&:context_id)
    courses.each do |course|
      if !groups[course.id]
        course.require_assignment_group rescue nil
      end
    end
  end

  def require_assignment_group
    shard.activate do
      return if Rails.cache.read(['has_assignment_group', self].cache_key)
      if self.assignment_groups.active.empty?
        self.assignment_groups.create(:name => t('#assignment_group.default_name', "Assignments"))
      end
      Rails.cache.write(['has_assignment_group', self].cache_key, true)
    end
  end

  def self.create_unique(uuid=nil, account_id=nil, root_account_id=nil)
    uuid ||= CanvasSlug.generate_securish_uuid
    course = where(uuid: uuid).first_or_initialize
    course = Course.new if course.deleted?
    course.name = self.default_name if course.new_record?
    course.short_name = t('default_short_name', "Course-101") if course.new_record?
    course.account_id = account_id || root_account_id
    course.root_account_id = root_account_id
    course.save!
    course
  end

  def <=>(other)
    self.id <=> other.id
  end

  def quota
    Rails.cache.fetch(['default_quota', self].cache_key) do
      storage_quota
    end
  end

  def storage_quota_mb
    storage_quota / 1.megabyte
  end

  def storage_quota_mb=(val)
    self.storage_quota = val.try(:to_i).try(:megabytes)
  end

  def storage_quota_used_mb
    Attachment.get_quota(self)[:quota_used].to_f / 1.megabyte
  end

  def storage_quota
    return read_attribute(:storage_quota) ||
      (self.account.default_storage_quota rescue nil) ||
      Setting.get('course_default_quota', 500.megabytes.to_s).to_i
  end

  def storage_quota=(val)
    val = val.to_f
    val = nil if val <= 0
    if account && account.default_storage_quota == val
      val = nil
    end
    write_attribute(:storage_quota, val)
  end

  def assign_uuid
    self.uuid ||= CanvasSlug.generate_securish_uuid
  end
  protected :assign_uuid

  def full_name
    name
  end

  def to_atom
    Atom::Entry.new do |entry|
      entry.title     = self.name
      entry.updated   = self.updated_at
      entry.published = self.created_at
      entry.links    << Atom::Link.new(:rel => 'alternate',
                                    :href => "/#{context_url_prefix}/courses/#{self.id}")
    end
  end

  set_policy do
    given { |user, session| self.available? && (self.is_public || (self.is_public_to_auth_users && session.present? && session.has_key?(:user_id)))  }
    can :read and can :read_outcomes and can :read_syllabus

    given { |user, session| self.available? && (self.public_syllabus || (self.public_syllabus_to_auth && session.present? && session.has_key?(:user_id)))}
    can :read_syllabus

    RoleOverride.permissions.each do |permission, details|
      given {|user| (self.active_enrollment_allows(user, permission, !details[:restrict_future_enrollments]) || self.account_membership_allows(user, permission)) }
      can permission
    end

    given { |user, session| session && session[:enrollment_uuid] && (hash = Enrollment.course_user_state(self, session[:enrollment_uuid]) || {}) && (hash[:enrollment_state] == "invited" || hash[:enrollment_state] == "active" && hash[:user_state].to_s == "pre_registered") && (self.available? || self.completed? || self.claimed? && hash[:is_admin]) }
    can :read and can :read_outcomes

    given { |user| (self.available? || self.completed?) && user && enrollments.for_user(user).not_inactive_by_date.exists? }
    can :read and can :read_outcomes

    # Active students
    given { |user|
      available?  && user && enrollments.for_user(user).active_by_date.of_student_type.exists?
    }
    can :read and can :participate_as_student and can :read_grades and can :read_outcomes

    given { |user| (self.available? || self.completed?) && user &&
      enrollments.for_user(user).active_by_date.where(:type => "ObserverEnrollment").where.not(:associated_user_id => nil).exists? }
    can :read_grades

    given { |user| self.available? && self.teacherless? && user && enrollments.for_user(user).active_by_date.of_student_type.exists? }
    can :update and can :delete and RoleOverride.teacherless_permissions.each{|p| can p }

    # Active admins (Teacher/TA/Designer)
    given { |user| (self.available? || self.created? || self.claimed?) && user &&
      enrollments.for_user(user).of_admin_type.active_by_date.exists? }
    can :read_as_admin and can :read and can :manage and can :update and can :use_student_view and can :read_outcomes and can :view_unpublished_items and can :manage_feature_flags

    # Teachers and Designers can delete/reset, but not TAs
    given { |user| !self.deleted? && !self.sis_source_id && user &&
      enrollments.for_user(user).of_content_admins.active_by_date.to_a.any?{|e| e.has_permission_to?(:change_course_state)}
    }
    can :delete

    given { |user| !self.deleted? && user && enrollments.for_user(user).of_content_admins.active_by_date.exists? }
    can :reset_content

    # Student view student
    given { |user| user && user.fake_student? && current_enrollments.for_user(user).exists? }
    can :read and can :participate_as_student and can :read_grades and can :read_outcomes

    # Prior users
    given do |user|
      (available? || completed?) && user &&
        enrollments.for_user(user).completed_by_date.exists?
    end
    can :read, :read_outcomes

    # Admin (Teacher/TA/Designer) of a concluded course
    given do |user|
      !self.deleted? && user &&
        enrollments.for_user(user).of_admin_type.completed_by_date.exists?
    end
    can [:read, :read_as_admin, :use_student_view, :read_outcomes, :view_unpublished_items]

    # overrideable permissions for concluded users
    RoleOverride.concluded_permission_types.each do |permission, details|
      applicable_roles = details[:applies_to_concluded].is_a?(Array) && details[:applies_to_concluded]

      given do |user|
        !self.deleted? && user &&
          enrollments.for_user(user).completed_by_date.to_a.any?{|e| e.has_permission_to?(permission) && (!applicable_roles || applicable_roles.include?(e.type))}
      end
      can permission
    end

    # Teacher or Designer of a concluded course
    given do |user|
      !self.deleted? && !self.sis_source_id && user &&
        enrollments.for_user(user).of_content_admins.completed_by_date.to_a.any?{|e| e.has_permission_to?(:change_course_state)}
    end
    can :delete

    # Student of a concluded course
    given do |user|
      (self.available? || self.completed?) && user &&
        enrollments.for_user(user).completed_by_date.
        where("enrollments.type = ? OR (enrollments.type = ? AND enrollments.associated_user_id IS NOT NULL)", "StudentEnrollment", "ObserverEnrollment").exists?
    end
    can :read, :read_grades, :read_outcomes

    # Admin
    given { |user| self.account_membership_allows(user) }
    can :read_as_admin and can :view_unpublished_items

    given { |user| self.account_membership_allows(user, :manage_courses) }
    can :read_as_admin and can :manage and can :update and can :use_student_view and can :reset_content and can :view_unpublished_items and can :manage_feature_flags

    given { |user| self.account_membership_allows(user, :manage_courses) && self.grants_right?(user, :change_course_state) }
    can :delete

    given { |user| self.account_membership_allows(user, :read_course_content) }
    can :read and can :read_outcomes

    given { |user| !self.deleted? && self.sis_source_id && self.account_membership_allows(user, :manage_sis) && self.grants_right?(user, :change_course_state) }
    can :delete

    # Admins with read_roster can see prior enrollments (can't just check read_roster directly,
    # because students can't see prior enrollments)
    given { |user| self.grants_all_rights?(user, :read_roster, :read_as_admin) }
    can :read_prior_roster

    given { |user| self.grants_right?(user, :lti_add_edit)}
    can :create_tool_manually
  end

  def allows_gradebook_uploads?
    !large_roster?
  end

  # Public: Determine if SpeedGrader is enabled for the Course.
  #
  # Returns a boolean.
  def allows_speed_grader?
    !large_roster?
  end

  def active_enrollment_allows(user, permission, allow_future=true)
    return false unless user && permission && !self.deleted?

    is_unpublished = self.created? || self.claimed?
    @enrollment_lookup ||= {}
    @enrollment_lookup[user.id] ||= shard.activate do
      self.enrollments.active_or_pending.for_user(user).except(:preload).preload(:enrollment_state).
        reject { |e| (is_unpublished && !(e.admin? || e.fake_student?)) || [:inactive, :completed].include?(e.state_based_on_date)}
    end

    @enrollment_lookup[user.id].any? {|e| (allow_future || e.state_based_on_date == :active) && e.has_permission_to?(permission) }
  end

  def self.find_all_by_context_code(codes)
    ids = codes.map{|c| c.match(/\Acourse_(\d+)\z/)[1] rescue nil }.compact
    Course.where(:id => ids).preload(:current_enrollments).to_a
  end

  def end_at
    conclude_at
  end

  def end_at_changed?
    conclude_at_changed?
  end

  def recently_ended?
    conclude_at && conclude_at < Time.now.utc && conclude_at > 1.month.ago
  end

  # Public: Return true if the end date for a course (or its term, if the course doesn't have one) has passed.
  #
  # Returns boolean or nil.
  def soft_concluded?(enrollment_type = nil)
    now = Time.now
    return end_at < now if end_at && restrict_enrollments_to_course_dates
    if enrollment_type
      override = enrollment_term.enrollment_dates_overrides.where(enrollment_type: enrollment_type).first
      end_at = override.end_at if override
    end
    end_at ||= enrollment_term.end_at
    end_at && end_at < now
  end

  def soft_conclude!
    self.conclude_at = Time.now
    self.restrict_enrollments_to_course_dates = true
  end

  def concluded?(enrollment_type = nil)
    completed? || soft_concluded?(enrollment_type)
  end

  def account_chain(include_site_admin: false)
    @account_chain ||= Account.account_chain(account_id)
    result = @account_chain.dup
    Account.add_site_admin_to_chain!(result) if include_site_admin
    result
  end

  def account_chain_ids
    @account_chain_ids ||= Account.account_chain_ids(account_id)
  end

  def institution_name
    return self.root_account.name if self.root_account_id != Account.default.id
    return (self.account || self.root_account).name
  end

  def account_users_for(user)
    return [] unless user
    @associated_account_ids ||= (self.associated_accounts + root_account.account_chain(include_site_admin: true)).
        uniq.map { |a| a.active? ? a.id : nil }.compact
    @account_users ||= {}
    @account_users[user.global_id] ||= Shard.partition_by_shard(@associated_account_ids) do |account_chain_ids|
      if account_chain_ids == [Account.site_admin.id]
        Account.site_admin.account_users_for(user)
      else
        AccountUser.active.where(:account_id => account_chain_ids, :user_id => user).to_a
      end
    end
    @account_users[user.global_id] ||= []
    @account_users[user.global_id]
  end

  def account_membership_allows(user, permission = nil)
    return false unless user

    @membership_allows ||= {}
    @membership_allows[[user.id, permission]] ||= self.account_users_for(user).any? { |au| permission.nil? || au.has_permission_to?(self, permission) }
  end

  def teacherless?
    # TODO: I need a better test for teacherless courses... in the mean time we'll just do this
    return false
    @teacherless_course ||= Rails.cache.fetch(['teacherless_course', self].cache_key) do
      !self.sis_source_id && self.teacher_enrollments.empty?
    end
  end

  def grade_publishing_status_translation(status, message)
    status = "unpublished" if status.blank?

    if message.present?
      case status
      when 'error'
        t("Error: %{message}", message: message)
      when 'unpublished'
        t("Not Synced: %{message}", message: message)
      when 'pending'
        t("Pending: %{message}", message: message)
      when 'publishing'
        t("Syncing: %{message}", message: message)
      when 'published'
        t("Synced: %{message}", message: message)
      when 'unpublishable'
        t("Unsyncable: %{message}", message: message)
      else
        t("Unknown status, %{status}: %{message}", message: message, status: status)
      end
    else
      case status
      when 'error'
        t("Error")
      when 'unpublished'
        t("Not Synced")
      when 'pending'
        t("Pending")
      when 'publishing'
        t("Syncing")
      when 'published'
        t("Synced")
      when 'unpublishable'
        t("Unsyncable")
      else
        t("Unknown status, %{status}", status: status)
      end
    end
  end

  def grade_publishing_statuses
    found_statuses = [].to_set
    enrollments = student_enrollments.not_fake.group_by do |e|
      found_statuses.add e.grade_publishing_status
      grade_publishing_status_translation(e.grade_publishing_status, e.grade_publishing_message)
    end
    overall_status = "error"
    overall_status = "unpublished" unless found_statuses.size > 0
    overall_status = (%w{error unpublished pending publishing published unpublishable}).detect{|s| found_statuses.include?(s)} || overall_status
    return enrollments, overall_status
  end

  def should_kick_off_grade_publishing_timeout?
    settings = Canvas::Plugin.find!('grade_export').settings
    settings[:success_timeout].to_i > 0 && Canvas::Plugin.value_to_boolean(settings[:wait_for_success])
  end

  def self.valid_grade_export_types
    @valid_grade_export_types ||= {
        "instructure_csv" => {
            :name => t('grade_export_types.instructure_csv', "Instructure formatted CSV"),
            :callback => lambda { |course, enrollments, publishing_user, publishing_pseudonym|
                course.generate_grade_publishing_csv_output(enrollments, publishing_user, publishing_pseudonym)
            },
            :requires_grading_standard => false,
            :requires_publishing_pseudonym => false
          }
      }
  end

  def allows_grade_publishing_by(user)
    return false unless Canvas::Plugin.find!('grade_export').enabled?
    settings = Canvas::Plugin.find!('grade_export').settings
    format_settings = Course.valid_grade_export_types[settings[:format_type]]
    return false unless format_settings
    return false if SisPseudonym.for(user, self).nil? && format_settings[:requires_publishing_pseudonym]
    return true
  end

  def publish_final_grades(publishing_user, user_ids_to_publish = nil)
    # we want to set all the publishing statuses to 'pending' immediately,
    # and then as a delayed job, actually go publish them.

    raise "final grade publishing disabled" unless Canvas::Plugin.find!('grade_export').enabled?
    settings = Canvas::Plugin.find!('grade_export').settings

    last_publish_attempt_at = Time.now.utc
    scope = self.student_enrollments.not_fake
    scope = scope.where(user_id: user_ids_to_publish) if user_ids_to_publish
    scope.update_all(:grade_publishing_status => "pending",
                     :grade_publishing_message => nil,
                     :last_publish_attempt_at => last_publish_attempt_at)

    send_later_if_production(:send_final_grades_to_endpoint, publishing_user, user_ids_to_publish)
    send_at(last_publish_attempt_at + settings[:success_timeout].to_i.seconds, :expire_pending_grade_publishing_statuses, last_publish_attempt_at) if should_kick_off_grade_publishing_timeout?
  end

  def send_final_grades_to_endpoint(publishing_user, user_ids_to_publish = nil)
    # actual grade publishing logic is here, but you probably want
    # 'publish_final_grades'

    self.recompute_student_scores_without_send_later(user_ids_to_publish)
    enrollments = self.student_enrollments.not_fake.eager_load(:user).preload(:course_section).order_by_sortable_name
    enrollments = enrollments.where(user_id: user_ids_to_publish) if user_ids_to_publish

    errors = []
    posts_to_make = []
    posted_enrollment_ids = []
    all_enrollment_ids = enrollments.map(&:id)

    begin

      raise "final grade publishing disabled" unless Canvas::Plugin.find!('grade_export').enabled?
      settings = Canvas::Plugin.find!('grade_export').settings
      raise "endpoint undefined" if settings[:publish_endpoint].blank?
      format_settings = Course.valid_grade_export_types[settings[:format_type]]
      raise "unknown format type: #{settings[:format_type]}" unless format_settings
      raise "grade publishing requires a grading standard" if !self.grading_standard_enabled? && format_settings[:requires_grading_standard]

      publishing_pseudonym = SisPseudonym.for(publishing_user, self)
      raise "publishing disallowed for this publishing user" if publishing_pseudonym.nil? and format_settings[:requires_publishing_pseudonym]

      callback = Course.valid_grade_export_types[settings[:format_type]][:callback]

      posts_to_make = callback.call(self, enrollments, publishing_user, publishing_pseudonym)

    rescue => e
      Enrollment.where(:id => all_enrollment_ids).update_all(:grade_publishing_status => "error", :grade_publishing_message => e.to_s)
      raise e
    end

    posts_to_make.each do |enrollment_ids, res, mime_type, headers={}|
      begin
        posted_enrollment_ids += enrollment_ids
        if res
          SSLCommon.post_data(settings[:publish_endpoint], res, mime_type, headers )
        end
        Enrollment.where(:id => enrollment_ids).update_all(:grade_publishing_status => (should_kick_off_grade_publishing_timeout? ? "publishing" : "published"), :grade_publishing_message => nil)
      rescue => e
        errors << e
        Enrollment.where(:id => enrollment_ids).update_all(:grade_publishing_status => "error", :grade_publishing_message => e.to_s)
      end
    end

    Enrollment.where(:id => (all_enrollment_ids.to_set - posted_enrollment_ids.to_set).to_a).update_all(:grade_publishing_status => "unpublishable", :grade_publishing_message => nil)

    raise errors[0] if errors.size > 0
  end

  def generate_grade_publishing_csv_output(enrollments, publishing_user, publishing_pseudonym)
    enrollment_ids = []
    res = CSV.generate do |csv|
      row = ["publisher_id", "publisher_sis_id", "course_id", "course_sis_id", "section_id", "section_sis_id", "student_id", "student_sis_id", "enrollment_id", "enrollment_status", "score"]
      row << "grade" if self.grading_standard_enabled?
      csv << row
      enrollments.each do |enrollment|
        next unless enrollment.computed_final_score
        enrollment_ids << enrollment.id
        pseudonym_sis_ids = enrollment.user.pseudonyms.active.where(account_id: self.root_account_id).pluck(:sis_user_id)
        pseudonym_sis_ids = [nil] if pseudonym_sis_ids.empty?
        pseudonym_sis_ids.each do |pseudonym_sis_id|
          row = [publishing_user.try(:id), publishing_pseudonym.try(:sis_user_id),
                 enrollment.course.id, enrollment.course.sis_source_id,
                 enrollment.course_section.id, enrollment.course_section.sis_source_id,
                 enrollment.user.id, pseudonym_sis_id, enrollment.id,
                 enrollment.workflow_state, enrollment.computed_final_score]
          row << enrollment.computed_final_grade if self.grading_standard_enabled?
          csv << row
        end
      end
    end
    return [[enrollment_ids, res, "text/csv"]]
  end

  def expire_pending_grade_publishing_statuses(last_publish_attempt_at)
    self.student_enrollments.not_fake.where(:grade_publishing_status => ['pending', 'publishing'],
                                            :last_publish_attempt_at => last_publish_attempt_at).
        update_all(:grade_publishing_status => 'error', :grade_publishing_message => "Timed out.")
  end

  def gradebook_to_csv_in_background(filename, user, options = {})
    progress = progresses.build(tag: 'gradebook_to_csv')
    progress.save!

    exported_gradebook = gradebook_csvs.where(user_id: user).first_or_initialize
    attachment = user.attachments.build
    attachment.filename = filename
    attachment.content_type = 'text/csv'
    attachment.file_state = 'hidden'
    attachment.save!
    exported_gradebook.attachment = attachment
    exported_gradebook.progress = progress
    exported_gradebook.save!

    progress.process_job(
      self,
      :generate_csv,
      { preserve_method_args: true },
      user,
      options,
      attachment
    )
    {attachment_id: attachment.id, progress_id: progress.id}
  end

  def generate_csv(user, options, attachment)
    csv = GradebookExporter.new(self, user, options).to_csv
    create_attachment(attachment, csv)
  end


  def create_attachment(attachment, csv)
    attachment.uploaded_data = StringIO.new(csv)
    attachment.content_type = 'text/csv'
    attachment.save!
  end

  # included to make it easier to work with api, which returns
  # sis_source_id as sis_course_id.
  alias_attribute :sis_course_id, :sis_source_id

  def grading_standard_title
    if self.grading_standard_enabled?
      self.grading_standard.try(:title) || t('default_grading_scheme_name', "Default Grading Scheme")
    else
      nil
    end
  end

  def score_to_grade(score)
    return nil unless self.grading_standard_enabled? && score
    if grading_standard
      grading_standard.score_to_grade(score)
    else
      GradingStandard.default_instance.score_to_grade(score)
    end
  end

  def active_course_level_observers
    participating_observers.observing_full_course(self.id)
  end

  def participants(opts={})
    participants = []
    by_date = opts[:by_date]
    participants += by_date ? participating_admins_by_date : participating_admins

    students = by_date ? participating_students_by_date : participating_students
    applicable_students = if opts[:excluded_user_ids]
                 students.reject{|p| opts[:excluded_user_ids].include?(p.id)}
               else
                 students
               end

    participants += applicable_students

    if opts[:include_observers]
      participants += User.observing_students_in_course(applicable_students.map(&:id), self.id)
      participants += User.observing_full_course(self.id)
    end

    participants.uniq
  end

  def filter_users_by_permission(users, permission)
    scope = self.enrollments.where(:user_id => users)
    details = RoleOverride.permissions[permission]
    scope = details[:applies_to_concluded] ? scope.not_inactive_by_date : scope.active_or_pending_by_date

    role_user_ids = scope.pluck(:role_id, :user_id)
    role_ids = role_user_ids.map(&:first).uniq

    roles = Role.where(:id => role_ids).to_a
    allowed_role_ids = roles.select{|role| RoleOverride.enabled_for?(self, permission, role, self).include?(:self)}.map(&:id)
    return [] unless allowed_role_ids.any?

    allowed_user_ids = Set.new
    role_user_ids.each{|role_id, user_id| allowed_user_ids << user_id if allowed_role_ids.include?(role_id)}
    users.select{|user| allowed_user_ids.include?(user.id)}
  end

  def enroll_user(user, type='StudentEnrollment', opts={})
    enrollment_state = opts[:enrollment_state]
    enrollment_state ||= 'active' if type == 'ObserverEnrollment' && user.registered?
    section = opts[:section]
    limit_privileges_to_course_section = opts[:limit_privileges_to_course_section]
    associated_user_id = opts[:associated_user_id]

    role = opts[:role] || Enrollment.get_built_in_role_for_type(type)

    start_at = opts[:start_at]
    end_at = opts[:end_at]
    self_enrolled = opts[:self_enrolled]
    section ||= self.default_section
    enrollment_state ||= self.available? ? "invited" : "creation_pending"
    if type == 'TeacherEnrollment' || type == 'TaEnrollment' || type == 'DesignerEnrollment'
      enrollment_state = 'invited' if enrollment_state == 'creation_pending'
    else
      enrollment_state = 'creation_pending' if enrollment_state == 'invited' && !self.available?
    end
    Course.unique_constraint_retry do
      if opts[:allow_multiple_enrollments]
        e = self.all_enrollments.where(user_id: user, type: type, role_id: role.id, associated_user_id: associated_user_id, course_section_id: section.id).first
      else
        # order by course_section_id<>section.id so that if there *is* an existing enrollment for this section, we get it (false orders before true)
        e = self.all_enrollments.
          where(user_id: user, type: type, role_id: role.id, associated_user_id: associated_user_id).
          order("course_section_id<>#{section.id}").
          first
      end
      if e && (!e.active? || opts[:force_update])
        e.already_enrolled = true
        if e.workflow_state == 'deleted'
          e.sis_batch_id = nil
        end
        e.attributes = {
          :course_section => section,
          :workflow_state => e.is_a?(StudentViewEnrollment) ? 'active' : enrollment_state
        } if e.completed? || e.rejected? || e.deleted? || e.workflow_state != enrollment_state
      end
      # if we're reusing an enrollment and +limit_privileges_to_course_section+ was supplied, apply it
      e.limit_privileges_to_course_section = limit_privileges_to_course_section if e unless limit_privileges_to_course_section.nil?
      # if we're creating a new enrollment, we want to return it as the correct
      # subclass, but without using associations, we need to manually activate
      # sharding. We should probably find a way to go back to using the
      # association here -- just ran out of time.
      self.shard.activate do
        e ||= Enrollment.typed_enrollment(type).new(
          :user => user,
          :course => self,
          :course_section => section,
          :workflow_state => enrollment_state,
          :limit_privileges_to_course_section => limit_privileges_to_course_section)

      end
      e.associated_user_id = associated_user_id
      e.role = role
      e.self_enrolled = self_enrolled
      e.start_at = start_at
      e.end_at = end_at
      if e.changed?
        e.need_touch_user = true if opts[:skip_touch_user]
        transaction do
          # without this, inserting/updating on enrollments will share lock the course, but then
          # it tries to touch the course, which will deadlock with another transaction doing the
          # same thing.
          self.lock!(:no_key_update)
          if opts[:no_notify]
            e.save_without_broadcasting
          else
            e.save
          end
        end
      end
      e.user = user
      self.claim if self.created? && e && e.admin?
      unless opts[:skip_touch_user]
        e.associated_user.try(:touch)
        user.touch
      end
      user.reload
      e
    end
  end

  def enroll_student(user, opts={})
    enroll_user(user, 'StudentEnrollment', opts)
  end

  def self_enroll_student(user, opts = {})
    enrollment = enroll_student(user, opts.merge(:self_enrolled => true))
    enrollment.accept(:force)
    unless opts[:skip_pseudonym]
      new_pseudonym = user.find_or_initialize_pseudonym_for_account(root_account)
      new_pseudonym.save if new_pseudonym && new_pseudonym.changed?
    end
    enrollment
  end

  def enroll_ta(user, opts={})
    enroll_user(user, 'TaEnrollment', opts)
  end

  def enroll_designer(user, opts={})
    enroll_user(user, 'DesignerEnrollment', opts)
  end

  def enroll_teacher(user, opts={})
    enroll_user(user, 'TeacherEnrollment', opts)
  end

  def resubmission_for(asset)
    asset.ignores.where(:purpose => 'grading', :permanent => false).delete_all
    instructors.touch_all
  end

  def grading_standard_enabled
    !!self.grading_standard_id
  end
  alias_method :grading_standard_enabled?, :grading_standard_enabled

  def grading_standard_enabled=(val)
    if Canvas::Plugin.value_to_boolean(val)
      self.grading_standard_id ||= 0
    else
      self.grading_standard = self.grading_standard_id = nil
    end
  end

  def readable_default_wiki_editing_roles
    roles = self.default_wiki_editing_roles || "teachers"
    case roles
    when 'teachers'
      t('wiki_permissions.only_teachers', 'Only Teachers')
    when 'teachers,students'
      t('wiki_permissions.teachers_students', 'Teacher and Students')
    when 'teachers,students,public'
      t('wiki_permissions.all', 'Anyone')
    else
      t('wiki_permissions.only_teachers', 'Only Teachers')
    end
  end

  def default_section(opts = {})
    section = course_sections.active.where(default_section: true).first
    if !section && opts[:include_xlists]
      section = CourseSection.active.where(:nonxlist_course_id => self).order(:id).first
    end
    if !section && !opts[:no_create]
      section = course_sections.build
      section.default_section = true
      section.course = self
      section.root_account_id = self.root_account_id
      Shackles.activate(:master) do
        section.save unless new_record?
      end
    end
    section
  end

  def assert_section
    if self.course_sections.active.empty?
      default = self.default_section
      default.workflow_state = 'active'
      default.save
    end
  end

  def file_structure_for(user)
    User.file_structure_for(self, user)
  end

  def turnitin_settings
    # check if somewhere up the account chain turnitin is enabled and
    # has valid settings
    account.turnitin_settings
  end

  def turnitin_pledge
    self.account.closest_turnitin_pledge
  end

  def turnitin_originality
    self.account.closest_turnitin_originality
  end

  def all_turnitin_comments
    comments = self.account.closest_turnitin_comments || ""
    if self.turnitin_comments && !self.turnitin_comments.empty?
      comments += "\n\n" if comments && !comments.empty?
      comments += self.turnitin_comments
    end
    self.extend TextHelper
    format_message(comments).first
  end

  def turnitin_enabled?
    !!self.turnitin_settings
  end

  def vericite_enabled?
    Canvas::Plugin.find(:vericite).try(:enabled?)
  end

  def vericite_pledge
    if vericite_enabled?
      Canvas::Plugin.find(:vericite).settings[:pledge]
    end
  end

  def vericite_comments
    if vericite_enabled?
      Canvas::Plugin.find(:vericite).settings[:comments]
    end
  end

  attr_accessor :merge_results
  def log_merge_result(text)
    @merge_results ||= []
    logger.debug text
    @merge_results << text
  end

  def warn_merge_result(text)
    log_merge_result(text)
  end

  def bool_res(val)
    Canvas::Plugin.value_to_boolean(val)
  end

  attr_accessor :full_migration_hash, :external_url_hash,
                :folder_name_lookups, :assignment_group_no_drop_assignments, :migration_results

  def map_merge(old_item, new_item)
    @merge_mappings ||= {}
    @merge_mappings[old_item.asset_string] = new_item && new_item.id
  end

  def merge_mapped_id(old_item)
    @merge_mappings ||= {}
    return nil unless old_item
    return @merge_mappings[old_item] if old_item.is_a?(String)
    @merge_mappings[old_item.asset_string]
  end

  def same_dates?(old, new, columns)
    old && new && columns.all?{|column|
      old.respond_to?(column) && new.respond_to?(column) && old.send(column) == new.send(column)
    }
  end

  def copy_attachments_from_course(course, options={})
    root_folder = Folder.root_folders(self).first
    root_folder_name = root_folder.name + '/'
    ce = options[:content_export]
    cm = options[:content_migration]

    attachments = course.attachments.where("file_state <> 'deleted'").to_a
    total = attachments.count + 1

    Attachment.skip_media_object_creation do
      attachments.each_with_index do |file, i|
        cm.update_import_progress((i.to_f/total) * 18.0) if cm && (i % 10 == 0)

        if !ce || ce.export_object?(file)
          begin
            migration_id = ce && ce.create_key(file)
            new_file = file.clone_for(self, nil, :overwrite => true, :migration_id => migration_id, :migration => cm, :match_on_migration_id => cm.for_master_course_import?)
            cm.add_attachment_path(file.full_display_path.gsub(/\A#{root_folder_name}/, ''), new_file.migration_id)
            new_folder_id = merge_mapped_id(file.folder)

            if file.folder && file.folder.parent_folder_id.nil?
              new_folder_id = root_folder.id
            end
            # make sure the file has somewhere to go
            if !new_folder_id
              # gather mapping of needed folders from old course to new course
              old_folders = []
              old_folders << file.folder
              new_folders = []
              new_folders << old_folders.last.clone_for(self, nil, options.merge({:include_subcontent => false}))
              while old_folders.last.parent_folder && old_folders.last.parent_folder.parent_folder_id
                old_folders << old_folders.last.parent_folder
                new_folders << old_folders.last.clone_for(self, nil, options.merge({:include_subcontent => false}))
              end
              old_folders.reverse!
              new_folders.reverse!
              # try to use folders that already match if possible
              final_new_folders = []
              parent_folder = Folder.root_folders(self).first
              old_folders.each_with_index do |folder, idx|
                if f = parent_folder.active_sub_folders.where(name: folder.name).first
                  final_new_folders << f
                else
                  final_new_folders << new_folders[idx]
                end
                parent_folder = final_new_folders.last
              end
              # add or update the folder structure needed for the file
              final_new_folders.first.parent_folder_id ||=
                merge_mapped_id(old_folders.first.parent_folder) ||
                Folder.root_folders(self).first.id
              old_folders.each_with_index do |folder, idx|
                final_new_folders[idx].save!
                map_merge(folder, final_new_folders[idx])
                final_new_folders[idx + 1].parent_folder_id ||= final_new_folders[idx].id if final_new_folders[idx + 1]
              end
              new_folder_id = merge_mapped_id(file.folder)
            end
            new_file.folder_id = new_folder_id
            new_file.save_without_broadcasting!
            cm.add_imported_item(new_file)
            map_merge(file, new_file)
          rescue
            cm.add_warning(t(:file_copy_error, "Couldn't copy file \"%{name}\"", :name => file.display_name || file.path_name), $!)
          end
        end
      end
    end
  end

  def self.clonable_attributes
    [ :group_weighting_scheme, :grading_standard_id, :is_public, :public_syllabus,
      :public_syllabus_to_auth, :allow_student_wiki_edits, :show_public_context_messages,
      :syllabus_body, :allow_student_forum_attachments, :lock_all_announcements,
      :default_wiki_editing_roles, :allow_student_organized_groups,
      :default_view, :show_total_grade_as_points,
      :open_enrollment,
      :storage_quota, :tab_configuration, :allow_wiki_comments,
      :turnitin_comments, :self_enrollment, :license, :indexed, :locale,
      :hide_final_grade, :hide_distribution_graphs,
      :allow_student_discussion_topics, :allow_student_discussion_editing, :lock_all_announcements,
      :organize_epub_by_content_type, :show_announcements_on_home_page,
      :home_page_announcement_limit, :enable_offline_web_export,
      :restrict_student_future_view, :restrict_student_past_view
    ]
  end

  def set_course_dates_if_blank(shift_options)
    unless Canvas::Plugin.value_to_boolean(shift_options[:remove_dates])
      self.start_at ||= shift_options[:default_start_at]
      self.conclude_at ||= shift_options[:default_conclude_at]
    end
  end

  def real_start_date
    return self.start_at.to_date if self.start_at
    all_dates.min
  end

  def all_dates
    (self.calendar_events.active + self.assignments.active).inject([]) {|list, e|
      list << e.end_at if e.end_at
      list << e.start_at if e.start_at
      list
    }.compact.flatten.map{|d| d.to_date }.uniq rescue []
  end

  def real_end_date
    return self.conclude_at.to_date if self.conclude_at
    all_dates.max
  end

  def is_a_context?
    true
  end

  def self.serialization_excludes; [:uuid]; end


  ADMIN_TYPES = %w{TeacherEnrollment TaEnrollment DesignerEnrollment}
  def section_visibilities_for(user, opts={})
    RequestCache.cache('section_visibilities_for', user, self, opts) do
      shard.activate do
        Rails.cache.fetch(['section_visibilities_for', user, self, opts].cache_key) do
          workflow_not = opts[:excluded_workflows] || 'deleted'

          enrollment_rows = all_enrollments.
            where(user: user).
            where.not(workflow_state: workflow_not).
            pluck(
              :course_section_id,
              :limit_privileges_to_course_section,
              :type,
              :associated_user_id)

          enrollment_rows.map do |section_id, limit_privileges, type, associated_user_id|
            {
              :course_section_id => section_id,
              :limit_privileges_to_course_section => limit_privileges,
              :type => type,
              :associated_user_id => associated_user_id,
              :admin => ADMIN_TYPES.include?(type)
            }
          end
        end
      end
    end
  end

  def visibility_limited_to_course_sections?(user, visibilities = section_visibilities_for(user))
    visibilities.all?{|s| s[:limit_privileges_to_course_section] }
  end

  # returns a scope, not an array of users/enrollments
  def students_visible_to(user, include: nil)
    include = Array(include)

    if include.include?(:priors_and_deleted)
      scope = self.all_students_including_deleted
    elsif include.include?(:priors)
      scope = self.all_students
    elsif include.include?(:inactive) || include.include?(:completed)
      scope = self.all_accepted_students
      scope = scope.where("enrollments.workflow_state<>'inactive'") unless include.include?(:inactive)
      scope = scope.where("enrollments.workflow_state<>'completed'") unless include.include?(:completed)
    else
      scope = self.students
    end

    self.apply_enrollment_visibility(scope, user, nil, include: include)
  end

  # can apply to user scopes as well if through enrollments (e.g. students, teachers)
  def apply_enrollment_visibility(scope, user, section_ids=nil, include: [])
    include = Array(include)
    if section_ids
      scope = scope.where('enrollments.course_section_id' => section_ids.to_a)
    end

    visibilities = section_visibilities_for(user)
    visibility_level = enrollment_visibility_level_for(user, visibilities)

    # teachers, account admins, and student view students can see student view students
    unless visibility_level == :full ||
        visibilities.any?{|v| v[:admin] || v[:type] == 'StudentViewEnrollment' }
      scope = scope.where("enrollments.type<>'StudentViewEnrollment'")
    end

    if include.include?(:inactive) && ![:full, :sections].include?(visibility_level)
      # don't really include inactive unless user is able to view them
      scope = scope.where("enrollments.workflow_state <> 'inactive'")
    end
    if include.include?(:completed) && ![:full, :sections].include?(visibility_level)
      # don't really include concluded unless user is able to view them
      scope = scope.where("enrollments.workflow_state <> 'completed'")
    end
    # See also MessageableUser::Calculator (same logic used to get
    # users across multiple courses) (should refactor)
    case visibility_level
    when :full, :limited
      scope
    when :sections
      scope.where("enrollments.course_section_id IN (?) OR (enrollments.limit_privileges_to_course_section=? AND enrollments.type IN ('TeacherEnrollment', 'TaEnrollment', 'DesignerEnrollment'))",
                  visibilities.map{|s| s[:course_section_id]}, false)
    when :restricted
      user_ids = visibilities.map { |s| s[:associated_user_id] }.compact
      scope.where(enrollments: { user_id: user_ids + [user.id] })
    else
      scope.none
    end
  end

  def users_visible_to(user, include_priors=false, opts={})
    visibilities = section_visibilities_for(user)
    visibility = enrollment_visibility_level_for(user, visibilities)

    scope = if include_priors
              users
            elsif opts[:include_inactive] && [:full, :sections].include?(visibility)
              all_current_users
            else
              current_users
            end

    apply_enrollment_visibilities_internal(scope,
                                           user,
                                           visibilities,
                                           visibility,
                                           enrollment_state: opts[:enrollment_state])
  end

  def enrollments_visible_to(user, opts={})
    visibilities = section_visibilities_for(user)
    visibility = enrollment_visibility_level_for(user, visibilities)

    enrollment_scope = opts[:include_concluded] ? enrollments : current_enrollments
    apply_enrollment_visibilities_internal(enrollment_scope.except(:preload), user, visibilities, visibility)
  end

  def apply_enrollment_visibilities_internal(scope, user, visibilities, visibility, enrollment_state: nil)
    scope = scope.where(enrollments: { workflow_state: enrollment_state }) if enrollment_state
    # See also MessageableUsers (same logic used to get users across multiple courses) (should refactor)
    case visibility
    when :full then scope
    when :sections then scope.where(enrollments: { course_section_id: visibilities.map {|s| s[:course_section_id] } })
    when :restricted then scope.where(enrollments: { user_id: (visibilities.map { |s| s[:associated_user_id] }.compact + [user]) })
    when :limited then scope.where(enrollments: { type: ['StudentEnrollment', 'TeacherEnrollment', 'TaEnrollment', 'StudentViewEnrollment'] })
    else scope.none
    end
  end

  # returns :all, :none, or an array of section ids
  def course_section_visibility(user, opts={})
    visibilities = section_visibilities_for(user, opts)
    visibility = enrollment_visibility_level_for(user, visibilities)
    if [:full, :limited, :restricted, :sections].include?(visibility)
      if visibility == :sections || visibilities.all?{ |v| ['StudentEnrollment', 'StudentViewEnrollment', 'ObserverEnrollment'].include? v[:type] }
        visibilities.map{ |s| s[:course_section_id] }
      else
        :all
      end
    else
      :none
    end
  end

  def sections_visible_to(user, sections = active_course_sections, opts={})
    is_scope = sections.respond_to?(:where)
    section_ids = course_section_visibility(user, opts)
    case section_ids
    when :all
      sections
    when :none
      # return an empty set, but keep it as a scope for downstream consistency
      is_scope ? sections.none : []
    when Array
      is_scope ? sections.where(:id => section_ids) : sections.select{|section| section_ids.include?(section.id)}
    end
  end

  # derived from policy for Group#grants_right?(user, :read)
  def groups_visible_to(user, groups = active_groups)
    if grants_any_right?(user, :manage_groups, :view_group_pages)
      # course-wide permissions; all groups are visible
      groups
    else
      # no course-wide permissions; only groups the user is a member of are
      # visible
      groups.joins(:participating_group_memberships).
        where('group_memberships.user_id' => user)
    end
  end

  def enrollment_visibility_level_for(user, visibilities = section_visibilities_for(user), require_message_permission = false)
    permissions = require_message_permission ?
      [:send_messages] :
      [:manage_grades, :manage_students, :manage_admin_users, :read_roster, :view_all_grades, :read_as_admin]
    granted_permissions = self.granted_rights(user, *permissions)
    if granted_permissions.empty?
      :restricted # e.g. observer, can only see admins in the course
    elsif visibilities.present? && visibility_limited_to_course_sections?(user, visibilities)
      :sections
    elsif granted_permissions.eql? [:read_roster]
      :limited
    else
      :full
    end
  end

  def invited_count_visible_to(user)
    scope = users_visible_to(user).
      where("enrollments.workflow_state in ('invited', 'creation_pending') AND enrollments.type != 'StudentViewEnrollment'")
    scope.select('users.id').distinct.count
  end

  def published?
    self.available? || self.completed?
  end

  def unpublished?
    self.created? || self.claimed?
  end

  def tab_configuration
    super.map {|h| h.with_indifferent_access } rescue []
  end

  TAB_HOME = 0
  TAB_SYLLABUS = 1
  TAB_PAGES = 2
  TAB_ASSIGNMENTS = 3
  TAB_QUIZZES = 4
  TAB_GRADES = 5
  TAB_PEOPLE = 6
  TAB_GROUPS = 7
  TAB_DISCUSSIONS = 8
  TAB_MODULES = 10
  TAB_FILES = 11
  TAB_CONFERENCES = 12
  TAB_SETTINGS = 13
  TAB_ANNOUNCEMENTS = 14
  TAB_OUTCOMES = 15
  TAB_COLLABORATIONS = 16
  TAB_COLLABORATIONS_NEW = 17

  def self.default_tabs
    [{
      :id => TAB_HOME,
      :label => t('#tabs.home', "Home"),
      :css_class => 'home',
      :href => :course_path
    }, {
      :id => TAB_ANNOUNCEMENTS,
      :label => t('#tabs.announcements', "Announcements"),
      :css_class => 'announcements',
      :href => :course_announcements_path,
      :icon => 'icon-announcement'
    }, {
      :id => TAB_ASSIGNMENTS,
      :label => t('#tabs.assignments', "Assignments"),
      :css_class => 'assignments',
      :href => :course_assignments_path,
      :icon => 'icon-assignment'
    }, {
      :id => TAB_DISCUSSIONS,
      :label => t('#tabs.discussions', "Discussions"),
      :css_class => 'discussions',
      :href => :course_discussion_topics_path,
      :icon => 'icon-discussion'
    }, {
      :id => TAB_GRADES,
      :label => t('#tabs.grades', "Grades"),
      :css_class => 'grades',
      :href => :course_grades_path,
    }, {
      :id => TAB_PEOPLE,
      :label => t('#tabs.people', "People"),
      :css_class => 'people',
      :href => :course_users_path
    }, {
      :id => TAB_PAGES,
      :label => t('#tabs.pages', "Pages"),
      :css_class => 'pages',
      :href => :course_wiki_path
    }, {
      :id => TAB_FILES,
      :label => t('#tabs.files', "Files"),
      :css_class => 'files',
      :href => :course_files_path,
      :icon => 'icon-folder'
    }, {
      :id => TAB_SYLLABUS,
      :label => t('#tabs.syllabus', "Syllabus"),
      :css_class => 'syllabus',
      :href => :syllabus_course_assignments_path
    }, {
      :id => TAB_OUTCOMES,
      :label => t('#tabs.outcomes', "Outcomes"),
      :css_class => 'outcomes',
      :href => :course_outcomes_path
    }, {
      :id => TAB_QUIZZES,
      :label => t('#tabs.quizzes', "Quizzes"),
      :css_class => 'quizzes',
      :href => :course_quizzes_path
    }, {
      :id => TAB_MODULES,
      :label => t('#tabs.modules', "Modules"),
      :css_class => 'modules',
      :href => :course_context_modules_path
    }, {
      :id => TAB_CONFERENCES,
      :label => t('#tabs.conferences', "Conferences"),
      :css_class => 'conferences',
      :href => :course_conferences_path
    }, {
      :id => TAB_COLLABORATIONS,
      :label => t('#tabs.collaborations', "Collaborations"),
      :css_class => 'collaborations',
      :href => :course_collaborations_path
    }, {
      :id => TAB_COLLABORATIONS_NEW,
      :label => t('#tabs.collaborations', "Collaborations"),
      :css_class => 'collaborations',
      :href => :course_lti_collaborations_path
    }, {
      :id => TAB_SETTINGS,
      :label => t('#tabs.settings', "Settings"),
      :css_class => 'settings',
      :href => :course_settings_path,
    }]
  end

  def tab_hidden?(id)
    tab = self.tab_configuration.find{|t| t[:id] == id}
    return tab && tab[:hidden]
  end

  def external_tool_tabs(opts)
    tools = self.context_external_tools.active.having_setting('course_navigation')
    tools += ContextExternalTool.active.having_setting('course_navigation').where(context_type: 'Account', context_id: account_chain_ids).to_a
    Lti::ExternalToolTab.new(self, :course_navigation, tools, opts[:language]).tabs
  end

  def tabs_available(user=nil, opts={})
    opts.reverse_merge!(:include_external => true)
    cache_key = [user, opts].cache_key
    @tabs_available ||= {}
    @tabs_available[cache_key] ||= uncached_tabs_available(user, opts)
  end

  def uncached_tabs_available(user, opts)
    # make sure t() is called before we switch to the slave, in case we update the user's selected locale in the process
    default_tabs = Course.default_tabs

    Shackles.activate(:slave) do
      # We will by default show everything in default_tabs, unless the teacher has configured otherwise.
      tabs = self.tab_configuration.compact
      settings_tab = default_tabs[-1]
      external_tabs = if opts[:include_external]
                        external_tool_tabs(opts) + Lti::MessageHandler.lti_apps_tabs(self, [Lti::ResourcePlacement::COURSE_NAVIGATION], opts)
                      else
                        []
                      end
      tabs = tabs.map do |tab|
        default_tab = default_tabs.find {|t| t[:id] == tab[:id] } || external_tabs.find{|t| t[:id] == tab[:id] }
        if default_tab
          tab[:label] = default_tab[:label]
          tab[:href] = default_tab[:href]
          tab[:css_class] = default_tab[:css_class]
          tab[:args] = default_tab[:args]
          tab[:visibility] = default_tab[:visibility]
          tab[:external] = default_tab[:external]
          tab[:icon] = default_tab[:icon]
          tab[:target] = default_tab[:target] if default_tab[:target]
          default_tabs.delete_if {|t| t[:id] == tab[:id] }
          external_tabs.delete_if {|t| t[:id] == tab[:id] }
          tab
        end
      end
      tabs.compact!
      tabs += default_tabs
      tabs += external_tabs
      # Ensure that Settings is always at the bottom
      tabs.delete_if {|t| t[:id] == TAB_SETTINGS }
      tabs << settings_tab

      tabs.each do |tab|
        tab[:hidden_unused] = true if tab[:id] == TAB_MODULES && !active_record_types[:modules]
        tab[:hidden_unused] = true if tab[:id] == TAB_FILES && !active_record_types[:files]
        tab[:hidden_unused] = true if tab[:id] == TAB_QUIZZES && !active_record_types[:quizzes]
        tab[:hidden_unused] = true if tab[:id] == TAB_ASSIGNMENTS && !active_record_types[:assignments]
        tab[:hidden_unused] = true if tab[:id] == TAB_PAGES && !active_record_types[:pages] && !allow_student_wiki_edits
        tab[:hidden_unused] = true if tab[:id] == TAB_CONFERENCES && !active_record_types[:conferences] && !self.grants_right?(user, :create_conferences)
        tab[:hidden_unused] = true if tab[:id] == TAB_ANNOUNCEMENTS && !active_record_types[:announcements]
        tab[:hidden_unused] = true if tab[:id] == TAB_OUTCOMES && !active_record_types[:outcomes]
        tab[:hidden_unused] = true if tab[:id] == TAB_DISCUSSIONS && !active_record_types[:discussions] && !allow_student_discussion_topics
      end

      # remove tabs that the user doesn't have access to
      unless opts[:for_reordering]
        unless self.grants_any_right?(user, opts[:session], :read, :manage_content)
          tabs.delete_if { |t| t[:id] == TAB_HOME }
          tabs.delete_if { |t| t[:id] == TAB_ANNOUNCEMENTS }
          tabs.delete_if { |t| t[:id] == TAB_PAGES }
          tabs.delete_if { |t| t[:id] == TAB_OUTCOMES }
          tabs.delete_if { |t| t[:id] == TAB_CONFERENCES }
          tabs.delete_if { |t| t[:id] == TAB_COLLABORATIONS }
          tabs.delete_if { |t| t[:id] == TAB_MODULES }
        end
        unless self.grants_any_right?(user, opts[:session], :participate_as_student, :read_as_admin)
          tabs.delete_if{ |t| t[:visibility] == 'members' }
        end
        unless self.grants_any_right?(user, opts[:session], :read, :manage_content, :manage_assignments)
          tabs.delete_if { |t| t[:id] == TAB_ASSIGNMENTS }
          tabs.delete_if { |t| t[:id] == TAB_QUIZZES }
        end
        unless self.grants_any_right?(user, opts[:session], :read, :read_syllabus, :manage_content, :manage_assignments)
          tabs.delete_if { |t| t[:id] == TAB_SYLLABUS }
        end
        tabs.delete_if{ |t| t[:visibility] == 'admins' } unless self.grants_right?(user, opts[:session], :read_as_admin)
        if self.grants_any_right?(user, opts[:session], :manage_content, :manage_assignments)
          tabs.detect { |t| t[:id] == TAB_ASSIGNMENTS }[:manageable] = true
          tabs.detect { |t| t[:id] == TAB_SYLLABUS }[:manageable] = true
          tabs.detect { |t| t[:id] == TAB_QUIZZES }[:manageable] = true
        end
        tabs.delete_if { |t| t[:hidden] && t[:external] } unless opts[:api] && self.grants_right?(user,  :read_as_admin)
        tabs.delete_if { |t| t[:id] == TAB_GRADES } unless self.grants_any_right?(user, opts[:session], :read_grades, :view_all_grades, :manage_grades)
        tabs.detect { |t| t[:id] == TAB_GRADES }[:manageable] = true if self.grants_any_right?(user, opts[:session], :view_all_grades, :manage_grades)
        tabs.delete_if { |t| t[:id] == TAB_PEOPLE } unless self.grants_any_right?(user, opts[:session], :read_roster, :manage_students, :manage_admin_users)
        tabs.detect { |t| t[:id] == TAB_PEOPLE }[:manageable] = true if self.grants_any_right?(user, opts[:session], :manage_students, :manage_admin_users)
        tabs.delete_if { |t| t[:id] == TAB_FILES } unless self.grants_any_right?(user, opts[:session], :read, :manage_files)
        tabs.detect { |t| t[:id] == TAB_FILES }[:manageable] = true if self.grants_right?(user, opts[:session], :manage_files)
        tabs.delete_if { |t| t[:id] == TAB_DISCUSSIONS } unless self.grants_any_right?(user, opts[:session], :read_forum, :moderate_forum, :post_to_forum)
        tabs.detect { |t| t[:id] == TAB_DISCUSSIONS }[:manageable] = true if self.grants_right?(user, opts[:session], :moderate_forum)
        tabs.delete_if { |t| t[:id] == TAB_SETTINGS } unless self.grants_right?(user, opts[:session], :read_as_admin)

        unless announcements.temp_record.grants_right?(user, :read)
          tabs.delete_if { |t| t[:id] == TAB_ANNOUNCEMENTS }
        end

        if !user || !self.grants_right?(user, :manage_content)
          # remove outcomes tab for logged-out users or non-students
          unless grants_any_right?(user, :read_as_admin, :participate_as_student)
            tabs.delete_if { |t| t[:id] == TAB_OUTCOMES }
          end

          # remove hidden tabs from students
          unless self.grants_right?(user, opts[:session], :read_as_admin)
            tabs.delete_if {|t| (t[:hidden] || (t[:hidden_unused] && !opts[:include_hidden_unused])) && !t[:manageable] }
          end
        end
      end
      # Uncommenting these lines will always put hidden links after visible links
      # tabs.each_with_index{|t, i| t[:sort_index] = i }
      # tabs = tabs.sort_by{|t| [t[:hidden_unused] || t[:hidden] ? 1 : 0, t[:sort_index]] } if !self.tab_configuration || self.tab_configuration.empty?
      tabs
    end
  end

  def allow_wiki_comments
    read_attribute(:allow_wiki_comments)
  end

  def account_name
    self.account.name rescue nil
  end

  def term_name
    self.enrollment_term.name rescue nil
  end

  def enable_user_notes
    root_account.enable_user_notes rescue false
  end

  def equella_settings
    account = self.account
    while account
      settings = account.equella_settings
      return settings if settings
      account = account.parent_account
    end
  end

  cattr_accessor :settings_options
  self.settings_options = {}

  def self.add_setting(setting, opts = {})
    setting = setting.to_sym
    settings_options[setting] = opts
    cast_expression = "val.to_s"
    cast_expression = "val" if opts[:arbitrary]
    if opts[:boolean]
      opts[:default] ||= false
      cast_expression = "Canvas::Plugin.value_to_boolean(val)"
    end
    class_eval <<-CODE, __FILE__, __LINE__ + 1
      def #{setting}
        if Course.settings_options[#{setting.inspect}][:inherited]
          inherited = RequestCache.cache('inherited_course_setting', #{setting.inspect}, self.global_account_id) do
            self.account.send(#{setting.inspect})
          end
          if inherited[:locked] || settings_frd[#{setting.inspect}].nil?
            inherited[:value]
          else
            settings_frd[#{setting.inspect}]
          end
        elsif settings_frd[#{setting.inspect}].nil? && !@disable_setting_defaults
          default = Course.settings_options[#{setting.inspect}][:default]
          default.respond_to?(:call) ? default.call(self) : default
        else
          settings_frd[#{setting.inspect}]
        end
      end
      def #{setting}=(val)
        new_val = #{cast_expression}
        if settings_frd[#{setting.inspect}] != new_val
          @changed_settings ||= []
          @changed_settings << #{setting.inspect}
          settings_frd[#{setting.inspect}] = new_val
        end
      end
    CODE
    alias_method "#{setting}?", setting if opts[:boolean]
    if opts[:alias]
      alias_method opts[:alias], setting
      alias_method "#{opts[:alias]}=", "#{setting}="
      alias_method "#{opts[:alias]}?", "#{setting}?"
    end
  end

  # unfortunately we decided to pluralize this in the API after the fact...
  # so now we pluralize it everywhere except the actual settings hash and
  # course import/export :(
  add_setting :hide_final_grade, :alias => :hide_final_grades, :boolean => true
  add_setting :hide_distribution_graphs, :boolean => true
  add_setting :allow_student_discussion_topics, :boolean => true, :default => true
  add_setting :allow_student_discussion_editing, :boolean => true, :default => true
  add_setting :show_total_grade_as_points, :boolean => true, :default => false
  add_setting :lock_all_announcements, :boolean => true, :default => false, :inherited => true
  add_setting :large_roster, :boolean => true, :default => lambda { |c| c.root_account.large_course_rosters? }
  add_setting :public_syllabus, :boolean => true, :default => false
  add_setting :public_syllabus_to_auth, :boolean => true, :default => false
  add_setting :course_format
  add_setting :image_id
  add_setting :image_url
  add_setting :organize_epub_by_content_type, :boolean => true, :default => false
  add_setting :enable_offline_web_export, :boolean => true, :default => lambda { |c| c.account.enable_offline_web_export? }
  add_setting :is_public_to_auth_users, :boolean => true, :default => false

  add_setting :restrict_student_future_view, :boolean => true, :inherited => true
  add_setting :restrict_student_past_view, :boolean => true, :inherited => true

  add_setting :timetable_data, :arbitrary => true
  add_setting :syllabus_master_template_id

  def user_can_manage_own_discussion_posts?(user)
    return true if allow_student_discussion_editing?
    return true if user_is_instructor?(user)
    false
  end

  def filter_attributes_for_user(hash, user, session)
    hash.delete('hide_final_grades') if hash.key?('hide_final_grades') && !grants_right?(user, :update)
    hash
  end

  # DEPRECATED, use setting accessors instead
  def settings=(hash)
    write_attribute(:settings, hash)
  end

  # frozen, because you should use setters
  def settings
    settings_frd.dup.freeze
  end

  def settings_frd
    read_or_initialize_attribute(:settings, {})
  end

  def disable_setting_defaults
    @disable_setting_defaults = true
    yield
  ensure
    @disable_setting_defaults = nil
  end

  def reset_content
    Course.transaction do
      new_course = Course.new
      self.attributes.delete_if{|k,v| [:id, :created_at, :updated_at, :syllabus_body, :wiki_id, :default_view, :tab_configuration, :lti_context_id, :workflow_state].include?(k.to_sym) }.each do |key, val|
        new_course.write_attribute(key, val)
      end
      new_course.workflow_state = (self.admins.any? ? 'claimed' : 'created')
      # there's a unique constraint on this, so we need to clear it out
      self.self_enrollment_code = nil
      self.self_enrollment = false
      # The order here is important; we have to set our sis id to nil and save first
      # so that the new course can be saved, then we need the new course saved to
      # get its id to move over sections and enrollments.  Setting this course to
      # deleted has to be last otherwise it would set all the enrollments to
      # deleted before they got moved
      self.uuid = self.sis_source_id = self.sis_batch_id = self.integration_id = nil;
      self.save!
      Course.process_as_sis { new_course.save! }
      self.course_sections.update_all(:course_id => new_course.id)
      # we also want to bring along prior enrollments, so don't use the enrollments
      # association
      Enrollment.where(:course_id => self).update_all(:course_id => new_course.id, :updated_at => Time.now.utc)
      User.where(id: new_course.all_enrollments.select(:user_id)).
          update_all(updated_at: Time.now.utc)
      self.replacement_course_id = new_course.id
      self.workflow_state = 'deleted'
      self.save!
      unless profile.new_record?
        profile.update_attribute(:context, new_course)
      end

      Course.find(new_course.id)
    end
  end

  def user_list_search_mode_for(user)
    if self.root_account.open_registration?
      return self.root_account.delegated_authentication? ? :preferred : :open
    end
    return :preferred if self.root_account.grants_right?(user, :manage_user_logins)
    :closed
  end

  def assign_default_view
    self.default_view ||= default_home_page
  end

  def default_home_page
    "modules"
  end

  def participating_users(user_ids)
    User.where(:id => self.enrollments.active_by_date.where(:user_id => user_ids).select(:user_id))
  end

  def student_view_student
    fake_student = find_or_create_student_view_student
    fake_student = sync_enrollments(fake_student)
    fake_student
  end

  # part of the way we isolate this fake student from places we don't want it
  # to appear is to ensure that it does not have a pseudonym or any
  # account_associations. if either of these conditions is false, something is
  # wrong.
  def find_or_create_student_view_student
    if self.student_view_students.active.count == 0
      fake_student = nil
      User.skip_updating_account_associations do
        fake_student = User.new(:name => t('student_view_student_name', "Test Student"))
        fake_student.preferences[:fake_student] = true
        fake_student.workflow_state = 'registered'
        fake_student.save
        # hash the unique_id so that it's hard to accidently enroll the user in
        # a course by entering something in a user list. :(
        fake_student.pseudonyms.create!(:account => self.root_account,
                                        :unique_id => Canvas::Security.hmac_sha1("Test Student_#{fake_student.id}"))
      end
      fake_student
    else
      self.student_view_students.active.first
    end
  end
  private :find_or_create_student_view_student

  # we want to make sure the student view student is always enrolled in all the
  # sections of the course, so that a section limited teacher can grade them.
  def sync_enrollments(fake_student)
    self.default_section unless course_sections.active.any?
    Enrollment.suspend_callbacks(:set_update_cached_due_dates) do
      self.course_sections.active.each do |section|
        # enroll fake_student will only create the enrollment if it doesn't already exist
        self.enroll_user(fake_student, 'StudentViewEnrollment',
                         :allow_multiple_enrollments => true,
                         :section => section,
                         :enrollment_state => 'active',
                         :no_notify => true,
                         :skip_touch_user => true)
      end
    end
    DueDateCacher.recompute_course(self)
    fake_student
  end
  private :sync_enrollments

  def associated_shards
    [Shard.default]
  end

  def includes_student?(user)
    includes_user?(user, student_enrollments)
  end

  def includes_user?(user, enrollment_scope=enrollments)
    return false if user.nil? || user.new_record?
    enrollment_scope.where(user_id: user).exists?
  end

  def update_one(update_params, user, update_source = :manual)
    options = { source: update_source }

    case update_params[:event]
      when 'offer'
        if self.completed?
          self.unconclude!
          Auditors::Course.record_unconcluded(self, user, options)
        else
          unless self.available?
            self.offer!
            Auditors::Course.record_published(self, user, options)
          end
        end
      when 'conclude'
        unless self.completed?
          self.complete!
          Auditors::Course.record_concluded(self, user, options)
        end
      when 'delete'
        self.sis_source_id = nil
        self.workflow_state = 'deleted'
        self.save!
        Auditors::Course.record_deleted(self, user, options)
      when 'undelete'
        self.workflow_state = 'claimed'
        self.save!
        Auditors::Course.record_restored(self, user, options)
    end
  end

  def self.do_batch_update(progress, user, course_ids, update_params, update_source = :manual)
    account = progress.context
    progress_runner = ProgressRunner.new(progress)

    progress_runner.completed_message do |completed_count|
      t('batch_update_message', {
          :one => "1 course processed",
          :other => "%{count} courses processed"
        },
        :count => completed_count)
    end

    progress_runner.do_batch_update(course_ids) do |course_id|
      course = account.associated_courses.where(id: course_id).first
      raise t('course_not_found', "The course was not found") unless course &&
          (course.workflow_state != 'deleted' || update_params[:event] == 'undelete')
      raise t('access_denied', "Access was denied") unless course.grants_right? user, :update
      course.update_one(update_params, user, update_source)
    end

  end

  def self.batch_update(account, user, course_ids, update_params, update_source = :manual)
    progress = account.progresses.create! :tag => "course_batch_update", :completion => 0.0
    job = Course.send_later_enqueue_args(:do_batch_update,
                                         { no_delay: true },
                                         progress, user, course_ids, update_params, update_source)
    progress.user_id = user.id
    progress.delayed_job_id = job.id
    progress.save!
    progress
  end

  def re_send_invitations!(from_user)
    self.apply_enrollment_visibility(self.student_enrollments, from_user).invited.except(:preload).preload(user: :communication_channels).find_each do |e|
      e.re_send_confirmation! if e.invited?
    end
  end

  def serialize_permissions(permissions_hash, user, session)
    permissions_hash.merge(
      create_discussion_topic: DiscussionTopic.context_allows_user_to_create?(self, user, session),
      create_announcement: Announcement.context_allows_user_to_create?(self, user, session)
    )
  end

  def active_section_count
    @section_count ||= self.active_course_sections.count
  end

  def multiple_sections?
    active_section_count > 1
  end

  def content_exports_visible_to(user)
    if self.grants_right?(user, :read_as_admin)
      self.content_exports.admin(user)
    else
      self.content_exports.non_admin(user)
    end
  end

  %w{student_count primary_enrollment_type primary_enrollment_role_id primary_enrollment_rank primary_enrollment_state primary_enrollment_date invitation}.each do |method|
    class_eval <<-RUBY
      def #{method}
        read_attribute(:#{method}) || @#{method}
      end
    RUBY
  end

  def touch_content_if_public_visibility_changed(changes)
    if changes[:is_public] || changes[:is_public_to_auth_users]
      self.assignments.touch_all
      self.attachments.touch_all
      self.calendar_events.touch_all
      self.context_modules.touch_all
      self.discussion_topics.touch_all
      self.quizzes.touch_all
      self.wiki.touch
      self.wiki_pages.touch_all
    end
  end

  def touch_admins_later
    send_later_enqueue_args(:touch_admins, { :run_at => 15.seconds.from_now, :singleton => "course_touch_admins_#{global_id}" })
  end

  def touch_admins
    User.where(id: self.admins).touch_all
  end

  def touch_students_if_necessary
    # to update the cached current enrollments
    if workflow_state_changed? && (workflow_state == 'available' || workflow_state_was == 'available')
      touch_students_later if self.students.exists?
    end
  end

  def touch_students_later
    send_later_enqueue_args(:touch_students, { :run_at => 15.seconds.from_now, :singleton => "course_touch_students_#{global_id}" })
  end

  def touch_students
    User.where(id: self.students).touch_all
  end

  def list_students_by_sortable_name?
    feature_enabled?(:gradebook_list_students_by_sortable_name)
  end

  ##
  # Returns a boolean describing if the user passed in has marked this course
  # as a favorite.
  def favorite_for_user?(user)
    user.favorites.where(:context_type => 'Course', :context_id => self).exists?
  end

  def nickname_for(user, fallback = :name)
    nickname = user && user.course_nickname(self)
    nickname ||= self.send(fallback) if fallback
    nickname
  end

  def refresh_content_participation_counts(_progress)
    content_participation_counts.each(&:refresh_unread_count)
  end

  def name
    return @nickname if @nickname
    read_attribute(:name)
  end

  def apply_nickname_for!(user)
    @nickname = nickname_for(user, nil)
  end

  def any_assignment_in_closed_grading_period?
    effective_due_dates.any_in_closed_grading_period?
  end

  def relevant_grading_period_group
    return @relevant_grading_period_group if defined?(@relevant_grading_period_group)

    @relevant_grading_period_group = grading_period_groups.detect { |gpg| gpg.workflow_state == 'active' }
    return @relevant_grading_period_group unless @relevant_grading_period_group.nil?

    if enrollment_term.grading_period_group&.workflow_state == 'active'
      @relevant_grading_period_group = enrollment_term.grading_period_group
    end
  end

  # Does this course have grading periods?
  # checks for both legacy and account-level grading period groups
  def grading_periods?
    return @has_grading_periods unless @has_grading_periods.nil?
    return @has_grading_periods = true if @has_weighted_grading_periods

    @has_grading_periods = relevant_grading_period_group.present?
  end

  def display_totals_for_all_grading_periods?
    return @display_totals_for_all_grading_periods if defined?(@display_totals_for_all_grading_periods)

    @display_totals_for_all_grading_periods = !!relevant_grading_period_group&.display_totals_for_all_grading_periods?
  end

  def weighted_grading_periods?
    return @has_weighted_grading_periods unless @has_weighted_grading_periods.nil?
    return @has_weighted_grading_periods = false if @has_grading_periods == false

    @has_weighted_grading_periods = grading_period_groups.to_a.none? { |gpg| gpg.workflow_state == 'active' } &&
      !!relevant_grading_period_group&.weighted?
  end

  def quiz_lti_tool
    query = { tool_id: 'Quizzes 2' }
    context_external_tools.active.find_by(query) ||
      account.context_external_tools.active.find_by(query) ||
        root_account.context_external_tools.active.find_by(query)
  end

  def find_or_create_progressions_for_user(user)
    @progressions ||= {}
    @progressions[user.id] ||= ContextModuleProgressions::Finder.find_or_create_for_context_and_user(self, user)
  end

  def show_total_grade_as_points?
    !!settings[:show_total_grade_as_points] &&
      group_weighting_scheme != "percent" &&
      !relevant_grading_period_group&.weighted?
  end

  # This method will be around while we still have two
  # gradebooks. This method should be used in situations where we want
  # to identify the user can't move backwards, such as feature flags
  def gradebook_backwards_incompatible_features_enabled?
    # The old gradebook can't deal with late policies at all
    return true if late_policy&.missing_submission_deduction_enabled? || late_policy&.late_submission_deduction_enabled?

    # If you've used the grade tray status changes at all, you can't
    # go back. Even if set to none, it'll break "Message Students
    # Who..." for unsubmitted.
    expire_time = Setting.get('late_policy_tainted_submissions', 1.hour).to_i
    Rails.cache.fetch(['late_policy_tainted_submissions', self].cache_key, expires_in: expire_time) do
      submissions.except(:order).where(late_policy_status: ['missing', 'late', 'none']).exists?
    end
  end

  private

  def effective_due_dates
    @effective_due_dates ||= EffectiveDueDates.for_course(self)
  end
end<|MERGE_RESOLUTION|>--- conflicted
+++ resolved
@@ -330,11 +330,7 @@
     return tags if user.blank? || user_is_teacher
 
     if ConditionalRelease::Service.enabled_in_context?(self)
-<<<<<<< HEAD
-      path_visible_pages = self.wiki_pages.left_outer_joins(assignment: :submissions).
-=======
       path_visible_pages = self.wiki_pages.active.left_outer_joins(assignment: :submissions).
->>>>>>> 24a54fb5
         except(:preload).
         where("assignments.id is null or submissions.user_id = ?", user.id).
         select(:id)
