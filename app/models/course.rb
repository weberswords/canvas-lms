--- conflicted
+++ resolved
@@ -59,12 +59,8 @@
                   :grading_standard_enabled,
                   :locale,
                   :hide_final_grades,
-<<<<<<< HEAD
-                  :hide_distribution_graphs
-=======
                   :hide_distribution_graphs,
                   :lock_all_announcements
->>>>>>> fe8419f2
 
   serialize :tab_configuration
   serialize :settings, Hash
@@ -1082,12 +1078,6 @@
     !large_roster?
   end
 
-<<<<<<< HEAD
-  def old_gradebook_visible?
-    !large_roster?
-  end
-
-=======
   # Public: Determine if SpeedGrader is enabled for the Course.
   #
   # Returns a boolean.
@@ -1102,7 +1092,6 @@
     )
   end
 
->>>>>>> fe8419f2
   def enrollment_allows(user, session, permission)
     return false unless user && permission
 
@@ -2405,11 +2394,7 @@
       :storage_quota, :tab_configuration, :allow_wiki_comments,
       :turnitin_comments, :self_enrollment, :license, :indexed, :locale,
       :hide_final_grade, :hide_distribution_graphs,
-<<<<<<< HEAD
-      :allow_student_discussion_topics ]
-=======
       :allow_student_discussion_topics, :lock_all_announcements ]
->>>>>>> fe8419f2
   end
 
   # TODO: remove me? looks like only a single spec exercises this code (incidentally, no less)
@@ -2901,10 +2886,7 @@
   add_setting :hide_distribution_graphs, :boolean => true
   add_setting :allow_student_discussion_topics, :boolean => true, :default => true
   add_setting :allow_student_discussion_editing, :boolean => true, :default => true
-<<<<<<< HEAD
-=======
   add_setting :lock_all_announcements, :boolean => true, :default => false
->>>>>>> fe8419f2
   add_setting :large_roster, :boolean => true, :default => lambda { |c| c.root_account.large_course_rosters? }
 
   def user_can_manage_own_discussion_posts?(user)
