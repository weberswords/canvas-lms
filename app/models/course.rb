--- conflicted
+++ resolved
@@ -986,9 +986,6 @@
   end
 
   def grade_publishing_messages
-<<<<<<< HEAD
-    student_enrollments.count(:all, :group => :grade_publishing_message, :conditions => "grade_publishing_message IS NOT NULL AND grade_publishing_message != ''")
-=======
     messages = {}
     student_enrollments.count(:all, :group => [:grade_publishing_message, :grade_publishing_status]).each do |key, count|
       status = key.last
@@ -1042,21 +1039,13 @@
       messages[message] += count
     end
     messages
->>>>>>> ddc22273
   end
 
   def grade_publishing_status
     # this will return the overall course grade publishing status
     statuses = {}
-<<<<<<< HEAD
-    student_enrollments.find(:all, :select => "DISTINCT grade_publishing_status, 0 AS user_id").each do |enrollment|
-        status = enrollment.grade_publishing_status
-        status ||= "unpublished"
-        statuses[status] = true
-=======
     student_enrollments.count(:all, :group => [:grade_publishing_status]).each do |key, count|
       statuses[key || "unpublished"] = true
->>>>>>> ddc22273
     end
     return "unpublished" unless statuses.size > 0
     ["error", "unpublished", "pending", "publishing", "published", "unpublishable"].each do |status|
