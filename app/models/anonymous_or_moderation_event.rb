--- conflicted
+++ resolved
@@ -17,9 +17,6 @@
 #
 
 class AnonymousOrModerationEvent < ApplicationRecord
-<<<<<<< HEAD
-  EVENT_TYPES = %w[assignment_created assignment_updated grades_posted].freeze
-=======
   EVENT_TYPES = %w[
     assignment_created
     assignment_updated
@@ -59,7 +56,6 @@
     rubric_updated
   ].freeze
   SUBMISSION_ID_REQUIRED_EVENT_TYPES = (EVENT_TYPES - SUBMISSION_ID_EXCLUDED_EVENT_TYPES).freeze
->>>>>>> fca6866b
 
   belongs_to :assignment
   belongs_to :user
