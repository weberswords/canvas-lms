#
# Copyright (C) 2012 - 2013 Instructure, Inc.
#
# This file is part of Canvas.
#
# Canvas is free software: you can redistribute it and/or modify it under
# the terms of the GNU Affero General Public License as published by the Free
# Software Foundation, version 3 of the License.
#
# Canvas is distributed in the hope that it will be useful, but WITHOUT ANY
# WARRANTY; without even the implied warranty of MERCHANTABILITY or FITNESS FOR
# A PARTICULAR PURPOSE. See the GNU Affero General Public License for more
# details.
#
# You should have received a copy of the GNU Affero General Public License along
# with this program. If not, see <http://www.gnu.org/licenses/>.
#

class Role < ActiveRecord::Base
  NULL_ROLE_TYPE = "NoPermissions"

  ENROLLMENT_TYPES = ["StudentEnrollment", "TeacherEnrollment", "TaEnrollment", "DesignerEnrollment", "ObserverEnrollment"]

  DEFAULT_ACCOUNT_TYPE = 'AccountMembership'
  ACCOUNT_TYPES = ['AccountAdmin', 'AccountMembership']

  BASE_TYPES = (ACCOUNT_TYPES + ENROLLMENT_TYPES + [NULL_ROLE_TYPE]).freeze

  KNOWN_TYPES = (BASE_TYPES +
    ['StudentViewEnrollment',
     'TeacherlessStudentEnrollment',
     'NilEnrollment',
     'teacher', 'ta', 'designer', 'student', 'observer'
    ]).freeze

  module AssociationHelper
    # this is an override to take advantage of built-in role caching since those are by far the most common
    def role
      self.association(:role).target ||= self.shard.activate do
        Role.get_role_by_id(read_attribute(:role_id)) || (self.respond_to?(:default_role) && self.default_role)
      end
      super
    end
  end

  belongs_to :account
  belongs_to :root_account, :class_name => 'Account'
  attr_accessible :name

  EXPORTABLE_ATTRIBUTES = [:id, :name, :base_role_type, :account_id, :workflow_state, :created_at, :updated_at, :deleted_at, :root_account_id]
  EXPORTABLE_ASSOCIATIONS = [:account, :root_account]

  before_validation :infer_root_account_id, :if => :belongs_to_account?

  validate :ensure_unique_name_for_account, :if => :belongs_to_account?
  validates_presence_of :name, :workflow_state
  validates_presence_of :account_id, :if => :belongs_to_account?
<<<<<<< HEAD

  validates_inclusion_of :base_role_type, :in => RoleOverride::BASE_ROLE_TYPES, :message => 'is invalid'
  validates_exclusion_of :name, :in => RoleOverride::KNOWN_ROLE_TYPES, :unless => :built_in?, :message => 'is reserved'
  validates_exclusion_of :name, :in => Enrollment::SIS_TYPES.values, :unless => :built_in?, :message => 'is reserved'
=======
>>>>>>> e4cabdc5

  validates_inclusion_of :base_role_type, :in => BASE_TYPES, :message => 'is invalid'
  validates_exclusion_of :name, :in => KNOWN_TYPES, :unless => :built_in?, :message => 'is reserved'

  def id
    if self.built_in? && self.shard != Shard.current && role = Role.get_built_in_role(self.name, Shard.current)
      role.read_attribute(:id)
    else
      super
    end
  end

  def ensure_unique_name_for_account
    if self.active?
      scope = Role.where("name = ? AND account_id = ? AND workflow_state = ?", self.name, self.account_id, 'active')
      if self.new_record? ? scope.exists? : scope.where("id <> ?", self.id).exists?
        self.errors.add(:label, t(:duplicate_role, 'A role with this name already exists'))
        return false
      end
    end
  end

  def infer_root_account_id
    unless self.account
      self.errors.add(:account_id)
      return false
    end
    self.root_account_id = self.account.root_account_id || self.account.id
  end

  include Workflow
  workflow do
    state :active do
      event :deactivate, :transitions_to => :inactive
    end
    state :inactive do
      event :activate, :transitions_to => :active
    end
    state :built_in # for previously built-in roles
    state :deleted
  end

  def belongs_to_account?
    !built_in? && !deleted?
  end

  def self.ensure_built_in_roles!
    unless built_in_roles(true).count == BASE_TYPES.count
      BASE_TYPES.each do |base_type|
        role = Role.new
        role.name = base_type
        role.base_role_type = base_type
        role.workflow_state = :built_in
        role.save!
      end
      built_in_roles(true)
    end
  end

  def self.built_in_roles(reload=false, shard=Shard.current)
    @built_in_roles ||= {}
    if @built_in_roles[shard.id].blank? || reload
      @built_in_roles[shard.id] = shard.activate { Role.where(:workflow_state => 'built_in').to_a }
    end
    @built_in_roles[shard.id]
  end

  def self.built_in_roles_by_id(reload=false, shard=Shard.current)
    @built_in_roles_by_id ||= {}
    @built_in_roles_by_id[shard.id] ||= built_in_roles(reload, shard).index_by(&:id)
  end

  def self.built_in_course_roles
    built_in_roles.select{|role| role.course_role?}
  end

  def self.built_in_account_roles
    built_in_roles.select{|role| role.account_role?}
  end

  def self.visible_built_in_roles
    built_in_roles.select{|role| role.visible?}
  end

  def self.get_role_by_id(id)
    return nil unless id
    return nil if id.is_a?(String) && id !~ Api::ID_REGEX
    # most roles are going to be built in, so don't do a db search every time
    local_id, shard = Shard.local_id_for(id)
    shard ||= Shard.current
    role = built_in_roles_by_id(false, shard)[local_id] || Role.shard(shard).where(:id => local_id).first
    role
  end

  def self.get_built_in_role(name, shard=Shard.current)
    built_in_roles(false, shard).detect{|role| role.name == name}
  end

  def ==(other_role)
    if other_role.is_a?(Role) && self.built_in? && other_role.built_in?
      return self.name == other_role.name # be equivalent even if they're on different shards
    else
      super
    end
  end

  def visible?
    self.active? || (self.built_in? && !["AccountMembership", "NoPermissions"].include?(self.name))
  end

  def account_role?
    ACCOUNT_TYPES.include?(base_role_type)
  end

  def course_role?
    ENROLLMENT_TYPES.include?(base_role_type)
  end

  def label
    if self.built_in?
      if self.course_role?
        RoleOverride.enrollment_type_labels.detect{|label| label[:name] == self.name}[:label].call
      elsif self.name == 'AccountAdmin'
        RoleOverride::ACCOUNT_ADMIN_LABEL.call
      else
        self.name
      end
    else
      self.name
    end
  end

  alias_method :destroy!, :destroy
  def destroy
    self.workflow_state = 'deleted'
    self.deleted_at = Time.now.utc
    save!
  end

  scope :not_deleted, -> { where("roles.workflow_state IN ('active', 'inactive')") }
  scope :deleted, -> { where(:workflow_state => 'deleted') }
  scope :active, -> { where(:workflow_state => 'active') }
  scope :inactive, -> { where(:workflow_state => 'inactive') }
  scope :for_courses, -> { where(:base_role_type => ENROLLMENT_TYPES) }
  scope :for_accounts, -> { where(:base_role_type => ACCOUNT_TYPES) }

  # Returns a list of hashes for each base enrollment type, and each will have a
  # custom_roles key, each will look like:
  # [{:base_role_name => "StudentEnrollment",
  #   :name => "StudentEnrollment",
  #   :label => "Student",
  #   :plural_label => "Students",
  #   :custom_roles =>
  #           [{:base_role_name => "StudentEnrollment",
  #             :name => "weirdstudent",
  #             :asset_string => "role_4"
  #             :label => "weirdstudent"}]},
  # ]
  def self.all_enrollment_roles_for_account(account, include_inactive=false)
    custom_roles = account.available_custom_course_roles(include_inactive)
    RoleOverride.enrollment_type_labels.map do |br|
      new = br.clone
      new[:label] = br[:label].call
      new[:plural_label] = br[:plural_label].call
      new[:custom_roles] = custom_roles.select{|cr|cr.base_role_type == new[:base_role_name]}.map do |cr|
        {:id => cr.id, :base_role_name => cr.base_role_type, :name => cr.name, :label => cr.name, :asset_string => cr.asset_string, :workflow_state => cr.workflow_state}
      end
      new
    end
  end

  # returns same hash as all_enrollment_roles_for_account but adds enrollment
  # counts for the given course to each item
  def self.custom_roles_and_counts_for_course(course, user, include_inactive=false)
    users_scope = course.users_visible_to(user)
    base_counts = users_scope.where('enrollments.role_id IS NULL OR enrollments.role_id IN (?)',
                                    Role.built_in_course_roles.map(&:id)).group('enrollments.type').select('users.id').uniq.count
    role_counts = users_scope.where('enrollments.role_id IS NOT NULL AND enrollments.role_id NOT IN (?)',
                                    Role.built_in_course_roles.map(&:id)).group('enrollments.role_id').select('users.id').uniq.count

    @enrollment_types = Role.all_enrollment_roles_for_account(course.account, include_inactive)
    @enrollment_types.each do |base_type|
      base_type[:count] = base_counts[base_type[:name]] || 0
      base_type[:custom_roles].each do |custom_role|
        custom_role[:count] = role_counts[custom_role[:id].to_s] || 0
      end
    end

    @enrollment_types
  end

  def self.manageable_roles_by_user(user, course)
    manageable = ['ObserverEnrollment', 'DesignerEnrollment']
    if course.grants_right?(user, :manage_students)
      manageable << 'StudentEnrollment'
    end
    if course.grants_right?(user, :manage_admin_users)
      manageable << 'TeacherEnrollment'
      manageable << 'TaEnrollment'
    elsif course.teacherless?
      manageable << 'TeacherEnrollment'
    end
    manageable.sort
  end

  def self.role_data(course, user, include_inactive=false)
    manageable = Role.manageable_roles_by_user(user, course)
    self.custom_roles_and_counts_for_course(course, user, include_inactive).inject([]) { |roles, role|
      is_manageable = manageable.include?(role[:base_role_name])
      role[:manageable_by_user] = is_manageable
      roles << role
      role[:custom_roles].each do |custom_role|
        custom_role[:manageable_by_user] = is_manageable
        roles << custom_role
      end
      roles
    }
  end
end<|MERGE_RESOLUTION|>--- conflicted
+++ resolved
@@ -55,13 +55,6 @@
   validate :ensure_unique_name_for_account, :if => :belongs_to_account?
   validates_presence_of :name, :workflow_state
   validates_presence_of :account_id, :if => :belongs_to_account?
-<<<<<<< HEAD
-
-  validates_inclusion_of :base_role_type, :in => RoleOverride::BASE_ROLE_TYPES, :message => 'is invalid'
-  validates_exclusion_of :name, :in => RoleOverride::KNOWN_ROLE_TYPES, :unless => :built_in?, :message => 'is reserved'
-  validates_exclusion_of :name, :in => Enrollment::SIS_TYPES.values, :unless => :built_in?, :message => 'is reserved'
-=======
->>>>>>> e4cabdc5
 
   validates_inclusion_of :base_role_type, :in => BASE_TYPES, :message => 'is invalid'
   validates_exclusion_of :name, :in => KNOWN_TYPES, :unless => :built_in?, :message => 'is reserved'
