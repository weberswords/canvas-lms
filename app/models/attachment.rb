#
# Copyright (C) 2011 - present Instructure, Inc.
#
# This file is part of Canvas.
#
# Canvas is free software: you can redistribute it and/or modify it under
# the terms of the GNU Affero General Public License as published by the Free
# Software Foundation, version 3 of the License.
#
# Canvas is distributed in the hope that it will be useful, but WITHOUT ANY
# WARRANTY; without even the implied warranty of MERCHANTABILITY or FITNESS FOR
# A PARTICULAR PURPOSE. See the GNU Affero General Public License for more
# details.
#
# You should have received a copy of the GNU Affero General Public License along
# with this program. If not, see <http://www.gnu.org/licenses/>.
#

require 'atom'
require 'crocodoc'

# See the uploads controller and views for examples on how to use this model.
class Attachment < ActiveRecord::Base
  def self.display_name_order_by_clause(table = nil)
    col = table ? "#{table}.display_name" : 'display_name'
    best_unicode_collation_key(col)
  end

  PERMITTED_ATTRIBUTES = [:filename, :display_name, :locked, :position, :lock_at,
    :unlock_at, :uploaded_data, :hidden, :viewed_at].freeze
  def self.permitted_attributes
    PERMITTED_ATTRIBUTES
  end

  EXCLUDED_COPY_ATTRIBUTES = %w{id root_attachment_id uuid folder_id user_id
                                filename namespace workflow_state}

  include HasContentTags
  include ContextModuleItem
  include SearchTermHelper
  include MasterCourses::Restrictor
  restrict_columns :content, [:display_name, :uploaded_data]
  restrict_columns :settings, [:folder_id, :locked, :lock_at, :unlock_at, :usage_rights_id]

  attr_accessor :podcast_associated_asset

  # this is a gross hack to work around freaking SubmissionComment#attachments=
  attr_accessor :ok_for_submission_comment

  belongs_to :context, exhaustive: false, polymorphic:
      [:account, :assessment_question, :assignment, :attachment,
       :content_export, :content_migration, :course, :eportfolio, :epub_export,
       :gradebook_upload, :group, :submission, :purgatory,
       { context_folder: 'Folder', context_sis_batch: 'SisBatch',
         context_user: 'User', quiz: 'Quizzes::Quiz',
         quiz_statistics: 'Quizzes::QuizStatistics',
         quiz_submission: 'Quizzes::QuizSubmission' }]
  belongs_to :cloned_item
  belongs_to :folder
  belongs_to :user
  has_one :account_report
  has_one :media_object
  has_many :submissions
  has_many :attachment_associations
  belongs_to :root_attachment, :class_name => 'Attachment'
  belongs_to :replacement_attachment, :class_name => 'Attachment'
  has_one :sis_batch
  has_one :thumbnail, -> { where(thumbnail: 'thumb') }, foreign_key: "parent_id"
  has_many :thumbnails, :foreign_key => "parent_id"
  has_many :children, foreign_key: :root_attachment_id, class_name: 'Attachment'
  has_one :crocodoc_document
  has_one :canvadoc
  belongs_to :usage_rights

  before_save :infer_display_name
  before_save :default_values
  before_save :set_need_notify

  before_validation :assert_attachment
  acts_as_list :scope => :folder

  def self.file_store_config
    # Return existing value, even if nil, as long as it's defined
    @file_store_config ||= ConfigFile.load('file_store')
    @file_store_config ||= { 'storage' => 'local' }
    @file_store_config['path_prefix'] ||= @file_store_config['path'] || 'tmp/files'
    @file_store_config['path_prefix'] = nil if @file_store_config['path_prefix'] == 'tmp/files' && @file_store_config['storage'] == 's3'
    return @file_store_config
  end

  def self.s3_config
    # Return existing value, even if nil, as long as it's defined
    return @s3_config if defined?(@s3_config)
    @s3_config ||= ConfigFile.load('amazon_s3')
  end

  def self.s3_storage?
    (file_store_config['storage'] rescue nil) == 's3' && s3_config
  end

  def self.local_storage?
    rv = !s3_storage?
    raise "Unknown storage type!" if rv && file_store_config['storage'] != 'local'
    rv
  end

  def self.store_type
    if s3_storage?
      Attachments::S3Storage
    elsif local_storage?
      Attachments::LocalStorage
    else
      raise "Unknown storage system configured"
    end
  end

  def store
    @store ||= Attachment.store_type.new(self)
  end

  # Haaay... you're changing stuff here? Don't forget about the Thumbnail model
  # too, it cares about local vs s3 storage.
  has_attachment(
      :storage => self.store_type.key,
      :path_prefix => file_store_config['path_prefix'],
      :s3_access => 'private',
      :thumbnails => { :thumb => '128x128' },
      :thumbnail_class => 'Thumbnail'
  )

  # These callbacks happen after the attachment data is saved to disk/s3, or
  # immediately after save if no data is being uploading during this save cycle.
  # That means you can't rely on these happening in the same transaction as the save.
  after_save_and_attachment_processing :touch_context_if_appropriate
  after_save_and_attachment_processing :ensure_media_object

  # this mixin can be added to a has_many :attachments association, and it'll
  # handle finding replaced attachments. In other words, if an attachment fond
  # by id is deleted but an active attachment in the same context has the same
  # path, it'll return that attachment.
  module FindInContextAssociation
    def find(*a)
      find_with_possibly_replaced(super)
    end

    def find_by_id(id)
      find_with_possibly_replaced(where(id: id).first)
    end

    def find_all_by_id(ids)
      find_with_possibly_replaced(where(id: ids).to_a)
    end

    def find_with_possibly_replaced(a_or_as)
      if a_or_as.is_a?(Attachment)
        find_attachment_possibly_replaced(a_or_as)
      elsif a_or_as.is_a?(Array)
        a_or_as.map { |a| find_attachment_possibly_replaced(a) }
      end
    end

    def find_attachment_possibly_replaced(att)
      # if they found a deleted attachment by id, but there's an available
      # attachment in the same context and the same full path, we return that
      # instead, to emulate replacing a file without having to update every
      # by-id reference in every user content field.
      if self.respond_to?(:proxy_association)
        owner = proxy_association.owner
      end

      if att.deleted? && owner
        new_att = owner.attachments.where(id: att.replacement_attachment_id).first if att.replacement_attachment_id
        new_att ||= Folder.find_attachment_in_context_with_path(owner, att.full_display_path)
        new_att || att
      else
        att
      end
    end
  end

  RELATIVE_CONTEXT_TYPES = %w(Course Group User Account)
  # returns true if the context is a type that supports relative file paths
  def self.relative_context?(context_class)
    RELATIVE_CONTEXT_TYPES.include?(context_class.to_s)
  end

  def touch_context_if_appropriate
    unless context_type == 'ConversationMessage'
      self.class.connection.after_transaction_commit { touch_context }
    end
  end

  def run_before_attachment_saved
    @after_attachment_saved_workflow_state = self.workflow_state
    self.workflow_state = 'unattached'
  end

  # this is a magic method that gets run by attachment-fu after it is done sending to s3,
  # note, that the time it takes to send to s3 is the bad guy.
  # It blocks and makes the user wait.
  def run_after_attachment_saved
    if workflow_state == 'unattached' && @after_attachment_saved_workflow_state
      self.workflow_state = @after_attachment_saved_workflow_state
      @after_attachment_saved_workflow_state = nil
    end

    if %w(pending_upload processing).include?(workflow_state)
      # we don't call .process here so that we don't have to go through another whole save cycle
      self.workflow_state = 'processed'
    end

    # directly update workflow_state so we don't trigger another save cycle
    if self.workflow_state_changed?
      self.shard.activate do
        self.class.where(:id => self).update_all(:workflow_state => self.workflow_state)
      end
    end

    # try an infer encoding if it would be useful to do so
    send_later(:infer_encoding) if self.encoding.nil? && self.content_type =~ /text/ && self.context_type != 'SisBatch'
    if respond_to?(:process_attachment, true) && thumbnailable? && !attachment_options[:thumbnails].blank? && parent_id.nil?
      self.class.attachment_options[:thumbnails].each do |suffix, size|
        send_later_if_production_enqueue_args(:create_thumbnail_size, {:singleton => "attachment_thumbnail_#{self.global_id}_#{suffix}"}, suffix)
      end
    end
  end

  def infer_encoding
    return unless self.encoding.nil?
    begin
      Iconv.open('UTF-8', 'UTF-8') do |iconv|
        self.open do |chunk|
          iconv.iconv(chunk)
        end
        iconv.iconv(nil)
      end
      self.encoding = 'UTF-8'
      Attachment.where(:id => self).update_all(:encoding => 'UTF-8')
    rescue Iconv::Failure
      self.encoding = ''
      Attachment.where(:id => self).update_all(:encoding => '')
      return
    rescue IOError => e
      logger.error("Error inferring encoding for attachment #{self.global_id}: #{e.message}")
    end
  end

  # this is here becase attachment_fu looks to make sure that parent_id is nil before it will create a thumbnail of something.
  # basically, it makes a false assumption that the thumbnail class is the same as the original class
  # which in our case is false because we use the Thumbnail model for the thumbnails.
  def parent_id;end

  attr_accessor :clone_updated
  def clone_for(context, dup=nil, options={})
    if !self.cloned_item && !self.new_record?
      self.cloned_item = ClonedItem.create(:original_item => self) # do we even use this for anything?
      Attachment.where(:id => self).update_all(:cloned_item_id => self.cloned_item.id) # don't touch it for no reason
    end
    existing = context.attachments.active.find_by_id(self)
    existing ||= self.cloned_item_id ? context.attachments.active.where(cloned_item_id: self.cloned_item_id).first : nil
    return existing if existing && !options[:overwrite] && !options[:force_copy]
    existing ||= self.cloned_item_id ? context.attachments.where(cloned_item_id: self.cloned_item_id).first : nil
    dup ||= Attachment.new
    dup = existing if existing && options[:overwrite]

    excluded_atts = EXCLUDED_COPY_ATTRIBUTES
    excluded_atts += ["locked", "hidden"] if dup == existing
    dup.assign_attributes(self.attributes.except(*excluded_atts))

    # avoid cycles (a -> b -> a) and self-references (a -> a) in root_attachment_id pointers
    if dup.new_record? || ![self.id, self.root_attachment_id].include?(dup.id)
      dup.root_attachment_id = self.root_attachment_id || self.id
    end
    dup.write_attribute(:filename, self.filename) unless dup.root_attachment_id?
    dup.context = context
    dup.migration_id = options[:migration_id] || CC::CCHelper.create_key(self)
    dup.mark_as_importing!(options[:migration]) if options[:migration]
    if context.respond_to?(:log_merge_result)
      context.log_merge_result("File \"#{dup.folder && dup.folder.full_name}/#{dup.display_name}\" created")
    end
    if Attachment.s3_storage? && context.respond_to?(:root_account_id) && self.namespace != context.root_account.file_namespace
      dup.save_without_broadcasting!
      dup.make_rootless
      dup.change_namespace(context.root_account.file_namespace)
    end
    dup.updated_at = Time.zone.now
    dup.clone_updated = true
    dup.set_publish_state_for_usage_rights unless self.locked?
    dup
  end

  def copy_to_folder!(folder, on_duplicate = :rename)
    copy = self.clone_for(folder.context, nil, force_copy: true)
    copy.folder = folder
    copy.save!
    copy.handle_duplicates(on_duplicate)
    copy
  end

  def ensure_media_object
    return true if self.class.skip_media_object_creation?
    in_the_right_state = self.file_state == 'available' && self.workflow_state !~ /^unattached/
    if in_the_right_state && self.media_entry_id == 'maybe' &&
        self.content_type && self.content_type.match(/\A(video|audio)/)
      build_media_object
    end
  end

  def build_media_object
    tag = 'add_media_files'
    delay = Setting.get('attachment_build_media_object_delay_seconds', 10.to_s).to_i
    progress = Progress.where(context_type: 'Attachment', context_id: self, tag: tag).last
    progress ||= Progress.new context: self, tag: tag

    if progress.new_record?
      progress.reset!
      progress.process_job(MediaObject, :add_media_files, { :run_at => delay.seconds.from_now, :priority => Delayed::LOWER_PRIORITY, :preserve_method_args => true, :max_attempts => 5 }, self, false) && true
    else
      progress.completed? && !progress.failed?
    end
  end

  def assert_attachment
    if !self.to_be_zipped? && !self.zipping? && !self.errored? && !self.deleted? && (!filename || !content_type || !downloadable?)
      self.errors.add(:base, t('errors.not_found', "File data could not be found"))
      throw :abort unless CANVAS_RAILS4_2
      return false
    end
  end

  after_create :flag_as_recently_created
  attr_accessor :recently_created

  validates_presence_of :context_id, :context_type, :workflow_state
  validates_length_of :content_type, :maximum => maximum_string_length, :allow_blank => true

  # related_attachments: our root attachment, anyone who shares our root attachment,
  # and anyone who calls us a root attachment
  def related_attachments
    if root_attachment_id
      Attachment.where("id=? OR root_attachment_id=? OR (root_attachment_id=? AND id<>?)",
                       root_attachment_id, id, root_attachment_id, id)
    else
      Attachment.where(:root_attachment_id => id)
    end
  end

  def children_and_self
    Attachment.where("id=? OR root_attachment_id=?", id, id)
  end

  TURNITINABLE_MIME_TYPES = %w[
    application/msword
    application/vnd.openxmlformats-officedocument.wordprocessingml.document
    application/pdf
    application/vnd.oasis.opendocument.text
    text/plain
    text/html
    application/rtf
    text/richtext
    application/vnd.wordperfect
    application/vnd.ms-powerpoint
    application/vnd.openxmlformats-officedocument.presentationml.presentation
  ].to_set.freeze

  def turnitinable?
    TURNITINABLE_MIME_TYPES.include?(content_type)
  end

  def vericiteable?
    # accept any file format
    true
  end

  def flag_as_recently_created
    @recently_created = true
  end
  protected :flag_as_recently_created
  def recently_created?
    @recently_created || (self.created_at && self.created_at > Time.now - (60*5))
  end

  def after_extension
    res = self.extension[1..-1] rescue nil
    res = nil if res == "" || res == "unknown"
    res
  end

  def assert_file_extension
    self.content_type = nil if self.content_type && (self.content_type == 'application/x-unknown' || self.content_type.match(/ERROR/))
    self.content_type ||= self.mimetype(self.filename)
    if self.filename && self.filename.split(".").length < 2
      # we actually have better luck assuming zip files without extensions
      # are docx files than assuming they're zip files
      self.content_type = 'application/vnd.openxmlformats-officedocument.wordprocessingml.document' if self.content_type.match(/zip/)
      ext = self.extension
      self.write_attribute(:filename, self.filename + ext) unless ext == '.unknown'
    end
  end


  def extension
    res = (self.filename || "").match(/(\.[^\.]*)\z/).to_s
    res = nil if res == ""
    if !res || res == ""
      res = File.mime_types[self.content_type].to_s rescue nil
      res = "." + res if res
    end
    res = nil if res == "."
    res ||= ".unknown"
    res.to_s
  end

  def self.clear_cached_mime_ids
    @@mime_ids = {}
  end

  def default_values
    self.modified_at = Time.now.utc if self.modified_at.nil?
    self.display_name = nil if self.display_name && self.display_name.empty?
    self.display_name ||= unencoded_filename
    self.file_state ||= "available"
    self.last_unlock_at = self.unlock_at if self.unlock_at
    self.last_lock_at = self.lock_at if self.lock_at
    self.assert_file_extension
    self.folder_id = nil if !self.folder || self.folder.context != self.context
    self.folder_id = nil if self.folder && self.folder.deleted? && !self.deleted?
    self.folder_id ||= Folder.unfiled_folder(self.context).id rescue nil
    self.folder_id ||= Folder.root_folders(context).first.id rescue nil
    if self.root_attachment && self.new_record?
      [:md5, :size, :content_type].each do |key|
        self.send("#{key}=", self.root_attachment.send(key))
      end
      self.workflow_state = 'processed'
      self.write_attribute(:filename, self.root_attachment.filename)
    end
    self.context = self.folder.context if self.folder && (!self.context || (self.context.respond_to?(:is_a_context? ) && self.context.is_a_context?))

    if self.respond_to?(:namespace=) && self.new_record?
      self.namespace = infer_namespace
    end

    self.media_entry_id ||= 'maybe' if self.new_record? && self.previewable_media?
  end
  protected :default_values

  def root_account_id
    # see note in infer_namespace below
    splits = namespace.try(:split, /_/)
    return nil if splits.blank?
    if splits[1] == "localstorage"
      splits[3].to_i
    else
      splits[1].to_i
    end
  end

  def namespace
    read_attribute(:namespace) || (new_record? ? write_attribute(:namespace, infer_namespace) : nil)
  end

  def infer_namespace
    # If you are thinking about changing the format of this, take note: some
    # code relies on the namespace as a hacky way to efficiently get the
    # attachment's account id. Look for anybody who is accessing namespace and
    # splitting the string, etc.
    #
    # I've added the root_account_id accessor above, but I didn't verify there
    # isn't any code still accessing the namespace for the account id directly.
    ns = root_attachment.try(:namespace) if root_attachment_id
    ns ||= Attachment.domain_namespace
    ns ||= self.context.root_account.file_namespace rescue nil
    ns ||= self.context.account.file_namespace rescue nil
    if Rails.env.development? && Attachment.local_storage?
      ns ||= ""
      ns = "_localstorage_/#{ns}" unless ns.start_with?('_localstorage_/')
    end
    ns = nil if ns && ns.empty?
    ns
  end

  def change_namespace(new_namespace)
    raise "change_namespace must be called on a root attachment" if self.root_attachment
    return if new_namespace == self.namespace

    old_full_filename = self.full_filename
    write_attribute(:namespace, new_namespace)

    self.store.change_namespace(old_full_filename)
    shard.activate do
      Attachment.where("id=? OR root_attachment_id=?", self, self).update_all(namespace: new_namespace)
    end
  end

  def process_s3_details!(details)
    unless workflow_state == 'unattached_temporary'
      self.workflow_state = nil
      self.file_state = 'available'
    end
    self.md5 = (details[:etag] || "").gsub(/\"/, '')
    self.content_type = details[:content_type]
    self.size = details[:content_length]

    self.shard.activate do
      if existing_attachment = find_existing_attachment_for_md5
        if existing_attachment.s3object.exists?
          # deduplicate. the existing attachment's s3object should be the same as
          # that just uploaded ('cuz md5 match). delete the new copy and just
          # have this attachment inherit from the existing attachment.
          s3object.delete rescue nil
          self.root_attachment = existing_attachment
          write_attribute(:filename, nil)
        else
          # it looks like we had a duplicate, but the existing attachment doesn't
          # actually have an s3object (probably from an earlier bug). update it
          # and all its inheritors to inherit instead from this attachment.
          existing_attachment.root_attachment = self
          existing_attachment.write_attribute(:filename, nil)
          existing_attachment.save!
          Attachment.where(root_attachment_id: existing_attachment).update_all(
            root_attachment_id: id,
            filename: nil,
            updated_at: Time.zone.now)
        end
      end
      save!
      # normally this would be called by attachment_fu after it had uploaded the file to S3.
      run_after_attachment_saved
    end
  end

  CONTENT_LENGTH_RANGE = 10.gigabytes
  S3_EXPIRATION_TIME = 30.minutes

  def ajax_upload_params(pseudonym, local_upload_url, s3_success_url, options = {})
    # Build the data that will be needed for the user to upload to s3
    # without us being the middle-man
    sanitized_filename = full_filename.gsub(/\+/, " ")
    policy = {
      'expiration' => (options[:expiration] || S3_EXPIRATION_TIME).from_now.utc.iso8601,
      'conditions' => [
        {'key' => sanitized_filename},
        {'acl' => 'private'},
        ['starts-with', '$Filename', ''],
        ['content-length-range', 1, (options[:max_size] || CONTENT_LENGTH_RANGE)]
      ]
    }

    # We don't use a Aws::S3::PresignedPost object to build this for us because
    # there is no way to add custom parameters to the condition, like we do
    # with `extras` below.
    options[:datetime] = Time.now.utc.strftime("%Y%m%dT%H%M%SZ")
    res = self.store.initialize_ajax_upload_params(local_upload_url, s3_success_url, options)
    policy = self.store.amend_policy_conditions(policy,
      pseudonym: pseudonym,
      datetime: options[:datetime]
    )

    if res[:upload_params]['folder'].present?
      policy['conditions'] << ['starts-with', '$folder', '']
    end

    extras = []
    if options[:no_redirect]
      extras << {'success_action_status' => '201'}
      extras << {'success_url' => res[:success_url]}
    elsif res[:success_url]
      extras << {'success_action_redirect' => res[:success_url]}
    end
    if content_type && content_type != "unknown/unknown"
      extras << {'content-type' => content_type}
    elsif options[:default_content_type]
      extras << {'content-type' => options[:default_content_type]}
    end
    policy['conditions'] += extras

    policy_encoded = Base64.encode64(policy.to_json).gsub(/\n/, '')
    sig_key, sig_val = self.store.sign_policy(policy_encoded, options[:datetime])

    res[:id] = id
    res[:upload_params].merge!({
       'Filename' => filename,
       'key' => sanitized_filename,
       'acl' => 'private',
       'Policy' => policy_encoded,
       sig_key => sig_val
    })
    extras.map(&:to_a).each{ |extra| res[:upload_params][extra.first.first] = extra.first.last }
    res
  end

  def self.decode_policy(policy_str, signature_str)
    return nil if policy_str.blank? || signature_str.blank?
    signature = Base64.decode64(signature_str)
    return nil if OpenSSL::HMAC.digest(OpenSSL::Digest.new("sha1"), self.shared_secret, policy_str) != signature
    policy = JSON.parse(Base64.decode64(policy_str))
    return nil unless Time.zone.parse(policy['expiration']) >= Time.now
    attachment = Attachment.find(policy['attachment_id'])
    return nil unless attachment.try(:state) == :unattached
    return policy, attachment
  end

  def unencoded_filename
    CGI::unescape(self.filename || t(:default_filename, "File"))
  end

  def quota_exemption_key
    assign_uuid
    Canvas::Security.hmac_sha1(uuid + "quota_exempt")[0,10]
  end

  def verify_quota_exemption_key(hmac)
    Canvas::Security.verify_hmac_sha1(hmac, uuid + "quota_exempt", truncate: 10)
  end

  def self.minimum_size_for_quota
    Setting.get('attachment_minimum_size_for_quota', '512').to_i
  end

  def self.get_quota(context)
    quota = 0
    quota_used = 0
    context = context.quota_context if context.respond_to?(:quota_context) && context.quota_context
    if context
      Shackles.activate(:slave) do
        context.shard.activate do
          quota = Setting.get('context_default_quota', 50.megabytes.to_s).to_i
          quota = context.quota if (context.respond_to?("quota") && context.quota)

          attachment_scope = context.attachments.active.where(root_attachment_id: nil)

          if context.is_a?(User) || context.is_a?(Group)
            excluded_attachment_ids = []
            if context.is_a?(User)
              excluded_attachment_ids += context.attachments.joins(:attachment_associations).where("attachment_associations.context_type = ?", "Submission").pluck(:id)
            end
            excluded_attachment_ids += context.attachments.where(folder_id: context.submissions_folders).pluck(:id)
            attachment_scope = attachment_scope.where("id NOT IN (?)", excluded_attachment_ids) if excluded_attachment_ids.any?
          end

          min = self.minimum_size_for_quota
          # translated to ruby this is [size, min].max || 0
          quota_used = attachment_scope.sum("COALESCE(CASE when size < #{min} THEN #{min} ELSE size END, 0)").to_i
        end
      end
    end
    {:quota => quota, :quota_used => quota_used}
  end

  # Returns a boolean indicating whether the given context is over quota
  # If additional_quota > 0, that'll be added to the current quota used
  # (for example, to check if a new attachment of size additional_quota would
  # put the context over quota.)
  def self.over_quota?(context, additional_quota = nil)
    quota = self.get_quota(context)
    return quota[:quota] < quota[:quota_used] + (additional_quota || 0)
  end

  def handle_duplicates(method, opts = {})
    return [] unless method.present? && self.folder

    if self.folder.for_submissions?
      method = :rename
    else
      method = method.to_sym
    end

    if method == :overwrite
      atts = self.shard.activate { self.folder.active_file_attachments.where("display_name=? AND id<>?", self.display_name, self.id).to_a }
      method = :rename if atts.any? { |att| att.editing_restricted?(:any) }
    end

    deleted_attachments = []
    if method == :rename
      self.save! unless self.id

      valid_name = false
      self.shard.activate do
        while !valid_name
          existing_names = self.folder.active_file_attachments.where("id <> ?", self.id).pluck(:display_name)
          new_name = opts[:name] || self.display_name
          self.display_name = Attachment.make_unique_filename(new_name, existing_names)

          if Attachment.where("id = ? AND NOT EXISTS (?)", self,
                              Attachment.where("id <> ? AND display_name = ? AND folder_id = ? AND file_state <> ?",
                                self, display_name, folder_id, 'deleted')).
              limit(1).
              update_all(display_name: display_name) > 0
            valid_name = true
          end
        end
      end
    elsif method == :overwrite && atts.any?
      shard.activate do
        Attachment.where(:id => atts).update_all(replacement_attachment_id: self.id) # so we can find the new file in content links
        copy_access_attributes!(atts)
        atts.each do |a|
          # update content tags to refer to the new file
          ContentTag.where(:content_id => a, :content_type => 'Attachment').update_all(content_id: self.id)
          # update replacement pointers pointing at the overwritten file
          context.attachments.where(:replacement_attachment_id => a).update_all(replacement_attachment_id: self.id)
          # delete the overwritten file (unless the caller is queueing them up)
          a.destroy unless opts[:caller_will_destroy]
          deleted_attachments << a
        end
      end
    end
    return deleted_attachments
  end

  def copy_access_attributes!(source_attachments)
    self.could_be_locked = true if source_attachments.any?(&:could_be_locked?)
    source = source_attachments.first
    self.file_state = 'hidden' if source.file_state == 'hidden'
    self.locked = source.locked
    self.unlock_at = source.unlock_at
    self.lock_at = source.lock_at
    self.usage_rights_id = source.usage_rights_id
    save! if changed?
  end

  def self.destroy_files(ids)
    Attachment.where(id: ids).each(&:destroy)
  end

  before_save :assign_uuid
  def assign_uuid
    self.uuid ||= CanvasSlug.generate_securish_uuid
  end
  protected :assign_uuid

  def inline_content?
    self.content_type.match(/\Atext/) || self.extension == '.html' || self.extension == '.htm' || self.extension == '.swf'
  end

  def self.shared_secret
    raise 'Cannot call Attachment.shared_secret when configured for s3 storage' if s3_storage?
    "local_storage" + Canvas::Security.encryption_key
  end

  def shared_secret(datetime)
    store.shared_secret(datetime)
  end

  def downloadable?
    !!(self.authenticated_s3_url rescue false)
  end

  def local_storage_path
    "#{HostUrl.context_host(context)}/#{context_type.underscore.pluralize}/#{context_id}/files/#{id}/download?verifier=#{uuid}"
  end

  def content_type_with_encoding
    encoding.blank? ? content_type : "#{content_type}; charset=#{encoding}"
  end

  def content_type_with_text_match
    # treats all text/X files as text/plain (except text/html)
    (content_type.to_s.match(/^text\/.*/) && content_type.to_s != "text/html") ? "text/plain" : content_type
  end

  # Returns an IO-like object containing the contents of the attachment file.
  # Any resources are guaranteed to be cleaned up when the object is garbage
  # collected (for instance, using the Tempfile class). Calling close on the
  # object may clean up things faster.
  #
  # By default, this method will stream the file as it is read, if it's stored
  # remotely and streaming is possible.  If opts[:need_local_file] is true,
  # then a local Tempfile will be created if necessary and the IO object
  # returned will always respond_to :path and :rewind, and have the right file
  # extension.
  #
  # Be warned! If local storage is used, a File handle to the actual file will
  # be returned, not a Tempfile handle. So don't rm the file's .path or
  # anything crazy like that. If you need to test whether you can move the file
  # at .path, or if you need to copy it, check if the file is_a?(Tempfile) (and
  # pass :need_local_file => true of course).
  #
  # If opts[:temp_folder] is given, and a local temporary file is created, this
  # path will be used instead of the default system temporary path. It'll be
  # created if necessary.
  def open(opts = {}, &block)
    store.open(opts, &block)
  end

  # you should be able to pass an optional width, height, and page_number/video_seconds to this method
  # can't handle arbitrary thumbnails for our attachment_fu thumbnails on s3 though, we could handle a couple *predefined* sizes though
  def thumbnail_url(options={})
    return nil if Attachment.skip_thumbnails

    geometry = options[:size]
    if self.thumbnail || geometry.present?
      to_use = thumbnail_for_size(geometry) || self.thumbnail
      to_use.cached_s3_url
    elsif self.media_object && self.media_object.media_id
      CanvasKaltura::ClientV3.new.thumbnail_url(self.media_object.media_id,
                                          :width => options[:width] || 140,
                                          :height => options[:height] || 100,
                                          :vid_sec => options[:video_seconds] || 5)
    else
      # "still need to handle things that are not images with thumbnails or kaltura docs"
    end
  end

  def thumbnail_for_size(geometry)
    if self.class.allows_thumbnails_of_size?(geometry)
      to_use = thumbnails.loaded? ? thumbnails.detect { |t| t.thumbnail == geometry } : thumbnails.where(thumbnail: geometry).first
      to_use ||= create_dynamic_thumbnail(geometry)
    end
  end

  def self.allows_thumbnails_of_size?(geometry)
    self.dynamic_thumbnail_sizes.include?(geometry)
  end

  def self.truncate_filename(filename, len, &block)
    block ||= lambda { |str, len| str[0...len] }
    ext_index = filename.rindex('.')
    if ext_index
      ext = block.call(filename[ext_index..-1], len / 2 + 1)
      base = block.call(filename[0...ext_index], len - ext.length)
      base + ext
    else
      block.call(filename, len)
    end
  end

  def save_without_broadcasting
    begin
      @skip_broadcasts = true
      save
    ensure
      @skip_broadcasts = false
    end
  end

  def save_without_broadcasting!
    begin
      @skip_broadcasts = true
      save!
    ensure
      @skip_broadcasts = false
    end
  end

  # called before save
  # notification is not sent until file becomes 'available'
  # (i.e., don't notify before it finishes uploading)
  def set_need_notify
    self.need_notify = true if !@skip_broadcasts &&
        file_state_changed? &&
        file_state == 'available' &&
        context.respond_to?(:state) && context.state == :available &&
        folder && folder.visible?
  end

  # generate notifications for recent file operations
  # (this should be run in a delayed job)
  def self.do_notifications
    # consider a batch complete when no uploads happen in this time
    quiet_period = Setting.get("attachment_notify_quiet_period_minutes", "5").to_i.minutes.ago

    # if a batch is older than this, just drop it rather than notifying
    discard_older_than = Setting.get("attachment_notify_discard_older_than_hours", "120").to_i.hours.ago

    while true
      file_batches = Attachment.
          where("need_notify").
          group(:context_id, :context_type).
          having("MAX(updated_at)<?", quiet_period).
          limit(500).
          pluck("COUNT(attachments.id), MIN(attachments.id), MAX(updated_at), context_id, context_type")
      break if file_batches.empty?
      file_batches.each do |count, attachment_id, last_updated_at, context_id, context_type|
        # clear the need_notify flag for this batch
        Attachment.where("need_notify AND updated_at <= ? AND context_id = ? AND context_type = ?", last_updated_at, context_id, context_type).
            update_all(:need_notify => nil)

        # skip the notification if this batch is too old to be timely
        next if last_updated_at.to_time < discard_older_than

        # now generate the notification
        record = Attachment.find(attachment_id)
        next if record.context.is_a?(Course) && (!record.context.available? || record.context.concluded?)
        if record.context.is_a?(Course) && (record.folder.locked? || record.context.tab_hidden?(Course::TAB_FILES))
          # only notify course students if they are able to access it
          to_list = record.context.participating_admins - [record.user]
        elsif record.context.respond_to?(:participants)
          to_list = record.context.participants - [record.user]
        end
        recipient_keys = (to_list || []).compact.map(&:asset_string)
        next if recipient_keys.empty?

        notification = BroadcastPolicy.notification_finder.by_name(count.to_i > 1 ? 'New Files Added' : 'New File Added')
        asset_context = record.context
        data = { :count => count }
        DelayedNotification.send_later_if_production_enqueue_args(
            :process,
            { :priority => Delayed::LOW_PRIORITY },
            record, notification, recipient_keys, asset_context, data)
      end
    end
  end

  def infer_display_name
    self.display_name ||= unencoded_filename
  end
  protected :infer_display_name

  def readable_size
    h = ActionView::Base.new
    h.extend ActionView::Helpers::NumberHelper
    h.number_to_human_size(self.size) rescue "size unknown"
  end

  def download_url(ttl = url_ttl)
    authenticated_s3_url(expires_in: ttl, response_content_disposition: "attachment; " + disposition_filename)
  end

  def inline_url(ttl = url_ttl)
    authenticated_s3_url(expires_in: ttl, response_content_disposition: "inline; " + disposition_filename)
  end

  def url_ttl
    Setting.get('attachment_url_ttl', 1.day.to_s).to_i
  end
  protected :url_ttl

  def disposition_filename
    ascii_filename = Iconv.conv("ASCII//TRANSLIT//IGNORE", "UTF-8", display_name)

    # response-content-disposition will be url encoded in the depths of
    # aws-s3, doesn't need to happen here. we'll be nice and ghetto http
    # quote the filename string, though.
    quoted_ascii = ascii_filename.gsub(/([\x00-\x1f"\x7f])/, '\\\\\\1')

    # awesome browsers will use the filename* and get the proper unicode filename,
    # everyone else will get the sanitized ascii version of the filename
    quoted_unicode = "UTF-8''#{URI.escape(display_name, /[^A-Za-z0-9.]/)}"
    %(filename="#{quoted_ascii}"; filename*=#{quoted_unicode})
  end
  protected :disposition_filename

  def attachment_path_id
    a = (self.respond_to?(:root_attachment) && self.root_attachment) || self
    ((a.respond_to?(:parent_id) && a.parent_id) || a.id).to_s
  end

  def filename
    read_attribute(:filename) || (self.root_attachment && self.root_attachment.filename)
  end

  def filename=(name)
    # infer a display name without round-tripping through truncated CGI-escaped filename
    # (which reduces the length of unicode filenames to as few as 28 characters)
    self.display_name ||= Attachment.truncate_filename(name, 255)
    super(name)
  end

  def thumbnail
    super || root_attachment.try(:thumbnail)
  end

  def content_directory
    self.directory_name || Folder.root_folders(self.context).first.name
  end

  def to_atom(opts={})
    Atom::Entry.new do |entry|
      entry.title     = t(:feed_title, "File: %{title}", :title => self.context.name) unless opts[:include_context]
      entry.title     = t(:feed_title_with_context, "File, %{course_or_group}: %{title}", :course_or_group => self.context.name, :title => self.context.name) if opts[:include_context]
      entry.authors  << Atom::Person.new(:name => self.context.name)
      entry.updated   = self.updated_at
      entry.published = self.created_at
      entry.id        = "tag:#{HostUrl.default_host},#{self.created_at.strftime("%Y-%m-%d")}:/files/#{self.feed_code}"
      entry.links    << Atom::Link.new(:rel => 'alternate',
                                       :href => "http://#{HostUrl.context_host(self.context)}/#{context_url_prefix}/files/#{self.id}")
      entry.content   = Atom::Content::Html.new("#{self.display_name}")
    end
  end

  def name
    display_name
  end

  def title
    display_name
  end

  def associate_with(context)
    self.attachment_associations.create(:context => context)
  end

  def mime_class
    {
      'text/html' => 'html',
      "text/x-csharp" => "code",
      "text/xml" => "code",
      "text/css" => 'code',
      "text" => "text",
      "text/plain" => "text",
      "application/rtf" => "doc",
      "text/rtf" => "doc",
      "application/vnd.oasis.opendocument.text" => "doc",
      "application/pdf" => "pdf",
      "application/vnd.openxmlformats-officedocument.wordprocessingml.document" => "doc",
      "application/x-docx" => "doc",
      "application/msword" => "doc",
      "application/vnd.ms-powerpoint" => "ppt",
      "application/vnd.openxmlformats-officedocument.presentationml.presentation" => "ppt",
      "application/vnd.ms-excel" => "xls",
      "application/vnd.openxmlformats-officedocument.spreadsheetml.sheet" => "xls",
      "application/vnd.oasis.opendocument.spreadsheet" => "xls",
      "image/jpeg" => "image",
      "image/pjpeg" => "image",
      "image/png" => "image",
      "image/gif" => "image",
      "application/x-rar" => "zip",
      "application/x-rar-compressed" => "zip",
      "application/x-zip" => "zip",
      "application/x-zip-compressed" => "zip",
      "application/xml" => "code",
      "application/zip" => "zip",
      "audio/mpeg" => "audio",
      "audio/mp3" => "audio",
      "audio/basic" => "audio",
      "audio/mid" => "audio",
      "audio/3gpp" => "audio",
      "audio/x-aiff" => "audio",
      "audio/x-mpegurl" => "audio",
      "audio/x-pn-realaudio" => "audio",
      "audio/x-wav" => "audio",
      "video/mpeg" => "video",
      "video/quicktime" => "video",
      "video/x-la-asf" => "video",
      "video/x-ms-asf" => "video",
      "video/x-msvideo" => "video",
      "video/x-sgi-movie" => "video",
      "video/3gpp" => "video",
      "video/mp4" => "video",
      "application/x-shockwave-flash" => "flash"
    }[content_type] || "file"
  end

  def associated_with_submission?
    @associated_with_submission ||= self.attachment_associations.where(context_type: 'Submission').exists?
  end

  set_policy do
    given { |user, session|
      self.context.grants_right?(user, session, :manage_files) &&
        !self.associated_with_submission? &&
        (!self.folder || self.folder.grants_right?(user, session, :manage_contents))
    }
    can :delete and can :update

    given { |user, session| self.context.grants_right?(user, session, :manage_files) }
    can :read and can :create and can :download and can :read_as_admin

    given { self.public? }
    can :read and can :download

    given { |user, session| self.context.grants_right?(user, session, :read) } #students.include? user }
    can :read

    given { |user, session| self.context.grants_right?(user, session, :read_as_admin) }
    can :read_as_admin

    given { |user, session|
      self.context.grants_right?(user, session, :read) && !self.locked_for?(user, :check_policies => true)
    }
    can :download

    given { |user, session| self.context_type == 'Submission' && self.context.grant_right?(user, session, :comment) }
    can :create

    given { |user, session|
        session && session['file_access_user_id'].present? &&
        (u = User.where(id: session['file_access_user_id']).first) &&
        (self.context.grants_right?(u, session, :read) ||
          (self.context.respond_to?(:is_public_to_auth_users?) && self.context.is_public_to_auth_users?)) &&
        session['file_access_expiration'] && session['file_access_expiration'].to_i > Time.now.to_i
    }
    can :read

    given { |user, session|
        session && session['file_access_user_id'].present? &&
        (u = User.where(id: session['file_access_user_id']).first) &&
        (self.context.grants_right?(u, session, :read) ||
          (self.context.respond_to?(:is_public_to_auth_users?) && self.context.is_public_to_auth_users?)) &&
        !self.locked_for?(u, :check_policies => true) &&
        session['file_access_expiration'] && session['file_access_expiration'].to_i > Time.now.to_i
    }
    can :download

    given { |user|
      owner = self.user
      context_type == 'Assignment' && user == owner
    }
    can :attach_to_submission_comment
  end

  # checking if an attachment is locked is expensive and pointless for
  # submission attachments
  attr_writer :skip_submission_attachment_lock_checks

  # prevent an access attempt shortly before unlock_at from caching permissions beyond that time
  def touch_on_unlock
    Shackles.activate(:master) do
      send_later_enqueue_args(:touch, { :run_at => unlock_at,
                                        :singleton => "touch_on_unlock_attachment_#{global_id}" })
    end
  end

  def locked_for?(user, opts={})
    return false if @skip_submission_attachment_lock_checks
    return false if opts[:check_policies] && self.grants_right?(user, :read_as_admin)
    return {:asset_string => self.asset_string, :manually_locked => true} if self.locked || Folder.is_locked?(self.folder_id)
    Rails.cache.fetch(locked_cache_key(user), :expires_in => 1.minute) do
      locked = false
      if (self.unlock_at && Time.now < self.unlock_at)
        touch_on_unlock if Time.now + 1.hour >= self.unlock_at
        locked = {:asset_string => self.asset_string, :unlock_at => self.unlock_at}
      elsif (self.lock_at && Time.now > self.lock_at)
        locked = {:asset_string => self.asset_string, :lock_at => self.lock_at}
      elsif self.could_be_locked && item = locked_by_module_item?(user, opts)
        locked = {:asset_string => self.asset_string, :context_module => item.context_module.attributes}
        locked[:unlock_at] = locked[:context_module]["unlock_at"] if locked[:context_module]["unlock_at"] && locked[:context_module]["unlock_at"] > Time.now.utc
      end
      locked
    end
  end

  def hidden?
    return @hidden if defined?(@hidden)
    @hidden = self.file_state == 'hidden' || (self.folder && self.folder.hidden?)
  end

  def published?; !locked?; end

  def publish!
    self.locked = false
    save!
  end

  def just_hide
    self.file_state == 'hidden'
  end

  def public?
    self.file_state == 'public'
  end

  def currently_locked
    self.locked || (self.lock_at && Time.now > self.lock_at) || (self.unlock_at && Time.now < self.unlock_at) || self.file_state == 'hidden'
  end

  def hidden
    hidden?
  end

  def hidden=(val)
    self.file_state = (val == true || val == '1' ? 'hidden' : 'available')
  end

  def context_module_action(user, action)
    self.context_module_tags.each { |tag| tag.context_module_action(user, action) }
  end

  include Workflow

  # Right now, using the state machine to manage whether an attachment has
  # been uploaded to Scribd.  It can be uploaded to other places, or
  # scrubbed in other ways.  All that work should be managed by the state
  # machine.
  workflow do
    state :pending_upload do
      event :upload, :transitions_to => :processing
      event :process, :transitions_to => :processed
      event :mark_errored, :transitions_to => :errored
    end

    state :processing do
      event :process, :transitions_to => :processed
      event :mark_errored, :transitions_to => :errored
    end

    state :processed do
      event :recycle, :transitions_to => :pending_upload
    end
    state :errored do
      event :recycle, :transitions_to => :pending_upload
    end
    state :deleted
    state :to_be_zipped
    state :zipping
    state :zipped
    state :unattached
    state :unattached_temporary
  end

  scope :visible, -> { where(['attachments.file_state in (?, ?)', 'available', 'public']) }
  scope :not_deleted, -> { where("attachments.file_state<>'deleted'") }

  scope :not_hidden, -> { where("attachments.file_state<>'hidden'") }
  scope :not_locked, -> {
    where("(attachments.locked IS NULL OR attachments.locked=?) AND ((attachments.lock_at IS NULL) OR
      (attachments.lock_at>? OR (attachments.unlock_at IS NOT NULL AND attachments.unlock_at<?)))", false, Time.now.utc, Time.now.utc)
  }
  scope :by_content_types, lambda { |types|
    clauses = []
    types.each do |type|
      if type.include? '/'
        clauses << sanitize_sql_array(["(attachments.content_type=?)", type])
      else
        clauses << wildcard('attachments.content_type', type + '/', :type => :right)
      end
    end
    condition_sql = clauses.join(' OR ')
    where(condition_sql)
  }

  alias_method :destroy_permanently!, :destroy
  # file_state is like workflow_state, which was already taken
  # possible values are: available, deleted
  def destroy
    return if self.new_record?
    self.file_state = 'deleted' #destroy
    self.deleted_at = Time.now.utc
    ContentTag.delete_for(self)
    MediaObject.where(:attachment_id => self.id).update_all(:attachment_id => nil, :updated_at => Time.now.utc)
    save!
    # if the attachment being deleted belongs to a user and the uuid (hash of file) matches the avatar_image_url
    # then clear the avatar_image_url value.
    self.context.clear_avatar_image_url_with_uuid(self.uuid) if self.context_type == 'User' && self.uuid.present?
    true
  end

  # this will delete the content of the attachment but not delete the attachment
  # object. It will replace the attachment content with a file_removed file.
  def destroy_content_and_replace(deleted_by_user = nil)
    att = self.root_attachment_id? ? self.root_attachment : self
<<<<<<< HEAD
=======
    att.send_to_purgatory(deleted_by_user)
>>>>>>> 090cd5f3
    att.destroy_content
    att.uploaded_data = File.open Rails.root.join('public', 'file_removed', 'file_removed.pdf')
    CrocodocDocument.where(attachment_id: att.children_and_self.select(:id)).delete_all
    Canvadoc.where(attachment_id: att.children_and_self.select(:id)).delete_all
    att.save!
<<<<<<< HEAD
=======
  end

  # this method does not destroy anything. It copies the content to a new s3object
  def send_to_purgatory(deleted_by_user = nil)
    make_rootless
    if Attachment.s3_storage?
      s3object.copy_to(bucket.object(purgatory_filename))
    else
      FileUtils.mkdir(local_purgatory_directory) unless File.exist?(local_purgatory_directory)
      FileUtils.cp full_filename, local_purgatory_file
    end
    if Purgatory.where(attachment_id: self).exists?
      p = Purgatory.where(attachment_id: self).take
      p.deleted_by_user = deleted_by_user
      p.old_filename = filename
      p.workflow_state = 'active'
      p.save!
    else
      Purgatory.create!(attachment: self, old_filename: filename, deleted_by_user: deleted_by_user)
    end
  end

  def purgatory_filename
    File.join('purgatory', global_id.to_s)
  end

  def local_purgatory_file
    File.join(local_purgatory_directory, global_id.to_s)
  end

  def local_purgatory_directory
    Rails.root.join(attachment_options[:path_prefix].to_s, 'purgatory')
  end

  def resurrect_from_purgatory
    p = Purgatory.where(attachment_id: id).take
    raise 'must have been sent to purgatory first' unless p
    write_attribute(:filename, p.old_filename)
    write_attribute(:root_attachment_id, nil)

    if Attachment.s3_storage?
      old_s3object = self.bucket.object(purgatory_filename)
      raise Attachment::FileDoesNotExist unless old_s3object.exists?
      old_s3object.copy_to(bucket.object(full_filename))
    else
      raise Attachment::FileDoesNotExist unless File.exist?(local_purgatory_file)
      FileUtils.mv local_purgatory_file, full_filename
    end
    save! if changed?
    p.workflow_state = 'restored'
    p.save!
>>>>>>> 090cd5f3
  end

  def dmca_file_removal
    destroy_content_and_replace
  end

  def destroy_content
    raise 'must be a root_attachment' if self.root_attachment_id
    return unless self.filename
    if Attachment.s3_storage?
      self.s3object.delete unless ApplicationController.try(:test_cluster?)
    else
      FileUtils.rm full_filename
    end
  end

  def make_childless(preferred_child = nil)
    return if root_attachment_id
    child = preferred_child || children.take
    return unless child
    raise "must be a child" unless child.root_attachment_id == id
    child.root_attachment_id = nil
    copy_attachment_content(child)
    Attachment.where(root_attachment_id: self).where.not(id: child).update_all(root_attachment_id: child.id)
  end

  def copy_attachment_content(destination)
    destination.write_attribute(:filename, filename) if filename
    if Attachment.s3_storage?
      if filename && s3object.exists? && !destination.s3object.exists?
        s3object.copy_to(destination.s3object)
      end
    else
      return if destination.store.exists? && open == destination.open
      old_content_type = self.content_type
      Attachment.where(:id => self).update_all(:content_type => "invalid/invalid") # prevents find_existing_attachment_for_md5 from reattaching the child to the old root
      destination.uploaded_data = open
      Attachment.where(:id => self).update_all(:content_type => old_content_type)
    end
    destination.save!
  end

  def make_rootless
    return unless root_attachment_id
    root = self.root_attachment
    return unless root
    self.root_attachment_id = nil
    root.copy_attachment_content(self)
  end

  def restore
    self.file_state = 'available'
    self.save
  end

  def deleted?
    self.file_state == 'deleted'
  end

  def available?
    self.file_state == 'available'
  end

  def crocodocable?
    Canvas::Crocodoc.enabled? &&
      CrocodocDocument::MIME_TYPES.include?(content_type)
  end

  def canvadocable?
    Canvadocs.enabled? && Canvadoc.mime_types.include?(content_type_with_text_match)
  end

  def self.submit_to_canvadocs(ids)
    Attachment.where(id: ids).find_each do |a|
      a.submit_to_canvadocs
    end
  end

  def self.skip_3rd_party_submits(skip=true)
    @skip_3rd_party_submits = skip
  end

  def self.skip_3rd_party_submits?
    !!@skip_3rd_party_submits
  end

  def self.skip_media_object_creation(&block)
    @skip_media_object_creation = true
    block.call
  ensure
    @skip_media_object_creation = false
  end
  def self.skip_media_object_creation?
    !!@skip_media_object_creation
  end

  def submit_to_canvadocs(attempt = 1, opts = {})
    # ... or crocodoc (this will go away soon)
    return if Attachment.skip_3rd_party_submits?

    submit_to_crocodoc_instead = opts[:force_crocodoc] ||
                                 (opts[:wants_annotation] &&
                                  crocodocable? &&
                                  !Canvadocs.annotations_supported?)
    if submit_to_crocodoc_instead
      # get crocodoc off the canvadocs strand
      # (maybe :wants_annotation was a dumb idea)
      send_later_enqueue_args :submit_to_crocodoc, {
        n_strand: 'crocodoc',
        max_attempts: 1,
        priority: Delayed::LOW_PRIORITY,
      }, attempt
    elsif canvadocable?
      doc = canvadoc || create_canvadoc
      doc.upload({
        annotatable: opts[:wants_annotation],
        preferred_plugins: opts[:preferred_plugins]
      })
      update_attribute(:workflow_state, 'processing')
    end
  rescue => e
    update_attribute(:workflow_state, 'errored')
    Canvas::Errors.capture(e, type: :canvadocs, attachment_id: id, annotatable: opts[:wants_annotation])

    if attempt <= Setting.get('max_canvadocs_attempts', '5').to_i
      send_later_enqueue_args :submit_to_canvadocs, {
        :n_strand => 'canvadocs_retries',
        :run_at => (5 * attempt).minutes.from_now,
        :max_attempts => 1,
        :priority => Delayed::LOW_PRIORITY,
      }, attempt + 1, opts
    end
  end

  def submit_to_crocodoc(attempt = 1)
    if crocodocable? && !Attachment.skip_3rd_party_submits?
      crocodoc = crocodoc_document || create_crocodoc_document
      crocodoc.upload
      update_attribute(:workflow_state, 'processing')
    end
  rescue => e
    update_attribute(:workflow_state, 'errored')
    Canvas::Errors.capture(e, type: :canvadocs, attachment_id: id)

    if attempt <= Setting.get('max_crocodoc_attempts', '5').to_i
      send_later_enqueue_args :submit_to_crocodoc, {
        :n_strand => 'crocodoc_retries',
        :run_at => (5 * attempt).minutes.from_now,
        :max_attempts => 1,
        :priority => Delayed::LOW_PRIORITY,
      }, attempt + 1
    end
  end

  def self.mimetype(filename)
    res = nil
    res = File.mime_type?(filename) if !res || res == 'unknown/unknown'
    res ||= "unknown/unknown"
    res
  end

  def mimetype(fn=nil)
    res = Attachment.mimetype(filename)
    res = File.mime_type?(self.uploaded_data) if (!res || res == 'unknown/unknown') && self.uploaded_data
    res ||= "unknown/unknown"
    res
  end


  def folder_path
    if folder
      folder.full_name
    else
      Folder.root_folders(self.context).first.try(:name)
    end
  end

  def full_path
    "#{folder_path}/#{filename}"
  end

  def matches_full_path?(path)
    f_path = full_path
    f_path == path || URI.unescape(f_path) == path || f_path.downcase == path.downcase || URI.unescape(f_path).downcase == path.downcase
  rescue
    false
  end

  def full_display_path
    "#{folder_path}/#{display_name}"
  end

  def matches_full_display_path?(path)
    fd_path = full_display_path
    fd_path == path || URI.unescape(fd_path) == path || fd_path.downcase == path.downcase || URI.unescape(fd_path).downcase == path.downcase
  rescue
    false
  end

  def matches_filename?(match)
    filename == match || display_name == match ||
      URI.unescape(filename) == match || URI.unescape(display_name) == match ||
      filename.downcase == match.downcase || display_name.downcase == match.downcase ||
      URI.unescape(filename).downcase == match.downcase || URI.unescape(display_name).downcase == match.downcase
  rescue
    false
  end

  def self.attachment_list_from_migration(context, ids)
    return "" if !ids || !ids.is_a?(Array) || ids.empty?
    description = "<h3>#{ERB::Util.h(t('title.migration_list', "Associated Files"))}</h3><ul>"
    ids.each do |id|
      attachment = context.attachments.where(migration_id: id).first
      description += "<li><a href='/courses/#{context.id}/files/#{attachment.id}/download'>#{ERB::Util.h(attachment.display_name)}</a></li>" if attachment
    end
    description += "</ul>";
    description
  end

  def self.find_from_path(path, context)
    list = path.split("/").select{|f| !f.empty? }
    if list[0] != Folder.root_folders(context).first.name
      list.unshift(Folder.root_folders(context).first.name)
    end
    filename = list.pop
    folder = context.folder_name_lookups[list.join('/')] rescue nil
    folder ||= context.folders.active.where(full_name: list.join('/')).first
    context.folder_name_lookups ||= {}
    context.folder_name_lookups[list.join('/')] = folder
    file = nil
    if folder
      file = folder.file_attachments.where(filename: filename).first
      file ||= folder.file_attachments.where(display_name: filename).first
    end
    file
  end

  def self.domain_namespace=(val)
    @@domain_namespace = val
  end

  def self.domain_namespace
    @@domain_namespace ||= nil
  end

  def self.serialization_methods; [:mime_class, :currently_locked, :crocodoc_available?]; end
  cattr_accessor :skip_thumbnails

  scope :uploadable, -> { where(:workflow_state => 'pending_upload') }
  scope :active, -> { where(:file_state => 'available') }
  scope :thumbnailable?, -> { where(:content_type => AttachmentFu.content_types) }
  scope :by_display_name, -> { order(display_name_order_by_clause('attachments')) }
  scope :by_position_then_display_name, -> { order("attachments.position, #{display_name_order_by_clause('attachments')}") }
  def self.serialization_excludes; [:uuid, :namespace]; end

  # returns filename, if it's already unique, or returns a modified version of
  # filename that makes it unique. you can either pass existing_files as string
  # filenames, in which case it'll test against those, or a block that'll be
  # called repeatedly with a filename until it returns true.
  def self.make_unique_filename(filename, existing_files = [], &block)
    unless block
      block = proc { |fname| !existing_files.include?(fname) }
    end

    return filename if block.call(filename)

    new_name = filename
    addition = 1
    dir = File.dirname(filename)
    dir = dir == "." ? "" : "#{dir}/"
    extname = File.extname(filename)
    basename = File.basename(filename, extname)

    until block.call(new_name = "#{dir}#{basename}-#{addition}#{extname}")
      addition += 1
    end
    new_name
  end

  DYNAMIC_THUMBNAIL_SIZES = %w(640x>)

  # the list of allowed thumbnail sizes to be generated dynamically
  def self.dynamic_thumbnail_sizes
    DYNAMIC_THUMBNAIL_SIZES + Setting.get("attachment_thumbnail_sizes", "").split(",")
  end

  def create_dynamic_thumbnail(geometry_string)
    tmp = self.create_temp_file
    Attachment.unique_constraint_retry do
      self.create_or_update_thumbnail(tmp, geometry_string, geometry_string)
    end
  end

  class OverQuotaError < StandardError; end

  def clone_url(url, duplicate_handling, check_quota, opts={})
    begin
      Attachment.clone_url_as_attachment(url, :attachment => self)

      if check_quota
        self.save! # save to calculate attachment size, otherwise self.size is nil
        if Attachment.over_quota?(opts[:quota_context] || self.context, self.size)
          raise OverQuotaError, t(:over_quota, 'The downloaded file exceeds the quota.')
        end
      end

      self.file_state = 'available'
      self.save!
      handle_duplicates(duplicate_handling || 'overwrite')
    rescue Exception, Timeout::Error => e
      self.file_state = 'errored'
      self.workflow_state = 'errored'
      case e
      when CanvasHttp::TooManyRedirectsError
        self.upload_error_message = t :upload_error_too_many_redirects, "Too many redirects"
      when CanvasHttp::InvalidResponseCodeError
        self.upload_error_message = t :upload_error_invalid_response_code, "Invalid response code, expected 200 got %{code}", :code => e.code
      when CanvasHttp::RelativeUriError
        self.upload_error_message = t :upload_error_relative_uri, "No host provided for the URL: %{url}", :url => url
      when URI::Error, ArgumentError
        # assigning all ArgumentError to InvalidUri may be incorrect
        self.upload_error_message = t :upload_error_invalid_url, "Could not parse the URL: %{url}", :url => url
      when Timeout::Error
        self.upload_error_message = t :upload_error_timeout, "The request timed out: %{url}", :url => url
      when OverQuotaError
        self.upload_error_message = t :upload_error_over_quota, "file size exceeds quota limits: %{bytes} bytes", :bytes => self.size
      else
        self.upload_error_message = t :upload_error_unexpected, "An unknown error occurred downloading from %{url}", :url => url
      end
      self.save!
    end
  end

  def crocodoc_available?
    crocodoc_document.try(:available?)
  end

  def canvadoc_available?
    canvadoc.try(:available?)
  end

  def view_inline_ping_url
    "/#{context_url_prefix}/files/#{self.id}/inline_view"
  end

  def canvadoc_url(user)
    return unless canvadocable?
    "/api/v1/canvadoc_session?#{preview_params(user, "canvadoc")}"
  end

  def crocodoc_url(user, crocodoc_ids = nil)
    return unless crocodoc_available?
    "/api/v1/crocodoc_session?#{preview_params(user, "crocodoc", crocodoc_ids)}"
  end

  def previewable_media?
    self.content_type && self.content_type.match(/\A(video|audio)/)
  end

  def preview_params(user, type, crocodoc_ids = nil)
    h = {
      user_id: user.try(:global_id),
      attachment_id: id,
      type: type
    }
    h.merge!(crocodoc_ids: crocodoc_ids) if crocodoc_ids.present?
    blob = h.to_json
    hmac = Canvas::Security.hmac_sha1(blob)
    "blob=#{URI.encode blob}&hmac=#{URI.encode hmac}"
  end
  private :preview_params

  def can_unpublish?
    false
  end

  def set_publish_state_for_usage_rights
    if self.context &&
       (!self.folder || !self.folder.for_submissions?) &&
       self.context.respond_to?(:feature_enabled?) &&
       self.context.feature_enabled?(:usage_rights_required)
      self.locked = self.usage_rights.nil?
    end
  end

  # Download a URL using a GET request and return a new un-saved Attachment
  # with the data at that URL. Tries to detect the correct content_type as
  # well.
  #
  # This handles large files well.
  #
  # Pass an existing attachment in opts[:attachment] to use that, rather than
  # creating a new attachment.
  def self.clone_url_as_attachment(url, opts = {})
    _, uri = CanvasHttp.validate_url(url)

    CanvasHttp.get(url) do |http_response|
      if http_response.code.to_i == 200
        tmpfile = CanvasHttp.tempfile_for_uri(uri)
        # net/http doesn't make this very obvious, but read_body can take any
        # object that responds to << as the destination of the body, and it'll
        # stream in chunks rather than reading the whole body into memory (as
        # long as you use the block form of http.request, which
        # CanvasHttp.get does)
        http_response.read_body(tmpfile)
        tmpfile.rewind
        attachment = opts[:attachment] || Attachment.new(:filename => File.basename(uri.path))
        attachment.filename ||= File.basename(uri.path)
        attachment.uploaded_data = tmpfile
        if attachment.content_type.blank? || attachment.content_type == "unknown/unknown"
          # uploaded_data= clobbers the content_type set in preflight; if it was given, prefer it to the HTTP response
          attachment.content_type = if attachment.content_type_was.present? && attachment.content_type_was != 'unknown/unknown'
            attachment.content_type_was
          else
            http_response.content_type
          end
        end
        return attachment
      else
        raise CanvasHttp::InvalidResponseCodeError.new(http_response.code.to_i)
      end
    end
  end

  def self.migrate_attachments(from_context, to_context, scope = nil)
    from_attachments = scope
    from_attachments ||= from_context.shard.activate do
      Attachment.where(:context_type => from_context.class.name, :context_id => from_context).not_deleted.to_a
    end

    to_context.shard.activate do
      to_attachments = Attachment.where(:context_type => to_context.class.name, :context_id => to_context).not_deleted.to_a

      from_attachments.each do |attachment|
        match = to_attachments.detect{|a| attachment.matches_full_display_path?(a.full_display_path)}
        next if match && match.md5 == attachment.md5

        if from_context.shard == to_context.shard
          og_attachment = attachment
          og_attachment.context = to_context
          og_attachment.folder = Folder.assert_path(attachment.folder_path, to_context)
          og_attachment.save_without_broadcasting!
          if match
            og_attachment.folder.reload
            og_attachment.handle_duplicates(:rename)
          end
        else
          new_attachment = Attachment.new
          new_attachment.assign_attributes(attachment.attributes.except(*EXCLUDED_COPY_ATTRIBUTES))

          new_attachment.user_id = to_context.id if to_context.is_a? User
          new_attachment.context = to_context
          new_attachment.folder = Folder.assert_path(attachment.folder_path, to_context)
          new_attachment.namespace = new_attachment.infer_namespace
          if existing_attachment = new_attachment.find_existing_attachment_for_md5
            new_attachment.root_attachment = existing_attachment
          else
            new_attachment.write_attribute(:filename, attachment.filename)
            new_attachment.uploaded_data = attachment.open
          end

          new_attachment.content_type = attachment.content_type

          new_attachment.save_without_broadcasting!
          if match
            new_attachment.folder.reload
            new_attachment.handle_duplicates(:rename)
          end
        end
      end
    end
  end
end<|MERGE_RESOLUTION|>--- conflicted
+++ resolved
@@ -1240,17 +1240,12 @@
   # object. It will replace the attachment content with a file_removed file.
   def destroy_content_and_replace(deleted_by_user = nil)
     att = self.root_attachment_id? ? self.root_attachment : self
-<<<<<<< HEAD
-=======
     att.send_to_purgatory(deleted_by_user)
->>>>>>> 090cd5f3
     att.destroy_content
     att.uploaded_data = File.open Rails.root.join('public', 'file_removed', 'file_removed.pdf')
     CrocodocDocument.where(attachment_id: att.children_and_self.select(:id)).delete_all
     Canvadoc.where(attachment_id: att.children_and_self.select(:id)).delete_all
     att.save!
-<<<<<<< HEAD
-=======
   end
 
   # this method does not destroy anything. It copies the content to a new s3object
@@ -1302,7 +1297,6 @@
     save! if changed?
     p.workflow_state = 'restored'
     p.save!
->>>>>>> 090cd5f3
   end
 
   def dmca_file_removal
