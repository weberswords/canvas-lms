--- conflicted
+++ resolved
@@ -972,11 +972,7 @@
   end
 
   def url_ttl
-<<<<<<< HEAD
-    default = Setting.get('attachment_url_ttl', 1.day.to_s).to_i.seconds
-=======
     default = Setting.get('attachment_url_ttl', 1.hour.to_s).to_i.seconds
->>>>>>> 90fa92b7
     (root_account_id && Account.find_cached(root_account_id)&.settings[:s3_url_ttl_seconds]&.to_i&.seconds) || default
   end
   protected :url_ttl
