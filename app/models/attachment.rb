#
# Copyright (C) 2011 - 2014 Instructure, Inc.
#
# This file is part of Canvas.
#
# Canvas is free software: you can redistribute it and/or modify it under
# the terms of the GNU Affero General Public License as published by the Free
# Software Foundation, version 3 of the License.
#
# Canvas is distributed in the hope that it will be useful, but WITHOUT ANY
# WARRANTY; without even the implied warranty of MERCHANTABILITY or FITNESS FOR
# A PARTICULAR PURPOSE. See the GNU Affero General Public License for more
# details.
#
# You should have received a copy of the GNU Affero General Public License along
# with this program. If not, see <http://www.gnu.org/licenses/>.
#

# See the uploads controller and views for examples on how to use this model.
class Attachment < ActiveRecord::Base
  def self.display_name_order_by_clause(table = nil)
    col = table ? "#{table}.display_name" : 'display_name'
    best_unicode_collation_key(col)
  end
  attr_accessible :context, :folder, :filename, :display_name, :user, :locked, :position, :lock_at, :unlock_at, :uploaded_data, :hidden

  include PolymorphicTypeOverride
  override_polymorphic_types context_type: {'QuizStatistics' => 'Quizzes::QuizStatistics',
                                            'QuizSubmission' => 'Quizzes::QuizSubmission'}

  EXCLUDED_COPY_ATTRIBUTES = %w{id root_attachment_id uuid folder_id user_id filename namespace
    scribd_doc workflow_state submitted_to_scribd_at scribd_attempts}

  include HasContentTags
  include ContextModuleItem
  include SearchTermHelper

  attr_accessor :podcast_associated_asset, :submission_attachment

  # this is a gross hack to work around freaking SubmissionComment#attachments=
  attr_accessor :ok_for_submission_comment

  MAX_SCRIBD_ATTEMPTS = 3

  # This value is used as a flag for when we are skipping the submit to scribd for this attachment
  SKIPPED_SCRIBD_ATTEMPTS = 25

  belongs_to :context, :polymorphic => true
  belongs_to :cloned_item
  belongs_to :folder
  belongs_to :user
  has_one :account_report
  has_one :media_object
  has_many :submissions
  has_many :attachment_associations
  belongs_to :root_attachment, :class_name => 'Attachment'
  belongs_to :scribd_mime_type
  has_one :sis_batch
  has_one :thumbnail, :foreign_key => "parent_id", :conditions => {:thumbnail => "thumb"}
  has_many :thumbnails, :foreign_key => "parent_id"
  has_one :crocodoc_document

  before_save :infer_display_name
  before_save :default_values
  before_save :set_need_notify

  before_validation :assert_attachment
  acts_as_list :scope => :folder

  def self.file_store_config
    # Return existing value, even if nil, as long as it's defined
    @file_store_config ||= Setting.from_config('file_store')
    @file_store_config ||= { 'storage' => 'local' }
    @file_store_config['path_prefix'] ||= @file_store_config['path'] || 'tmp/files'
    @file_store_config['path_prefix'] = nil if @file_store_config['path_prefix'] == 'tmp/files' && @file_store_config['storage'] == 's3'
    return @file_store_config
  end

  def self.s3_config
    # Return existing value, even if nil, as long as it's defined
    return @s3_config if defined?(@s3_config)
    @s3_config ||= Setting.from_config('amazon_s3')
  end

  def self.s3_storage?
    (file_store_config['storage'] rescue nil) == 's3' && s3_config
  end

  def self.local_storage?
    rv = !s3_storage?
    raise "Unknown storage type!" if rv && file_store_config['storage'] != 'local'
    rv
  end

  def self.store_type
    if s3_storage?
      Attachments::S3Storage
    elsif local_storage?
      Attachments::LocalStorage
    else
      raise "Unknown storage system configured"
    end
  end

  def store
    @store ||= Attachment.store_type.new(self)
  end

  # Haaay... you're changing stuff here? Don't forget about the Thumbnail model
  # too, it cares about local vs s3 storage.
  has_attachment(
      :storage => self.store_type.key,
      :path_prefix => file_store_config['path_prefix'],
      :s3_access => :private,
      :thumbnails => { :thumb => '128x128' },
      :thumbnail_class => 'Thumbnail'
  )

  # These callbacks happen after the attachment data is saved to disk/s3, or
  # immediately after save if no data is being uploading during this save cycle.
  # That means you can't rely on these happening in the same transaction as the save.
  after_save_and_attachment_processing :touch_context_if_appropriate
  after_save_and_attachment_processing :build_media_object

  # this mixin can be added to a has_many :attachments association, and it'll
  # handle finding replaced attachments. In other words, if an attachment fond
  # by id is deleted but an active attachment in the same context has the same
  # path, it'll return that attachment.
  module FindInContextAssociation
    def find(*a, &b)
      return super if a.first.is_a?(Symbol)
      find_with_possibly_replaced(super)
    end

    def method_missing(method, *a, &b)
      return super unless method.to_s =~ /^find(?:_all)?_by_id$/
      find_with_possibly_replaced(super)
    end

    def find_with_possibly_replaced(a_or_as)
      if a_or_as.is_a?(Attachment)
        find_attachment_possibly_replaced(a_or_as)
      elsif a_or_as.is_a?(Array)
        a_or_as.map { |a| find_attachment_possibly_replaced(a) }
      end
    end

    def find_attachment_possibly_replaced(att)
      # if they found a deleted attachment by id, but there's an available
      # attachment in the same context and the same full path, we return that
      # instead, to emulate replacing a file without having to update every
      # by-id reference in every user content field.
      if CANVAS_RAILS2
        owner = proxy_owner
      elsif self.respond_to?(:proxy_association)
        owner = proxy_association.owner
      end

      if att.deleted? && owner
        new_att = Folder.find_attachment_in_context_with_path(owner, att.full_display_path)
        new_att || att
      else
        att
      end
    end
  end

  RELATIVE_CONTEXT_TYPES = %w(Course Group User Account)
  # returns true if the context is a type that supports relative file paths
  def self.relative_context?(context_class)
    RELATIVE_CONTEXT_TYPES.include?(context_class.to_s)
  end

  def touch_context_if_appropriate
    unless context_type == 'ConversationMessage'
      connection.after_transaction_commit { touch_context }
    end
  end

  def before_attachment_saved
    run_before_attachment_saved
  end

  def after_attachment_saved
    run_after_attachment_saved
  end

  unless CANVAS_RAILS2
    before_attachment_saved :run_before_attachment_saved
    after_attachment_saved :run_after_attachment_saved
  end

  def run_before_attachment_saved
    @after_attachment_saved_workflow_state = self.workflow_state
    self.workflow_state = 'unattached'
  end

  # this is a magic method that gets run by attachment-fu after it is done sending to s3,
  # that is the moment that we also want to submit it to scribd.
  # note, that the time it takes to send to s3 is the bad guy.
  # It blocks and makes the user wait.  The good thing is that sending
  # it to scribd from that point does not make the user wait since that
  # does happen asynchronously and the data goes directly from s3 to scribd.
  def run_after_attachment_saved
    if workflow_state == 'unattached' && @after_attachment_saved_workflow_state
      self.workflow_state = @after_attachment_saved_workflow_state
      @after_attachment_saved_workflow_state = nil
    end

    if !root_attachment_id && scribdable? && !Attachment.skip_3rd_party_submits?
      send_later_enqueue_args(:submit_to_scribd!,
                              {:n_strand => 'scribd', :max_attempts => 1})
    elsif %w(pending_upload processing).include?(workflow_state)
      # we don't call .process here so that we don't have to go through another whole save cycle
      self.workflow_state = 'processed'
    end

    # directly update workflow_state so we don't trigger another save cycle
    if self.workflow_state_changed?
      self.shard.activate do
        self.class.where(:id => self).update_all(:workflow_state => self.workflow_state)
      end
    end

    # try an infer encoding if it would be useful to do so
    send_later(:infer_encoding) if self.encoding.nil? && self.content_type =~ /text/ && self.context_type != 'SisBatch'
    if respond_to?(:process_attachment_with_processing) && thumbnailable? && !attachment_options[:thumbnails].blank? && parent_id.nil?
      temp_file = temp_path || create_temp_file
      self.class.attachment_options[:thumbnails].each { |suffix, size| send_later_if_production(:create_thumbnail_size, suffix) }
    end
  end

  def infer_encoding
    return unless self.encoding.nil?
    begin
      Iconv.open('UTF-8', 'UTF-8') do |iconv|
        self.open do |chunk|
          iconv.iconv(chunk)
        end
        iconv.iconv(nil)
      end
      self.encoding = 'UTF-8'
      Attachment.where(:id => self).update_all(:encoding => 'UTF-8')
    rescue Iconv::Failure
      self.encoding = ''
      Attachment.where(:id => self).update_all(:encoding => '')
      return
    end
  end

  # this is here becase attachment_fu looks to make sure that parent_id is nil before it will create a thumbnail of something.
  # basically, it makes a false assumption that the thumbnail class is the same as the original class
  # which in our case is false because we use the Thumbnail model for the thumbnails.
  def parent_id;end

  attr_accessor :clone_updated
  def clone_for(context, dup=nil, options={})
    if !self.cloned_item && !self.new_record?
      self.cloned_item ||= ClonedItem.create(:original_item => self)
      self.save!
    end
    existing = context.attachments.active.find_by_id(self.id)
    existing ||= self.cloned_item_id ? context.attachments.active.find_by_cloned_item_id(self.cloned_item_id) : nil
    return existing if existing && !options[:overwrite] && !options[:force_copy]
    existing ||= self.cloned_item_id ? context.attachments.find_by_cloned_item_id(self.cloned_item_id) : nil
    dup ||= Attachment.new
    dup = existing if existing && options[:overwrite]
    dup.assign_attributes(self.attributes.except(*EXCLUDED_COPY_ATTRIBUTES), :without_protection => true)
    dup.write_attribute(:filename, self.filename)
    # avoid cycles (a -> b -> a) and self-references (a -> a) in root_attachment_id pointers
    if dup.new_record? || ![self.id, self.root_attachment_id].include?(dup.id)
      dup.root_attachment_id = self.root_attachment_id || self.id
    end
    dup.context = context
    dup.migration_id = CC::CCHelper.create_key(self)
    context.log_merge_result("File \"#{dup.folder.full_name rescue ''}/#{dup.display_name}\" created") if context.respond_to?(:log_merge_result)
    dup.updated_at = Time.now
    dup.clone_updated = true
    dup
  end

  def build_media_object
    return true if self.class.skip_media_object_creation?
    in_the_right_state = self.file_state == 'available' && self.workflow_state !~ /^unattached/
    transitioned_to_this_state = self.id_was == nil || self.file_state_changed? && self.workflow_state_was =~ /^unattached/
    if in_the_right_state && transitioned_to_this_state &&
        self.content_type && self.content_type.match(/\A(video|audio)/)
      delay = Setting.get('attachment_build_media_object_delay_seconds', 10.to_s).to_i
      MediaObject.send_later_enqueue_args(:add_media_files, { :run_at => delay.seconds.from_now, :priority => Delayed::LOWER_PRIORITY }, self, false)
    end
  end

  def self.process_migration(data, migration)
    attachments = data['file_map'] ? data['file_map']: {}
    # TODO i18n
    attachments.values.each do |att|
      if !att['is_folder'] && (migration.import_object?("attachments", att['migration_id']) || migration.import_object?("files", att['migration_id']))
        begin
          import_from_migration(att, migration.context)
        rescue
          migration.add_import_warning(t('#migration.file_type', "File"), (att[:display_name] || att[:path_name]), $!)
        end
      end
    end

    if data[:locked_folders]
      data[:locked_folders].each do |path|
        # TODO i18n
        if f = migration.context.active_folders.find_by_full_name("course files/#{path}")
          f.locked = true
          f.save
        end
      end
    end
    if data[:hidden_folders]
      data[:hidden_folders].each do |path|
        # TODO i18n
        if f = migration.context.active_folders.find_by_full_name("course files/#{path}")
          f.workflow_state = 'hidden'
          f.save
        end
      end
    end
  end

  def self.import_from_migration(hash, context, item=nil)
    hash = hash.with_indifferent_access
    hash[:migration_id] ||= hash[:attachment_id] || hash[:file_id]
    return nil if hash[:migration_id] && hash[:files_to_import] && !hash[:files_to_import][hash[:migration_id]]
    item ||= find_by_context_type_and_context_id_and_id(context.class.to_s, context.id, hash[:id])
    item ||= find_by_context_type_and_context_id_and_migration_id(context.class.to_s, context.id, hash[:migration_id]) if hash[:migration_id]
    item ||= Attachment.find_from_path(hash[:path_name], context)
    if item
      item.context = context
      item.migration_id = hash[:migration_id]
      item.locked = true if hash[:locked]
      item.file_state = 'hidden' if hash[:hidden]
      item.display_name = hash[:display_name] if hash[:display_name]
      item.save_without_broadcasting!
      context.imported_migration_items << item if context.imported_migration_items
    end
    item
  end

  def assert_attachment
    if !self.to_be_zipped? && !self.zipping? && !self.errored? && !self.deleted? && (!filename || !content_type || !downloadable?)
      self.errors.add(:base, t('errors.not_found', "File data could not be found"))
      return false
    end
  end

  after_create :flag_as_recently_created
  attr_accessor :recently_created

  validates_presence_of :context_id, :context_type, :workflow_state

  serialize :scribd_doc, Scribd::Document

  # related_attachments: our root attachment, anyone who shares our root attachment,
  # and anyone who calls us a root attachment
  def related_attachments
    if root_attachment_id
      Attachment.where("id=? OR root_attachment_id=? OR (root_attachment_id=? AND id<>?)",
                       root_attachment_id, id, root_attachment_id, id)
    else
      Attachment.where(:root_attachment_id => id)
    end
  end

  # disassociate the scribd_doc from this Attachment
  # and also delete it from scribd if no other Attachments are using it
  def delete_scribd_doc
    # we no longer do scribd docs on child attachments, but the migration
    # moving them up to root attachments might still be running
    return true unless ScribdAPI.enabled? && scribd_doc

    scribd_doc = self.read_attribute(:scribd_doc)
    return true unless scribd_doc
    Scribd::API.instance.user = scribd_user
    self.scribd_doc = nil
    self.scribd_attempts = 0
    self.workflow_state = 'deleted'  # not file_state :P
    begin
      return false unless scribd_doc.destroy
    rescue Scribd::ResponseError => e
      # does not exist
      return false unless e.code == '612'
    end
    save
  end

  def scribd_user
    self.scribd_doc.try(:owner) ||
      if Rails.env.production?
        if CANVAS_RAILS2
          "#{self.context_type.downcase.first}#{self.context.shard.id.to_s(36)}-#{self.context.local_id.to_s(36)}"
        else
          "#{self.context_type.downcase.first}#{self.context.shard.id.to_s(36)}-#{self.local_context_id.to_s(36)}"
        end
      else
        "canvas-#{Rails.env}"
      end
  end

  # This method retrieves a URL to the thumbnail of a document, in a given size, and for any page in that document. Note that docs.getSettings and docs.getList also retrieve thumbnail URLs in default size - this method is really for resizing those. IMPORTANT - it is possible that at some time in the future, Scribd will redesign its image system, invalidating these URLs. So if you cache them, please have an update strategy in place so that you can update them if necessary.
  #
  # Parameters
  # integer width  (optional) Width in px of the desired image. If not included, will use the default thumb size.
  # integer height   (optional) Height in px of the desired image. If not included, will use the default thumb size.
  # integer page   (optional) Page to generate a thumbnail of. Defaults to 1.
  #
  # usage: Attachment.scribdable?.last.scribd_thumbnail(:height => 1100, :width=> 850, :page => 2)
  #   => "http://imgv2-4.scribdassets.com/img/word_document_page/34518627/850x1100/b0c489ddf1/1279739442/2"
  # or just some_attachment.scribd_thumbnail  #will give you the default tumbnail for the document.
  def scribd_thumbnail(options={})
    return unless self.scribd_doc && ScribdAPI.enabled?
    if options.empty?
      # we cache the 'default' version in the DB
      unless self.cached_scribd_thumbnail
        self.cached_scribd_thumbnail = self.request_scribd_thumbnail(options)
        Attachment.where(:id => self).update_all(:cached_scribd_thumbnail => self.cached_scribd_thumbnail)
      end
      self.cached_scribd_thumbnail
    else
      # we cache other versions in the rails cache
      Rails.cache.fetch(['scribd_thumb', self, options].cache_key) do
        self.request_scribd_thumbnail(options)
      end
    end
  end

  def request_scribd_thumbnail(options)
    Scribd::API.instance.user = scribd_user
    self.scribd_doc.thumbnail(options)
  end

  def turnitinable?
    self.content_type && [
      'application/msword',
      'application/vnd.openxmlformats-officedocument.wordprocessingml.document',
      'application/pdf',
      'text/plain',
      'text/html',
      'application/rtf',
      'text/richtext',
      'application/vnd.wordperfect'
    ].include?(self.content_type)
  end

  def flag_as_recently_created
    @recently_created = true
  end
  protected :flag_as_recently_created
  def recently_created?
    @recently_created || (self.created_at && self.created_at > Time.now - (60*5))
  end

  def scribdable_context?
    case self.context
    when Group
      true
    when User
      true
    when Course
      true
    else
      false
    end
  end
  protected :scribdable_context?

  def after_extension
    res = self.extension[1..-1] rescue nil
    res = nil if res == "" || res == "unknown"
    res
  end

  def assert_file_extension
    self.content_type = nil if self.content_type && (self.content_type == 'application/x-unknown' || self.content_type.match(/ERROR/))
    self.content_type ||= self.mimetype(self.filename)
    if self.filename && self.filename.split(".").length < 2
      # we actually have better luck assuming zip files without extensions
      # are docx files than assuming they're zip files
      self.content_type = 'application/vnd.openxmlformats-officedocument.wordprocessingml.document' if self.content_type.match(/zip/)
      ext = self.extension
      self.write_attribute(:filename, self.filename + ext) unless ext == '.unknown'
    end
  end


  def extension
    res = (self.filename || "").match(/(\.[^\.]*)\z/).to_s
    res = nil if res == ""
    if !res || res == ""
      res = File.mime_types[self.content_type].to_s rescue nil
      res = "." + res if res
    end
    res = nil if res == "."
    res ||= ".unknown"
    res.to_s
  end

  def self.clear_cached_mime_ids
    @@mime_ids = {}
  end

  def default_values
    self.display_name = nil if self.display_name && self.display_name.empty?
    self.display_name ||= unencoded_filename
    self.file_state ||= "available"
    self.last_unlock_at = self.unlock_at if self.unlock_at
    self.last_lock_at = self.lock_at if self.lock_at
    self.assert_file_extension
    self.folder_id = nil if !self.folder || self.folder.context != self.context
    self.folder_id = nil if self.folder && self.folder.deleted? && !self.deleted?
    self.folder_id ||= Folder.unfiled_folder(self.context).id rescue nil
    self.scribd_attempts ||= 0
    self.folder_id ||= Folder.root_folders(context).first.id rescue nil
    if self.root_attachment && self.new_record?
      [:md5, :size, :content_type, :scribd_mime_type_id].each do |key|
        self.send("#{key.to_s}=", self.root_attachment.send(key))
      end
      self.workflow_state = 'processed'
      self.write_attribute(:filename, self.root_attachment.filename)
    end
    self.context = self.folder.context if self.folder && (!self.context || (self.context.respond_to?(:is_a_context? ) && self.context.is_a_context?))

    if !self.scribd_mime_type_id && !['text/html', 'application/xhtml+xml', 'application/xml', 'text/xml'].include?(self.content_type)
      @@mime_ids ||= {}
      self.scribd_mime_type_id = @@mime_ids.fetch(self.content_type) do
        @@mime_ids[self.content_type] = self.content_type && ScribdMimeType.find_by_name(self.content_type).try(:id)
      end
      if !self.scribd_mime_type_id
        self.scribd_mime_type_id = @@mime_ids.fetch(self.after_extension) do
          @@mime_ids[self.after_extension] = self.after_extension && ScribdMimeType.find_by_extension(self.after_extension).try(:id)
        end
      end
    end

    # if we're filtering scribd submits, update the scribd_attempts here to skip the submission process
    if self.new_record? && Attachment.filtering_scribd_submits? && !self.submission_attachment
      self.scribd_attempts = SKIPPED_SCRIBD_ATTEMPTS
    end
    # i'm also hijacking SKIPPED_SCRIBD_ATTEMPTS to flag whether a document was probably sent to crocodoc
    if new_record? && submission_attachment && crocodocable?
      self.scribd_attempts = SKIPPED_SCRIBD_ATTEMPTS
    end

    if self.respond_to?(:namespace=) && self.new_record?
      self.namespace = infer_namespace
    end

    self.media_entry_id ||= 'maybe' if self.new_record? && self.content_type && self.content_type.match(/(video|audio)/)
  end
  protected :default_values

  def root_account_id
    # see note in infer_namespace below
    splits = namespace.try(:split, /_/)
    return nil if splits.blank?
    if splits[1] == "localstorage"
      splits[3].to_i
    else
      splits[1].to_i
    end
  end

  def namespace
    read_attribute(:namespace) || (new_record? ? write_attribute(:namespace, infer_namespace) : nil)
  end

  def infer_namespace
    # If you are thinking about changing the format of this, take note: some
    # code relies on the namespace as a hacky way to efficiently get the
    # attachment's account id. Look for anybody who is accessing namespace and
    # splitting the string, etc.
    #
    # I've added the root_account_id accessor above, but I didn't verify there
    # isn't any code still accessing the namespace for the account id directly.
    ns = root_attachment.try(:namespace) if root_attachment_id
    ns ||= Attachment.domain_namespace
    ns ||= self.context.root_account.file_namespace rescue nil
    ns ||= self.context.account.file_namespace rescue nil
    if Rails.env.development? && Attachment.local_storage?
      ns ||= ""
      ns = "_localstorage_/#{ns}"
    end
    ns = nil if ns && ns.empty?
    ns
  end

  def change_namespace(new_namespace)
    raise "change_namespace must be called on a root attachment" if self.root_attachment
    return if new_namespace == self.namespace

    old_full_filename = self.full_filename
    write_attribute(:namespace, new_namespace)

    self.store.change_namespace(old_full_filename)
    self.save

    Attachment.where(:root_attachment_id => self).update_all(:namespace => new_namespace)
  end

  def process_s3_details!(details)
    unless workflow_state == 'unattached_temporary'
      self.workflow_state = nil
      self.file_state = 'available'
    end
    self.md5 = (details[:etag] || "").gsub(/\"/, '')
    self.content_type = details[:content_type]
    self.size = details[:content_length]

    self.shard.activate do
      if existing_attachment = find_existing_attachment_for_md5
        if existing_attachment.s3object.exists?
          # deduplicate. the existing attachment's s3object should be the same as
          # that just uploaded ('cuz md5 match). delete the new copy and just
          # have this attachment inherit from the existing attachment.
          s3object.delete rescue nil
          self.root_attachment = existing_attachment
          write_attribute(:filename, nil)
          clear_cached_urls
        else
          # it looks like we had a duplicate, but the existing attachment doesn't
          # actually have an s3object (probably from an earlier bug). update it
          # and all its inheritors to inherit instead from this attachment.
          existing_attachment.root_attachment = self
          existing_attachment.write_attribute(:filename, nil)
          existing_attachment.clear_cached_urls
          existing_attachment.save!
          Attachment.where(root_attachment_id: existing_attachment).update_all(
            root_attachment_id: self,
            filename: nil,
            cached_scribd_thumbnail: nil,
            updated_at: Time.zone.now)
        end
      end
      save!
      # normally this would be called by attachment_fu after it had uploaded the file to S3.
      after_attachment_saved
    end
  end

  CONTENT_LENGTH_RANGE = 10.gigabytes
  S3_EXPIRATION_TIME = 30.minutes

  def ajax_upload_params(pseudonym, local_upload_url, s3_success_url, options = {})

    # Build the data that will be needed for the user to upload to s3
    # without us being the middle-man
    sanitized_filename = full_filename.gsub(/\+/, " ")
    policy = {
      'expiration' => (options[:expiration] || S3_EXPIRATION_TIME).from_now.utc.iso8601,
      'conditions' => [
        {'key' => sanitized_filename},
        {'acl' => 'private'},
        ['starts-with', '$Filename', ''],
        ['content-length-range', 1, (options[:max_size] || CONTENT_LENGTH_RANGE)]
      ]
    }

    res = self.store.initialize_ajax_upload_params(local_upload_url, s3_success_url, options)
    policy = self.store.amend_policy_conditions(policy, pseudonym)

    if res[:upload_params]['folder'].present?
      policy['conditions'] << ['starts-with', '$folder', '']
    end

    extras = []
    if options[:no_redirect]
      extras << {'success_action_status' => '201'}
    elsif res[:success_url]
      extras << {'success_action_redirect' => res[:success_url]}
    end
    if content_type && content_type != "unknown/unknown"
      extras << {'content-type' => content_type}
    end
    policy['conditions'] += extras

    policy_encoded = Base64.encode64(policy.to_json).gsub(/\n/, '')
    signature = Base64.encode64(
      OpenSSL::HMAC.digest(
        OpenSSL::Digest::Digest.new('sha1'), shared_secret, policy_encoded
      )
    ).gsub(/\n/, '')

    res[:id] = id
    res[:upload_params].merge!({
       'Filename' => '',
       'key' => sanitized_filename,
       'acl' => 'private',
       'Policy' => policy_encoded,
       'Signature' => signature,
    })
    extras.map(&:to_a).each{ |extra| res[:upload_params][extra.first.first] = extra.first.last }
    res
  end

  def self.decode_policy(policy_str, signature_str)
    return nil if policy_str.blank? || signature_str.blank?
    signature = Base64.decode64(signature_str)
    return nil if OpenSSL::HMAC.digest(OpenSSL::Digest::Digest.new("sha1"), self.shared_secret, policy_str) != signature
    policy = JSON.parse(Base64.decode64(policy_str))
    return nil unless Time.zone.parse(policy['expiration']) >= Time.now
    attachment = Attachment.find(policy['attachment_id'])
    return nil unless attachment.try(:state) == :unattached
    return policy, attachment
  end

  def unencoded_filename
    CGI::unescape(self.filename || t(:default_filename, "File"))
  end

  def quota_exemption_key
    assign_uuid
    Canvas::Security.hmac_sha1(uuid + "quota_exempt")[0,10]
  end

  def self.minimum_size_for_quota
    Setting.get('attachment_minimum_size_for_quota', '512').to_i
  end

  def self.get_quota(context)
    quota = 0
    quota_used = 0
    context = context.quota_context if context.respond_to?(:quota_context) && context.quota_context
    if context
      Shackles.activate(:slave) do
        quota = Setting.get('context_default_quota', 50.megabytes.to_s).to_i
        quota = context.quota if (context.respond_to?("quota") && context.quota)
        min = self.minimum_size_for_quota
        # translated to ruby this is [size, min].max || 0
        quota_used = context.attachments.active.where(root_attachment_id: nil).sum("COALESCE(CASE when size < #{min} THEN #{min} ELSE size END, 0)").to_i
      end
    end
    {:quota => quota, :quota_used => quota_used}
  end

  # Returns a boolean indicating whether the given context is over quota
  # If additional_quota > 0, that'll be added to the current quota used
  # (for example, to check if a new attachment of size additional_quota would
  # put the context over quota.)
  def self.over_quota?(context, additional_quota = nil)
    quota = self.get_quota(context)
    return quota[:quota] < quota[:quota_used] + (additional_quota || 0)
  end

  def handle_duplicates(method, opts = {})
    return [] unless method.present? && self.folder
    method = method.to_sym
    deleted_attachments = []
    if method == :rename
      self.display_name = Attachment.make_unique_filename(self.display_name, self.folder.active_file_attachments.reject {|a| a.id == self.id }.map(&:display_name))
      self.save
    elsif method == :overwrite
      self.folder.active_file_attachments.find_all_by_display_name(self.display_name).reject {|a| a.id == self.id }.each do |a|
        # update content tags to refer to the new file
        ContentTag.where(:content_id => a, :content_type => 'Attachment').update_all(:content_id => self)

        # delete the overwritten file (unless the caller is queueing them up)
        a.destroy unless opts[:caller_will_destroy]
        deleted_attachments << a
      end
    end
    return deleted_attachments
  end

  def self.destroy_files(ids)
    Attachment.find_all_by_id(ids).compact.each(&:destroy)
  end

  before_save :assign_uuid
  def assign_uuid
    self.uuid ||= CanvasUuid::Uuid.generate_securish_uuid
  end
  protected :assign_uuid

  def inline_content?
    self.content_type.match(/\Atext/) || self.extension == '.html' || self.extension == '.htm' || self.extension == '.swf'
  end

  def self.shared_secret
    raise 'Cannot call Attachment.shared_secret when configured for s3 storage' if s3_storage?
    "local_storage" + Canvas::Security.encryption_key
  end

  def shared_secret
    store.shared_secret
  end

  def downloadable?
    !!(self.authenticated_s3_url rescue false)
  end

  def local_storage_path
    "#{HostUrl.context_host(context)}/#{context_type.underscore.pluralize}/#{context_id}/files/#{id}/download?verifier=#{uuid}"
  end

  def content_type_with_encoding
    encoding.blank? ? content_type : "#{content_type}; charset=#{encoding}"
  end

  # Returns an IO-like object containing the contents of the attachment file.
  # Any resources are guaranteed to be cleaned up when the object is garbage
  # collected (for instance, using the Tempfile class). Calling close on the
  # object may clean up things faster.
  #
  # By default, this method will stream the file as it is read, if it's stored
  # remotely and streaming is possible.  If opts[:need_local_file] is true,
  # then a local Tempfile will be created if necessary and the IO object
  # returned will always respond_to :path and :rewind, and have the right file
  # extension.
  #
  # Be warned! If local storage is used, a File handle to the actual file will
  # be returned, not a Tempfile handle. So don't rm the file's .path or
  # anything crazy like that. If you need to test whether you can move the file
  # at .path, or if you need to copy it, check if the file is_a?(Tempfile) (and
  # pass :need_local_file => true of course).
  #
  # If opts[:temp_folder] is given, and a local temporary file is created, this
  # path will be used instead of the default system temporary path. It'll be
  # created if necessary.
  def open(opts = {}, &block)
    store.open(opts, &block)
  end

  # you should be able to pass an optional width, height, and page_number/video_seconds to this method
  # can't handle arbitrary thumbnails for our attachment_fu thumbnails on s3 though, we could handle a couple *predefined* sizes though
  def thumbnail_url(options={})
    return nil if Attachment.skip_thumbnails

    return self.cached_scribd_thumbnail if self.scribd_doc #handle if it is a scribd doc, get the thumbnail from scribd's api

    geometry = options[:size]
    if self.thumbnail || geometry.present?
      to_use = thumbnail_for_size(geometry) || self.thumbnail
      to_use.cached_s3_url
    elsif self.media_object && self.media_object.media_id
      Kaltura::ClientV3.new.thumbnail_url(self.media_object.media_id,
                                          :width => options[:width] || 140,
                                          :height => options[:height] || 100,
                                          :vid_sec => options[:video_seconds] || 5)
    else
      # "still need to handle things that are not images with thumbnails, scribd_docs, or kaltura docs"
    end
  end

  def thumbnail_for_size(geometry)
    if self.class.allows_thumbnails_of_size?(geometry)
      to_use = thumbnails.loaded? ? thumbnails.detect { |t| t.thumbnail == geometry } : thumbnails.find_by_thumbnail(geometry)
      to_use ||= create_dynamic_thumbnail(geometry)
    end
  end

  def self.allows_thumbnails_of_size?(geometry)
    self.dynamic_thumbnail_sizes.include?(geometry)
  end

  alias_method :original_sanitize_filename, :sanitize_filename
  def sanitize_filename(filename)
    filename = CGI::escape(filename)
    filename = self.root_attachment.filename if self.root_attachment && self.root_attachment.filename
    chunks = (filename || "").scan(/\./).length + 1
    filename.gsub!(/[^\.]+/) do |str|
      str[0, 220/chunks]
    end
    filename
  end

  def save_without_broadcasting
    begin
      @skip_broadcasts = true
      save
    ensure
      @skip_broadcasts = false
    end
  end

  def save_without_broadcasting!
    begin
      @skip_broadcasts = true
      save!
    ensure
      @skip_broadcasts = false
    end
  end

  # called before save
  # notification is not sent until file becomes 'available'
  # (i.e., don't notify before it finishes uploading)
  def set_need_notify
    self.need_notify = true if !@skip_broadcasts &&
        file_state_changed? &&
        file_state == 'available' &&
        context.respond_to?(:state) && context.state == :available &&
        folder && folder.visible?
  end

  # generate notifications for recent file operations
  # (this should be run in a delayed job)
  def self.do_notifications
    # consider a batch complete when no uploads happen in this time
    quiet_period = Setting.get("attachment_notify_quiet_period_minutes", "5").to_i.minutes.ago

    # if a batch is older than this, just drop it rather than notifying
    discard_older_than = Setting.get("attachment_notify_discard_older_than_hours", "120").to_i.hours.ago

    while true
      file_batches = Attachment.connection.select_rows(sanitize_sql([<<-SQL, quiet_period]))
        SELECT COUNT(attachments.id), MIN(attachments.id), MAX(updated_at), context_id, context_type
        FROM attachments WHERE need_notify GROUP BY context_id, context_type HAVING MAX(updated_at) < ? LIMIT 500
      SQL
      break if file_batches.empty?
      file_batches.each do |count, attachment_id, last_updated_at, context_id, context_type|
        # clear the need_notify flag for this batch
        Attachment.where("need_notify AND updated_at <= ? AND context_id = ? AND context_type = ?", last_updated_at, context_id, context_type).
            update_all(:need_notify => nil)

        # skip the notification if this batch is too old to be timely
        next if last_updated_at.to_time < discard_older_than

        # now generate the notification
        record = Attachment.find(attachment_id)
        notification = Notification.by_name(count.to_i > 1 ? 'New Files Added' : 'New File Added')

        if record.context.is_a?(Course) && (record.folder.locked? || record.context.tab_hidden?(Course::TAB_FILES))
          # only notify course students if they are able to access it
          to_list = record.context.participating_admins - [record.user]
        elsif record.context.respond_to?(:participants)
          to_list = record.context.participants - [record.user]
        end
        recipient_keys = (to_list || []).compact.map(&:asset_string)
        next if recipient_keys.empty?

        asset_context = record.context
        data = { :count => count }
        DelayedNotification.send_later_if_production_enqueue_args(
            :process,
            { :priority => Delayed::LOW_PRIORITY },
            record, notification, recipient_keys, asset_context, data)
      end
    end
  end

  def infer_display_name
    self.display_name ||= unencoded_filename
  end
  protected :infer_display_name

  # Accepts an array of words and returns an array of words, some of them
  # combined by a dash.
  def dashed_map(words, n=30)
    line_length = 0
    words.inject([]) do |list, word|

      # Get the length of the word
      word_size = word.size
      # Add 1 for the space preceding the word
      # There is no space added before the first word
      word_size += 1 unless list.empty?

      # If adding a word takes us over our limit,
      # join two words by a dash and insert that
      if word_size >= n
        word_pieces = []
        ((word_size / 15) + 1).times do |i|
          word_pieces << word[(i * 15)..(((i+1) * 15)-1)]
        end
        word = word_pieces.compact.select{|p| p.length > 0}.join('-')
        list << word
        line_length = word.size
      elsif (line_length + word_size >= n) and not list.empty?
        previous = list.pop
        previous ||= ''
        list << previous + '-' + word
        line_length = word_size
      # Otherwise just add the word to the list
      else
        list << word
        line_length += word_size
      end

      # Return the list so that inject works
      list
    end
  end
  protected :dashed_map


  def readable_size
    h = ActionView::Base.new
    h.extend ActionView::Helpers::NumberHelper
    h.number_to_human_size(self.size) rescue "size unknown"
  end

  def clear_cached_urls
    Rails.cache.delete(['cacheable_s3_urls', self].cache_key)
    self.cached_scribd_thumbnail = nil
  end

  def cacheable_s3_download_url
    cacheable_s3_urls['attachment']
  end

  def cacheable_s3_inline_url
    cacheable_s3_urls['inline']
  end

  def cacheable_s3_urls
    self.shard.activate do
      Rails.cache.fetch(['cacheable_s3_urls', self].cache_key, :expires_in => 24.hours) do
        ascii_filename = Iconv.conv("ASCII//TRANSLIT//IGNORE", "UTF-8", display_name)

        # response-content-disposition will be url encoded in the depths of
        # aws-s3, doesn't need to happen here. we'll be nice and ghetto http
        # quote the filename string, though.
        quoted_ascii = ascii_filename.gsub(/([\x00-\x1f"\x7f])/, '\\\\\\1')

        # awesome browsers will use the filename* and get the proper unicode filename,
        # everyone else will get the sanitized ascii version of the filename
        quoted_unicode = "UTF-8''#{URI.escape(display_name, /[^A-Za-z0-9.]/)}"
        filename = %(filename="#{quoted_ascii}"; filename*=#{quoted_unicode})

        # we need to have versions of the url for each content-disposition
        {
          'inline' => authenticated_s3_url(:expires => 6.days, :response_content_disposition => "inline; " + filename),
          'attachment' => authenticated_s3_url(:expires => 6.days, :response_content_disposition => "attachment; " + filename)
        }
      end
    end
  end
  protected :cacheable_s3_urls

  def attachment_path_id
    a = (self.respond_to?(:root_attachment) && self.root_attachment) || self
    ((a.respond_to?(:parent_id) && a.parent_id) || a.id).to_s
  end

  def filename
    read_attribute(:filename) || (self.root_attachment && self.root_attachment.filename)
  end

  def thumbnail_with_root_attachment
    self.thumbnail_without_root_attachment || self.root_attachment.try(:thumbnail)
  end
  alias_method_chain :thumbnail, :root_attachment

  def scribd_doc
    self.root_attachment.try(:scribd_doc) || self.read_attribute(:scribd_doc)
  end

  def content_directory
    self.directory_name || Folder.root_folders(self.context).first.name
  end

  def to_atom(opts={})
    Atom::Entry.new do |entry|
      entry.title     = t(:feed_title, "File: %{title}", :title => self.context.name) unless opts[:include_context]
      entry.title     = t(:feed_title_with_context, "File, %{course_or_group}: %{title}", :course_or_group => self.context.name, :title => self.context.name) if opts[:include_context]
      entry.authors  << Atom::Person.new(:name => self.context.name)
      entry.updated   = self.updated_at
      entry.published = self.created_at
      entry.id        = "tag:#{HostUrl.default_host},#{self.created_at.strftime("%Y-%m-%d")}:/files/#{self.feed_code}"
      entry.links    << Atom::Link.new(:rel => 'alternate',
                                       :href => "http://#{HostUrl.context_host(self.context)}/#{context_url_prefix}/files/#{self.id}")
      entry.content   = Atom::Content::Html.new("#{self.display_name}")
    end
  end

  def name
    display_name
  end

  def title
    display_name
  end

  def associate_with(context)
    self.attachment_associations.create(:context => context)
  end

  def mime_class
    {
      'text/html' => 'html',
      "text/x-csharp" => "code",
      "text/xml" => "code",
      "text/css" => 'code',
      "text" => "text",
      "text/plain" => "text",
      "application/rtf" => "doc",
      "text/rtf" => "doc",
      "application/vnd.oasis.opendocument.text" => "doc",
      "application/pdf" => "pdf",
      "application/vnd.openxmlformats-officedocument.wordprocessingml.document" => "doc",
      "application/x-docx" => "doc",
      "application/msword" => "doc",
      "application/vnd.ms-powerpoint" => "ppt",
      "application/vnd.openxmlformats-officedocument.presentationml.presentation" => "ppt",
      "application/vnd.ms-excel" => "xls",
      "application/vnd.openxmlformats-officedocument.spreadsheetml.sheet" => "xls",
      "application/vnd.oasis.opendocument.spreadsheet" => "xls",
      "image/jpeg" => "image",
      "image/pjpeg" => "image",
      "image/png" => "image",
      "image/gif" => "image",
      "image/x-psd" => "image",
      "application/x-rar" => "zip",
      "application/x-rar-compressed" => "zip",
      "application/x-zip" => "zip",
      "application/x-zip-compressed" => "zip",
      "application/xml" => "code",
      "application/zip" => "zip",
      "audio/mpeg" => "audio",
      "audio/basic" => "audio",
      "audio/mid" => "audio",
      "audio/mpeg" => "audio",
      "audio/3gpp" => "audio",
      "audio/x-aiff" => "audio",
      "audio/x-mpegurl" => "audio",
      "audio/x-pn-realaudio" => "audio",
      "audio/x-wav" => "audio",
      "video/mpeg" => "video",
      "video/quicktime" => "video",
      "video/x-la-asf" => "video",
      "video/x-ms-asf" => "video",
      "video/x-msvideo" => "video",
      "video/x-sgi-movie" => "video",
      "video/3gpp" => "video",
      "video/mp4" => "video",
      "application/x-shockwave-flash" => "flash"
    }[content_type] || "file"
  end

  set_policy do
    given { |user, session| self.cached_context_grants_right?(user, session, :manage_files) } #admins.include? user }
    can :read and can :update and can :delete and can :create and can :download

    given { |user, session| self.public? }
    can :read and can :download

    given { |user, session| self.cached_context_grants_right?(user, session, :read) } #students.include? user }
    can :read

    given { |user, session|
      self.cached_context_grants_right?(user, session, :read) &&
      (self.cached_context_grants_right?(user, session, :manage_files) || !self.locked_for?(user))
    }
    can :download

    given { |user, session| self.context_type == 'Submission' && self.context.grant_rights?(user, session, :comment) }
    can :create

    given { |user, session|
        session && session['file_access_user_id'].present? &&
        (u = User.find_by_id(session['file_access_user_id'])) &&
        self.cached_context_grants_right?(u, session, :read) &&
        session['file_access_expiration'] && session['file_access_expiration'].to_i > Time.now.to_i
    }
    can :read

    given { |user, session|
        session && session['file_access_user_id'].present? &&
        (u = User.find_by_id(session['file_access_user_id'])) &&
        self.cached_context_grants_right?(u, session, :read) &&
        (self.cached_context_grants_right?(u, session, :manage_files) || !self.locked_for?(u)) &&
        session['file_access_expiration'] && session['file_access_expiration'].to_i > Time.now.to_i
    }
    can :download

    given { |user, session|
      owner = self.user
      context_type == 'Assignment' && user == owner
    }
    can :attach_to_submission_comment
  end

  # checking if an attachment is locked is expensive and pointless for
  # submission attachments
  attr_writer :skip_submission_attachment_lock_checks

  def locked_for?(user, opts={})
    return false if @skip_submission_attachment_lock_checks
    return false if opts[:check_policies] && self.grants_right?(user, nil, :update)
    return {:asset_string => self.asset_string, :manually_locked => true} if self.locked || (self.folder && self.folder.locked?)
    Rails.cache.fetch(locked_cache_key(user), :expires_in => 1.minute) do
      locked = false
      if (self.unlock_at && Time.now < self.unlock_at)
        locked = {:asset_string => self.asset_string, :unlock_at => self.unlock_at}
      elsif (self.lock_at && Time.now > self.lock_at)
        locked = {:asset_string => self.asset_string, :lock_at => self.lock_at}
      elsif self.could_be_locked && item = locked_by_module_item?(user, opts[:deep_check_if_needed])
        locked = {:asset_string => self.asset_string, :context_module => item.context_module.attributes}
        locked[:unlock_at] = locked[:context_module]["unlock_at"] if locked[:context_module]["unlock_at"]
      end
      locked
    end
  end

  def hidden?
    return @hidden if defined?(@hidden)
    @hidden = self.file_state == 'hidden' || (self.folder && self.folder.hidden?)
  end

  def published?; !locked?; end

  def just_hide
    self.file_state == 'hidden'
  end

  def public?
    self.file_state == 'public'
  end

  def currently_locked
    self.locked || (self.lock_at && Time.now > self.lock_at) || (self.unlock_at && Time.now < self.unlock_at) || self.file_state == 'hidden'
  end

  def hidden
    hidden?
  end

  def hidden=(val)
    self.file_state = (val == true || val == '1' ? 'hidden' : 'available')
  end

  def context_module_action(user, action)
    self.context_module_tags.each { |tag| tag.context_module_action(user, action) }
  end

  def self.filtering_scribd_submits?
    Setting.get("filter_scribd_submits", "false") == "true"
  end

  include Workflow

  # Right now, using the state machine to manage whether an attachment has
  # been uploaded to Scribd.  It can be uploaded to other places, or
  # scrubbed in other ways.  All that work should be managed by the state
  # machine.
  workflow do
    state :pending_upload do
      event :upload, :transitions_to => :processing do
        self.submitted_to_scribd_at = Time.now
        self.scribd_attempts ||= 0
        self.scribd_attempts += 1
      end
      event :process, :transitions_to => :processed
      event :mark_errored, :transitions_to => :errored
    end

    state :processing do
      event :process, :transitions_to => :processed
      event :mark_errored, :transitions_to => :errored
    end

    state :processed do
      event :recycle, :transitions_to => :pending_upload
    end
    state :errored do
      event :recycle, :transitions_to => :pending_upload
    end
    state :deleted
    state :to_be_zipped
    state :zipping
    state :zipped
    state :unattached
    state :unattached_temporary
  end

  scope :visible, where(['attachments.file_state in (?, ?)', 'available', 'public'])
  scope :not_deleted, where("attachments.file_state<>'deleted'")

  scope :not_hidden, where("attachments.file_state<>'hidden'")
  scope :not_locked, lambda {
    where("(attachments.locked IS NULL OR attachments.locked=?) AND ((attachments.lock_at IS NULL) OR
      (attachments.lock_at>? OR (attachments.unlock_at IS NOT NULL AND attachments.unlock_at<?)))", false, Time.now.utc, Time.now.utc)
  }
  scope :by_content_types, lambda { |types|
    clauses = []
    types.each do |type|
      if type.include? '/'
        clauses << sanitize_sql_array(["(attachments.content_type=?)", type])
      else
        clauses << wildcard('attachments.content_type', type + '/', :type => :right)
      end
    end
    condition_sql = clauses.join(' OR ')
    where(condition_sql)
  }

  alias_method :destroy!, :destroy
  # file_state is like workflow_state, which was already taken
  # possible values are: available, deleted
  def destroy
    return if self.new_record?
    self.file_state = 'deleted' #destroy
    self.deleted_at = Time.now.utc
    ContentTag.delete_for(self)
    MediaObject.update_all({:attachment_id => nil, :updated_at => Time.now.utc}, {:attachment_id => self.id})
    save!
    # if the attachment being deleted belongs to a user and the uuid (hash of file) matches the avatar_image_url
    # then clear the avatar_image_url value.
    self.context.clear_avatar_image_url_with_uuid(self.uuid) if self.context_type == 'User' && self.uuid.present?
  end

  def restore
    self.file_state = 'active'
    self.save
  end

  def deleted?
    self.file_state == 'deleted'
  end

  def available?
    self.file_state == 'available'
  end

  def scribdable?
    # stream items pre-serialize the return value of this method
    return read_attribute(:scribdable?) if has_attribute?(:scribdable?)
    !!(ScribdAPI.enabled? && self.scribd_mime_type_id && self.scribd_attempts != SKIPPED_SCRIBD_ATTEMPTS)
  end

  def crocodocable?
    Canvas::Crocodoc.config &&
      CrocodocDocument::MIME_TYPES.include?(content_type)
  end

  def self.submit_to_scribd(ids)
    Attachment.find_all_by_id(ids).compact.each do |attachment|
      attachment.submit_to_scribd! rescue nil
    end
  end

  def self.skip_3rd_party_submits(skip=true)
    @skip_3rd_party_submits = skip
  end

  def self.skip_3rd_party_submits?
    !!@skip_3rd_party_submits
  end

  def self.skip_media_object_creation(&block)
    @skip_media_object_creation = true
    block.call
  ensure
    @skip_media_object_creation = false
  end
  def self.skip_media_object_creation?
    !!@skip_media_object_creation
  end

  def needs_scribd_doc?
    if self.scribd_attempts >= MAX_SCRIBD_ATTEMPTS
      self.mark_errored
      false
    end
    if self.scribd_doc?
      Scribd::API.instance.user = scribd_user
      begin
        status = self.scribd_doc.conversion_status
        if status == 'DONE'
          false
        elsif status == 'PROCESSING'
          false
        elsif status == 'ERROR'
          self.resubmit_to_scribd!
        elsif status == 'DISPLAYABLE'
          false
        else #unknow_status, don't send it.
          false
        end
      rescue Scribd::ResponseError => e
        if e.code == '611' #Insufficient permissions to access this document
          self.resubmit_to_scribd!
        elsif e.code == '619' #Document has been deleted from scribd
          self.resubmit_to_scribd!
        elsif e.code == '612' #Document could not be found in scribd
          self.resubmit_to_scribd!
        else
          ErrorReport.log_exception(:scribd, e, :attachment_id => self.id)
        end
      end
    else
      true
    end
  end

  # This is the engine of the Scribd machine.  Submits the code to
  # scribd when appropriate, otherwise adjusts the state machine. This
  # should be called from another service, creating an asynchronous upload
  # to Scribd. This is fairly forgiving, so that if I ask to submit
  # something that shouldn't be submitted, it just returns false.  If it's
  # something that should never be submitted, it should just update the
  # state to processed so that it doesn't try to do that again.
  def submit_to_scribd!
    # Newly created record that needs to be submitted to scribd
    a = self.root_attachment if self.root_account_id
    a ||= self
    return true unless a.needs_scribd_doc?
    if a.pending_upload? and a.scribdable? and a.filename and ScribdAPI.enabled?
      Scribd::API.instance.user = scribd_user
      begin
        upload_path = if Attachment.local_storage?
                        a.full_filename
                      else
                        a.authenticated_s3_url(:expires => 1.year)
                      end
        return false if upload_path.length > 300
        a.write_attribute(:scribd_doc, ScribdAPI.upload(upload_path, a.after_extension || a.scribd_mime_type.extension))
        a.cached_scribd_thumbnail = a.scribd_doc.thumbnail
        a.workflow_state = 'processing'
      rescue => e
        a.workflow_state = 'errored'
        ErrorReport.log_exception(:scribd, e, :attachment_id => a.id)
      end
      a.submitted_to_scribd_at = Time.now
      a.scribd_attempts ||= 0
      a.scribd_attempts += 1
      a.save
      return true
    # Newly created record that isn't appropriate for scribd
    elsif a.pending_upload? and not a.scribdable?
      a.process!
      return true
    else
      return false
    end
  end

  def submit_to_crocodoc(attempt = 1)
    if crocodocable? && !Attachment.skip_3rd_party_submits?
      crocodoc = crocodoc_document || create_crocodoc_document
      crocodoc.upload
      update_attribute(:workflow_state, 'processing')
    end
  rescue => e
    update_attribute(:workflow_state, 'errored')
    ErrorReport.log_exception(:crocodoc, e, :attachment_id => id)

    if attempt <= Setting.get('max_crocodoc_attempts', '5').to_i
      send_later_enqueue_args :submit_to_crocodoc, {
        :n_strand => 'crocodoc_retries',
        :run_at => (5 * attempt).minutes.from_now,
        :max_attempts => 1,
        :priority => Delayed::LOW_PRIORITY,
      }, attempt + 1
    end
  end

  def resubmit_to_scribd!
    if self.scribd_doc && ScribdAPI.enabled?
      Scribd::API.instance.user = scribd_user
      self.scribd_doc.destroy rescue nil
    end
    self.scribd_doc = nil
    self.workflow_state = 'pending_upload'
    self.submit_to_scribd!
  end

  # Should be one of "PROCESSING", "DISPLAYABLE", "DONE", "ERROR".  "DONE"
  # should mean indexed, "DISPLAYABLE" is good enough for showing a user
  # the iPaper.  I added a state, "NOT SUBMITTED", for any attachment that
  # hasn't been submitted, regardless of whether it should be.  As long as
  # we go through the submit_to_scribd! gateway, we'll be fine.
  #
  # This is a cached view of the status, it doesn't query scribd directly. That
  # happens in a periodic job. Our javascript is set up to check scribd for the
  # document if status is "PROCESSING" so we don't have to actually wait for
  # the periodic job to find the doc is done.
  def conversion_status
    return 'DONE' if !ScribdAPI.enabled?
    return 'ERROR' if self.errored?
    if !self.scribd_doc
      if !self.scribdable?
        self.process
      end
      return 'NOT SUBMITTED'
    end
    return 'DONE' if self.processed?
    return 'PROCESSING'
  end

  def query_conversion_status!
    return unless ScribdAPI.enabled? && self.scribdable?
    if self.scribd_doc
      Scribd::API.instance.user = scribd_user
      res = scribd_doc.conversion_status rescue 'ERROR'
      case res
      when 'DONE'
        self.process
      when 'ERROR'
        self.mark_errored
      end
      res.to_s.upcase
    else
      self.send_at(10.minutes.from_now, :resubmit_to_scribd!)
    end
  end

  # Returns a link to get the document remotely.
  def download_url(format='original')
    return @download_url if @download_url
    return nil unless ScribdAPI.enabled?
    Scribd::API.instance.user = scribd_user
    begin
      @download_url = self.scribd_doc.download_url(format)
    rescue Scribd::ResponseError => e
      return nil
    end
  end

  def self.mimetype(filename)
    res = nil
    res = File.mime_type?(filename) if !res || res == 'unknown/unknown'
    res ||= "unknown/unknown"
    res
  end

  def mimetype(fn=nil)
    res = Attachment.mimetype(filename)
    res = File.mime_type?(self.uploaded_data) if (!res || res == 'unknown/unknown') && self.uploaded_data
    res ||= "unknown/unknown"
    res
  end


  def folder_path
    if folder
      folder.full_name
    else
      Folder.root_folders(self.context).first.try(:name)
    end
  end

  def full_path
    "#{folder_path}/#{filename}"
  end

  def matches_full_path?(path)
    f_path = full_path
    f_path == path || URI.unescape(f_path) == path || f_path.downcase == path.downcase || URI.unescape(f_path).downcase == path.downcase
  rescue
    false
  end

  def full_display_path
    "#{folder_path}/#{display_name}"
  end

  def matches_full_display_path?(path)
    fd_path = full_display_path
    fd_path == path || URI.unescape(fd_path) == path || fd_path.downcase == path.downcase || URI.unescape(fd_path).downcase == path.downcase
  rescue
    false
  end

  def matches_filename?(match)
    filename == match || display_name == match ||
      URI.unescape(filename) == match || URI.unescape(display_name) == match ||
      filename.downcase == match.downcase || display_name.downcase == match.downcase ||
      URI.unescape(filename).downcase == match.downcase || URI.unescape(display_name).downcase == match.downcase
  rescue
    false
  end

  def protect_for(user)
    @cant_preview_scribd_doc = !self.grants_right?(user, nil, :download)
  end

  def self.attachment_list_from_migration(context, ids)
    return "" if !ids || !ids.is_a?(Array) || ids.empty?
    description = "<h3>#{ERB::Util.h(t('title.migration_list', "Associated Files"))}</h3><ul>"
    ids.each do |id|
      attachment = context.attachments.find_by_migration_id(id)
      description += "<li><a href='/courses/#{context.id}/files/#{attachment.id}/download' class='#{'instructure_file_link' if attachment.scribdable?}'>#{ERB::Util.h(attachment.display_name)}</a></li>" if attachment
    end
    description += "</ul>";
    description
  end

  def self.find_from_path(path, context)
    list = path.split("/").select{|f| !f.empty? }
    if list[0] != Folder.root_folders(context).first.name
      list.unshift(Folder.root_folders(context).first.name)
    end
    filename = list.pop
    folder = context.folder_name_lookups[list.join('/')] rescue nil
    folder ||= context.folders.active.find_by_full_name(list.join('/'))
    context.folder_name_lookups ||= {}
    context.folder_name_lookups[list.join('/')] = folder
    file = nil
    if folder
      file = folder.file_attachments.find_by_filename(filename)
      file ||= folder.file_attachments.find_by_display_name(filename)
    end
    file
  end

  def self.domain_namespace=(val)
    @@domain_namespace = val
  end

  def self.domain_namespace
    @@domain_namespace ||= nil
  end

  def self.serialization_methods; [:mime_class, :scribdable?, :currently_locked, :crocodoc_available?]; end
  cattr_accessor :skip_thumbnails

  scope :scribdable?, where("scribd_mime_type_id IS NOT NULL")
  scope :recyclable, where("attachments.scribd_attempts<? AND attachments.workflow_state='errored'", MAX_SCRIBD_ATTEMPTS)
  scope :needing_scribd_conversion_status, lambda { where("attachments.workflow_state='processing' AND attachments.updated_at<? AND scribd_doc IS NOT NULL", 30.minutes.ago).limit(50) }
  scope :uploadable, where(:workflow_state => 'pending_upload')
  scope :active, where(:file_state => 'available')
  scope :thumbnailable?, where(:content_type => Technoweenie::AttachmentFu.content_types)
  scope :by_display_name, lambda { order(display_name_order_by_clause('attachments')) }
  scope :by_position_then_display_name, lambda { order("attachments.position, #{display_name_order_by_clause('attachments')}") }
  def self.serialization_excludes; [:uuid, :namespace]; end
  def set_serialization_options
    if self.scribd_doc
      @scribd_password = self.scribd_doc.secret_password
      @scribd_doc_backup = self.scribd_doc.dup
      @scribd_doc_backup.instance_variable_set('@attributes', self.scribd_doc.instance_variable_get('@attributes').dup)
      self.scribd_doc.secret_password = ''
      self.scribd_doc = nil if @cant_preview_scribd_doc
    end
  end
  def revert_from_serialization_options
    self.scribd_doc = @scribd_doc_backup
    self.scribd_doc.secret_password = @scribd_password if self.scribd_doc
  end

  def filter_attributes_for_user(hash, user, session)
    hash.delete('scribd_doc') unless grants_right?(user, session, :download)
  end

  def self.process_scribd_conversion_statuses
    # Runs periodically
    @attachments = Attachment.needing_scribd_conversion_status
    @attachments.each do |attachment|
      attachment.query_conversion_status!
    end
    @attachments = Attachment.scribdable?.recyclable
    @attachments.each do |attachment|
      attachment.resubmit_to_scribd!
    end
  end

  def self.delete_stale_scribd_docs
    cutoff = Setting.get('scribd.stale_threshold', 120).to_f.days.ago
    Shackles.activate(:slave) do
      Attachment.where("scribd_doc IS NOT NULL AND (last_inline_view<? OR (last_inline_view IS NULL AND created_at<?))", cutoff, cutoff).find_each do |att|
        Shackles.activate(:master) { att.delete_scribd_doc }
      end
    end
  end

  # returns filename, if it's already unique, or returns a modified version of
  # filename that makes it unique. you can either pass existing_files as string
  # filenames, in which case it'll test against those, or a block that'll be
  # called repeatedly with a filename until it returns true.
  def self.make_unique_filename(filename, existing_files = [], &block)
    unless block
      block = proc { |fname| !existing_files.include?(fname) }
    end

    return filename if block.call(filename)

    new_name = filename
    addition = 1
    dir = File.dirname(filename)
    dir = dir == "." ? "" : "#{dir}/"
    extname = File.extname(filename)
    basename = File.basename(filename, extname)

    until block.call(new_name = "#{dir}#{basename}-#{addition}#{extname}")
      addition += 1
    end
    new_name
  end

  DYNAMIC_THUMBNAIL_SIZES = %w(640x>)

  # the list of allowed thumbnail sizes to be generated dynamically
  def self.dynamic_thumbnail_sizes
    DYNAMIC_THUMBNAIL_SIZES + Setting.get("attachment_thumbnail_sizes", "").split(",")
  end

  def create_dynamic_thumbnail(geometry_string)
    tmp = self.create_temp_file
    Attachment.unique_constraint_retry do
      self.create_or_update_thumbnail(tmp, geometry_string, geometry_string)
    end
  end

  class OverQuotaError < StandardError; end

  def clone_url(url, duplicate_handling, check_quota, opts={})
    begin
      Attachment.clone_url_as_attachment(url, :attachment => self)

      if check_quota
        self.save! # save to calculate attachment size, otherwise self.size is nil
        if Attachment.over_quota?(opts[:quota_context] || self.context, self.size)
          raise OverQuotaError, t(:over_quota, 'The downloaded file exceeds the quota.')
        end
      end

      self.file_state = 'available'
      self.save!
      handle_duplicates(duplicate_handling || 'overwrite')
    rescue Exception, Timeout::Error => e
      self.file_state = 'errored'
      self.workflow_state = 'errored'
      case e
      when CanvasHttp::TooManyRedirectsError
        self.upload_error_message = t :upload_error_too_many_redirects, "Too many redirects"
      when CanvasHttp::InvalidResponseCodeError
        self.upload_error_message = t :upload_error_invalid_response_code, "Invalid response code, expected 200 got %{code}", :code => e.code
      when CanvasHttp::RelativeUriError
        self.upload_error_message = t :upload_error_relative_uri, "No host provided for the URL: %{url}", :url => url
      when URI::InvalidURIError, ArgumentError
        # assigning all ArgumentError to InvalidUri may be incorrect
        self.upload_error_message = t :upload_error_invalid_url, "Could not parse the URL: %{url}", :url => url
      when Timeout::Error
        self.upload_error_message = t :upload_error_timeout, "The request timed out: %{url}", :url => url
      when OverQuotaError
        self.upload_error_message = t :upload_error_over_quota, "file size exceeds quota limits: %{bytes} bytes", :bytes => self.size
      else
        self.upload_error_message = t :upload_error_unexpected, "An unknown error occurred downloading from %{url}", :url => url
      end
      self.save!
    end
  end

  def crocodoc_available?
    crocodoc_document.try(:available?)
  end

  def view_inline_ping_url
    "/#{context_url_prefix}/files/#{self.id}/inline_view"
  end

  def record_inline_view
    (root_attachment || self).update_attribute(:last_inline_view, Time.now)
    check_rerender_scribd_doc unless self.scribd_doc
  end

  def scribd_doc_missing?
    scribdable? && scribd_doc.nil? && !pending_upload? && !processing?
  end

  def scribd_render_url
    if scribd_doc_missing?
      "/#{context_url_prefix}/files/#{self.id}/scribd_render"
    else
      nil
    end
  end

  def check_rerender_scribd_doc
    if scribd_doc_missing?
      attachment = root_attachment || self
      attachment.scribd_attempts = 0
      attachment.workflow_state = 'pending_upload'
      attachment.save!
      attachment.send_later :submit_to_scribd!
      return true
    end
    false
  end

  def can_unpublish?
    false
  end

<<<<<<< HEAD
=======
  # Download a URL using a GET request and return a new un-saved Attachment
  # with the data at that URL. Tries to detect the correct content_type as
  # well.
  #
  # This handles large files well.
  #
  # Pass an existing attachment in opts[:attachment] to use that, rather than
  # creating a new attachment.
  def self.clone_url_as_attachment(url, opts = {})
    _, uri = CanvasHttp.validate_url(url)

    CanvasHttp.get(url) do |http_response|
      if http_response.code.to_i == 200
        tmpfile = CanvasHttp.tempfile_for_uri(uri)
        # net/http doesn't make this very obvious, but read_body can take any
        # object that responds to << as the destination of the body, and it'll
        # stream in chunks rather than reading the whole body into memory (as
        # long as you use the block form of http.request, which
        # CanvasHttp.get does)
        http_response.read_body(tmpfile)
        tmpfile.rewind
        attachment = opts[:attachment] || Attachment.new(:filename => File.basename(uri.path))
        attachment.filename ||= File.basename(uri.path)
        attachment.uploaded_data = tmpfile
        if attachment.content_type.blank? || attachment.content_type == "unknown/unknown"
          attachment.content_type = http_response.content_type
        end
        return attachment
      else
        raise CanvasHttp::InvalidResponseCodeError.new(http_response.code.to_i)
      end
    end
  end

>>>>>>> 46fffffd
  def self.migrate_attachments(from_context, to_context)
    from_attachments = from_context.shard.activate do
      Attachment.where(:context_type => from_context.class.name, :context_id => from_context).not_deleted.to_a
    end

    to_context.shard.activate do
      to_attachments = Attachment.where(:context_type => to_context.class.name, :context_id => to_context).not_deleted.to_a

      from_attachments.each do |attachment|
        match = to_attachments.detect{|a| attachment.matches_full_display_path?(a.full_display_path)}
        next if match && match.md5 == attachment.md5

        new_attachment = Attachment.new
        new_attachment.assign_attributes(attachment.attributes.except(*EXCLUDED_COPY_ATTRIBUTES), :without_protection => true)
        
        new_attachment.context = to_context
        new_attachment.folder = Folder.assert_path(attachment.folder_path, to_context)
        new_attachment.namespace = new_attachment.infer_namespace
        if existing_attachment = new_attachment.find_existing_attachment_for_md5
          new_attachment.root_attachment = existing_attachment
        else
          new_attachment.write_attribute(:filename, attachment.filename)
          new_attachment.uploaded_data = attachment.open
        end

        new_attachment.save_without_broadcasting!
        if match
          new_attachment.folder.reload
          new_attachment.handle_duplicates(:rename)
        end
      end
    end
  end
end<|MERGE_RESOLUTION|>--- conflicted
+++ resolved
@@ -1777,8 +1777,6 @@
     false
   end
 
-<<<<<<< HEAD
-=======
   # Download a URL using a GET request and return a new un-saved Attachment
   # with the data at that URL. Tries to detect the correct content_type as
   # well.
@@ -1813,7 +1811,6 @@
     end
   end
 
->>>>>>> 46fffffd
   def self.migrate_attachments(from_context, to_context)
     from_attachments = from_context.shard.activate do
       Attachment.where(:context_type => from_context.class.name, :context_id => from_context).not_deleted.to_a
