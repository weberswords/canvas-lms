--- conflicted
+++ resolved
@@ -1740,15 +1740,6 @@
 
   class OverQuotaError < StandardError; end
 
-<<<<<<< HEAD
-  def self.clone_url_strand(url)
-    _, uri = CanvasHttp.validate_url(url) rescue nil
-    return "file_download" unless uri&.host
-    first_dot = uri.host.rindex('.')
-    second_dot = uri.host.rindex('.', first_dot - 1) if first_dot
-    return ["file_download", uri.host] unless second_dot
-    ["file_download", uri.host[second_dot + 1..-1]]
-=======
   class << self
     def clone_url_strand_overrides
       @clone_url_strand_overrides ||= YAML.load(Canvas::DynamicSettings.find(tree: :private)['clone_url_strand.yml'] || '{}')
@@ -1769,7 +1760,6 @@
       return ["file_download", uri.host] unless second_dot
       ["file_download", uri.host[second_dot + 1..-1]]
     end
->>>>>>> e50b47af
   end
 
   def clone_url(url, duplicate_handling, check_quota, opts={})
