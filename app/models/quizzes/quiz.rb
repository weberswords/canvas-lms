--- conflicted
+++ resolved
@@ -80,11 +80,7 @@
   sanitize_field :description, CanvasSanitize::SANITIZE
   copy_authorized_links(:description) { [self.context, nil] }
 
-<<<<<<< HEAD
-  before_save :generate_quiz_data_on_publish
-=======
   before_save :generate_quiz_data_on_publish, :if => :needs_republish?
->>>>>>> e43ae5cd
   before_save :build_assignment
   before_save :set_defaults
   before_save :flag_columns_that_need_republish
@@ -152,25 +148,6 @@
   # generate quiz data and update time when we publish. This method makes it
   # harder to mess up (like someone setting using workflow_state directly)
   def generate_quiz_data_on_publish
-<<<<<<< HEAD
-    # when draft state is turned on permanently, remove this conditional, the
-    # @publishing ivar from publish!, and change the filter to:
-    #
-    #  before_save :generate_quiz_data_on_publish, :if => :workflow_state_changed?
-    #
-    if context.feature_enabled?(:draft_state)
-      return unless workflow_state_changed?
-
-    # pre-draft state we need ability to republish things. Since workflow_state
-    # is stays available, we need to flag when we're forcing to publish!
-    else
-      return unless @publishing
-    end
-
-    if workflow_state == 'available'
-      self.generate_quiz_data
-      self.published_at = Time.zone.now
-=======
     if workflow_state == 'available'
       self.generate_quiz_data
       self.published_at = Time.zone.now
@@ -189,7 +166,6 @@
     # stays available, we need to flag when we're forcing to publish!
     else
       return true if @publishing
->>>>>>> e43ae5cd
     end
   end
 
