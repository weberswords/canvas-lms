--- conflicted
+++ resolved
@@ -41,8 +41,6 @@
         end
     end
 
-<<<<<<< HEAD
-=======
     def self.grade_outstanding_submissions_in_quiz(quiz_submissions)
       quiz_submissions.each do |quiz_submission|
         Quizzes::SubmissionGrader.new(quiz_submission).grade_submission({
@@ -60,7 +58,6 @@
       outstanding_qs
     end
 
->>>>>>> ff220643
     private
     # this is needed because Rails 2 expects a User object instead of an id
     def generate_build_hash(query_hash, user)
