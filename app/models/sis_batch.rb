#
# Copyright (C) 2011 - present Instructure, Inc.
#
# This file is part of Canvas.
#
# Canvas is free software: you can redistribute it and/or modify it under
# the terms of the GNU Affero General Public License as published by the Free
# Software Foundation, version 3 of the License.
#
# Canvas is distributed in the hope that it will be useful, but WITHOUT ANY
# WARRANTY; without even the implied warranty of MERCHANTABILITY or FITNESS FOR
# A PARTICULAR PURPOSE. See the GNU Affero General Public License for more
# details.
#
# You should have received a copy of the GNU Affero General Public License along
# with this program. If not, see <http://www.gnu.org/licenses/>.
#

class SisBatch < ActiveRecord::Base
  include Workflow
  belongs_to :account
  serialize :data
  serialize :options
  serialize :processing_errors, Array
  serialize :processing_warnings, Array
  belongs_to :attachment
  belongs_to :errors_attachment, class_name: 'Attachment'
  has_many :parallel_importers, inverse_of: :sis_batch
  has_many :sis_batch_errors, inverse_of: :sis_batch, autosave: false
  has_many :roll_back_data, inverse_of: :sis_batch, class_name: 'SisBatchRollBackData', autosave: false
  belongs_to :generated_diff, class_name: 'Attachment'
  belongs_to :batch_mode_term, class_name: 'EnrollmentTerm'
  belongs_to :user

  validates_presence_of :account_id, :workflow_state
  validates_length_of :diffing_data_set_identifier, maximum: 128

  attr_accessor :zip_path
  def self.max_attempts
    5
  end

  def self.valid_import_types
    @valid_import_types ||= {
      "instructure_csv" => {
        :name => lambda { t(:instructure_csv, "Instructure formatted CSV or zipfile of CSVs") },
        :callback => lambda { |batch| batch.process_instructure_csv_zip },
        :default => true
      }
    }
  end

  # If you are going to change any settings on the batch before it's processed,
  # do it in the block passed into this method, so that the changes are saved
  # before the batch is marked created and eligible for processing.
  def self.create_with_attachment(account, import_type, attachment, user = nil)
    batch = SisBatch.new
    batch.account = account
    batch.progress = 0
    batch.workflow_state = :initializing
    batch.data = {:import_type => import_type}
    batch.user = user
    batch.save

    att = create_data_attachment(batch, attachment, t(:upload_filename, "sis_upload_%{id}.zip", :id => batch.id))
    batch.attachment = att

    yield batch if block_given?
    batch.workflow_state = :created
    batch.save!

    batch
  end

  def self.create_data_attachment(batch, data, display_name)
    batch.shard.activate do
      Attachment.new.tap do |att|
        Attachment.skip_3rd_party_submits(true)
        att.context = batch
<<<<<<< HEAD
        att.uploaded_data = data
        att.display_name = display_name
=======
        att.display_name = display_name
        Attachments::Storage.store_for_attachment(att, data)
>>>>>>> a4d00242
        att.save!
      end
    end
  ensure
    Attachment.skip_3rd_party_submits(false)
  end

  def self.add_error(csv, message, sis_batch:, row: nil, failure: false, backtrace: nil, row_info: nil)
    error = build_error(csv, message, row: row, failure: failure, backtrace: backtrace, row_info: row_info, sis_batch: sis_batch)
    error.save!
  end

  def self.build_error(csv, message, sis_batch:, row: nil, failure: false, backtrace: nil, row_info: nil)
    file = csv ? csv[:file] : nil
    sis_batch.sis_batch_errors.build(root_account: sis_batch.account,
                                     file: file,
                                     message: message,
                                     failure: failure,
                                     backtrace: backtrace,
                                     row_info: row_info,
                                     row: row,
                                     created_at: Time.zone.now)
  end

  def self.bulk_insert_sis_errors(errors)
    errors.each_slice(1000) do |batch|
      errors_hash = batch.map do |error|
        {
          root_account_id: error.root_account_id,
          created_at: error.created_at,
          sis_batch_id: error.sis_batch_id,
          failure: error.failure,
          file: error.file,
          message: error.message,
          backtrace: error.backtrace,
          row: error.row,
          row_info: error.row_info
        }
      end
      SisBatchError.bulk_insert(errors_hash)
    end
  end

  def self.rows_for_parallel(rows)
    # Try to have 100 jobs but don't have a job that processes less than 25
    # rows but also not more than 1000 rows.
    # Progress is calculated on the number of jobs remaining.
    [[(rows/100.to_f).ceil, 25].max, 1000].min
  end

  workflow do
    state :initializing
    state :created
    state :importing
    state :cleanup_batch
    state :imported
    state :imported_with_messages
    state :aborted
    state :failed
    state :failed_with_messages
    state :partially_restored
    state :restored
  end

  def process
    self.class.queue_job_for_account(self.account)
  end

  def enable_diffing(data_set_id, opts = {})
    if data[:import_type] == "instructure_csv"
      self.diffing_data_set_identifier = data_set_id
      if opts[:remaster]
        self.diffing_remaster = true
      end
    end
  end

  class Aborted < RuntimeError; end

  def self.queue_job_for_account(account, run_at=nil)
    job_args = {:priority => Delayed::LOW_PRIORITY, :max_attempts => 1}

    key = use_parallel_importers?(account) ? :strand : :singleton
    job_args[key] = strand_for_account(account)

    if run_at
      job_args[:run_at] = run_at
    else
      process_delay = Setting.get('sis_batch_process_start_delay', '0').to_f
      if process_delay > 0
        job_args[:run_at] = process_delay.seconds.from_now
      end
    end

    work = SisBatch::Work.new(SisBatch, :process_all_for_account, [account])
    Delayed::Job.enqueue(work, job_args)
  end

  class Work < Delayed::PerformableMethod
    def on_permanent_failure(_error)
      account = args.first
      account.sis_batches.importing.each do |batch|
        batch.finish(false)
      end

      job_args = {
        singleton: "account:update_account_associations:#{Shard.birth.activate { account.id }}",
        priority: Delayed::LOW_PRIORITY,
        max_attempts: 1,
      }
      account.send_later_enqueue_args(:update_account_associations, job_args)
    end
  end

  # this method name is to stay backwards compatible with existing jobs when we deploy
  # once no SisBatch#process_without_send_later jobs are being created anymore, we
  # can rename this to something more sensible.
  def process_without_send_later
    self.class.transaction do
      self.options ||= {}
      if self.workflow_state == 'aborted'
        self.progress = 100
        self.save
        return
      end
      if self.workflow_state == 'created'
        self.workflow_state = :importing
        self.progress = 0
        self.started_at = Time.now.utc
        self.save
      else
        return
      end
    end

    import_scheme = SisBatch.valid_import_types[self.data[:import_type]]
    if import_scheme.nil?
      self.data[:error_message] = t 'errors.unrecorgnized_type', "Unrecognized import type"
      self.workflow_state = :failed
      self.save
      return
    end

    import_scheme[:callback].call(self)
  rescue => e
    self.data[:error_message] = e.to_s
    self.data[:stack_trace] = "#{e}\n#{e.backtrace.join("\n")}"
    self.workflow_state = "failed"
    self.save
  end

  def abort_batch
    SisBatch.not_completed.where(id: self).update_all(workflow_state: 'aborted')
  end

  def batch_aborted(message)
    SisBatch.add_error(nil, message, sis_batch: self)
    raise SisBatch::Aborted
  end

  def self.abort_all_pending_for_account(account)
    self.transaction do
      account.sis_batches.not_started.lock(:no_key_update).order(:id).find_in_batches do |batch|
        SisBatch.where(id: batch).update_all(workflow_state: 'aborted', progress: 100)
      end
    end
  end

  scope :not_started, -> { where(workflow_state: ['initializing', 'created']) }
  scope :needs_processing, -> { where(:workflow_state => 'created').order(:created_at) }
  scope :importing, -> { where(workflow_state: ['importing', 'cleanup_batch']) }
  scope :not_completed, -> { where(workflow_state: %w[initializing created importing cleanup_batch]) }
  scope :succeeded, -> { where(:workflow_state => %w[imported imported_with_messages]) }

  def self.use_parallel_importers?(account)
    account.feature_enabled?(:refactor_of_sis_imports)
  end

  def using_parallel_importers?
    self&.data&.dig(:use_parallel_imports)
  end

  def self.strand_for_account(account)
    "sis_batch:account:#{Shard.birth.activate { account.id }}"
  end

  def skip_deletes?
    self.options ||= {}
    !!self.options[:skip_deletes]
  end

  def self.process_all_for_account(account)
    if use_parallel_importers?(account)
      if account.sis_batches.importing.exists?
        delay = Setting.get('sis_batch_recheck_delay', 5.minutes).to_i
        queue_job_for_account(account, delay.seconds.from_now) # requeue another job to check a little later
      else
        batch_to_run = account.sis_batches.needs_processing.order(:created_at).first
        if batch_to_run
          batch_to_run.process_without_send_later
        end
      end
    else
      start_time = Time.now
      loop do
        batches = account.sis_batches.needs_processing.limit(50).order(:created_at).to_a
        break if batches.empty?
        batches.each do |batch|
          batch.process_without_send_later
          if Time.now - start_time > Setting.get('max_time_per_sis_batch', 60).to_i
            # requeue the job to continue processing more batches
            queue_job_for_account(account)
            return
          end
        end
      end
    end
  end

  def fast_update_progress(val)
    return true if val == self.progress
    self.progress = val
    state = SisBatch.connection.select_value(<<-SQL)
      UPDATE #{SisBatch.quoted_table_name} SET progress=#{val} WHERE id=#{self.id} RETURNING workflow_state
    SQL
    raise SisBatch::Aborted if state == 'aborted'
  end

  def importing?
    self.workflow_state == 'importing' ||
      self.workflow_state == 'created' ||
      self.workflow_state == 'cleanup_batch'
  end

  def process_instructure_csv_zip
    require 'sis'
    download_zip
    generate_diff

    use_parallel = self.class.use_parallel_importers?(self.account)
    import_class = use_parallel ? SIS::CSV::ImportRefactored : SIS::CSV::Import
    importer = import_class.process(self.account,
                                        files: [@data_file.path],
                                        batch: self,
                                        override_sis_stickiness: options[:override_sis_stickiness],
                                        add_sis_stickiness: options[:add_sis_stickiness],
                                        clear_sis_stickiness: options[:clear_sis_stickiness])
    finish importer.finished unless use_parallel
  end

  def generate_diff
    return if self.diffing_remaster # joined the chain, but don't actually want to diff this one
    return unless self.diffing_data_set_identifier

    # the previous batch may not have had diffing applied because of the change_threshold,
    # so look for the latest one with a generated_diff_id (or a remaster)
    previous_batch = self.account.sis_batches.
      succeeded.where(diffing_data_set_identifier: self.diffing_data_set_identifier).
      where("diffing_remaster = 't' OR generated_diff_id IS NOT NULL").order(:created_at).last
    # otherwise, the previous one may have been the first batch so fallback to the original query
    previous_batch ||= self.account.sis_batches.
      succeeded.where(diffing_data_set_identifier: self.diffing_data_set_identifier).order(:created_at).first

    previous_zip = previous_batch.try(:download_zip)
    return unless previous_zip

    return if change_threshold && (1-previous_zip.size.to_f/@data_file.size.to_f).abs > (0.01 * change_threshold)

    diffed_data_file = SIS::CSV::DiffGenerator.new(self.account, self).generate(previous_zip.path, @data_file.path)
    return unless diffed_data_file

    self.data[:diffed_against_sis_batch_id] = previous_batch.id

    self.generated_diff = SisBatch.create_data_attachment(
      self,
      Rack::Test::UploadedFile.new(diffed_data_file.path, 'application/zip'),
      t(:diff_filename, "sis_upload_diffed_%{id}.zip", :id => self.id)
    )
    self.save!
    # Success, swap out the original update for this new diff and continue.
    @data_file.try(:close)
    @data_file = diffed_data_file
  end

  def download_zip
    if self.data[:file_path]
      @data_file = File.open(self.data[:file_path], 'rb')
    else
      @data_file = self.attachment.open(:need_local_file => true)
    end
    @data_file
  end

  def finish(import_finished)
    @data_file&.close
    @data_file = nil
    return self if workflow_state == 'aborted'
    remove_previous_imports if self.batch_mode? && import_finished
    import_finished = !self.sis_batch_errors.failed.exists? if import_finished
    finalize_workflow_state(import_finished)
    write_errors_to_file
    populate_old_warnings_and_errors
    self.progress = 100 if import_finished
    self.ended_at = Time.now.utc
    self.save!

    if self.class.use_parallel_importers?(account)
      # set waiting jobs as available - or queue another job if there are none
      if Delayed::Job.where(:strand => self.class.strand_for_account(account), :locked_by => nil).update_all(:run_at => Time.now.utc) == 0
        self.class.queue_job_for_account(account)
      end
    end
  end

  def finalize_workflow_state(import_finished)
    if import_finished
      return if workflow_state == 'aborted'
      self.workflow_state = :imported
      self.workflow_state = :imported_with_messages if self.sis_batch_errors.exists?
    else
      self.workflow_state = :failed
      self.workflow_state = :failed_with_messages if self.sis_batch_errors.exists?
    end
  end

  def batch_mode_terms
    if self.options[:multi_term_batch_mode]
      @terms ||= EnrollmentTerm.where(sis_batch_id: self)
      unless @terms.exists?
        abort_batch
        batch_aborted(t('Terms not found. Terms must be included with multi_term_batch_mode'))
      end
      @terms
    else
      self.batch_mode_term
    end
  end

  def term_course_scope
    if data[:supplied_batches].include?(:course)
      scope = account.all_courses.active.where.not(sis_batch_id: nil, sis_source_id: nil)
      scope.where(enrollment_term_id: batch_mode_terms)
    end
  end

  def non_batch_courses_scope
    if data[:supplied_batches].include?(:course)
      term_course_scope.where.not(sis_batch_id: self)
    end
  end

  def remove_non_batch_courses(courses, total_rows, current_row)
    # delete courses that weren't in this batch, in the selected term
    current_row ||= 0
    courses.find_in_batches do |batch|
      if self.using_parallel_importers?
        count = Course.destroy_batch(batch, sis_batch: self, batch_mode: true)
        finish_course_destroy(batch)
        current_row += count
      else
        batch.each do |course|
          course.clear_sis_stickiness(:workflow_state)
          course.skip_broadcasts = true
          course.destroy
          Auditors::Course.record_deleted(course, self.user, :source => :sis, :sis_batch => self)
          current_row += 1
        end
      end
      self.fast_update_progress(current_row.to_f / total_rows * 100)
    end

    self.data[:counts][:batch_courses_deleted] = current_row
    current_row
  end

  def finish_course_destroy(courses)
    courses.each do |course|
      Auditors::Course.record_deleted(course, self.user, source: :sis, sis_batch: self)
      og_sticky = course.stuck_sis_fields
      course.clear_sis_stickiness(:workflow_state)
      course.skip_broadcasts = true
      course.save! unless og_sticky == course.stuck_sis_fields
    end
  end

  def term_sections_scope
    if data[:supplied_batches].include?(:section)
      scope = self.account.course_sections.active.where(courses: {enrollment_term_id: batch_mode_terms})
      scope = scope.where.not(sis_batch_id: nil, sis_source_id: nil)
      scope.joins("INNER JOIN #{Course.quoted_table_name} ON courses.id=COALESCE(nonxlist_course_id, course_id)").readonly(false)
    end
  end

  def non_batch_sections_scope
    if data[:supplied_batches].include?(:section)
      term_sections_scope.where.not(sis_batch_id: self)
    end
  end

  def remove_non_batch_sections(sections, total_rows, current_row)
    section_count = 0
    current_row ||= 0
    # delete sections who weren't in this batch, whose course was in the selected term
    sections.find_in_batches do |batch|
      if self.using_parallel_importers?
        count = CourseSection.destroy_batch(batch, sis_batch: self, batch_mode: true)
        section_count += count
        current_row += count
      else
        batch.each do |section|
          section.destroy
          section_count += 1
          current_row += 1
          self.fast_update_progress(current_row.to_f / total_rows * 100)
        end
      end
    end
    self.data[:counts][:batch_sections_deleted] = section_count
    current_row
  end

  def term_enrollments_scope
    if data[:supplied_batches].include?(:enrollment)
      scope = self.account.enrollments.active.joins(:course).readonly(false).where.not(sis_batch_id: nil)
      scope.where(courses: {enrollment_term_id: batch_mode_terms})
    end
  end

  def non_batch_enrollments_scope
    if data[:supplied_batches].include?(:enrollment)
      term_enrollments_scope.where.not(sis_batch_id: self)
    end
  end

  def remove_non_batch_enrollments(enrollments, total_rows, current_row)
    enrollment_count = 0
    current_row ||= 0
    # delete enrollments for courses that weren't in this batch, in the selected term
    enrollments.find_in_batches do |batch|
      if self.using_parallel_importers?
        data = Enrollment::BatchStateUpdater.destroy_batch(batch, sis_batch: self, batch_mode: true)
        SisBatchRollBackData.bulk_insert_roll_back_data(data)
        enrollment_count += data.count
        current_row += data.count
      else
        batch.each do |enrollment|
          enrollment.destroy
          enrollment_count += 1
          current_row += 1
        end
      end
      self.fast_update_progress(current_row.to_f/total_rows * 100)
    end
    self.data[:counts][:batch_enrollments_deleted] = enrollment_count
    current_row
  end

  def remove_previous_imports
    # we shouldn't be able to get here without a term, but if we do, skip
    return unless self.batch_mode_term || options[:multi_term_batch_mode]
    supplied_batches = data[:supplied_batches].dup.keep_if { |i| [:course, :section, :enrollment].include? i }
    return unless supplied_batches.present?
    begin
      batch_mode_terms if options[:multi_term_batch_mode]
      SisBatch.where(id: self).update_all(workflow_state: 'cleanup_batch')

      count = 0
      courses = non_batch_courses_scope
      sections = non_batch_sections_scope
      enrollments = non_batch_enrollments_scope

      count = detect_changes(count, courses, enrollments, sections)
      row = remove_non_batch_enrollments(enrollments, count, row) if enrollments
      row = remove_non_batch_sections(sections, count, row) if sections
      remove_non_batch_courses(courses, count, row) if courses
    rescue SisBatch::Aborted
      return self.reload
    end
  end

  def detect_changes(count, courses, enrollments, sections)
    all_count = 0

    if courses
      count += courses.count
      all_count += term_course_scope.count
      detect_change_item(count, all_count, 'courses')
    end

    if sections
      s_count = sections.count
      count += s_count
      s_all_count = term_sections_scope.count
      detect_change_item(s_count, s_all_count, 'sections')
    end

    if enrollments
      e_count = enrollments.count
      count += e_count
      e_all_count = term_enrollments_scope.count
      detect_change_item(e_count, e_all_count, 'enrollments')
    end

    count
  end

  def detect_change_item(count, all_count, type)
    if change_threshold && count.to_f/all_count*100 > change_threshold
      abort_batch
      message = change_detected_message(count, type)
      batch_aborted(message)
    end
  end

  def change_detected_message(count, type)
    t("%{count} %{type} would be deleted and exceeds the set threshold of %{change_threshold}%",
      count: count, type: type, change_threshold: change_threshold)
  end

  def as_json(options={})
    self.options ||= {} # set this to empty hash if it does not exist so options[:stuff] doesn't blow up
    data = {
      "id" => self.id,
      "created_at" => self.created_at,
      "started_at" => self.started_at,
      "ended_at" => self.ended_at,
      "updated_at" => self.updated_at,
      "progress" => self.progress,
      "workflow_state" => self.workflow_state,
      "data" => self.data,
      "batch_mode" => self.batch_mode,
      "batch_mode_term_id" => self.batch_mode_term ? self.batch_mode_term.id : nil,
      "multi_term_batch_mode" => self.options[:multi_term_batch_mode],
      "override_sis_stickiness" => self.options[:override_sis_stickiness],
      "add_sis_stickiness" => self.options[:add_sis_stickiness],
      "clear_sis_stickiness" => self.options[:clear_sis_stickiness],
      "diffing_data_set_identifier" => self.diffing_data_set_identifier,
      "diffed_against_import_id" => self.options[:diffed_against_sis_batch_id],
      "diffing_drop_status" => self.options[:diffing_drop_status],
      "skip_deletes" => self.options[:skip_deletes],
      "change_threshold" => self.change_threshold,
    }
    data["processing_errors"] = self.processing_errors if self.processing_errors.present?
    data["processing_warnings"] = self.processing_warnings if self.processing_warnings.present?
    data
  end

  def populate_old_warnings_and_errors
    fail_count = self.sis_batch_errors.failed.count
    warning_count = self.sis_batch_errors.warnings.count
    self.processing_errors = self.sis_batch_errors.failed.limit(24).pluck(:file, :message)
    self.processing_warnings = self.sis_batch_errors.warnings.limit(24).pluck(:file, :message)
    if fail_count > 24
      self.processing_errors << ["and #{fail_count - 24} more errors that were not included",
                                 "Download the error file to see all errors."]
    end
    if warning_count > 24
      self.processing_warnings << ["and #{warning_count - 24} more warnings that were not included",
                                   "Download the error file to see all warnings."]
    end
    self.data ||= {}
    self.data[:counts] ||= {}
    self.data[:counts][:error_count] = fail_count
    self.data[:counts][:warning_count] = warning_count
  end

  def write_errors_to_file
    return unless self.sis_batch_errors.exists?
    file = temp_error_file_path
    CSV.open(file, "w") do |csv|
      csv << %w(sis_import_id file message row)
      self.sis_batch_errors.find_each do |error|
        row = []
        row << error.sis_batch_id
        row << error.file
        row << error.message
        row << error.row
        csv << row
      end
    end
    self.errors_attachment = SisBatch.create_data_attachment(
      self,
      Rack::Test::UploadedFile.new(file, 'csv', true),
      "sis_errors_attachment_#{id}.csv"
    )
  end

  def temp_error_file_path
    temp = Tempfile.open([self.global_id.to_s + '_processing_warnings_and_errors' + Time.zone.now.to_s, '.csv'])
    file = temp.path
    temp.close!
    file
  end

  def restore_states_for_type(type, scope)
    case type
    when 'GroupCategory'
      restore_group_categories(scope)
    when 'Enrollment'
      restore_enrollment_data(scope)
    else
      restore_workflow_states(scope, type)
    end
  end

  def restore_enrollment_data(scope)
    Enrollment.where(id: scope.where(previous_workflow_state: 'deleted').select(:context_id)).find_in_batches do |enrollments|
      Enrollment::BatchStateUpdater.destroy_batch(enrollments)
    end
    scope = scope.where.not(previous_workflow_state: 'deleted')
    restore_workflow_states(scope, 'Enrollment')
    Enrollment.where(id: scope.where.not(previous_workflow_state: 'deleted').select(:context_id)).find_in_batches do |enrollments|
      Enrollment::BatchStateUpdater.run_call_backs_for(enrollments)
    end
  end

  def restore_group_categories(scope)
    scope.where(previous_workflow_state: 'active').find_in_batches do |gcs|
      GroupCategory.where(id: gcs.map(&:context_id)).update_all(deleted_at: nil, updated_at: Time.zone.now)
    end
    scope.where.not(previous_workflow_state: 'active').find_in_batches do |gcs|
      GroupCategory.where(id: gcs.map(&:context_id)).update_all(deleted_at: Time.zone.now, updated_at: Time.zone.now)
    end
  end

  def restore_workflow_states(scope, type)
    type.constantize.transaction do
      scope.order(:context_id).find_in_batches(batch_size: 5_000) do |data|
        type.constantize.connection.execute(restore_sql(type, data.map(&:to_restore_array)))
      end
    end
  end

  def restore_states_for_batch(batch_mode: nil, undelete_only: false)
    roll_back = self.roll_back_data.active
    roll_back = roll_back.where(updated_workflow_state: %w(retired deleted)) if undelete_only
    roll_back = roll_back.where(batch_mode_delete: batch_mode) if batch_mode
    types = roll_back.distinct.order(:context_type).pluck(:context_type)
    SisBatchRollBackData::RESTORE_ORDER.each do |type|
      next unless types.include? type
      scope = roll_back.where(context_type: type)
      restore_states_for_type(type, scope)
    end
    roll_back.find_in_batches(batch_size: 10_000) do |batch|
      SisBatchRollBackData.where(id: batch).update_all(workflow_state: 'restored', updated_at: Time.zone.now)
    end
    self.workflow_state = (undelete_only || batch_mode) ? 'partially_restored' : 'restored'
    self.save!
  end

  # retuns values "(1,'deleted'),(2,'deleted'),(3,'other_state'),(4,'active')"
  def to_sql_values(data)
    data.map { |v| "(#{v.first},'#{v.last}')" }.join(',')
  end

  def restore_sql(type, data)
    <<-SQL
      UPDATE #{type.constantize.quoted_table_name} AS t
        SET workflow_state = x.workflow_state
        FROM (VALUES #{to_sql_values(data)}) AS x(id, workflow_state)
        WHERE t.id=x.id AND x.workflow_state IS DISTINCT FROM t.workflow_state
    SQL
  end
end<|MERGE_RESOLUTION|>--- conflicted
+++ resolved
@@ -77,13 +77,8 @@
       Attachment.new.tap do |att|
         Attachment.skip_3rd_party_submits(true)
         att.context = batch
-<<<<<<< HEAD
-        att.uploaded_data = data
-        att.display_name = display_name
-=======
         att.display_name = display_name
         Attachments::Storage.store_for_attachment(att, data)
->>>>>>> a4d00242
         att.save!
       end
     end
