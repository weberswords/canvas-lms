#
# Copyright (C) 2011 - present Instructure, Inc.
#
# This file is part of Canvas.
#
# Canvas is free software: you can redistribute it and/or modify it under
# the terms of the GNU Affero General Public License as published by the Free
# Software Foundation, version 3 of the License.
#
# Canvas is distributed in the hope that it will be useful, but WITHOUT ANY
# WARRANTY; without even the implied warranty of MERCHANTABILITY or FITNESS FOR
# A PARTICULAR PURPOSE. See the GNU Affero General Public License for more
# details.
#
# You should have received a copy of the GNU Affero General Public License along
# with this program. If not, see <http://www.gnu.org/licenses/>.
#

class SisBatch < ActiveRecord::Base
  include Workflow
  belongs_to :account
  serialize :data
  serialize :options
  serialize :processing_errors, Array
  serialize :processing_warnings, Array
  belongs_to :attachment
  belongs_to :errors_attachment, class_name: 'Attachment'
  has_many :sis_batch_error_files
  belongs_to :generated_diff, class_name: 'Attachment'
  belongs_to :batch_mode_term, class_name: 'EnrollmentTerm'
  belongs_to :user

  before_save :limit_size_of_messages
  after_save :cleanup_error_files_when_finished

  validates_presence_of :account_id, :workflow_state
  validates_length_of :diffing_data_set_identifier, maximum: 128

  attr_accessor :zip_path
  def self.max_attempts
    5
  end

  def self.valid_import_types
    @valid_import_types ||= {
      "instructure_csv" => {
        :name => lambda { t(:instructure_csv, "Instructure formatted CSV or zipfile of CSVs") },
        :callback => lambda { |batch| batch.process_instructure_csv_zip },
        :default => true
      }
    }
  end

  # If you are going to change any settings on the batch before it's processed,
  # do it in the block passed into this method, so that the changes are saved
  # before the batch is marked created and eligible for processing.
  def self.create_with_attachment(account, import_type, attachment, user = nil)
    batch = SisBatch.new
    batch.account = account
    batch.progress = 0
    batch.workflow_state = :initializing
    batch.data = {:import_type => import_type}
    batch.user = user
    batch.save

    att = create_data_attachment(batch, attachment, t(:upload_filename, "sis_upload_%{id}.zip", :id => batch.id))
    batch.attachment = att

    yield batch if block_given?
    batch.workflow_state = :created
    batch.save!

    batch
  end

  def self.create_data_attachment(batch, data, display_name)
    Attachment.new.tap do |att|
      Attachment.skip_3rd_party_submits(true)
      att.context = batch
      att.uploaded_data = data
      att.display_name = display_name
      att.save!
    end
  ensure
    Attachment.skip_3rd_party_submits(false)
  end

  workflow do
    state :initializing
    state :created
    state :importing
    state :cleanup_batch
    state :imported
    state :imported_with_messages
    state :aborted
    state :failed
    state :failed_with_messages
  end

  def process
    self.class.queue_job_for_account(self.account)
  end

  def enable_diffing(data_set_id, opts = {})
    if data[:import_type] == "instructure_csv"
      self.diffing_data_set_identifier = data_set_id
      if opts[:remaster]
        self.diffing_remaster = true
      end
    end
  end

  class Aborted < RuntimeError; end

  def add_errors(messages)
    self.processing_errors = (self.processing_errors || []) + messages
  end

  def add_warnings(messages)
    self.processing_warnings = (self.processing_warnings || []) + messages
  end

  def self.queue_job_for_account(account)
    process_delay = Setting.get('sis_batch_process_start_delay', '0').to_f
    job_args = {:singleton => "sis_batch:account:#{Shard.birth.activate { account.id }}",
                :priority => Delayed::LOW_PRIORITY,
                :max_attempts => 1}
    if process_delay > 0
      job_args[:run_at] = process_delay.seconds.from_now
    end

    work = SisBatch::Work.new(SisBatch, :process_all_for_account, [account])
    Delayed::Job.enqueue(work, job_args)
  end

  class Work < Delayed::PerformableMethod
    def on_permanent_failure(_error)
      account = args.first
      account.sis_batches.importing.each do |batch|
        batch.finish(false)
      end

      job_args = {
        singleton: "account:update_account_associations:#{Shard.birth.activate { account.id }}",
        priority: Delayed::LOW_PRIORITY,
        max_attempts: 1,
      }
      account.send_later_enqueue_args(:update_account_associations, job_args)
    end
  end

  # this method name is to stay backwards compatible with existing jobs when we deploy
  # once no SisBatch#process_without_send_later jobs are being created anymore, we
  # can rename this to something more sensible.
  def process_without_send_later
    self.class.transaction do
      self.options ||= {}
      if self.workflow_state == 'aborted'
        self.progress = 100
        self.save
        return
      end
      if self.workflow_state == 'created'
        self.workflow_state = :importing
        self.progress = 0
        self.started_at = Time.now.utc
        self.save
      else
        return
      end
    end

    import_scheme = SisBatch.valid_import_types[self.data[:import_type]]
    if import_scheme.nil?
      self.data[:error_message] = t 'errors.unrecorgnized_type', "Unrecognized import type"
      self.workflow_state = :failed
      self.save
      return
    end

    import_scheme[:callback].call(self)
  rescue => e
    self.data[:error_message] = e.to_s
    self.data[:stack_trace] = "#{e}\n#{e.backtrace.join("\n")}"
    self.workflow_state = "failed"
    self.save
  end

  def abort_batch
    SisBatch.not_completed.where(id: self).update_all(workflow_state: 'aborted')
  end

  def batch_aborted(message)
    add_errors([[message]])
    self.save!
    raise SisBatch::Aborted
  end

  def self.abort_all_pending_for_account(account)
    self.transaction do
      account.sis_batches.not_started.lock(:no_key_update).order(:id).find_in_batches do |batch|
        SisBatch.where(id: batch).update_all(workflow_state: 'aborted', progress: 100)
      end
    end
  end

  scope :not_started, -> { where(workflow_state: ['initializing', 'created']) }
  scope :needs_processing, -> { where(:workflow_state => 'created').order(:created_at) }
  scope :importing, -> { where(workflow_state: ['importing', 'cleanup_batch']) }
  scope :not_completed, -> { where(workflow_state: %w[initializing created importing cleanup_batch]) }
  scope :succeeded, -> { where(:workflow_state => %w[imported imported_with_messages]) }

  def self.process_all_for_account(account)
    start_time = Time.now
    loop do
      batches = account.sis_batches.needs_processing.limit(50).order(:created_at).to_a
      break if batches.empty?
      batches.each do |batch|
        batch.process_without_send_later
        if Time.now - start_time > Setting.get('max_time_per_sis_batch', 60).to_i
          # requeue the job to continue processing more batches
          queue_job_for_account(account)
          return
        end
      end
    end
  end

  def fast_update_progress(val)
    return true if val == self.progress
    self.progress = val
    state = SisBatch.connection.select_value(<<-SQL)
      UPDATE #{SisBatch.quoted_table_name} SET progress=#{val} WHERE id=#{self.id} RETURNING workflow_state
    SQL
    raise SisBatch::Aborted if state == 'aborted'
  end

  def importing?
    self.workflow_state == 'importing' ||
      self.workflow_state == 'created' ||
      self.workflow_state == 'cleanup_batch'
  end

  def process_instructure_csv_zip
    require 'sis'
    download_zip
    generate_diff

    importer = SIS::CSV::Import.process(self.account, :files => [@data_file.path], :batch => self, :override_sis_stickiness => options[:override_sis_stickiness], :add_sis_stickiness => options[:add_sis_stickiness], :clear_sis_stickiness => options[:clear_sis_stickiness])
    finish importer.finished
  end

  def generate_diff
    return if self.diffing_remaster # joined the chain, but don't actually want to diff this one
    return unless self.diffing_data_set_identifier
    previous_batch = self.account.sis_batches.
      succeeded.where(diffing_data_set_identifier: self.diffing_data_set_identifier).order(:created_at).last
    previous_zip = previous_batch.try(:download_zip)
    return unless previous_zip

    return if change_threshold && (1-previous_zip.size.to_f/@data_file.size.to_f).abs > (0.01 * change_threshold)

    diffed_data_file = SIS::CSV::DiffGenerator.new(self.account, self).generate(previous_zip.path, @data_file.path)
    return unless diffed_data_file

    self.data[:diffed_against_sis_batch_id] = previous_batch.id

    self.generated_diff = SisBatch.create_data_attachment(
      self,
      Rack::Test::UploadedFile.new(diffed_data_file.path, 'application/zip'),
      t(:diff_filename, "sis_upload_diffed_%{id}.zip", :id => self.id)
    )
    self.save!
    # Success, swap out the original update for this new diff and continue.
    @data_file.try(:close)
    @data_file = diffed_data_file
  end

  def download_zip
    if self.data[:file_path]
      @data_file = File.open(self.data[:file_path], 'rb')
    else
      @data_file = self.attachment.open(:need_local_file => true)
    end
    @data_file
  end

  def finish(import_finished)
    @data_file&.close
    @data_file = nil
    return self if workflow_state == 'aborted'
    remove_previous_imports if self.batch_mode? && import_finished
    compile_all_errors
    finalize_workflow_state(import_finished)
    self.progress = 100
    self.ended_at = Time.now.utc
    self.save!
  end

  def finalize_workflow_state(import_finished)
    if import_finished
      return if workflow_state == 'aborted'
      self.workflow_state = :imported
      self.workflow_state = :imported_with_messages if messages?
    else
      self.workflow_state = :failed
      self.workflow_state = :failed_with_messages if messages?
    end
  end

  def batch_mode_terms
    if self.options[:multi_term_batch_mode]
      @terms ||= EnrollmentTerm.where(sis_batch_id: self)
      unless @terms.exists?
        abort_batch
        batch_aborted(t('Terms not found. Terms must be included with multi_term_batch_mode'))
      end
      @terms
    else
      self.batch_mode_term
    end
  end

  def term_course_scope
    if data[:supplied_batches].include?(:course)
      scope = account.all_courses.active.where.not(sis_batch_id: nil, sis_source_id: nil)
      scope.where(enrollment_term_id: batch_mode_terms)
    end
  end

  def non_batch_courses_scope
    if data[:supplied_batches].include?(:course)
      term_course_scope.where.not(sis_batch_id: self)
    end
  end

  def remove_non_batch_courses(courses, total_rows)
    # delete courses that weren't in this batch, in the selected term
    current_row = 0
    courses.find_each do |course|
      course.clear_sis_stickiness(:workflow_state)
      course.skip_broadcasts = true
      course.destroy

      Auditors::Course.record_deleted(course, self.user, :source => :sis, :sis_batch => self)

      current_row += 1
      self.fast_update_progress(current_row.to_f/total_rows * 100)
    end
    self.data[:counts][:batch_courses_deleted] = current_row
    current_row
  end

  def term_sections_scope
    if data[:supplied_batches].include?(:section)
      scope = self.account.course_sections.active.where(courses: {enrollment_term_id: batch_mode_terms})
      scope = scope.where.not(sis_batch_id: nil, sis_source_id: nil)
      scope.joins("INNER JOIN #{Course.quoted_table_name} ON courses.id=COALESCE(nonxlist_course_id, course_id)").readonly(false)
    end
  end

  def non_batch_sections_scope
    if data[:supplied_batches].include?(:section)
      term_sections_scope.where.not(sis_batch_id: self)
    end
  end

  def remove_non_batch_sections(sections, total_rows, current_row)
    section_count = 0
    current_row = 0 unless current_row
    # delete sections who weren't in this batch, whose course was in the selected term
    sections.find_each do |section|
      section.destroy
      section_count += 1
      current_row += 1
      self.fast_update_progress(current_row.to_f/total_rows * 100)
    end
    self.data[:counts][:batch_sections_deleted] = section_count
    current_row
  end

  def term_enrollments_scope
    if data[:supplied_batches].include?(:enrollment)
      scope = self.account.enrollments.active.joins(:course).readonly(false).where.not(sis_batch_id: nil)
<<<<<<< HEAD
      scope.where(courses: {enrollment_term_id: self.batch_mode_term})
=======
      scope.where(courses: {enrollment_term_id: batch_mode_terms})
>>>>>>> 30bbe8b5
    end
  end

  def non_batch_enrollments_scope
    if data[:supplied_batches].include?(:enrollment)
      term_enrollments_scope.where.not(sis_batch_id: self)
    end
  end

  def remove_non_batch_enrollments(enrollments, total_rows, current_row)
    enrollment_count = 0
    current_row = 0 unless current_row
    # delete enrollments for courses that weren't in this batch, in the selected term
    enrollments.find_each do |enrollment|
      enrollment.destroy
      enrollment_count += 1
      current_row += 1
      self.fast_update_progress(current_row.to_f/total_rows * 100)
    end
    self.data[:counts][:batch_enrollments_deleted] = enrollment_count
  end

  def remove_previous_imports
    # we shouldn't be able to get here without a term, but if we do, skip
    return unless self.batch_mode_term || options[:multi_term_batch_mode]
    supplied_batches = data[:supplied_batches].dup.keep_if { |i| [:course, :section, :enrollment].include? i }
    return unless supplied_batches.present?
    begin
      batch_mode_terms if options[:multi_term_batch_mode]
      SisBatch.where(id: self).update_all(workflow_state: 'cleanup_batch')

      count = 0
      courses = non_batch_courses_scope
      sections = non_batch_sections_scope
      enrollments = non_batch_enrollments_scope

      count = detect_changes(count, courses, enrollments, sections)
      row = remove_non_batch_courses(courses, count) if courses
      row = remove_non_batch_sections(sections, count, row) if sections
      remove_non_batch_enrollments(enrollments, count, row) if enrollments
    rescue SisBatch::Aborted
      return self.reload
    end
  end

  def detect_changes(count, courses, enrollments, sections)
    all_count = 0

    if courses
      count += courses.count
      all_count += term_course_scope.count
      detect_change_item(count, all_count, 'courses')
    end

    if sections
      s_count = sections.count
      count += s_count
      s_all_count = term_sections_scope.count
      detect_change_item(s_count, s_all_count, 'sections')
    end

    if enrollments
      e_count = enrollments.count
      count += e_count
      e_all_count = term_enrollments_scope.count
      detect_change_item(e_count, e_all_count, 'enrollments')
    end

    count
  end

  def detect_change_item(count, all_count, type)
    if change_threshold && count.to_f/all_count*100 > change_threshold
      abort_batch
      message = change_detected_message(count, type)
      batch_aborted(message)
    end
  end

  def change_detected_message(count, type)
    t("%{count} %{type} would be deleted and exceeds the set threshold of %{change_threshold}%",
      count: count, type: type, change_threshold: change_threshold)
  end

  def as_json(options={})
    self.options ||= {} # set this to empty hash if it does not exist so options[:stuff] doesn't blow up
    data = {
      "created_at" => self.created_at,
      "started_at" => self.started_at,
      "ended_at" => self.ended_at,
      "updated_at" => self.updated_at,
      "progress" => self.progress,
      "id" => self.id,
      "workflow_state" => self.workflow_state,
      "data" => self.data,
      "batch_mode" => self.batch_mode,
      "batch_mode_term_id" => self.batch_mode_term ? self.batch_mode_term.id : nil,
      "multi_term_batch_mode" => self.options[:multi_term_batch_mode],
      "override_sis_stickiness" => self.options[:override_sis_stickiness],
      "add_sis_stickiness" => self.options[:add_sis_stickiness],
      "clear_sis_stickiness" => self.options[:clear_sis_stickiness],
      "diffing_data_set_identifier" => self.diffing_data_set_identifier,
      "diffed_against_import_id" => self.options[:diffed_against_sis_batch_id],
      "change_threshold" => self.change_threshold,
    }
    data["processing_errors"] = self.processing_errors if self.processing_errors.present?
    data["processing_warnings"] = self.processing_warnings if self.processing_warnings.present?
    data
  end

  def self.max_messages
    Setting.get('sis_batch_max_messages', '50').to_i
  end

  private

  def messages?
    self.errors_attachment_id?
  end

  def compile_all_errors
    write_warnings_and_errors_to_file
    all_errors = Set.new
    return unless self.sis_batch_error_files.exists?
    self.sis_batch_error_files.each do |errors|
      CSV.foreach(errors.attachment.open) do |row|
        next if row.first.start_with?('There were ')
        all_errors << row
      end
    end
    write_all_errors(all_errors)
  end

  def write_all_errors(errors)
    file = temp_error_file_path
    CSV.open(file, "w") do |csv|
      errors.to_a.each do |row|
        csv << row
      end
    end
    self.errors_attachment = SisBatch.create_data_attachment(
      self,
      Rack::Test::UploadedFile.new(file, 'csv', true),
      "sis_errors_attachment_#{id}.csv"
    )
  end

  def cleanup_error_files_when_finished
    return unless self.errors_attachment_id?
    cleanup_error_files
  end

  def cleanup_error_files
    atts = Attachment.where(id: self.sis_batch_error_files.select(:attachment_id)).to_a
    atts.each do |a|
      a.reload
      a.make_childless
      a.destroy_content unless a.root_attachment_id?
    end
    self.sis_batch_error_files.scope.delete_all
    Attachment.where(id: atts).delete_all
  end

  def write_warnings_and_errors_to_file
    error_count = processing_errors&.size || 0
    warning_count = processing_warnings&.size || 0
    return unless error_count > 0 || warning_count > 0
    file = temp_error_file_path
    CSV.open(file, "w") do |csv|
      processing_warnings.each {|row| csv << row}
      processing_errors.each {|row| csv << row}
    end
    self.sis_batch_error_files.create(
      attachment: SisBatch.create_data_attachment(
        self,
        Rack::Test::UploadedFile.new(file, 'csv', true),
        "errors_and_warnings.csv"
      )
    )
  end

  def temp_error_file_path
    temp = Tempfile.open([self.global_id.to_s + '_processing_warnings_and_errors' + Time.zone.now.to_s, '.csv'])
    file = temp.path
    temp.close!
    file
  end

  def limit_size_of_messages
    max_messages = SisBatch.max_messages
    %w[processing_warnings processing_errors].each do |field|
      write_warnings_and_errors_to_file unless messages?
      next unless self.send("#{field}_changed?") && (self.send(field).try(:size) || 0) > max_messages
      limit_message = case field
                      when "processing_warnings"
                        t 'errors.too_many_warnings', "There were %{count} more warnings",
                          count: (processing_warnings.size - max_messages + 1)
                      when "processing_errors"
                        t 'errors.too_many_errors', "There were %{count} more errors",
                          count: (processing_errors.size - max_messages + 1)
                      end
      self.send("#{field}=", self.send(field)[0, max_messages-1] + [['', limit_message]])
    end
    true
  end

end<|MERGE_RESOLUTION|>--- conflicted
+++ resolved
@@ -382,11 +382,7 @@
   def term_enrollments_scope
     if data[:supplied_batches].include?(:enrollment)
       scope = self.account.enrollments.active.joins(:course).readonly(false).where.not(sis_batch_id: nil)
-<<<<<<< HEAD
-      scope.where(courses: {enrollment_term_id: self.batch_mode_term})
-=======
       scope.where(courses: {enrollment_term_id: batch_mode_terms})
->>>>>>> 30bbe8b5
     end
   end
 
