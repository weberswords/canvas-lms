#
# Copyright (C) 2011 Instructure, Inc.
#
# This file is part of Canvas.
#
# Canvas is free software: you can redistribute it and/or modify it under
# the terms of the GNU Affero General Public License as published by the Free
# Software Foundation, version 3 of the License.
#
# Canvas is distributed in the hope that it will be useful, but WITHOUT ANY
# WARRANTY; without even the implied warranty of MERCHANTABILITY or FITNESS FOR
# A PARTICULAR PURPOSE. See the GNU Affero General Public License for more
# details.
#
# You should have received a copy of the GNU Affero General Public License along
# with this program. If not, see <http://www.gnu.org/licenses/>.
#

class LearningOutcomeResult < ActiveRecord::Base
  include PolymorphicTypeOverride
<<<<<<< HEAD
  override_polymorphic_types association_type: {from: 'Quiz', to: 'Quizzes::Quiz'},
                             associated_asset_type: { from: 'Quiz', to: 'Quizzes::Quiz'}
=======
  override_polymorphic_types association_type: {'Quiz' => 'Quizzes::Quiz'},
                             associated_asset_type: {'Quiz' => 'Quizzes::Quiz'},
                             artifact_type: {'QuizSubmission' => 'Quizzes::QuizSubmission'}
>>>>>>> b3125626

  belongs_to :user
  belongs_to :learning_outcome
  belongs_to :alignment, :class_name => 'ContentTag', :foreign_key => :content_tag_id
  belongs_to :association_object, :polymorphic => true, :foreign_type => :association_type, :foreign_key => :association_id
  belongs_to :artifact, :polymorphic => true
  belongs_to :associated_asset, :polymorphic => true
  belongs_to :context, :polymorphic => true
  simply_versioned
  before_save :infer_defaults

  attr_accessible :learning_outcome, :user, :association_object, :alignment, :associated_asset
  
  def infer_defaults
    self.learning_outcome_id = self.alignment.learning_outcome_id
    self.context_code = "#{self.context_type.underscore}_#{self.context_id}" rescue nil
    self.original_score ||= self.score
    self.original_possible ||= self.possible
    self.original_mastery = self.mastery if self.original_mastery == nil
    self.percent = self.score.to_f / self.possible.to_f rescue nil
    self.percent = nil if self.percent && !self.percent.to_f.finite?
    true
  end
  
  def assignment
    if self.association_object.is_a?(Assignment)
      self.association_object
    elsif self.artifact.is_a?(RubricAssessment)
      self.artifact.rubric_association.association_object
    else
      nil
    end
  end

  def save_to_version(attempt)
    current_version = self.versions.current.try(:model)
    if current_version.try(:attempt) && attempt < current_version.attempt
      versions = self.versions.sort_by(&:created_at).reverse.select{|v| v.model.attempt == attempt}
      if !versions.empty?
        versions.each do |version|
          version_data = YAML::load(version.yaml)
          version_data["score"] = self.score
          version_data["mastery"] = self.mastery
          version_data["possible"] = self.possible
          version_data["attempt"] = self.attempt
          version_data["title"] = self.title
          version.yaml = version_data.to_yaml
          version.save
        end
      else
        save
      end
    else
      save
    end
  end
  
  scope :for_context_codes, lambda { |codes|
    if codes == 'all'
      scoped
    else
      where(:context_code => codes)
    end
  }
  scope :for_user, lambda { |user| where(:user_id => user) }
  scope :custom_ordering, lambda { |param|
    orders = {
      'recent' => "assessed_at DESC",
      'highest' => "score DESC",
      'oldest' => "score ASC",
      'default' => "assessed_at DESC"
    }
    order_clause = orders[param] || orders['default']
    order(order_clause)
  }
  scope :for_outcome_ids, lambda { |ids| where(:learning_outcome_id => ids) }
  scope :for_association, lambda { |association| where(:association_type => association.class.to_s, :association_id => association.id) }
  scope :for_associated_asset, lambda { |associated_asset| where(:associated_asset_type => associated_asset.class.to_s, :associated_asset_id => associated_asset.id) }
end<|MERGE_RESOLUTION|>--- conflicted
+++ resolved
@@ -18,14 +18,9 @@
 
 class LearningOutcomeResult < ActiveRecord::Base
   include PolymorphicTypeOverride
-<<<<<<< HEAD
-  override_polymorphic_types association_type: {from: 'Quiz', to: 'Quizzes::Quiz'},
-                             associated_asset_type: { from: 'Quiz', to: 'Quizzes::Quiz'}
-=======
   override_polymorphic_types association_type: {'Quiz' => 'Quizzes::Quiz'},
                              associated_asset_type: {'Quiz' => 'Quizzes::Quiz'},
                              artifact_type: {'QuizSubmission' => 'Quizzes::QuizSubmission'}
->>>>>>> b3125626
 
   belongs_to :user
   belongs_to :learning_outcome
