#
# Copyright (C) 2011 Instructure, Inc.
#
# This file is part of Canvas.
#
# Canvas is free software: you can redistribute it and/or modify it under
# the terms of the GNU Affero General Public License as published by the Free
# Software Foundation, version 3 of the License.
#
# Canvas is distributed in the hope that it will be useful, but WITHOUT ANY
# WARRANTY; without even the implied warranty of MERCHANTABILITY or FITNESS FOR
# A PARTICULAR PURPOSE. See the GNU Affero General Public License for more
# details.
#
# You should have received a copy of the GNU Affero General Public License along
# with this program. If not, see <http://www.gnu.org/licenses/>.
#

class Submission < ActiveRecord::Base
  include SendToStream
  attr_protected :submitted_at
  attr_readonly :assignment_id
  belongs_to :attachment # this refers to the screenshot of the submission if it is a url submission
  belongs_to :assignment
  belongs_to :user
  belongs_to :grader, :class_name => 'User'
  belongs_to :group
  belongs_to :media_object
  belongs_to :student, :class_name => 'User', :foreign_key => :user_id
  has_many :submission_comments, :order => 'created_at', :dependent => :destroy
  has_many :visible_submission_comments, :class_name => 'SubmissionComment', :order => 'created_at, id', :conditions => { :hidden => false }
  has_many :hidden_submission_comments, :class_name => 'SubmissionComment', :order => 'created_at, id', :conditions => { :hidden => true }
  has_many :assessment_requests, :as => :asset
  has_many :assigned_assessments, :class_name => 'AssessmentRequest', :as => :assessor_asset
  belongs_to :quiz_submission
  has_one :rubric_assessment, :as => :artifact, :conditions => {:assessment_type => "grading"}
  has_many :rubric_assessments, :as => :artifact
  has_many :attachment_associations, :as => :context
  has_many :attachments, :through => :attachment_associations
  has_many :conversation_messages, :as => :asset # one message per private conversation
  serialize :turnitin_data, Hash
  validates_presence_of :assignment_id, :user_id
  validates_length_of :body, :maximum => maximum_long_text_length, :allow_nil => true, :allow_blank => true
  include CustomValidations
  validates_as_url :url
  
  named_scope :with_comments, :include => [:submission_comments ]
  named_scope :after, lambda{|date|
    {:conditions => ['submissions.created_at > ?', date] }
  }
  named_scope :before, lambda{|date|
    {:conditions => ['submissions.created_at < ?', date]}
  }
  named_scope :submitted_before, lambda{|date|
    {:conditions => ['submitted_at < ?', date] }
  }
  named_scope :submitted_after, lambda{|date|
    {:conditions => ['submitted_at > ?', date] }
  }
  
  named_scope :for_context_codes, lambda { |context_codes|
    { :conditions => {:context_code => context_codes} }
  }

  # This should only be used in the course drop down to show assignments recently graded.
  named_scope :recently_graded_assignments, lambda{|user_id, date, limit|
    {
            :select => 'assignments.id, assignments.title, assignments.points_possible, assignments.due_at,
                        submissions.grade, submissions.score, submissions.graded_at, assignments.grading_type,
                        assignments.context_id, assignments.context_type, courses.name AS context_name',
            :joins => 'JOIN assignments ON assignments.id = submissions.assignment_id
                       JOIN courses ON courses.id = assignments.context_id',
            :conditions => ["graded_at > ? AND user_id = ? AND muted = ?", date.to_s(:db), user_id, false],
            :order => 'graded_at DESC',
            :limit => limit
            }
  }

  named_scope :needs_grading, :conditions => <<-SQL
    submissions.submission_type IS NOT NULL 
    AND (submissions.workflow_state = 'pending_review'
      OR (submissions.workflow_state = 'submitted' 
        AND (submissions.score IS NULL OR NOT submissions.grade_matches_current_submission)
      )
    )
  SQL

  def self.needs_grading_conditions(prefix = nil)
    conditions = needs_grading.proxy_options[:conditions].gsub(/\s+/, ' ')
    conditions.gsub!("submissions.", prefix + ".") if prefix
    conditions
  end

  
  sanitize_field :body, Instructure::SanitizeField::SANITIZE
  
  attr_accessor :saved_by
  before_save :update_if_pending
  before_save :validate_single_submission, :validate_enrollment, :infer_values, :set_context_code
  before_save :prep_for_submitting_to_turnitin
  before_save :check_url_changed
  after_save :touch_user
  after_save :update_assignment
  after_save :update_attachment_associations
  after_save :queue_websnap
  after_save :update_final_score
  after_save :submit_to_turnitin_later
  after_save :update_admins_if_just_submitted
  after_save :update_quiz_submission

  def self.needs_grading_trigger_sql
    <<-SQL
      UPDATE assignments
      SET needs_grading_count = needs_grading_count + %s
      WHERE id = NEW.assignment_id
        AND context_type = 'Course'
        AND #{Enrollment.active_student_subselect("user_id = NEW.user_id AND course_id = assignments.context_id")};
    SQL
  end

  trigger.after(:insert) do |t|
    t.where("#{needs_grading_conditions("NEW")}") do
      needs_grading_trigger_sql % 1
    end
  end

  trigger.after(:update) do |t|
    t.where("(#{needs_grading_conditions("NEW")}) <> (#{needs_grading_conditions("OLD")})") do
      needs_grading_trigger_sql % "CASE WHEN (#{needs_grading_conditions('NEW')}) THEN 1 ELSE -1 END"
    end
  end
  
  attr_reader :suppress_broadcast
  attr_reader :group_broadcast_submission


  has_a_broadcast_policy

  simply_versioned :explicit => true
  
  set_policy do
    given {|user| user && user.id == self.user_id }
    can :read and can :comment and can :make_group_comment and can :submit

    given { |user| user && user.id == self.user_id && !self.assignment.muted? }
    can :read_grade

    given {|user| self.assignment && self.assignment.context && user && self.user &&
      self.assignment.context.observer_enrollments.find_by_user_id_and_associated_user_id_and_workflow_state(user.id, self.user.id, 'active') }
    can :read and can :read_comments
    
    given {|user, session| self.assignment.cached_context_grants_right?(user, session, :manage_grades) }#admins.include?(user) }
    can :read and can :comment and can :make_group_comment and can :read_grade and can :grade
    
    given {|user, session| self.assignment.cached_context_grants_right?(user, session, :view_all_grades) }
    can :read and can :read_grade
    
    given {|user| user && self.assessment_requests.map{|a| a.assessor_id}.include?(user.id) }
    can :read and can :comment
    
    given { |user, session|
      grants_right?(user, session, :read_grade) &&
      turnitin_data &&
      (assignment.cached_context_grants_right?(user, session, :manage_grades) ||
        case assignment.turnitin_settings[:originality_report_visibility]
          when 'immediate'; true
          when 'after_grading'; current_submission_graded?
          when 'after_due_date'; assignment.due_at && assignment.due_at < Time.now.utc
        end
      )
    }
    can :view_turnitin_report
  end
  
  on_update_send_to_streams do
    if self.graded_at && self.graded_at > 5.minutes.ago && !@already_sent_to_stream
      @already_sent_to_stream = true
      self.user_id
    end
  end
  
  def update_final_score
    if @score_changed
      connection.after_transaction_commit { Enrollment.send_later_if_production(:recompute_final_score, self.user_id, self.context.id) }
      self.assignment.send_later_if_production(:multiple_module_actions, [self.user_id], :scored, self.score) if self.assignment
    end
    true
  end
  
  def update_quiz_submission
    return true if @saved_by == :quiz_submission || !self.quiz_submission || self.score == self.quiz_submission.kept_score
    self.quiz_submission.set_final_score(self.score)
    true
  end
  
  def url
    read_body = read_attribute(:body) && CGI::unescapeHTML(read_attribute(:body))
    if read_body && read_attribute(:url) && read_body[0..250] == read_attribute(:url)[0..250]
      @full_url = read_attribute(:body)
    else
      @full_url = read_attribute(:url)
    end
  end

  def plaintext_body
    self.extend TextHelper
    strip_tags((self.body || "").gsub(/\<\s*br\s*\/\>/, "\n<br/>").gsub(/\<\/p\>/, "</p>\n"))
  end
  
  def check_turnitin_status(attempt=1)
    self.turnitin_data ||= {}
    turnitin = nil
    needs_retry = false

    # check all assets in the turnitin_data (self.turnitin_assets is only the
    # current assets) so that we get the status for assets of previous versions
    # of the submission as well
    self.turnitin_data.keys.each do |asset_string|
      data = self.turnitin_data[asset_string]
      next unless data && data.is_a?(Hash) && data[:object_id]
      if data[:similarity_score].blank?
        if attempt < TURNITIN_RETRY
          turnitin ||= Turnitin::Client.new(*self.context.turnitin_settings)
          res = turnitin.generateReport(self, asset_string)
          if res[:similarity_score]
            data[:similarity_score] = res[:similarity_score].to_f
            data[:web_overlap] = res[:web_overlap].to_f
            data[:publication_overlap] = res[:publication_overlap].to_f
            data[:student_overlap] = res[:student_overlap].to_f
            data[:state] = 'failure'
            data[:state] = 'problem' if data[:similarity_score] < 75
            data[:state] = 'warning' if data[:similarity_score] < 50
            data[:state] = 'acceptable' if data[:similarity_score] < 25
            data[:state] = 'none' if data[:similarity_score] == 0
            data[:status] = 'scored'
          else
            needs_retry ||= true
          end
        else
          data[:status] = 'error'
        end
      else
        data[:status] = 'scored'
      end
      self.turnitin_data[asset_string] = data
    end

    send_at((5 * attempt).minutes.from_now, :check_turnitin_status, attempt + 1) if needs_retry
    self.turnitin_data_changed!
    self.save
  end
  
  def turnitin_report_url(asset_string, user)
    if self.turnitin_data && self.turnitin_data[asset_string] && self.turnitin_data[asset_string][:similarity_score]
      turnitin = Turnitin::Client.new(*self.context.turnitin_settings)
      self.send_later(:check_turnitin_status)
      if self.grants_right?(user, nil, :grade)
        turnitin.submissionReportUrl(self, asset_string)
      elsif self.grants_right?(user, nil, :view_turnitin_report)
        turnitin.submissionStudentReportUrl(self, asset_string)
      end
    else
      nil
    end
  end
  
  def prep_for_submitting_to_turnitin
    last_attempt = self.turnitin_data && self.turnitin_data[:last_processed_attempt]
    @submit_to_turnitin = false
    if self.turnitinable? && (!last_attempt || last_attempt < self.attempt)
      self.turnitin_data ||= {}
      if self.turnitin_data[:last_processed_attempt] != self.attempt
        self.turnitin_data[:last_processed_attempt] = self.attempt
      end
      @submit_to_turnitin = true
    end
  end
  
  def submit_to_turnitin_later
    if self.turnitinable? && @submit_to_turnitin
      delay = Setting.get_cached('turnitin_submission_delay_seconds', 60.to_s).to_i
      send_at(delay.seconds.from_now, :submit_to_turnitin)
    end
  end
  
  TURNITIN_RETRY = 5
  def submit_to_turnitin(attempt=0)
    return unless self.context.turnitin_settings
    turnitin = Turnitin::Client.new(*self.context.turnitin_settings)
    reset_turnitin_assets

    # Make sure the assignment exists and user is enrolled
    assign_status = self.assignment.create_in_turnitin
    enroll_status = turnitin.enrollStudent(self.context, self.user)
    unless assign_status && enroll_status
      if attempt < TURNITIN_RETRY
        send_at(5.minutes.from_now, :submit_to_turnitin, attempt + 1)
      else
        assign_error = self.assignment.turnitin_settings[:error]
        turnitin_assets.each do |a| 
          self.turnitin_data[a.asset_string][:status] = 'error'
          self.turnitin_data[a.asset_string].merge!(assign_error) if assign_error.present?
        end
        self.turnitin_data_changed!
        self.save
      end
      return false
    end

    # Submit the file(s)
    submission_response = turnitin.submitPaper(self)
    submission_response.each do |res_asset_string, response|
      self.turnitin_data[res_asset_string].merge!(response)
      self.turnitin_data_changed!
      if !response[:object_id] && !(attempt < TURNITIN_RETRY)
        self.turnitin_data[res_asset_string][:status] = 'error'
      end
    end

    self.send_at(5.minutes.from_now, :check_turnitin_status)
    self.save

    # Schedule retry if there were failures
    submit_status = submission_response.present? && submission_response.values.all?{ |v| v[:object_id] }
    unless submit_status
      send_at(5.minutes.from_now, :submit_to_turnitin, attempt + 1) if attempt < TURNITIN_RETRY
      return false
    end

    true
  end

  def turnitin_assets
    if self.submission_type == 'online_upload'
      self.attachments.select{ |a| a.turnitinable? }
    elsif self.submission_type == 'online_text_entry'
      [self]
    end
  end

  def reset_turnitin_assets
    self.turnitin_data ||= {}
    turnitin_assets.each do |a|
      asset_data = self.turnitin_data[a.asset_string] || {}
      asset_data[:status] = 'pending'
      [:error_code, :error_message, :public_error_message].each do |key|
        asset_data.delete(key)
      end
      self.turnitin_data[a.asset_string] = asset_data
      self.turnitin_data_changed!
    end
  end

  def resubmit_to_turnitin
    reset_turnitin_assets
    self.save

    @submit_to_turnitin = true
    submit_to_turnitin_later
  end
  
  def turnitinable?
    if self.submission_type == 'online_upload' || self.submission_type == 'online_text_entry'
      if self.assignment.turnitin_enabled?
        return true
      end
    end
    false
  end
  
  def update_assignment
    self.send_later(:context_module_action)
    true
  end
  protected :update_assignment
  
  def context_module_action
    if self.assignment && self.user
      if self.score
        self.assignment.context_module_action(self.user, :scored, self.score)
      elsif self.submitted_at
        self.assignment.context_module_action(self.user, :submitted)
      end
    end
  end
  
  # If an object is pulled from a simply_versioned yaml it may not have a submitted at. 
  # submitted_at is needed by the SpeedGrader, so it is set to the updated_at value
  def submitted_at
    if submission_type
      if not read_attribute(:submitted_at)
        write_attribute(:submitted_at, read_attribute(:updated_at))
      end
      read_attribute(:submitted_at).in_time_zone rescue nil
    else
      nil
    end
  end
  
  def update_attachment_associations
    associations = self.attachment_associations
    association_ids = associations.map(&:attachment_id)
    ids = (Array(self.attachment_ids || "").join(',')).split(",").map{|id| id.to_i}
    ids << self.attachment_id if self.attachment_id
    ids.uniq!
    existing_associations = associations.select{|a| ids.include?(a.attachment_id) }
    (associations - existing_associations).each{|a| a.destroy }
    unassociated_ids = ids.reject{|id| association_ids.include?(id) }
    return if unassociated_ids.empty?
    attachments = Attachment.find_all_by_id(unassociated_ids)
    attachments.each do |a|
      if((a.context_type == 'User' && a.context_id == user_id) ||
          (a.context_type == 'Group' && a.context_id == group_id) ||
          (a.context_type == 'Assignment' && a.context_id == assignment_id && a.available?))
        aa = self.attachment_associations.find_by_attachment_id(a.id)
        aa ||= self.attachment_associations.create(:attachment => a)
      end
    end
  end
  
  def set_context_code
    self.context_code = self.assignment.context_code rescue nil
  end
  
  def infer_values
    if self.assignment
      self.score = self.assignment.max_score if self.assignment.max_score && self.score && self.score > self.assignment.max_score
      self.score = self.assignment.min_score if self.assignment.min_score && self.score && self.score < self.assignment.min_score 
    end
    self.submitted_at ||= Time.now if self.has_submission? || (self.submission_type && !self.submission_type.empty?)
    self.quiz_submission.reload if self.quiz_submission
    self.workflow_state = 'unsubmitted' if self.submitted? && !self.has_submission?
    self.workflow_state = 'graded' if self.grade && self.score && self.grade_matches_current_submission
    self.workflow_state = 'pending_review' if self.submission_type == 'online_quiz' && self.quiz_submission && !self.quiz_submission.complete?
    if self.graded? && self.graded_at_changed? && self.assignment.available?
      self.changed_since_publish = true
    end
    if self.workflow_state_changed? && self.graded?
      self.graded_at = Time.now
    end
    self.media_comment_id = nil if self.media_comment_id && self.media_comment_id.strip.empty?
    if self.media_comment_id && (self.media_comment_id_changed? || !self.media_object_id)
      mo = MediaObject.by_media_id(self.media_comment_id).first
      self.media_object_id = mo && mo.id
    end
    self.media_comment_type = nil unless self.media_comment_id
    if self.submitted_at
      self.attempt ||= 0
      self.attempt += 1 if self.submitted_at_changed?
      self.attempt = 1 if self.attempt < 1
    end
    if self.submission_type == 'online_quiz'
      self.quiz_submission ||= QuizSubmission.find_by_submission_id(self.id) rescue nil
      self.quiz_submission ||= QuizSubmission.find_by_user_id_and_quiz_id(self.user_id, self.assignment.quiz.id) rescue nil
    end
    @just_submitted = self.submitted? && self.submission_type && (self.new_record? || self.workflow_state_changed?)
    if self.score_changed?
      @score_changed = true
      if self.assignment
        self.grade = self.assignment.score_to_grade(self.score, self.grade)
      else
        self.grade = self.score.to_s
      end
    end
    
    self.process_attempts ||= 0
    self.grade = nil if !self.score
    # I think the idea of having unpublished scores is unnecessarily confusing.
    # It may be that we want to have that functionality later on, but for now
    # I say it's just confusing.
    if true #self.assignment && self.assignment.published?
      self.published_score = self.score
      self.published_grade = self.grade
    end
    true
  end

  def update_admins_if_just_submitted
    if @just_submitted
      context.send_later_if_production(:resubmission_for, "assignment_#{assignment_id}")
    end
    true
  end
  
  def submission_history
    res = []
    last_submitted_at = nil
    self.versions.sort_by(&:created_at).reverse.each do |version|
      model = version.model
      if model.submitted_at && last_submitted_at.to_i != model.submitted_at.to_i
        res << model
        last_submitted_at = model.submitted_at
      end
    end
    res = self.versions.to_a[0,1].map(&:model) if res.empty?
    res.sort_by{ |s| s.submitted_at || Time.parse("Jan 1 2000") }
  end
  
  def check_url_changed
    @url_changed = self.url && self.url_changed?
    true
  end
  
  def queue_websnap
    if !self.attachment_id && @url_changed && self.url && self.submission_type == 'online_url'
      self.send_later_enqueue_args(:get_web_snapshot, { :priority => Delayed::LOW_PRIORITY })
    end
  end
  
  def attachment_ids
    read_attribute(:attachment_ids)
  end
  
  def versioned_attachments
    ids = (self.attachment_ids || "").split(",").map{|id| id.to_i}
    ids << self.attachment_id if self.attachment_id
    return [] if ids.empty?
    Attachment.find_all_by_id(ids).select{|a|
      (a.context_type == 'User' && a.context_id == user_id) || 
      (a.context_type == 'Group' && a.context_id == group_id) ||
      (a.context_type == 'Assignment' && a.context_id == assignment_id && a.available?)
    }
  end
  memoize :versioned_attachments
  
  def <=>(other)
    self.updated_at <=> other.updated_at
  end
  
  # Submission:
  #   Online submission submitted AFTER the due date (notify the teacher) - "Grade Changes"
  #   Submission graded (or published) - "Grade Changes"
  #   Grade changed - "Grade Changes"
  set_broadcast_policy do |p|
    p.dispatch :assignment_submitted_late
    p.to { assignment.context.instructors_in_charge_of(user_id) }
    p.whenever {|record| 
      !record.suppress_broadcast and
      record.assignment.context.state == :available and 
      ((record.just_created && record.submitted?) || record.changed_state_to(:submitted)) and 
      record.state == :submitted and
      record.has_submission? and 
      record.assignment.due_at <= Time.now.localtime
    }
    
    p.dispatch :assignment_submitted
    p.to { assignment.context.instructors_in_charge_of(user_id) }
    p.whenever {|record| 
      !record.suppress_broadcast and
      record.assignment.context.state == :available and 
      ((record.just_created && record.submitted?) || record.changed_state_to(:submitted) || record.prior_version.submitted_at != record.submitted_at) and 
      record.state == :submitted and
      record.has_submission?
    }

    p.dispatch :assignment_resubmitted
    p.to { assignment.context.instructors_in_charge_of(user_id) }
    p.whenever {|record| 
      !record.suppress_broadcast and
      record.assignment.context.state == :available and 
      record.submitted? and
      record.prior_version.submitted_at and
      record.prior_version.submitted_at != record.submitted_at and
      record.has_submission? and
      # don't send a resubmitted message because we already sent a :assignment_submitted_late message.
      record.assignment.due_at > Time.now.localtime
    }

    p.dispatch :group_assignment_submitted_late
    p.to { assignment.context.instructors_in_charge_of(user_id) }
    p.whenever {|record| 
      !record.suppress_broadcast and
      record.group_submission_broadcast and
      record.assignment.context.state == :available and 
      ((record.just_created && record.submitted?) || record.changed_state_to(:submitted)) and 
      record.state == :submitted and
      record.assignment.due_at <= Time.now.localtime
    }

    p.dispatch :submission_graded
    p.to { student }
    p.whenever {|record|
      !record.suppress_broadcast and
      !record.assignment.muted? and
      record.assignment.context.state == :available and 
      record.assignment.state == :published and 
      (record.changed_state_to(:graded) || (record.changed_in_state(:graded, :fields => [:score, :grade]) && !@assignment_just_published && record.assignment_graded_in_the_last_hour?))
    }
    
    p.dispatch :submission_grade_changed
    p.to { student }
    p.whenever {|record|
      !record.suppress_broadcast and
      !record.assignment.muted? and
      record.graded_at and 
      record.assignment.context.state == :available and 
      record.assignment.state == :published and 
      (!record.assignment_graded_in_the_last_hour? or record.submission_type == 'online_quiz' ) and
      (@assignment_just_published || (record.changed_in_state(:graded, :fields => [:score, :grade]) && !record.assignment_graded_in_the_last_hour?))
    }

  end
  
  def assignment_graded_in_the_last_hour?
    self.prior_version && self.prior_version.graded_at && self.prior_version.graded_at > 1.hour.ago
  end
  
  def assignment_just_published!
    @assignment_just_published = true
    self.changed_since_publish = false
    self.save!
    @assignment_just_published = false
  end
  
  def changed_since_publish?
    self.changed_since_publish
  end
  
  def teacher
    @teacher ||= self.assignment.teacher_enrollment.user
  end
  
  def update_if_pending
    @attachments = nil
    if self.submission_type == 'online_quiz' && self.quiz_submission && self.score && self.score == self.quiz_submission.score
      self.workflow_state = self.quiz_submission.complete? ? 'graded' : 'pending_review'
    end
    true
  end
  
  def attachment_ids=(ids)
    write_attribute(:attachment_ids, ids)
  end
#   def attachment_ids=(ids)
    # raise "Cannot set attachment id's directly"
  # end
  
  def attachments=(attachments)
    # Accept attachments that were already approved, those that were just created
    # or those that were part of some outside context.  This is all to prevent
    # one student from sneakily getting access to files in another user's comments,
    # since they're all being held on the assignment for now.
    attachments ||= []
    old_ids = (Array(self.attachment_ids || "").join(",")).split(",").map{|id| id.to_i}
    write_attribute(:attachment_ids, attachments.select{|a| a && a.id && old_ids.include?(a.id) || (a.recently_created? && a.context == self.assignment) || a.context != self.assignment }.map{|a| a.id}.join(","))
  end
  
  def validate_single_submission
    @full_url = nil
    if read_attribute(:url) && read_attribute(:url).length > 250
      self.body = read_attribute(:url)
      self.url = read_attribute(:url)[0..250]
    end
    self.submission_type ||= "online_url" if self.url
    self.submission_type ||= "online_text_entry" if self.body
    self.submission_type ||= "online_upload" if !self.attachments.empty?
    true
  end
  private :validate_single_submission
  
  def validate_enrollment
    begin
      self.assignment.context.students.include?(self.user) 
      true
    rescue => e
      raise ArgumentError, "Cannot submit to an assignment when the student is not properly enrolled."
    end
  end
  private :validate_enrollment

  include Workflow
  
  workflow do
    state :submitted do
      event :grade_it, :transitions_to => :graded
    end
    state :unsubmitted
    state :pending_review
    state :graded
  end
  
  named_scope :graded, lambda {
    {:conditions => ['submissions.grade IS NOT NULL']}
  }
  
  named_scope :ungraded, lambda {
    {:conditions => ['submissions.grade IS NULL'], :include => :assignment}
  }
  named_scope :having_submission, :conditions => 'submissions.submission_type IS NOT NULL'
  named_scope :include_user, lambda {
    {:include => [:user] }
  }
  named_scope :include_teacher, lambda{
    {:include => {:assignment => :teacher_enrollment} }
  }
  named_scope :include_assessment_requests, lambda {
    {:include => [:assessment_requests, :assigned_assessments] }
  }
  named_scope :include_versions, lambda{
    {:include => [:versions] }
  }
  named_scope :include_submission_comments, lambda{
    {:include => [:submission_comments] }
  }
  named_scope :speed_grader_includes, lambda{
    {:include => [:versions, :submission_comments, :attachments, :rubric_assessment]}
  }
  named_scope :for, lambda {|context|
    {:include => :assignment, :conditions => ['assignments.context_id = ? AND assignments.context_type = ?', context.id, context.class.to_s]}
  }
  named_scope :for_user, lambda {|user|
    user_id = user.is_a?(User) ? user.id : user
    {:conditions => ['submissions.user_id IN (?)', Array(user_id)]}
  }
  named_scope :needing_screenshot, lambda {
    {:conditions => ['submissions.submission_type = ? AND submissions.attachment_id IS NULL AND submissions.process_attempts < 3', 'online_url'], :order => :updated_at}
  }
  
  def needs_regrading?
    graded? && !grade_matches_current_submission?
  end

  def readable_state
    case workflow_state
    when 'submitted', 'pending_review'
      t 'state.submitted', 'submitted'
    when 'unsubmitted'
      t 'state.unsubmitted', 'unsubmitted'
    when 'graded'
      t 'state.graded', 'graded'
    end
  end
  
  def grading_type
    return nil unless self.assignment
    self.assignment.grading_type
  end
  
  def readable_grade
    return nil unless grade
    case grading_type
      when 'points'
        "#{grade} out of #{assignment.points_possible}" rescue grade.capitalize 
      else
        grade.capitalize
    end
  end
  
  def last_teacher_comment
    submission_comments.reverse.find{|com| com.author_id != user_id}
  end
  
  def has_submission?
    !!self.submission_type
  end
  
  def quiz_submission_version
    return nil unless self.quiz_submission
    self.quiz_submission.versions.each do |version|
      return version.number if version.model.finished_at
    end
    nil
  end
  
  named_scope :for, lambda { |obj|
    case obj
    when User
      {:conditions => ['user_id = ?', obj]}
    else
      {}
    end
  }
  
  
  def processed?
    if submission_type == "online_url"
      return attachment && attachment.content_type.match(/image/)
    end
    false
  end
  
  def add_comment(opts={})
    opts.symbolize_keys!
    opts[:author] = opts.delete(:commenter) || opts.delete(:author) || self.user
    opts[:comment] = opts[:comment].try(:strip) || ""
    opts[:attachments] ||= opts.delete :comment_attachments
    if opts[:comment].empty? 
      if opts[:media_comment_id]
        opts[:comment] = t('media_comment', "This is a media comment.")
      elsif opts[:attachments].try(:length)
        opts[:comment] = t('attached_files_comment', "See attached files.")
      end
    end
    opts[:group_comment_id] = Digest::MD5.hexdigest((opts[:unique_key] || Time.zone.today.to_s) + (opts[:media_comment_id] || opts[:comment] || t('no_comment', "no comment")))
    self.save! if self.new_record?
    valid_keys = [:comment, :author, :media_comment_id, :media_comment_type, :group_comment_id, :assessment_request, :attachments, :anonymous, :hidden]
    comment = self.submission_comments.create(opts.slice(*valid_keys)) if !opts[:comment].empty?
    opts[:assessment_request].comment_added(comment) if opts[:assessment_request] && comment
    comment
  end

  def conversation_groups
    participating_instructors.map{ |i| [user_id, i.id] }
  end

  def conversation_message_data
    latest = visible_submission_comments.scoped(:conditions => ["author_id IN (?)", possible_participants_ids]).last or return
    {
      :created_at => latest.created_at,
      :author_id => latest.author_id,
      :body => latest.comment
    }
  end

  def comment_authors
    visible_submission_comments(:include => :author).map(&:author)
  end

  def commenting_instructors
    comment_authors & context.instructors
  end
  memoize :commenting_instructors

  def participating_instructors
    commenting_instructors.present? ? commenting_instructors : context.participating_instructors.uniq
  end

  def possible_participants_ids
    [user_id] + context.participating_instructors.uniq.map(&:id)
  end

  # ensure that conversations/messages are created/updated for all relevant
  # participants as submission comments are added/removed. there should be a
  # conversation between the submitter and each participating admin, and it
  # should have a single conversation_message that represents the submission
  # (there may of course be other regular messages in the conversation)
  #
  # ==== Arguments
  # * <tt>trigger</tt> - Values of :create, :destroy, :migrate are supported.
  # * <tt>overrides</tt> - Hash of overrides that can be passed through when
  #                        updating the conversation.
  #
  # ==== Overrides
  # * <tt>:skip_ids</tt> - Gets passed through to <tt>Conversation</tt>.<tt>update_all_for_asset</tt>.
<<<<<<< HEAD
=======
  #                        nil by default, which means mark-as-unread for
  #                        everyone but the author.
>>>>>>> 9cb4627f
  def create_or_update_conversations!(trigger, overrides={})
    options = {}
    case trigger
    when :create
      options[:update_participants] = true
<<<<<<< HEAD
      options[:skip_ids] = overrides[:skip_ids] || []
=======
      options[:skip_ids] = overrides[:skip_ids] || [conversation_message_data[:author_id]] # don't mark-as-unread for the author
>>>>>>> 9cb4627f
      if commenting_instructors.empty?
        # until the first instructor comments, we don't want the submitter to see
        # the message in existing conversations with anyone
        options[:update_for_skips] = false
      end
      participating_instructors.each do |t|
        # Check their settings and add to :skip_ids if set to suppress.
        options[:skip_ids] << t.id if t.preferences[:no_submission_comments_inbox] == true
      end
      if overrides[:respect_submission_comment_pref]
        # How to identify the teachers?
        self.assignment.context.participating_instructors.each do |t|
          # Check their settings and add to :skip_ids if set to suppress.
          options[:skip_ids] << t.id if t.preferences[:no_submission_comments_inbox] == true
        end
      end
    when :destroy
      options[:delete_all] = visible_submission_comments.empty?
      options[:only_existing] = true
    when :migrate # don't mark-as-unread for anybody or add to empty conversations
      return unless conversation_message_data
      options[:recalculate_count] = true
      options[:recalculate_last_authored_at] = true
      options[:only_existing] = true
    end

    Conversation.update_all_for_asset(self, options)
  end

  def self.batch_migrate_conversations!(ids)
    find_all_by_id(ids).each do |sub|
      sub.create_or_update_conversations!(:migrate)
    end
  end

  def limit_comments(user, session=nil)
    @comment_limiting_user = user
    @comment_limiting_session = session
  end

  [:submission_comments, :visible_submission_comments].each do |method|
    alias_method "old_#{method}", method
    instance_eval <<-CODE
      def #{method}(options = {})
        res = old_#{method}(options)
        res = res.select{|sc| sc.grants_right?(@comment_limiting_user, @comment_limiting_session, :read) } if @comment_limiting_user
        res
      end
    CODE
  end

  def assessment_request_count
    @assessment_requests_count ||= self.assessment_requests.length
  end
  
  def assigned_assessment_count
    @assigned_assessment_count ||= self.assigned_assessments.length
  end

  def assign_assessment(obj)
    @assigned_assessment_count ||= 0
    @assigned_assessment_count += 1
    assigned_assessments << obj
    touch
  end
  protected :assign_assessment

  def assign_assessor(obj)
    @assessment_request_count ||= 0
    @assessment_request_count += 1
    user = obj.user rescue nil
    association = self.assignment.rubric_association
    res = self.assessment_requests.find_or_initialize_by_assessor_asset_id_and_assessor_asset_type_and_assessor_id_and_rubric_association_id(obj.id, obj.class.to_s, user.id, (association ? association.id : nil))
    res || self.assessment_requests.build(:assessor_asset => obj, :assessor => user, :rubric_association => association)
    res.user_id = self.user_id
    res.workflow_state = 'assigned' if res.new_record?
    just_created = res.new_record?
    res.save
    case obj
    when User
      user = obj
    when Submission
      obj.assign_assessment(res) if just_created
    end
    res
  end
  
  def students
    self.group ? self.group.users : [self.user]
  end
  
  def save_without_broadcast
    @suppress_broadcast = true
    self.save!
    @suppress_broadcast = false
  end
  
  def broadcast_group_submission
    @group_broadcast_submission = true
    self.save!
    @group_broadcast_submission = false
  end
  
  # def comments
    # if @comments_user
      # res = OpenObject.process(self.comments) rescue nil
      # res ||= []
      # self.user_submission_comments.each do |comment|
        # res << OpenObject.new(
          # :user_id => comment.author_id,
          # :user_name => comment.user.name,
          # :posted_at => comment.created_at.utc.iso8601,
          # :comment => comment.comment,
          # :recipient_id => comment.user_id
        # )
      # end
      # res.sort_by{|c| c.posted_at}.to_json
    # else
      # self.comments
    # end
  # end
  
  # def comment=(comment)
    # add_comment(comment, nil)
  # end
  
  # def submission_comment=(comment)
    # add_comment(comment, self.user)
  # end
  
  def late?
    self.assignment.due_at && self.submitted_at && self.submitted_at.to_i.divmod(60)[0] > self.assignment.due_at.to_i.divmod(60)[0]
  end
  
  def graded?
    !!self.score && self.workflow_state == 'graded'
  end
  
  def current_submission_graded?
    self.graded? && (!self.submitted_at || (self.graded_at && self.graded_at >= self.submitted_at))
  end
  
  def context(user=nil)
    self.assignment.context if self.assignment
  end
  
  def to_atom(opts={})
    prefix = self.assignment.context_prefix || ""
    author_name = self.assignment.present? && self.assignment.context.present? ? self.assignment.context.name : t('atom_no_author', "No Author")
    Atom::Entry.new do |entry|
      entry.title     = "#{self.user && self.user.name} -- #{self.assignment && self.assignment.title}#{", " + self.assignment.context.name if opts[:include_context]}"
      entry.authors  << Atom::Person.new(:name => author_name)
      entry.updated   = self.updated_at
      entry.published = self.created_at
      entry.id        = "tag:#{HostUrl.default_host},#{self.created_at.strftime("%Y-%m-%d")}:/submissions/#{self.feed_code}_#{self.updated_at.strftime("%Y-%m-%d")}"
      entry.links    << Atom::Link.new(:rel => 'alternate', 
                                    :href => "http://#{HostUrl.context_host(self.assignment.context)}/#{prefix}/assignments/#{self.assignment_id}/submissions/#{self.id}")
      entry.content   = Atom::Content::Html.new(self.body || "")
      # entry.author    = Atom::Person.new(self.user)
    end
  end

  # This little chunk makes it so that to_json will force it to always include the method :attachments
  # it is especially needed in the extended gradebook so that when we grab all of the versions through simply_versioned
  # that each of those versions include :attachments
  alias_method :ar_to_json, :to_json
  def to_json(options = {}, &block)
    if simply_versioned_version_model
      options[:methods] ||= []
      options[:methods] = Array(options[:methods])
      options[:methods] << :versioned_attachments
      options[:methods].uniq!
    end
    self.ar_to_json(options, &block)
    # default_options = { :methods => [ :attachments ]}
    # options[:methods] = [options[:methods]] if options[:methods] && !options[:methods].is_a?(Array)
    # default_options[:methods] += options[:methods] if options[:methods]
    # self.ar_to_json(options.merge(default_options), &block)
  end
  
  def self.json_serialization_full_parameters(additional_parameters={})
    additional_parameters[:comments] ||= :submission_comments
    includes = {:attachments => {}, :quiz_submission => {}}
    if additional_parameters[:comments]
      includes[additional_parameters[:comments]] = additional_parameters[:avatars] ? {:methods => [:avatar_path]} : {}
    end
    res = {
      :methods => [:scribdable?,:conversion_status,:scribd_doc,:formatted_body,:submission_history],
      :include => includes
    }.merge(additional_parameters || {})
    if additional_parameters[:except]
      additional_parameters[:except].each do |key|
        res[:methods].delete key
        res[:include].delete key
      end
    end
    res.delete :except
    res.delete :comments
    res
  end

  def clone_for(context, dup=nil, options={})
    return nil unless params[:overwrite]
    submission = self.assignment.find_or_create_submission(self.user_id)
    self.attributes.delete_if{|k,v| [:id, :assignment_id, :user_id].include?(k.to_sym) }.each do |key, val|
      submission.send("#{key}=", val)
    end
    submission
  end
  
  def course_id=(val)
  end
  
  def to_param
    user_id
  end
  
  def turnitin_data_changed!
    @turnitin_data_changed = true
  end
  
  def changes_worth_versioning?
    !(self.changes.keys - [
      "updated_at", 
      "processed", 
      "process_attempts", 
      "changed_since_publish",
      "grade_matches_current_submission",
      "published_score",
      "published_grade"
    ]).empty? || @turnitin_data_changed
  end
  
  def get_web_snapshot
    # This should always be called in the context of a delayed job
    return unless CutyCapt.enabled?

    attachment = CutyCapt.snapshot_attachment_for_url(self.url)
    attachment.context = self
    attachment.save!
    attach_screenshot(attachment)
  end
  
  def attach_screenshot(attachment)
    self.attachment = attachment
    self.processed = true
    self.save!
  end

  def comments_for(user)
    grants_right?(user, :read_grade)? submission_comments : visible_submission_comments
  end

  def filter_attributes_for_user(hash, user, session)
    unless grants_right?(user, :read_grade)
      %w(score published_grade published_score grade).each do |secret_attr|
        hash.delete secret_attr
      end
    end
    hash
  end
end<|MERGE_RESOLUTION|>--- conflicted
+++ resolved
@@ -842,21 +842,14 @@
   #
   # ==== Overrides
   # * <tt>:skip_ids</tt> - Gets passed through to <tt>Conversation</tt>.<tt>update_all_for_asset</tt>.
-<<<<<<< HEAD
-=======
   #                        nil by default, which means mark-as-unread for
   #                        everyone but the author.
->>>>>>> 9cb4627f
   def create_or_update_conversations!(trigger, overrides={})
     options = {}
     case trigger
     when :create
       options[:update_participants] = true
-<<<<<<< HEAD
-      options[:skip_ids] = overrides[:skip_ids] || []
-=======
       options[:skip_ids] = overrides[:skip_ids] || [conversation_message_data[:author_id]] # don't mark-as-unread for the author
->>>>>>> 9cb4627f
       if commenting_instructors.empty?
         # until the first instructor comments, we don't want the submitter to see
         # the message in existing conversations with anyone
@@ -865,13 +858,6 @@
       participating_instructors.each do |t|
         # Check their settings and add to :skip_ids if set to suppress.
         options[:skip_ids] << t.id if t.preferences[:no_submission_comments_inbox] == true
-      end
-      if overrides[:respect_submission_comment_pref]
-        # How to identify the teachers?
-        self.assignment.context.participating_instructors.each do |t|
-          # Check their settings and add to :skip_ids if set to suppress.
-          options[:skip_ids] << t.id if t.preferences[:no_submission_comments_inbox] == true
-        end
       end
     when :destroy
       options[:delete_all] = visible_submission_comments.empty?
