#
# Copyright (C) 2011 - 2014 Instructure, Inc.
#
# This file is part of Canvas.
#
# Canvas is free software: you can redistribute it and/or modify it under
# the terms of the GNU Affero General Public License as published by the Free
# Software Foundation, version 3 of the License.
#
# Canvas is distributed in the hope that it will be useful, but WITHOUT ANY
# WARRANTY; without even the implied warranty of MERCHANTABILITY or FITNESS FOR
# A PARTICULAR PURPOSE. See the GNU Affero General Public License for more
# details.
#
# You should have received a copy of the GNU Affero General Public License along
# with this program. If not, see <http://www.gnu.org/licenses/>.
#

class Submission < ActiveRecord::Base
  include SendToStream
  attr_protected :submitted_at
  attr_readonly :assignment_id
  attr_accessor :visible_to_user
  belongs_to :attachment # this refers to the screenshot of the submission if it is a url submission
  belongs_to :assignment
  belongs_to :user
  belongs_to :grader, :class_name => 'User'
  belongs_to :group
  belongs_to :media_object
  belongs_to :student, :class_name => 'User', :foreign_key => :user_id
  has_many :submission_comments, :order => 'created_at', :dependent => :destroy
  has_many :visible_submission_comments, :class_name => 'SubmissionComment', :order => 'created_at, id', :conditions => { :hidden => false }
  has_many :hidden_submission_comments, :class_name => 'SubmissionComment', :order => 'created_at, id', :conditions => { :hidden => true }
  has_many :assessment_requests, :as => :asset
  has_many :assigned_assessments, :class_name => 'AssessmentRequest', :as => :assessor_asset
  belongs_to :quiz_submission, :class_name => 'Quizzes::QuizSubmission'
  has_one :rubric_assessment, :as => :artifact, :conditions => {:assessment_type => "grading"}
  has_many :rubric_assessments, :as => :artifact
  has_many :attachment_associations, :as => :context

  # we no longer link submission comments and conversations, but we haven't fixed up existing
  # linked conversations so this relation might be useful
  # TODO: remove this when removing the conversationmessage asset columns
  has_many :conversation_messages, :as => :asset # one message per private conversation

  has_many :content_participations, :as => :content

  EXPORTABLE_ATTRIBUTES = [
    :id, :body, :url, :attachment_id, :grade, :score, :submitted_at, :assignment_id, :user_id, :submission_type, :workflow_state, :created_at, :updated_at, :group_id,
    :attachment_ids, :processed, :process_attempts, :grade_matches_current_submission, :published_score, :published_grade, :graded_at, :student_entered_score, :grader_id,
    :media_comment_id, :media_comment_type, :quiz_submission_id, :submission_comments_count, :has_rubric_assessment, :attempt, :context_code, :media_object_id,
    :turnitin_data, :has_admin_comment, :cached_due_date
  ]

  EXPORTABLE_ASSOCIATIONS = [
    :attachment, :assignment, :user, :grader, :group, :media_object, :student, :submission_comments, :assessment_requests, :assigned_assessments, :quiz_submission,
    :rubric_assessment, :rubric_assessments, :attachments, :content_participations
  ]

  serialize :turnitin_data, Hash
  validates_presence_of :assignment_id, :user_id
  validates_length_of :body, :maximum => maximum_long_text_length, :allow_nil => true, :allow_blank => true
  validates_length_of :published_grade, :maximum => maximum_string_length, :allow_nil => true, :allow_blank => true
  validates_length_of :grade, :maximum => maximum_string_length, :allow_nil => true, :allow_blank => true
  include CustomValidations
  validates_as_url :url

  scope :with_comments, -> { includes(:submission_comments) }
  scope :after, lambda { |date| where("submissions.created_at>?", date) }
  scope :before, lambda { |date| where("submissions.created_at<?", date) }
  scope :submitted_before, lambda { |date| where("submitted_at<?", date) }
  scope :submitted_after, lambda { |date| where("submitted_at>?", date) }
  scope :with_point_data, -> { where("submissions.score IS NOT NULL OR submissions.grade IS NOT NULL") }

  scope :for_context_codes, lambda { |context_codes| where(:context_code => context_codes) }

  # This should only be used in the course drop down to show assignments recently graded.
  scope :recently_graded_assignments, lambda { |user_id, date, limit|
    select("assignments.id, assignments.title, assignments.points_possible, assignments.due_at,
            submissions.grade, submissions.score, submissions.graded_at, assignments.grading_type,
            assignments.context_id, assignments.context_type, courses.name AS context_name").
    joins("JOIN assignments ON assignments.id=submissions.assignment_id
           JOIN courses ON courses.id=assignments.context_id").
    where("graded_at>? AND user_id=? AND muted=?", date, user_id, false).
    order("graded_at DESC").
    limit(limit)
  }

  scope :for_course, lambda { |course|
    where("submissions.assignment_id IN (SELECT assignments.id FROM assignments WHERE assignments.context_id = ? AND assignments.context_type = 'Course')", course)
  }

  # see #needs_grading?
  def self.needs_grading_conditions
    conditions = <<-SQL
      submissions.submission_type IS NOT NULL
      AND (submissions.workflow_state = 'pending_review'
        OR (submissions.workflow_state = 'submitted'
          AND (submissions.score IS NULL OR NOT submissions.grade_matches_current_submission)
        )
      )
    SQL
    conditions.gsub!(/\s+/, ' ')
    conditions
  end

  # see .needs_grading_conditions
  def needs_grading?(was = false)
    suffix = was ? "_was" : ""

    !send("submission_type#{suffix}").nil? &&
    (send("workflow_state#{suffix}") == 'pending_review' ||
      (send("workflow_state#{suffix}") == 'submitted' &&
        (send("score#{suffix}").nil? || !send("grade_matches_current_submission#{suffix}"))
      )
    )
  end

  def needs_grading_changed?
    needs_grading? != needs_grading?(:was)
  end

  scope :needs_grading, -> { where(needs_grading_conditions) }


  sanitize_field :body, CanvasSanitize::SANITIZE

  attr_accessor :saved_by,
                :assignment_changed_not_sub
  before_save :update_if_pending
  before_save :validate_single_submission, :infer_values
  before_save :prep_for_submitting_to_turnitin
  before_save :check_url_changed
  before_create :cache_due_date
  after_save :touch_user
  after_save :touch_graders
  after_save :update_assignment
  after_save :update_attachment_associations
  after_save :submit_attachments_to_canvadocs
  after_save :queue_websnap
  after_save :update_final_score
  after_save :submit_to_turnitin_later
  after_save :update_admins_if_just_submitted
  after_save :check_for_media_object
  after_save :update_quiz_submission
  after_save :update_participation

  def autograded?
    # AutoGrader == (quiz_id * -1)
    !!(self.grader_id && self.grader_id < 0)
  end

  def adjust_needs_grading_count(mode = :increment)
    amount = mode == :increment ? 1 : -1
    connection.execute sanitize_sql([<<-SQL, {amount: amount, now: Time.now.utc, assignment_id: assignment_id, user_id: user_id}])
      UPDATE assignments
      SET needs_grading_count = needs_grading_count + :amount, updated_at = :now
      WHERE id = :assignment_id
      AND context_type = 'Course'
      AND EXISTS (SELECT 1 FROM enrollments WHERE #{Enrollment.active_student_conditions} AND user_id = :user_id AND course_id = assignments.context_id)
      SQL
    # TODO: add this to the SQL above when DA is on for everybody
    # and remove NeedsGradingCountQuery#manual_count
    # AND EXISTS(SELECT assignment_student_visibilities.* WHERE assignment_student_visibilities.user_id = NEW.user_id AND assignment_student_visibilities.assignment_id = NEW.assignment_id);
  end

  after_create :update_needs_grading_count, if: :needs_grading?
  after_update :update_needs_grading_count, if: :needs_grading_changed?
  def update_needs_grading_count
    connection.after_transaction_commit do
      adjust_needs_grading_count(needs_grading? ? :increment : :decrement)
    end
  end

  attr_reader :group_broadcast_submission

  has_a_broadcast_policy

  simply_versioned :explicit => true,
    :when => lambda{ |model| model.new_version_needed? },
    :on_create => lambda{ |model,version| SubmissionVersion.index_version(version) },
    :on_load => lambda{ |model,version| model.cached_due_date = version.versionable.cached_due_date }

  # This needs to be after simply_versioned because the grade change audit uses
  # versioning to grab the previous grade.
  after_save :grade_change_audit

  def new_version_needed?
    turnitin_data_changed? || (changes.keys - [
      "updated_at",
      "processed",
      "process_attempts",
      "grade_matches_current_submission",
      "published_score",
      "published_grade"
    ]).present?
  end

  set_policy do
    given {|user| self.assignment.published? && user && user.id == self.user_id }
    can :read and can :comment and can :make_group_comment and can :submit

    given { |user| user && user.id == self.user_id && !self.assignment.muted? }
    can :read_grade

    given {|user, session| self.assignment.context.grants_right?(user, session, :view_all_grades) }
    can :read and can :read_grade

    given {|user| self.assignment && self.assignment.context && user && self.user &&
      self.assignment.context.observer_enrollments.where(user_id: user, associated_user_id: self.user, workflow_state: 'active').exists? }
    can :read and can :read_comments

    given {|user| self.assignment && !self.assignment.muted? && self.assignment.context && user && self.user &&
      self.assignment.context.observer_enrollments.where(user_id: user, associated_user_id: self.user, workflow_state: 'active').first.try(:grants_right?, user, :read_grades) }
    can :read_grade

    given {|user, session| self.assignment.published? && self.assignment.context.grants_right?(user, session, :manage_grades) }#admins.include?(user) }
    can :read and can :comment and can :make_group_comment and can :read_grade and can :grade

    given {|user| self.assignment.published? && user && self.assessment_requests.map{|a| a.assessor_id}.include?(user.id) }
    can :read and can :comment

    given { |user, session|
      grants_right?(user, session, :read_grade) &&
      turnitin_data &&
      (assignment.context.grants_right?(user, session, :manage_grades) ||
        case assignment.turnitin_settings[:originality_report_visibility]
          when 'immediate'; true
          when 'after_grading'; current_submission_graded?
          when 'after_due_date'; assignment.due_at && assignment.due_at < Time.now.utc
          when 'never'; false
        end
      )
    }
    can :view_turnitin_report
  end

  on_update_send_to_streams do
    if self.graded_at && self.graded_at > 5.minutes.ago && !@already_sent_to_stream
      @already_sent_to_stream = true
      self.user_id
    end
  end

  def update_final_score
    if score_changed?
<<<<<<< HEAD
      connection.after_transaction_commit do
        Enrollment.send_later_if_production_enqueue_args(:recompute_final_score, { run_at: 30.seconds.from_now }, self.user_id, self.context.id)
=======
      Rails.logger.info "GRADES: submission #{global_id} score changed. recomputing grade for course #{context.global_id} user #{user_id}."
      connection.after_transaction_commit do
        Enrollment.send_later_if_production_enqueue_args(:recompute_final_score, { run_at: 3.seconds.from_now }, self.user_id, self.context.id)
>>>>>>> 5ab953f9
      end
      self.assignment.send_later_if_production(:multiple_module_actions, [self.user_id], :scored, self.score) if self.assignment
    end
    true
  end

  def update_quiz_submission
    return true if @saved_by == :quiz_submission || !self.quiz_submission_id || self.score == self.quiz_submission.kept_score
    self.quiz_submission.set_final_score(self.score)
    true
  end

  def url
    read_body = read_attribute(:body) && CGI::unescapeHTML(read_attribute(:body))
    if read_body && read_attribute(:url) && read_body[0..250] == read_attribute(:url)[0..250]
      @full_url = read_attribute(:body)
    else
      @full_url = read_attribute(:url)
    end
  end

  def plaintext_body
    self.extend HtmlTextHelper
    strip_tags((self.body || "").gsub(/\<\s*br\s*\/\>/, "\n<br/>").gsub(/\<\/p\>/, "</p>\n"))
  end

  TURNITIN_STATUS_RETRY = 11
  def check_turnitin_status(attempt=1)
    self.turnitin_data ||= {}
    turnitin = nil
    needs_retry = false

    # check all assets in the turnitin_data (self.turnitin_assets is only the
    # current assets) so that we get the status for assets of previous versions
    # of the submission as well
    self.turnitin_data.keys.each do |asset_string|
      data = self.turnitin_data[asset_string]
      next unless data && data.is_a?(Hash) && data[:object_id]
      if data[:similarity_score].blank?
        if attempt < TURNITIN_STATUS_RETRY
          turnitin ||= Turnitin::Client.new(*self.context.turnitin_settings)
          res = turnitin.generateReport(self, asset_string)
          if res[:similarity_score]
            data[:similarity_score] = res[:similarity_score].to_f
            data[:web_overlap] = res[:web_overlap].to_f
            data[:publication_overlap] = res[:publication_overlap].to_f
            data[:student_overlap] = res[:student_overlap].to_f
            data[:state] = 'failure'
            data[:state] = 'problem' if data[:similarity_score] < 75
            data[:state] = 'warning' if data[:similarity_score] < 50
            data[:state] = 'acceptable' if data[:similarity_score] < 25
            data[:state] = 'none' if data[:similarity_score] == 0
            data[:status] = 'scored'
          else
            needs_retry ||= true
          end
        else
          data[:status] = 'error'
          data[:public_error_message] = I18n.t('turnitin.no_score_after_retries', 'Turnitin has not returned a score after %{max_tries} attempts to retrieve one.', max_tries: TURNITIN_RETRY)
        end
      else
        data[:status] = 'scored'
      end
      self.turnitin_data[asset_string] = data
    end

    send_at((2 ** attempt).minutes.from_now, :check_turnitin_status, attempt + 1) if needs_retry
    self.turnitin_data_changed!
    self.save
  end

  def turnitin_report_url(asset_string, user)
    if self.turnitin_data && self.turnitin_data[asset_string] && self.turnitin_data[asset_string][:similarity_score]
      turnitin = Turnitin::Client.new(*self.context.turnitin_settings)
      self.send_later(:check_turnitin_status)
      if self.grants_right?(user, :grade)
        turnitin.submissionReportUrl(self, asset_string)
      elsif self.grants_right?(user, :view_turnitin_report)
        turnitin.submissionStudentReportUrl(self, asset_string)
      end
    else
      nil
    end
  end

  def prep_for_submitting_to_turnitin
    last_attempt = self.turnitin_data && self.turnitin_data[:last_processed_attempt]
    @submit_to_turnitin = false
    if self.turnitinable? && (!last_attempt || last_attempt < self.attempt) && (@group_broadcast_submission || !self.group)
      if self.turnitin_data[:last_processed_attempt] != self.attempt
        self.turnitin_data[:last_processed_attempt] = self.attempt
      end
      @submit_to_turnitin = true
    end
  end

  TURNITIN_JOB_OPTS = { :n_strand => 'turnitin', :priority => Delayed::LOW_PRIORITY, :max_attempts => 2 }

  def submit_to_turnitin_later
    if self.turnitinable? && @submit_to_turnitin
      delay = Setting.get('turnitin_submission_delay_seconds', 60.to_s).to_i
      send_later_enqueue_args(:submit_to_turnitin, { :run_at => delay.seconds.from_now }.merge(TURNITIN_JOB_OPTS))
    end
  end

  TURNITIN_RETRY = 5
  def submit_to_turnitin(attempt=0)
    return unless turnitinable? && self.context.turnitin_settings
    turnitin = Turnitin::Client.new(*self.context.turnitin_settings)
    reset_turnitin_assets

    # Make sure the assignment exists and user is enrolled
    assignment_created = self.assignment.create_in_turnitin
    turnitin_enrollment = turnitin.enrollStudent(self.context, self.user)
    if assignment_created && turnitin_enrollment.success?
      delete_turnitin_errors
    else
      if attempt < TURNITIN_RETRY
        send_later_enqueue_args(:submit_to_turnitin, { :run_at => 5.minutes.from_now }.merge(TURNITIN_JOB_OPTS), attempt + 1)
      else
        assignment_error = assignment.turnitin_settings[:error]
        self.turnitin_data[:status] = 'error'
        self.turnitin_data[:assignment_error] = assignment_error if assignment_error.present?
        self.turnitin_data[:student_error] = turnitin_enrollment.error_hash if turnitin_enrollment.error?
        self.turnitin_data_changed!
        self.save
      end
      return false
    end

    # Submit the file(s)
    submission_response = turnitin.submitPaper(self)
    submission_response.each do |res_asset_string, response|
      self.turnitin_data[res_asset_string].merge!(response)
      self.turnitin_data_changed!
      if !response[:object_id] && !(attempt < TURNITIN_RETRY)
        self.turnitin_data[res_asset_string][:status] = 'error'
      end
    end

    send_later_enqueue_args(:check_turnitin_status, { :run_at => 5.minutes.from_now }.merge(TURNITIN_JOB_OPTS))
    self.save

    # Schedule retry if there were failures
    submit_status = submission_response.present? && submission_response.values.all?{ |v| v[:object_id] }
    unless submit_status
      send_later_enqueue_args(:submit_to_turnitin, { :run_at => 5.minutes.from_now }.merge(TURNITIN_JOB_OPTS), attempt + 1) if attempt < TURNITIN_RETRY
      return false
    end

    true
  end

  def turnitin_assets
    if self.submission_type == 'online_upload'
      self.attachments.select{ |a| a.turnitinable? }
    elsif self.submission_type == 'online_text_entry'
      [self]
    else
      []
    end
  end

  def delete_turnitin_errors
    self.turnitin_data.delete(:status)
    self.turnitin_data.delete(:assignment_error)
    self.turnitin_data.delete(:student_error)
  end
  private :delete_turnitin_errors

  def reset_turnitin_assets
    self.turnitin_data ||= {}
    delete_turnitin_errors
    turnitin_assets.each do |a|
      asset_data = self.turnitin_data[a.asset_string] || {}
      asset_data[:status] = 'pending'
      [:error_code, :error_message, :public_error_message].each do |key|
        asset_data.delete(key)
      end
      self.turnitin_data[a.asset_string] = asset_data
      self.turnitin_data_changed!
    end
  end

  def resubmit_to_turnitin
    reset_turnitin_assets
    self.save

    @submit_to_turnitin = true
    submit_to_turnitin_later
  end

  def turnitinable?
    %w(online_upload online_text_entry).include?(submission_type) &&
      assignment.turnitin_enabled?
  end

  def touch_graders
    if self.assignment && self.user && self.assignment.context.is_a?(Course)
      connection.after_transaction_commit do
        User.where(id: self.assignment.context.admins).touch_all
      end
    end
  end

  def update_assignment
    self.send_later(:context_module_action) unless @assignment_changed_not_sub
    true
  end
  protected :update_assignment

  def context_module_action
    if self.assignment && self.user
      if self.score
        self.assignment.context_module_action(self.user, :scored, self.score)
      elsif self.submitted_at
        self.assignment.context_module_action(self.user, :submitted)
      end
    end
  end

  # If an object is pulled from a simply_versioned yaml it may not have a submitted at.
  # submitted_at is needed by the SpeedGrader, so it is set to the updated_at value
  def submitted_at
    if submission_type
      if not read_attribute(:submitted_at)
        write_attribute(:submitted_at, read_attribute(:updated_at))
      end
      read_attribute(:submitted_at).in_time_zone rescue nil
    else
      nil
    end
  end

  def update_attachment_associations
    return if @assignment_changed_not_sub
    associations = self.attachment_associations
    association_ids = associations.map(&:attachment_id)
    ids = (Array(self.attachment_ids || "").join(',')).split(",").map{|id| id.to_i}
    ids << self.attachment_id if self.attachment_id
    ids.uniq!
    existing_associations = associations.select{|a| ids.include?(a.attachment_id) }
    (associations - existing_associations).each{|a| a.destroy }
    unassociated_ids = ids.reject{|id| association_ids.include?(id) }
    return if unassociated_ids.empty?
    attachments = Attachment.where(id: unassociated_ids)
    attachments.each do |a|
      if (a.context_type == 'User' && a.context_id == user_id) ||
         (a.context_type == 'Group' && a.context_id == group_id) ||
         (a.context_type == 'Assignment' && a.context_id == assignment_id && a.available?) ||
         attachment_fake_belongs_to_group(a)
        aa = self.attachment_associations.where(attachment_id: a).first
        aa ||= self.attachment_associations.create(:attachment => a)
      end
    end
  end

  def attachment_fake_belongs_to_group(attachment)
    return false unless attachment.context_type == "User" &&
      assignment.has_group_category?
    gc = assignment.group_category
    gc.group_for(user) == gc.group_for(attachment.context)
  end
  private :attachment_fake_belongs_to_group

  def submit_attachments_to_canvadocs
    if attachment_ids_changed?
      attachments.includes(:crocodoc_document).each do |a|
        if Canvas::Crocodoc.enabled? && a.crocodocable?
          # indicates a crocodoc preview is coming
          a.crocodoc_document || a.create_crocodoc_document
        end

        a.send_later_enqueue_args :submit_to_canvadocs, {
          :n_strand     => 'canvadocs',
          :max_attempts => 1,
          :priority => Delayed::LOW_PRIORITY
        }, 1, wants_annotation: true
      end
    end
  end

  def infer_values
    if assignment
      self.context_code = assignment.context_code
    end

    self.submitted_at ||= Time.now if self.has_submission? || (self.submission_type && !self.submission_type.empty?)
    self.quiz_submission.reload if self.quiz_submission_id
    self.workflow_state = 'unsubmitted' if self.submitted? && !self.has_submission?
    self.workflow_state = 'graded' if self.grade && self.score && self.grade_matches_current_submission
    self.workflow_state = 'pending_review' if self.submission_type == 'online_quiz' && self.quiz_submission.try(:latest_submitted_attempt).try(:pending_review?)
    if self.workflow_state_changed? && self.graded?
      self.graded_at = Time.now
    end
    self.media_comment_id = nil if self.media_comment_id && self.media_comment_id.strip.empty?
    if self.media_comment_id && (self.media_comment_id_changed? || !self.media_object_id)
      mo = MediaObject.by_media_id(self.media_comment_id).first
      self.media_object_id = mo && mo.id
    end
    self.media_comment_type = nil unless self.media_comment_id
    if self.submitted_at
      self.attempt ||= 0
      self.attempt += 1 if self.submitted_at_changed?
      self.attempt = 1 if self.attempt < 1
    end
    if self.submission_type == 'media_recording' && !self.media_comment_id
      raise "Can't create media submission without media object"
    end
    if self.submission_type == 'online_quiz'
      self.quiz_submission ||= Quizzes::QuizSubmission.where(submission_id: self).first
      self.quiz_submission ||= Quizzes::QuizSubmission.where(user_id: self.user_id, quiz_id: self.assignment.quiz).first rescue nil
    end
    @just_submitted = self.submitted? && self.submission_type && (self.new_record? || self.workflow_state_changed?)
    if score_changed?
      self.grade = assignment ?
        assignment.score_to_grade(score, grade) :
        score.to_s
    end

    self.process_attempts ||= 0
    self.grade = nil if !self.score
    # I think the idea of having unpublished scores is unnecessarily confusing.
    # It may be that we want to have that functionality later on, but for now
    # I say it's just confusing.
    if true #self.assignment && self.assignment.published?
      self.published_score = self.score
      self.published_grade = self.grade
    end
    true
  end

  def cache_due_date
    self.cached_due_date = assignment.overridden_for(user).due_at
  end

  def update_admins_if_just_submitted
    if @just_submitted
      context.send_later_if_production(:resubmission_for, assignment)
    end
    true
  end

  def check_for_media_object
    if self.media_comment_id.present? && self.media_comment_id_changed?
      MediaObject.ensure_media_object(self.media_comment_id, {
        :user => self.user,
        :context => self.user,
      })
    end
  end

  def submission_history
    res = []
    last_submitted_at = nil
    self.versions.sort_by(&:created_at).reverse.each do |version|
      model = version.model
      if model.submitted_at && last_submitted_at.to_i != model.submitted_at.to_i
        res << model
        last_submitted_at = model.submitted_at
      end
    end
    res = self.versions.to_a[0,1].map(&:model) if res.empty?
    res.sort_by{ |s| s.submitted_at || CanvasSort::First }
  end

  def check_url_changed
    @url_changed = self.url && self.url_changed?
    true
  end

  def queue_websnap
    if !self.attachment_id && @url_changed && self.url && self.submission_type == 'online_url'
      self.send_later_enqueue_args(:get_web_snapshot, { :priority => Delayed::LOW_PRIORITY })
    end
  end

  def attachment_ids
    read_attribute :attachment_ids
  end

  def attachment_ids=(ids)
    write_attribute :attachment_ids, ids
  end

  def versioned_attachments
    if @versioned_attachments
      @versioned_attachments
    else
      ids = (attachment_ids || "").split(",")
      ids << attachment_id if attachment_id
      self.versioned_attachments = Attachment.where(:id => ids)
      @versioned_attachments
    end
  end

  def versioned_attachments=(attachments)
    attachments.compact!
    @versioned_attachments = Array(attachments).select { |a|
      (a.context_type == 'User' && a.context_id == user_id) ||
      (a.context_type == 'Group' && a.context_id == group_id) ||
      (a.context_type == 'Assignment' && a.context_id == assignment_id && a.available?)
    }
  end

  # use this method to pre-load the versioned_attachments for a bunch of
  # submissions (avoids having O(N) attachment queries)
  # NOTE: all submissions must belong to the same shard
  def self.bulk_load_versioned_attachments(submissions)
    attachment_ids_by_submission = Hash[
      submissions.map { |s|
        attachment_ids = (s.attachment_ids || "").split(",").map(&:to_i)
        attachment_ids << s.attachment_id if s.attachment_id
        [s, attachment_ids]
      }
    ]

    bulk_attachment_ids = attachment_ids_by_submission.values.flatten

    if bulk_attachment_ids.empty?
      attachments_by_id = {}
    else
      attachments_by_id = Attachment.where(:id => bulk_attachment_ids)
                          .includes(:thumbnail, :media_object)
                          .group_by(&:id)
    end

    submissions.each { |s|
      s.versioned_attachments = attachments_by_id.values_at(
        *attachment_ids_by_submission[s]
      ).flatten
    }
  end

  def <=>(other)
    self.updated_at <=> other.updated_at
  end

  # Submission:
  #   Online submission submitted AFTER the due date (notify the teacher) - "Grade Changes"
  #   Submission graded (or published) - "Grade Changes"
  #   Grade changed - "Grade Changes"
  set_broadcast_policy do |p|

    p.dispatch :assignment_submitted_late
    p.to { assignment.context.instructors_in_charge_of(user_id) }
    p.whenever {|record|
      policy = BroadcastPolicies::SubmissionPolicy.new(record)
      policy.should_dispatch_assignment_submitted_late?
    }

    p.dispatch :assignment_submitted
    p.to { assignment.context.instructors_in_charge_of(user_id) }
    p.whenever {|record|
      policy = BroadcastPolicies::SubmissionPolicy.new(record)
      policy.should_dispatch_assignment_submitted?
    }

    p.dispatch :assignment_resubmitted
    p.to { assignment.context.instructors_in_charge_of(user_id) }
    p.whenever {|record|
      policy = BroadcastPolicies::SubmissionPolicy.new(record)
      policy.should_dispatch_assignment_resubmitted?
    }

    p.dispatch :group_assignment_submitted_late
    p.to { assignment.context.instructors_in_charge_of(user_id) }
    p.whenever {|record|
      policy = BroadcastPolicies::SubmissionPolicy.new(record)
      policy.should_dispatch_group_assignment_submitted_late?
    }

    p.dispatch :submission_graded
    p.to { student }
    p.whenever {|record|
      policy = BroadcastPolicies::SubmissionPolicy.new(record)
      policy.should_dispatch_submission_graded?
    }

    p.dispatch :submission_grade_changed
    p.to { student }
    p.whenever {|record|
      policy = BroadcastPolicies::SubmissionPolicy.new(record)
      policy.should_dispatch_submission_grade_changed?
    }

  end

  def assignment_graded_in_the_last_hour?
    self.prior_version && self.prior_version.graded_at && self.prior_version.graded_at > 1.hour.ago
  end

  def teacher
    @teacher ||= self.assignment.teacher_enrollment.user
  end

  def update_if_pending
    @attachments = nil
    if self.submission_type == 'online_quiz' && self.quiz_submission_id && self.score && self.score == self.quiz_submission.score
      self.workflow_state = self.quiz_submission.complete? ? 'graded' : 'pending_review'
    end
    true
  end

  def attachments
    Attachment.where(:id => self.attachment_associations.map(&:attachment_id))
  end

  def attachments=(attachments)
    # Accept attachments that were already approved, those that were just created
    # or those that were part of some outside context.  This is all to prevent
    # one student from sneakily getting access to files in another user's comments,
    # since they're all being held on the assignment for now.
    attachments ||= []
    old_ids = (Array(self.attachment_ids || "").join(",")).split(",").map{|id| id.to_i}
    write_attribute(:attachment_ids, attachments.select{|a| a && a.id && old_ids.include?(a.id) || (a.recently_created? && a.context == self.assignment) || a.context != self.assignment }.map{|a| a.id}.join(","))
  end

  # someday code-archaeologists will wonder how this method came to be named
  # validate_single_submission.  their guess is as good as mine
  def validate_single_submission
    @full_url = nil
    if read_attribute(:url) && read_attribute(:url).length > 250
      self.body = read_attribute(:url)
      self.url = read_attribute(:url)[0..250]
    end
    unless submission_type
      self.submission_type ||= "online_url" if self.url
      self.submission_type ||= "online_text_entry" if self.body
      self.submission_type ||= "online_upload" if !self.attachments.empty?
    end
    true
  end
  private :validate_single_submission

  def grade_change_audit
    return true unless self.grade_changed?
    connection.after_transaction_commit { Auditors::GradeChange.record(self) }
  end

  include Workflow

  workflow do
    state :submitted do
      event :grade_it, :transitions_to => :graded
    end
    state :unsubmitted
    state :pending_review
    state :graded
  end

  scope :with_assignment, -> { joins(:assignment).where("assignments.workflow_state <> 'deleted'")}

  scope :graded, -> { where("submissions.grade IS NOT NULL") }

  scope :ungraded, -> { where(:grade => nil).includes(:assignment) }

  scope :in_workflow_state, lambda { |provided_state| where(:workflow_state => provided_state) }

  scope :having_submission, -> { where("submissions.submission_type IS NOT NULL") }
  scope :without_submission, -> { where(submission_type: nil, workflow_state: "unsubmitted") }

  scope :include_user, -> { includes(:user) }

  scope :include_assessment_requests, -> { includes(:assessment_requests, :assigned_assessments) }
  scope :include_versions, -> { includes(:versions) }
  scope :include_submission_comments, -> { includes(:submission_comments) }
  scope :speed_grader_includes, -> { includes(:versions, :submission_comments, :attachments, :rubric_assessment) }
  scope :for_user, lambda { |user| where(:user_id => user) }
  scope :needing_screenshot, -> { where("submissions.submission_type='online_url' AND submissions.attachment_id IS NULL AND submissions.process_attempts<3").order(:updated_at) }

  def assignment_visible_to_user?(user, opts={})
    return visible_to_user unless visible_to_user.nil?
    assignment.visible_to_user?(user, opts)
  end

  def needs_regrading?
    graded? && !grade_matches_current_submission?
  end

  def readable_state
    case workflow_state
    when 'submitted', 'pending_review'
      t 'state.submitted', 'submitted'
    when 'unsubmitted'
      t 'state.unsubmitted', 'unsubmitted'
    when 'graded'
      t 'state.graded', 'graded'
    end
  end

  def grading_type
    return nil unless self.assignment
    self.assignment.grading_type
  end

  # Note 2012-10-12:
  #   Deprecating this method due to view code in the model. The only place
  #   it appears to be used is in the _recent_feedback.html.erb partial.
  def readable_grade
    warn "[DEPRECATED] The Submission#readable_grade method will be removed soon"
    return nil unless grade
    case grading_type
      when 'points'
        "#{grade} out of #{assignment.points_possible}" rescue grade.capitalize
      else
        grade.capitalize
    end
  end

  def last_teacher_comment
    submission_comments.reverse.find{|com| com.author_id != user_id}
  end

  def has_submission?
    !!self.submission_type
  end

  def quiz_submission_version
    return nil unless self.quiz_submission
    self.quiz_submission.versions.each do |version|
      return version.number if version.model.finished_at
    end
    nil
  end

  scope :for, lambda { |obj|
    case obj
    when User
      where(:user_id => obj)
    else
      scoped
    end
  }

  def processed?
    if submission_type == "online_url"
      return attachment && attachment.content_type.match(/image/)
    end
    false
  end

  def add_comment(opts={})
    opts = opts.symbolize_keys
    opts[:author] = opts.delete(:commenter) || opts.delete(:author) || self.user
    opts[:comment] = opts[:comment].try(:strip) || ""
    opts[:attachments] ||= opts.delete :comment_attachments
    if opts[:comment].empty?
      if opts[:media_comment_id]
        opts[:comment] = t('media_comment', "This is a media comment.")
      elsif opts[:attachments].try(:length)
        opts[:comment] = t('attached_files_comment', "See attached files.")
      end
    end
    self.save! if self.new_record?
    valid_keys = [:comment, :author, :media_comment_id, :media_comment_type,
                  :group_comment_id, :assessment_request, :attachments,
                  :anonymous, :hidden]
    if opts[:comment].present?
      comment = submission_comments.create!(opts.slice(*valid_keys))
    end
    opts[:assessment_request].comment_added(comment) if opts[:assessment_request] && comment
    comment
  end

  def comment_authors
    visible_submission_comments(:include => :author).map(&:author)
  end

  def commenting_instructors
    @commenting_instructors ||= comment_authors & context.instructors
  end

  def participating_instructors
    commenting_instructors.present? ? commenting_instructors : context.participating_instructors.uniq
  end

  def possible_participants_ids
    [user_id] + context.participating_instructors.uniq.map(&:id)
  end

  def limit_comments(user, session=nil)
    @comment_limiting_user = user
    @comment_limiting_session = session
  end

  alias_method :old_submission_comments, :submission_comments
  def submission_comments(*args)
    res = old_submission_comments(*args)
    res = res.select{|sc| sc.grants_right?(@comment_limiting_user, @comment_limiting_session, :read) } if @comment_limiting_user
    res
  end

  alias_method :old_visible_submission_comments, :visible_submission_comments
  def visible_submission_comments(*args)
    res = old_visible_submission_comments(*args)
    res = res.select{|sc| sc.grants_right?(@comment_limiting_user, @comment_limiting_session, :read) } if @comment_limiting_user
    res
  end

  def assessment_request_count
    @assessment_requests_count ||= self.assessment_requests.length
  end

  def assigned_assessment_count
    @assigned_assessment_count ||= self.assigned_assessments.length
  end

  def assign_assessment(obj)
    @assigned_assessment_count ||= 0
    @assigned_assessment_count += 1
    assigned_assessments << obj
    touch
  end
  protected :assign_assessment

  def assign_assessor(obj)
    @assessment_request_count ||= 0
    @assessment_request_count += 1
    user = obj.user rescue nil
    association = self.assignment.rubric_association
    res = self.assessment_requests.where(assessor_asset_id: obj.id, assessor_asset_type: obj.class.to_s, assessor_id: user.id, rubric_association_id: association.try(:id)).
      first_or_initialize
    res.user_id = self.user_id
    res.workflow_state = 'assigned' if res.new_record?
    just_created = res.new_record?
    res.send_reminder! # this method also saves the assessment_request
    case obj
    when User
      user = obj
    when Submission
      obj.assign_assessment(res) if just_created
    end
    res
  end

  def students
    self.group ? self.group.users : [self.user]
  end

  def broadcast_group_submission
    @group_broadcast_submission = true
    self.save!
    @group_broadcast_submission = false
  end

  # in a module so they can be included in other Submission-like objects. the
  # contract is that the including class must have the following attributes:
  #
  #  * assignment (Assignment)
  #  * submission_type (String)
  #  * workflow_state (String)
  #  * cached_due_date (Time)
  #  * submitted_at (Time)
  #  * score (Fixnum)
  #
  module Tardiness
    def past_due?
      return false if cached_due_date.nil?
      check_time = submitted_at || Time.now
      check_time -= 60.seconds if submission_type == 'online_quiz'
      cached_due_date < check_time
    end
    alias_method :past_due, :past_due?

    def late?
      submitted_at.present? && past_due?
    end
    alias_method :late, :late?

    def missing?
      return false if !past_due? || submitted_at.present?
      assignment.expects_submission? || !(self.graded? && self.score > 0)
    end
    alias_method :missing, :missing?

    def graded?
      !!self.score && self.workflow_state == 'graded'
    end
  end
  include Tardiness

  def current_submission_graded?
    self.graded? && (!self.submitted_at || (self.graded_at && self.graded_at >= self.submitted_at))
  end

  def context(user=nil)
    self.assignment.context if self.assignment
  end

  def to_atom(opts={})
    prefix = self.assignment.context_prefix || ""
    author_name = self.assignment.present? && self.assignment.context.present? ? self.assignment.context.name : t('atom_no_author', "No Author")
    Atom::Entry.new do |entry|
      entry.title     = "#{self.user && self.user.name} -- #{self.assignment && self.assignment.title}#{", " + self.assignment.context.name if opts[:include_context]}"
      entry.authors  << Atom::Person.new(:name => author_name)
      entry.updated   = self.updated_at
      entry.published = self.created_at
      entry.id        = "tag:#{HostUrl.default_host},#{self.created_at.strftime("%Y-%m-%d")}:/submissions/#{self.feed_code}_#{self.updated_at.strftime("%Y-%m-%d")}"
      entry.links    << Atom::Link.new(:rel => 'alternate',
                                    :href => "http://#{HostUrl.context_host(self.assignment.context)}/#{prefix}/assignments/#{self.assignment_id}/submissions/#{self.id}")
      entry.content   = Atom::Content::Html.new(self.body || "")
      # entry.author    = Atom::Person.new(self.user)
    end
  end

  # include the versioned_attachments in as_json if this was loaded from a
  # specific version
  def serialization_methods
    !@without_versioned_attachments && simply_versioned_version_model ?
      [:versioned_attachments] :
      []
  end

  # mechanism to turn off the above behavior for the duration of a
  # block
  def without_versioned_attachments
    original, @without_versioned_attachments = @without_versioned_attachments, true
    yield
  ensure
    @exclude_versioned_attachments = original
  end

  def self.json_serialization_full_parameters(additional_parameters={})
    includes = { :quiz_submission => {} }
    methods = [ :formatted_body, :submission_history, :attachments ]
    methods << (additional_parameters.delete(:comments) || :submission_comments)
    excepts = additional_parameters.delete :except

    res = { :methods => methods, :include => includes }.merge(additional_parameters)
    if excepts
      excepts.each do |key|
        res[:methods].delete key
        res[:include].delete key
      end
    end
    res
  end

  def course_id=(val)
  end

  def to_param
    user_id
  end

  def turnitin_data_changed!
    @turnitin_data_changed = true
  end

  def turnitin_data_changed?
    @turnitin_data_changed
  end

  def get_web_snapshot
    # This should always be called in the context of a delayed job
    return unless CutyCapt.enabled?

    if attachment = CutyCapt.snapshot_attachment_for_url(self.url)
      attachment.context = self
      attachment.save!
      attach_screenshot(attachment)
    else
      logger.error("Error capturing web snapshot for submission #{self.global_id}")
    end
  end

  def attach_screenshot(attachment)
    self.attachment = attachment
    self.processed = true
    self.save!
  end

  def comments_for(user)
    grants_right?(user, :read_grade)? submission_comments : visible_submission_comments
  end

  def filter_attributes_for_user(hash, user, session)
    unless grants_right?(user, :read_grade)
      %w(score published_grade published_score grade).each do |secret_attr|
        hash.delete secret_attr
      end
    end
    hash
  end

  def update_participation
    # TODO: can we do this in bulk?
    return if assignment.deleted? || assignment.muted?
    return unless self.user_id

    if score_changed? || grade_changed?
      ContentParticipation.create_or_update({
        :content => self,
        :user => self.user,
        :workflow_state => "unread",
      })
    end
  end

  def point_data?
    !!(self.score || self.grade)
  end

  def read_state(current_user)
    return "read" unless current_user #default for logged out user
    uid = current_user.is_a?(User) ? current_user.id : current_user
    cp = if content_participations.loaded?
           content_participations.detect { |cp| cp.user_id == uid }
         else
           content_participations.where(user_id: uid).first
         end
    state = cp.try(:workflow_state)
    return state if state.present?
    return "read" if (assignment.deleted? || assignment.muted? || !self.user_id)
    return "unread" if (self.grade || self.score)
    has_comments = if visible_submission_comments.loaded?
                     visible_submission_comments.detect { |c| c.author_id != user_id }
                   else
                     visible_submission_comments.where("author_id<>?", user_id).first
                   end
    return "unread" if has_comments
    return "read"
  end

  def read?(current_user)
    read_state(current_user) == "read"
  end

  def unread?(current_user)
    !read?(current_user)
  end

  def change_read_state(new_state, current_user)
    return nil unless current_user
    return true if new_state == self.read_state(current_user)

    StreamItem.update_read_state_for_asset(self, new_state, current_user.id)

    ContentParticipation.create_or_update({
      :content => self,
      :user => current_user,
      :workflow_state => new_state,
    })
  end

  def mute
    self.published_score =
      self.published_grade =
      self.graded_at =
      self.grade =
      self.score = nil
  end

  def muted_assignment?
    self.assignment.muted?
  end

  def without_graded_submission?
    !self.has_submission? && !self.graded?
  end

  def self.queue_bulk_update(context, section, assignment, grader, grade_data)
    progress = Progress.create!(:context => assignment, :tag => "submissions_update")
    progress.process_job(self, :process_bulk_update, {}, context, section, assignment, grader, grade_data)
    progress
  end

  def self.process_bulk_update(progress, context, section, assignment, grader, grade_data)
    missing_ids = []

    scope = assignment.students_with_visibility(context.students_visible_to(grader))
    if section
      scope = scope.where(:enrollments => { :course_section_id => section })
    end

    preloaded_users = scope.where(:id => grade_data.map{|id, data| id})

    Delayed::Batch.serial_batch(:priority => Delayed::LOW_PRIORITY) do
      grade_data.each do |user_id, user_data|

        user = preloaded_users.detect{|u| u.global_id == Shard.global_id_for(user_id)}
        if !user && (params = Api.sis_find_params_for_collection(scope, [user_id], context.root_account)) && params != :not_found
          params[:limit] = 1
          user = scope.all(params).first
        end
        unless user
          missing_ids << user_id
          next
        end

        if grade = user_data[:posted_grade]
          submissions = assignment.grade_student(user, { :grader => grader, :grade => grade})
          submission = submissions.first
        else
          submission = assignment.find_or_create_submission(user)
        end

        assessment = user_data[:rubric_assessment]
        if assessment.is_a?(Hash) && assignment.rubric_association
          # prepend each key with "criterion_", which is required by the current
          # RubricAssociation#assess code.
          assessment.keys.each do |crit_name|
            assessment["criterion_#{crit_name}"] = assessment.delete(crit_name)
          end
          assignment.rubric_association.assess(
            :assessor => grader, :user => user, :artifact => submission,
            :assessment => assessment.merge(:assessment_type => 'grading'))
        end

        comment = user_data.slice(:text_comment, :file_ids, :media_comment_id, :media_comment_type, :group_comment)
        if comment.present?
          comment = {
              :comment => comment[:text_comment],
              :author => grader,
              :hidden => assignment.muted?,
          }.merge(
              comment
          ).with_indifferent_access

          if file_ids = user_data[:file_ids]
            attachments = Attachment.where(id: file_ids).to_a.select{ |a|
              a.grants_right?(grader, :attach_to_submission_comment)
            }
            attachments.each { |a| a.ok_for_submission_comment = true }
            comment[:attachments] = attachments if attachments.any?
          end
          assignment.update_submission(user, comment)
        end

      end
    end
    if missing_ids.any?
      progress.message = "Couldn't find User(s) with API ids #{missing_ids.map{|id| "'#{id}'"}.join(", ")}"
      progress.save
      progress.fail
    end
  end
end<|MERGE_RESOLUTION|>--- conflicted
+++ resolved
@@ -244,14 +244,9 @@
 
   def update_final_score
     if score_changed?
-<<<<<<< HEAD
-      connection.after_transaction_commit do
-        Enrollment.send_later_if_production_enqueue_args(:recompute_final_score, { run_at: 30.seconds.from_now }, self.user_id, self.context.id)
-=======
       Rails.logger.info "GRADES: submission #{global_id} score changed. recomputing grade for course #{context.global_id} user #{user_id}."
       connection.after_transaction_commit do
         Enrollment.send_later_if_production_enqueue_args(:recompute_final_score, { run_at: 3.seconds.from_now }, self.user_id, self.context.id)
->>>>>>> 5ab953f9
       end
       self.assignment.send_later_if_production(:multiple_module_actions, [self.user_id], :scored, self.score) if self.assignment
     end
