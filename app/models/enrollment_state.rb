--- conflicted
+++ resolved
@@ -101,12 +101,6 @@
         self.enrollment.user.touch
       end
     end
-<<<<<<< HEAD
-
-    # TODO: remove when diagnostic columns are removed
-    self.state_recalculated_at = Time.now.utc unless is_direct_recalculation
-=======
->>>>>>> df88dd94
   end
 
   def calculate_state_based_on_dates
@@ -226,13 +220,6 @@
     end
   end
 
-  def self.force_recalculation(enrollment_ids)
-    if enrollment_ids.any?
-      EnrollmentState.where(:enrollment_id => enrollment_ids, :state_is_current => true).update_all(:state_is_current => false)
-      EnrollmentState.send_later_if_production(:process_states_for_ids, enrollment_ids)
-    end
-  end
-
   def self.invalidate_access(enrollment_scope, states_to_update)
     EnrollmentState.where(:enrollment_id => enrollment_scope, :state => states_to_update).
       update_all(["lock_version = COALESCE(lock_version, 0) + 1, access_is_current = ?", false])
