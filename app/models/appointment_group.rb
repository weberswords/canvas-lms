--- conflicted
+++ resolved
@@ -26,11 +26,6 @@
   # appointments_participants conditions have the correct table alias
   has_many :_appointments, opts.merge(:conditions => opts[:conditions].gsub(/calendar_events\./, 'calendar_events_join.'))
   has_many :appointments_participants, :through => :_appointments, :source => :child_events, :conditions => "calendar_events.workflow_state <> 'deleted'", :order => :start_at
-<<<<<<< HEAD
-  belongs_to :context, :polymorphic => true
-  alias_method :effective_context, :context
-  belongs_to :sub_context, :polymorphic => true
-=======
   has_many :appointment_group_contexts
   has_many :appointment_group_sub_contexts, :include => :sub_context
 
@@ -41,7 +36,6 @@
   def sub_contexts
     appointment_group_sub_contexts.map &:sub_context
   end
->>>>>>> c9dd974e
 
   before_validation :default_values
   before_save :update_cached_values
