#
# Copyright (C) 2011 Instructure, Inc.
#
# This file is part of Canvas.
#
# Canvas is free software: you can redistribute it and/or modify it under
# the terms of the GNU Affero General Public License as published by the Free
# Software Foundation, version 3 of the License.
#
# Canvas is distributed in the hope that it will be useful, but WITHOUT ANY
# WARRANTY; without even the implied warranty of MERCHANTABILITY or FITNESS FOR
# A PARTICULAR PURPOSE. See the GNU Affero General Public License for more
# details.
#
# You should have received a copy of the GNU Affero General Public License along
# with this program. If not, see <http://www.gnu.org/licenses/>.
#

class RoleOverride < ActiveRecord::Base
  belongs_to :context, :polymorphic => true # only Account now; we dropped Course level role overrides
  has_many :children, :class_name => "Role", :foreign_key => "parent_id"
  belongs_to :parent, :class_name => "Role"

  attr_accessible :context, :permission, :enrollment_type, :enabled, :applies_to_self, :applies_to_descendants

  validate :must_apply_to_something

  def must_apply_to_something
    self.errors.add(nil, "Must apply to something") unless applies_to_self? || applies_to_descendants?
  end

  def applies_to
    result = []
    result << :self if applies_to_self?
    result << :descendants if applies_to_descendants?
    result.presence
  end

  def self.account_membership_types(account)
    res = [{:name => "AccountAdmin", :base_role_name => AccountUser::BASE_ROLE_NAME, :label => t('roles.account_admin', "Account Admin")}]
    (account.available_account_roles - ['AccountAdmin']).each do |t|
      res << {:name => t, :base_role_name => AccountUser::BASE_ROLE_NAME, :label => t}
    end
    res
  end

  ENROLLMENT_TYPES =
    [
      # StudentViewEnrollment permissions will mirror StudentPermissions
      {:base_role_name => 'StudentEnrollment', :name => 'StudentEnrollment', :label => lambda { t('roles.student', 'Student') }, :plural_label => lambda { t('roles.students', 'Students') } },
      {:base_role_name => 'TeacherEnrollment', :name => 'TeacherEnrollment', :label => lambda { t('roles.teacher', 'Teacher') }, :plural_label => lambda { t('roles.teachers', 'Teachers') } },
      {:base_role_name => 'TaEnrollment', :name => 'TaEnrollment', :label => lambda { t('roles.ta', 'TA') }, :plural_label => lambda { t('roles.tas', 'TAs') } },
      {:base_role_name => 'DesignerEnrollment', :name => 'DesignerEnrollment', :label => lambda { t('roles.designer', 'Designer') }, :plural_label => lambda { t('roles.designers', 'Designers') } },
      {:base_role_name => 'ObserverEnrollment', :name => 'ObserverEnrollment', :label => lambda { t('roles.observer', 'Observer') }, :plural_label => lambda { t('roles.observers', 'Observers') } }
    ].freeze

  def self.enrollment_types
    ENROLLMENT_TYPES
  end

  BASE_ROLE_TYPES = ['AccountMembership', 'StudentEnrollment', 'TeacherEnrollment',
                     'TaEnrollment', 'ObserverEnrollment', 'DesignerEnrollment'].freeze
  def self.base_role_types
    BASE_ROLE_TYPES
  end

  NO_PERMISSIONS_TYPE = 'NoPermissions'

  KNOWN_ROLE_TYPES =
    [
      'TeacherEnrollment',
      'TaEnrollment',
      'DesignerEnrollment',
      'StudentEnrollment',
      'StudentViewEnrollment',
      'ObserverEnrollment',
      'TeacherlessStudentEnrollment',
      'AccountAdmin',
      'AccountMembership',
      NO_PERMISSIONS_TYPE
    ].freeze
  def self.known_role_types
    KNOWN_ROLE_TYPES
  end

  # immediately register stock canvas-lms permissions
  # NOTE: manage_alerts = Global Announcements and manage_interaction_alerts = Alerts
  # for legacy reasons
  # NOTE: if you add a permission, please also update the API documentation for
  # RoleOverridesController#add_role
  Permissions.register({
      :manage_wiki => {
        :label => lambda { t('permissions.manage_wiki', "Manage wiki (add / edit / delete pages)") },
        :available_to => [
          'TaEnrollment',
          'TeacherEnrollment',
          'DesignerEnrollment',
          'TeacherlessStudentEnrollment',
          'ObserverEnrollment',
          'AccountAdmin',
          'AccountMembership'
        ],
        :true_for => [
          'TaEnrollment',
          'TeacherEnrollment',
          'DesignerEnrollment',
          'AccountAdmin'
        ]
      },
      :read_forum => {
        :label => lambda { t('permissions.read_forum', "View discussions") },
        :available_to => [
          'StudentEnrollment',
          'TaEnrollment',
          'DesignerEnrollment',
          'TeacherEnrollment',
          'TeacherlessStudentEnrollment',
          'ObserverEnrollment',
          'AccountAdmin',
          'AccountMembership'
        ],
        :true_for => [
          'StudentEnrollment',
          'TaEnrollment',
          'DesignerEnrollment',
          'ObserverEnrollment',
          'TeacherEnrollment',
          'AccountAdmin'
        ]
      },
      :post_to_forum => {
        :label => lambda { t('permissions.post_to_forum', "Post to discussions") },
        :available_to => [
          'StudentEnrollment',
          'TaEnrollment',
          'DesignerEnrollment',
          'TeacherEnrollment',
          'TeacherlessStudentEnrollment',
          'ObserverEnrollment',
          'AccountAdmin',
          'AccountMembership'
        ],
        :true_for => [
          'StudentEnrollment',
          'TaEnrollment',
          'DesignerEnrollment',
          'TeacherEnrollment',
          'AccountAdmin'
        ]
      },
      :moderate_forum => {
        :label => lambda { t('permissions.moderate_form', "Moderate discussions ( delete / edit other's posts, lock topics)") },
        :available_to => [
          'StudentEnrollment',
          'TaEnrollment',
          'DesignerEnrollment',
          'TeacherEnrollment',
          'TeacherlessStudentEnrollment',
          'ObserverEnrollment',
          'AccountAdmin',
          'AccountMembership'
        ],
        :true_for => [
          'TaEnrollment',
          'DesignerEnrollment',
          'TeacherEnrollment',
          'AccountAdmin'
        ]
      },
      :send_messages => {
        :label => lambda { t('permissions.send_messages', "Send messages to individual course members") },
        :available_to => [
          'StudentEnrollment',
          'TaEnrollment',
          'DesignerEnrollment',
          'TeacherEnrollment',
          'TeacherlessStudentEnrollment',
          'ObserverEnrollment',
          'AccountAdmin',
          'AccountMembership'
        ],
        :true_for => [
          'StudentEnrollment',
          'TaEnrollment',
          'DesignerEnrollment',
          'TeacherEnrollment',
          'AccountAdmin'
        ]
      },
      :send_messages_all => {
        :label => lambda { t('permissions.send_messages_all', "Send messages to the entire class") },
        :available_to => [
          'StudentEnrollment',
          'TaEnrollment',
          'DesignerEnrollment',
          'TeacherEnrollment',
          'TeacherlessStudentEnrollment',
          'ObserverEnrollment',
          'AccountAdmin',
          'AccountMembership'
        ],
        :true_for => [
          'TaEnrollment',
          'DesignerEnrollment',
          'TeacherEnrollment',
          'AccountAdmin'
        ]
      },
      :manage_outcomes => {
        :label => lambda { t('permissions.manage_outcomes', "Manage learning outcomes") },
        :available_to => [
          'StudentEnrollment',
          'TaEnrollment',
          'DesignerEnrollment',
          'TeacherEnrollment',
          'TeacherlessStudentEnrollment',
          'ObserverEnrollment',
          'AccountAdmin',
          'AccountMembership'
        ],
        :true_for => [
          'DesignerEnrollment',
          'TeacherEnrollment',
          'TeacherlessStudentEnrollment',
          'AccountAdmin'
        ]
      },
      :create_conferences => {
        :label => lambda { t('permissions.create_conferences', "Create web conferences") },
        :available_to => [
          'StudentEnrollment',
          'TaEnrollment',
          'DesignerEnrollment',
          'TeacherEnrollment',
          'TeacherlessStudentEnrollment',
          'ObserverEnrollment',
          'AccountAdmin',
          'AccountMembership'
        ],
        :true_for => [
          'StudentEnrollment',
          'TaEnrollment',
          'DesignerEnrollment',
          'TeacherEnrollment',
          'AccountAdmin'
        ]
      },
      :create_collaborations => {
        :label => lambda { t('permissions.create_collaborations', "Create student collaborations") },
        :available_to => [
          'StudentEnrollment',
          'TaEnrollment',
          'DesignerEnrollment',
          'TeacherEnrollment',
          'TeacherlessStudentEnrollment',
          'ObserverEnrollment',
          'AccountAdmin',
          'AccountMembership'
        ],
        :true_for => [
          'StudentEnrollment',
          'TaEnrollment',
          'DesignerEnrollment',
          'TeacherEnrollment',
          'AccountAdmin'
        ]
      },
      :read_roster => {
        :label => lambda { t('permissions.read_roster', "See the list of users") },
        :available_to => [
          'StudentEnrollment',
          'TaEnrollment',
          'DesignerEnrollment',
          'TeacherEnrollment',
          'TeacherlessStudentEnrollment',
          'ObserverEnrollment',
          'AccountAdmin',
          'AccountMembership'
        ],
        :true_for => [
          'StudentEnrollment',
          'TaEnrollment',
          'DesignerEnrollment',
          'TeacherEnrollment',
          'AccountAdmin'
        ]
      },
      :view_all_grades => {
        :label => lambda { t('permissions.view_all_grades', "View all grades") },
        :available_to => [
          'TaEnrollment',
          'DesignerEnrollment',
          'TeacherEnrollment',
          'AccountAdmin',
          'AccountMembership'
        ],
        :true_for => [
          'TaEnrollment',
          'TeacherEnrollment',
          'AccountAdmin'
        ]
      },
      :manage_grades => {
        :label => lambda { t('permissions.manage_grades', "Edit grades (includes assessing rubrics)") },
        :available_to => [
          'TaEnrollment',
          'TeacherEnrollment',
          'AccountAdmin',
          'AccountMembership'
        ],
        :true_for => [
          'TaEnrollment',
          'TeacherEnrollment',
          'AccountAdmin'
        ]
      },
      :comment_on_others_submissions => {
        :label => lambda { t('permissions.comment_on_others_submissions', "View all students' submissions and make comments on them") },
        :available_to => [
          'StudentEnrollment',
          'TaEnrollment',
          'DesignerEnrollment',
          'TeacherEnrollment',
          'TeacherlessStudentEnrollment',
          'AccountAdmin',
          'AccountMembership'
        ],
        :true_for => [
          'TaEnrollment',
          'DesignerEnrollment',
          'TeacherEnrollment',
          'AccountAdmin'
        ]
      },
      :manage_students => {
        :label => lambda { t('permissions.manage_students', "Add/remove students for the course") },
        :available_to => [
          'TaEnrollment',
          'DesignerEnrollment',
          'TeacherEnrollment',
          'TeacherlessStudentEnrollment',
          'AccountAdmin',
          'AccountMembership'
        ],
        :true_for => [
          'TaEnrollment',
          'DesignerEnrollment',
          'TeacherEnrollment',
          'AccountAdmin'
        ]
      },
      :manage_admin_users => {
        :label => lambda { t('permissions.manage_admin_users', "Add/remove other teachers, course designers or TAs to the course") },
        :available_to => [
          'TaEnrollment',
          'DesignerEnrollment',
          'TeacherEnrollment',
          'AccountAdmin',
          'AccountMembership'
        ],
        :true_for => [
          'TeacherEnrollment',
          'AccountAdmin'
        ]
      },
      :manage_role_overrides => {
        :label => lambda { t('permissions.manage_role_overrides', "Manage permissions") },
        :account_only => true,
        :true_for => %w(AccountAdmin),
        :available_to => %w(AccountMembership)
      },
      :manage_account_memberships => {
        :label => lambda { t('permissions.manage_account_memberships', "Add/remove other admins for the account") },
        :available_to => [
          'AccountMembership'
        ],
        :true_for => [
          'AccountAdmin'
        ],
        :account_only => true
      },
      :manage_account_settings => {
        :label => lambda { t('permissions.manage_account_settings', "Manage account-level settings") },
        :available_to => [
          'AccountMembership'
        ],
        :true_for => [
          'AccountAdmin'
        ],
        :account_only => true
      },
      :manage_groups => {
        :label => lambda { t('permissions.manage_groups', "Manage (create / edit / delete) groups") },
        :available_to => [
          'TaEnrollment',
          'DesignerEnrollment',
          'TeacherEnrollment',
          'AccountAdmin',
          'AccountMembership'
        ],
        :true_for => [
          'TaEnrollment',
          'DesignerEnrollment',
          'TeacherEnrollment',
          'AccountAdmin'
        ]
      },
      :view_group_pages => {
        :label => lambda { t('permissions.view_group_pages', "View the group pages of all student groups") },
        :available_to => [
          'StudentEnrollment',
          'TaEnrollment',
          'DesignerEnrollment',
          'TeacherEnrollment',
          'ObserverEnrollment',
          'AccountAdmin',
          'AccountMembership'
        ],
        :true_for => [
          'TaEnrollment',
          'DesignerEnrollment',
          'TeacherEnrollment',
          'AccountAdmin'
        ]
      },
      :manage_files => {
        :label => lambda { t('permissions.manage_files', "Manage (add / edit / delete) course files") },
        :available_to => [
          'TaEnrollment',
          'DesignerEnrollment',
          'TeacherEnrollment',
          'TeacherlessStudentEnrollment',
          'ObserverEnrollment',
          'AccountAdmin',
          'AccountMembership'
        ],
        :true_for => [
          'TaEnrollment',
          'DesignerEnrollment',
          'TeacherEnrollment',
          'AccountAdmin'
        ]
      },
      :manage_assignments => {
        :label => lambda { t('permissions.manage_assignments', "Manage (add / edit / delete) assignments and quizzes") },
        :available_to => [
          'TaEnrollment',
          'DesignerEnrollment',
          'TeacherEnrollment',
          'TeacherlessStudentEnrollment',
          'ObserverEnrollment',
          'AccountAdmin',
          'AccountMembership'
        ],
        :true_for => [
          'TaEnrollment',
          'DesignerEnrollment',
          'TeacherEnrollment',
          'AccountAdmin'
        ]
      },
      :read_question_banks => {
        :label => lambda { t('permissions.read_question_banks', "View and link to question banks") },
        :available_to => [
          'TaEnrollment',
          'DesignerEnrollment',
          'TeacherEnrollment',
          'TeacherlessStudentEnrollment',
          'ObserverEnrollment',
          'AccountAdmin',
          'AccountMembership'
        ],
        :true_for => [
          'TaEnrollment',
          'DesignerEnrollment',
          'TeacherEnrollment',
          'AccountAdmin'
        ]
      },
      :manage_calendar => {
        :label => lambda { t('permissions.manage_calendar', "Add, edit and delete events on the course calendar") },
        :available_to => [
          'StudentEnrollment',
          'TaEnrollment',
          'DesignerEnrollment',
          'TeacherEnrollment',
          'TeacherlessStudentEnrollment',
          'ObserverEnrollment',
          'AccountAdmin',
          'AccountMembership'
        ],
        :true_for => [
          'TaEnrollment',
          'DesignerEnrollment',
          'TeacherEnrollment',
          'AccountAdmin'
        ]
      },
      :read_reports => {
        :label => lambda { t('permissions.read_reports', "View usage reports for the course") },
        :available_to => [
          'StudentEnrollment',
          'TaEnrollment',
          'DesignerEnrollment',
          'TeacherEnrollment',
          'AccountAdmin',
          'AccountMembership'
        ],
        :true_for => [
          'TaEnrollment',
          'DesignerEnrollment',
          'TeacherEnrollment',
          'AccountAdmin'
        ]
      },
      :manage_courses => {
        :label => lambda { t('permissions.manage_courses', "Manage ( add / edit / delete ) courses") },
        :available_to => [
          'AccountAdmin',
          'AccountMembership'
        ],
        :account_only => true,
        :true_for => [
          'AccountAdmin'
        ]
      },
      :manage_user_logins => {
        :label => lambda { t('permissions.manage_user_logins', "Modify login details for users") },
        :available_to => [
          'AccountAdmin',
          'AccountMembership'
        ],
        :account_only => true,
        :true_for => [
          'AccountAdmin'
        ]
      },
      :manage_alerts => {
        :label => lambda { t('permissions.manage_alerts', "Manage global alerts") },
        :account_only => true,
        :true_for => %w(AccountAdmin),
        :available_to => %w(AccountAdmin AccountMembership),
      },

      :read_messages => {
        :label => lambda { t('permissions.read_messages', "View notifications sent to users") },
        :account_only => :site_admin,
        :true_for => %w(AccountAdmin),
        :available_to => %w(AccountAdmin AccountMembership),
      },
      :become_user => {
        :label => lambda { t('permissions.become_user', "Become other users") },
        :account_only => :root,
        :true_for => %w(AccountAdmin),
        :available_to => %w(AccountAdmin AccountMembership),
      },
      :manage_site_settings => {
        :label => lambda { t('permissions.manage_site_settings', "Manage site-wide and plugin settings") },
        :account_only => :site_admin,
        :true_for => %w(AccountAdmin),
        :available_to => %w(AccountAdmin AccountMembership),
      },
      :manage_developer_keys => {
        :label => lambda { t('permissions.manage_developer_keys', "Manage developer keys") },
        :account_only => :site_admin,
        :true_for => %w(AccountAdmin),
        :available_to => %w(AccountAdmin AccountMembership),
      },
      :manage_sis => {
        :label => lambda { t('permissions.manage_sis', "Import and manage SIS data") },
        :account_only => true,
        :true_for => %w(AccountAdmin),
        :available_to => %w(AccountAdmin AccountMembership),
      },
      :read_sis => {
        :label => lambda { t('permission.read_sis', "Read SIS data") },
        :account_only => true,
        :true_for => %w(AccountAdmin TeacherEnrollment),
        :available_to => %w(AccountAdmin AccountMembership TeacherEnrollment TaEnrollment StudentEnrollment)
      },
      :read_course_list => {
        :label => lambda { t('permissions.read_course_list', "View the list of courses") },
        :account_only => true,
        :true_for => %w(AccountAdmin),
        :available_to => %w(AccountAdmin AccountMembership)
      },
      :view_statistics => {
        :label => lambda { t('permissions.view_statistics', "View statistics") },
        :account_only => true,
        :true_for => %w(AccountAdmin),
        :available_to => %w(AccountAdmin AccountMembership)
      },
      :manage_user_notes => {
        :label => lambda { t('permissions.manage_user_notes', "Manage faculty journal entries") },
        :available_to => [
          'TaEnrollment',
          'TeacherEnrollment',
          'AccountAdmin',
          'AccountMembership'
        ],
        :true_for => [
          'TaEnrollment',
          'TeacherEnrollment',
          'AccountAdmin'
        ],
        :if => :enable_user_notes
      },
      :read_course_content => {
        :label => lambda { t('permissions.read_course_content', "View course content") },
        :true_for => %w(AccountAdmin),
        :available_to => %w(AccountAdmin AccountMembership)
      },
      :manage_content => {
        :label => lambda { t('permissions.manage_content', "Manage all other course content") },
        :available_to => [
          'TaEnrollment',
          'TeacherEnrollment',
          'DesignerEnrollment',
          'TeacherlessStudentEnrollment',
          'ObserverEnrollment',
          'AccountAdmin',
          'AccountMembership'
        ],
        :true_for => [
          'TaEnrollment',
          'TeacherEnrollment',
          'DesignerEnrollment',
          'AccountAdmin'
        ]
      },
      :manage_interaction_alerts => {
        :label => lambda { t('permissions.manage_interaction_alerts', "Manage alerts") },
        :true_for => %w(AccountAdmin TeacherEnrollment),
        :available_to => %w(AccountAdmin AccountMembership TeacherEnrollment TaEnrollment),
      },
      :manage_jobs => {
        :label => lambda { t('permissions.managed_jobs', "Manage background jobs") },
        :account_only => :site_admin,
        :true_for => %w(AccountAdmin),
        :available_to => %w(AccountAdmin AccountMembership),
      },
      :view_jobs => {
          :label => lambda { t('permissions.view_jobs', "View background jobs") },
          :account_only => :site_admin,
          :true_for => %w(AccountAdmin),
          :available_to => %w(AccountAdmin AccountMembership),
      },
      :view_error_reports => {
        :label => lambda { t('permissions.view_error_reports', "View error reports") },
        :account_only => :site_admin,
        :true_for => %w(AccountAdmin),
        :available_to => %w(AccountAdmin AccountMembership),
      },
      :manage_global_outcomes => {
        :label => lambda { t('permissions.manage_global_outcomes', "Manage global learning outcomes") },
        :account_only => :site_admin,
        :true_for => %w(AccountAdmin),
        :available_to => %w(AccountAdmin AccountMembership),
      },
      :change_course_state => {
        :label => lambda { t('permissions.change_course_state', "Change course state") },
        :true_for => %w(AccountAdmin TeacherEnrollment DesignerEnrollment),
        :available_to => %w(AccountAdmin AccountMembership TeacherEnrollment TaEnrollment DesignerEnrollment),
      },
      :manage_sections => {
        :label => lambda { t('permissions.manage_sections', "Manage (create / edit / delete) course sections") },
        :true_for => %w(AccountAdmin TeacherEnrollment DesignerEnrollment),
        :available_to => %w(AccountAdmin AccountMembership TeacherEnrollment TaEnrollment DesignerEnrollment),
      },
      :manage_frozen_assignments => {
        :label => lambda { t('permissions.manage_frozen_assignment', "Manage (edit / delete) frozen assignments") },
        :true_for => %w(AccountAdmin),
        :available_to => %w(AccountAdmin AccountMembership),
      }
    })

  def self.permissions
    Permissions.retrieve
  end

  def self.manageable_permissions(context, base_role_type=nil)
    permissions = self.permissions.dup
    permissions.reject!{ |k, p| p[:account_only] == :site_admin } unless context.site_admin?
    permissions.reject!{ |k, p| p[:account_only] == :root } unless context.root_account?
    permissions.reject!{ |k, p| !p[:available_to].include?(base_role_type)} unless base_role_type.nil?
    permissions
  end

  def self.css_class_for(context, permission, base_role, custom_role=nil)
    generated_permission = self.permission_for(context, permission, base_role, custom_role)
    
    css = []
    if generated_permission[:readonly]
      css << "six-checkbox-disabled-#{generated_permission[:enabled] ? 'checked' : 'unchecked' }"
    else
      if generated_permission[:explicit]
        css << "six-checkbox-default-#{generated_permission[:prior_default] ? 'checked' : 'unchecked'}"
      end
      css << "six-checkbox#{generated_permission[:explicit] ? '' : '-default' }-#{generated_permission[:enabled] ? 'checked' : 'unchecked' }"
    end
    css.join(' ')
  end
  
  def self.readonly_for(context, permission, base_role, custom_role=nil)
    self.permission_for(context, permission, base_role, custom_role)[:readonly]
  end
  
  def self.title_for(context, permission, base_role, custom_role=nil)
    generated_permission = self.permission_for(context, permission, base_role, custom_role)
    if generated_permission[:readonly]
      t 'tooltips.readonly', "you do not have permission to change this."
    else
      t 'tooltips.toogle', "Click to toggle this permission ON or OFF"
    end
  end
  
  def self.locked_for(context, permission, base_role, custom_role=nil)
    self.permission_for(context, permission, base_role, custom_role)[:locked]
  end
  
  def self.hidden_value_for(context, permission, base_role, custom_role=nil)
    generated_permission = self.permission_for(context, permission, base_role, custom_role)
    if !generated_permission[:readonly] && generated_permission[:explicit]
      generated_permission[:enabled] ? 'checked' : 'unchecked'
    else
      ''
    end
  end
  
  def self.teacherless_permissions
    @teacherless_permissions ||= permissions.select{|p, data| data[:available_to].include?('TeacherlessStudentEnrollment') }.map{|p, data| p }
  end
  
  def self.clear_cached_contexts
    @@role_override_chain = {}
    @cached_permissions = {}
  end
  
  def self.permission_for(role_context, permission, base_role, custom_role=nil)
    base_role = 'StudentEnrollment' if base_role == 'StudentViewEnrollment'
    custom_role = nil if base_role == NO_PERMISSIONS_TYPE
    if custom_role && custom_role == 'AccountAdmin'
      raise ArgumentError.new("Can't have AccountAdmin with base_role #{base_role}") unless base_role == AccountUser::BASE_ROLE_NAME
      # An AccountAdmin is the default account user and uses a different base
      # permission set. So set its base_role to AccountAdmin instead of AccountMembership
      base_role = 'AccountAdmin'
    end
    custom_role ||= base_role

    @cached_permissions ||= {}
    key = [role_context.cache_key, role_context.global_id, permission.to_s, custom_role.to_s].join
    permissionless_key = [role_context.cache_key, role_context.global_id, custom_role.to_s].join
    return @cached_permissions[key] if @cached_permissions[key]
    
    if !self.known_role_types.include?(base_role)
      raise ArgumentError.new("Invalid base_role #{base_role}")
    end
    default_data = self.permissions[permission]
    generated_permission = {
      :permission =>  default_data,
      :enabled    =>  default_data[:true_for].include?(base_role) ? [:self, :descendants] : nil,
      :locked     => !default_data[:available_to].include?(base_role),
      :readonly   => !default_data[:available_to].include?(base_role),
      :explicit   => false,
      :base_role_type => base_role,
      :enrollment_type => custom_role
    }
    if default_data[:account_only]
      if role_context.is_a? Account
        generated_permission[:enabled] = false if default_data[:account_only] == :root && !role_context.root_account?
        generated_permission[:enabled] = false if default_data[:account_only] == :site_admin && !role_context.site_admin?
      else
        generated_permission[:enabled] = false
      end
    end

    # cannot be overridden; don't bother looking for overrides
    return generated_permission if generated_permission[:locked]

    @@role_override_chain ||= {}
    overrides = @@role_override_chain[permissionless_key] ||= begin
      role_context.shard.activate do
        account_ids = role_context.account_chain_ids
        case_string = ""
        account_ids.each_with_index{|account_id, idx| case_string += " WHEN context_id='#{account_id}' THEN #{idx} " }
        overrides = RoleOverride.find(:all, :conditions => {:context_id => account_ids, :enrollment_type => generated_permission[:enrollment_type].to_s}, :order => "CASE #{case_string} ELSE 9999 END DESC")
<<<<<<< HEAD
        overrides.group_by(&:permission)
=======
        overrides.group_by(&:permission).freeze
>>>>>>> 2f358554
      end
    end

    # walk the overrides from most general (root account) to most specific (the role's account)
    # and apply them; short-circuit once someone has locked it
    last_override = false
    (overrides[permission.to_s] || []).each do |override|
      # set the flag that we have an override for the context we're on
      last_override = override.context_id == role_context.id && override.context_type == role_context.class.base_class.name

      generated_permission[:context_id] = override.context_id
      generated_permission[:locked] = override.locked?
      # keep track of the value for the parent
      generated_permission[:prior_default] = generated_permission[:enabled]

      unless override.enabled.nil?
        generated_permission[:explicit] = true if last_override
        generated_permission[:enabled] = override.enabled? ? override.applies_to : nil
      end

      break if override.locked?
    end

    # there was not an override matching this context, so do a half loop
    # to set the inherited values
    if !last_override
      generated_permission[:prior_default] = generated_permission[:enabled]
      generated_permission[:readonly] = true if generated_permission[:locked]
    end

    @cached_permissions[key] = generated_permission.freeze
  end

  # returns just the :enabled key of permission_for, adjusted for applying it to a certain
  # context
  def self.enabled_for?(role_context, context, permission, base_role, custom_role = nil)
    permission = permission_for(role_context, permission, base_role, custom_role)
    return [] unless permission[:enabled]

    # this override applies to self, and we are self; no adjustment necessary
    return permission[:enabled] if context.id == permission[:context_id]
    # this override applies to descendants, and we're not applying it to self
    #   (presumed that other logic prevents calling this method with context being a parent of role_context)
    return [:self, :descendants] if context.id != permission[:context_id] && permission[:enabled].include?(:descendants)
    []
  end

  # settings is a hash with recognized keys :override and :locked. each key
  # differentiates nil, false, and truthy as possible values
  def self.manage_role_override(context, role, permission, settings)
    role_override = context.role_overrides.find_by_permission_and_enrollment_type(permission, role)
    if !settings[:override].nil? || settings[:locked]
      role_override ||= context.role_overrides.build(
        :permission => permission,
        :enrollment_type => role)
      role_override.enabled = settings[:override] unless settings[:override].nil?
      role_override.locked = settings[:locked] unless settings[:locked].nil?
      role_override.save!
    elsif role_override
      role_override.destroy
      role_override = nil
    end
    role_override
  end
end<|MERGE_RESOLUTION|>--- conflicted
+++ resolved
@@ -784,11 +784,7 @@
         case_string = ""
         account_ids.each_with_index{|account_id, idx| case_string += " WHEN context_id='#{account_id}' THEN #{idx} " }
         overrides = RoleOverride.find(:all, :conditions => {:context_id => account_ids, :enrollment_type => generated_permission[:enrollment_type].to_s}, :order => "CASE #{case_string} ELSE 9999 END DESC")
-<<<<<<< HEAD
-        overrides.group_by(&:permission)
-=======
         overrides.group_by(&:permission).freeze
->>>>>>> 2f358554
       end
     end
 
