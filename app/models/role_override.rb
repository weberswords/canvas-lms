#
# Copyright (C) 2011 - present Instructure, Inc.
#
# This file is part of Canvas.
#
# Canvas is free software: you can redistribute it and/or modify it under
# the terms of the GNU Affero General Public License as published by the Free
# Software Foundation, version 3 of the License.
#
# Canvas is distributed in the hope that it will be useful, but WITHOUT ANY
# WARRANTY; without even the implied warranty of MERCHANTABILITY or FITNESS FOR
# A PARTICULAR PURPOSE. See the GNU Affero General Public License for more
# details.
#
# You should have received a copy of the GNU Affero General Public License along
# with this program. If not, see <http://www.gnu.org/licenses/>.
#

class RoleOverride < ActiveRecord::Base
  belongs_to :context, polymorphic: [:account]

  belongs_to :role
  include Role::AssociationHelper

  validates :enabled, inclusion: [true, false]
  validates :locked, inclusion: [true, false]

  validate :must_apply_to_something

  after_save :update_role_changed_at

  def update_role_changed_at
    self.role.touch
  end

  def self.v2_labels(context, has_v2)
    context.feature_enabled?(:permissions_v2_ui) && has_v2
  end

  def must_apply_to_something
    self.errors.add(nil, "Must apply to something") unless applies_to_self? || applies_to_descendants?
  end

  def applies_to
    result = []
    result << :self if applies_to_self?
    result << :descendants if applies_to_descendants?
    result.presence
  end

  ACCOUNT_ADMIN_LABEL = lambda { t('roles.account_admin', "Account Admin") }
  def self.account_membership_types(account)
    res = [{:id => Role.get_built_in_role("AccountAdmin").id, :name => "AccountAdmin", :base_role_name => Role::DEFAULT_ACCOUNT_TYPE, :label => ACCOUNT_ADMIN_LABEL.call}]
    account.available_custom_account_roles.each do |r|
      res << {:id => r.id, :name => r.name, :base_role_name => Role::DEFAULT_ACCOUNT_TYPE, :label => r.name}
    end
    res
  end

  ENROLLMENT_TYPE_LABELS =
    [
      # StudentViewEnrollment permissions will mirror StudentPermissions
      {:base_role_name => 'StudentEnrollment', :name => 'StudentEnrollment', :label => lambda { t('roles.student', 'Student') }, :plural_label => lambda { t('roles.students', 'Students') } },
      {:base_role_name => 'TeacherEnrollment', :name => 'TeacherEnrollment', :label => lambda { t('roles.teacher', 'Teacher') }, :plural_label => lambda { t('roles.teachers', 'Teachers') } },
      {:base_role_name => 'TaEnrollment', :name => 'TaEnrollment', :label => lambda { t('roles.ta', 'TA') }, :plural_label => lambda { t('roles.tas', 'TAs') } },
      {:base_role_name => 'DesignerEnrollment', :name => 'DesignerEnrollment', :label => lambda { t('roles.designer', 'Designer') }, :plural_label => lambda { t('roles.designers', 'Designers') } },
      {:base_role_name => 'ObserverEnrollment', :name => 'ObserverEnrollment', :label => lambda { t('roles.observer', 'Observer') }, :plural_label => lambda { t('roles.observers', 'Observers') } }
    ].freeze
  def self.enrollment_type_labels
    ENROLLMENT_TYPE_LABELS
  end

  # immediately register stock canvas-lms permissions
  # NOTE: manage_alerts = Global Announcements and manage_interaction_alerts = Alerts
  # for legacy reasons
  # NOTE: if you add a permission, please also update the API documentation for
  # RoleOverridesController#add_role
  Permissions.register({
      :manage_wiki => {
                           :label => lambda { t("Manage (add / edit / delete) pages") },
                           :label_v2 =>  lambda { t("Pages - add / edit / delete") },
        :available_to => [
          'TaEnrollment',
          'TeacherEnrollment',
          'DesignerEnrollment',
          'TeacherlessStudentEnrollment',
          'ObserverEnrollment',
          'AccountAdmin',
          'AccountMembership'
        ],
        :true_for => [
          'TaEnrollment',
          'TeacherEnrollment',
          'DesignerEnrollment',
          'AccountAdmin'
        ]
                         },
      :read_forum => {
        :label => lambda { t('permissions.read_forum', "View discussions") },
        :label_v2 => lambda { t("Discussions - view") },
        :available_to => [
          'StudentEnrollment',
          'TaEnrollment',
          'DesignerEnrollment',
          'TeacherEnrollment',
          'TeacherlessStudentEnrollment',
          'ObserverEnrollment',
          'AccountAdmin',
          'AccountMembership'
        ],
        :true_for => [
          'StudentEnrollment',
          'TaEnrollment',
          'DesignerEnrollment',
          'ObserverEnrollment',
          'TeacherEnrollment',
          'AccountAdmin'
        ],
        :applies_to_concluded => true
      },
      :post_to_forum => {
        :label => lambda { t('permissions.post_to_forum', "Post to discussions") },
        :label_v2 => lambda { t("Discussions - post") },
        :available_to => [
          'StudentEnrollment',
          'TaEnrollment',
          'DesignerEnrollment',
          'TeacherEnrollment',
          'TeacherlessStudentEnrollment',
          'ObserverEnrollment',
          'AccountAdmin',
          'AccountMembership'
        ],
        :true_for => [
          'StudentEnrollment',
          'TaEnrollment',
          'DesignerEnrollment',
          'TeacherEnrollment',
          'AccountAdmin'
        ],
        :restrict_future_enrollments => true,
        :applies_to_concluded => ['TeacherEnrollment', 'TaEnrollment']
      },
      :moderate_forum => {
        :label => lambda { t('permissions.moderate_form', "Moderate discussions ( delete / edit other's posts, lock topics)") },
        :label_v2 => lambda { t("Discussions - moderate") },
        :available_to => [
          'StudentEnrollment',
          'TaEnrollment',
          'DesignerEnrollment',
          'TeacherEnrollment',
          'TeacherlessStudentEnrollment',
          'ObserverEnrollment',
          'AccountAdmin',
          'AccountMembership'
        ],
        :true_for => [
          'TaEnrollment',
          'DesignerEnrollment',
          'TeacherEnrollment',
          'AccountAdmin'
        ]
      },
      :read_announcements => {
        :label => lambda { t('View announcements') },
        :label_v2 => lambda { t("Announcements - view") },
        :available_to => [
          'StudentEnrollment',
          'TaEnrollment',
          'DesignerEnrollment',
          'TeacherEnrollment',
          'TeacherlessStudentEnrollment',
          'ObserverEnrollment',
          'AccountAdmin',
          'AccountMembership'
        ],
        :true_for => [
          'StudentEnrollment',
          'TaEnrollment',
          'DesignerEnrollment',
          'ObserverEnrollment',
          'TeacherEnrollment',
          'AccountAdmin'
        ],
        :applies_to_concluded => true
      },
      :send_messages => {
        :label => lambda { t('permissions.send_messages', "Send messages to individual course members") },
<<<<<<< HEAD
        :label_v2 => lambda { t('Conversations - send messages to individual course members') },
=======
        :label_v2 => lambda { t("Conversations - send messages to individual course members") },
>>>>>>> d797c1ec
        :available_to => [
          'StudentEnrollment',
          'TaEnrollment',
          'DesignerEnrollment',
          'TeacherEnrollment',
          'TeacherlessStudentEnrollment',
          'ObserverEnrollment',
          'AccountAdmin',
          'AccountMembership'
        ],
        :true_for => [
          'StudentEnrollment',
          'TaEnrollment',
          'DesignerEnrollment',
          'TeacherEnrollment',
          'AccountAdmin'
        ]
      },
      :send_messages_all => {
        :label => lambda { t('permissions.send_messages_all', "Send messages to the entire class") },
        :label_v2 => lambda { t("Conversations - send messages to entire class") },
        :available_to => [
          'StudentEnrollment',
          'TaEnrollment',
          'DesignerEnrollment',
          'TeacherEnrollment',
          'TeacherlessStudentEnrollment',
          'ObserverEnrollment',
          'AccountAdmin',
          'AccountMembership'
        ],
        :true_for => [
          'TaEnrollment',
          'DesignerEnrollment',
          'TeacherEnrollment',
          'AccountAdmin'
        ]
      },
      :import_outcomes => {
        :label => lambda { t("Import learning outcomes") },
        :label_v2 => lambda { t("Learning Outcomes - import") },
        :available_to => [
          'TaEnrollment',
          'DesignerEnrollment',
          'TeacherEnrollment',
          'TeacherlessStudentEnrollment',
          'ObserverEnrollment',
          'AccountAdmin',
          'AccountMembership'
        ],
        :true_for => [
          'DesignerEnrollment',
          'TeacherEnrollment',
          'TeacherlessStudentEnrollment',
          'AccountAdmin'
        ]
      },
      :manage_outcomes => {
        :label => lambda { t('permissions.manage_outcomes', "Manage learning outcomes") },
        :label_v2 => lambda { t("Learning Outcomes - add / edit / delete") },
        :available_to => [
          'StudentEnrollment',
          'TaEnrollment',
          'DesignerEnrollment',
          'TeacherEnrollment',
          'TeacherlessStudentEnrollment',
          'ObserverEnrollment',
          'AccountAdmin',
          'AccountMembership'
        ],
        :true_for => [
          'DesignerEnrollment',
          'TeacherEnrollment',
          'TeacherlessStudentEnrollment',
          'AccountAdmin'
        ]
      },
      :create_conferences => {
        :label => lambda { t('permissions.create_conferences', "Create web conferences") },
        :label_v2 => lambda { t("Web Conferences - create") },
        :available_to => [
          'StudentEnrollment',
          'TaEnrollment',
          'DesignerEnrollment',
          'TeacherEnrollment',
          'TeacherlessStudentEnrollment',
          'ObserverEnrollment',
          'AccountAdmin',
          'AccountMembership'
        ],
        :true_for => [
          'StudentEnrollment',
          'TaEnrollment',
          'DesignerEnrollment',
          'TeacherEnrollment',
          'AccountAdmin'
        ]
      },
      :create_collaborations => {
        :label => lambda { t('permissions.create_collaborations', "Create student collaborations") },
        :label_v2 => lambda { t("Student Collaborations - create") },
        :available_to => [
          'StudentEnrollment',
          'TaEnrollment',
          'DesignerEnrollment',
          'TeacherEnrollment',
          'TeacherlessStudentEnrollment',
          'ObserverEnrollment',
          'AccountAdmin',
          'AccountMembership'
        ],
        :true_for => [
          'StudentEnrollment',
          'TaEnrollment',
          'DesignerEnrollment',
          'TeacherEnrollment',
          'AccountAdmin'
        ]
      },
      :read_roster => {
        :label => lambda { t('permissions.read_roster', "See the list of users") },
        :label_v2 => lambda { t("Users - view list") },
        :available_to => [
          'StudentEnrollment',
          'TaEnrollment',
          'DesignerEnrollment',
          'TeacherEnrollment',
          'TeacherlessStudentEnrollment',
          'ObserverEnrollment',
          'AccountAdmin',
          'AccountMembership'
        ],
        :true_for => [
          'StudentEnrollment',
          'TaEnrollment',
          'DesignerEnrollment',
          'TeacherEnrollment',
          'AccountAdmin'
        ],
        :applies_to_concluded => ['TeacherEnrollment', 'TaEnrollment', 'DesignerEnrollment']
      },
      :read_email_addresses => {
        :label => lambda { t("See other users' primary email address") },
        :label_v2 => lambda { t("Users - view primary email address") },
        :available_to => [
          'StudentEnrollment',
          'TaEnrollment',
          'DesignerEnrollment',
          'TeacherEnrollment',
          'TeacherlessStudentEnrollment',
          'ObserverEnrollment',
          'AccountAdmin',
          'AccountMembership'
        ],
        :true_for => [
          'TaEnrollment',
          'TeacherEnrollment',
          'AccountAdmin'
        ],
        :applies_to_concluded => ['TeacherEnrollment', 'TaEnrollment']
      },
      :view_all_grades => {
        :label => lambda { t('permissions.view_all_grades', "View all grades") },
        :label_v2 => lambda { t("Grades - view all grades") },
        :available_to => [
          'TaEnrollment',
          'DesignerEnrollment',
          'TeacherEnrollment',
          'AccountAdmin',
          'AccountMembership'
        ],
        :true_for => [
          'TaEnrollment',
          'TeacherEnrollment',
          'AccountAdmin'
        ],
        :applies_to_concluded => true
      },
      :manage_grades => {
        :label => lambda { t('permissions.manage_grades', "Edit grades") },
        :label_v2 => lambda { t("Grades - edit") },
        :available_to => [
          'TaEnrollment',
          'TeacherEnrollment',
          'AccountAdmin',
          'AccountMembership'
        ],
        :true_for => [
          'TaEnrollment',
          'TeacherEnrollment',
          'AccountAdmin'
        ]
      },
      :manage_rubrics => {
        :label => lambda { t('permissions.manage_rubrics', "Create and edit assessing rubrics") },
        :label_v2 => lambda { t("Rubrics - add / edit / delete") },
          :available_to => [
              'TaEnrollment',
              'DesignerEnrollment',
              'TeacherEnrollment',
              'AccountAdmin',
              'AccountMembership'
          ],
          :true_for => [
              'DesignerEnrollment',
              'TaEnrollment',
              'TeacherEnrollment',
              'AccountAdmin'
          ]
      },
      :comment_on_others_submissions => {
        :label => lambda { t('permissions.comment_on_others_submissions', "View all students' submissions and make comments on them") },
        :label_v2 => lambda { t("Submissions - view and make comments") },
        :available_to => [
          'StudentEnrollment',
          'TaEnrollment',
          'DesignerEnrollment',
          'TeacherEnrollment',
          'TeacherlessStudentEnrollment',
          'AccountAdmin',
          'AccountMembership'
        ],
        :true_for => [
          'TaEnrollment',
          'DesignerEnrollment',
          'TeacherEnrollment',
          'AccountAdmin'
        ]
      },
      :manage_students => {
        :label => lambda { t('permissions.manage_students', "Add/remove students for the course") },
<<<<<<< HEAD
        :label_v2 => lambda { t("Users - add / remove students from courses") },
=======
        :label_v2 => lambda { t("Users - add / remove students in courses") },
>>>>>>> d797c1ec
        :available_to => [
          'TaEnrollment',
          'DesignerEnrollment',
          'TeacherEnrollment',
          'TeacherlessStudentEnrollment',
          'AccountAdmin',
          'AccountMembership'
        ],
        :true_for => [
          'TaEnrollment',
          'DesignerEnrollment',
          'TeacherEnrollment',
          'AccountAdmin'
        ]
      },
      :manage_admin_users => {
        :label => lambda { t('permissions.manage_admin_users', "Add/remove other teachers, course designers or TAs to the course") },
<<<<<<< HEAD
        :label_v2 => lambda { t("Users - add / remove teachers, course designers or TAs from courses") },
=======
        :label_v2 => lambda { t("Users - add / remove teachers, course designers, or TAs in courses") },
>>>>>>> d797c1ec
        :available_to => [
          'TaEnrollment',
          'DesignerEnrollment',
          'TeacherEnrollment',
          'AccountAdmin',
          'AccountMembership'
        ],
        :true_for => [
          'TeacherEnrollment',
          'AccountAdmin'
        ]
      },
      :manage_role_overrides => {
        :label => lambda { t('permissions.manage_role_overrides', "Manage permissions") },
        :label_v2 => lambda { t("Permissions - manage") },
        :account_only => true,
        :true_for => %w(AccountAdmin),
        :available_to => %w(AccountMembership)
      },
      :manage_account_memberships => {
        :label => lambda { t('permissions.manage_account_memberships', "Add/remove other admins for the account") },
        :label_v2 => lambda { t("Admins - add / remove") },
        :available_to => [
          'AccountMembership'
        ],
        :true_for => [
          'AccountAdmin'
        ],
        :account_only => true
      },
      :manage_account_settings => {
        :label => lambda { t('permissions.manage_account_settings', "Manage account-level settings") },
        :label_v2 => lambda { t("Account-level settings - manage") },
        :available_to => [
          'AccountMembership'
        ],
        :true_for => [
          'AccountAdmin'
        ],
        :account_only => true
      },
      :manage_groups => {
        :label => lambda { t('permissions.manage_groups', "Manage (create / edit / delete) groups") },
        :label_v2 => lambda { t("Groups - add / edit / delete") },
        :available_to => [
          'TaEnrollment',
          'DesignerEnrollment',
          'TeacherEnrollment',
          'AccountAdmin',
          'AccountMembership'
        ],
        :true_for => [
          'TaEnrollment',
          'DesignerEnrollment',
          'TeacherEnrollment',
          'AccountAdmin'
        ],
        :acts_as_access_token_scope => true
      },
      :view_group_pages => {
        :label => lambda { t('permissions.view_group_pages', "View the group pages of all student groups") },
        :label_v2 => lambda { t("Groups - view all student groups") },
        :available_to => [
          'StudentEnrollment',
          'TaEnrollment',
          'DesignerEnrollment',
          'TeacherEnrollment',
          'ObserverEnrollment',
          'AccountAdmin',
          'AccountMembership'
        ],
        :true_for => [
          'TaEnrollment',
          'DesignerEnrollment',
          'TeacherEnrollment',
          'AccountAdmin'
        ],
        :applies_to_concluded => true
      },
      :manage_files => {
        :label => lambda { t('permissions.manage_files', "Manage (add / edit / delete) course files") },
        :label_v2 => lambda { t("Course Files - add / edit / delete") },
        :available_to => [
          'TaEnrollment',
          'DesignerEnrollment',
          'TeacherEnrollment',
          'TeacherlessStudentEnrollment',
          'ObserverEnrollment',
          'AccountAdmin',
          'AccountMembership'
        ],
        :true_for => [
          'TaEnrollment',
          'DesignerEnrollment',
          'TeacherEnrollment',
          'AccountAdmin'
        ],
        :acts_as_access_token_scope => true
      },
      :manage_assignments => {
        :label => lambda { t('permissions.manage_assignments', "Manage (add / edit / delete) assignments and quizzes") },
        :label_v2 => lambda { t("Assignments and Quizzes - add / edit / delete") },
        :available_to => [
          'TaEnrollment',
          'DesignerEnrollment',
          'TeacherEnrollment',
          'TeacherlessStudentEnrollment',
          'ObserverEnrollment',
          'AccountAdmin',
          'AccountMembership'
        ],
        :true_for => [
          'TaEnrollment',
          'DesignerEnrollment',
          'TeacherEnrollment',
          'AccountAdmin'
        ],
        :acts_as_access_token_scope => true
      },
      :undelete_courses => {
        :label => lambda { t('permissions.undelete_courses', "Undelete courses") },
        :label_v2 => lambda { t("Courses - undelete") },
        :admin_tool => true,
        :account_only => true,
        :available_to => [
          'AccountAdmin',
          'AccountMembership'
        ],
        :true_for => [ 'AccountAdmin' ]
      },
      :view_grade_changes => {
        :label => lambda { t('permissions.view_grade_changes', "View Grade Change Logs") },
        :label_v2 => lambda { t("Grades - view change logs") },
        :admin_tool => true,
        :account_only => true,
        :available_to => [
          'AccountAdmin',
          'AccountMembership'
        ],
        :true_for => [ 'AccountAdmin' ]
      },
      :view_course_changes => {
        :label => lambda { t('permissions.view_course_changes', "View Course Change Logs") },
<<<<<<< HEAD
        :label_v2 => lambda { t("Grades - view change logs") },
=======
        :label_v2 => lambda { t("Courses - view change logs") },
>>>>>>> d797c1ec
        :admin_tool => true,
        :account_only => true,
        :available_to => [
          'AccountAdmin',
          'AccountMembership'
        ],
        :true_for => [ 'AccountAdmin' ]
      },
      :view_notifications => {
        :label => lambda { t('permissions.view_notifications', "View notifications") },
<<<<<<< HEAD
        :label_v2 => lambda { t('Notifications - view') },
=======
        :label_v2 => lambda { t("Notifications - view") },
>>>>>>> d797c1ec
        :admin_tool => true,
        :account_only => true,
        :available_to => [
          'AccountAdmin',
          'AccountMembership'
        ],
        :true_for => [],
        :account_allows => lambda {|acct| acct.settings[:admins_can_view_notifications]}
      },
      :read_question_banks => {
        :label => lambda { t('permissions.read_question_banks', "View and link to question banks") },
        :label_v2 => lambda { t("Question banks - view and link") },
        :available_to => [
          'TaEnrollment',
          'DesignerEnrollment',
          'TeacherEnrollment',
          'TeacherlessStudentEnrollment',
          'ObserverEnrollment',
          'AccountAdmin',
          'AccountMembership'
        ],
        :true_for => [
          'TaEnrollment',
          'DesignerEnrollment',
          'TeacherEnrollment',
          'AccountAdmin'
        ],
        :applies_to_concluded => true
      },
      :manage_calendar => {
        :label => lambda { t('permissions.manage_calendar', "Add, edit and delete events on the course calendar") },
        :label_v2 => lambda { t("Course Calendar - add / edit / delete events") },
        :available_to => [
          'StudentEnrollment',
          'TaEnrollment',
          'DesignerEnrollment',
          'TeacherEnrollment',
          'TeacherlessStudentEnrollment',
          'ObserverEnrollment',
          'AccountAdmin',
          'AccountMembership'
        ],
        :true_for => [
          'TaEnrollment',
          'DesignerEnrollment',
          'TeacherEnrollment',
          'AccountAdmin'
        ]
      },
      :read_reports => {
        :label => lambda { t('permissions.read_reports', "View usage reports for the course") },
        :label_v2 => lambda { t("Courses - view usage reports") },
        :available_to => [
          'TaEnrollment',
          'DesignerEnrollment',
          'TeacherEnrollment',
          'AccountAdmin',
          'AccountMembership'
        ],
        :true_for => [
          'TaEnrollment',
          'DesignerEnrollment',
          'TeacherEnrollment',
          'AccountAdmin'
        ]
      },
      :manage_courses => {
        :label => lambda { t('permissions.manage_', "Manage ( add / edit / delete ) ") },
        :label_v2 => lambda { t("Courses - add / edit / delete") },
        :available_to => [
          'AccountAdmin',
          'AccountMembership'
        ],
        :account_only => true,
        :true_for => [
          'AccountAdmin'
        ]
      },
      :manage_master_courses => {
        :label => lambda { t('Blueprint Courses (create / edit / associate / delete)') },
        :label_v2 => lambda { t("Blueprint Courses - add / edit / associate / delete") },
        :available_to => [
          'AccountAdmin',
          'AccountMembership'
        ],
        :account_only => true,
        :true_for => [
          'AccountAdmin'
        ],
        :account_allows => lambda {|a| a.root_account.feature_allowed?(:master_courses)}
      },
      :manage_user_logins => {
        :label => lambda { t('permissions.manage_user_logins', "Modify login details for users") },
        :label_v2 => lambda { t("Users - manage login details") },
        :available_to => [
          'AccountAdmin',
          'AccountMembership'
        ],
        :account_only => :root,
        :true_for => [
          'AccountAdmin'
        ]
      },
      :view_user_logins => {
        :label => lambda { t("View login ids for users") },
        :label_v2 => lambda { t("Users - view login IDs") },
        :available_to => %w(AccountAdmin AccountMembership TeacherEnrollment TaEnrollment),
        :true_for => %w(AccountAdmin TeacherEnrollment TaEnrollment)
      },
      :manage_user_observers => {
        :label => lambda { t('permissions.manage_user_observers', "Manage observers for users") },
        :label_v2 => lambda { t("Users - add / remove observers") },
        :account_only => :root,
        :true_for => %w(AccountAdmin),
        :available_to => %w(AccountAdmin AccountMembership),
      },
      :manage_alerts => {
        :label => lambda { t('permissions.manage_announcements', "Manage global announcements") },
        :label_v2 => lambda { t("Global Announcements - add / edit / delete") },
        :account_only => true,
        :true_for => %w(AccountAdmin),
        :available_to => %w(AccountAdmin AccountMembership),
      },
      :read_messages => {
        :label => lambda { t('permissions.read_messages', "View notifications sent to users") },
        :account_only => :site_admin,
        :true_for => %w(AccountAdmin),
        :available_to => %w(AccountAdmin AccountMembership),
      },
      :become_user => {
        :label => lambda { t('Act as users') },
        :label_v2 => lambda { t("Users - act as") },
        :account_only => :root,
        :true_for => %w(AccountAdmin),
        :available_to => %w(AccountAdmin AccountMembership),
      },
      :manage_site_settings => {
        :label => lambda { t('permissions.manage_site_settings', "Manage site-wide and plugin settings") },
        :account_only => :site_admin,
        :true_for => %w(AccountAdmin),
        :available_to => %w(AccountAdmin AccountMembership),
      },
      :manage_developer_keys => {
        :label => lambda { t('permissions.manage_developer_keys', "Manage developer keys") },
        :label_v2 => lambda { t("Developer Keys - manage ") },
        :account_only => true,
        :true_for => %w(AccountAdmin),
        :available_to => %w(AccountAdmin AccountMembership),
      },
      :import_sis => {
        :label => lambda { t('Import SIS data') },
        :label_v2 => lambda { t("SIS Data - import") },
        :account_only => :root,
        :true_for => %w(AccountAdmin),
        :available_to => %w(AccountAdmin AccountMembership),
      },
      :manage_sis => {
        :label => lambda { t('permissions.manage_sis', "Manage SIS data") },
        :label_v2 => lambda { t("SIS Data - manage") },
        :account_only => :root,
        :true_for => %w(AccountAdmin),
        :available_to => %w(AccountAdmin AccountMembership),
      },
      :read_sis => {
        :label => lambda { t('permission.read_sis', "Read SIS data") },
        :label_v2 => lambda { t("SIS Data - read") },
        :true_for => %w(AccountAdmin TeacherEnrollment),
        :available_to => %w(AccountAdmin AccountMembership TeacherEnrollment TaEnrollment StudentEnrollment)
      },
      :read_course_list => {
        :label => lambda { t('permissions.read_course_list', "View the list of courses") },
<<<<<<< HEAD
        :label_v2 => lambda { t('Courses - view list') },
=======
        :label_v2 => lambda { t("Courses - view list") },
>>>>>>> d797c1ec
        :account_only => true,
        :true_for => %w(AccountAdmin),
        :available_to => %w(AccountAdmin AccountMembership)
      },
      :view_statistics => {
        :label => lambda { t('permissions.view_statistics', "View statistics") },
        :label_v2 => lambda { t("Statistics - view") },
        :account_only => true,
        :true_for => %w(AccountAdmin),
        :available_to => %w(AccountAdmin AccountMembership)
      },
      :manage_storage_quotas => {
        :label => lambda { t('permissions.manage_storage_quotas', "Manage storage quotas") },
        :label_v2 => lambda { t("Storage Quotas - manage") },
          :account_only => true,
          :true_for => %w(AccountAdmin),
          :available_to => %w(AccountAdmin AccountMembership)
      },
      :manage_user_notes => {
        :label => lambda { t('permissions.manage_user_notes', "Manage faculty journal entries") },
        :available_to => [
          'TaEnrollment',
          'TeacherEnrollment',
          'AccountAdmin',
          'AccountMembership'
        ],
        :true_for => [
          'TaEnrollment',
          'TeacherEnrollment',
          'AccountAdmin'
        ],
        :account_allows => lambda {|a| a.root_account.enable_user_notes}
      },
      :read_course_content => {
        :label => lambda { t('permissions.read_course_content', "View course content") },
        :label_v2 => lambda { t("Course Content - view") },
        :true_for => %w(AccountAdmin),
        :available_to => %w(AccountAdmin AccountMembership)
      },
      :manage_content => {
        :label => lambda { t('permissions.manage_content', "Manage all other course content") },
        :label_v2 => lambda { t("Course Content - add / edit / delete") },
        :available_to => [
          'TaEnrollment',
          'TeacherEnrollment',
          'DesignerEnrollment',
          'TeacherlessStudentEnrollment',
          'ObserverEnrollment',
          'AccountAdmin',
          'AccountMembership'
        ],
        :true_for => [
          'TaEnrollment',
          'TeacherEnrollment',
          'DesignerEnrollment',
          'AccountAdmin'
        ]
      },
      :manage_interaction_alerts => {
        :label => lambda { t('permissions.manage_interaction_alerts', "Manage alerts") },
        :label_v2 => lambda { t("Alerts - add / edit / delete") },
        :true_for => %w(AccountAdmin TeacherEnrollment),
        :available_to => %w(AccountAdmin AccountMembership TeacherEnrollment TaEnrollment),
      },
      :manage_jobs => {
        :label => lambda { t('permissions.managed_jobs', "Manage background jobs") },
        :account_only => :site_admin,
        :true_for => %w(AccountAdmin),
        :available_to => %w(AccountAdmin AccountMembership),
      },
      :view_jobs => {
          :label => lambda { t('permissions.view_jobs', "View background jobs") },
          :account_only => :site_admin,
          :true_for => %w(AccountAdmin),
          :available_to => %w(AccountAdmin AccountMembership),
      },
      :view_error_reports => {
        :label => lambda { t('permissions.view_error_reports', "View error reports") },
        :account_only => :site_admin,
        :true_for => %w(AccountAdmin),
        :available_to => %w(AccountAdmin AccountMembership),
      },
      :manage_global_outcomes => {
        :label => lambda { t('permissions.manage_global_outcomes', "Manage global learning outcomes") },
        :account_only => :site_admin,
        :true_for => %w(AccountAdmin),
        :available_to => %w(AccountAdmin AccountMembership),
      },
      :change_course_state => {
        :label => lambda { t('permissions.change_course_state', "Change course state") },
        :label_v2 => lambda { t("Course State - manage") },
        :true_for => %w(AccountAdmin TeacherEnrollment DesignerEnrollment),
        :available_to => %w(AccountAdmin AccountMembership TeacherEnrollment TaEnrollment DesignerEnrollment),
      },
      :manage_sections => {
        :label => lambda { t('permissions.manage_sections', "Manage (create / edit / delete) course sections") },
        :label_v2 => lambda { t("Course Sections - add / edit / delete") },
        :true_for => %w(AccountAdmin TeacherEnrollment DesignerEnrollment),
        :available_to => %w(AccountAdmin AccountMembership TeacherEnrollment TaEnrollment DesignerEnrollment),
      },
      :manage_frozen_assignments => {
        :label => lambda { t('permissions.manage_frozen_assignment', "Manage (edit / delete) frozen assignments") },
        :true_for => %w(AccountAdmin),
        :available_to => %w(AccountAdmin AccountMembership),
        :enabled_for_plugin => :assignment_freezer
      },
      :manage_feature_flags => {
        :label => lambda { t('permissions.manage_feature_flags', "Enable or disable features at an account level") },
        :label_v2 => lambda { t("Feature Options - enable / disable") },
        :true_for => %w(AccountAdmin),
        :available_to => %w(AccountAdmin AccountMembership)
      },
      :view_quiz_answer_audits => {
        :label => lambda { t('permissions.view_quiz_answer_audits', 'View the answer matrix in Quiz Submission Logs')},
        :label_v2 => lambda { t('Quizzes - view submission log')},
        :true_for => %w(AccountAdmin),
        :available_to => %w(AccountAdmin AccountMembership),
        :account_allows => lambda {|a| a.feature_allowed?(:quiz_log_auditing)}
      },
      :manage_catalog => {
        :label => lambda { t('permissions.manage_catalog', "Manage catalog") },
        :label_v2 => lambda { t("Catalog - manage") },
        :account_only => true,
        :true_for => %w(AccountAdmin),
        :available_to => %w(AccountAdmin AccountMembership),
        :account_allows => lambda {|a| a.settings[:catalog_enabled]}
      },
      :moderate_grades => {
        :label => -> { t('Moderate Grades') },
        :label_v2 => -> { t('Grades - moderate') },
        :true_for => %w(AccountAdmin TeacherEnrollment),
        :available_to => %w(AccountAdmin AccountMembership TeacherEnrollment TaEnrollment)
      },
      :reset_any_mfa => {
        :label => -> { t('Reset Multi-Factor Authentication') },
        :account_only => :root,
        :true_for => %w(AccountAdmin),
        :available_to => %w(AccountAdmin AccountMembership),
        :account_allows => lambda {|a| a.mfa_settings != :disabled}
      },
      :lti_add_edit => {
        :label => -> { t('LTI add and edit') },
        :label_v2 => -> { t('LTI - add / edit / delete') },
        :true_for => %w(TeacherEnrollment TaEnrollment DesignerEnrollment AccountAdmin),
        :available_to => %w(TeacherEnrollment TaEnrollment DesignerEnrollment AccountAdmin AccountMembership)
      },
      :select_final_grade => {
        :label => -> { t('Grades - Select final grade for moderation') },
        :true_for => %w(AccountAdmin TeacherEnrollment TaEnrollment),
        :available_to => %w(AccountAdmin AccountMembership TeacherEnrollment TaEnrollment)
      },
      :view_audit_trail => {
        :label => -> { t('Grades - View audit trail') },
        :true_for => %w(TeacherEnrollment AccountAdmin),
        :available_to => %w(TeacherEnrollment AccountAdmin AccountMembership)
      },
      :generate_observer_pairing_code => {
<<<<<<< HEAD
        :label => -> { t('Users - Generate observer paring code for students') },
=======
        :label => -> { t('Users - Generate observer pairing codes for students') },
>>>>>>> d797c1ec
        :true_for => %w(AccountAdmin),
        :available_to => %w(TeacherEnrollment ObserverEnrollment TaEnrollment AccountAdmin AccountMembership DesignerEnrollment)
      }
    })

  ACCESS_TOKEN_SCOPE_PREFIX = 'https://api.instructure.com/auth/canvas'.freeze

  def self.permissions
    Permissions.retrieve
  end

  # permissions that apply to concluded courses/enrollments
  def self.concluded_permission_types
    self.permissions.select{|k, p| !!p[:applies_to_concluded]}
  end

  def self.manageable_permissions(context, base_role_type=nil)
    permissions = self.permissions.dup
    permissions.reject!{ |k, p| p[:account_only] == :site_admin } unless context.site_admin?
    permissions.reject!{ |k, p| p[:account_only] == :root } unless context.root_account?
    permissions.reject!{ |k, p| !p[:available_to].include?(base_role_type)} unless base_role_type.nil?
    permissions.reject!{ |k, p| p[:account_allows] && !p[:account_allows].call(context)}
    permissions.reject!{ |k, p| p[:enabled_for_plugin] &&
      !((plugin = Canvas::Plugin.find(p[:enabled_for_plugin])) && plugin.enabled?)}
    permissions
  end

  def self.manageable_access_token_scopes(context)
    permissions = manageable_permissions(context).dup
    permissions.select! { |_, p| p[:acts_as_access_token_scope].present? }

    permissions.map do |k, p|
      {
        name: "#{ACCESS_TOKEN_SCOPE_PREFIX}.#{k}",
        label:  v2_labels(@context, p.key?(label_v2)) ? p[:label_v2].call : p[:label].call
      }
    end
  end

  def self.css_class_for(context, permission, role, role_context=nil)
    generated_permission = self.permission_for(context, permission, role, role_context=nil)

    css = []
    if generated_permission[:readonly]
      css << "six-checkbox-disabled-#{generated_permission[:enabled] ? 'checked' : 'unchecked' }"
    else
      if generated_permission[:explicit]
        css << "six-checkbox-default-#{generated_permission[:prior_default] ? 'checked' : 'unchecked'}"
      end
      css << "six-checkbox#{generated_permission[:explicit] ? '' : '-default' }-#{generated_permission[:enabled] ? 'checked' : 'unchecked' }"
    end
    css.join(' ')
  end

  def self.readonly_for(context, permission, role, role_context=nil)
    self.permission_for(context, permission, role, role_context)[:readonly]
  end

  def self.title_for(context, permission, role, role_context=nil)
    if self.readonly_for(context, permission, role, role_context)
      t 'tooltips.readonly', "you do not have permission to change this."
    else
      t 'tooltips.toogle', "Click to toggle this permission ON or OFF"
    end
  end

  def self.locked_for(context, permission, role, role_context=nil)
    self.permission_for(context, permission, role, role_context)[:locked]
  end

  def self.hidden_value_for(context, permission, role, role_context=nil)
    generated_permission = self.permission_for(context, permission, role, role_context)
    if !generated_permission[:readonly] && generated_permission[:explicit]
      generated_permission[:enabled] ? 'checked' : 'unchecked'
    else
      ''
    end
  end

  def self.teacherless_permissions
    @teacherless_permissions ||= permissions.select{|p, data| data[:available_to].include?('TeacherlessStudentEnrollment') }.map{|p, data| p }
  end

  def self.clear_cached_contexts
    @@role_override_chain = {}
    @cached_permissions = {}
  end

  def self.permission_for(context, permission, role, role_context=nil)
    # TODO: optimize all this stuff

    @cached_permissions ||= {}
    role_context ||= role.account
    permissionless_key = [context.cache_key, context.global_id, role.global_id, role_context.try(:global_id)].join("/")
    key = [permissionless_key, permission].join("/")

    return @cached_permissions[key] if @cached_permissions[key]

    default_data = self.permissions[permission]
    # Determine if the permission is able to be used for the account. A non-setting is 'true'.
    # Execute linked proc if given.
    account_allows = !!(default_data[:account_allows].nil? || (default_data[:account_allows].respond_to?(:call) &&
        default_data[:account_allows].call(context.root_account)))

    base_role = role.base_role_type
    locked = !default_data[:available_to].include?(base_role) || !account_allows

    generated_permission = {
      :account_allows => account_allows,
      :permission =>  default_data,
      :enabled    =>  account_allows && (default_data[:true_for].include?(base_role) ? [:self, :descendants] : false),
      :locked     => locked,
      :readonly   => locked,
      :explicit   => false,
      :base_role_type => base_role,
      :enrollment_type => role.name,
      :role_id => role.id
    }

    if default_data[:account_only]
      # note: built-in roles don't have an account so we need to remember to send it in explicitly
      generated_permission[:enabled] = false if default_data[:account_only] == :root &&
          !(role_context && role_context.is_a?(Account) && role_context.root_account?)

      generated_permission[:enabled] = false if default_data[:account_only] == :site_admin &&
          !(role_context && role_context.is_a?(Account) && role_context.site_admin?)
    end

    # cannot be overridden; don't bother looking for overrides
    return generated_permission if locked

    @@role_override_chain ||= {}
    overrides = @@role_override_chain[permissionless_key] ||= begin
      context.shard.activate do
        accounts = context.account_chain(include_site_admin: true)
        overrides = Shard.partition_by_shard(accounts) do |shard_accounts|
          # skip loading from site admin if the role is not from site admin
          next if shard_accounts == [Account.site_admin] && role_context != Account.site_admin
          RoleOverride.where(:context_id => accounts, :context_type => 'Account', :role_id => role)
        end

        accounts.reverse!
        overrides = overrides.group_by(&:permission)

        # every context has to be represented so that we can't miss role_context below
        overrides.each_key do |permission|
          overrides_by_account = overrides[permission].index_by(&:context_id)
          overrides[permission] = accounts.map do |account|
            overrides_by_account[account.id] || RoleOverride.new { |ro| ro.context = account }
          end
        end
        overrides
      end
    end

    # walk the overrides from most general (site admin, root account) to most specific (the role's account)
    # and apply them; short-circuit once someone has locked it
    last_override = false
    hit_role_context = false
    (overrides[permission.to_s] || []).each do |override|
      # set the flag that we have an override for the context we're on
      last_override = override.context_id == context.id && override.context_type == context.class.base_class.name

      generated_permission[:context_id] = override.context_id unless override.new_record?
      generated_permission[:locked] = override.locked?
      # keep track of the value for the parent
      generated_permission[:prior_default] = generated_permission[:enabled]

      # override.enabled.nil? is no longer possible, but is important for the migration that removes nils
      if override.new_record? || override.enabled.nil?
        if last_override
          if generated_permission[:enabled] == [:descendants]
            generated_permission[:enabled] = [:self, :descendants]
          elsif generated_permission[:enabled] == [:self]
            generated_permission[:enabled] = nil
          end
        end
      else
        generated_permission[:explicit] = true if last_override
        if hit_role_context
          generated_permission[:enabled] ||= override.enabled? ? override.applies_to : nil
        else
          generated_permission[:enabled] = override.enabled? ? override.applies_to : nil
        end
      end
      hit_role_context ||= (role_context.is_a?(Account) && override.has_asset?(role_context))

      break if override.locked?
      break if generated_permission[:enabled] && hit_role_context
    end

    # there was not an override matching this context, so do a half loop
    # to set the inherited values
    if !last_override
      generated_permission[:prior_default] = generated_permission[:enabled]
      generated_permission[:readonly] = true if generated_permission[:locked]
    end

    @cached_permissions[key] = generated_permission.freeze
  end

  # returns just the :enabled key of permission_for, adjusted for applying it to a certain
  # context
  def self.enabled_for?(context, permission, role, role_context=nil)
    permission = permission_for(context, permission, role, role_context)
    return [] unless permission[:enabled]

    # this override applies to self, and we are self; no adjustment necessary
    return permission[:enabled] if context.id == permission[:context_id]
    # this override applies to descendants, and we're not applying it to self
    #   (presumed that other logic prevents calling this method with context being a parent of role_context)
    return [:self, :descendants] if context.id != permission[:context_id] && permission[:enabled].include?(:descendants)
    []
  end

  # settings is a hash with recognized keys :override and :locked. each key
  # differentiates nil, false, and truthy as possible values
  def self.manage_role_override(context, role, permission, settings)
    context.shard.activate do
      role_override = context.role_overrides.where(:permission => permission, :role_id => role.id).first
      if !settings[:override].nil? || settings[:locked]
        role_override ||= context.role_overrides.build(
          :permission => permission,
          :role => role)
        role_override.enabled = settings[:override] unless settings[:override].nil?
        role_override.locked = settings[:locked] unless settings[:locked].nil?
        role_override.applies_to_self = settings[:applies_to_self] unless settings[:applies_to_self].nil?
        unless settings[:applies_to_descendants].nil?
          role_override.applies_to_descendants = settings[:applies_to_descendants]
        end
        role_override.save!
      elsif role_override
        role_override.destroy
        role_override = nil
      end
      role_override
    end
  end
end<|MERGE_RESOLUTION|>--- conflicted
+++ resolved
@@ -186,11 +186,7 @@
       },
       :send_messages => {
         :label => lambda { t('permissions.send_messages', "Send messages to individual course members") },
-<<<<<<< HEAD
-        :label_v2 => lambda { t('Conversations - send messages to individual course members') },
-=======
         :label_v2 => lambda { t("Conversations - send messages to individual course members") },
->>>>>>> d797c1ec
         :available_to => [
           'StudentEnrollment',
           'TaEnrollment',
@@ -422,11 +418,7 @@
       },
       :manage_students => {
         :label => lambda { t('permissions.manage_students', "Add/remove students for the course") },
-<<<<<<< HEAD
-        :label_v2 => lambda { t("Users - add / remove students from courses") },
-=======
         :label_v2 => lambda { t("Users - add / remove students in courses") },
->>>>>>> d797c1ec
         :available_to => [
           'TaEnrollment',
           'DesignerEnrollment',
@@ -444,11 +436,7 @@
       },
       :manage_admin_users => {
         :label => lambda { t('permissions.manage_admin_users', "Add/remove other teachers, course designers or TAs to the course") },
-<<<<<<< HEAD
-        :label_v2 => lambda { t("Users - add / remove teachers, course designers or TAs from courses") },
-=======
         :label_v2 => lambda { t("Users - add / remove teachers, course designers, or TAs in courses") },
->>>>>>> d797c1ec
         :available_to => [
           'TaEnrollment',
           'DesignerEnrollment',
@@ -592,11 +580,7 @@
       },
       :view_course_changes => {
         :label => lambda { t('permissions.view_course_changes', "View Course Change Logs") },
-<<<<<<< HEAD
-        :label_v2 => lambda { t("Grades - view change logs") },
-=======
         :label_v2 => lambda { t("Courses - view change logs") },
->>>>>>> d797c1ec
         :admin_tool => true,
         :account_only => true,
         :available_to => [
@@ -607,11 +591,7 @@
       },
       :view_notifications => {
         :label => lambda { t('permissions.view_notifications', "View notifications") },
-<<<<<<< HEAD
-        :label_v2 => lambda { t('Notifications - view') },
-=======
         :label_v2 => lambda { t("Notifications - view") },
->>>>>>> d797c1ec
         :admin_tool => true,
         :account_only => true,
         :available_to => [
@@ -783,11 +763,7 @@
       },
       :read_course_list => {
         :label => lambda { t('permissions.read_course_list', "View the list of courses") },
-<<<<<<< HEAD
-        :label_v2 => lambda { t('Courses - view list') },
-=======
         :label_v2 => lambda { t("Courses - view list") },
->>>>>>> d797c1ec
         :account_only => true,
         :true_for => %w(AccountAdmin),
         :available_to => %w(AccountAdmin AccountMembership)
@@ -945,11 +921,7 @@
         :available_to => %w(TeacherEnrollment AccountAdmin AccountMembership)
       },
       :generate_observer_pairing_code => {
-<<<<<<< HEAD
-        :label => -> { t('Users - Generate observer paring code for students') },
-=======
         :label => -> { t('Users - Generate observer pairing codes for students') },
->>>>>>> d797c1ec
         :true_for => %w(AccountAdmin),
         :available_to => %w(TeacherEnrollment ObserverEnrollment TaEnrollment AccountAdmin AccountMembership DesignerEnrollment)
       }
