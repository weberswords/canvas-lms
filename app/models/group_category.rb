#
# Copyright (C) 2011 - present Instructure, Inc.
#
# This file is part of Canvas.
#
# Canvas is free software: you can redistribute it and/or modify it under
# the terms of the GNU Affero General Public License as published by the Free
# Software Foundation, version 3 of the License.
#
# Canvas is distributed in the hope that it will be useful, but WITHOUT ANY
# WARRANTY; without even the implied warranty of MERCHANTABILITY or FITNESS FOR
# A PARTICULAR PURPOSE. See the GNU Affero General Public License for more
# details.
#
# You should have received a copy of the GNU Affero General Public License along
# with this program. If not, see <http://www.gnu.org/licenses/>.
#

class GroupCategory < ActiveRecord::Base
  attr_reader :create_group_count
  attr_accessor :assign_unassigned_members, :group_by_section

  belongs_to :context, polymorphic: [:course, :account]
  has_many :groups, :dependent => :destroy
  has_many :progresses, :as => 'context', :dependent => :destroy
  has_one :current_progress, -> { where(workflow_state: ['queued', 'running']).order(:created_at) }, as: :context, inverse_of: :context, class_name: 'Progress'

<<<<<<< HEAD
=======
  before_validation :set_root_account_id
  validates_uniqueness_of :sis_source_id, scope: [:root_account_id], conditions: -> { where.not(sis_source_id: nil) }

>>>>>>> db3b445b
  after_save :auto_create_groups
  after_update :update_groups_max_membership

  delegate :time_zone, :to => :context

  validates_each :name do |record, attr, value|
    next unless record.name_changed? || value.blank?
    max_len = maximum_string_length
    max_len -= record.create_group_count.to_s.length + 1 if record.create_group_count

    if value.blank?
      record.errors.add attr, t(:name_required, "Name is required")
    elsif GroupCategory.protected_name_for_context?(value, record.context)
      record.errors.add attr, t(:name_reserved, "%{name} is a reserved name.", name: value)
    elsif record.context && record.context.group_categories.other_than(record).where(name: value).exists?
      record.errors.add attr, t(:name_unavailable, "%{name} is already in use.", name: value)
    elsif value.length > max_len
      record.errors.add attr, t(:name_too_long, "Enter a shorter category name")
    end
  end

  validates_each :group_limit do |record, attr, value|
    next if value.nil?
    record.errors.add attr, t(:greater_than_1, "Must be greater than 1") unless value.to_i > 1
  end

  validates_each :self_signup do |record, attr, value|
    next unless record.self_signup_changed?
    next if value.blank?
    if !record.context.is_a?(Course) && record != communities_for(record.context)
      record.errors.add :enable_self_signup, t(:self_signup_for_courses, "Self-signup may only be enabled for course groups or communities")
    elsif value != 'enabled' && value != 'restricted'
      record.errors.add attr, t(:invalid_self_signup, "Self-signup needs to be one of the following values: %{values}", values: "null, 'enabled', 'restricted'")
    elsif record.restricted_self_signup? && record.has_heterogenous_group?
      record.errors.add :restrict_self_signup, t(:cant_restrict_self_signup, "Can't restrict self-signup while a mixed-section group exists in the category")
    end
  end

  validates_each :auto_leader do |record, attr, value|
    next unless record.auto_leader_changed?
    next if value.blank?
    unless ['first', 'random'].include?(value)
      record.errors.add attr, t(:invalid_auto_leader, "AutoLeader type needs to be one of the following values: %{values}", values: "null, 'first', 'random'")
    end
  end

  Bookmarker = BookmarkedCollection::SimpleBookmarker.new(GroupCategory, :name, :id)

  scope :by_name, -> { order(Bookmarker.order_by) }
  scope :active, -> { where(:deleted_at => nil) }
  scope :other_than, lambda { |cat| where("group_categories.id<>?", cat.id || 0) }

  class << self
    def protected_name_for_context?(name, context)
      protected_names_for_context(context).include?(name)
    end

    def student_organized_for(context)
      role_category_for_context('student_organized', context)
    end

    def imported_for(context)
      role_category_for_context('imported', context)
    end

    def communities_for(context)
      role_category_for_context('communities', context)
    end

    def uncategorized
      GroupCategory.new(name: name_for_role('uncategorized'), role: 'uncategorized')
    end

    protected
    def name_for_role(role)
      case role
      when 'student_organized' then t('group_categories.student_organized', "Student Groups")
      when 'imported'          then t('group_categories.imported', "Imported Groups")
      when 'communities'       then t('group_categories.communities', "Communities")
      when 'uncategorized'     then t('group_categories.uncategorized', "Uncategorized")
      end
    end

    def protected_roles_for_context(context)
      case context
      when Course  then ['student_organized', 'imported']
      when Account then ['communities', 'imported']
      else              []
      end
    end

    def protected_role_for_context?(role, context)
      protected_roles_for_context(context).include?(role)
    end

    def protected_names_for_context(context)
      protected_roles_for_context(context).map{ |role| name_for_role(role) }
    end

    def role_category_for_context(role, context)
      return unless context and protected_role_for_context?(role, context)
      category = context.group_categories.where(role: role).first ||
                 context.group_categories.build(name: name_for_role(role),
                                                role: role,
                                                root_account: context.root_account)
      category.save({:validate => false}) if category.new_record?
      category
    end
  end

  def communities?
    self.role == 'communities'
  end

  def student_organized?
    self.role == 'student_organized'
  end

  def protected?
    self.role.present? && self.role != 'imported'
  end

  # Group categories generally restrict students to only be in one group per
  # category, but we sort of cheat and implement student organized groups and
  # communities as one big group category, and then relax that membership
  # restriction.
  def allows_multiple_memberships?
    self.student_organized? || self.communities?
  end

  # this is preferred over setting self_signup directly. know that if you set
  # self_signup directly to anything other than nil (or ''), 'restricted', or
  # 'enabled', it will behave as if you used 'enabled'.
  def configure_self_signup(enabled, restricted)
    args = {enable_self_signup: enabled, restrict_self_signup: restricted}
    self.self_signup = GroupCategories::Params.new(args).self_signup
    self.save!
  end

  def self_signup?
    self.self_signup.present?
  end

  def unrestricted_self_signup?
    self.self_signup.present? && self.self_signup != 'restricted'
  end

  def restricted_self_signup?
    self.self_signup.present? && self.self_signup == 'restricted'
  end

  def has_heterogenous_group?
    # if it's not a course, we want the answer to be false. but that same
    # condition would may any group in the category say has_common_section?
    # false, and force us true. so we special case it, and get the short
    # circuit as a bonus.
    return false unless self.context && self.context.is_a?(Course)
    self.groups.any?{ |group| !group.has_common_section? }
  end

  def group_for(user)
    shard.activate do
      groups.active.where("EXISTS (?)", GroupMembership.active.where("group_id=groups.id").where(user_id: user)).take
    end
  end

  def is_member?(user)
    shard.activate do
      groups.active.where("EXISTS (?)", GroupMembership.active.where("group_id=groups.id").where(user_id: user)).exists?
    end
  end

  alias_method :destroy_permanently!, :destroy
  def destroy
    # TODO: this is kinda redundant with the :dependent => :destroy on the
    # groups association, but that doesn't get called since we override
    # destroy. also, the group destroy happens to be "soft" as well, and I
    # double checked groups.destroy_all does the right thing. :)
    groups.destroy_all
    self.deleted_at = Time.now.utc
    self.save
  end

  # We can't reassign existing group members, groups can have different maximum limits, and we want
  # the groups to be as evenly sized as possible. Think of this like pouring water into an oddly
  # shaped glass. The shape of the glass is determined by existing members and max group sizes,
  # sorted by the current group sizes. New members should trickle down to the lowest points of the
  # glass, but not fill any part of the glass higher than its limit.
  #
  # X = existing memberships: the bottom of the glass
  # ----- = the max membership of the group: the top of the glass (might be open with no limit)
  # blank = open space that we can fill with new memberships
  #
  #                         -----
  #             ----- -----
  #       -----               X     X
  # -----               X     X     X
  #               X     X     X     X
  #   X     X     X     X     X     X
  #  grp6  grp3  grp4  grp1  grp5  grp2
  #
  def distribute_members_among_groups(members, groups)
    if groups.empty? || members.empty?
      complete_progress
      return []
    end
    members = members.to_a
    groups = groups.to_a
    water_allocation = reserve_space_for_members_in_groups(members.size, groups)
    new_memberships = randomly_add_allocated_members_to_groups(members, groups, water_allocation)
    finish_group_member_assignment
    complete_progress
    new_memberships
  end

  def reserve_space_for_members_in_groups(member_count, groups)
    available_groups = groups.sort_by { |g| g.users.size }
    water_allocation = {} # group.id => number of new members
    groups.each { |g| water_allocation[g.id] = 0 }
    remaining_member_count = member_count
    while remaining_member_count > 0
      next_watermark = get_next_rectangular_watermark(available_groups, water_allocation)
      break if next_watermark[:height] == 0 # no more space for remaining members
      remaining_member_count -= allocate_members_into_watermark(
        remaining_member_count,
        next_watermark,
        water_allocation,
      )
    end
    water_allocation
  end

  def get_next_rectangular_watermark(available_groups, water_allocation)
    remove_full_groups(available_groups, water_allocation)
    return {height: 0, groups: []} if available_groups.empty?

    water_levels = chunk_groups_by_allocated_members(available_groups, water_allocation)

    lowest_level = water_levels[0]
    next_level = water_levels[1] # possibly nil
    max_watermark_height = next_level_watermark_height(lowest_level, next_level, water_allocation)
    capped_height = cap_height_with_max_membership_of_groups(lowest_level, max_watermark_height, water_allocation)
    {groups: lowest_level, height: capped_height}
  end

  def remove_full_groups(available_groups, water_allocation)
    available_groups.reject! do |grp|
      grp.max_membership && members_allocated_to_group(grp, water_allocation) >= grp.max_membership
    end
  end

  def chunk_groups_by_allocated_members(available_groups, water_allocation)
    chunked = available_groups.chunk do |grp|
      members_allocated_to_group(grp, water_allocation)
    end
    chunked.map { |_chunk_value, chunk| chunk }.to_a
  end

  def next_level_watermark_height(lowest_level, next_level, water_allocation)
    if next_level
      lowest_level_height = members_allocated_to_group(lowest_level[0], water_allocation)
      next_level_height = members_allocated_to_group(next_level[0], water_allocation)
      next_level_height - lowest_level_height
    else
      Float::INFINITY
    end
  end

  def cap_height_with_max_membership_of_groups(groups, max_group_height, water_allocation)
    groups.reduce(max_group_height) do |current_cap, grp|
      if grp.max_membership
        remaining_space_in_capped_group = grp.max_membership - members_allocated_to_group(grp, water_allocation)
        [current_cap, remaining_space_in_capped_group].min
      else
        current_cap
      end
    end
  end

  def members_allocated_to_group(grp, water_allocation)
    grp.users.size + water_allocation[grp.id]
  end

  def allocate_members_into_watermark(remaining_member_count, watermark, water_allocation)
    watermark_volume = watermark[:groups].size * watermark[:height]
    if watermark_volume < remaining_member_count
      completely_fill_finite_volume_with_members(watermark, water_allocation)
    else
      partially_fill_large_volume_with_all_remaining_members(remaining_member_count, watermark, water_allocation)
    end
  end

  def completely_fill_finite_volume_with_members(watermark, water_allocation)
    watermark[:groups].each do |grp|
      water_allocation[grp.id] += watermark[:height]
    end
    watermark[:groups].size * watermark[:height]
  end

  def partially_fill_large_volume_with_all_remaining_members(remaining_member_count, watermark, water_allocation)
    base_member_height = remaining_member_count / watermark[:groups].size
    leftover_count = remaining_member_count % watermark[:groups].size
    watermark[:groups].each_with_index do |grp, grp_index|
      water_allocation[grp.id] += base_member_height
      water_allocation[grp.id] += 1 if grp_index < leftover_count
    end
    remaining_member_count
  end

  def randomly_add_allocated_members_to_groups(members, groups, water_allocation)
    shuffled_members = members.shuffle
    groups.each_with_object([]) do |grp, new_memberships|
      new_group_member_count = water_allocation[grp.id]
      next if new_group_member_count == 0
      new_members = shuffled_members.pop(new_group_member_count)
      memberships = grp.bulk_add_users_to_group(new_members)
      new_memberships.concat(memberships)
      update_progress(new_memberships.size, members.size)
    end
  end

  def finish_group_member_assignment
    return unless self.reload.groups.any?

    if self.auto_leader
      self.groups.each do |group|
        GroupLeadership.new(group).auto_assign!(auto_leader)
      end
    end
    Group.where(id: groups).touch_all
    if context_type == 'Course'
      DueDateCacher.recompute_course(context_id, Assignment.where(context_type: context_type, context_id: context_id, group_category_id: self).pluck(:id))
    end
  end

  def distribute_members_among_groups_by_section
    # trying to make this work for new group sets is hard enough - i'm not even going to bother with ones with existing stuff
    if GroupMembership.active.where(:group_id => groups.active).exists?
      self.errors.add(:group_by_section, t("Groups must be empty to assign by section")); return
    end
    if groups.active.where.not(:max_membership => nil).exists?
      self.errors.add(:group_by_section, t("Groups cannot have size restrictions to assign by section")); return
    end

    group_count = groups.active.count
    section_count = self.context.enrollments.active_or_pending.where(:type => "StudentEnrollment").distinct.count(:course_section_id)
    return unless group_count > 0 && section_count > 0

    if group_count < section_count
      self.errors.add(:create_group_count, t("Must have at least as many groups as sections to assign by section")); return
    end

    GroupBySectionCalculator.new(self).distribute_members
    true
  end

  def create_group_count=(num)
    @create_group_count = num && num > 0 ?
      [num, Setting.get('max_groups_in_new_category', '200').to_i].min :
      nil
  end

<<<<<<< HEAD
=======
  def set_root_account_id
    # context might be nil since this runs before validations.
    if self.context&.root_account
      root_account_id = self.context.root_account.id
      self.root_account_id = root_account_id
    end
  end

>>>>>>> db3b445b
  def auto_create_groups
    create_groups(@create_group_count) if @create_group_count
    if @assign_unassigned_members && @create_group_count
      by_section = @group_by_section && self.context.is_a?(Course)
      assign_unassigned_members(by_section)
    end
    @create_group_count = @assign_unassigned_members = nil
  end

  def create_groups(num)
    group_name = name
    # TODO i18n
    group_name = group_name.singularize if I18n.locale == :en
    num.times do |idx|
      groups.create(name: "#{group_name} #{idx + 1}", :context => context)
    end
  end

  def unassigned_users
    context.users_not_in_groups(allows_multiple_memberships? ? [] : groups.active)
  end

  def assign_unassigned_members(by_section=false)
    Delayed::Batch.serial_batch do
      if by_section
        distribute_members_among_groups_by_section
        finish_group_member_assignment
        if current_progress
          if self.errors.any?
            current_progress.message = self.errors.full_messages
            current_progress.fail
          else
            complete_progress
          end
        end
      else
        distribute_members_among_groups(unassigned_users, groups.active)
      end
    end
  rescue => e
    if current_progress
      current_progress.message = "Error assigning members: #{e.message}"
      current_progress.fail
    end
  end

  def assign_unassigned_members_in_background(by_section=false)
    start_progress
    send_later_enqueue_args(:assign_unassigned_members, {:priority => Delayed::LOW_PRIORITY}, by_section)
  end

  def clone_groups_and_memberships(new_group_category)
    groups.preload(:group_memberships).find_each do |group|
      new_group = group.dup
      new_group.group_category = new_group_category
      [:sis_batch_id, :sis_source_id, :uuid, :wiki_id].each do |attr|
        new_group[attr] = nil
      end
      new_group.save!

      group.group_memberships.find_each do |group_membership|
        new_group_membership = group_membership.dup
        new_group_membership.uuid = nil
        new_group_membership.group = new_group
        new_group_membership.save!
      end
    end
  end

  set_policy do
    given { |user, session| context.grants_right?(user, session, :read) }
    can :read
  end

  def discussion_topics
    self.shard.activate do
      DiscussionTopic.where(context_type: self.context_type, context_id: self.context_id, group_category_id: self)
    end
  end

  def submission_ids_by_user_id(user_ids=nil)
    self.shard.activate do
      assignments = Assignment.active.where(:context_type => self.context_type, :context_id => self.context_id, :group_category_id => self.id)
      submissions = Submission.active.where(assignment_id: assignments, workflow_state: 'submitted')
      submissions = submissions.where(:user_id => user_ids) if user_ids
      rows = submissions.pluck(:id, :user_id)
      rows.each_with_object({}) do |row, obj|
        id, user_id = row
        obj[user_id] = (obj[user_id] || []).push(id)
      end
    end
  end

  protected

  def start_progress
    self.current_progress ||= progresses.build(:tag => 'assign_unassigned_members', :completion => 0)
    current_progress.start
  end

  def update_progress(i, total)
    return unless current_progress
    current_progress.calculate_completion! i, total
  end

  def complete_progress
    return unless current_progress
    current_progress.complete
    current_progress.save!
    current_progress.reload
  end

  def update_groups_max_membership
    if group_limit_changed?
      groups.update_all(:max_membership => group_limit)
    end
  end

  class GroupBySectionCalculator
    # this got too big and I didn't feel like stuffing it into a giant method anymore
    def initialize(category)
      @category = category
    end

    attr_accessor :users_by_section_id, :user_count, :groups

    def distribute_members
      @groups = @category.groups.active.to_a

      get_users_by_section_id
      determine_group_distribution
      assign_students_to_groups
    end

    def get_users_by_section_id
      # fetch and group users by section_id
      id_pairs = User.joins(:not_ended_enrollments).where(enrollments: {course_id: @category.context, type: 'StudentEnrollment'}).
        pluck("users.id, enrollments.course_section_id").uniq(&:first) # not even going to try to deal with multi-section students

      @users_by_section_id = {}
      all_users = User.where(:id => id_pairs.map(&:first)).index_by(&:id)
      @user_count = all_users.count
      id_pairs.each do |user_id, section_id|
        @users_by_section_id[section_id] ||= []
        @users_by_section_id[section_id] << all_users[user_id]
      end
    end

    def determine_group_distribution
      # try to figure out how to best split up the groups
      goal_group_size = [@user_count / @groups.count, 1].max # try to get groups with at least this size

      num_groups_assigned = 0
      user_counts = {}
      group_counts = {}

      @users_by_section_id.each do |section_id, sect_users|
        # first pass - give each section a base-level number of groups
        user_count = sect_users.count
        user_counts[section_id] = user_count

        group_count = [user_count / goal_group_size, 1].max # at least one group
        num_groups_assigned += group_count
        group_counts[section_id] = group_count
      end

      extra_groups = {}
      while num_groups_assigned != @groups.count # keep going until we get the levels just right
        if num_groups_assigned > @groups.count
          # we over-assigned because of sections with too few people (only one group) - so we'll have to steal one from a big section
          # preferably one that can take the hit the best - i.e. has the most groups currently and then fewest extra users
          big_section_id = group_counts.select{|k, count| count > 1}.sort_by{|k, count| [count, -1 * user_counts[k]]}.last.first
          group_counts[big_section_id] -= 1
          num_groups_assigned -= 1
        else
          # more likely will we have some extra groups now because of remainder students from our first pass
          # so at least one section will have to have some smaller groups now
          # best thing to do now is to find the group that can take the hit the easiest
          leftover_sec_id = group_counts.sort_by{|k, count| [-1 * (extra_groups[k] || 0), (user_counts[k].to_f / (count + 1)), k]}.last.first
          group_counts[leftover_sec_id] += 1
          extra_groups[leftover_sec_id] ||= 0
          extra_groups[leftover_sec_id] += 1
          num_groups_assigned += 1
        end
      end

      @group_distributions = {}
      group_counts.each do |section_id, num_groups|
        # turn them into an array of group sizes, e.g. 7 users into 3 groups becomes [3, 2, 2]
        dist = [user_counts[section_id] / num_groups] * num_groups # base
        (user_counts[section_id] % num_groups).times do |idx| # distribute remainder around
          dist[idx % num_groups] += 1
        end
        @group_distributions[section_id] = dist
      end
      if @group_distributions.values.map(&:count).sum != @groups.count || @group_distributions.any?{|k, v| v.sum != user_counts[k]}
        raise "user/group count mismatch" # we should make sure this works before going any further
      end
      @group_distributions
    end

    def assign_students_to_groups
      @group_distributions.each do |section_id, group_sizes|
        @users_by_section_id[section_id].shuffle!
        group_sizes.each do |group_size|
          group = @groups.pop
          group.bulk_add_users_to_group(@users_by_section_id[section_id].pop(group_size))
        end
      end
    end
  end
end<|MERGE_RESOLUTION|>--- conflicted
+++ resolved
@@ -21,16 +21,14 @@
   attr_accessor :assign_unassigned_members, :group_by_section
 
   belongs_to :context, polymorphic: [:course, :account]
+  belongs_to :sis_batch
   has_many :groups, :dependent => :destroy
   has_many :progresses, :as => 'context', :dependent => :destroy
   has_one :current_progress, -> { where(workflow_state: ['queued', 'running']).order(:created_at) }, as: :context, inverse_of: :context, class_name: 'Progress'
 
-<<<<<<< HEAD
-=======
   before_validation :set_root_account_id
   validates_uniqueness_of :sis_source_id, scope: [:root_account_id], conditions: -> { where.not(sis_source_id: nil) }
 
->>>>>>> db3b445b
   after_save :auto_create_groups
   after_update :update_groups_max_membership
 
@@ -74,6 +72,14 @@
     next if value.blank?
     unless ['first', 'random'].include?(value)
       record.errors.add attr, t(:invalid_auto_leader, "AutoLeader type needs to be one of the following values: %{values}", values: "null, 'first', 'random'")
+    end
+  end
+
+  validates :context_id, presence: { message: t(:empty_course_or_account_id, 'Must have an account or course ID') }
+
+  validates_each :context_type do |record, attr, value|
+    unless ['Account', 'Course'].include?(value)
+      record.errors.add attr, t(:group_category_must_have_context, 'Must belong to an account or course')
     end
   end
 
@@ -393,8 +399,6 @@
       nil
   end
 
-<<<<<<< HEAD
-=======
   def set_root_account_id
     # context might be nil since this runs before validations.
     if self.context&.root_account
@@ -403,7 +407,6 @@
     end
   end
 
->>>>>>> db3b445b
   def auto_create_groups
     create_groups(@create_group_count) if @create_group_count
     if @assign_unassigned_members && @create_group_count
