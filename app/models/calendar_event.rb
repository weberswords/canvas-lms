--- conflicted
+++ resolved
@@ -22,13 +22,9 @@
   include CopyAuthorizedLinks
   include TextHelper
   attr_accessible :title, :description, :start_at, :end_at, :location_name,
-<<<<<<< HEAD
-      :location_address, :time_zone_edited, :cancel_reason, :participants_per_appointment
-=======
       :location_address, :time_zone_edited, :cancel_reason,
       :participants_per_appointment, :child_event_data,
       :remove_child_events
->>>>>>> 59b1b124
   attr_accessor :cancel_reason
   sanitize_field :description, Instructure::SanitizeField::SANITIZE
   copy_authorized_links(:description) { [self.context, nil] }
