--- conflicted
+++ resolved
@@ -57,13 +57,9 @@
 
     field :comments_connection, SubmissionCommentType.connection_type, null: true
     def comments_connection
-<<<<<<< HEAD
-      submission.comments_for(current_user).published
-=======
       load_association(:assignment).then do
         submission.comments_for(current_user).published
       end
->>>>>>> 31257d88
     end
 
     field :score, Float, null: true
