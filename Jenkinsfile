#!/usr/bin/env groovy

/*
 * Copyright (C) 2019 - present Instructure, Inc.
 *
 * This file is part of Canvas.
 *
 * Canvas is free software: you can redistribute it and/or modify it under
 * the terms of the GNU Affero General Public License as published by the Free
 * Software Foundation, version 3 of the License.
 *
 * Canvas is distributed in the hope that it will be useful, but WITHOUT ANY
 * WARRANTY; without even the implied warranty of MERCHANTABILITY or FITNESS FOR
 * A PARTICULAR PURPOSE. See the GNU Affero General Public License for more
 * details.
 *
 * You should have received a copy of the GNU Affero General Public License along
 * with this program. If not, see <http://www.gnu.org/licenses/>.
 */
<<<<<<< HEAD
=======
import org.jenkinsci.plugins.workflow.support.steps.build.DownstreamFailureCause
import org.jenkinsci.plugins.workflow.steps.FlowInterruptedException

>>>>>>> 36566452
def buildParameters = [
  string(name: 'GERRIT_REFSPEC', value: "${env.GERRIT_REFSPEC}"),
  string(name: 'GERRIT_EVENT_TYPE', value: "${env.GERRIT_EVENT_TYPE}"),
  string(name: 'GERRIT_PROJECT', value: "${env.GERRIT_PROJECT}"),
  string(name: 'GERRIT_BRANCH', value: "${env.GERRIT_BRANCH}"),
  string(name: 'GERRIT_CHANGE_NUMBER', value: "${env.GERRIT_CHANGE_NUMBER}"),
  string(name: 'GERRIT_PATCHSET_NUMBER', value: "${env.GERRIT_PATCHSET_NUMBER}"),
  string(name: 'GERRIT_EVENT_ACCOUNT_NAME', value: "${env.GERRIT_EVENT_ACCOUNT_NAME}"),
  string(name: 'GERRIT_EVENT_ACCOUNT_EMAIL', value: "${env.GERRIT_EVENT_ACCOUNT_EMAIL}"),
  string(name: 'GERRIT_CHANGE_COMMIT_MESSAGE', value: "${env.GERRIT_CHANGE_COMMIT_MESSAGE}"),
  string(name: 'GERRIT_HOST', value: "${env.GERRIT_HOST}"),
  string(name: 'GERGICH_PUBLISH', value: "${env.GERGICH_PUBLISH}"),
  string(name: 'MASTER_BOUNCER_RUN', value: "${env.MASTER_BOUNCER_RUN}")
]

def getImageTagVersion() {
  def flags = load('build/new-jenkins/groovy/commit-flags.groovy')
  flags.getImageTagVersion()
}

def runDatadogMetric(name, body) {
  def dd = load('build/new-jenkins/groovy/datadog.groovy')
  dd.runDataDogForMetric(name,body)
<<<<<<< HEAD
}

def skipIfPreviouslySuccessful(name, block) {
   runDatadogMetric(name) {
    def successes = load('build/new-jenkins/groovy/successes.groovy')
    successes.skipIfPreviouslySuccessful(name, true, block)
=======
}

def skipIfPreviouslySuccessful(name, block) {
   runDatadogMetric(name) {
    def successes = load('build/new-jenkins/groovy/successes.groovy')
    successes.skipIfPreviouslySuccessful(name, true, block)
  }
}

def wrapBuildExecution(jobName, parameters, urlExtra) {
  try {
    build(job: jobName, parameters: parameters)
  }
  catch(FlowInterruptedException ex) {
    // if its this type, then that means its a build failure.
    // other reasons can be user cancelling or jenkins aborting, etc...
    def failure = ex.causes.find { it instanceof DownstreamFailureCause }
    if (failure != null) {
      def downstream = failure.getDownstreamBuild()
      def url = downstream.getAbsoluteUrl() + urlExtra
      load('build/new-jenkins/groovy/reports.groovy').appendFailMessageReport(jobName, url)
    }
    throw ex
>>>>>>> 36566452
  }
}

// ignore builds where the current patchset tag doesn't match the
// mainline publishable tag. i.e. ignore ruby-passenger-2.6/pg-12
// upgrade builds
def isPatchsetPublishable() {
  env.PATCHSET_TAG == env.PUBLISHABLE_TAG
}

// WARNING! total hack, being removed after covid...
def isCovid() {
  env.GERRIT_BRANCH == 'covid'
}
// end of hack (covid)

pipeline {
  agent { label 'canvas-docker' }
  options { ansiColor('xterm') }

  environment {
    GERRIT_PORT = '29418'
    GERRIT_URL = "$GERRIT_HOST:$GERRIT_PORT"
    NAME = getImageTagVersion()
    CANVAS_LMS_IMAGE = "$DOCKER_REGISTRY_FQDN/jenkins/canvas-lms"

    // e.g. postgres-9.5-ruby-passenger-2.4-xenial
    TAG_SUFFIX = "postgres-$POSTGRES-ruby-passenger-$RUBY_PASSENGER"

    // e.g. canvas-lms:01.123456.78-postgres-12-ruby-passenger-2.6
    PATCHSET_TAG = "$CANVAS_LMS_IMAGE:$NAME-$TAG_SUFFIX"

    // e.g. canvas-lms:01.123456.78-postgres-9.5-ruby-passenger-2.4-xenial
    PUBLISHABLE_TAG = "$CANVAS_LMS_IMAGE:$NAME-postgres-9.5-ruby-passenger-2.4-xenial"

    // e.g. canvas-lms:master when not on another branch
    MERGE_TAG = "$CANVAS_LMS_IMAGE:$GERRIT_BRANCH"
<<<<<<< HEAD
=======

    // e.g. canvas-lms:01.123456.78; this is for consumers like Portal 2 who want to build a patchset
    EXTERNAL_TAG = "$CANVAS_LMS_IMAGE:$NAME"
>>>>>>> 36566452
  }

  stages {
    stage('Setup') {
      steps {
        timeout(time: 5) {
          script {
<<<<<<< HEAD
            runDatadogMetric("Setup"){
=======
            runDatadogMetric("Setup") {
>>>>>>> 36566452
              sh 'build/new-jenkins/print-env-excluding-secrets.sh'
              sh 'build/new-jenkins/docker-cleanup.sh'

              buildParameters += string(name: 'PATCHSET_TAG', value: "${env.PATCHSET_TAG}")
              buildParameters += string(name: 'POSTGRES', value: "${env.POSTGRES}")
              buildParameters += string(name: 'RUBY_PASSENGER', value: "${env.RUBY_PASSENGER}")
              if (env.CANVAS_LMS_REFSPEC) {
                // the plugin builds require the canvas lms refspec to be different. so only
                // set this refspec if the main build is requesting it to be set.
                // NOTE: this is only being set in main-from-plugin build. so main-canvas wont run this.
                buildParameters += string(name: 'CANVAS_LMS_REFSPEC', value: env.CANVAS_LMS_REFSPEC)
              }

              def credentials = load ('build/new-jenkins/groovy/credentials.groovy')

              // WARNING! total hack, being removed after covid...
              // if this build is triggered from a plugin that is from the
              // covid branch, we need to checkout the covid branch for canvas-lms
              if (isCovid() && env.GERRIT_PROJECT != 'canvas-lms') {
                echo 'checking out canvas-lms covid branch'
                credentials.withGerritCredentials {
                  sh '''
                    set -ex
                    git branch -D covid || true
                    GIT_SSH_COMMAND='ssh -i \"$SSH_KEY_PATH\" -l \"$SSH_USERNAME\"' \
                      git fetch origin $GERRIT_BRANCH:origin/$GERRIT_BRANCH
                    git checkout -b covid origin/covid
                  '''
                }
              }
              // end of hack (covid)

              credentials.fetchFromGerrit('gerrit_builder', '.', '', 'canvas-lms/config')
              gems = readFile('gerrit_builder/canvas-lms/config/plugins_list').split()
              echo "Plugin list: ${gems}"
              /* fetch plugins */
              gems.each { gem ->
                if (env.GERRIT_PROJECT == gem) {
                  /* this is the commit we're testing */
                  credentials.fetchFromGerrit(gem, 'gems/plugins', null, null, env.GERRIT_REFSPEC)
                } else {
                  // WARNING! total hack, being removed after covid...
                  // remove if statement when covid is done. only thing in else is needed.
                  if (isCovid()) {
                    echo "checkin out ${gem} covid branch"
                    credentials.fetchFromGerrit(gem, 'gems/plugins', null, null, 'covid')
                  }
                  else {
                    credentials.fetchFromGerrit(gem, 'gems/plugins')
                  }
                  // end of hack (covid)
                }
              }
<<<<<<< HEAD
            credentials.fetchFromGerrit('gergich_user_config', '.')
            credentials.fetchFromGerrit('qti_migration_tool', 'vendor', 'QTIMigrationTool')

            sh 'mv -v gerrit_builder/canvas-lms/config/* config/'
            sh 'rm -v config/cache_store.yml'
            sh 'rmdir -p gerrit_builder/canvas-lms/config'
            sh 'rm -v config/database.yml'
            sh 'rm -v config/security.yml'
            sh 'rm -v config/selenium.yml'
            sh 'cp -v docker-compose/config/selenium.yml config/'
            sh 'cp -vR docker-compose/config/new-jenkins/* config/'
            sh 'cp -v config/delayed_jobs.yml.example config/delayed_jobs.yml'
            sh 'cp -v config/domain.yml.example config/domain.yml'
            sh 'cp -v config/external_migration.yml.example config/external_migration.yml'
            sh 'cp -v config/outgoing_mail.yml.example config/outgoing_mail.yml'
            sh 'cp -v ./gergich_user_config/gergich_user_config.yml ./gems/dr_diff/config/gergich_user_config.yml'
=======
              credentials.fetchFromGerrit('gergich_user_config', '.')
              credentials.fetchFromGerrit('qti_migration_tool', 'vendor', 'QTIMigrationTool')

              sh 'mv -v gerrit_builder/canvas-lms/config/* config/'
              sh 'rm -v config/cache_store.yml'
              sh 'rmdir -p gerrit_builder/canvas-lms/config'
              sh 'rm -v config/database.yml'
              sh 'rm -v config/security.yml'
              sh 'rm -v config/selenium.yml'
              sh 'cp -v docker-compose/config/selenium.yml config/'
              sh 'cp -vR docker-compose/config/new-jenkins/* config/'
              sh 'cp -v config/delayed_jobs.yml.example config/delayed_jobs.yml'
              sh 'cp -v config/domain.yml.example config/domain.yml'
              sh 'cp -v config/external_migration.yml.example config/external_migration.yml'
              sh 'cp -v config/outgoing_mail.yml.example config/outgoing_mail.yml'
              sh 'cp -v ./gergich_user_config/gergich_user_config.yml ./gems/dr_diff/config/gergich_user_config.yml'
            }
>>>>>>> 36566452
          }
        }
      }
    }
  }

    stage('Rebase') {
      when { expression { env.GERRIT_EVENT_TYPE == 'patchset-created' && env.GERRIT_PROJECT == 'canvas-lms' } }
      steps {
        timeout(time: 2) {
          script {
            runDatadogMetric("Rebase") {
              def credentials = load('build/new-jenkins/groovy/credentials.groovy')
              credentials.withGerritCredentials({ ->
                sh '''
                  GIT_SSH_COMMAND='ssh -i \"$SSH_KEY_PATH\" -l \"$SSH_USERNAME\"' \
                    git fetch origin $GERRIT_BRANCH:origin/$GERRIT_BRANCH

                  git config user.name "$GERRIT_EVENT_ACCOUNT_NAME"
                  git config user.email "$GERRIT_EVENT_ACCOUNT_EMAIL"

                  # this helps current build issues where cleanup is needed before proceeding.
                  # however the later git rebase --abort should be enough once this has
                  # been on jenkins for long enough to hit all nodes, maybe a couple days?
                  if [ -d .git/rebase-merge ]; then
                    echo "A previous build's rebase failed and the build exited without cleaning up. Aborting the previous rebase now..."
                    git rebase --abort
                    git checkout $GERRIT_REFSPEC
                  fi

                  # store exit_status inline to  ensures the script doesn't exit here on failures
                  git rebase --preserve-merges origin/$GERRIT_BRANCH; exit_status=$?
                  if [ $exit_status != 0 ]; then
                    echo "Warning: Rebase couldn't resolve changes automatically, please resolve these conflicts locally."
                    git rebase --abort
                    exit $exit_status
                  fi
                '''
              })
            }
          }
        }
      }
    }

    stage ('Build Docker Image') {
      steps {
        timeout(time: 36) { /* this timeout is `2 * average build time` which currently: 18m * 2 = 36m */
          skipIfPreviouslySuccessful('docker-build-and-push') {
            script {
              def flags = load('build/new-jenkins/groovy/commit-flags.groovy')
              if (flags.hasFlag('skip-docker-build')) {
                sh 'docker pull $MERGE_TAG'
                sh 'docker tag $MERGE_TAG $PATCHSET_TAG'
              }
              else {
                if (!flags.hasFlag('skip-cache')) {
                  sh 'docker pull $MERGE_TAG || true'
                }
                sh """
                  docker build \
                    --tag $PATCHSET_TAG \
                    --build-arg RUBY_PASSENGER=$RUBY_PASSENGER \
                    --build-arg POSTGRES_VERSION=$POSTGRES \
                    .
                """
<<<<<<< HEAD
              }
            }
            sh "docker push $PATCHSET_TAG"
=======
              }
              sh "docker push $PATCHSET_TAG"
              if (isPatchsetPublishable()) {
                sh 'docker tag $PATCHSET_TAG $EXTERNAL_TAG'
                sh 'docker push $EXTERNAL_TAG'
              }
            }
>>>>>>> 36566452
          }
        }
      }
    }

    stage('Parallel Run Tests') {
      steps {
        script {
          def stages = [:]
          if (env.GERRIT_EVENT_TYPE != 'change-merged' && env.GERRIT_PROJECT == 'canvas-lms' && !isCovid()) {
            echo 'adding Linters'
            stages['Linters'] = {
              skipIfPreviouslySuccessful("linters") {
                sh 'build/new-jenkins/linters/run-gergich.sh'
                if (env.MASTER_BOUNCER_RUN == '1' && env.GERRIT_EVENT_TYPE == 'patchset-created') {
                  def credentials = load 'build/new-jenkins/groovy/credentials.groovy'
                  credentials.withMasterBouncerCredentials {
                    sh 'build/new-jenkins/linters/run-master-bouncer.sh'
                  }
                }
              }
            }
          }

          echo 'adding Vendored Gems'
          stages['Vendored Gems'] = {
            skipIfPreviouslySuccessful("vendored-gems") {
              wrapBuildExecution('test-suites/vendored-gems', buildParameters, "")
            }
          }

          echo 'adding Javascript'
          stages['Javascript'] = {
            skipIfPreviouslySuccessful("javascript") {
              wrapBuildExecution('test-suites/JS', buildParameters, "testReport")
            }
          }

          echo 'adding Contract Tests'
          stages['Contract Tests'] = {
            skipIfPreviouslySuccessful("contract-tests") {
<<<<<<< HEAD
              build(job: 'test-suites/contract-tests', parameters: buildParameters)
=======
              wrapBuildExecution('test-suites/contract-tests', buildParameters, "")
>>>>>>> 36566452
            }
          }

          if (env.GERRIT_EVENT_TYPE != 'change-merged' && !isCovid()) {
            echo 'adding Flakey Spec Catcher'
            stages['Flakey Spec Catcher'] = {
              skipIfPreviouslySuccessful("flakey-spec-catcher") {
<<<<<<< HEAD
                build(
                  job: 'test-suites/flakey-spec-catcher',
                  parameters: buildParameters
                )
=======
                wrapBuildExecution('test-suites/flakey-spec-catcher', buildParameters, "")
>>>>>>> 36566452
              }
            }
          }

          // // keep this around in case there is changes to the subbuilds that need to happen
          // // and you have no other way to test it except by running a test build.
          // stages['Test Subbuild'] = {
          //   skipIfPreviouslySuccessful("test-subbuild") {
          //     build(job: 'test-suites/test-subbuild', parameters: buildParameters)
          //   }
          // }

          // // Don't run these on all patch sets until we have them ready to report results.
          // // Uncomment stage to run when developing.
          // stages['Xbrowser'] = {
          //   skipIfPreviouslySuccessful("xbrowser") {
          //     build(job: 'test-suites/xbrowser', propagate: false, parameters: buildParameters)
          //   }
          // }

          def distribution = load 'build/new-jenkins/groovy/distribution.groovy'
          distribution.stashBuildScripts()

          distribution.addRSpecSuites(stages)
          distribution.addSeleniumSuites(stages)

          parallel(stages)
        }
      }
    }

    stage('Publish Image on Merge') {
      when {
        allOf {
          expression { isPatchsetPublishable() }
          expression { env.GERRIT_EVENT_TYPE == 'change-merged' }
        }
      }
      steps {
        timeout(time: 10) {
          script {
            runDatadogMetric("publishImageOnMerge") {
              // Retriggers won't have an image to tag/push, pull that
              // image if doesn't exist. If image is not found it will
              // return NULL
              if (!sh (script: 'docker images -q $PATCHSET_TAG')) {
                sh 'docker pull $PATCHSET_TAG'
              }

              // publish canvas-lms:$GERRIT_BRANCH (i.e. canvas-lms:master)
              sh 'docker tag $PUBLISHABLE_TAG $MERGE_TAG'
              // push *all* canvas-lms images (i.e. all canvas-lms prefixed tags)
              sh 'docker push $MERGE_TAG'
            }
          }
        }
      }
    }

    stage('Dependency Check') {
      when { expression { env.GERRIT_EVENT_TYPE == 'change-merged' } }
      steps {
        script {
            runDatadogMetric("dependencyCheck") {
              def reports = load 'build/new-jenkins/groovy/reports.groovy'
              reports.snykCheckDependencies("$PATCHSET_TAG", "/usr/src/app/")
            }
        }
      }
    }

    stage('Mark Build as Successful') {
      steps {
        script {
          runDatadogMetric("markBuildAsSuccessful") {
            def successes = load 'build/new-jenkins/groovy/successes.groovy'
            successes.markBuildAsSuccessful()
          }
        }
      }
    }
  }

  post {
    failure {
      script {
        if (isPatchsetPublishable() && env.GERRIT_EVENT_TYPE == 'change-merged') {
          def branchSegment = env.GERRIT_BRANCH ? "[$env.GERRIT_BRANCH]" : ''
          def authorSegment = env.GERRIT_EVENT_ACCOUNT_NAME ? "Patchset by ${env.GERRIT_EVENT_ACCOUNT_NAME}. " : ''
          slackSend(
            channel: '#canvas_builds',
            color: 'danger',
            message: "${branchSegment}${env.JOB_NAME} failed on merge. ${authorSegment}(<${env.BUILD_URL}|${env.BUILD_NUMBER}>)"
          )
        }
      }
    }
    always {
      script {
        def rspec = load 'build/new-jenkins/groovy/rspec.groovy'
        rspec.uploadSeleniumFailures()
        rspec.uploadRSpecFailures()
<<<<<<< HEAD
=======
        load('build/new-jenkins/groovy/reports.groovy').sendFailureMessageIfPresent()
>>>>>>> 36566452
      }
    }
    cleanup {
      sh 'build/new-jenkins/docker-cleanup.sh --allow-failure'
    }
  }
}<|MERGE_RESOLUTION|>--- conflicted
+++ resolved
@@ -17,12 +17,9 @@
  * You should have received a copy of the GNU Affero General Public License along
  * with this program. If not, see <http://www.gnu.org/licenses/>.
  */
-<<<<<<< HEAD
-=======
 import org.jenkinsci.plugins.workflow.support.steps.build.DownstreamFailureCause
 import org.jenkinsci.plugins.workflow.steps.FlowInterruptedException
 
->>>>>>> 36566452
 def buildParameters = [
   string(name: 'GERRIT_REFSPEC', value: "${env.GERRIT_REFSPEC}"),
   string(name: 'GERRIT_EVENT_TYPE', value: "${env.GERRIT_EVENT_TYPE}"),
@@ -46,14 +43,6 @@
 def runDatadogMetric(name, body) {
   def dd = load('build/new-jenkins/groovy/datadog.groovy')
   dd.runDataDogForMetric(name,body)
-<<<<<<< HEAD
-}
-
-def skipIfPreviouslySuccessful(name, block) {
-   runDatadogMetric(name) {
-    def successes = load('build/new-jenkins/groovy/successes.groovy')
-    successes.skipIfPreviouslySuccessful(name, true, block)
-=======
 }
 
 def skipIfPreviouslySuccessful(name, block) {
@@ -77,7 +66,6 @@
       load('build/new-jenkins/groovy/reports.groovy').appendFailMessageReport(jobName, url)
     }
     throw ex
->>>>>>> 36566452
   }
 }
 
@@ -115,12 +103,9 @@
 
     // e.g. canvas-lms:master when not on another branch
     MERGE_TAG = "$CANVAS_LMS_IMAGE:$GERRIT_BRANCH"
-<<<<<<< HEAD
-=======
 
     // e.g. canvas-lms:01.123456.78; this is for consumers like Portal 2 who want to build a patchset
     EXTERNAL_TAG = "$CANVAS_LMS_IMAGE:$NAME"
->>>>>>> 36566452
   }
 
   stages {
@@ -128,11 +113,7 @@
       steps {
         timeout(time: 5) {
           script {
-<<<<<<< HEAD
-            runDatadogMetric("Setup"){
-=======
             runDatadogMetric("Setup") {
->>>>>>> 36566452
               sh 'build/new-jenkins/print-env-excluding-secrets.sh'
               sh 'build/new-jenkins/docker-cleanup.sh'
 
@@ -186,24 +167,6 @@
                   // end of hack (covid)
                 }
               }
-<<<<<<< HEAD
-            credentials.fetchFromGerrit('gergich_user_config', '.')
-            credentials.fetchFromGerrit('qti_migration_tool', 'vendor', 'QTIMigrationTool')
-
-            sh 'mv -v gerrit_builder/canvas-lms/config/* config/'
-            sh 'rm -v config/cache_store.yml'
-            sh 'rmdir -p gerrit_builder/canvas-lms/config'
-            sh 'rm -v config/database.yml'
-            sh 'rm -v config/security.yml'
-            sh 'rm -v config/selenium.yml'
-            sh 'cp -v docker-compose/config/selenium.yml config/'
-            sh 'cp -vR docker-compose/config/new-jenkins/* config/'
-            sh 'cp -v config/delayed_jobs.yml.example config/delayed_jobs.yml'
-            sh 'cp -v config/domain.yml.example config/domain.yml'
-            sh 'cp -v config/external_migration.yml.example config/external_migration.yml'
-            sh 'cp -v config/outgoing_mail.yml.example config/outgoing_mail.yml'
-            sh 'cp -v ./gergich_user_config/gergich_user_config.yml ./gems/dr_diff/config/gergich_user_config.yml'
-=======
               credentials.fetchFromGerrit('gergich_user_config', '.')
               credentials.fetchFromGerrit('qti_migration_tool', 'vendor', 'QTIMigrationTool')
 
@@ -221,12 +184,10 @@
               sh 'cp -v config/outgoing_mail.yml.example config/outgoing_mail.yml'
               sh 'cp -v ./gergich_user_config/gergich_user_config.yml ./gems/dr_diff/config/gergich_user_config.yml'
             }
->>>>>>> 36566452
-          }
-        }
-      }
-    }
-  }
+          }
+        }
+      }
+    }
 
     stage('Rebase') {
       when { expression { env.GERRIT_EVENT_TYPE == 'patchset-created' && env.GERRIT_PROJECT == 'canvas-lms' } }
@@ -288,11 +249,6 @@
                     --build-arg POSTGRES_VERSION=$POSTGRES \
                     .
                 """
-<<<<<<< HEAD
-              }
-            }
-            sh "docker push $PATCHSET_TAG"
-=======
               }
               sh "docker push $PATCHSET_TAG"
               if (isPatchsetPublishable()) {
@@ -300,7 +256,6 @@
                 sh 'docker push $EXTERNAL_TAG'
               }
             }
->>>>>>> 36566452
           }
         }
       }
@@ -342,11 +297,7 @@
           echo 'adding Contract Tests'
           stages['Contract Tests'] = {
             skipIfPreviouslySuccessful("contract-tests") {
-<<<<<<< HEAD
-              build(job: 'test-suites/contract-tests', parameters: buildParameters)
-=======
               wrapBuildExecution('test-suites/contract-tests', buildParameters, "")
->>>>>>> 36566452
             }
           }
 
@@ -354,14 +305,7 @@
             echo 'adding Flakey Spec Catcher'
             stages['Flakey Spec Catcher'] = {
               skipIfPreviouslySuccessful("flakey-spec-catcher") {
-<<<<<<< HEAD
-                build(
-                  job: 'test-suites/flakey-spec-catcher',
-                  parameters: buildParameters
-                )
-=======
                 wrapBuildExecution('test-suites/flakey-spec-catcher', buildParameters, "")
->>>>>>> 36566452
               }
             }
           }
@@ -464,10 +408,7 @@
         def rspec = load 'build/new-jenkins/groovy/rspec.groovy'
         rspec.uploadSeleniumFailures()
         rspec.uploadRSpecFailures()
-<<<<<<< HEAD
-=======
         load('build/new-jenkins/groovy/reports.groovy').sendFailureMessageIfPresent()
->>>>>>> 36566452
       }
     }
     cleanup {
