--- conflicted
+++ resolved
@@ -49,12 +49,8 @@
         cas_ticket = CanvasUuid::Uuid.generate_securish_uuid
 
         request = stub(:env => {'encrypted_cookie_store.session_refreshed_at' => 5.minutes.ago},
-<<<<<<< HEAD
-                      :format => stub(:json? => false))
-=======
                       :format => stub(:json? => false),
                       :host_with_port => "")
->>>>>>> 84e04f12
         controller = RSpec::MockController.new(domain_root_account, request)
         controller.expects(:destroy_session).once
         controller.expects(:redirect_to_login).once
