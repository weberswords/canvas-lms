--- conflicted
+++ resolved
@@ -328,11 +328,7 @@
 
   describe "parallel imports" do
     it 'should retry an importer once' do
-<<<<<<< HEAD
-      @account.enable_feature!(:sis_imports_refactor)
-=======
       @account.enable_feature!(:refactor_of_sis_imports)
->>>>>>> a0eb23ce
       expect_any_instance_of(Attachment).to receive(:open).twice
       process_csv_data(
         "term_id,name,status,start_date,end_date",
