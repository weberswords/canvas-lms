#
# Copyright (C) 2011 - present Instructure, Inc.
#
# This file is part of Canvas.
#
# Canvas is free software: you can redistribute it and/or modify it under
# the terms of the GNU Affero General Public License as published by the Free
# Software Foundation, version 3 of the License.
#
# Canvas is distributed in the hope that it will be useful, but WITHOUT ANY
# WARRANTY; without even the implied warranty of MERCHANTABILITY or FITNESS FOR
# A PARTICULAR PURPOSE. See the GNU Affero General Public License for more
# details.
#
# You should have received a copy of the GNU Affero General Public License along
# with this program. If not, see <http://www.gnu.org/licenses/>.
#

require File.expand_path(File.dirname(__FILE__) + '/../../../spec_helper.rb')

describe SIS::CSV::Import do

  before { account_model }

  it "should error files with unknown headers" do
    importer = process_csv_data(
      "course_id,randomness,smelly",
      "test_1,TC 101,Test Course 101,,,active"
    )
    expect(importer.errors.first.last).to eq "Couldn't find Canvas CSV import headers"
  end

  it "should error files with invalid UTF-8" do
    importer = process_csv_data(
      "xlist_course_id,section_id,status",
      "ABC2119_ccutrer_2012201_xlist,26076.20122\xA0,active".force_encoding("UTF-8")
    )
    expect(importer.errors.first.last).to eq "Invalid UTF-8"
  end

  it "should error files with invalid CSV headers " do
    importer = process_csv_data(
      "xlist_course_id,\"section_id,status"
    )
    expect(importer.errors.first.last).to eq "Malformed CSV"
  end

  it "should error files with invalid CSV" do
    importer = process_csv_data(
      "xlist_course_id,section_id,status",
      "ABC2119_ccutrer_2012201_xlist,\"26076.20122"
    )
    expect(importer.errors.first.last).to eq "Malformed CSV"
  end

  it "should error files with invalid CSV way down" do
    lines = []
    lines << "xlist_course_id,section_id,status"
    lines.concat(["ABC2119_ccutrer_2012201_xlist,26076.20122"]*100)
    lines << "ABC2119_ccutrer_2012201_xlist,\"26076.20122"
    importer = process_csv_data(*lines)
    expect(importer.errors.first.last).to eq "Malformed CSV"
  end

  it "should work for a mass import" do
    process_csv_data_cleanly(
      "user_id,login_id,first_name,last_name,email,status",
      "U001,user1,User,One,user1@example.com,active",
      "U002,user2,User,Two,user2@example.com,active",
      "U003,user3,User,Three,user3@example.com,active",
      "U004,user4,User,Four,user4@example.com,active",
      "U005,user5,User,Five,user5@example.com,active",
      "U006,user6,User,Six,user6@example.com,active",
      "U007,user7,User,Seven,user7@example.com,active",
      "U008,user8,User,Eight,user8@example.com,active",
      "U009,user9,User,Nine,user9@example.com,active",
      "U010,user10,User,Ten,user10@example.com,active",
      "U011,user11,User,Eleven,user11@example.com,deleted"
    )
    process_csv_data_cleanly(
      "term_id,name,status,start_date,end_date",
      "T001,Term 1,active,,",
      "T002,Term 2,active,,",
      "T003,Term 3,active,,"
    )
    process_csv_data_cleanly(
      "course_id,short_name,long_name,account_id,term_id,status",
      "C001,C001,Test Course 1,,T001,active",
      "C002,C002,Test Course 2,,T001,deleted",
      "C003,C003,Test Course 3,,T002,deleted",
      "C004,C004,Test Course 4,,T002,deleted",
      "C005,C005,Test Course 5,,T003,active",
      "C006,C006,Test Course 6,,T003,active",
      "C007,C007,Test Course 7,,T003,active",
      "C008,C008,Test Course 8,,T003,active",
      "C009,C009,Test Course 9,,T003,active",
      "C001S,C001S,Test search Course 1,,T001,active",
      "C002S,C002S,Test search Course 2,,T001,deleted",
      "C003S,C003S,Test search Course 3,,T002,deleted",
      "C004S,C004S,Test search Course 4,,T002,deleted",
      "C005S,C005S,Test search Course 5,,T003,active",
      "C006S,C006S,Test search Course 6,,T003,active",
      "C007S,C007S,Test search Course 7,,T003,active",
      "C008S,C008S,Test search Course 8,,T003,active",
      "C009S,C009S,Test search Course 9,,T003,active"
    )
    process_csv_data_cleanly(
      "section_id,course_id,name,start_date,end_date,status",
      "S001,C001,Sec1,,,active",
      "S002,C002,Sec2,,,active",
      "S003,C003,Sec3,,,active",
      "S004,C004,Sec4,,,active",
      "S005,C005,Sec5,,,active",
      "S006,C006,Sec6,,,active",
      "S007,C007,Sec7,,,deleted",
      "S008,C001,Sec8,,,deleted",
      "S009,C008,Sec9,,,active",
      "S001S,C001S,Sec1,,,active",
      "S002S,C002S,Sec2,,,active",
      "S003S,C003S,Sec3,,,active",
      "S004S,C004S,Sec4,,,active",
      "S005S,C005S,Sec5,,,active",
      "S006S,C006S,Sec6,,,active",
      "S007S,C007S,Sec7,,,deleted",
      "S008S,C001S,Sec8,,,deleted",
      "S009S,C008S,Sec9,,,active"
    )
    process_csv_data_cleanly(
      "course_id,user_id,role,section_id,status,associated_user_id",
      ",U001,student,S001,active,",
      ",U005,student,S005,active,",
      ",U006,student,S006,deleted,",
      ",U007,student,S007,deleted,",
      ",U008,student,S008,deleted,",
      ",U009,student,S005,deleted,",
      ",U001,student,S001S,active,",
      ",U005,student,S005S,active,",
      ",U006,student,S006S,deleted,",
      ",U007,student,S007S,deleted,",
      ",U008,student,S008S,deleted,",
      ",U009,student,S005S,deleted,"
    )
    expect {process_csv_data_cleanly(
      "group_id,name,account_id,status",
      "G001,Group 1,,available",
      "G002,Group 2,,deleted",
      "G003,Group 3,,closed"
    )}.not_to raise_error
  end

  it 'should support sis stickiness overriding' do
    before_count = AbstractCourse.count
    process_csv_data_cleanly(
      "term_id,name,status,start_date,end_date",
      "T001,Winter13,active,,"
    )
    process_csv_data_cleanly(
      "account_id,parent_account_id,name,status",
      "A001,,TestAccount,active"
    )
    process_csv_data_cleanly(
      "abstract_course_id,short_name,long_name,account_id,term_id,status",
      "C001,Hum101,Humanities,A001,T001,active"
    )
    expect(AbstractCourse.count).to eq before_count + 1
    AbstractCourse.last.tap do |c|
      expect(c.name).to eq "Humanities"
      expect(c.short_name).to eq "Hum101"
    end
    process_csv_data_cleanly(
      "abstract_course_id,short_name,long_name,account_id,term_id,status",
      "C001,Math101,Mathematics,A001,T001,active"
    )
    expect(AbstractCourse.count).to eq before_count + 1
    AbstractCourse.last.tap do |c|
      expect(c.name).to eq "Mathematics"
      expect(c.short_name).to eq "Math101"
      c.name = "Physics"
      c.short_name = "Phys101"
      c.save!
    end
    process_csv_data_cleanly(
      "abstract_course_id,short_name,long_name,account_id,term_id,status",
      "C001,Thea101,Theater,A001,T001,active"
    )
    expect(AbstractCourse.count).to eq before_count + 1
    AbstractCourse.last.tap do |c|
      expect(c.name).to eq "Physics"
      expect(c.short_name).to eq "Phys101"
    end
    process_csv_data_cleanly(
      "abstract_course_id,short_name,long_name,account_id,term_id,status",
      "C001,Thea101,Theater,A001,T001,active",
      {:override_sis_stickiness => true}
    )
    expect(AbstractCourse.count).to eq before_count + 1
    AbstractCourse.last.tap do |c|
      expect(c.name).to eq "Theater"
      expect(c.short_name).to eq "Thea101"
    end
    process_csv_data_cleanly(
      "abstract_course_id,short_name,long_name,account_id,term_id,status",
      "C001,Fren101,French,A001,T001,active"
    )
    expect(AbstractCourse.count).to eq before_count + 1
    AbstractCourse.last.tap do |c|
      expect(c.name).to eq "Theater"
      expect(c.short_name).to eq "Thea101"
    end
  end

  it 'should allow turning on stickiness' do
    before_count = AbstractCourse.count
    process_csv_data_cleanly(
      "term_id,name,status,start_date,end_date",
      "T001,Winter13,active,,"
    )
    process_csv_data_cleanly(
      "account_id,parent_account_id,name,status",
      "A001,,TestAccount,active"
    )
    process_csv_data_cleanly(
      "abstract_course_id,short_name,long_name,account_id,term_id,status",
      "C001,Hum101,Humanities,A001,T001,active"
    )
    expect(AbstractCourse.count).to eq before_count + 1
    AbstractCourse.last.tap do |c|
      expect(c.name).to eq "Humanities"
      expect(c.short_name).to eq "Hum101"
    end
    process_csv_data_cleanly(
      "abstract_course_id,short_name,long_name,account_id,term_id,status",
      "C001,Math101,Mathematics,A001,T001,active"
    )
    expect(AbstractCourse.count).to eq before_count + 1
    AbstractCourse.last.tap do |c|
      expect(c.name).to eq "Mathematics"
      expect(c.short_name).to eq "Math101"
    end
    process_csv_data_cleanly(
      "abstract_course_id,short_name,long_name,account_id,term_id,status",
      "C001,Phys101,Physics,A001,T001,active",
      {:add_sis_stickiness => true}
    )
    process_csv_data_cleanly(
      "abstract_course_id,short_name,long_name,account_id,term_id,status",
      "C001,Thea101,Theater,A001,T001,active"
    )
    expect(AbstractCourse.count).to eq before_count + 1
    AbstractCourse.last.tap do |c|
      expect(c.name).to eq "Physics"
      expect(c.short_name).to eq "Phys101"
    end
  end

  it 'should allow turning off stickiness' do
    before_count = AbstractCourse.count
    process_csv_data_cleanly(
      "term_id,name,status,start_date,end_date",
      "T001,Winter13,active,,"
    )
    process_csv_data_cleanly(
      "account_id,parent_account_id,name,status",
      "A001,,TestAccount,active"
    )
    process_csv_data_cleanly(
      "abstract_course_id,short_name,long_name,account_id,term_id,status",
      "C001,Hum101,Humanities,A001,T001,active"
    )
    expect(AbstractCourse.count).to eq before_count + 1
    AbstractCourse.last.tap do |c|
      expect(c.name).to eq "Humanities"
      expect(c.short_name).to eq "Hum101"
    end
    process_csv_data_cleanly(
      "abstract_course_id,short_name,long_name,account_id,term_id,status",
      "C001,Math101,Mathematics,A001,T001,active"
    )
    expect(AbstractCourse.count).to eq before_count + 1
    AbstractCourse.last.tap do |c|
      expect(c.name).to eq "Mathematics"
      expect(c.short_name).to eq "Math101"
      c.name = "Physics"
      c.short_name = "Phys101"
      c.save!
    end
    process_csv_data_cleanly(
      "abstract_course_id,short_name,long_name,account_id,term_id,status",
      "C001,Fren101,French,A001,T001,active"
    )
    expect(AbstractCourse.count).to eq before_count + 1
    AbstractCourse.last.tap do |c|
      expect(c.name).to eq "Physics"
      expect(c.short_name).to eq "Phys101"
    end
    process_csv_data_cleanly(
      "abstract_course_id,short_name,long_name,account_id,term_id,status",
      "C001,Thea101,Theater,A001,T001,active",
      { :override_sis_stickiness => true,
        :clear_sis_stickiness => true }
    )
    expect(AbstractCourse.count).to eq before_count + 1
    AbstractCourse.last.tap do |c|
      expect(c.name).to eq "Theater"
      expect(c.short_name).to eq "Thea101"
    end
    process_csv_data_cleanly(
      "abstract_course_id,short_name,long_name,account_id,term_id,status",
      "C001,Fren101,French,A001,T001,active"
    )
    expect(AbstractCourse.count).to eq before_count + 1
    AbstractCourse.last.tap do |c|
      expect(c.name).to eq "French"
      expect(c.short_name).to eq "Fren101"
    end
  end

  it "should not invalidly break up UTF-8 characters" do
    expect {process_csv_data_cleanly(
      File.read(File.expand_path(File.dirname(__FILE__) + '/../../../fixtures/sis/utf8.csv'))
    )}.not_to raise_error
  end

  it 'should not fail on mac zip files' do
    importer = process_csv_data(files: File.expand_path(File.dirname(__FILE__) + '/../../../fixtures/sis/mac_sis_batch.zip'))
    expect(importer.errors).to eq []
  end
<<<<<<< HEAD
=======

  describe "parallel imports" do
    it 'should retry an importer once' do
      @account.enable_feature!(:sis_imports_refactor)
      expect_any_instance_of(Attachment).to receive(:open).twice
      process_csv_data(
        "term_id,name,status,start_date,end_date",
        "T001,Winter13,active,,"
      )
    end
  end
>>>>>>> 01c9fe11
end<|MERGE_RESOLUTION|>--- conflicted
+++ resolved
@@ -325,8 +325,6 @@
     importer = process_csv_data(files: File.expand_path(File.dirname(__FILE__) + '/../../../fixtures/sis/mac_sis_batch.zip'))
     expect(importer.errors).to eq []
   end
-<<<<<<< HEAD
-=======
 
   describe "parallel imports" do
     it 'should retry an importer once' do
@@ -338,5 +336,4 @@
       )
     end
   end
->>>>>>> 01c9fe11
 end