--- conflicted
+++ resolved
@@ -703,17 +703,10 @@
         "test_1,user_1,student,,active,"
     )
 
-<<<<<<< HEAD
-    observer.observer_enrollments.count.should == 1
-    e = observer.observer_enrollments.first
-    e.course_id.should == course.id
-    e.associated_user_id.should == student.id
-=======
     expect(observer.observer_enrollments.count).to eq 1
     e = observer.observer_enrollments.first
     expect(e.course_id).to eq course.id
     expect(e.associated_user_id).to eq student.id
->>>>>>> a6fe9501
   end
 
 end