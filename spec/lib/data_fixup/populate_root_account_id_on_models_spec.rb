#
# Copyright (C) 2017 - present Instructure, Inc.
#
# This file is part of Canvas.
#
# Canvas is free software: you can redistribute it and/or modify it under
# the terms of the GNU Affero General Public License as published by the Free
# Software Foundation, version 3 of the License.
#
# Canvas is distributed in the hope that it will be useful, but WITHOUT ANY
# WARRANTY; without even the implied warranty of MERCHANTABILITY or FITNESS FOR
# A PARTICULAR PURPOSE. See the GNU Affero General Public License for more
# details.
#
# You should have received a copy of the GNU Affero General Public License along
# with this program. If not, see <http://www.gnu.org/licenses/>.

require 'spec_helper'

describe DataFixup::PopulateRootAccountIdOnModels do
  before :once do
    course_model
    @cm = @course.context_modules.create!
    @cm.update_columns(root_account_id: nil)
    user_model
  end

  # add additional models here as they are calculated and added to migration_tables.
  context 'models' do
    shared_examples_for 'a datafixup that populates root_account_id' do
      let(:record) { raise 'set in examples' }
      let(:reference_record) { raise 'set in examples' }
<<<<<<< HEAD
=======
      let(:sharded) { false }
>>>>>>> c803aaef

      before { record.update_columns(root_account_id: nil) }

      it 'should populate the root_account_id' do
        expected_root_account_id =
          if reference_record.reload.is_a?(Account)
            reference_record.resolved_root_account_id
          else
            reference_record.root_account_id
          end

<<<<<<< HEAD
=======
        expected_root_account_id = Account.find(expected_root_account_id).global_id if sharded

>>>>>>> c803aaef
        expect {
          DataFixup::PopulateRootAccountIdOnModels.run
        }.to change { record.reload.root_account_id }.from(nil).to(expected_root_account_id)
        expect(expected_root_account_id).to be_present
      end
    end

<<<<<<< HEAD
=======
    context 'with AccessToken' do
      it_behaves_like 'a datafixup that populates root_account_id' do
        let(:record) do
          dk = DeveloperKey.create!(account: @course.account)
          at = dk.access_tokens.create!(user: user_model)
        end
        let(:reference_record) { @course }
      end

      context 'with_sharding' do
        specs_require_sharding

        context 'with DeveloperKey with root_account_id' do
          it_behaves_like 'a datafixup that populates root_account_id' do
            let(:account) { @shard1.activate { account_model } }
            let(:record) do
              dk = DeveloperKey.create!(account: account)
              at = dk.access_tokens.create!(user: user_model)
            end
            let(:reference_record) { account }
          end
        end

        context 'with DeveloperKey without root_account_id (eg SiteAdmin)' do
          it 'sets root_account_id to null' do
            dk = @shard1.activate { DeveloperKey.create!(account: account_model) }
            at = AccessToken.create!(developer_key: dk, user: user_model)
            at.update_columns(root_account_id: nil)
            dk.update_columns(root_account_id: nil)
            expect(at.reload.root_account_id).to eq nil
            DataFixup::PopulateRootAccountIdOnModels.run
            expect(at.reload.root_account_id).to eq nil
          end
        end
      end
    end

>>>>>>> c803aaef
    it 'should populate the root_account_id on AccountUser' do
      au = AccountUser.create!(account: @course.account, user: @user)
      au.update_columns(root_account_id: nil)
      expect(au.reload.root_account_id).to eq nil
      DataFixup::PopulateRootAccountIdOnModels.run
      expect(au.reload.root_account_id).to eq @course.root_account_id

      account = account_model(root_account: account_model)
      au = AccountUser.create!(account: account, user: @user)
      au.update_columns(root_account_id: nil)
      expect(au.reload.root_account_id).to eq nil
      DataFixup::PopulateRootAccountIdOnModels.run
      expect(au.reload.root_account_id).to eq account.root_account_id
    end

    it 'should populate root_account_id on AssessmentQuestion' do
      aq = assessment_question_model(bank: AssessmentQuestionBank.create!(context: @course))
      aq.update_columns(root_account_id: nil)
      expect(aq.reload.root_account_id).to eq nil
      DataFixup::PopulateRootAccountIdOnModels.run
      expect(aq.reload.root_account_id).to eq @course.root_account_id
    end

    it 'should populate root_account_id on AssessmentQuestionBank' do
      aqb = AssessmentQuestionBank.create!(context: @course)
      aqb.update_columns(root_account_id: nil)
      expect(aqb.reload.root_account_id).to eq nil
      DataFixup::PopulateRootAccountIdOnModels.run
      expect(aqb.reload.root_account_id).to eq @course.root_account_id

      account = account_model(root_account: account_model)
      aqb = AssessmentQuestionBank.create!(context: account)
      aqb.update_columns(root_account_id: nil)
      expect(aqb.reload.root_account_id).to eq nil
      DataFixup::PopulateRootAccountIdOnModels.run
      expect(aqb.reload.root_account_id).to eq account.root_account_id
    end

    it 'should populate the root_account_id on AssetUserAccess with non-user context' do
      auac = AssetUserAccess.create!(context: @course, user: @user)
      auac.update_columns(root_account_id: nil)
      expect(auac.reload.root_account_id).to eq nil

      auaa = AssetUserAccess.create!(context: @course.root_account, user: @user)
      auaa.update_columns(root_account_id: nil)
      expect(auaa.reload.root_account_id).to eq nil

      auag = AssetUserAccess.create!(context: group_model(context: @course), user: @user)
      auag.update_columns(root_account_id: nil)
      expect(auag.reload.root_account_id).to eq nil

      DataFixup::PopulateRootAccountIdOnModels.run
      expect(auac.reload.root_account_id).to eq @course.root_account_id
      expect(auaa.reload.root_account_id).to eq @course.root_account_id
      expect(auag.reload.root_account_id).to eq @course.root_account_id
    end

<<<<<<< HEAD
=======
    it 'should populate the root_account_id on AssetUserAccess with user context' do
      auac = AssetUserAccess.create!(context: @course, user: @user)
      auac.update_columns(root_account_id: nil)

      aua = AssetUserAccess.create!(context: @user, user: @user, asset_code: @course.asset_string)
      aua.update_columns(root_account_id: nil)
      expect(aua.reload.root_account_id).to eq nil

      DataFixup::PopulateRootAccountIdOnModels.run
      expect(aua.reload.root_account_id).to eq @course.root_account_id
    end

>>>>>>> c803aaef
    it 'should populate the root_account_id on AssignmentGroup' do
      ag = @course.assignment_groups.create!(name: 'AssignmentGroup!')
      ag.update_columns(root_account_id: nil)
      expect(ag.root_account_id).to be nil
      DataFixup::PopulateRootAccountIdOnModels.run
      expect(ag.reload.root_account_id).to eq @course.root_account_id
    end

    it 'should populate the root_account_id on AssignmentOverride' do
      assignment_model(course: @course)
      @course.enroll_student(@user)
      create_adhoc_override_for_assignment(@assignment, @user)
      @override.update_columns(root_account_id: nil)
      expect(@override.attributes["root_account_id"]).to be nil
      DataFixup::PopulateRootAccountIdOnModels.run
      expect(@override.reload.root_account_id).to eq @course.root_account_id
    end

    it 'should populate the root_account_id on AssignmentOverrideStudent' do
      assignment_model(course: @course)
      @course.enroll_student(@user)
      create_adhoc_override_for_assignment(@assignment, @user)
      @override_student.update_columns(root_account_id: nil)
      expect(@override_student.root_account_id).to be nil
      DataFixup::PopulateRootAccountIdOnModels.run
      expect(@override_student.reload.root_account_id).to eq @course.root_account_id
    end

<<<<<<< HEAD
=======
    context 'with CalendarEvent' do
      context 'when context is Course' do
        it_behaves_like 'a datafixup that populates root_account_id' do
          let(:record) { CalendarEvent.create!(context: @course) }
          let(:reference_record) { @course }
        end
      end

      context 'when context is Group' do
        it_behaves_like 'a datafixup that populates root_account_id' do
          let(:record) { CalendarEvent.create!(context: group_model(context: @course)) }
          let(:reference_record) { @course }
        end
      end

      context 'when context is CourseSection' do
        it_behaves_like 'a datafixup that populates root_account_id' do
          let(:record) { CalendarEvent.create!(context: CourseSection.create!(course: @course)) }
          let(:reference_record) { @course }
        end
      end
    end

>>>>>>> c803aaef
    context 'with ContextExternalTool' do
      it_behaves_like 'a datafixup that populates root_account_id' do
        let(:record) { external_tool_model(context: @course) }
        let(:reference_record) { @course }
      end

      context 'when the tool context is a root account' do
        it_behaves_like 'a datafixup that populates root_account_id' do
          let(:record) { external_tool_model(context: @course.root_account) }
          let(:reference_record) { @course }
        end
      end
    end

    it 'should populate the root_account_id on ContentMigration' do
      cm = @course.content_migrations.create!(user: @user)
      cm.update_columns(root_account_id: nil)
      expect(cm.root_account_id).to be nil
      DataFixup::PopulateRootAccountIdOnModels.run
      expect(cm.reload.root_account_id).to eq @course.root_account_id

      account = account_model(root_account: account_model)
      cm = account.content_migrations.create!(user: @user)
      cm.update_columns(root_account_id: nil)
      expect(cm.root_account_id).to be nil
      DataFixup::PopulateRootAccountIdOnModels.run
      expect(cm.reload.root_account_id).to eq account.root_account_id

      group_model
      cm = @group.content_migrations.create!(user: @user)
      cm.update_columns(root_account_id: nil)
      expect(cm.root_account_id).to be nil
      DataFixup::PopulateRootAccountIdOnModels.run
      expect(cm.reload.root_account_id).to eq @group.root_account_id
    end

<<<<<<< HEAD
=======
    context 'with ContentParticipation' do
      it_behaves_like 'a datafixup that populates root_account_id' do
        let(:record) do
          ContentParticipation.create(content: reference_record, user: @user)
        end
        let(:reference_record) { submission_model }
      end
    end

    context 'with ContentParticipationCount' do
      it_behaves_like 'a datafixup that populates root_account_id' do
        let(:record) { @course.content_participation_counts.create! }
        let(:reference_record) { @course }
      end
    end

    it 'should populate the root_account_id on ContentShare' do
      ce = @course.content_exports.create!
      cs = ce.received_content_shares.create!(user: user_model, read_state: 'read', name: 'test')
      cs.update_columns(root_account_id: nil)
      expect(cs.root_account_id).to be nil
      DataFixup::PopulateRootAccountIdOnModels.run
      expect(cs.reload.root_account_id).to eq @course.root_account_id

      group_model
      ce = @group.content_exports.create!
      cs = ce.received_content_shares.create!(user: user_model, read_state: 'read', name: 'test')
      cs.update_columns(root_account_id: nil)
      expect(cs.root_account_id).to be nil
      DataFixup::PopulateRootAccountIdOnModels.run
      expect(cs.reload.root_account_id).to eq @group.root_account_id
    end

>>>>>>> c803aaef
    it 'should populate the root_account_id on ContextModule' do
      expect(@cm.root_account_id).to be nil
      DataFixup::PopulateRootAccountIdOnModels.run
      expect(@cm.reload.root_account_id).to eq @course.root_account_id
    end

<<<<<<< HEAD
    it 'should populate the root_account_id on ContentShare' do
      ce = @course.content_exports.create!
      cs = ce.received_content_shares.create!(user: user_model, read_state: 'read', name: 'test')
      cs.update_columns(root_account_id: nil)
      expect(cs.root_account_id).to be nil
      DataFixup::PopulateRootAccountIdOnModels.run
      expect(cs.reload.root_account_id).to eq @course.root_account_id

      group_model
      ce = @group.content_exports.create!
      cs = ce.received_content_shares.create!(user: user_model, read_state: 'read', name: 'test')
      cs.update_columns(root_account_id: nil)
      expect(cs.root_account_id).to be nil
      DataFixup::PopulateRootAccountIdOnModels.run
      expect(cs.reload.root_account_id).to eq @group.root_account_id
=======
    context 'with ContextModuleProgression' do
      it_behaves_like 'a datafixup that populates root_account_id' do
        let(:record) { reference_record.context_module_progressions.create!(user: @user) }
        let(:reference_record) { @course.context_modules.create! }
      end
    end

    context 'with CourseAccountAssociation' do
      it_behaves_like 'a datafixup that populates root_account_id' do
        let(:record) do
          CourseAccountAssociation.create!(
            course: course_model(account: account_model(root_account_id: nil)),
            account: reference_record,
            depth: 1
          )
        end
        let(:reference_record) { account_model(root_account_id: nil) }
      end
    end

    context 'with CustomGradebookColumn' do
      it_behaves_like 'a datafixup that populates root_account_id' do
        let(:record) do
          CustomGradebookColumn.create!(course: @course, title: 'foo')
        end
        let(:reference_record) { @course }
      end
    end

    context 'with CustomGradebookColumnDatum' do
      it_behaves_like 'a datafixup that populates root_account_id' do
        let(:record) do
          reference_record.custom_gradebook_column_data.create!(content: 'hi', user_id: @user.id)
        end
        let(:reference_record) { CustomGradebookColumn.create!(course: @course, title: 'foo') }
      end
    end

    context 'with ContentTag' do
      let(:content_tag) { ContentTag.create!(context: context, content: content) }

      context 'when context is a Course' do
        it_behaves_like 'a datafixup that populates root_account_id' do
          let(:context) { @course }
          let(:content) { assignment_model(course: @course) }
          let(:record) { content_tag }
          let(:reference_record) { @course }
        end
      end

      context 'when context is a LearningOutcomeGroup' do
        it_behaves_like 'a datafixup that populates root_account_id' do
          let(:context) { outcome_group_model(context: @course) }
          let(:content) { assignment_model(course: @course) }
          let(:record) { content_tag }
          let(:reference_record) { @course }
        end
      end

      context 'when context is an Assignment' do
        it_behaves_like 'a datafixup that populates root_account_id' do
          let(:context) { assignment_model(course: @course) }
          let(:content) { attachment_model }
          let(:record) { content_tag }
          let(:reference_record) { @course }
        end
      end

      context 'when context is an Account' do
        it_behaves_like 'a datafixup that populates root_account_id' do
          let(:context) { @course.account }
          let(:content) { attachment_model }
          let(:record) { content_tag }
          let(:reference_record) { @course.account }
        end
      end

      context 'when context is a Quizzes::Quiz' do
        it_behaves_like 'a datafixup that populates root_account_id' do
          let(:context) { quiz_model(course: @course) }
          let(:content) { attachment_model }
          let(:record) { content_tag }
          let(:reference_record) { @course }
        end
      end
>>>>>>> c803aaef
    end

    it 'should populate the root_account_id on DeveloperKey' do
      dk = DeveloperKey.create!(account: @course.account)
      dk.update_columns(root_account_id: nil)
      expect(dk.reload.root_account_id).to eq nil
      DataFixup::PopulateRootAccountIdOnModels.run
      expect(dk.reload.root_account_id).to eq @course.root_account_id

      account = account_model(root_account: account_model)
      dk = DeveloperKey.create!(account: account)
      dk.update_columns(root_account_id: nil)
      expect(dk.reload.root_account_id).to eq nil
      DataFixup::PopulateRootAccountIdOnModels.run
      expect(dk.reload.root_account_id).to eq account.root_account_id
    end

    it 'should populate the root_account_id on DeveloperKeyAccountBinding' do
      account_model
      dk = DeveloperKey.create!(account: @course.account)
      dkab = DeveloperKeyAccountBinding.create!(account: @account, developer_key: dk)
      dkab.update_columns(root_account_id: nil)
      expect(dkab.reload.root_account_id).to eq nil
      DataFixup::PopulateRootAccountIdOnModels.run
      expect(dkab.reload.root_account_id).to eq @account.id
    end

    it 'should populate the root_account_id on DiscussionEntry' do
      discussion_topic_model(context: @course)
      de = @topic.discussion_entries.create!(user: user_model)
      de.update_columns(root_account_id: nil)
      expect(de.reload.root_account_id).to eq nil
      DataFixup::PopulateRootAccountIdOnModels.run
      expect(de.reload.root_account_id).to eq @course.root_account_id
    end

    it 'should populate the root_account_id on DiscussionEntryParticipant' do
      discussion_topic_model(context: @course)
      de = @topic.discussion_entries.create!(user: user_model)
      dep = de.discussion_entry_participants.create!(user: user_model)
      dep.update_columns(root_account_id: nil)
      expect(dep.reload.root_account_id).to eq nil
      DataFixup::PopulateRootAccountIdOnModels.run
      expect(dep.reload.root_account_id).to eq @course.root_account_id
    end

    it 'should populate the root_account_id on DiscussionTopic' do
      discussion_topic_model(context: @course)
      @topic.update_columns(root_account_id: nil)
      expect(@topic.reload.root_account_id).to eq nil
      DataFixup::PopulateRootAccountIdOnModels.run
      expect(@topic.reload.root_account_id).to eq @course.root_account_id

      discussion_topic_model(context: group_model)
      @topic.update_columns(root_account_id: nil)
      expect(@topic.reload.root_account_id).to eq nil
      DataFixup::PopulateRootAccountIdOnModels.run
      expect(@topic.reload.root_account_id).to eq @group.root_account_id
    end

    it 'should populate the root_account_id on DiscussionTopicParticipants' do
      discussion_topic_model
      dtp = @topic.discussion_topic_participants.create!(user: user_model)
      dtp.update_columns(root_account_id: nil)
      expect(dtp.reload.root_account_id).to eq nil
      DataFixup::PopulateRootAccountIdOnModels.run
      expect(dtp.reload.root_account_id).to eq @topic.root_account_id
    end

<<<<<<< HEAD
=======
    context 'with EnrollmentState' do
      it_behaves_like 'a datafixup that populates root_account_id' do
        let(:record) { reference_record.enrollment_state }
        let(:reference_record) { enrollment_model }
      end
    end

    context 'with Favorite' do
      context 'with a course context' do
        it_behaves_like 'a datafixup that populates root_account_id' do
          let(:record) { Favorite.create!(context: @course, user: @user) }
          let(:reference_record) { @course }
        end

        context 'with sharding' do
          specs_require_sharding

          it_behaves_like 'a datafixup that populates root_account_id' do
            let(:record) do
              user = @user
              user.favorites.create!(context: @shard1.activate { course_model(account: account_model) })
            end
            let(:reference_record) { @course }
            let(:sharded) { true }
          end
        end
      end
    end

    context 'with GradingPeriod' do
      it_behaves_like 'a datafixup that populates root_account_id' do
        let(:record) { grading_periods(count: 1).first }
        let(:reference_record) { record.grading_period_group }
      end
    end

    context 'with GradingPeriodGroup' do
      context 'when it is for a course' do
        it_behaves_like 'a datafixup that populates root_account_id' do
          let(:record) do
            Factories::GradingPeriodGroupHelper.new.legacy_create_for_course(@course)
          end
          let(:reference_record) { @course }
        end
      end

      context 'when it is for a (root) account' do
        it_behaves_like 'a datafixup that populates root_account_id' do
          let(:record) do
            Factories::GradingPeriodGroupHelper.new.create_for_account(reference_record)
          end
          let(:reference_record) { account_model(root_account_id: nil) }
        end
      end
    end

    context 'with GradingStandard with course context' do
      it_behaves_like 'a datafixup that populates root_account_id' do
        let(:record) { grading_standard_for(@course) }
        let(:reference_record) { @course }
      end
    end

    context 'with GradingStandard with account context' do
      it_behaves_like 'a datafixup that populates root_account_id' do
        let(:record) { grading_standard_for(reference_record) }
        let(:reference_record) { account_model }
      end
    end

    context 'with GroupCategory with course context' do
      it_behaves_like 'a datafixup that populates root_account_id' do
        let(:record) { group_category(context: @course) }
        let(:reference_record) { @course }
      end
    end

    context 'with GroupCategory with account context' do
      it_behaves_like 'a datafixup that populates root_account_id' do
        let(:record) { group_category(context: reference_record) }
        let(:reference_record) { account_model }
      end
    end

    context 'with GroupMembership' do
      it_behaves_like 'a datafixup that populates root_account_id' do
        let(:record) { group_membership_model(group: reference_record) }
        let(:reference_record) { group_model }
      end
    end

    context 'with LatePolicy' do
      it_behaves_like 'a datafixup that populates root_account_id' do
        # for some reason late_policy_model doesn't save the record
        let(:record) { late_policy_model(course: @course).tap(&:save!) }
        let(:reference_record) { @course }
      end
    end

    context 'with Lti::LineItem' do
      it_behaves_like 'a datafixup that populates root_account_id' do
        let(:record) { line_item_model(course: @course) }
        let(:reference_record) { @course }
      end
    end

>>>>>>> c803aaef
    context 'with learning outcomes' do
      let(:outcome) { outcome_model }
      let(:alignment) { outcome.align(assignment, @course) }
      let(:assignment) { assignment_model(course: @course) }
      let(:rubric_association) do
        rubric = outcome_with_rubric context: @course, outcome: outcome
        rubric.associate_with(assignment, @course, purpose: 'grading')
      end
      let(:outcome_result) do
        LearningOutcomeResult.create!(
          context: course2, association_type: 'RubricAssociation',
          association_id: rubric_association.id,
          learning_outcome: outcome, user: @user, alignment: alignment,
        )
      end
      let(:course2) { course_model(account: account_model(root_account_id: nil)) }

<<<<<<< HEAD
=======
      it 'populates root_account_ids on LearningOutcome' do
        lo = LearningOutcome.create!(context: @course, short_description: "test")
        lo.update_columns(root_account_ids: nil)
        DataFixup::PopulateRootAccountIdOnModels.run
        expect(lo.reload.root_account_ids).to eq [@course.root_account_id]
      end

>>>>>>> c803aaef
      context 'with LearningOutcomeGroup' do
        it_behaves_like 'a datafixup that populates root_account_id' do
          let(:record) { outcome_group_model(context: @course) }
          let(:reference_record) { @course }
        end
      end

      context 'with LearningOutcomeQuestionResult' do
        it_behaves_like 'a datafixup that populates root_account_id' do
          let(:record) do
            loqr = outcome_result.learning_outcome_question_results.first_or_initialize
            loqr.save!
            loqr
          end
          let(:reference_record) { outcome_result }
        end
      end

      context 'with LearningOutcomeResult' do
        it_behaves_like 'a datafixup that populates root_account_id' do
          let(:record) { outcome_result }
          let(:reference_record) { course2 }
        end
      end
    end

<<<<<<< HEAD
    context 'with LatePolicy' do
      it_behaves_like 'a datafixup that populates root_account_id' do
        # for some reason late_policy_model doesn't save the record
        let(:record) { late_policy_model(course: @course).tap(&:save!) }
        let(:reference_record) { @course }
      end
    end

=======
>>>>>>> c803aaef
    context 'with Lti::LineItem' do
      it_behaves_like 'a datafixup that populates root_account_id' do
        let(:record) { line_item_model(course: @course) }
        let(:reference_record) { @course }
      end
    end

    context 'with Lti::Result' do
      it_behaves_like 'a datafixup that populates root_account_id' do
        let(:record) { lti_result_model(course: @course) }
        let(:reference_record) { record.submission }
      end
    end

    context 'with Lti::ResourceLink' do
      it_behaves_like 'a datafixup that populates root_account_id' do
        let(:record) { resource_link_model(overrides: {context: @course}) }
        let(:reference_record) { @course }
      end
    end

    context 'with MasterCourses::*' do
      let(:content_migration) { @course.content_migrations.create!(user: @user) }
      let(:child_course) { course_model(account: @course.account) }

      let(:master_template) { MasterCourses::MasterTemplate.create!(course: @course) }
      let(:master_migration) { MasterCourses::MasterMigration.create!(master_template: master_template) }
      let(:child_subscription) do
        MasterCourses::ChildSubscription.create!(master_template: master_template, child_course: child_course)
      end

      context 'with MasterCourses::ChildContentTag' do
        it_behaves_like 'a datafixup that populates root_account_id' do
          let(:record) do
            MasterCourses::ChildContentTag.create!(
              child_subscription: child_subscription, content: assignment_model
            )
          end
          let(:reference_record) { child_subscription }
        end
      end

      context 'with MasterCourses::ChildSubscription' do
        it_behaves_like 'a datafixup that populates root_account_id' do
          let(:record) { child_subscription }
          let(:reference_record) { master_template }
        end
      end

      context 'with MasterCourses::MasterContentTag' do
        it_behaves_like 'a datafixup that populates root_account_id' do
          let(:record) do
            MasterCourses::MasterContentTag.create!(
              master_template: master_template, content: assignment_model
            )
          end
          let(:reference_record) { master_template }
        end
      end

      context 'with MasterCourses::MasterMigration' do
        it_behaves_like 'a datafixup that populates root_account_id' do
          let(:record) { master_migration }
          let(:reference_record) { master_template }
        end
      end

      context 'with MasterCourses::MigrationResult' do
        it_behaves_like 'a datafixup that populates root_account_id' do
          let(:record) do
            MasterCourses::MigrationResult.create!(
              master_migration: master_migration, content_migration: content_migration,
              child_subscription: child_subscription, import_type: :full, state: :queued
            )
          end
          let(:reference_record) { master_migration }
        end
      end

      context 'with MasterCourses::MasterTemplate' do
        it_behaves_like 'a datafixup that populates root_account_id' do
          let(:record) { master_template }
          let(:reference_record) { @course }
        end
      end
    end

    context 'with OriginalityReport' do
      it_behaves_like 'a datafixup that populates root_account_id' do
        let(:submission) { submission_model }
        let(:record) { OriginalityReport.create!(submission: submission, workflow_state: :pending) }
        let(:reference_record) { submission }
      end
    end

<<<<<<< HEAD
=======
    context 'with OutcomeProficiency' do
      it_behaves_like 'a datafixup that populates root_account_id' do
        let(:record) { outcome_proficiency_model(reference_record) }
        let(:reference_record) { account_model }
      end
    end

    context 'with OutcomeProficiencyRating' do
      it_behaves_like 'a datafixup that populates root_account_id' do
        let(:record) { reference_record.outcome_proficiency_ratings.first }
        let(:reference_record) { outcome_proficiency_model(account_model) }
      end
    end

>>>>>>> c803aaef
    context 'with PostPolicy' do
      it_behaves_like 'a datafixup that populates root_account_id' do
        let(:record) { PostPolicy.create!(course: @course) }
        let(:reference_record) { @course }
      end
    end

<<<<<<< HEAD
    it 'should populate the root_account_id on Quizzes::Quiz' do
      quiz_model(course: @course)
      @quiz.update_columns(root_account_id: nil)
      expect(@quiz.reload.root_account_id).to eq nil
      DataFixup::PopulateRootAccountIdOnModels.run
      expect(@quiz.reload.root_account_id).to eq @course.root_account_id
=======
    context 'with Quizzes::Quiz' do
      it_behaves_like 'a datafixup that populates root_account_id' do
        let(:record) { quiz_model(course: @course) }
        let(:reference_record) { @course }
      end
    end

    context 'with Quizzes::QuizGroup' do
      it_behaves_like 'a datafixup that populates root_account_id' do
        let(:record) do
          reference_record.quiz_groups.create!
        end
        let(:reference_record) { quiz_model }
      end
    end

    context 'with Quizzes::QuizQuestion' do
      it_behaves_like 'a datafixup that populates root_account_id' do
        let(:record) do
          reference_record.quiz_questions.create!(question_data: test_quiz_data.first)
        end
        let(:reference_record) { quiz_model }
      end
    end

    context 'with Quizzes::QuizSubmission' do
      it_behaves_like 'a datafixup that populates root_account_id' do
        let(:record) { quiz_with_submission }
        let(:reference_record) { record.quiz }
      end
    end

    context 'with RoleOverride' do
      it_behaves_like 'a datafixup that populates root_account_id' do
        let(:record) { RoleOverride.create!(account: reference_record, role: Role.first) }
        let(:reference_record) { account_model }
      end
    end

    context 'with Score' do
      it_behaves_like 'a datafixup that populates root_account_id' do
        let(:record) { reference_record.scores.create! }
        let(:reference_record) { enrollment_model }
      end
    end

    context 'with ScoreStatistic' do
      it_behaves_like 'a datafixup that populates root_account_id' do
        let(:record) do
          ScoreStatistic.create!(
            assignment: reference_record, maximum: 100, minimum: 5, mean: 60, count: 10
          )
        end
        let(:reference_record) { assignment_model }
      end
>>>>>>> c803aaef
    end

    context 'with Submission' do
      it_behaves_like 'a datafixup that populates root_account_id' do
        let(:submission) { submission_model }
        let(:record) { submission }
        let(:reference_record) { submission.assignment }
      end
    end

<<<<<<< HEAD
=======
    context 'with SubmissionVersion' do
      it_behaves_like 'a datafixup that populates root_account_id' do
        let(:assignment) { assignment_model }
        let(:record) do
          SubmissionVersion.create!(
            course: @course, version: Version.create!(versionable: assignment),
            assignment: assignment_model, user_id: @user.id
          )
        end
        let(:reference_record) { @course }
      end
    end

>>>>>>> c803aaef
    it 'should populate the root_account_id on UserAccountAssociation' do
      uaa = UserAccountAssociation.create!(account: @course.root_account, user: user_model)
      uaa.update_columns(root_account_id: nil)
      expect(uaa.reload.root_account_id).to eq nil
      DataFixup::PopulateRootAccountIdOnModels.run
      expect(uaa.reload.root_account_id).to eq @course.root_account_id

      account = account_model(root_account: account_model)
      uaa = UserAccountAssociation.create!(account: account, user: @user)
      uaa.update_columns(root_account_id: nil)
      expect(uaa.reload.root_account_id).to eq nil
      DataFixup::PopulateRootAccountIdOnModels.run
      expect(uaa.reload.root_account_id).to eq account.root_account_id
    end

    context 'with Rubric (course-context)' do
      it_behaves_like 'a datafixup that populates root_account_id' do
        let(:record) { rubric_model(context: @course) }
        let(:reference_record) { @course }
      end
    end

    context 'with Rubric (root account-context)' do
      it_behaves_like 'a datafixup that populates root_account_id' do
        let(:record) { rubric_model(context: reference_record) }
        let(:reference_record) { account_model(root_account: nil) }
      end
    end

    context 'with Rubric (subaccount-context)' do
      it_behaves_like 'a datafixup that populates root_account_id' do
        let(:record) { rubric_model(context: reference_record) }
        let(:reference_record) { account_model(root_account: account_model) }
      end
    end

    context 'with RubricAssociation (account-context)' do
      it_behaves_like 'a datafixup that populates root_account_id' do
        # Gets it from the context, not the rubric
        let(:rubric) { rubric_model(context: account_model(root_account: nil)) }
        let(:record) { rubric_association_model(context: reference_record, rubric: rubric) }
        let(:reference_record) { account_model }
      end
    end

    context 'with RubricAssociation (course-context)' do
      it_behaves_like 'a datafixup that populates root_account_id' do
        # Gets it from the context, not the rubric
        let(:rubric) { rubric_model(context: account_model(root_account: nil)) }
        let(:record) { rubric_association_model(context: reference_record, rubric: rubric) }
        let(:reference_record) { @course }
      end
    end

    context 'with RubricAssessment' do
      it_behaves_like 'a datafixup that populates root_account_id' do
        let(:record) { rubric_assessment_model(rubric: reference_record, user: @user) }
        let(:reference_record) { rubric_model }
      end
    end

    context 'with SubmissionComment' do
      it_behaves_like 'a datafixup that populates root_account_id' do
        let(:submission) { submission_model }
        let(:record) { submission_comment_model(submission: submission) }
        let(:reference_record) { submission.assignment.context }
      end
    end

    context 'with WebConference*' do
      let(:conference) do
        allow(WebConference).to receive(:plugins).and_return([web_conference_plugin_mock("wimba", {:domain => "wimba.test"})])
        WimbaConference.create!(title: "my conference", user: @user, context: @course)
      end

      context 'with WebConference' do
        it_behaves_like 'a datafixup that populates root_account_id' do
          let(:record) { conference }
          let(:reference_record) { @course }
        end
      end

      context 'with WebConferenceParticipant' do
        it_behaves_like 'a datafixup that populates root_account_id' do
          let(:record) { conference.web_conference_participants.create!(user: user_model) }
          let(:reference_record) { conference }
        end
      end
    end
<<<<<<< HEAD
=======

    context 'with Wiki (course)' do
      it_behaves_like 'a datafixup that populates root_account_id' do
        let(:record) { Wiki.create!(course: @course) }
        let(:reference_record) { @course }
      end
    end

    context 'with Wiki (group)' do
      it_behaves_like 'a datafixup that populates root_account_id' do
        let(:record) { Wiki.create!(group: reference_record) }
        let(:reference_record) { group_model }
      end
    end

    context 'with WikiPage with course context' do
      it_behaves_like 'a datafixup that populates root_account_id' do
        let(:record) { wiki_page_model(context: @course) }
        let(:reference_record) { @course }
      end
    end

    context 'with WikiPage with group context' do
      it_behaves_like 'a datafixup that populates root_account_id' do
        let(:record) { wiki_page_model(context: reference_record) }
        let(:reference_record) { group_model }
      end
    end
>>>>>>> c803aaef
  end

  describe '#run' do
    it 'should create delayed jobs to backfill root_account_ids for the table' do
      expect(DataFixup::PopulateRootAccountIdOnModels).to receive(:send_later_if_production_enqueue_args)
      DataFixup::PopulateRootAccountIdOnModels.run
    end

    it 'should create delayed jobs for override methods for the table' do
      ContextModule.delete_all
      LearningOutcome.create!(context: @course, short_description: "test")
      LearningOutcome.update_all(root_account_ids: nil)
      expect(DataFixup::PopulateRootAccountIdOnModels).to receive(:populate_root_account_ids_override)
      expect(DataFixup::PopulateRootAccountIdOnModels).not_to receive(:populate_root_account_ids)
      DataFixup::PopulateRootAccountIdOnModels.run
    end

    it 'should create multiple delayed jobs for tables with default and override methods' do
      ContextModule.delete_all
      AssetUserAccess.create!(context: @user, asset_code: @course.asset_string)
      AssetUserAccess.update_all(root_account_id: nil)
      expect(DataFixup::PopulateRootAccountIdOnModels).to receive(:populate_root_account_ids)
      expect(DataFixup::PopulateRootAccountIdOnModels).to receive(:populate_root_account_ids_override)
      DataFixup::PopulateRootAccountIdOnModels.run
    end
  end

  describe '#clean_and_filter_tables' do
    it 'should remove tables from the hash that were backfilled a while ago' do
      expect(DataFixup::PopulateRootAccountIdOnModels).to receive(:migration_tables).
        and_return({Assignment => :course, ContextModule => :course})
      expect(DataFixup::PopulateRootAccountIdOnModels.clean_and_filter_tables).to eq({ContextModule => {course: :root_account_id}})
    end

    it 'should remove tables from the hash that are in progress' do
      expect(DataFixup::PopulateRootAccountIdOnModels).to receive(:migration_tables).
        and_return({ContentTag => :context, ContextModule => :course})
      DataFixup::PopulateRootAccountIdOnModels.send_later_enqueue_args(:populate_root_account_ids,
        {
          priority: Delayed::MAX_PRIORITY,
          n_strand: ["root_account_id_backfill", Shard.current.database_server.id]
        },
        ContentTag, {course: :root_account_id}, 1, 2)
      expect(DataFixup::PopulateRootAccountIdOnModels.clean_and_filter_tables).to eq({ContextModule => {course: :root_account_id}})
    end

    it 'should replace polymorphic associations with direction associations' do
      expect(DataFixup::PopulateRootAccountIdOnModels).to receive(:migration_tables).
        and_return({ContextModule => :context})
      expect(DataFixup::PopulateRootAccountIdOnModels.clean_and_filter_tables).to eq({ContextModule => {course: :root_account_id}})
    end

    it 'should remove tables from the hash that have all their root account ids filled in' do
      DeveloperKey.create!(account: @course.account)
      expect(DataFixup::PopulateRootAccountIdOnModels).to receive(:migration_tables).
        and_return({DeveloperKey => :account, ContextModule => :course})
      expect(DataFixup::PopulateRootAccountIdOnModels.clean_and_filter_tables).to eq({ContextModule => {course: :root_account_id}})
    end

    it 'should remove tables if all the objects with given associations have root_account_ids, even if some objects do not' do
      ContentTag.create!(assignment: assignment_model, root_account_id: @assignment.root_account_id)
      expect(DataFixup::PopulateRootAccountIdOnModels).to receive(:migration_tables).
        and_return({ContentTag => :assignment, ContextModule => :course})
      expect(DataFixup::PopulateRootAccountIdOnModels.clean_and_filter_tables).to eq({ContextModule => {course: :root_account_id}})
    end

    it 'should filter tables whose prereqs are not filled with root_account_ids' do
      OriginalityReport.create!(submission: submission_model)
      expect(DataFixup::PopulateRootAccountIdOnModels).to receive(:migration_tables).
        and_return({OriginalityReport => :submission, ContextModule => :course})
      expect(DataFixup::PopulateRootAccountIdOnModels.clean_and_filter_tables).to eq({ContextModule => {course: :root_account_id}})
    end

    it 'should filter tables whose prereqs are not direct assocations and are not filled' do
      LearningOutcome.create!(context: @course, short_description: "test")
      expect(DataFixup::PopulateRootAccountIdOnModels).to receive(:migration_tables).
        and_return({LearningOutcome => :content_tag, ContextModule => :course})
      expect(DataFixup::PopulateRootAccountIdOnModels.clean_and_filter_tables).to eq({ContextModule => {course: :root_account_id}})
    end

    it 'should not filter tables whose prereqs are filled with root_account_ids' do
      expect(DataFixup::PopulateRootAccountIdOnModels).to receive(:migration_tables).
        and_return({ContextModule => :course})
      expect(DataFixup::PopulateRootAccountIdOnModels.clean_and_filter_tables).to eq({ContextModule => {course: :root_account_id}})
    end
  end

  describe 'in_progress_tables' do
    describe 'with sharding' do
      specs_require_sharding

      it 'should only return tables that are in progress for this shard' do
        @shard1.activate do
          DataFixup::PopulateRootAccountIdOnModels.send_later_enqueue_args(:populate_root_account_ids,
            {
              priority: Delayed::MAX_PRIORITY,
              n_strand: ["root_account_id_backfill", Shard.current.database_server.id]
            },
            ContentTag, {course: :root_account_id}, 1, 2)
        end
        DataFixup::PopulateRootAccountIdOnModels.send_later_enqueue_args(:populate_root_account_ids,
          {
            priority: Delayed::MAX_PRIORITY,
            n_strand: ["root_account_id_backfill", Shard.current.database_server.id]
          },
          ContextModule, {course: :root_account_id}, 1, 2)
        expect(DataFixup::PopulateRootAccountIdOnModels.in_progress_tables).to eq([ContextModule])
      end
    end
  end

  describe '#hash_association' do
    it 'should build a hash association when only given a table name' do
      expect(DataFixup::PopulateRootAccountIdOnModels.hash_association(:assignment)).to eq(
        {assignment: :root_account_id}
      )
    end

    it 'should build a hash association when only given a hash' do
      expect(DataFixup::PopulateRootAccountIdOnModels.hash_association({assignment: :id})).to eq(
        {assignment: :id}
      )
    end

    it 'should build a hash association when given an array of strings/symbols' do
      expect(DataFixup::PopulateRootAccountIdOnModels.hash_association([:submission, :assignment])).to eq(
        {submission: :root_account_id, assignment: :root_account_id}
      )
    end

    it 'should build a hash association when given an array of hashes' do
      expect(DataFixup::PopulateRootAccountIdOnModels.hash_association([{submission: :id}, {assignment: :id}])).to eq(
        {submission: :id, assignment: :id}
      )
    end

    it 'should build a hash association when given a mixed array' do
      expect(DataFixup::PopulateRootAccountIdOnModels.hash_association([{submission: :id}, :assignment])).to eq(
        {submission: :id, assignment: :root_account_id}
      )
    end

    it 'should turn string associations/columns into symbols' do
      expect(DataFixup::PopulateRootAccountIdOnModels.hash_association(
        [{'submission' => ['root_account_id', 'id']}, 'assignment']
      )).to eq({submission: [:root_account_id, :id], assignment: :root_account_id})
    end
  end

  describe '#replace_polymorphic_associations' do
    it 'should leave non-polymorphic associations alone' do
      expect(DataFixup::PopulateRootAccountIdOnModels.replace_polymorphic_associations(ContextModule,
        {course: :root_account_id})).to eq({course: :root_account_id})
    end

    it 'should leave non-association dependencies alone' do
      expect(DataFixup::PopulateRootAccountIdOnModels.replace_polymorphic_associations(LearningOutcome,
        {content_tag: :root_account_id})).to eq({})
    end

    it 'should replace polymorphic associations in the hash (in original order)' do
      expect(DataFixup::PopulateRootAccountIdOnModels.replace_polymorphic_associations(
        ContentTag, {context: [:root_account_id, :id], context_module: :root_account_id}
      )).to eq(
        {
          course: [:root_account_id, :id],
          learning_outcome_group: [:root_account_id, :id],
          assignment: [:root_account_id, :id],
          account: [:root_account_id, :id],
          quiz: [:root_account_id, :id],
          context_module: :root_account_id
        }
      )
    end

    it 'should allow overwriting for a previous association included in a polymorphic association' do
      expect(DataFixup::PopulateRootAccountIdOnModels.replace_polymorphic_associations(
        ContentTag, {context: :root_account_id, course: [:root_account_id, :id]}
      )).to eq(
        {
          course: [:root_account_id, :id],
          learning_outcome_group: :root_account_id,
          assignment: :root_account_id,
          account: [:root_account_id, :id],
          quiz: :root_account_id
        }
      )
    end

    it 'should account for associations that have a polymorphic_prefix' do
      expect(DataFixup::PopulateRootAccountIdOnModels.replace_polymorphic_associations(
        CalendarEvent, {context: :root_account_id}
      )).to eq(
        {
          :context_appointment_group => :root_account_id,
          :context_course => :root_account_id,
          :context_course_section => :root_account_id,
          :context_group => :root_account_id,
          :context_user => :root_account_id,
        }
      )
    end

    it 'should replace account association with both root_account_id and id' do
      expect(DataFixup::PopulateRootAccountIdOnModels.replace_polymorphic_associations(
        ContextExternalTool, {course: :root_account_id, account: :root_account_id}
      )).to eq(
        {
          :account=>[:root_account_id, :id],
          :course=>:root_account_id
        }
      )
    end
  end

  describe '#check_if_table_has_root_account' do
    it 'should return correctly for tables with root_account_id' do
      DeveloperKey.create!(account: @course.account)
      expect(DataFixup::PopulateRootAccountIdOnModels.check_if_table_has_root_account(DeveloperKey, [:account])).to be true

      expect(DataFixup::PopulateRootAccountIdOnModels.check_if_table_has_root_account(ContextModule, [:course])).to be false
    end

    it 'should return correctly for tables where we only care about certain associations' do
      # this is meant to be used for models like Attachment where we may not populate root
      # account if the context is User, but we still want to work under the assumption that
      # the table is completely backfilled

      # User-context event doesn't have root account id so we use the user's account
      event = CalendarEvent.create!(context: user_model)
      expect(DataFixup::PopulateRootAccountIdOnModels.check_if_table_has_root_account(
        CalendarEvent, [:context_course, :context_group, :context_appointment_group, :context_course_section]
      )).to be true

      # manually adding makes the check method think it does, though
      event.update_columns(root_account_id: @course.root_account_id)
      expect(DataFixup::PopulateRootAccountIdOnModels.check_if_table_has_root_account(
        CalendarEvent, [:context_course, :context_group, :context_appointment_group, :context_course_section]
      )).to be true

      # adding another User-context event should make it return false,
      # except we are explicitly ignoring User-context events
      CalendarEvent.create(context: user_model)
      CalendarEvent.create(context: @course, root_account_id: @course.root_account_id)
      expect(DataFixup::PopulateRootAccountIdOnModels.check_if_table_has_root_account(
        CalendarEvent, [:context_course, :context_group, :context_appointment_group, :context_course_section]
      )).to be true
    end

    it 'should return correctly for tables with root_account_ids' do
      LearningOutcome.create!(context: @course, short_description: "test")
      expect(DataFixup::PopulateRootAccountIdOnModels.check_if_table_has_root_account(LearningOutcome, [])).to be true
      LearningOutcome.update_all(root_account_ids: nil)
      expect(DataFixup::PopulateRootAccountIdOnModels.check_if_table_has_root_account(LearningOutcome, [])).to be false
    end

    it 'should check the whole table if there are non-association dependencies' do
      AssetUserAccess.create!(context: user_model, asset_code: @course.asset_string, root_account_id: @course.root_account_id)
      expect(DataFixup::PopulateRootAccountIdOnModels.check_if_table_has_root_account(AssetUserAccess, [])).to be true
      AssetUserAccess.update_all(root_account_id: nil)
      expect(DataFixup::PopulateRootAccountIdOnModels.check_if_table_has_root_account(AssetUserAccess, [])).to be false
    end
  end

  describe '#check_if_association_has_root_account' do
    it 'should ignore nil reflections' do
      expect(DataFixup::PopulateRootAccountIdOnModels.check_if_association_has_root_account(LearningOutcome, nil)).to be true
    end

    it 'should ignore assocations that point to unfillable tables' do
      expect(DataFixup::PopulateRootAccountIdOnModels.check_if_association_has_root_account(AccessToken, AccessToken.reflections['developer_key'])).to be true
    end

    context 'with_sharding' do
      specs_require_sharding

      it 'should only search current shard when there are no cross-shard foreign keys' do
        user = @user
        course_model(account: account_model)
        favorite = Favorite.create!(context: @course, user: user)
        favorite.update_columns(root_account_id: nil)

        expect(Shard).to receive(:where).with(hash_including(id: [Shard.current.id])).and_call_original
        DataFixup::PopulateRootAccountIdOnModels.check_if_association_has_root_account(Favorite, Favorite.reflections['course'])
      end

      it 'should find possible shards from cross-shard foreign keys' do
        user = @user
        @shard1.activate do
          course_model(account: account_model)
        end
        favorite = Favorite.create!(context: @course, user: user)
        favorite.update_columns(root_account_id: nil)

        expect(Shard).to receive(:where).with(hash_including(id: [Shard.current.id, @shard1.id])).and_call_original
        DataFixup::PopulateRootAccountIdOnModels.check_if_association_has_root_account(Favorite, Favorite.reflections['course'])
      end

      it 'should check current shard for missing root account ids' do
        user = @user
        course_model(account: account_model)
        favorite = Favorite.create!(context: @course, user: user)
        favorite.update_columns(root_account_id: nil)

        expect(DataFixup::PopulateRootAccountIdOnModels.check_if_association_has_root_account(Favorite, Favorite.reflections['course'])).to be true
      end

      it 'should check other shards for missing root_account_ids' do
        user = @user
        @shard1.activate do
          course_model(account: account_model)
        end
        favorite = Favorite.create!(context: @course, user: user)
        favorite.update_columns(root_account_id: nil)

        expect(DataFixup::PopulateRootAccountIdOnModels.check_if_association_has_root_account(Favorite, Favorite.reflections['course'])).to be true
      end

      it 'should actually find missing root account ids on current shard' do
        discussion_topic_model(context: @course)
        de = @topic.discussion_entries.create!(user: user_model)
        de.update_columns(root_account_id: nil)
        @topic.update_columns(root_account_id: nil)

        expect(DataFixup::PopulateRootAccountIdOnModels.check_if_association_has_root_account(DiscussionEntry, DiscussionEntry.reflections['discussion_topic'])).to be false
      end

      it 'should actually find missing root account ids on other shards' do
        @shard1.activate do
          discussion_topic_model(context: @course)
        end
        de = @topic.discussion_entries.create!(user: user_model)
        de.update_columns(root_account_id: nil)
        @topic.update_columns(root_account_id: nil)

        expect(DataFixup::PopulateRootAccountIdOnModels.check_if_association_has_root_account(DiscussionEntry, DiscussionEntry.reflections['discussion_topic'])).to be false
      end
    end

    
  end

  describe '#populate_root_account_ids' do
    it 'should only update models with an id in the given range' do
      cm2 = @course.context_modules.create!
      cm2.update_columns(root_account_id: nil)

      DataFixup::PopulateRootAccountIdOnModels.populate_root_account_ids(ContextModule, {course: :root_account_id}, cm2.id, cm2.id)
      expect(@cm.reload.root_account_id).to be nil
      expect(cm2.reload.root_account_id).to eq @course.root_account_id
    end

    it 'should restart the table fixup job if there are no other root account populate delayed jobs of this type still running' do
      expect(DataFixup::PopulateRootAccountIdOnModels).to receive(:run).once
      DataFixup::PopulateRootAccountIdOnModels.populate_root_account_ids(ContextModule, {course: :root_account_id}, @cm.id, @cm.id)
    end

    it 'should not restart the table fixup job if there are items in this table that do not have root_account_id' do
      cm2 = @course.context_modules.create!
      cm2.update_columns(root_account_id: nil)

      expect(DataFixup::PopulateRootAccountIdOnModels).not_to receive(:run)
      DataFixup::PopulateRootAccountIdOnModels.populate_root_account_ids(ContextModule, {course: :root_account_id}, cm2.id, cm2.id)
    end

    context 'with_sharding' do
      specs_require_sharding

      it 'should fill cross-shard data' do
        user = @user
        @shard1.activate do
          course_model(account: account_model)
        end
        favorite = Favorite.create!(context: @course, user: user)
        favorite.update_columns(root_account_id: nil)

        DataFixup::PopulateRootAccountIdOnModels.populate_root_account_ids(Favorite, {course: :root_account_id}, favorite.id, favorite.id)
        expect(favorite.reload.root_account_id).to eq @course.root_account.global_id
      end
    end
  end

  describe '#populate_root_account_ids_override' do
    it 'should call #populate on the provided module' do
      lo = LearningOutcome.create!(context: @course, short_description: 'test')

      expect(DataFixup::PopulateRootAccountIdsOnLearningOutcomes).to receive(:populate).once
      DataFixup::PopulateRootAccountIdOnModels.populate_root_account_ids_override(LearningOutcome, DataFixup::PopulateRootAccountIdsOnLearningOutcomes, lo.id, lo.id)
    end

    it 'should restart the table fixup job if there are no other delayed jobs of this type still running' do
      lo = LearningOutcome.create!(context: @course, short_description: 'test')
      lo2 = LearningOutcome.create!(context: @course, short_description: 'test2')

      expect(DataFixup::PopulateRootAccountIdOnModels).to receive(:run).once
      DataFixup::PopulateRootAccountIdOnModels.populate_root_account_ids_override(LearningOutcome, DataFixup::PopulateRootAccountIdsOnLearningOutcomes, lo.id, lo.id)
    end

    it 'should not restart the table fixup job if there are items in this table that do not have root_account_id' do
      lo = LearningOutcome.create!(context: @course, short_description: 'test')
      lo2 = LearningOutcome.create!(context: @course, short_description: 'test2')
      lo2.update_columns(root_account_ids: nil)

      expect(DataFixup::PopulateRootAccountIdOnModels).to receive(:run).once
      DataFixup::PopulateRootAccountIdOnModels.populate_root_account_ids_override(LearningOutcome, DataFixup::PopulateRootAccountIdsOnLearningOutcomes, lo2.id, lo2.id)
    end
  end

  describe '#create_column_names' do
    it 'should create a single column name' do
      expect(DataFixup::PopulateRootAccountIdOnModels.create_column_names(Assignment.reflections["course"], 'root_account_id')).to eq(
        'courses.root_account_id'
      )
    end

    it 'should coalesce multiple column names on a table' do
      expect(DataFixup::PopulateRootAccountIdOnModels.create_column_names(Course.reflections["account"], ['root_account_id', :id])).to eq(
        "COALESCE(accounts.root_account_id, accounts.id)"
      )
    end

    it 'should use actual table names for strangely named columns' do
      expect(DataFixup::PopulateRootAccountIdOnModels.create_column_names(AssetUserAccess.reflections["context_course"], 'root_account_id')).to eq(
        'courses.root_account_id'
      )
    end
  end
end<|MERGE_RESOLUTION|>--- conflicted
+++ resolved
@@ -30,10 +30,7 @@
     shared_examples_for 'a datafixup that populates root_account_id' do
       let(:record) { raise 'set in examples' }
       let(:reference_record) { raise 'set in examples' }
-<<<<<<< HEAD
-=======
       let(:sharded) { false }
->>>>>>> c803aaef
 
       before { record.update_columns(root_account_id: nil) }
 
@@ -45,11 +42,8 @@
             reference_record.root_account_id
           end
 
-<<<<<<< HEAD
-=======
         expected_root_account_id = Account.find(expected_root_account_id).global_id if sharded
 
->>>>>>> c803aaef
         expect {
           DataFixup::PopulateRootAccountIdOnModels.run
         }.to change { record.reload.root_account_id }.from(nil).to(expected_root_account_id)
@@ -57,8 +51,6 @@
       end
     end
 
-<<<<<<< HEAD
-=======
     context 'with AccessToken' do
       it_behaves_like 'a datafixup that populates root_account_id' do
         let(:record) do
@@ -96,7 +88,6 @@
       end
     end
 
->>>>>>> c803aaef
     it 'should populate the root_account_id on AccountUser' do
       au = AccountUser.create!(account: @course.account, user: @user)
       au.update_columns(root_account_id: nil)
@@ -154,8 +145,6 @@
       expect(auag.reload.root_account_id).to eq @course.root_account_id
     end
 
-<<<<<<< HEAD
-=======
     it 'should populate the root_account_id on AssetUserAccess with user context' do
       auac = AssetUserAccess.create!(context: @course, user: @user)
       auac.update_columns(root_account_id: nil)
@@ -168,7 +157,6 @@
       expect(aua.reload.root_account_id).to eq @course.root_account_id
     end
 
->>>>>>> c803aaef
     it 'should populate the root_account_id on AssignmentGroup' do
       ag = @course.assignment_groups.create!(name: 'AssignmentGroup!')
       ag.update_columns(root_account_id: nil)
@@ -197,8 +185,6 @@
       expect(@override_student.reload.root_account_id).to eq @course.root_account_id
     end
 
-<<<<<<< HEAD
-=======
     context 'with CalendarEvent' do
       context 'when context is Course' do
         it_behaves_like 'a datafixup that populates root_account_id' do
@@ -222,7 +208,6 @@
       end
     end
 
->>>>>>> c803aaef
     context 'with ContextExternalTool' do
       it_behaves_like 'a datafixup that populates root_account_id' do
         let(:record) { external_tool_model(context: @course) }
@@ -259,8 +244,6 @@
       expect(cm.reload.root_account_id).to eq @group.root_account_id
     end
 
-<<<<<<< HEAD
-=======
     context 'with ContentParticipation' do
       it_behaves_like 'a datafixup that populates root_account_id' do
         let(:record) do
@@ -294,30 +277,12 @@
       expect(cs.reload.root_account_id).to eq @group.root_account_id
     end
 
->>>>>>> c803aaef
     it 'should populate the root_account_id on ContextModule' do
       expect(@cm.root_account_id).to be nil
       DataFixup::PopulateRootAccountIdOnModels.run
       expect(@cm.reload.root_account_id).to eq @course.root_account_id
     end
 
-<<<<<<< HEAD
-    it 'should populate the root_account_id on ContentShare' do
-      ce = @course.content_exports.create!
-      cs = ce.received_content_shares.create!(user: user_model, read_state: 'read', name: 'test')
-      cs.update_columns(root_account_id: nil)
-      expect(cs.root_account_id).to be nil
-      DataFixup::PopulateRootAccountIdOnModels.run
-      expect(cs.reload.root_account_id).to eq @course.root_account_id
-
-      group_model
-      ce = @group.content_exports.create!
-      cs = ce.received_content_shares.create!(user: user_model, read_state: 'read', name: 'test')
-      cs.update_columns(root_account_id: nil)
-      expect(cs.root_account_id).to be nil
-      DataFixup::PopulateRootAccountIdOnModels.run
-      expect(cs.reload.root_account_id).to eq @group.root_account_id
-=======
     context 'with ContextModuleProgression' do
       it_behaves_like 'a datafixup that populates root_account_id' do
         let(:record) { reference_record.context_module_progressions.create!(user: @user) }
@@ -403,7 +368,6 @@
           let(:reference_record) { @course }
         end
       end
->>>>>>> c803aaef
     end
 
     it 'should populate the root_account_id on DeveloperKey' do
@@ -473,8 +437,6 @@
       expect(dtp.reload.root_account_id).to eq @topic.root_account_id
     end
 
-<<<<<<< HEAD
-=======
     context 'with EnrollmentState' do
       it_behaves_like 'a datafixup that populates root_account_id' do
         let(:record) { reference_record.enrollment_state }
@@ -581,7 +543,6 @@
       end
     end
 
->>>>>>> c803aaef
     context 'with learning outcomes' do
       let(:outcome) { outcome_model }
       let(:alignment) { outcome.align(assignment, @course) }
@@ -599,8 +560,6 @@
       end
       let(:course2) { course_model(account: account_model(root_account_id: nil)) }
 
-<<<<<<< HEAD
-=======
       it 'populates root_account_ids on LearningOutcome' do
         lo = LearningOutcome.create!(context: @course, short_description: "test")
         lo.update_columns(root_account_ids: nil)
@@ -608,7 +567,6 @@
         expect(lo.reload.root_account_ids).to eq [@course.root_account_id]
       end
 
->>>>>>> c803aaef
       context 'with LearningOutcomeGroup' do
         it_behaves_like 'a datafixup that populates root_account_id' do
           let(:record) { outcome_group_model(context: @course) }
@@ -635,17 +593,6 @@
       end
     end
 
-<<<<<<< HEAD
-    context 'with LatePolicy' do
-      it_behaves_like 'a datafixup that populates root_account_id' do
-        # for some reason late_policy_model doesn't save the record
-        let(:record) { late_policy_model(course: @course).tap(&:save!) }
-        let(:reference_record) { @course }
-      end
-    end
-
-=======
->>>>>>> c803aaef
     context 'with Lti::LineItem' do
       it_behaves_like 'a datafixup that populates root_account_id' do
         let(:record) { line_item_model(course: @course) }
@@ -741,8 +688,6 @@
       end
     end
 
-<<<<<<< HEAD
-=======
     context 'with OutcomeProficiency' do
       it_behaves_like 'a datafixup that populates root_account_id' do
         let(:record) { outcome_proficiency_model(reference_record) }
@@ -757,7 +702,6 @@
       end
     end
 
->>>>>>> c803aaef
     context 'with PostPolicy' do
       it_behaves_like 'a datafixup that populates root_account_id' do
         let(:record) { PostPolicy.create!(course: @course) }
@@ -765,14 +709,6 @@
       end
     end
 
-<<<<<<< HEAD
-    it 'should populate the root_account_id on Quizzes::Quiz' do
-      quiz_model(course: @course)
-      @quiz.update_columns(root_account_id: nil)
-      expect(@quiz.reload.root_account_id).to eq nil
-      DataFixup::PopulateRootAccountIdOnModels.run
-      expect(@quiz.reload.root_account_id).to eq @course.root_account_id
-=======
     context 'with Quizzes::Quiz' do
       it_behaves_like 'a datafixup that populates root_account_id' do
         let(:record) { quiz_model(course: @course) }
@@ -828,7 +764,6 @@
         end
         let(:reference_record) { assignment_model }
       end
->>>>>>> c803aaef
     end
 
     context 'with Submission' do
@@ -839,8 +774,6 @@
       end
     end
 
-<<<<<<< HEAD
-=======
     context 'with SubmissionVersion' do
       it_behaves_like 'a datafixup that populates root_account_id' do
         let(:assignment) { assignment_model }
@@ -854,7 +787,6 @@
       end
     end
 
->>>>>>> c803aaef
     it 'should populate the root_account_id on UserAccountAssociation' do
       uaa = UserAccountAssociation.create!(account: @course.root_account, user: user_model)
       uaa.update_columns(root_account_id: nil)
@@ -944,8 +876,6 @@
         end
       end
     end
-<<<<<<< HEAD
-=======
 
     context 'with Wiki (course)' do
       it_behaves_like 'a datafixup that populates root_account_id' do
@@ -974,7 +904,6 @@
         let(:reference_record) { group_model }
       end
     end
->>>>>>> c803aaef
   end
 
   describe '#run' do
