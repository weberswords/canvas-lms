#
# Copyright (C) 2017 - present Instructure, Inc.
#
# This file is part of Canvas.
#
# Canvas is free software: you can redistribute it and/or modify it under
# the terms of the GNU Affero General Public License as published by the Free
# Software Foundation, version 3 of the License.
#
# Canvas is distributed in the hope that it will be useful, but WITHOUT ANY
# WARRANTY; without even the implied warranty of MERCHANTABILITY or FITNESS FOR
# A PARTICULAR PURPOSE. See the GNU Affero General Public License for more
# details.
#
# You should have received a copy of the GNU Affero General Public License along
# with this program. If not, see <http://www.gnu.org/licenses/>.

require_relative '../../../spec_helper'

describe Api::V1::PlannerItem do
  class PlannerItemHarness
    include Api::V1::PlannerItem

<<<<<<< HEAD
    def assignment_json(*args); end
    def quiz_json(*args); end
    def wiki_page_json(*args); end
    def discussion_topic_api_json(*args); end
    def named_context_url(*args); "named_context_url"; end
    def course_assignment_submission_url(*args); 'course_assignment_submission_url'; end
    def calendar_event_json(*args); end
=======
    def submission_json(*args); end
    def named_context_url(*args); "named_context_url"; end
    def course_assignment_submission_url(*args); 'course_assignment_submission_url'; end
    def calendar_url_for(*args); end
>>>>>>> d1695e6e
  end

  before :once do
    course_factory active_all: true
    @course.root_account.enable_feature!(:student_planner)

    teacher_in_course active_all: true
    student_in_course course: @course, active_all: true
    for_course = { course: @course }

    assignment_quiz [], for_course
    group_assignment_discussion for_course
    assignment_model for_course.merge(submission_types: 'online_text_entry')
    @assignment.workflow_state = "published"
    @assignment.save!

    @teacher_override = planner_override_model(plannable: @assignment, user: @teacher)
    @student_override = planner_override_model(plannable: @assignment, user: @student, marked_complete: true)
  end

  let(:api) { PlannerItemHarness.new }
  let(:session) { double }

  describe '.planner_item_json' do
    it 'should return with a plannable_date for the respective item' do
      asg_due_at = 1.week.ago
      asg = assignment_model course: @course, submission_types: 'online_text_entry', due_at: asg_due_at
      asg_hash = api.planner_item_json(asg, @student, session)
      expect(asg_hash[:plannable_date]).to eq asg_due_at
      expect(asg_hash[:plannable]).to include('id', 'title', 'due_at', 'points_possible')

      dt_todo_date = 1.week.from_now
      dt = discussion_topic_model course: @course, todo_date: dt_todo_date
      dt_hash = api.planner_item_json(dt, @student, session)
      expect(dt_hash[:plannable_date]).to eq dt_todo_date
      expect(dt_hash[:plannable]).to include('id', 'title', 'todo_date', 'assignment_id')

      wiki_todo_date = 1.day.ago
      wiki = wiki_page_model course: @course, todo_date: wiki_todo_date
      wiki_hash = api.planner_item_json(wiki, @student, session)
      expect(wiki_hash[:plannable_date]).to eq wiki_todo_date
      expect(wiki_hash[:plannable]).to include('id', 'title', 'todo_date')

      annc_post_date = 1.day.from_now
      annc = announcement_model context: @course, posted_at: annc_post_date
      annc_hash = api.planner_item_json(annc, @student, session)
      expect(annc_hash[:plannable_date]).to eq annc_post_date
      expect(annc_hash[:plannable]).not_to include 'todo_date'
      expect(annc_hash[:plannable]).to include('id', 'title', 'created_at')

      event_start_date = 2.days.from_now
      event = calendar_event_model(start_at: event_start_date)
      event_hash = api.planner_item_json(event, @student, session)
      expect(event_hash[:plannable_date]).to eq event_start_date
      expect(event_hash[:plannable].keys).to include('id', 'title', 'start_at', 'end_at', 'all_day', 'description')
    end

    it 'should return with a context_name and context_image for the respective item' do
      asg_hash = api.planner_item_json(@assignment, @student, session)
      expect(asg_hash[:context_name]).to eq @course.name
      expect(asg_hash[:context_image]).to be_nil

      @course.name = "test course name"
      expect(api.planner_item_json(@assignment, @student, session)[:context_name]).to eq "test course name"

      # still no image if feature flag is off
      @course.image_url = "path/to/course/image.png"
      expect(api.planner_item_json(@assignment, @student, session)[:context_image]).to be_nil

      # ok, now that course has an image and the feature flag is on there should be an image
      @course.enable_feature!(:course_card_images)
      expect(api.planner_item_json(@assignment, @student, session)[:context_image]).to eq "path/to/course/image.png"
    end

    context 'planner overrides' do
      it 'should return the planner override id' do
        teacher_hash = api.planner_item_json(@assignment, @teacher, session)
        student_hash = api.planner_item_json(@assignment, @student, session)

        expect(teacher_hash[:planner_override][:id]).to eq @teacher_override.id
        expect(student_hash[:planner_override][:id]).to eq @student_override.id
      end

      it 'should have a nil planner_override value' do
        json = api.planner_item_json(@quiz.assignment, @student, session)
        expect(json[:planner_override]).to be_nil
      end
    end

<<<<<<< HEAD
=======
    context 'peer reviews' do
      it 'should include submissions needing peer review' do
        submission = @assignment.submit_homework(@student, body: "the stuff")
        assessor_submission = @assignment.find_or_create_submission(@reviewer)
        @peer_review = AssessmentRequest.create!(user: @student, asset: submission, assessor_asset: assessor_submission, assessor: @reviewer)
        json = api.planner_item_json(@peer_review, @student, session, { start_at: 1.week.ago })
        expect(json[:plannable_type]).to eq "assessment_request"
        expect(json[:plannable][:title]).to eq @assignment.title
        expect(json[:plannable][:todo_date]).to eq @assignment.due_at
      end
    end

>>>>>>> d1695e6e
    describe '#submission_statuses_for' do
      it 'should return the submission statuses for the learning object' do
        json = api.planner_item_json(@assignment, @student, session)
        expect(json.has_key?(:submissions)).to be true
        expect([:submitted, :excused, :graded, :late, :missing, :needs_grading, :has_feedback].all? { |k| json[:submissions].has_key?(k) }).to be true
      end

      it 'should indicate that an assignment is submitted' do
        @assignment.submit_homework(@student, body: "b")

        json = api.planner_item_json(@assignment, @student, session)
        expect(json[:submissions][:submitted]).to be true
      end

      it 'should indicate that an assignment is missing' do
        @assignment.update!(due_at: 1.week.ago)

        json = api.planner_item_json(@assignment, @student, session)
        expect(json[:submissions][:missing]).to be true
      end

      it 'should indicate that an assignment is excused' do
        submission = @assignment.submit_homework(@student, body: "b")
        submission.excused = true
        submission.save!

        json = api.planner_item_json(@assignment, @student, session)
        expect(json[:submissions][:excused]).to be true
      end

      it 'should indicate that a graded assignment is graded' do
        submission = @assignment.submit_homework(@student, body: "o")
        submission.update(score: 10)
        submission.grade_it!

        json = api.planner_item_json(@assignment, @student, session)
        expect(json[:submissions][:graded]).to be true
        # just because it's graded, doesn't mean there's feedback
        expect(json[:submissions][:has_feedback]).to be false
      end

      it 'should indicate that an assignment is late' do
        @assignment.update!(due_at: 1.week.ago)
        @assignment.submit_homework(@student, body: "d")

        json = api.planner_item_json(@assignment, @student, session)
        expect(json[:submissions][:late]).to be true
      end

      it 'should indicate that an assignment needs grading' do
        @assignment.submit_homework(@student, body: "y")

        json = api.planner_item_json(@assignment, @student, session)
        expect(json[:submissions][:needs_grading]).to be true
      end

      it 'should indicate that a graded assignment with comment has feedback and is graded' do
        submission = @assignment.submit_homework(@student, body: "the stuff")
        submission.add_comment(user: @teacher, comment: "nice work, fam")
        submission.update(score: 10)
        submission.grade_it!

        json = api.planner_item_json(@assignment, @student, session, { start_at: 1.week.ago })
        expect(json[:submissions][:has_feedback]).to be true
        expect(json[:submissions][:graded]).to be true
      end

      it 'should indicate that a not-yet-graded assignment has feedback' do
        submission = @assignment.submit_homework(@student, body: "the stuff")
        submission.add_comment(user: @teacher, comment: "nice work, fam")
        submission.grade_it!

        json = api.planner_item_json(@assignment, @student, session, { start_at: 1.week.ago })
        expect(json[:submissions][:has_feedback]).to be true
        expect(json[:submissions][:graded]).to be false
      end

      it 'should include comment data for assignments with feedback' do
        submission = @assignment.submit_homework(@student, body: "the stuff")
        submission.add_comment(user: @teacher, comment: "nice work, fam")
        submission.update(score: 10)
        submission.grade_it!

        json = api.planner_item_json(@assignment, @student, session, { start_at: 1.week.ago })
        expect(json[:submissions][:has_feedback]).to be true
        expect(json[:submissions][:feedback]).to eq({
                                                      comment: "nice work, fam",
                                                      author_name: @teacher.name,
                                                      author_avatar_url: @teacher.avatar_url,
                                                      is_media: false
                                                    })
      end

      it 'should discard comments by the user herself' do
        submission = @assignment.submit_homework(@student, body: "the stuff")
        submission.add_comment(user: @teacher, comment: "nice work, fam")
        submission.add_comment(user: @student, comment: "I know, right?")
        submission.update(score: 10)
        submission.grade_it!

        json = api.planner_item_json(@assignment, @student, session, { start_at: 1.week.ago })
        expect(json[:submissions][:has_feedback]).to be true
        expect(json[:submissions][:feedback]).to eq({
                                                      comment: "nice work, fam",
                                                      author_name: @teacher.name,
                                                      author_avatar_url: @teacher.avatar_url,
                                                      is_media: false
                                                    })
      end

      it 'should select the most recent comment' do
        submission = @assignment.submit_homework(@student, body: "the stuff")
        submission.add_comment(user: @teacher, comment: "nice work, fam")
        submission.add_comment(user: @student, comment: "I know, right?")
        submission.add_comment(user: @teacher, comment: "don't let it go to your head.")
        submission.update(score: 10)
        submission.grade_it!

        json = api.planner_item_json(@assignment, @student, session, { start_at: 1.week.ago })
        expect(json[:submissions][:has_feedback]).to be true
        expect(json[:submissions][:feedback]).to eq({
                                                      comment: "don't let it go to your head.",
                                                      author_name: @teacher.name,
                                                      author_avatar_url: @teacher.avatar_url,
                                                      is_media: false
                                                    })
      end

      it 'should include indicate is_media if comment has a media_comment_id' do
        submission = @assignment.submit_homework(@student, body: "the stuff")
        submission.add_comment(user: @teacher, comment: "nice work, fam", media_comment_id: 2)
        submission.update(score: 10)
        submission.grade_it!

        json = api.planner_item_json(@assignment, @student, session, { start_at: 1.week.ago })
        expect(json[:submissions][:has_feedback]).to be true
        expect(json[:submissions][:feedback]).to eq({
                                                      comment: "nice work, fam",
                                                      author_name: @teacher.name,
                                                      author_avatar_url: @teacher.avatar_url,
                                                      is_media: true
                                                    })
      end

      it 'should not include an author_name or author_avatar_url if comment is anonymous' do
        @assignment.anonymous_peer_reviews = true
        @assignment.save!
        submission = @assignment.submit_homework(@student, body: "the stuff")
        submission.add_comment(user: @reviewer, comment: "nice work, fam")
        submission.update(score: 10)
        submission.grade_it!

        json = api.planner_item_json(@assignment, @student, session, { start_at: 1.week.ago })
        expect(json[:submissions][:has_feedback]).to be true
        expect(json[:submissions][:feedback].keys).not_to include(:author_name, :author_avatar_url)
      end
    end
  end

  describe '#new_activity' do
    before :once do
      discussion_topic_model
    end

    it 'should return true for assignments with new grades' do
      group_discussion_assignment
      graded_submission(@quiz, @student)
      graded_submission_model(assignment: @assignment, user: @student).update_attributes(score: 5)
      graded_submission_model(assignment: @topic.assignment, user: @student).update_attributes(score: 5)
      expect(api.planner_item_json(@quiz, @student, session)[:new_activity]).to be true
      expect(api.planner_item_json(@assignment, @student, session)[:new_activity]).to be true
      expect(api.planner_item_json(@topic, @student, session)[:new_activity]).to be true
    end

    it 'should return true for assignments with new feedback' do
      student_in_course active_all: true
      submission_model(assignment: @quiz.assignment, user: @student).add_comment(author: @teacher, comment: 'hi')
      submission_model(assignment: @assignment, user: @student).add_comment(author: @teacher, comment: 'hi')
      submission_model(assignment: @topic.assignment, user: @student).add_comment(author: @teacher, comment: 'hi')
      expect(api.planner_item_json(@quiz, @student, session)[:new_activity]).to be true
      expect(api.planner_item_json(@assignment, @student, session)[:new_activity]).to be true
      expect(api.planner_item_json(@topic, @student, session)[:new_activity]).to be true
    end

    it 'should return true for unread discussions' do
      expect(api.planner_item_json(@topic, @student, session)[:new_activity]).to be true
    end

    it 'should return false for a read discussion' do
      @topic.change_read_state('read', @student)
      expect(api.planner_item_json(@topic, @student, session)[:new_activity]).to be false
    end

    it 'should return false for discussions with replies that has been marked read' do
      @topic.reply_from(user: @teacher, text: 'reply')
      @topic.change_all_read_state('read', @student)
      expect(api.planner_item_json(@topic, @student, session)[:new_activity]).to be false
    end

    it 'should return true for discussions with new replies' do
      @group_category = nil
      announcement_model(context: @course)
      @a.change_read_state('read', @student)
      @topic.change_read_state('read', @student)
      @a.reply_from(user: @teacher, text: 'reply')
      @topic.reply_from(user: @teacher, text: 'reply')
      expect(api.planner_item_json(@a, @student, session)[:new_activity]).to be true
      expect(api.planner_item_json(@topic, @student, session)[:new_activity]).to be true
    end

    it 'should return false for items without new activity' do
      student_in_course active_all: true
      expect(api.planner_item_json(@quiz, @student, session)[:new_activity]).to be false
      expect(api.planner_item_json(@assignment, @student, session)[:new_activity]).to be false
    end

    it 'should return false for items that cannot have new activity' do
      planner_note_model(user: @student)
      expect(api.planner_item_json(@planner_note, @student, session)[:new_activity]).to be false
    end
  end

  describe "#html_url" do
    it "links to an assignment's submission if appropriate" do
      assignment_model course: @course, submission_types: 'online_text_entry'
      expect(api.planner_item_json(@assignment, @student, session)[:html_url]).to eq 'named_context_url'
      @assignment.submit_homework(@student, body: "...")
      expect(api.planner_item_json(@assignment, @student, session)[:html_url]).to eq 'course_assignment_submission_url'
    end

    it "links to a graded discussion topic's submission if appropriate" do
      group_discussion_assignment
      expect(api.planner_item_json(@topic.assignment, @student, session)[:html_url]).to eq 'named_context_url'
      graded_submission_model(assignment: @topic.assignment, user: @student).update_attributes(score: 5)
      expect(api.planner_item_json(@topic.assignment, @student, session)[:html_url]).to eq 'course_assignment_submission_url'
    end
  end
end<|MERGE_RESOLUTION|>--- conflicted
+++ resolved
@@ -21,20 +21,10 @@
   class PlannerItemHarness
     include Api::V1::PlannerItem
 
-<<<<<<< HEAD
-    def assignment_json(*args); end
-    def quiz_json(*args); end
-    def wiki_page_json(*args); end
-    def discussion_topic_api_json(*args); end
-    def named_context_url(*args); "named_context_url"; end
-    def course_assignment_submission_url(*args); 'course_assignment_submission_url'; end
-    def calendar_event_json(*args); end
-=======
     def submission_json(*args); end
     def named_context_url(*args); "named_context_url"; end
     def course_assignment_submission_url(*args); 'course_assignment_submission_url'; end
     def calendar_url_for(*args); end
->>>>>>> d1695e6e
   end
 
   before :once do
@@ -42,7 +32,8 @@
     @course.root_account.enable_feature!(:student_planner)
 
     teacher_in_course active_all: true
-    student_in_course course: @course, active_all: true
+    @reviewer = student_in_course(course: @course, active_all: true).user
+    @student = student_in_course(course: @course, active_all: true).user
     for_course = { course: @course }
 
     assignment_quiz [], for_course
@@ -124,8 +115,6 @@
       end
     end
 
-<<<<<<< HEAD
-=======
     context 'peer reviews' do
       it 'should include submissions needing peer review' do
         submission = @assignment.submit_homework(@student, body: "the stuff")
@@ -138,7 +127,6 @@
       end
     end
 
->>>>>>> d1695e6e
     describe '#submission_statuses_for' do
       it 'should return the submission statuses for the learning object' do
         json = api.planner_item_json(@assignment, @student, session)
@@ -267,7 +255,7 @@
                                                     })
       end
 
-      it 'should include indicate is_media if comment has a media_comment_id' do
+      it 'should include is_media if comment has a media_comment_id' do
         submission = @assignment.submit_homework(@student, body: "the stuff")
         submission.add_comment(user: @teacher, comment: "nice work, fam", media_comment_id: 2)
         submission.update(score: 10)
