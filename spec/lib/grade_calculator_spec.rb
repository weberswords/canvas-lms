--- conflicted
+++ resolved
@@ -389,9 +389,6 @@
       @user.enrollments.first.computed_current_score.should eql(58.3)
       @user.enrollments.first.computed_final_score.should eql(48.4)
     end
-<<<<<<< HEAD
-    
-=======
   end
 
   # We should keep this in sync with GradeCalculatorSpec.coffee
@@ -568,6 +565,5 @@
         check_grades(grade, grade)
       end
     end
->>>>>>> a1eb3942
   end
 end