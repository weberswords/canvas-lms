--- conflicted
+++ resolved
@@ -414,7 +414,6 @@
 
       let(:assignment) { @course.assignments.first }
       let(:submission) { assignment.submissions.first }
-<<<<<<< HEAD
 
       context "with post policies enabled" do
         before(:each) do
@@ -441,34 +440,6 @@
         end
       end
 
-=======
-
-      context "with post policies enabled" do
-        before(:each) do
-          @course.enable_feature!(:new_gradebook)
-          PostPolicy.enable_feature!
-
-          assignment.hide_submissions
-        end
-
-        it "is not called when a grade is changed for a submission that is not posted" do
-          expect_event('grade_change', hash_including(
-            muted: true
-          ), course_context)
-          Canvas::LiveEvents.grade_changed(submission)
-        end
-
-        it "is false when the grade is changed for a submission that is posted" do
-          assignment.post_submissions
-
-          expect_event('grade_change', hash_including(
-            muted: false
-          ), course_context)
-          Canvas::LiveEvents.grade_changed(submission)
-        end
-      end
-
->>>>>>> c74859d4
       context "with post policies disabled" do
         it "is true when assignment is muted" do
           submission.assignment.mute!
