--- conflicted
+++ resolved
@@ -16,8 +16,6 @@
       end
     end
     let(:parent_key){ "rich-content-service" }
-    let(:diplomat_read_options){ { recurse: true, consistency: 'stale' } }
-
     let(:diplomat_read_options){ { recurse: true, consistency: 'stale' } }
 
     describe ".config=" do
@@ -83,17 +81,6 @@
       end
 
       it "loads the children of a k/v node as a hash" do
-<<<<<<< HEAD
-        DynamicSettings.config = {} # just to be not nil
-        parent_key = "rich-content-service"
-        Diplomat::Kv.stubs(:get).with("/config/canvas/#{parent_key}", diplomat_read_options).returns(
-          [
-            { key: "#{parent_key}/app-host", value: "rce.insops.com"},
-            { key: "#{parent_key}/cdn-host", value: "asdfasdf.cloudfront.com"}
-          ]
-        )
-=======
->>>>>>> 5f517fdf
         rce_settings = DynamicSettings.find(parent_key)
         expect(rce_settings).to eq({
           "app-host" => "rce.insops.com",
@@ -231,76 +218,6 @@
       end
     end
 
-    describe ".from_cache" do
-      before(:each){ DynamicSettings.config = {} } # just to be not nil
-      after(:each){ DynamicSettings.reset_cache! }
-
-      let(:parent_key){ "rich-content-service" }
-
-      def stub_consul_with(value)
-        Diplomat::Kv.stubs(:get).with("/config/canvas/#{parent_key}", diplomat_read_options).returns(
-          [{ key: "#{parent_key}/app-host", value: value}]
-        )
-      end
-
-      it "only queries consul the first time" do
-        Diplomat::Kv.expects(:get).
-          with("/config/canvas/#{parent_key}", diplomat_read_options).
-          once. # and only once, going to hit it several times
-          returns([{ key: "#{parent_key}/app-host", value: "rce.insops.com"}])
-        5.times{ DynamicSettings.from_cache(parent_key) }
-        value = DynamicSettings.from_cache(parent_key)
-        expect(value["app-host"]).to eq("rce.insops.com")
-      end
-
-      it "definitely doesnt pickup new values once cached" do
-        stub_consul_with("rce.insops.com")
-        value = DynamicSettings.from_cache(parent_key)
-        expect(value["app-host"]).to eq("rce.insops.com")
-        stub_consul_with("CHANGED VALUE")
-        value = DynamicSettings.from_cache(parent_key)
-        expect(value["app-host"]).to eq("rce.insops.com")
-      end
-
-      it "returns new values after a cache clear" do
-        stub_consul_with("rce.insops.com")
-        DynamicSettings.from_cache(parent_key)
-        stub_consul_with("CHANGED VALUE")
-        DynamicSettings.reset_cache!
-        value = DynamicSettings.from_cache(parent_key)
-        expect(value["app-host"]).to eq("CHANGED VALUE")
-      end
-
-      it "caches values with timeouts" do
-        stub_consul_with("rce.insops.com")
-        value = DynamicSettings.from_cache(parent_key, expires_in: 5.minutes)
-        expect(value["app-host"]).to eq("rce.insops.com")
-        stub_consul_with("CHANGED VALUE")
-        value = DynamicSettings.from_cache(parent_key, expires_in: 5.minutes)
-        expect(value["app-host"]).to eq("rce.insops.com")
-      end
-
-      it "loads new values when timeout is past" do
-        stub_consul_with("rce.insops.com")
-        value = DynamicSettings.from_cache(parent_key, expires_in: 5.minutes)
-        Timecop.travel(Time.zone.now + 6.minutes) do
-          stub_consul_with("CHANGED VALUE")
-          value = DynamicSettings.from_cache(parent_key, expires_in: 5.minutes)
-          expect(value["app-host"]).to eq("CHANGED VALUE")
-        end
-      end
-
-      it "accepts a timeout on a previously inifinity key" do
-        stub_consul_with("rce.insops.com")
-        value = DynamicSettings.from_cache(parent_key)
-        Timecop.travel(Time.zone.now + 11.minutes) do
-          stub_consul_with("CHANGED VALUE")
-          value = DynamicSettings.from_cache(parent_key, expires_in: 10.minutes)
-          expect(value["app-host"]).to eq("CHANGED VALUE")
-        end
-      end
-    end
-
 
   end
 end