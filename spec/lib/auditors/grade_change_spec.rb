--- conflicted
+++ resolved
@@ -34,11 +34,7 @@
 
     @assignment = @course.assignments.create!(:title => 'Assignment', :points_possible => 10)
     @submission = @assignment.grade_student(@student, grade: 8, grader: @teacher).first
-<<<<<<< HEAD
-    @event_time = Time.parse('2014-04-15T10:37:20Z')
-=======
     @event_time = Time.at(1.hour.ago.to_i) # cassandra doesn't remember microseconds
->>>>>>> 141f8cdd
     Timecop.freeze(@event_time) { @event = Auditors::GradeChange.record(@submission) }
   end
 
