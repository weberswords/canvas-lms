#
# Copyright (C) 2011 Instructure, Inc.
#
# This file is part of Canvas.
#
# Canvas is free software: you can redistribute it and/or modify it under
# the terms of the GNU Affero General Public License as published by the Free
# Software Foundation, version 3 of the License.
#
# Canvas is distributed in the hope that it will be useful, but WITHOUT ANY
# WARRANTY; without even the implied warranty of MERCHANTABILITY or FITNESS FOR
# A PARTICULAR PURPOSE. See the GNU Affero General Public License for more
# details.
#
# You should have received a copy of the GNU Affero General Public License along
# with this program. If not, see <http://www.gnu.org/licenses/>.
#

require File.expand_path(File.dirname(__FILE__) + '/../spec_helper')

describe ContextModulesController do
  describe "GET 'index'" do
    before :once do
      course_with_teacher(active_all: true)
      student_in_course(active_all: true)
    end

    it "should require authorization" do
      get 'index', :course_id => @course.id
      assert_unauthorized
    end

    it "should redirect 'disabled', if disabled by the teacher" do
      user_session(@student)
      @course.update_attribute(:tab_configuration, [{'id'=>10,'hidden'=>true}])
      get 'index', :course_id => @course.id
      expect(response).to be_redirect
      expect(flash[:notice]).to match(/That page has been disabled/)
    end

    it "should assign variables" do
      user_session(@student)
      get 'index', :course_id => @course.id
      expect(response).to be_success
    end

    context "unpublished modules" do
      before :once do
        @m1 = @course.context_modules.create(:name => "unpublished oi")
        @m1.workflow_state = 'unpublished'
        @m1.save!
        @m2 = @course.context_modules.create!(:name => "published hey")
      end

      it "should show all modules for teachers" do
        user_session(@teacher)
        get 'index', :course_id => @course.id
        expect(assigns[:modules]).to eq [@m1, @m2]
      end

      it "should not show unpublished for students" do
        user_session(@student)
        get 'index', :course_id => @course.id
        expect(assigns[:modules]).to eq [@m2]
      end
    end
  end

  describe "PUT 'update'" do
    before :once do
      course_with_teacher(:active_all => true)
      @m1 = @course.context_modules.create(:name => "unpublished")
      @m1.workflow_state = 'unpublished'
      @m1.save!
      @m2 = @course.context_modules.create!(:name => "published")
    end

    before :each do
      user_session(@teacher)
    end

    it "should publish modules" do
      put 'update', :course_id => @course.id, :id => @m1.id, :publish => '1'
      @m1.reload
      expect(@m1.active?).to eq true
    end

    it "should unpublish modules" do
      put 'update', :course_id => @course.id, :id => @m2.id, :unpublish => '1'
      @m2.reload
      expect(@m2.unpublished?).to eq true
    end

    it "should update the name" do
      put 'update', :course_id => @course.id, :id => @m1.id, :context_module => {:name => "new name"}
      @m1.reload
      expect(@m1.name).to eq "new name"
    end
  end

  describe "GET 'module_redirect'" do
    it "should skip leading and trailing sub-headers" do
      course_with_student_logged_in(:active_all => true)
      @module = @course.context_modules.create!
      ag = @course.assignment_groups.create!
      assignment1 = ag.assignments.create!(:context => @course)
      assignment2 = ag.assignments.create!(:context => @course)

      header1 = @module.add_item :type => 'context_module_sub_header'
      assignmentTag1 = @module.add_item :type => 'assignment', :id => assignment1.id
      assignmentTag2 = @module.add_item :type => 'assignment', :id => assignment2.id
      header2 = @module.add_item :type => 'context_module_sub_header'

      get 'module_redirect', :course_id => @course.id, :context_module_id => @module.id, :first => 1, :use_route => :course_context_module_first_redirect
      expect(response).to redirect_to course_assignment_url(@course.id, assignment1.id, :module_item_id => assignmentTag1.id)

      get 'module_redirect', :course_id => @course.id, :context_module_id => @module.id, :last => 1, :use_route => :course_context_module_last_redirect
      expect(response).to redirect_to course_assignment_url(@course.id, assignment2.id, :module_item_id => assignmentTag2.id)

      assignmentTag1.destroy
      assignmentTag2.destroy

      get 'module_redirect', :course_id => @course.id, :context_module_id => @module.id, :first => 1, :use_route => :course_context_module_first_redirect
      expect(response).to redirect_to course_context_modules_url(@course.id, :anchor => "module_#{@module.id}")

      get 'module_redirect', :course_id => @course.id, :context_module_id => @module.id, :last => 1, :use_route => :course_context_module_last_redirect
      expect(response).to redirect_to course_context_modules_url(@course.id, :anchor => "module_#{@module.id}")
    end
  end

  describe "GET 'item_redirect'" do
    before :once do
      course_with_teacher(active_all: true)
      student_in_course(active_all: true)
    end

    it "should require authorization" do
      @module = @course.context_modules.create!
      ag = @course.assignment_groups.create!
      assignment1 = ag.assignments.create!(:context => @course)

      assignmentTag1 = @module.add_item :type => 'assignment', :id => assignment1.id

      get 'item_redirect', :course_id => @course.id, :id => assignmentTag1.id
      assert_unauthorized
    end

    it "should still redirect for unpublished modules if teacher" do
      user_session(@teacher)

      @module = @course.context_modules.create!
      ag = @course.assignment_groups.create!
      assignment1 = ag.assignments.create!(:context => @course)

      assignmentTag1 = @module.add_item :type => 'assignment', :id => assignment1.id

      assignmentTag1.unpublish

      get 'item_redirect', :course_id => @course.id, :id => assignmentTag1.id
      expect(response).to be_redirect
      expect(response).to redirect_to course_assignment_url(@course, assignment1, :module_item_id => assignmentTag1.id)
    end

    it "should still redirect for unpublished modules if teacher and course is concluded" do
      user_session(@teacher)

      @module = @course.context_modules.create!
      ag = @course.assignment_groups.create!
      assignment1 = ag.assignments.create!(:context => @course)

      assignmentTag1 = @module.add_item :type => 'assignment', :id => assignment1.id

      assignmentTag1.unpublish
      @course.complete!

      get 'item_redirect', :course_id => @course.id, :id => assignmentTag1.id
      expect(response).to be_redirect
      expect(response).to redirect_to course_assignment_url(@course, assignment1, :module_item_id => assignmentTag1.id)
    end

    it "should not redirect for unpublished modules if student" do
      user_session(@student)

      @module = @course.context_modules.create!
      ag = @course.assignment_groups.create!
      assignment1 = ag.assignments.create!(:context => @course)

      assignmentTag1 = @module.add_item :type => 'assignment', :id => assignment1.id

      assignmentTag1.unpublish

      get 'item_redirect', :course_id => @course.id, :id => assignmentTag1.id
      assert_unauthorized
    end

    context 'ContextExternalTool' do
      it "should find a matching tool" do
        user_session(@student)

        @module = @course.context_modules.create!
        @tool1 = @course.context_external_tools.create!(:name => "a", :url => "http://www.google.com", :consumer_key => '12345', :shared_secret => 'secret')
        @tool2 = @course.context_external_tools.create!(:name => "b", :url => "http://www.google.com", :consumer_key => '12345', :shared_secret => 'secret')

        tag1 = @module.add_item :type => 'context_external_tool', :id => @tool1.id, :url => @tool1.url
        expect(tag1.content_id).to eq @tool1.id
        tag1.publish if tag1.unpublished?
        tag2 = @module.add_item :type => 'context_external_tool', :id => @tool2.id, :url => @tool2.url
        expect(tag2.content_id).to eq @tool2.id
        tag2.publish if tag2.unpublished?

        get 'item_redirect', :course_id => @course.id, :id => tag1.id
        expect(response).not_to be_redirect
        expect(assigns[:tool]).to eq @tool1

        get 'item_redirect', :course_id => @course.id, :id => tag2.id
        expect(response).not_to be_redirect
        expect(assigns[:tool]).to eq @tool2
      end

      it "generate lti params" do
        user_session(@student)

        @module = @course.context_modules.create!
        @tool = @course.context_external_tools.create!(
            :name => "a", :url => "http://www.google.com", :consumer_key => '12345', :shared_secret => 'secret',
            custom_fields: {'canvas_module_id' => '$Canvas.module.id', 'canvas_module_item_id' => '$Canvas.moduleItem.id'}
        )

        tag = @module.add_item :type => 'context_external_tool', :id => @tool.id, :url => @tool.url
        tag.publish if tag.unpublished?

        get 'item_redirect', :course_id => @course.id, :id => tag.id
        lti_launch = assigns[:lti_launch]
        expect(lti_launch.params['custom_canvas_module_id']).to eq @module.id.to_s
        expect(lti_launch.params['custom_canvas_module_item_id']).to eq tag.id.to_s
      end

      it "should fail if there is no matching tool" do
        user_session(@student)

        @module = @course.context_modules.create!
        @tool1 = @course.context_external_tools.create!(:name => "a", :url => "http://www.google.com", :consumer_key => '12345', :shared_secret => 'secret')

        tag1 = @module.add_item :type => 'context_external_tool', :id => @tool1.id, :url => @tool1.url
        tag1.publish if tag1.unpublished?
        @tool1.update_attribute(:url, 'http://www.example.com')

        get 'item_redirect', :course_id => @course.id, :id => tag1.id
        expect(response).to be_redirect
        expect(assigns[:tool]).to eq nil
      end
    end

    it "should redirect to an assignment page" do
      user_session(@student)

      @module = @course.context_modules.create!
      ag = @course.assignment_groups.create!
      assignment1 = ag.assignments.create!(:context => @course)

      assignmentTag1 = @module.add_item :type => 'assignment', :id => assignment1.id

      get 'item_redirect', :course_id => @course.id, :id => assignmentTag1.id
      expect(response).to be_redirect
      expect(response).to redirect_to course_assignment_url(@course, assignment1, :module_item_id => assignmentTag1.id)
    end

    it "should redirect to a discussion page" do
      user_session(@student)

      @module = @course.context_modules.create!
      topic = @course.discussion_topics.create!

      topicTag = @module.add_item :type => 'discussion_topic', :id => topic.id

      get 'item_redirect', :course_id => @course.id, :id => topicTag.id
      expect(response).to be_redirect
      expect(response).to redirect_to course_discussion_topic_url(@course, topic, :module_item_id => topicTag.id)
    end

    it "should redirect to a wiki page" do
      user_session(@student)

      @module = @course.context_modules.create!
      page = wiki_page_model(course: @course)

      page_tag = @module.add_item :type => 'wiki_page', :id => page.id

      get 'item_redirect', :course_id => @course.id, :id => page_tag.id
      expect(response).to be_redirect
      expect(response).to redirect_to course_wiki_page_url(@course, page, :module_item_id => page_tag.id)
    end

    it "should redirect to a quiz page" do
      user_session(@student)

      @module = @course.context_modules.create!
      quiz = @course.quizzes.create!
      quiz.publish!

      tag = @module.add_item :type => 'quiz', :id => quiz.id
      tag.publish if tag.unpublished?

      get 'item_redirect', :course_id => @course.id, :id => tag.id
      expect(response).to be_redirect
      expect(response).to redirect_to course_quiz_url(@course, quiz, :module_item_id => tag.id)
    end

    it "should mark an external url item read" do
      user_session(@student)
      @module = @course.context_modules.create!
      tag = @module.add_item :type => 'external_url', :url => 'http://lolcats', :title => 'lol'
      tag.publish if tag.unpublished?
      @module.completion_requirements = { tag.id => { :type => 'must_view' }}
      @module.save!
      expect(@module.evaluate_for(@user)).to be_unlocked
      get 'item_redirect', :course_id => @course.id, :id => tag.id
      requirements_met = @module.evaluate_for(@user).requirements_met
      expect(requirements_met[0][:type]).to eq 'must_view'
      expect(requirements_met[0][:id]).to eq tag.id
    end

    it "should not mark a locked external url item read" do
      user_session(@student)
      @module = @course.context_modules.create! :unlock_at => 1.week.from_now
      tag = @module.add_item :type => 'external_url', :url => 'http://lolcats', :title => 'lol'
      @module.completion_requirements = { tag.id => { :type => 'must_view' }}
      @module.save!
      expect(@module.evaluate_for(@user)).to be_locked
      get 'item_redirect', :course_id => @course.id, :id => tag.id
      expect(@module.evaluate_for(@user).requirements_met).to be_blank
    end

    it "should not mark a locked external url item read" do
      user_session(@student)
      @module = @course.context_modules.create!
      @module.unpublish
      tag = @module.add_item :type => 'external_url', :url => 'http://lolcats', :title => 'lol'
      @module.completion_requirements = { tag.id => { :type => 'must_view' }}
      @module.save!
      expect(@module.evaluate_for(@user)).to be_locked
      get 'item_redirect', :course_id => @course.id, :id => tag.id
      expect(@module.evaluate_for(@user).requirements_met).to be_blank
    end

  end

  describe "POST 'reorder_items'" do
    def make_content_tag(assignment, course, mod)
      ct = ContentTag.new
      ct.content_id = assignment.id
      ct.content_type = 'Assignment'
      ct.context_id = course.id
      ct.context_type = 'Course'
      ct.title = "Assignment #{assignment.id}"
      ct.tag_type = "context_module"
      ct.context_module_id = mod.id
      ct.context_code = "course_#{course.id}"
      ct.save!
      ct
    end

    it "should reorder items" do
      course_with_teacher_logged_in(:active_all => true)

      ag = @course.assignment_groups.create!
      a1 = ag.assignments.create!(:context => @course)
      a1.points_possible = 10
      a1.save
      a2 = ag.assignments.create!(:context => @course)
      m1 = @course.context_modules.create!
      m2 = @course.context_modules.create!

      ct1 = make_content_tag(a1, @course, m1)
      ct2 = make_content_tag(a2, @course, m1)

      post 'reorder_items', :course_id => @course.id, :context_module_id => m2.id, :order => "#{ct2.id}"
      ct2.reload
      expect(ct2.context_module).to eq m2
      ct1.reload
      expect(ct1.context_module).to eq m1
    end

    it "should reorder unpublished items" do
      course_with_teacher_logged_in(active_all: true)
      pageA = @course.wiki.wiki_pages.create title: "pageA"
      pageA.workflow_state = 'unpublished'
      pageA.save
      pageB = @course.wiki.wiki_pages.create! title: "pageB"
      m1 = @course.context_modules.create!
      tagB = m1.add_item({type: "wiki_page", id: pageB.id}, nil, position: 1)
      expect(tagB).to be_published
      tagA = m1.add_item({type: "wiki_page", id: pageA.id}, nil, position: 2)
      expect(tagA).to be_unpublished
      expect(m1.reload.content_tags.order(:position).pluck(:id)).to eq [tagB.id, tagA.id]
      post 'reorder_items', course_id: @course.id, context_module_id: m1.id, order: "#{tagA.id},#{tagB.id}"
      expect(m1.reload.content_tags.order(:position).pluck(:id)).to eq [tagA.id, tagB.id]
    end

    it "should only touch module once on reorder" do
      course_with_teacher_logged_in(:active_all => true)
      assign_group = @course.assignment_groups.create!
      mod = @course.context_modules.create!

      tags = []
      5.times do
        assign = assign_group.assignments.create!(:context => @course)
        tags << make_content_tag(assign, @course, mod)
      end

      ContentTag.expects(:touch_context_modules).once
      order = tags.reverse.map(&:id)
      post 'reorder_items', :course_id => @course.id, :context_module_id => mod.id, :order => order.join(",")
      expect(mod.reload.content_tags.map(&:id)).to eq order
    end
  end

  describe "POST 'add_item'" do
    before :once do
      course_with_teacher(:active_all => true)
      @module = @course.context_modules.create!
    end

    it "should set position" do
      user_session @teacher
      @module.add_item({ :type => 'context_module_sub_header', :title => 'foo!' }, nil, position: 1)
      post 'add_item', :course_id => @course.id, :context_module_id => @module.id, :item =>
                         { :type => 'context_module_sub_header', :title => 'bar!', :position => 3 }
      expect(@module.content_tags.map {|tag| [tag.title, tag.position]}).to match_array([['foo!', 1], ['bar!', 3]])
    end

    it "shouldn't duplicate an existing position" do
      user_session @teacher
      @module.add_item({ :type => 'context_module_sub_header', :title => 'foo!' }, nil, position: 3)
      post 'add_item', :course_id => @course.id, :context_module_id => @module.id, :item =>
                       { :type => 'context_module_sub_header', :title => 'bar!', :position => 3 }
      expect(@module.content_tags.map {|tag| [tag.title, tag.position]}).to match_array([['foo!', 3], ['bar!', 4]])
    end
  end

  describe "PUT 'update_item'" do
    before :once do
      course_with_teacher(:active_all => true)
      @module = @course.context_modules.create!
      @assignment = @course.assignments.create! :title => 'An Assignment'
      @assignment_item = @module.add_item :type => 'assignment', :id => @assignment.id
      @external_url_item = @module.add_item :type => 'external_url', :title => 'Example URL', :url => 'http://example.org'
      @external_tool_item = @module.add_item :type => 'context_external_tool', :title => 'Example Tool', :url => 'http://example.com/tool'
    end

    before :each do
      user_session(@teacher)
    end

    it "should update the tag title" do
      put 'update_item', :course_id => @course.id, :id => @assignment_item.id, :content_tag => { :title => 'New Title' }
      expect(@assignment_item.reload.title).to eq 'New Title'
    end

    it "should update the asset title" do
      put 'update_item', :course_id => @course.id, :id => @assignment_item.id, :content_tag => { :title => 'New Title' }
      expect(@assignment.reload.title).to eq 'New Title'
    end

    it "should update indent" do
      put 'update_item', :course_id => @course.id, :id => @external_url_item.id, :content_tag => { :indent => 2 }
      expect(@external_url_item.reload.indent).to eq 2
    end

    it "should update the url for an external url item" do
      new_url = 'http://example.org/new_url'
      put 'update_item', :course_id => @course.id, :id => @external_url_item.id, :content_tag => { :url => new_url }
      expect(@external_url_item.reload.url).to eq new_url
    end

    it "should update the url for an external tool item" do
      new_url = 'http://example.org/new_tool'
      put 'update_item', :course_id => @course.id, :id => @external_tool_item.id, :content_tag => { :url => new_url }
      expect(@external_tool_item.reload.url).to eq new_url
    end

    it "should ignore the url for a non-applicable type" do
      put 'update_item', :course_id => @course.id, :id => @assignment_item.id, :content_tag => { :url => 'http://example.org/new_tool' }
      expect(@assignment_item.reload.url).to be_nil
    end
  end

  describe "GET item_details" do
    before :once do
      course_with_teacher(:active_all => true)
      student_in_course(:active_all => true)
      @m1 = @course.context_modules.create!(:name => "first module")
      @m1.publish
      @m2 = @course.context_modules.create(:name => "middle foo")
      @m2.workflow_state = 'unpublished'
      @m2.save!
      @m3 = @course.context_modules.create!(:name => "last module")
      @m3.publish

      @topic = @course.discussion_topics.create!
      @topicTag = @m1.add_item :type => 'discussion_topic', :id => @topic.id
    end

    it "should show unpublished modules for teachers" do
      user_session(@teacher)
      get 'item_details', :course_id => @course.id, :module_item_id => @topicTag.id, :id => "discussion_topic_#{@topic.id}"
      json = JSON.parse response.body.gsub("while(1);",'')
      expect(json["next_module"]["context_module"]["id"]).to eq @m2.id
    end

    it "should skip unpublished modules for students" do
      user_session(@student)
      get 'item_details', :course_id => @course.id, :module_item_id => @topicTag.id, :id => "discussion_topic_#{@topic.id}"
      json = JSON.parse response.body.gsub("while(1);",'')
      expect(json["next_module"]["context_module"]["id"]).to eq @m3.id
    end

    it "should parse namespaced quiz as id" do
      user_session(@teacher)
      quiz = @course.quizzes.create!
      quiz.publish!

      quiz_tag = @m2.add_item :type => 'quiz', :id => quiz.id

      get 'item_details', :course_id => @course.id, :module_item_id => quiz_tag.id, :id => "quizzes:quiz_#{quiz.id}"
      json = JSON.parse response.body.gsub("while(1);",'')
      expect(json['current_item']['content_tag']['content_type']).to eq 'Quizzes::Quiz'
    end
  end

  describe "GET progressions" do
    context "unauthenticated user in public course" do
      before(:once) do
        course(:is_public => true, :active_all => true)
        @user = nil
        @mod1 = @course.context_modules.create!(:name => 'unlocked')
        @mod2 = @course.context_modules.create!(:name => 'locked', :unlock_at => 1.week.from_now)
      end

      it "returns 'locked' progressions for modules locked by date" do
        get 'progressions', :course_id => @course.id, :format => 'json'
        json = JSON.parse response.body.gsub("while(1);",'')
        expect(json).to match_array(
                [{"context_module_progression"=>
                   {"context_module_id"=>@mod1.id,
                    "workflow_state"=>"unlocked",
                    "requirements_met"=>[],
                    "incomplete_requirements"=>[]}},
                 {"context_module_progression"=>
                   {"context_module_id"=>@mod2.id,
                    "workflow_state"=>"locked",
                    "requirements_met"=>[],
                    "incomplete_requirements"=>[]}}])
      end
    end

    before :once do
      course_with_teacher(:active_all => true)
      student_in_course(:active_all => true)
      @module = @course.context_modules.create!(:name => "first module")
      @module.publish
      @wiki = @course.wiki.wiki_pages.create!(:title => "wiki", :body => 'hi')

      @tag = @module.add_item(:id => @wiki.id, :type => 'wiki_page')
      @module.completion_requirements = {@tag.id => {:type => 'must_view'}}
    end

    before :each do
      @progression = @module.update_for(@student, :read, @tag)
    end

    it "should return all student progressions to teacher" do
      user_session(@teacher)
      get 'progressions', :course_id => @course.id, :format => "json"
      json = JSON.parse response.body.gsub("while(1);",'')
      expect(json.length).to eq 1
    end

    it "should return a single student progression" do
      user_session(@student)
      get 'progressions', :course_id => @course.id, :format => "json"
      json = JSON.parse response.body.gsub("while(1);",'')
      expect(json.length).to eq 1
    end

    context "with large_roster" do
      before :once do
        @course.large_roster = true
        @course.save!
      end

      it "should return a single student progression" do
        user_session(@student)
        get 'progressions', :course_id => @course.id, :format => "json"
        json = JSON.parse response.body.gsub("while(1);",'')
        expect(json.length).to eq 1
      end

      it "should not return any student progressions to teacher" do
        user_session(@teacher)
        get 'progressions', :course_id => @course.id, :format => "json"
        json = JSON.parse response.body.gsub("while(1);",'')
        expect(json.length).to eq 0
      end
    end
  end

  describe "GET assignment_info" do
    it "should return updated due dates/points possible" do
      Timecop.freeze(1.minute.ago) do
        course_with_student_logged_in active_all: true
        @mod = @course.context_modules.create!
        @assign = @course.assignments.create! title: "WHAT", points_possible: 123
        @tag = @mod.add_item(type: 'assignment', id: @assign.id)
      end
      enable_cache do
        get 'content_tag_assignment_data', course_id: @course.id, format: 'json' # precache
        @assign.points_possible = 456
        @assign.save!
        get 'content_tag_assignment_data', course_id: @course.id, format: 'json'
        json = JSON.parse response.body.gsub("while(1);",'')
        expect(json[@tag.id.to_s]["points_possible"].to_i).to eql 456
      end
    end

    it "should not cache 'past_due'" do
      course_with_student_logged_in(:active_all => true)
      @mod = @course.context_modules.create!
      @assign = @course.assignments.create!(:title => "sad", :due_at => 1.week.from_now, :submission_types => 'online_text_entry')
      @tag = @mod.add_item(type: 'assignment', id: @assign.id)

      enable_cache do
        get 'content_tag_assignment_data', course_id: @course.id, format: 'json' # precache
        json = JSON.parse response.body.gsub("while(1);",'')
        expect(json[@tag.id.to_s]["past_due"]).to be_nil

        Timecop.freeze(2.weeks.from_now) do
          get 'content_tag_assignment_data', course_id: @course.id, format: 'json'
          json = JSON.parse response.body.gsub("while(1);",'')
          expect(json[@tag.id.to_s]["past_due"]).to be_truthy
        end
      end
    end

    it "should return multiple due date info for survey quizzes" do
      course_with_teacher_logged_in(:active_all => true)
      @mod = @course.context_modules.create!
      @quiz = @course.quizzes.create!(:title => "sad", :due_at => 1.week.from_now, :quiz_type => "survey")
      @tag = @mod.add_item(type: 'quiz', id: @quiz.id)

      new_section = @course.course_sections.create!(:name => 'New Section')
      override = @quiz.assignment_overrides.build
      override.set = new_section
      override.due_at = 1.day.from_now
      override.due_at_overridden = true
      override.save!

      get 'content_tag_assignment_data', course_id: @course.id, format: 'json' # precache
      json = JSON.parse response.body.gsub("while(1);",'')
      expect(json[@tag.id.to_s]["vdd_tooltip"]["due_dates"].count).to eq 2
    end

    it "should return past_due if survey quiz is past due" do
      course_with_student_logged_in(:active_all => true)
      @mod = @course.context_modules.create!
      @quiz = @course.quizzes.create!(:title => "sad", :due_at => 1.week.ago, :quiz_type => "survey")
      @quiz.publish!
      @tag = @mod.add_item(type: 'quiz', id: @quiz.id)

      get 'content_tag_assignment_data', course_id: @course.id, format: 'json'
      json = JSON.parse response.body.gsub("while(1);",'')
      expect(json[@tag.id.to_s]["past_due"]).to be_present
    end

    it "should not return past_due if survey quiz is completed" do
      course_with_student_logged_in(:active_all => true)
      @mod = @course.context_modules.create!
      @quiz = @course.quizzes.create!(:title => "sad", :due_at => 1.week.ago, :quiz_type => "survey")
      @quiz.publish!
      @tag = @mod.add_item(type: 'quiz', id: @quiz.id)

      @quiz.generate_submission(@student).complete!

      get 'content_tag_assignment_data', course_id: @course.id, format: 'json' # precache
      json = JSON.parse response.body.gsub("while(1);",'')
      expect(json[@tag.id.to_s]["past_due"]).to be_blank
    end
  end

  describe "GET show" do
    before :once do
      course_with_teacher(active_all: true)
    end

    it "should redirect to the module on the index page" do
      @m2 = @course.context_modules.create!(:name => "published hey")
      user_session(@teacher)
      get 'show', course_id: @course.id, id: @m2.id
      expect(response).to redirect_to course_context_modules_url(course_id: @course.id, anchor: "module_#{@m2.id}")
    end

    it "should unauthorized for students and unpublished modules" do
      @m1 = @course.context_modules.create(:name => "unpublished oi")
      @m1.workflow_state = 'unpublished'
      @m1.save!
      student_in_course active_all: true
      user_session(@student)
      get 'show', course_id: @course.id, id: @m1.id
      assert_unauthorized
    end
  end

  describe "GET 'choose_mastery_path'" do
    before :each do
      ConditionalRelease::Service.stubs(:enabled_in_context?).returns(true)
    end

    before :once do
      course_with_student_logged_in(:active_all => true)
      @mod = @course.context_modules.create!
      ag = @course.assignment_groups.create!
      @assg = ag.assignments.create!(:context => @course)
      @item = @mod.add_item :type => 'assignment', :id => @assg.id
    end

    it "should return 404 if no rule matches item assignment" do
      user_session(@student)

      ConditionalRelease::Service.stubs(:rules_for).returns([])

      get 'choose_mastery_path', :course_id => @course.id, :id => @item.id
      assert_response(:missing)
    end

    it "should return 404 if matching rule is unlocked but has only one assignment set" do
      user_session(@student)

      ConditionalRelease::Service.stubs(:rules_for).returns([
        {
          trigger_assignment: @assg.id,
          locked: false,
          assignment_sets: [{}],
        }
      ])

      get 'choose_mastery_path', :course_id => @course.id, :id => @item.id
      assert_response(:missing)
    end

    it "should redirect to context modules page with warning if matching rule is locked" do
      user_session(@student)

      ConditionalRelease::Service.stubs(:rules_for).returns([
        {
          trigger_assignment: @assg.id,
          locked: true,
          assignment_sets: [],
        }
      ])

      get 'choose_mastery_path', :course_id => @course.id, :id => @item.id
      assert(flash[:warning].present?)
      assert_redirected_to(controller: 'context_modules', action: 'index')
    end

    it "should show choose page if matches a rule that is unlocked and has more than two assignment sets" do
      user_session(@student)
<<<<<<< HEAD
=======
      assg1, assg2 = create_assignments(@course.id, 2).map {|id| Assignment.find(id)}
>>>>>>> 0e58dddc

      ConditionalRelease::Service.stubs(:rules_for).returns([
        {
          trigger_assignment: @assg.id,
          locked: false,
          assignment_sets: [
<<<<<<< HEAD
            { id: 1, assignments: [{ assignment_id: 1, model: { title: 'Assignment 1' } }] },
            { id: 2, assignments: [{ assignment_id: 2, model: { title: 'Assignment 2' } }] }
=======
            { id: 1, assignments: [{ assignment_id: 1, model: assg1 }] },
            { id: 2, assignments: [{ assignment_id: 2, model: assg2 }] }
>>>>>>> 0e58dddc
          ]
        }
      ])

      get 'choose_mastery_path', :course_id => @course.id, :id => @item.id
      assert_response(:success)
<<<<<<< HEAD
      expect(controller.js_env[:CHOOSE_MASTERY_PATH_DATA]).to eq({
        options: [
          {
            setId: 1,
            assignments: [
              { assignmentId: 1, title: 'Assignment 1' }
            ]
          },
          {
            setId: 2,
            assignments: [
              { assignmentId: 2, title: 'Assignment 2' }
            ]
          }
        ],
=======
      mastery_path_data = controller.js_env[:CHOOSE_MASTERY_PATH_DATA]
      expect(mastery_path_data).to include({
>>>>>>> 0e58dddc
        selectedOption: nil,
        courseId: @course.id,
        moduleId: @mod.id,
        itemId: @item.id.to_s
      })
<<<<<<< HEAD
=======
      options = mastery_path_data[:options]
      expect(options.length).to eq 2
      expect(options[0][:setId]).to eq 1
      expect(options[1][:setId]).to eq 2
>>>>>>> 0e58dddc
    end

    it "should show choose page if matches a rule that is unlocked and has more than two assignment sets even if multiple rules are present" do
      user_session(@student)
<<<<<<< HEAD
=======
      assg1, assg2 = create_assignments(@course.id, 2).map {|id| Assignment.find(id)}
>>>>>>> 0e58dddc

      ConditionalRelease::Service.stubs(:rules_for).returns([
        {
          trigger_assignment: @assg.id + 1,
          locked: false,
          assignment_sets: [
<<<<<<< HEAD
            { id: 1, assignments: [{ assignment_id: 1, model: { title: 'Assignment 1' } }] },
            { id: 2, assignments: [{ assignment_id: 2, model: { title: 'Assignment 2' } }] }
=======
            { id: 1, assignments: [{ assignment_id: 1, model: assg1 }] },
            { id: 2, assignments: [{ assignment_id: 2, model: assg2 }] }
>>>>>>> 0e58dddc
          ]
        },
        {
          trigger_assignment: @assg.id,
          locked: false,
          assignment_sets: [
<<<<<<< HEAD
            { id: 3, assignments: [{ assignment_id: 2, model: { title: 'Assignment 2' } }] },
            { id: 4, assignments: [{ assignment_id: 1, model: { title: 'Assignment 1' } }] }
=======
            { id: 3, assignments: [{ assignment_id: 2, model: assg2 }] },
            { id: 4, assignments: [{ assignment_id: 1, model: assg1 }] }
>>>>>>> 0e58dddc
          ]
        }
      ])

      get 'choose_mastery_path', :course_id => @course.id, :id => @item.id
      assert_response(:success)
<<<<<<< HEAD
      expect(controller.js_env[:CHOOSE_MASTERY_PATH_DATA][:options]).to eq([
        { setId: 3, assignments: [{ assignmentId: 2, title: 'Assignment 2' }] },
        { setId: 4, assignments: [{ assignmentId: 1, title: 'Assignment 1' }] },
      ])
=======
      options = controller.js_env[:CHOOSE_MASTERY_PATH_DATA][:options]
      expect(options.length).to eq 2
      expect(options[0][:setId]).to eq 3
      expect(options[1][:setId]).to eq 4
    end
  end

  describe "GET item_redirect_mastery_paths" do
    before :each do
      course_with_teacher_logged_in active_all: true
      @mod = @course.context_modules.create!
    end

    it "should redirect to assignment edit mastery paths page" do
      ag = @course.assignment_groups.create!
      assg = ag.assignments.create! context: @course
      item = @mod.add_item type: 'assignment', id: assg.id

      get 'item_redirect_mastery_paths', course_id: @course.id, id: item.id
      assert_redirected_to controller: 'assignments', action: 'edit', id: assg.id, anchor: 'mastery-paths-editor'
    end

    it "should redirect to quiz edit mastery paths page" do
      quiz = @course.quizzes.create!
      item = @mod.add_item type: 'quiz', id: quiz.id

      get 'item_redirect_mastery_paths', course_id: @course.id, id: item.id
      assert_redirected_to controller: 'quizzes/quizzes', action: 'edit', id: quiz.id, anchor: 'mastery-paths-editor'
    end

    it "should redirect to discussion edit mastery paths page" do
      topic = @course.discussion_topics.create!
      item = @mod.add_item type: 'discussion_topic', id: topic.id

      get 'item_redirect_mastery_paths', course_id: @course.id, id: item.id
      assert_redirected_to controller: 'discussion_topics', action: 'edit', id: topic.id, anchor: 'mastery-paths-editor'
    end

    it "should 404 if module item is not a graded type" do
      page = @course.wiki.wiki_pages.create title: "test"
      item = @mod.add_item type: 'page', id: page.id

      get 'item_redirect_mastery_paths', :course_id => @course.id, :id => item.id
      assert_response :missing
>>>>>>> 0e58dddc
    end
  end
end<|MERGE_RESOLUTION|>--- conflicted
+++ resolved
@@ -765,107 +765,59 @@
 
     it "should show choose page if matches a rule that is unlocked and has more than two assignment sets" do
       user_session(@student)
-<<<<<<< HEAD
-=======
       assg1, assg2 = create_assignments(@course.id, 2).map {|id| Assignment.find(id)}
->>>>>>> 0e58dddc
 
       ConditionalRelease::Service.stubs(:rules_for).returns([
         {
           trigger_assignment: @assg.id,
           locked: false,
           assignment_sets: [
-<<<<<<< HEAD
-            { id: 1, assignments: [{ assignment_id: 1, model: { title: 'Assignment 1' } }] },
-            { id: 2, assignments: [{ assignment_id: 2, model: { title: 'Assignment 2' } }] }
-=======
             { id: 1, assignments: [{ assignment_id: 1, model: assg1 }] },
             { id: 2, assignments: [{ assignment_id: 2, model: assg2 }] }
->>>>>>> 0e58dddc
           ]
         }
       ])
 
       get 'choose_mastery_path', :course_id => @course.id, :id => @item.id
       assert_response(:success)
-<<<<<<< HEAD
-      expect(controller.js_env[:CHOOSE_MASTERY_PATH_DATA]).to eq({
-        options: [
-          {
-            setId: 1,
-            assignments: [
-              { assignmentId: 1, title: 'Assignment 1' }
-            ]
-          },
-          {
-            setId: 2,
-            assignments: [
-              { assignmentId: 2, title: 'Assignment 2' }
-            ]
-          }
-        ],
-=======
       mastery_path_data = controller.js_env[:CHOOSE_MASTERY_PATH_DATA]
       expect(mastery_path_data).to include({
->>>>>>> 0e58dddc
         selectedOption: nil,
         courseId: @course.id,
         moduleId: @mod.id,
         itemId: @item.id.to_s
       })
-<<<<<<< HEAD
-=======
       options = mastery_path_data[:options]
       expect(options.length).to eq 2
       expect(options[0][:setId]).to eq 1
       expect(options[1][:setId]).to eq 2
->>>>>>> 0e58dddc
     end
 
     it "should show choose page if matches a rule that is unlocked and has more than two assignment sets even if multiple rules are present" do
       user_session(@student)
-<<<<<<< HEAD
-=======
       assg1, assg2 = create_assignments(@course.id, 2).map {|id| Assignment.find(id)}
->>>>>>> 0e58dddc
 
       ConditionalRelease::Service.stubs(:rules_for).returns([
         {
           trigger_assignment: @assg.id + 1,
           locked: false,
           assignment_sets: [
-<<<<<<< HEAD
-            { id: 1, assignments: [{ assignment_id: 1, model: { title: 'Assignment 1' } }] },
-            { id: 2, assignments: [{ assignment_id: 2, model: { title: 'Assignment 2' } }] }
-=======
             { id: 1, assignments: [{ assignment_id: 1, model: assg1 }] },
             { id: 2, assignments: [{ assignment_id: 2, model: assg2 }] }
->>>>>>> 0e58dddc
           ]
         },
         {
           trigger_assignment: @assg.id,
           locked: false,
           assignment_sets: [
-<<<<<<< HEAD
-            { id: 3, assignments: [{ assignment_id: 2, model: { title: 'Assignment 2' } }] },
-            { id: 4, assignments: [{ assignment_id: 1, model: { title: 'Assignment 1' } }] }
-=======
             { id: 3, assignments: [{ assignment_id: 2, model: assg2 }] },
             { id: 4, assignments: [{ assignment_id: 1, model: assg1 }] }
->>>>>>> 0e58dddc
           ]
         }
       ])
 
       get 'choose_mastery_path', :course_id => @course.id, :id => @item.id
       assert_response(:success)
-<<<<<<< HEAD
-      expect(controller.js_env[:CHOOSE_MASTERY_PATH_DATA][:options]).to eq([
-        { setId: 3, assignments: [{ assignmentId: 2, title: 'Assignment 2' }] },
-        { setId: 4, assignments: [{ assignmentId: 1, title: 'Assignment 1' }] },
-      ])
-=======
       options = controller.js_env[:CHOOSE_MASTERY_PATH_DATA][:options]
       expect(options.length).to eq 2
       expect(options[0][:setId]).to eq 3
@@ -910,7 +862,6 @@
 
       get 'item_redirect_mastery_paths', :course_id => @course.id, :id => item.id
       assert_response :missing
->>>>>>> 0e58dddc
     end
   end
 end