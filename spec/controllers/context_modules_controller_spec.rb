--- conflicted
+++ resolved
@@ -629,8 +629,6 @@
         end
       end
     end
-<<<<<<< HEAD
-=======
 
     it "should return multiple due date info for survey quizzes" do
       course_with_teacher_logged_in(:active_all => true)
@@ -649,7 +647,6 @@
       json = JSON.parse response.body.gsub("while(1);",'')
       expect(json[@tag.id.to_s]["vdd_tooltip"]["due_dates"].count).to eq 2
     end
->>>>>>> d4568d4f
   end
 
   describe "GET 'show'" do
