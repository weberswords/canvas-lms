--- conflicted
+++ resolved
@@ -216,8 +216,6 @@
         @user.pseudonyms.size.should == 2
         (@user.pseudonyms - [@pseudonym]).last.account.should == @account
       end
-<<<<<<< HEAD
-=======
     end
   end
 
@@ -247,11 +245,8 @@
       response.should be_redirect
       @test_user.pseudonym.reload
       @test_user.pseudonym.valid_password?('new_password').should be_true
->>>>>>> 702f9b37
-    end
-  end
-
-  describe "update" do
+    end
+
     it "should not change a password if not authorized" do
       account1 = Account.new
       account1.settings[:admins_can_change_passwords] = true
@@ -267,24 +262,6 @@
       user_session(@user, @pseudonym)
       # not logged in!
 
-<<<<<<< HEAD
-=======
-    it "should not change a password if not authorized" do
-      account1 = Account.new
-      account1.settings[:admins_can_change_passwords] = true
-      account1.save!
-      user_with_pseudonym(:active_all => 1, :username => 'user@example.com', :password => 'qwerty1', :account => account1)
-      @user1 = @user
-      @pseudonym1 = @pseudonym
-      # need to get the user associated with the default account as well
-      @user.pseudonyms.create!(:unique_id => 'user1@example.com', :account => Account.default)
-
-      user_with_pseudonym(:active_all => 1, :username => 'user2@example.com', :password => 'qwerty2')
-      Account.default.add_user(@user)
-      user_session(@user, @pseudonym)
-      # not logged in!
-
->>>>>>> 702f9b37
       post 'update', :format => 'json', :id => @pseudonym1.id, :user_id => @user1.id, :pseudonym => { :password => 'bobbob', :password_confirmation => 'bobbob' }
       response.should be_success
       @pseudonym1.reload
