#
# Copyright (C) 2011 - 2016 Instructure, Inc.
#
# This file is part of Canvas.
#
# Canvas is free software: you can redistribute it and/or modify it under
# the terms of the GNU Affero General Public License as published by the Free
# Software Foundation, version 3 of the License.
#
# Canvas is distributed in the hope that it will be useful, but WITHOUT ANY
# WARRANTY; without even the implied warranty of MERCHANTABILITY or FITNESS FOR
# A PARTICULAR PURPOSE. See the GNU Affero General Public License for more
# details.
#
# You should have received a copy of the GNU Affero General Public License along
# with this program. If not, see <http://www.gnu.org/licenses/>.
#

require File.expand_path(File.dirname(__FILE__) + '/../../spec_helper')

describe Quizzes::QuizzesController do

  def course_quiz(active=false)
    @quiz = @course.quizzes.create
    @quiz.workflow_state = "available" if active
    @quiz.save!
    @quiz
  end

  def quiz_question
    @quiz.quiz_questions.create
  end

  def quiz_group
    @quiz.quiz_groups.create
  end

  def temporary_user_code(generate=true)
    if generate
      session[:temporary_user_code] ||= "tmp_#{Digest::MD5.hexdigest("#{Time.now.to_i}_#{rand}")}"
    else
      session[:temporary_user_code]
    end
  end

  def logged_out_survey_with_submission(user, questions, &block)
    user_session(@teacher)

    @assignment = @course.assignments.create(:title => "Test Assignment")
    @assignment.workflow_state = "available"
    @assignment.submission_types = "online_quiz"
    @assignment.save
    @quiz = Quizzes::Quiz.where(assignment_id: @assignment).first
    @quiz.anonymous_submissions = false
    @quiz.quiz_type = "survey"

    @questions = questions.map { |q| @quiz.quiz_questions.create!(q) }
    @quiz.generate_quiz_data
    @quiz.save!

    @quiz_submission = @quiz.generate_submission(user)
    @quiz_submission.mark_completed
    @quiz_submission.submission_data = yield if block_given?
    Quizzes::SubmissionGrader.new(@quiz_submission).grade_submission
    @quiz_submission.save!
  end

  before :once do
    course_with_teacher(:active_all => true)
    student_in_course(:active_all => true)
    @student2 = @student
    student_in_course(:active_all => true)
  end

  describe "GET 'index'" do
    it "should require authorization" do
      get 'index', :course_id => @course.id
      assert_unauthorized
    end

    it "should redirect 'disabled', if disabled by the teacher" do
      user_session(@student)
      @course.update_attribute(:tab_configuration, [{'id'=>4,'hidden'=>true}])
      get 'index', :course_id => @course.id
      expect(response).to be_redirect
      expect(flash[:notice]).to match(/That page has been disabled/)
    end

    it "should assign JS variables" do
      user_session(@teacher)
      get 'index', :course_id => @course.id
      expect(controller.js_env[:QUIZZES][:assignment]).not_to be_nil
      expect(controller.js_env[:QUIZZES][:open]).not_to be_nil
      expect(controller.js_env[:QUIZZES][:surveys]).not_to be_nil
      expect(controller.js_env[:QUIZZES][:options]).not_to be_nil
    end

    it "should filter out unpublished quizzes for student" do
      user_session(@student)
      course_quiz
      course_quiz(active = true)

      get 'index', :course_id => @course.id

      expect(controller.js_env[:QUIZZES][:assignment].length).to eql 1
      controller.js_env[:QUIZZES][:assignment].map do |quiz|
        expect(quiz[:published]).to be_truthy
      end
    end

    it 'should implicitly grade outstanding submissions for user in course' do
      user_session(@student)
      course_quiz(active = true)

      Quizzes::OutstandingQuizSubmissionManager.expects(:grade_by_course)

      get 'index', :course_id => @course.id
    end
  end

  describe "GET 'new'" do
    it "should require authorization" do
      get 'new', :course_id => @course.id
      assert_unauthorized
    end

    it "js_env DUE_DATE_REQUIRED_FOR_ACCOUNT is true when AssignmentUtil.due_date_required_for_account? == true" do
      user_session(@teacher)
      AssignmentUtil.stubs(:due_date_required_for_account?).returns(true)
      get 'new', :course_id => @course.id
      expect(assigns[:js_env][:DUE_DATE_REQUIRED_FOR_ACCOUNT]).to eq(true)
    end

    it "js_env DUE_DATE_REQUIRED_FOR_ACCOUNT is false when AssignmentUtil.due_date_required_for_account? == false" do
      user_session(@teacher)
      AssignmentUtil.stubs(:due_date_required_for_account?).returns(false)
      get 'new', :course_id => @course.id
      expect(assigns[:js_env][:DUE_DATE_REQUIRED_FOR_ACCOUNT]).to eq(false)
    end

    it "should assign variables" do
      user_session(@teacher)
      get 'new', :course_id => @course.id
      expect(assigns[:quiz]).not_to be_nil
      q = assigns[:quiz]
    end

    it "subsequent requests should return the same quiz unless ?fresh=1" do
      user_session(@teacher)
      get 'new', :course_id => @course.id
      expect(assigns[:quiz]).not_to be_nil
      q = assigns[:quiz]

      get 'new', :course_id => @course.id
      expect(assigns[:quiz]).not_to be_nil
      expect(assigns[:quiz]).not_to eql(q)

      get 'new', :course_id => @course.id, :fresh => 1

      expect(assigns[:quiz]).not_to be_nil
      expect(assigns[:quiz]).not_to eql(q)
    end

    it "js_env MAX_NAME_LENGTH_REQUIRED_FOR_ACCOUNT is true when AssignmentUtil.name_length_required_for_account? == true" do
      user_session(@teacher)
      AssignmentUtil.stubs(:name_length_required_for_account?).returns(true)
      get 'new', :course_id => @course.id
      expect(assigns[:js_env][:MAX_NAME_LENGTH_REQUIRED_FOR_ACCOUNT]).to eq(true)
    end

    it "js_env MAX_NAME_LENGTH_REQUIRED_FOR_ACCOUNT is false when AssignmentUtil.name_length_required_for_account? == false" do
      user_session(@teacher)
      AssignmentUtil.stubs(:name_length_required_for_account?).returns(false)
      get 'new', :course_id => @course.id
      expect(assigns[:js_env][:MAX_NAME_LENGTH_REQUIRED_FOR_ACCOUNT]).to eq(false)
    end

    it "js_env MAX_NAME_LENGTH is a 15 when AssignmentUtil.assignment_max_name_length returns 15" do
      user_session(@teacher)
      AssignmentUtil.stubs(:assignment_max_name_length).returns(15)
      get 'new', :course_id => @course.id
      expect(assigns[:js_env][:MAX_NAME_LENGTH]).to eq(15)
    end
  end

  describe "GET 'edit'" do
    before(:once) { course_quiz }

    include_context "multiple grading periods within controller" do
      let(:course) { @course }
      let(:teacher) { @teacher }
      let(:request_params) { [:edit, course_id: course, id: @quiz] }
    end

    it "should require authorization" do
      get 'edit', :course_id => @course.id, :id => @quiz.id
      assert_unauthorized
      expect(assigns[:quiz]).not_to be_nil
    end

    it "should assign variables" do
      user_session(@teacher)
      regrade = @quiz.quiz_regrades.create!(:user_id => @teacher.id, quiz_version: @quiz.version_number)
      q = @quiz.quiz_questions.create!
      regrade.quiz_question_regrades.create!(:quiz_question_id => q.id,:regrade_option => 'no_regrade')
      get 'edit', :course_id => @course.id, :id => @quiz.id
      expect(assigns[:quiz]).not_to be_nil
      expect(assigns[:quiz]).to eql(@quiz)
      expect(assigns[:js_env][:REGRADE_OPTIONS]).to eq({q.id => 'no_regrade' })
      expect(response).to render_template("new")
    end

<<<<<<< HEAD
    it "js_env DUE_DATE_REQUIRED_FOR_ACCOUNT is true when AssignmentUtil.due_date_required_for_account? == true" do
      user_session(@teacher)
      AssignmentUtil.stubs(:due_date_required_for_account?).returns(true)
      get 'edit', :course_id => @course.id, :id => @quiz.id
      expect(assigns[:js_env][:DUE_DATE_REQUIRED_FOR_ACCOUNT]).to eq(true)
    end

    it "js_env DUE_DATE_REQUIRED_FOR_ACCOUNT is false when AssignmentUtil.due_date_required_for_account? == false" do
      user_session(@teacher)
      AssignmentUtil.stubs(:due_date_required_for_account?).returns(false)
      get 'edit', :course_id => @course.id, :id => @quiz.id
      expect(assigns[:js_env][:DUE_DATE_REQUIRED_FOR_ACCOUNT]).to eq(false)
=======
    it "js_env MAX_NAME_LENGTH_REQUIRED_FOR_ACCOUNT is true when AssignmentUtil.name_length_required_for_account? == true" do
      user_session(@teacher)
      AssignmentUtil.stubs(:name_length_required_for_account?).returns(true)
      get 'edit', :course_id => @course.id, :id => @quiz.id
      expect(assigns[:js_env][:MAX_NAME_LENGTH_REQUIRED_FOR_ACCOUNT]).to eq(true)
    end

    it "js_env MAX_NAME_LENGTH_REQUIRED_FOR_ACCOUNT is false when AssignmentUtil.name_length_required_for_account? == false" do
      user_session(@teacher)
      AssignmentUtil.stubs(:name_length_required_for_account?).returns(false)
      get 'edit', :course_id => @course.id, :id => @quiz.id
      expect(assigns[:js_env][:MAX_NAME_LENGTH_REQUIRED_FOR_ACCOUNT]).to eq(false)
    end

    it "js_env MAX_NAME_LENGTH is a 15 when AssignmentUtil.assignment_max_name_length returns 15" do
      user_session(@teacher)
      AssignmentUtil.stubs(:assignment_max_name_length).returns(15)
      get 'edit', :course_id => @course.id, :id => @quiz.id
      expect(assigns[:js_env][:MAX_NAME_LENGTH]).to eq(15)
>>>>>>> 7d35a603
    end

    context "conditional release" do
      before do
        ConditionalRelease::Service.stubs(:env_for).returns({ dummy: 'charliemccarthy' })
      end

      it "should define env when enabled" do
        ConditionalRelease::Service.stubs(:enabled_in_context?).returns(true)
        user_session(@teacher)
        get 'edit', :course_id => @course.id, :id => @quiz.id
        expect(assigns[:js_env][:dummy]).to eq 'charliemccarthy'
      end

      it "should not define env when not enabled" do
        ConditionalRelease::Service.stubs(:enabled_in_context?).returns(false)
        user_session(@teacher)
        get 'edit', :course_id => @course.id, :id => @quiz.id
        expect(assigns[:js_env][:dummy]).to be nil
      end
    end
  end

  describe "GET 'show'" do
    it "should require authorization" do
      course_quiz
      get 'show', :course_id => @course.id, :id => @quiz.id
      assert_unauthorized
      expect(assigns[:quiz]).not_to be_nil
      expect(assigns[:quiz]).to eql(@quiz)
    end

    it "should assign variables" do
      user_session(@teacher)
      course_quiz
      get 'show', :course_id => @course.id, :id => @quiz.id
      expect(assigns[:quiz]).not_to be_nil
      expect(assigns[:quiz]).to eql(@quiz)
      expect(assigns[:question_count]).to eql(@quiz.question_count)
      expect(assigns[:just_graded]).to eql(false)
      expect(assigns[:stored_params]).not_to be_nil
    end

    it "should set the submission count variables" do
      @section = @course.course_sections.create!(:name => 'section 2')
      @user2 = user_with_pseudonym(:active_all => true, :name => 'Student2', :username => 'student2@instructure.com')
      @section.enroll_user(@user2, 'StudentEnrollment', 'active')
      @user1 = user_with_pseudonym(:active_all => true, :name => 'Student1', :username => 'student1@instructure.com')
      @course.enroll_student(@user1)
      @ta1 = user_with_pseudonym(:active_all => true, :name => 'TA1', :username => 'ta1@instructure.com')
      @course.enroll_ta(@ta1).update_attribute(:limit_privileges_to_course_section, true)
      course_quiz
      @sub1 = @quiz.generate_submission(@user1)
      @sub2 = @quiz.generate_submission(@user2)
      @sub2.start_grading
      @sub2.update_attribute(:workflow_state, 'pending_review')

      user_session @teacher
      get 'show', :course_id => @course.id, :id => @quiz.id
      expect(assigns[:submitted_student_count]).to eq 2
      expect(assigns[:any_submissions_pending_review]).to eq true

      controller.js_env.clear

      user_session @ta1
      get 'show', :course_id => @course.id, :id => @quiz.id
      expect(assigns[:submitted_student_count]).to eq 1
      expect(assigns[:any_submissions_pending_review]).to eq false
    end

    it "should allow forcing authentication on public quiz pages" do
      @course.update_attribute :is_public, true
      course_quiz !!:active
      get 'show', :course_id => @course.id, :id => @quiz.id, :force_user => 1
      expect(response).to be_redirect
      expect(response.location).to match /login/
    end

    it "should set session[headless_quiz] if persist_headless param is sent" do
      user_session(@student)
      course_quiz !!:active
      get 'show', :course_id => @course.id, :id => @quiz.id, :persist_headless => 1
      expect(controller.session[:headless_quiz]).to be_truthy
      expect(assigns[:headers]).to be_falsey
    end

    it "should not render headers if session[:headless_quiz] is set" do
      user_session(@student)
      course_quiz !!:active
      controller.session[:headless_quiz] = true
      get 'show', :course_id => @course.id, :id => @quiz.id
      expect(assigns[:headers]).to be_falsey
    end

    it "assigns js_env for attachments if submission is present" do
      require 'action_controller_test_process'
      user_session(@student)
      course_quiz !!:active
      submission = @quiz.generate_submission @student
      create_attachment_for_file_upload_submission!(submission)
      get 'show', :course_id => @course.id, :id => @quiz.id
      attachment = submission.attachments.first

      attach = assigns[:js_env][:ATTACHMENTS][attachment.id]
      expect(attach[:id]).to eq attachment.id
      expect(attach[:display_name]).to eq attachment.display_name
    end

    it "assigns js_env for versions if submission is present" do
      require 'action_controller_test_process'
      user_session(@student)
      course_quiz !!:active
      submission = @quiz.generate_submission @student
      create_attachment_for_file_upload_submission!(submission)
      get 'show', :course_id => @course.id, :id => @quiz.id

      path = "courses/#{@course.id}/quizzes/#{@quiz.id}/submission_versions"
      expect(assigns[:js_env][:SUBMISSION_VERSIONS_URL]).to include(path)
    end

    it "doesn't show unpublished quizzes to students with draft state" do
      user_session(@student)
      course_quiz(active=true)
      @quiz.unpublish!
      get 'show', course_id: @course.id, id: @quiz.id
      expect(response).not_to be_success
    end

    it 'logs a single asset access entry with an action level of "view"' do
      Thread.current[:context] = {request_id: "middleware doesn't run in controller specs so let's make one up"}
      Setting.set('enable_page_views', 'db')

      user_session(@teacher)
      course_quiz
      get 'show', :course_id => @course.id, :id => @quiz.id
      expect(assigns[:access]).not_to be_nil
      expect(assigns[:accessed_asset]).not_to be_nil
      expect(assigns[:accessed_asset][:level]).to eq 'view'
      expect(assigns[:access].view_score).to eq 1
      Thread.current[:context] = nil
    end

    it "locks results if there is a submission and one_time_results is on" do
      user_session(@student)

      course_quiz(true)
      @quiz.one_time_results = true
      @quiz.save!
      @quiz.publish!

      submission = @quiz.generate_submission @student
      submission.mark_completed
      submission.save

      get 'show', course_id: @course.id, id: @quiz.id

      expect(response).to be_success
      expect(submission.reload.has_seen_results).to eq true
    end

    it "does not attempt to lock results if there is a settings only submission" do
      user_session(@student)

      course_quiz(true)
      @quiz.lock_at = 2.days.ago
      @quiz.one_time_results = true
      @quiz.save!
      @quiz.publish!

      sub_manager = Quizzes::SubmissionManager.new(@quiz)
      submission = sub_manager.find_or_create_submission(@student, nil, 'settings_only')
      submission.manually_unlocked = true
      submission.save!

      get 'show', course_id: @course.id, id: @quiz.id

      expect(response).to be_success
      expect(submission.reload.has_seen_results).to be_nil
    end
  end

  describe "GET 'managed_quiz_data'" do
    it "should respect section privilege limitations" do
      @course.student_enrollments.destroy_all
      @section = @course.course_sections.create!(:name => 'section 2')
      @user2 = user_with_pseudonym(:active_all => true, :name => 'Student2', :username => 'student2@instructure.com')
      @section.enroll_user(@user2, 'StudentEnrollment', 'active')
      @user1 = user_with_pseudonym(:active_all => true, :name => 'Student1', :username => 'student1@instructure.com')
      @course.enroll_student(@user1)
      @ta1 = user_with_pseudonym(:active_all => true, :name => 'TA1', :username => 'ta1@instructure.com')
      @course.enroll_ta(@ta1).update_attribute(:limit_privileges_to_course_section, true)
      course_quiz
      @sub1 = @quiz.generate_submission(@user1)
      @sub2 = @quiz.generate_submission(@user2)
      user_session @teacher
      get 'managed_quiz_data', :course_id => @course.id, :quiz_id => @quiz.id
      expect(assigns[:submissions_from_users][@sub1.user_id]).to eq @sub1
      expect(assigns[:submissions_from_users][@sub2.user_id]).to eq @sub2
      expect(assigns[:submitted_students].sort_by(&:id)).to eq [@user1, @user2].sort_by(&:id)

      user_session @ta1
      get 'managed_quiz_data', :course_id => @course.id, :quiz_id => @quiz.id
      expect(assigns[:submissions_from_users][@sub1.user_id]).to eq @sub1
      expect(assigns[:submitted_students]).to eq [@user1]
    end

    it "should include survey results from logged out users in a public course" do
      #logged out user
      user = temporary_user_code

      #make questions
      questions = [{:question_data => { :name => "test 1" }},
        {:question_data => { :name => "test 2" }},
        {:question_data => { :name => "test 3" }},
        {:question_data => { :name => "test 4" }}]

      logged_out_survey_with_submission user, questions

      get 'managed_quiz_data', :course_id => @course.id, :quiz_id => @quiz.id

      expect(assigns[:submissions_from_logged_out]).to eq [@quiz_submission]
      expect(assigns[:submissions_from_users]).to eq({})
    end

    it "should include survey results from a logged-in user in a public course" do
      user_session(@teacher)

      @user1 = user_with_pseudonym(:active_all => true, :name => 'Student1', :username => 'student1@instructure.com')
      @course.enroll_student(@user1)

      questions = [{:question_data => { :name => "test 1" }},
        {:question_data => { :name => "test 2" }},
        {:question_data => { :name => "test 3" }},
        {:question_data => { :name => "test 4" }}]

      @assignment = @course.assignments.create(:title => "Test Assignment")
      @assignment.workflow_state = "available"
      @assignment.submission_types = "online_quiz"
      @assignment.save
      @quiz = Quizzes::Quiz.where(assignment_id: @assignment).first
      @quiz.anonymous_submissions = true
      @quiz.quiz_type = "survey"

      @questions = questions.map { |q| @quiz.quiz_questions.create!(q) }
      @quiz.generate_quiz_data
      @quiz.save!

      @quiz_submission = @quiz.generate_submission(@user1)
      @quiz_submission.mark_completed

      get 'managed_quiz_data', :course_id => @course.id, :quiz_id => @quiz.id

      expect(assigns[:submissions_from_users][@quiz_submission.user_id]).to eq @quiz_submission
      expect(assigns[:submitted_students]).to eq [@user1]
    end

    it "should not include teacher previews" do
      user_session(@teacher)

      quiz = quiz_model(course: @course)
      quiz.publish!

      quiz_submission = quiz.generate_submission(@teacher, true)
      quiz_submission.complete!

      get 'managed_quiz_data', :course_id => @course.id, :quiz_id => quiz.id

      expect(assigns[:submissions_from_users]).to be_empty
      expect(assigns[:submissions_from_logged_out]).to be_empty
      expect(assigns[:submitted_students]).to be_empty
    end

    context "differentiated_assignments" do
      it "only returns submissions and users when there is visibility" do
        user_session(@teacher)

        @user1 = user_with_pseudonym(:active_all => true, :name => 'Student1', :username => 'student1@instructure.com')
        @course.enroll_student(@user1)

        questions = [{:question_data => { :name => "test 1" }}]

        @assignment = @course.assignments.create(:title => "Test Assignment")
        @assignment.workflow_state = "available"
        @assignment.submission_types = "online_quiz"
        @assignment.save
        @quiz = Quizzes::Quiz.where(assignment_id: @assignment).first
        @quiz.anonymous_submissions = true
        @quiz.quiz_type = "survey"

        @questions = questions.map { |q| @quiz.quiz_questions.create!(q) }
        @quiz.generate_quiz_data
        @quiz.only_visible_to_overrides = true
        @quiz.save!

        @quiz_submission = @quiz.generate_submission(@user1)
        @quiz_submission.mark_completed

        get 'managed_quiz_data', :course_id => @course.id, :quiz_id => @quiz.id

        expect(assigns[:submissions_from_users][@quiz_submission.user_id]).to eq nil
        expect(assigns[:submitted_students]).to eq []

        create_section_override_for_quiz(@quiz, {course_section: @user1.enrollments.first.course_section})

        get 'managed_quiz_data', :course_id => @course.id, :quiz_id => @quiz.id

        expect(assigns[:submissions_from_users][@quiz_submission.user_id]).to eq @quiz_submission
        expect(assigns[:submitted_students]).to eq [@user1]
      end
    end
  end

  describe "GET 'moderate'" do
    before(:once) { course_quiz }
    it "should require authorization" do
      get 'moderate', :course_id => @course.id, :quiz_id => @quiz.id
      assert_unauthorized
    end

    context 'student_filters' do
      before do
        user_session(@teacher)
        5.times.map do |i|
          name = "#{(i + 'a'.ord).chr}_student"
          course_with_student(name: name, course: @course)
          @student
        end
      end

      it "should sort students" do
        get 'moderate', :course_id => @course.id, :quiz_id => @quiz.id
        expect(assigns[:students] - assigns[:students].sort_by(&:sortable_name)).to eq []
      end

      it "should filter students" do
        get 'moderate', :course_id => @course.id, :quiz_id => @quiz.id, :search_term => 'a'

        expect(assigns[:students].count).to eq 1
        expect(assigns[:students].first.sortable_name).to eq 'a_student'
      end
    end

    it "should assign variables" do
      user_session(@teacher)
      sub = @quiz.generate_submission(@student)
      get 'moderate', :course_id => @course.id, :quiz_id => @quiz.id
      expect(assigns[:quiz]).to eq @quiz
      expect(assigns[:students]).to include @student
      expect(assigns[:submissions]).to eq [sub]
    end

    it "should respect section privilege limitations" do
      section = @course.course_sections.create!(:name => 'section 2')
      @student2.enrollments.update_all(course_section_id: section)

      ta1 = user_with_pseudonym(:active_all => true, :name => 'TA1', :username => 'ta1@instructure.com')
      @course.enroll_ta(ta1).update_attribute(:limit_privileges_to_course_section, true)
      sub1 = @quiz.generate_submission(@student)
      sub2 = @quiz.generate_submission(@student2)

      user_session @teacher
      get 'moderate', :course_id => @course.id, :quiz_id => @quiz.id
      expect(assigns[:students].sort_by(&:id)).to eq [@student, @student2].sort_by(&:id)
      expect(assigns[:submissions].sort_by(&:id)).to eq [sub1, sub2].sort_by(&:id)

      user_session ta1
      get 'moderate', :course_id => @course.id, :quiz_id => @quiz.id
      expect(assigns[:students]).to eq [@student]
      expect(assigns[:submissions]).to eq [sub1]
    end

    it 'should not show duplicate students if they are enrolled in multiple sections' do
      section = @course.course_sections.create!(:name => 'section 2')
      @course.enroll_user(@student, 'StudentEnrollment', {
        enrollment_state: 'active',
        section: section,
        allow_multiple_enrollments: true
      })

      expect(@student.reload.enrollments.count).to eq 2

      user_session @teacher
      get 'moderate', :course_id => @course.id, :quiz_id => @quiz.id

      expect(assigns[:students].sort_by(&:id)).to eq [@student, @student2].sort_by(&:id)
    end
  end

  describe "POST 'take'" do
    it "should require authorization" do
      course_quiz(true)
      post 'show', :course_id => @course, :quiz_id => @quiz.id, :take => '1'
      assert_unauthorized
    end

    it "should allow taking the quiz" do
      user_session(@student)
      course_quiz(true)
      post 'show', :course_id => @course, :quiz_id => @quiz.id, :take => '1'
      expect(response).to redirect_to("/courses/#{@course.id}/quizzes/#{@quiz.id}/take")
    end

    context 'asset access logging' do
      before :once do
        Setting.set('enable_page_views', 'db')

        course_quiz
      end

      before :each do
        user_session(@teacher)
      end

      it 'should log a single entry with an action level of "participate"' do
        post 'show', :course_id => @course, :quiz_id => @quiz.id, :take => '1'
        expect(assigns[:access]).not_to be_nil
        expect(assigns[:accessed_asset]).not_to be_nil
        expect(assigns[:accessed_asset][:level]).to eq 'participate'
        expect(assigns[:access].participate_score).to eq 1
      end

      it 'should not log entries when resuming the quiz' do
        post 'show', :course_id => @course, :quiz_id => @quiz.id, :take => '1'
        expect(assigns[:access]).not_to be_nil
        expect(assigns[:accessed_asset]).not_to be_nil
        expect(assigns[:accessed_asset][:level]).to eq 'participate'
        expect(assigns[:access].participate_score).to eq 1

        # Since the second request we will make is handled by the same controller
        # instance, @accessed_asset must be reset otherwise
        # ApplicationController#log_page_view will use it to log another entry.
        controller.instance_variable_set('@accessed_asset', nil)
        controller.js_env.clear

        post 'show', :course_id => @course, :quiz_id => @quiz.id, :take => '1'
        expect(assigns[:access].participate_score).to eq 1
      end
    end

    context 'verification' do
      before :once do
        course_quiz(true)
        @quiz.access_code = 'bacon'
        @quiz.save!
      end

      before :each do
        user_session(@student)
      end

      it "should render verification page if password required" do
        post 'show', :course_id => @course, :quiz_id => @quiz.id, :take => '1'
        expect(response).to render_template('access_code')
      end

      it "shouldn't let you in on a bad access code" do
        post 'show', :course_id => @course, :quiz_id => @quiz.id, :take => '1', :access_code => 'wrongpass'
        expect(response).not_to be_redirect
        expect(response).to render_template('access_code')
      end

      it "should send you to take with the right access code" do
        post 'show', :course_id => @course, :quiz_id => @quiz.id, :take => '1', :access_code => 'bacon'
        expect(response).to redirect_to("/courses/#{@course.id}/quizzes/#{@quiz.id}/take")
      end

      it "should not ask for the access code again if you reload the quiz" do
        get 'show', :course_id => @course, :quiz_id => @quiz.id, :take => '1', :access_code => 'bacon'
        expect(response).not_to be_redirect
        expect(response).not_to render_template('access_code')

        controller.js_env.clear

        get 'show', :course_id => @course, :quiz_id => @quiz.id, :take => '1'
        expect(response).not_to render_template('access_code')
      end
    end

    it "should not let them take the quiz if it's locked" do
      user_session(@student)
      course_quiz(true)
      @quiz.locked = true
      @quiz.save!
      post 'show', :course_id => @course, :quiz_id => @quiz.id, :take => '1'
      expect(response).to render_template('show')
      expect(assigns[:locked]).not_to be_nil
    end

    it "should let them take the quiz if it's locked but unlocked by an override" do
      user_session(@student)
      course_quiz(true)
      @quiz.lock_at = Time.now
      @quiz.save!
      override = AssignmentOverride.new
      override.title = "ADHOC quiz override"
      override.quiz = @quiz
      override.lock_at = Time.now + 1.day
      override.lock_at_overridden = true
      override.save!
      override_student = override.assignment_override_students.build
      override_student.user = @user
      override_student.save!
      post 'show', :course_id => @course, :quiz_id => @quiz.id, :take => '1'
      expect(response).to redirect_to("/courses/#{@course.id}/quizzes/#{@quiz.id}/take")
    end

    it "should let them take the quiz if it's locked but they've been explicitly unlocked" do
      user_session(@student)
      course_quiz(true)
      @quiz.locked = true
      @quiz.save!
      @sub = Quizzes::SubmissionManager.new(@quiz).find_or_create_submission(@user, nil, 'settings_only')
      @sub.manually_unlocked = true
      @sub.save!
      post 'show', :course_id => @course, :quiz_id => @quiz.id, :take => '1'
      expect(response).to redirect_to("/courses/#{@course.id}/quizzes/#{@quiz.id}/take")
    end

    it "should use default duration if no extensions specified" do
      user_session(@student)
      course_quiz(true)
      @quiz.time_limit = 60
      @quiz.save!
      post 'show', :course_id => @course, :quiz_id => @quiz.id, :take => '1'
      expect(response).to redirect_to("/courses/#{@course.id}/quizzes/#{@quiz.id}/take")
      expect(assigns[:submission]).not_to be_nil
      expect(assigns[:submission].user).to eql(@student)
      expect((assigns[:submission].end_at - assigns[:submission].started_at).to_i).to eql(60.minutes.to_i)
    end

    it "should give user more time if specified" do
      user_session(@student)
      course_quiz(true)
      @quiz.time_limit = 60
      @quiz.save!
      @sub = Quizzes::SubmissionManager.new(@quiz).find_or_create_submission(@user, nil, 'settings_only')
      @sub.extra_time = 30
      @sub.save!
      post 'show', :course_id => @course, :quiz_id => @quiz.id, :take => '1'
      expect(response).to redirect_to("/courses/#{@course.id}/quizzes/#{@quiz.id}/take")
      expect(assigns[:submission]).not_to be_nil
      expect(assigns[:submission].user).to eql(@student)
      expect((assigns[:submission].end_at - assigns[:submission].started_at).to_i).to eql(90.minutes.to_i)
    end

    it "should render ip_filter page if ip_filter doesn't match" do
      user_session(@student)
      course_quiz(true)
      @quiz.ip_filter = '123.123.123.123'
      @quiz.save!
      post 'show', :course_id => @course, :quiz_id => @quiz.id, :take => '1'
      expect(response).to render_template('invalid_ip')
    end

    it "should let the user take the quiz if the ip_filter matches" do
      user_session(@student)
      course_quiz(true)
      @quiz.ip_filter = '123.123.123.123'
      @quiz.save!
      request.env['REMOTE_ADDR'] = '123.123.123.123'
      post 'show', :course_id => @course, :quiz_id => @quiz.id, :take => '1'
      expect(response).to redirect_to("/courses/#{@course.id}/quizzes/#{@quiz.id}/take")
    end

    it "should work without a user for non-graded quizzes in public courses" do
      @course.update_attribute :is_public, true
      course_quiz :active
      @quiz.update_attribute :quiz_type, 'practice_quiz'
      post 'show', :course_id => @course, :quiz_id => @quiz.id, :take => '1'
      expect(response).to redirect_to("/courses/#{@course.id}/quizzes/#{@quiz.id}/take")
    end
  end

  describe "GET 'take'" do
    before :once do
      course_quiz(true)
    end

    it "should require authorization" do
      get 'show', :course_id => @course, :quiz_id => @quiz.id, :take => '1'
      assert_unauthorized
    end

    it "should render the quiz page if the user hasn't started the quiz" do
      user_session(@student)
      get 'show', :course_id => @course, :quiz_id => @quiz.id, :take => '1'
      expect(response).to render_template('show')
    end

    it "should render ip_filter page if the ip_filter stops matching" do
      user_session(@student)
      @quiz.ip_filter = '123.123.123.123'
      @quiz.save!
      @quiz.generate_submission(@student)

      get 'show', :course_id => @course, :quiz_id => @quiz.id, :take => '1'
      expect(response).to render_template('invalid_ip')
    end

    it "should allow taking the quiz" do
      user_session(@student)
      @quiz.generate_submission(@student)

      get 'show', :course_id => @course, :quiz_id => @quiz.id, :take => '1'
      expect(response).to render_template('take_quiz')
      expect(assigns[:submission]).not_to be_nil
      expect(assigns[:submission].user).to eql(@student)
    end

    context "when the ID of a question is passed in" do
      before :once do
        @quiz.generate_submission(@student)
      end

      before :each do
        user_session(@student)
      end

      context "a valid question" do
        it "renders take_quiz" do
          Quizzes::QuizzesController.any_instance.stubs(:valid_question?).returns(true)
          get 'show', :course_id => @course, :quiz_id => @quiz.id, :question_id => '1', :take => '1'
          expect(response).to render_template('take_quiz')
        end
      end

      context "a question not in this quiz" do
        it "redirects to the main quiz page" do
          Quizzes::QuizzesController.any_instance.stubs(:valid_question?).returns(false)
          get 'show', :course_id => @course, :quiz_id => @quiz.id, :question_id => '1', :take => '1'
          expect(response).to redirect_to course_quiz_url(@course, @quiz)
        end
      end
    end

    describe "valid_question?" do
      let(:submission) { mock }

      context "when the passed in question ID is in the submission" do
        it "returns true" do
          submission.stubs(:has_question?).with(1).returns(true)
          expect(controller.send(:valid_question?, submission, 1)).to be_truthy
        end
      end

      context "when the question ID isn't part of the submission" do
        it "returns false" do
          submission.stubs(:has_question?).with(1).returns(false)
          expect(controller.send(:valid_question?, submission, 1)).to be_falsey
        end
      end
    end
  end

  describe "GET 'history'" do
    before :once do
      course_quiz
    end

    it "should require authorization" do
      get 'history', :course_id => @course.id, :quiz_id => @quiz.id
      assert_unauthorized
    end

    it "should redirect if there are no submissions for the user" do
      user_session(@student)
      get 'history', :course_id => @course.id, :quiz_id => @quiz.id
      expect(response).to be_redirect
      expect(response).to redirect_to("/courses/#{@course.id}/quizzes/#{@quiz.id}")
    end

    it "should assign variables" do
      user_session(@student)
      @submission = @quiz.generate_submission(@student)
      get 'history', :course_id => @course.id, :quiz_id => @quiz.id

      expect(response).to be_success
      expect(assigns[:user]).not_to be_nil
      expect(assigns[:user]).to eql(@student)
      expect(assigns[:quiz]).not_to be_nil
      expect(assigns[:quiz]).to eql(@quiz)
      expect(assigns[:submission]).not_to be_nil
      expect(assigns[:submission]).to eql(@submission)
    end

    it "should find the observed submissions" do
      @submission = @quiz.generate_submission(@student)
      @observer = user_factory
      @enrollment = @course.enroll_user(@observer, 'ObserverEnrollment', :enrollment_state => 'active')
      @enrollment.update_attribute(:associated_user, @student)
      user_session(@observer)
      get 'history', :course_id => @course.id, :quiz_id => @quiz.id, :user_id => @student.id

      expect(response).to be_success
      expect(assigns[:user]).not_to be_nil
      expect(assigns[:user]).to eql(@student)
      expect(assigns[:quiz]).not_to be_nil
      expect(assigns[:quiz]).to eql(@quiz)
      expect(assigns[:submission]).not_to be_nil
      expect(assigns[:submission]).to eql(@submission)
    end

    it "should not allow viewing other submissions if not a teacher" do
      user_session(@student)
      s = @quiz.generate_submission(@student2)
      @submission = @quiz.generate_submission(@student)
      get 'history', :course_id => @course.id, :quiz_id => @quiz.id, :user_id => @student2.id
      expect(response).not_to be_success
    end

    it "should allow viewing other submissions if a teacher" do
      user_session(@teacher)
      s = @quiz.generate_submission(@student)
      @submission = @quiz.generate_submission(@teacher)
      get 'history', :course_id => @course.id, :quiz_id => @quiz.id, :user_id => @student.id

      expect(response).to be_success
      expect(assigns[:user]).not_to be_nil
      expect(assigns[:user]).to eql(@student)
      expect(assigns[:quiz]).not_to be_nil
      expect(assigns[:quiz]).to eql(@quiz)
      expect(assigns[:submission]).not_to be_nil
      expect(assigns[:submission]).to eql(s)
    end

    it "should not allow student viewing if the assignment is muted" do
      user_session(@student)
      @quiz.generate_quiz_data
      @quiz.workflow_state = 'available'
      @quiz.published_at = Time.now
      @quiz.save

      expect(@quiz.assignment).not_to be_nil
      @quiz.assignment.mute!
      s = @quiz.generate_submission(@student2)
      @submission = @quiz.generate_submission(@student)
      get 'history', :course_id => @course.id, :quiz_id => @quiz.id, :user_id => @student2.id

      expect(response).to be_redirect
      expect(response).to redirect_to("/courses/#{@course.id}/quizzes/#{@quiz.id}")
      expect(flash[:notice]).to match(/You cannot view the quiz history while the quiz is muted/)
    end

    it "should allow teacher viewing if the assignment is muted" do
      user_session(@teacher)

      @quiz.generate_quiz_data
      @quiz.workflow_state = 'available'
      @quiz.published_at = Time.now
      @quiz.save

      expect(@quiz.assignment).not_to be_nil
      @quiz.assignment.mute!
      s = @quiz.generate_submission(@student)
      @submission = @quiz.generate_submission(@teacher)
      get 'history', :course_id => @course.id, :quiz_id => @quiz.id, :user_id => @student.id

      expect(response).to be_success
    end
  end

  describe "POST 'create'" do
    it "should require authorization" do
      post 'create', :course_id => @course.id
      assert_unauthorized
    end

    it "should not allow students to create quizzes" do
      user_session(@student)
      post 'create', :course_id => @course.id, :quiz => {:title => "some quiz"}
      assert_unauthorized
    end

    it "should create quiz" do
      user_session(@teacher)
      post 'create', :course_id => @course.id, :quiz => {:title => "some quiz"}
      expect(assigns[:quiz]).not_to be_nil
      expect(assigns[:quiz].title).to eql("some quiz")
      expect(response).to be_success
    end

    it "creates quizzes with overrides" do
      user_session(@teacher)
      section = @course.course_sections.create!
      course_due_date = 3.days.from_now.iso8601
      section_due_date = 5.days.from_now.iso8601
      Quizzes::Quiz.any_instance.expects(:relock_modules!).once

      post 'create', :course_id => @course.id,
        :quiz => {
          :title => "overridden quiz",
          :due_at => course_due_date,
          :assignment_overrides => [{
            :course_section_id => section.id,
            :due_at => section_due_date,
          }]
        }

      expect(response).to be_success
      quiz = assigns[:quiz].overridden_for(@teacher)
      overrides = AssignmentOverrideApplicator.overrides_for_assignment_and_user(quiz, @teacher)
      expect(overrides.length).to eq 1
      expect(overrides.first[:due_at].iso8601).to eq section_due_date
    end

    it "does not dispatch assignment-created notifications for unpublished quizzes" do
      notification = Notification.create(:name => "Assignment Created")
      student_in_course active_all: true
      user_session @teacher
      ag = @course.assignment_groups.create! name: 'teh group'
      post 'create', :course_id => @course.id,
           :quiz => {
              title: 'some quiz',
              quiz_type: 'assignment',
              assignment_group_id: ag.id
           }
      json = JSON.parse response.body
      quiz = Quizzes::Quiz.find(json['quiz']['id'])
      expect(quiz).to be_unpublished
      expect(quiz.assignment).to be_unpublished
      expect(@student.recent_stream_items.map {|item| item.data['notification_id']}).not_to include notification.id
    end

    context "with multiple grading periods enabled" do
      def call_create(params)
        post('create', course_id: @course.id, quiz: {
          title: "Example Quiz", quiz_type: "assignment"
        }.merge(params))
      end

      let(:section_id) { @course.course_sections.first.id }

      before :once do
        teacher_in_course(active_all: true)
        @course.root_account.enable_feature!(:multiple_grading_periods)
        grading_period_group = Factories::GradingPeriodGroupHelper.new.create_for_account(@course.root_account)
        term = @course.enrollment_term
        term.grading_period_group = grading_period_group
        term.save!
        Factories::GradingPeriodHelper.new.create_for_group(grading_period_group, {
          start_date: 2.weeks.ago, end_date: 2.days.ago, close_date: 1.day.ago
        })
        @course.assignment_groups.create!(name: "Example Assignment Group")
        account_admin_user(account: @course.root_account)
      end

      context "when the user is a teacher" do
        before :each do
          user_session(@teacher)
        end

        it "allows setting the due date in an open grading period" do
          due_date = 3.days.from_now.iso8601
          call_create(due_at: due_date)
          quiz = @course.quizzes.last
          expect(quiz).to be_present
          expect(quiz.due_at).to eq due_date
        end

        it "does not allow setting the due date in a closed grading period" do
          call_create(due_at: 3.days.ago.iso8601)
          assert_forbidden
          expect(@course.quizzes.count).to eql 0
          json = JSON.parse(response.body)
          expect(json["errors"].keys).to include "due_at"
        end

        it "allows setting the due date in a closed grading period when only visible to overrides" do
          due_date = 3.days.ago.iso8601
          call_create(due_at: due_date, only_visible_to_overrides: true)
          quiz = @course.quizzes.last
          expect(quiz).to be_present
          expect(quiz.due_at).to eq due_date
        end

        it "does not allow a nil due date when the last grading period is closed" do
          call_create(due_at: nil)
          assert_forbidden
          expect(@course.quizzes.count).to eql 0
          json = JSON.parse(response.body)
          expect(json["errors"].keys).to include "due_at"
        end

        it "allows a due date in a closed grading period when the quiz is not graded" do
          due_date = 3.days.ago.iso8601
          call_create(due_at: due_date, quiz_type: "survey")
          quiz = @course.quizzes.last
          expect(quiz).to be_present
          expect(quiz.due_at).to eq due_date
        end

        it "allows a nil due date when not graded and the last grading period is closed" do
          call_create(due_at: nil, quiz_type: "survey")
          quiz = @course.quizzes.last
          expect(quiz).to be_present
          expect(quiz.due_at).to be_nil
        end

        it "does not allow setting an override due date in a closed grading period" do
          override_params = [{ due_at: 3.days.ago.iso8601, course_section_id: section_id }]
          call_create(due_at: 7.days.from_now.iso8601, assignment_overrides: override_params)
          assert_forbidden
          expect(@course.quizzes.count).to eql 0
          json = JSON.parse(response.body)
          expect(json["errors"].keys).to include "due_at"
        end

        it "does not allow a nil override due date when the last grading period is closed" do
          override_params = [{ due_at: nil, course_section_id: section_id }]
          call_create(due_at: 7.days.from_now.iso8601, assignment_overrides: override_params)
          assert_forbidden
          expect(@course.quizzes.count).to eql 0
          json = JSON.parse(response.body)
          expect(json["errors"].keys).to include "due_at"
        end
      end

      context "when the user is an admin" do
        before :each do
          user_session(@admin)
        end

        it "allows setting the due date in a closed grading period" do
          due_date = 3.days.ago.iso8601
          call_create(due_at: due_date)
          expect(@course.quizzes.last.due_at).to eq due_date
        end

        it "allows setting an override due date in a closed grading period" do
          due_date = 3.days.ago.iso8601
          override_params = [{ due_at: due_date, course_section_id: section_id }]
          call_create(due_at: 7.days.from_now.iso8601, assignment_overrides: override_params)
          expect(@course.quizzes.last.assignment_overrides.first.due_at).to eq due_date
        end

        it "allows a nil due date when the last grading period is closed" do
          call_create(due_at: nil)
          expect(@course.quizzes.last.due_at).to eq nil
        end

        it "allows a nil override due date when the last grading period is closed" do
          override_params = [{ due_at: nil, course_section_id: section_id }]
          call_create(due_at: 7.days.from_now.iso8601, assignment_overrides: override_params)
          expect(@course.quizzes.last.assignment_overrides.first.due_at).to eq nil
        end
      end
    end
  end

  describe "PUT 'update'" do
    it "should require authorization" do
      course_quiz
      put 'update', :course_id => @course.id, :id => @quiz.id, :quiz => {:title => "test"}
      assert_unauthorized
    end

    it "should not allow students to update quizzes" do
      user_session(@student)
      course_quiz
      post 'update', :course_id => @course.id, :id => @quiz.id, :quiz => {:title => "some quiz"}
      assert_unauthorized
    end

    it "should update quizzes" do
      user_session(@teacher)
      course_quiz
      post 'update', :course_id => @course.id, :id => @quiz.id, :quiz => {:title => "some quiz"}
      expect(assigns[:quiz]).not_to be_nil
      expect(assigns[:quiz]).to eql(@quiz)
      expect(assigns[:quiz].title).to eql("some quiz")
    end

    it "should publish if asked to" do
      user_session(@teacher)
      course_quiz
      post 'update', :course_id => @course.id, :id => @quiz.id, :quiz => {:title => "some quiz"}, :publish => 'true'
      expect(@quiz.reload.published).to be(true)
    end

    it "should not publish if not asked to" do
      user_session(@teacher)
      course_quiz
      post 'update', :course_id => @course.id, :id => @quiz.id, :quiz => {:title => "some quiz"}
      expect(@quiz.reload.published).to be(false)
    end

    context 'post_to_sis' do
      before { @course.enable_feature!(:post_grades) }

      it "should set post_to_sis quizzes" do
        user_session(@teacher)
        course_quiz
        post 'update', :course_id => @course.id, :id => @quiz.id, :quiz => {:title => "some quiz"}, :assignment => {post_to_sis: true}
        expect(assigns[:quiz].assignment.post_to_sis).to eq true
      end

      it "doesn't blow up for surveys" do
        user_session(@teacher)
        survey = @course.quizzes.create! quiz_type: "survey", title: "survey"
        post 'update', :course_id => @course.id, :id => survey.id, :quiz => {:title => "changed"}, :assignment => {post_to_sis: true}
        expect(assigns[:quiz].title).to eq "changed"
      end
    end

    it "should be able to change ungraded survey to quiz without error" do
      # aka should handle the case where the quiz's assignment is nil/not present.
      user_session(@teacher)
      course_quiz
      @quiz.update_attributes(quiz_type: 'survey')
      # make sure the assignment doesn't exist
      @quiz.assignment = nil
      expect(@quiz.assignment).not_to be_present
      @quiz.publish!

      post 'update', course_id: @course.id, id: @quiz.id, activate: true,
        quiz: {quiz_type: 'assignment'}
      expect(response).to be_redirect

      expect(@quiz.reload.quiz_type).to eq 'assignment'
      expect(@quiz).to be_available
      expect(@quiz.assignment).to be_present
    end

    it "should lock and unlock without removing assignment" do
      user_session(@teacher)
      a = @course.assignments.create!(:title => "some assignment", :points_possible => 5)
      expect(a.points_possible).to eql(5.0)
      expect(a.submission_types).not_to eql("online_quiz")
      @quiz = @course.quizzes.build(:assignment_id => a.id, :title => "some quiz", :points_possible => 10)
      @quiz.workflow_state = 'available'
      @quiz.save
      post 'update', :course_id => @course.id, :id => @quiz.id, :quiz => {"locked" => "true"}
      @quiz.reload
      expect(@quiz.assignment).not_to be_nil
      post 'update', :course_id => @course.id, :id => @quiz.id, :quiz => {"locked" => "false"}
      @quiz.reload
      expect(@quiz.assignment).not_to be_nil
    end

    it "updates overrides for a quiz" do
      user_session(@teacher)
      quiz = @course.quizzes.build( :title => "Update Overrides Quiz")
      quiz.save!
      section = @course.course_sections.build
      section.save!
      course_due_date = 3.days.from_now.iso8601
      section_due_date = 5.days.from_now.iso8601
      quiz.save!
      post 'update', :course_id => @course.id,
        :id => quiz.id,
        :quiz => {
          :title => "overridden quiz",
          :due_at => course_due_date,
          :assignment_overrides => [{
            :course_section_id => section.id,
            :due_at => section_due_date,
            :due_at_overridden => true
          }]
        }
      quiz = quiz.reload.overridden_for(@teacher)
      overrides = AssignmentOverrideApplicator.overrides_for_assignment_and_user(quiz, @teacher)
      expect(overrides.length).to eq 1
    end

    it "deletes overrides for a quiz if assignment_overrides params is 'false'" do
      user_session(@teacher)
      quiz = @course.quizzes.build(:title => "Delete overrides!")
      quiz.save!
      section = @course.course_sections.create!(:name => "VDD Course Section")
      override = AssignmentOverride.new
      override.set_type = 'CourseSection'
      override.set = section
      override.due_at = Time.zone.now
      override.quiz = quiz
      override.save!
      course_due_date = 3.days.from_now.iso8601
      post 'update', :course_id => @course.id,
        :id => quiz.id,
        :quiz => {
          :title => "overridden quiz",
          :due_at => course_due_date,
          :assignment_overrides => "false"
        }
      expect(quiz.reload.assignment_overrides.active).to be_empty
    end

    it 'updates the quiz with the correct times for fancy midnight' do
      time = Time.local(2013,3,13,0,0).in_time_zone
      user_session(@teacher)
      quiz = @course.quizzes.build(:title => "Test that fancy midnight, baby!")
      quiz.save!
      post :update, :course_id => @course.id,
        :id => quiz.id,
        :quiz => {
          :due_at => time,
          :lock_at => time,
          :unlock_at => time
        }
      quiz.reload
      expect(quiz.due_at.to_i).to eq CanvasTime.fancy_midnight(time).to_i
      expect(quiz.lock_at.to_i).to eq CanvasTime.fancy_midnight(time).to_i
      expect(quiz.unlock_at.to_i).to eq time.to_i
    end

    context 'notifications' do
      before :once do
        @notification = Notification.create(:name => 'Assignment Due Date Changed')

        @section = @course.course_sections.create!

        @student.communication_channels.create(:path => "student@instructure.com").confirm!
        @student.email_channel.notification_policies.create!(notification: @notification,
                                                             frequency: 'immediately')

        course_quiz
        @quiz.generate_quiz_data
        @quiz.workflow_state = 'available'
        @quiz.published_at = Time.now
        @quiz.save!

        @quiz.update_attribute(:created_at, 1.day.ago)
        @quiz.assignment.update_attribute(:created_at, 1.day.ago)
      end

      before :each do
        user_session(@teacher)
      end

      it "should send due date changed if notify_of_update is set" do
        course_due_date = 2.days.from_now
        section_due_date = 3.days.from_now
        post 'update', :course_id => @course.id,
          :id => @quiz.id,
          :quiz => {
            :title => "overridden quiz",
            :due_at => course_due_date.iso8601,
            :assignment_overrides => [{
              :course_section_id => @section.id,
              :due_at => section_due_date.iso8601,
              :due_at_overridden => true
            }],
            :notify_of_update => true
          }
        expect(@student.messages.detect{|m| m.notification_id == @notification.id}).not_to be_nil
      end

      it "should send due date changed if notify_of_update is not set" do
        course_due_date = 2.days.from_now
        section_due_date = 3.days.from_now
        post 'update', :course_id => @course.id,
          :id => @quiz.id,
          :quiz => {
            :title => "overridden quiz",
            :due_at => course_due_date.iso8601,
            :assignment_overrides => [{
              :course_section_id => @section.id,
              :due_at => section_due_date.iso8601,
              :due_at_overridden => true
            }]
          }

        expect(@student.messages.detect{ |m| m.notification_id == @notification.id }).not_to be_nil
      end
    end

    context "with multiple grading periods enabled" do
      def create_quiz(attr)
        @course.quizzes.create!({ title: "Example Quiz", quiz_type: "assignment" }.merge(attr))
      end

      def override_for_date(date)
        override = @quiz.assignment_overrides.build
        override.set_type = "CourseSection"
        override.due_at = date
        override.due_at_overridden = true
        override.set_id = @course.course_sections.first
        override.save!
        override
      end

      def call_update(params)
        post('update', course_id: @course.id, id: @quiz.id, quiz: params)
      end

      let(:section_id) { @course.course_sections.first.id }

      before :once do
        teacher_in_course(active_all: true)
        @course.root_account.enable_feature!(:multiple_grading_periods)
        grading_period_group = Factories::GradingPeriodGroupHelper.new.create_for_account(@course.root_account)
        term = @course.enrollment_term
        term.grading_period_group = grading_period_group
        term.save!
        Factories::GradingPeriodHelper.new.create_for_group(grading_period_group, {
          start_date: 2.weeks.ago, end_date: 2.days.ago, close_date: 1.day.ago
        })
        account_admin_user(account: @course.root_account)
      end

      context "when the user is a teacher" do
        before :each do
          user_session(@teacher)
        end

        it "allows changing the due date to another date in an open grading period" do
          due_date = 3.days.from_now.iso8601
          @quiz = create_quiz(due_at: 7.days.from_now)
          call_update(due_at: due_date)
          expect(@quiz.reload.due_at).to eq due_date
        end

        it "allows changing the due date when the quiz is only visible to overrides" do
          due_date = 3.days.from_now.iso8601
          @quiz = create_quiz(due_at: 3.days.ago, only_visible_to_overrides: true)
          call_update(due_at: due_date)
          expect(@quiz.reload.due_at).to eq due_date
        end

        it "allows disabling only_visible_to_overrides when due in an open grading period" do
          @quiz = create_quiz(due_at: 3.days.from_now, only_visible_to_overrides: true)
          call_update(only_visible_to_overrides: false)
          expect(@quiz.reload.only_visible_to_overrides).to eql false
        end

        it "allows enabling only_visible_to_overrides when due in an open grading period" do
          @quiz = create_quiz(due_at: 3.days.from_now, only_visible_to_overrides: false)
          call_update(only_visible_to_overrides: true)
          expect(@quiz.reload.only_visible_to_overrides).to eql true
        end

        it "does not allow disabling only_visible_to_overrides when due in a closed grading period" do
          @quiz = create_quiz(due_at: 3.days.ago, only_visible_to_overrides: true)
          call_update(only_visible_to_overrides: false)
          expect(@quiz.reload.only_visible_to_overrides).to eql true
          expect(response).to be_redirect
          expect(flash[:error]).to match(/due date/)
        end

        it "does not allow enabling only_visible_to_overrides when due in a closed grading period" do
          @quiz = create_quiz(due_at: 3.days.ago, only_visible_to_overrides: false)
          call_update(only_visible_to_overrides: true)
          expect(@quiz.reload.only_visible_to_overrides).to eql false
          expect(response).to be_redirect
          expect(flash[:error]).to match(/only visible to overrides/)
        end

        it "allows disabling only_visible_to_overrides when changing due date to an open grading period" do
          due_date = 3.days.from_now.iso8601
          @quiz = create_quiz(due_at: 3.days.ago, only_visible_to_overrides: true)
          call_update(due_at: due_date, only_visible_to_overrides: false)
          expect(@quiz.reload.only_visible_to_overrides).to eql false
          expect(@quiz.due_at).to eq due_date
        end

        it "does not allow changing the due date on a quiz due in a closed grading period" do
          due_date = 3.days.ago.iso8601
          @quiz = create_quiz(due_at: due_date)
          call_update(due_at: 3.days.from_now)
          expect(@quiz.reload.due_at).to eq due_date
          expect(response).to be_redirect
          expect(flash[:error]).to match(/due date/)
        end

        it "does not allow changing the due date to a date within a closed grading period" do
          due_date = 3.days.from_now
          @quiz = create_quiz(due_at: due_date)
          call_update(due_at: 3.days.ago.iso8601)
          expect(@quiz.reload.due_at).to eq due_date
          expect(response).to be_redirect
          expect(flash[:error]).to match(/due date/)
        end

        it "does not allow unsetting the due date when the last grading period is closed" do
          due_date = 3.days.from_now
          @quiz = create_quiz(due_at: due_date)
          call_update(due_at: nil)
          expect(@quiz.reload.due_at).to eq due_date
          expect(response).to be_redirect
          expect(flash[:error]).to match(/due date/)
        end

        it "succeeds when the due date is set to the same value" do
          due_date = 3.days.ago.iso8601
          @quiz = create_quiz(due_at: due_date)
          call_update(due_at: due_date)
          expect(@quiz.reload.due_at).to eq due_date
        end

        it "succeeds when the due date is not changed" do
          due_date = 3.days.ago.iso8601
          @quiz = create_quiz(due_at: due_date)
          call_update(title: "Updated Quiz")
          expect(@quiz.reload.due_at).to eq due_date
        end

        it "allows changing the due date when the quiz is not graded" do
          due_date = 3.days.ago.iso8601
          @quiz = create_quiz(due_at: 7.days.from_now, quiz_type: "survey")
          call_update(due_at: due_date)
          expect(@quiz.reload.due_at).to eq due_date
        end

        it "allows unsetting the due date when not graded and the last grading period is closed" do
          @quiz = create_quiz(due_at: 3.days.from_now, quiz_type: "survey")
          call_update(due_at: nil)
          expect(@quiz.reload.due_at).to be_nil
        end

        it "allows changing the due date on a quiz with an override due in a closed grading period" do
          due_date = 7.days.from_now.iso8601
          @quiz = create_quiz(due_at: 3.days.from_now)
          override_for_date(3.days.ago)
          call_update(due_at: due_date)
          expect(@quiz.reload.due_at).to eq due_date
        end

        it "allows adding an override with a due date in an open grading period" do
          # Known Issue: This should not be permitted when creating an override
          # would cause a student to assume a due date in an open grading period
          # when previous in a closed grading period.
          override_due_date = 3.days.from_now.iso8601
          @quiz = create_quiz(due_at: 3.days.from_now, only_visible_to_overrides: true)
          override_params = [{ student_ids: [@student.id], due_at: override_due_date }]
          call_update(assignment_overrides: override_params)
          overrides = @quiz.reload.assignment_overrides
          expect(overrides.count).to eq 1
          expect(overrides.first.due_at).to eq override_due_date
        end

        it "does not allow adding an override with a due date in a closed grading period" do
          @quiz = create_quiz(due_at: 7.days.from_now)
          override_params = [{ due_at: 3.days.ago.iso8601 }]
          call_update(assignment_overrides: override_params)
          expect(response).to be_redirect
          expect(flash[:error]).to match(/due date/)
        end

        it "does not allow changing the due date of an override due in a closed grading period" do
          override_due_date = 3.days.ago
          @quiz = create_quiz(due_at: 7.days.from_now)
          override = override_for_date(override_due_date)
          override_params = [{ id: override.id, due_at: 3.days.from_now.iso8601 }]
          call_update(assignment_overrides: override_params)
          expect(override.reload.due_at).to eq override_due_date
          expect(response).to be_redirect
          expect(flash[:error]).to match(/due date/)
        end

        it "succeeds when the override due date is set to the same value" do
          override_due_date = 3.days.ago
          @quiz = create_quiz(due_at: 7.days.from_now)
          override = override_for_date(override_due_date)
          override_params = [{ id: override.id, due_at: override_due_date.iso8601 }]
          call_update(assignment_overrides: override_params)
          expect(override.reload.due_at).to eq override_due_date.iso8601
        end

        it "does not allow changing the due date of an override to a date within a closed grading period" do
          override_due_date = 3.days.from_now
          @quiz = create_quiz(due_at: 7.days.from_now)
          override = override_for_date(override_due_date)
          override_params = [{ id: override.id, due_at: 3.days.ago.iso8601 }]
          call_update(assignment_overrides: override_params)
          expect(override.reload.due_at).to eq override_due_date
          expect(response).to be_redirect
          expect(flash[:error]).to match(/due date/)
        end

        it "does not allow unsetting the due date of an override when the last grading period is closed" do
          override_due_date = 3.days.from_now
          @quiz = create_quiz(due_at: 7.days.from_now)
          override = override_for_date(override_due_date)
          override_params = [{ id: override.id, due_at: nil }]
          call_update(assignment_overrides: override_params)
          expect(override.reload.due_at).to eq override_due_date
          expect(response).to be_redirect
          expect(flash[:error]).to match(/due date/)
        end

        it "does not allow deleting by omission an override due in a closed grading period" do
          @quiz = create_quiz(due_at: 7.days.from_now)
          override = override_for_date(3.days.ago)
          override_params = [{ due_at: 3.days.from_now.iso8601, course_section_id: section_id }]
          call_update(assignment_overrides: override_params)
          expect(override.reload).not_to be_deleted
          expect(response).to be_redirect
          expect(flash[:error]).to match(/due date/)
        end
      end

      context "when the user is an admin" do
        before :each do
          user_session(@admin)
        end

        it "does not allow disabling only_visible_to_overrides when due in a closed grading period" do
          @quiz = create_quiz(due_at: 3.days.ago, only_visible_to_overrides: true)
          call_update(only_visible_to_overrides: false)
          expect(@quiz.reload.only_visible_to_overrides).to eql false
        end

        it "does not allow enabling only_visible_to_overrides when due in a closed grading period" do
          @quiz = create_quiz(due_at: 3.days.ago, only_visible_to_overrides: false)
          call_update(only_visible_to_overrides: true)
          expect(@quiz.reload.only_visible_to_overrides).to eql true
        end

        it "allows changing the due date on a quiz due in a closed grading period" do
          due_date = 3.days.from_now.iso8601
          @quiz = create_quiz(due_at: 3.days.ago)
          call_update(due_at: due_date)
          expect(@quiz.reload.due_at).to eq due_date
        end

        it "allows changing the due date to a date within a closed grading period" do
          due_date = 3.days.ago.iso8601
          @quiz = create_quiz(due_at: 3.days.from_now)
          call_update(due_at: due_date)
          expect(@quiz.reload.due_at).to eq due_date
        end

        it "allows unsetting the due date when the last grading period is closed" do
          @quiz = create_quiz(due_at: 3.days.from_now)
          call_update(due_at: nil)
          expect(@quiz.reload.due_at).to eq nil
        end

        it "allows changing the due date on a quiz with an override due in a closed grading period" do
          due_date = 3.days.from_now.iso8601
          @quiz = create_quiz(due_at: 7.days.from_now)
          override_for_date(3.days.ago)
          call_update(due_at: due_date)
          expect(@quiz.reload.due_at).to eq due_date
        end

        it "allows adding an override with a due date in a closed grading period" do
          override_due_date = 3.days.ago.iso8601
          @quiz = create_quiz(due_at: 7.days.from_now, only_visible_to_overrides: true)
          override_params = [{ student_ids: [@student.id], due_at: override_due_date }]
          call_update(assignment_overrides: override_params)
          overrides = @quiz.reload.assignment_overrides
          expect(overrides.count).to eq 1
          expect(overrides.first.due_at).to eq override_due_date
        end

        it "allows changing the due date of an override due in a closed grading period" do
          override_due_date = 3.days.from_now.iso8601
          @quiz = create_quiz(due_at: 7.days.from_now)
          override = override_for_date(3.days.ago)
          override_params = [{ id: override.id, due_at: override_due_date }]
          call_update(assignment_overrides: override_params)
          expect(override.reload.due_at).to eq override_due_date
        end

        it "allows changing the due date of an override to a date within a closed grading period" do
          override_due_date = 3.days.ago.iso8601
          @quiz = create_quiz(due_at: 7.days.from_now)
          override = override_for_date(3.days.from_now)
          override_params = [{ id: override.id, due_at: override_due_date }]
          call_update(assignment_overrides: override_params)
          expect(override.reload.due_at).to eq override_due_date
        end

        it "allows unsetting the due date of an override when the last grading period is closed" do
          @quiz = create_quiz(due_at: 7.days.from_now)
          override = override_for_date(3.days.from_now)
          override_params = [{ id: override.id, due_at: nil }]
          call_update(assignment_overrides: override_params)
          expect(override.reload.due_at).to eq nil
        end

        it "allows deleting by omission an override due in a closed grading period" do
          @quiz = create_quiz(due_at: 7.days.from_now)
          override = override_for_date(3.days.ago)
          override_params = [{ due_at: 3.days.from_now.iso8601, course_section_id: section_id }]
          call_update(assignment_overrides: override_params)
          expect(override.reload).to be_deleted
        end
      end
    end
  end

  describe "GET 'statistics'" do
    it "should allow concluded teachers to see a quiz's statistics" do
      user_session(@teacher)
      course_quiz
      @enrollment.conclude
      get 'statistics', :course_id => @course.id, :quiz_id => @quiz.id
      expect(response).to be_success
      expect(response).to render_template('statistics_cqs')
    end

    context "logged out submissions" do
      render_views

      it "should include logged_out users' submissions in a public course" do
        #logged_out user
        user = temporary_user_code

        #make questions
        questions = [{:question_data => { :name => "test 1" }},
          {:question_data => { :name => "test 2" }},
          {:question_data => { :name => "test 3" }},
          {:question_data => { :name => "test 4" }}]

        logged_out_survey_with_submission user, questions

        #non logged_out submissions
        @user1 = user_with_pseudonym(:active_all => true, :name => 'Student1', :username => 'student1@instructure.com')
        @quiz_submission1 = @quiz.generate_submission(@user1)
        Quizzes::SubmissionGrader.new(@quiz_submission1).grade_submission

        @user2 = user_with_pseudonym(:active_all => true, :name => 'Student2', :username => 'student2@instructure.com')
        @quiz_submission2 = @quiz.generate_submission(@user2)
        Quizzes::SubmissionGrader.new(@quiz_submission2).grade_submission

        @course.large_roster = false
        @course.save!


        get 'statistics', :course_id => @course.id, :quiz_id => @quiz.id, :all_versions => '1'
        expect(response).to be_success
        expect(response).to render_template('statistics_cqs')
      end
    end

    it "should show the statistics page if the course is a MOOC" do
      user_session(@teacher)
      @course.large_roster = true
      @course.save!
      course_quiz
      get 'statistics', :course_id => @course.id, :quiz_id => @quiz.id
      expect(response).to be_success
      expect(response).to render_template('statistics_cqs')
    end
  end

  describe "GET 'read_only'" do
    before(:once) { course_quiz }

    it "should allow concluded teachers to see a read-only view of a quiz" do
      user_session(@teacher)
      get 'read_only', :course_id => @course.id, :quiz_id => @quiz.id
      expect(response).to be_success
      expect(response).to render_template('read_only')

      @enrollment.conclude
      controller.js_env.clear
      get 'read_only', :course_id => @course.id, :quiz_id => @quiz.id
      expect(response).to be_success
      expect(response).to render_template('read_only')
    end

    it "should not allow students to see a read-only view of a quiz" do
      user_session(@student)
      get 'read_only', :course_id => @course.id, :quiz_id => @quiz.id
      assert_unauthorized

      @enrollment.conclude
      get 'read_only', :course_id => @course.id, :quiz_id => @quiz.id
      assert_unauthorized
    end

    it "should include banks hash" do
      user_session(@teacher)
      get 'read_only', :course_id => @course.id, :quiz_id => @quiz.id
      expect(response).to be_success
      expect(assigns[:banks_hash]).not_to be_nil
    end
  end

  describe "DELETE 'destroy'" do
    before(:once) { course_quiz }

    it "should require authorization" do
      delete 'destroy', :course_id => @course.id, :id => @quiz.id
      assert_unauthorized
    end

    it "should not allow students to delete quizzes" do
      user_session(@student)
      delete 'destroy', :course_id => @course.id, :id => @quiz.id
      assert_unauthorized
    end

    it "should delete quizzes" do
      user_session(@teacher)
      delete 'destroy', :course_id => @course.id, :id => @quiz.id
      expect(assigns[:quiz]).not_to be_nil
      expect(assigns[:quiz]).to eql(@quiz)
      expect(assigns[:quiz]).to be_deleted
    end
  end

  describe "POST 'publish'" do
    it "should require authorization" do
      course_quiz
      post 'publish', :course_id => @course.id, :quizzes => [@quiz.id]
      assert_unauthorized
    end

    it "should publish unpublished quizzes" do
      user_session(@teacher)
      @quiz = @course.quizzes.build(:title => "New quiz!")
      @quiz.save!

      expect(@quiz.published?).to be_falsey
      post 'publish', :course_id => @course.id, :quizzes => [@quiz.id]

      expect(@quiz.reload.published?).to be_truthy
    end
  end

  describe "GET 'submission_html'" do
    before(:once) { course_quiz(true) }
    before(:each) { user_session(@teacher) }

    it "renders nothing if there's no submission for current user" do
      get 'submission_html', course_id: @course.id, quiz_id: @quiz.id
      expect(response).to be_success
      expect(response.body.strip).to be_empty
    end

    it "renders submission html if there is a submission" do
      sub = @quiz.generate_submission(@teacher)
      sub.mark_completed
      sub.save!
      get 'submission_html', course_id: @course.id, quiz_id: @quiz.id
      expect(response).to be_success
      expect(response).to render_template("quizzes/submission_html")
    end
  end

  describe "GET 'submission_html' (as a student)" do
    before do
      user_session(@student)
      course_quiz(true)
    end

    it "locks results if there is a submission and one_time_results is on" do
      @quiz.one_time_results = true
      @quiz.save!
      @quiz.publish!

      submission = @quiz.generate_submission(@student)
      submission.mark_completed
      submission.save!

      get 'submission_html', course_id: @course.id, quiz_id: @quiz.id
      expect(response).to be_success

      expect(response).to render_template("quizzes/submission_html")
      expect(submission.reload.has_seen_results).to eq true
    end
  end

  describe "POST 'unpublish'" do
    it "should require authorization" do
      course_quiz
      post 'unpublish', :course_id => @course.id, :quizzes => [@quiz.id]
      assert_unauthorized
    end

    it "should unpublish published quizzes" do
      user_session(@teacher)
      @quiz = @course.quizzes.build(:title => "New quiz!")
      @quiz.publish!

      expect(@quiz.published?).to be_truthy
      post 'unpublish', :course_id => @course.id, :quizzes => [@quiz.id]

      expect(@quiz.reload.published?).to be_falsey
    end
  end

  describe "GET submission_versions" do
    before(:once) { course_quiz }

    it "requires authorization" do
      get 'submission_versions', :course_id => @course.id, :quiz_id => @quiz.id
      assert_unauthorized
      expect(assigns[:quiz]).not_to be_nil
      expect(assigns[:quiz]).to eql(@quiz)
    end

    it "assigns variables" do
      user_session(@teacher)
      submission = @quiz.generate_submission @teacher
      create_attachment_for_file_upload_submission!(submission)
      get 'submission_versions', :course_id => @course.id, :quiz_id => @quiz.id
      expect(assigns[:quiz]).not_to be_nil
      expect(assigns[:quiz]).to eql(@quiz)
      expect(assigns[:submission]).not_to be_nil
      expect(assigns[:versions]).not_to be_nil
    end

    it "should render nothing if quiz is muted" do
      user_session(@teacher)

      submission = @quiz.generate_submission @teacher

      assignment = @course.assignments.create(:title => "Test Assignment")
      assignment.workflow_state = "available"
      assignment.submission_types = "online_quiz"
      assignment.muted = true
      assignment.save!
      @quiz.assignment = assignment

      get 'submission_versions', :course_id => @course.id, :quiz_id => @quiz.id
      expect(response).to be_success
      expect(response.body).to match(/^\s?$/)
    end
  end

  describe 'differentiated assignments' do
    before do
      course_with_teacher(active_all: true)
      @student1, @student2 = n_students_in_course(2,:active_all => true, :course => @course)
      @course_section = @course.course_sections.create!
      course_quiz(active = true)
      @quiz.only_visible_to_overrides = true
      @quiz.save!
      student_in_section(@course_section, user: @student1)
      create_section_override_for_quiz(@quiz, course_section: @course_section)
    end
    context 'index' do
      it 'shows the quiz to students with visibility' do
        user_session(@student1)
        get 'index', :course_id => @course.id
        expect(controller.js_env[:QUIZZES][:assignment].count).to eq 1
      end
      it 'hides the quiz to students with visibility' do
        user_session(@student2)
        get 'index', :course_id => @course.id
        expect(controller.js_env[:QUIZZES][:assignment]).to eq []
      end
    end
    context 'show' do
      it 'shows the page to students with visibility' do
        user_session(@student1)
        get 'show', :course_id => @course.id, :id => @quiz.id
        expect(response).not_to be_redirect
      end
      it 'redirect for students without visibility or a submission' do
        user_session(@student2)
        get 'show', :course_id => @course.id, :id => @quiz.id
        expect(response).to be_redirect
        expect(flash[:error]).to match(/You do not have access to the requested quiz/)
      end
      it 'shows a message to students without visibility with a submission' do
        Quizzes::SubmissionManager.new(@quiz).find_or_create_submission(@student2)
        user_session(@student2)
        get 'show', :course_id => @course.id, :id => @quiz.id
        expect(response).not_to be_redirect
        expect(flash[:notice]).to match(/This quiz will no longer count towards your grade/)
      end
    end
  end

  describe '#can_take_quiz?' do
    # These specs are test-after, and highly coupled to the existing
    # implementation of the #can_take_quiz method, which is deeply entangled.
    # When possible I recommend extracting this into a PORO or Quizzes::Quiz.

    before do
      subject.stubs(:authorized_action).returns(true)
      course_with_teacher
      course_quiz(active=true)
      @quiz.save!
      subject.instance_variable_set(:@quiz, @quiz)
      @quiz.stubs(:require_lockdown_browser?).returns(false)
      @quiz.stubs(:ip_filter).returns(false)
      subject.instance_variable_set(:@course, @course)
      subject.instance_variable_set(:@current_user, @student)
    end

    let(:return_value) { subject.send :can_take_quiz? }

    it "returns false when locked" do
      subject.instance_variable_set(:@locked, true)
      expect(return_value).to eq false
    end

    it "returns false when unauthorized" do
      subject.stubs(:authorized_action).returns(false)
      expect(return_value).to eq false
    end

    it "returns false when a lockdown browser is required and the lockdown browser is false" do
      @quiz.stubs(:require_lockdown_browser?).returns(true)

      subject.stubs(:named_context_url).returns("some string")
      subject.stubs(:check_lockdown_browser).returns(false)

      expect(return_value).to eq false
    end

    context "when access code is required but does not match" do
      before do
        @quiz.stubs(:access_code).returns("trust me. *winks*")
        subject.stubs(:params).returns({
          :access_code => "Don't trust me. *tips hat*",
          :take => 1
        })
      end

      it "renders access_code template" do
        subject.expects(:render).with(:access_code)
        subject.send(:can_take_quiz?)
      end

      it "returns false" do
        subject.stubs(:render)

        expect(return_value).to eq false
      end
    end

    context "when the ip address is invalid" do
      before do
        @quiz.stubs(:ip_filter).returns(true)
        @quiz.stubs(:valid_ip?).returns(false)
        subject.stubs(:params).returns({:take => 1})
      end

      it "renders invalid_ip" do
        subject.expects(:render).with(:invalid_ip)
        subject.send(:can_take_quiz?)
      end

      it "returns false" do
        subject.stubs(:render)
        expect(return_value).to eq false
      end
    end
  end
end<|MERGE_RESOLUTION|>--- conflicted
+++ resolved
@@ -210,7 +210,6 @@
       expect(response).to render_template("new")
     end
 
-<<<<<<< HEAD
     it "js_env DUE_DATE_REQUIRED_FOR_ACCOUNT is true when AssignmentUtil.due_date_required_for_account? == true" do
       user_session(@teacher)
       AssignmentUtil.stubs(:due_date_required_for_account?).returns(true)
@@ -223,7 +222,8 @@
       AssignmentUtil.stubs(:due_date_required_for_account?).returns(false)
       get 'edit', :course_id => @course.id, :id => @quiz.id
       expect(assigns[:js_env][:DUE_DATE_REQUIRED_FOR_ACCOUNT]).to eq(false)
-=======
+    end
+
     it "js_env MAX_NAME_LENGTH_REQUIRED_FOR_ACCOUNT is true when AssignmentUtil.name_length_required_for_account? == true" do
       user_session(@teacher)
       AssignmentUtil.stubs(:name_length_required_for_account?).returns(true)
@@ -243,7 +243,6 @@
       AssignmentUtil.stubs(:assignment_max_name_length).returns(15)
       get 'edit', :course_id => @course.id, :id => @quiz.id
       expect(assigns[:js_env][:MAX_NAME_LENGTH]).to eq(15)
->>>>>>> 7d35a603
     end
 
     context "conditional release" do
