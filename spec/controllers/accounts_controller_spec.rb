--- conflicted
+++ resolved
@@ -191,165 +191,6 @@
     end
   end
 
-<<<<<<< HEAD
-  describe "courses" do
-    it "should count total courses correctly" do
-      account = Account.create!
-      account_with_admin_logged_in(account: account)
-      course_factory(account: account)
-      @course.course_sections.create!
-      @course.course_sections.create!
-      @course.update_account_associations
-      expect(@account.course_account_associations.length).to eq 3 # one for each section, and the "nil" section
-
-      get 'show', params: {:id => @account.id}, :format => 'html'
-
-      expect(assigns[:associated_courses_count]).to eq 1
-    end
-
-    it "should redirect for admins without course read rights when course_user_search is enabled" do
-      Account.default.enable_feature!(:course_user_search)
-      account_admin_user_with_role_changes(:role_changes => {:read_course_list => false, :read_roster => false} )
-      user_session(@admin)
-
-      get 'show', params: {:id => Account.default.id}, :format => 'html'
-
-      expect(response).to redirect_to(account_settings_url(Account.default))
-    end
-
-    describe "check crosslisting" do
-      before :once do
-        @root_account = Account.create!
-        @account1 = Account.create!({ :root_account => @root_account })
-        @account2 = Account.create!({ :root_account => @root_account })
-        @course1 = course_factory({ :account => @account1, :course_name => "course1" })
-        @course2 = course_factory({ :account => @account2, :course_name => "course2" })
-        @course2.course_sections.create!
-        @course2.course_sections.first.crosslist_to_course(@course1)
-      end
-
-      it "if crosslisted a section to another account's course, don't show that other course" do
-        account_with_admin_logged_in(account: @account2)
-        get 'show', params: {:id => @account2.id }, :format => 'html'
-        expect(assigns[:associated_courses_count]).to eq 1
-      end
-
-      it "if crosslisted a section to this account, do *not* show other account's course" do
-        account_with_admin_logged_in(account: @account1)
-        get 'show', params: {:id => @account1.id }, :format => 'html'
-        expect(assigns[:associated_courses_count]).to eq 1
-      end
-
-      it "if crosslisted a section to another account, do show other if that param is not set" do
-        account_with_admin_logged_in(account: @account2)
-        get 'show', params: {:id => @account2.id, :include_crosslisted_courses => true}, :format => 'html'
-        expect(assigns[:associated_courses_count]).to eq 2
-      end
-
-      it "if crosslisted a section to this account, do *not* show other account's course even if param is not set" do
-        account_with_admin_logged_in(account: @account1)
-        get 'show', params: {:id => @account1.id, :include_crosslisted_courses => true}, :format => 'html'
-        expect(assigns[:associated_courses_count]).to eq 1
-      end
-    end
-
-    # Check that both published and un-published courses have the correct count
-    it "should count course's student enrollments" do
-      account_with_admin_logged_in
-      course_with_teacher(:account => @account)
-      c1 = @course
-      course_with_teacher(:course => c1)
-      @student = User.create
-      c1.enroll_user(@student, "StudentEnrollment", :enrollment_state => 'active')
-      c1.save
-
-      course_with_teacher(:account => @account, :active_all => true)
-      c2 = @course
-      @student1 = User.create
-      c2.enroll_user(@student1, "StudentEnrollment", :enrollment_state => 'active')
-      @student2 = User.create
-      c2.enroll_user(@student2, "StudentEnrollment", :enrollment_state => 'active')
-      c2.save
-
-      get 'show', params: {:id => @account.id}, :format => 'html'
-
-      expect(assigns[:courses].find {|c| c.id == c1.id}.student_count).to eq c1.student_enrollments.count
-      expect(assigns[:courses].find {|c| c.id == c2.id}.student_count).to eq c2.student_enrollments.count
-    end
-
-
-    it "should list student counts in unclaimed courses" do
-      account_with_admin_logged_in
-      c1 = @account.courses.create!(:name => "something", :workflow_state => 'created')
-      @student = User.create
-      c1.enroll_user(@student, "StudentEnrollment", :enrollment_state => 'active')
-
-      get 'show', params: {:id => @account.id}, :format => 'html'
-
-      expect(assigns[:courses].first.student_count).to eq 1
-    end
-
-    it "should not list rejected teachers" do
-      account_with_admin_logged_in
-      course_with_teacher(:account => @account)
-      @teacher2 = User.create(:name => "rejected")
-      reject = @course.enroll_user(@teacher2, "TeacherEnrollment")
-      reject.reject!
-
-      get 'show', params: {:id => @account.id}, :format => 'html'
-
-      expect(assigns[:courses].find {|c| c.id == @course.id}.teacher_names).to eq [@teacher.name]
-    end
-
-    it "should sort courses as specified" do
-      account_with_admin_logged_in(account: @account)
-      course_with_teacher(:account => @account)
-      expect_any_instance_of(Account).to receive(:fast_all_courses).with(include(order: "courses.created_at DESC"))
-      get 'show', params: {:id => @account.id, :courses_sort_order => "created_at_desc"}, :format => 'html'
-      expect(@admin.reload.preferences[:course_sort]).to eq 'created_at_desc'
-    end
-
-    it 'can search and sort simultaneously' do
-      account_with_admin_logged_in(account: @account)
-      @account.courses.create! name: 'blah A'
-      @account.courses.create! name: 'blah C'
-      @account.courses.create! name: 'blah B'
-      @account.courses.create! name: 'bleh Z'
-      get 'courses', params: {:account_id => @account.id, :course => {:name => 'blah'}, :courses_sort_order => 'name_desc'}, :format => 'html'
-      expect(assigns['courses'].map(&:name)).to eq(['blah C', 'blah B', 'blah A'])
-      expect(@admin.reload.preferences[:course_sort]).to eq 'name_desc'
-    end
-  end
-
-  context "special account ids" do
-    before :once do
-      account_with_admin(:account => Account.site_admin)
-      @account = Account.create!
-    end
-
-    before :each do
-      user_session(@admin)
-      allow(LoadAccount).to receive(:default_domain_root_account).and_return(@account)
-    end
-
-    it "should allow self" do
-      get 'show', params: {:id => 'self'}, :format => 'html'
-      expect(assigns[:account]).to eq @account
-    end
-
-    it "should allow default" do
-      get 'show', params: {:id => 'default'}, :format => 'html'
-      expect(assigns[:account]).to eq Account.default
-    end
-
-    it "should allow site_admin" do
-      get 'show', params: {:id => 'site_admin'}, :format => 'html'
-      expect(assigns[:account]).to eq Account.site_admin
-    end
-  end
-
-=======
->>>>>>> 591be498
   describe "update" do
     it "should update 'app_center_access_token'" do
       account_with_admin_logged_in
