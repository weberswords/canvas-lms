--- conflicted
+++ resolved
@@ -112,11 +112,6 @@
       HostUrl.stubs(:context_host).with(Account.default).returns('www.example.com')
       HostUrl.expects(:context_host).with(account).returns('somewhere.else.com').at_least_once
       post 'create', :pseudonym_session => { :unique_id => 'jt@instructure.com', :password => 'qwerty'}
-<<<<<<< HEAD
-      response.should redirect_to(dashboard_url(:login_success => 1))
-      flash[:notice].should == 'Login successful.'
-      flash[:scary_warning].should == 'In the future, you will need to login at somewhere.else.com.'
-=======
       response.should be_redirect
       response.location.should match /somewhere\.else\.com\/login/
       response.location.should match /wrong_domain\=1/
@@ -128,7 +123,6 @@
       # don't use flash; it will pull it out of session, and mark it as used, removing
       # this flash which doesn't persist
       session[:flash][:scary_warning].should == 'From now on, you will need to login at somewhere.else.com.'
->>>>>>> 77002e81
     end
   end
 
