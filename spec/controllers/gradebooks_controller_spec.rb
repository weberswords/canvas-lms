#
# Copyright (C) 2011 Instructure, Inc.
#
# This file is part of Canvas.
#
# Canvas is free software: you can redistribute it and/or modify it under
# the terms of the GNU Affero General Public License as published by the Free
# Software Foundation, version 3 of the License.
#
# Canvas is distributed in the hope that it will be useful, but WITHOUT ANY
# WARRANTY; without even the implied warranty of MERCHANTABILITY or FITNESS FOR
# A PARTICULAR PURPOSE. See the GNU Affero General Public License for more
# details.
#
# You should have received a copy of the GNU Affero General Public License along
# with this program. If not, see <http://www.gnu.org/licenses/>.
#

require File.expand_path(File.dirname(__FILE__) + '/../spec_helper')

describe GradebooksController do

  it "should use GradebooksController" do
    controller.should be_an_instance_of(GradebooksController)
  end

  describe "GET 'index'" do
    before(:each) do
      Course.expects(:find).returns(['a course'])
    end
  end

  describe "GET 'grade_summary'" do
    before do
      Course.any_instance.stubs(:feature_enabled?).returns(false)
    end

    it "should redirect teacher to gradebook" do
      course_with_teacher_logged_in(:active_all => true)
      get 'grade_summary', :course_id => @course.id, :id => nil
      response.should redirect_to(:action => 'show')
    end

    it "should render for current user" do
      course_with_student_logged_in(:active_all => true)
      get 'grade_summary', :course_id => @course.id, :id => nil
      response.should render_template('grade_summary')
    end

    it "should render with specified user_id" do
      course_with_student_logged_in(:active_all => true)
      get 'grade_summary', :course_id => @course.id, :id => @user.id
      response.should render_template('grade_summary')
      assigns[:presenter].courses_with_grades.should_not be_nil
    end

    it "should not allow access for wrong user" do
      course_with_student(:active_all => true)
      @student = @user
      user(:active_all => true)
      user_session(@user)
      get 'grade_summary', :course_id => @course.id, :id => nil
      assert_unauthorized
      get 'grade_summary', :course_id => @course.id, :id => @student.id
      assert_unauthorized
    end

    it "should allow access for a linked observer" do
      course_with_student(:active_all => true)
      @student = @user
      user(:active_all => true)
      user_session(@user)
      @oe = @course.enroll_user(@user, 'ObserverEnrollment')
      @oe.accept
      @oe.update_attribute(:associated_user_id, @student.id)
      @user.reload
      get 'grade_summary', :course_id => @course.id, :id => @student.id
      response.should render_template('grade_summary')
      assigns[:courses_with_grades].should be_nil
    end

    it "should not allow access for a linked student" do
      course_with_student(:active_all => true)
      @student = @user
      user(:active_all => true)
      user_session(@user)
      @se = @course.enroll_student(@user)
      @se.accept
      @se.update_attribute(:associated_user_id, @student.id)
      @user.reload
      get 'grade_summary', :course_id => @course.id, :id => @student.id
      assert_unauthorized
    end

    it "should not allow access for an observer linked in a different course" do
      course_with_student(:active_all => true)
      @course1 = @course
      @student = @user
      course(:active_all => true)
      @course2 = @course

      user(:active_all => true)
      user_session(@user)
      @oe = @course1.enroll_user(@user, 'ObserverEnrollment')
      @oe.accept
      @oe.update_attribute(:associated_user_id, @student.id)

      @user.reload
      get 'grade_summary', :course_id => @course2.id, :id => @student.id
      assert_unauthorized
    end

    it "should allow concluded teachers to see a student grades pages" do
      course_with_teacher_logged_in(:active_all => true)
      @enrollment.conclude
      @student = user_model
      @enrollment = @course.enroll_student(@student)
      @enrollment.accept
      get 'grade_summary', :course_id => @course.id, :id => @student.id
      response.should be_success
      response.should render_template('grade_summary')
      assigns[:courses_with_grades].should be_nil
    end

    it "should allow concluded students to see their grades pages" do
      course_with_student_logged_in(:active_all => true)
      @enrollment.conclude
      get 'grade_summary', :course_id => @course.id, :id => @user.id
      response.should render_template('grade_summary')
    end

    it "give a student the option to switch between courses" do
      teacher = user_with_pseudonym(:username => 'teacher@example.com', :active_all => 1)
      student = user_with_pseudonym(:username => 'student@example.com', :active_all => 1)
      course1 = course_with_teacher(:user => teacher, :active_all => 1).course
      student_in_course :user => student, :active_all => 1
      course2 = course_with_teacher(:user => teacher, :active_all => 1).course
      student_in_course :user => student, :active_all => 1
      user_session(student)
      get 'grade_summary', :course_id => @course.id, :id => student.id
      response.should be_success
      assigns[:presenter].courses_with_grades.should_not be_nil
      assigns[:presenter].courses_with_grades.length.should == 2
    end

    it "should not give a teacher the option to switch between courses when viewing a student's grades" do
      teacher = user_with_pseudonym(:username => 'teacher@example.com', :active_all => 1)
      student = user_with_pseudonym(:username => 'student@example.com', :active_all => 1)
      course1 = course_with_teacher(:user => teacher, :active_all => 1).course
      student_in_course :user => student, :active_all => 1
      course2 = course_with_teacher(:user => teacher, :active_all => 1).course
      student_in_course :user => student, :active_all => 1
      user_session(teacher)
      get 'grade_summary', :course_id => @course.id, :id => student.id
      response.should be_success
      assigns[:courses_with_grades].should be_nil
    end

    it "should not give a linked observer the option to switch between courses when viewing a student's grades" do
      teacher = user_with_pseudonym(:username => 'teacher@example.com', :active_all => 1)
      student = user_with_pseudonym(:username => 'student@example.com', :active_all => 1)
      observer = user_with_pseudonym(:username => 'parent@example.com', :active_all => 1)

      course1 = course_with_teacher(:user => teacher, :active_all => 1).course
      student_in_course :user => student, :active_all => 1
      oe = course1.enroll_user(observer, 'ObserverEnrollment')
      oe.associated_user = student
      oe.save!
      oe.accept

      course2 = course_with_teacher(:user => teacher, :active_all => 1).course
      student_in_course :user => student, :active_all => 1
      oe = course2.enroll_user(observer, 'ObserverEnrollment')
      oe.associated_user = student
      oe.save!
      oe.accept

      user_session(observer)
      get 'grade_summary', :course_id => course1.id, :id => student.id
      response.should be_success
      assigns[:courses_with_grades].should be_nil
    end

    it "should assign values for grade calculator to ENV" do
      course_with_teacher_logged_in(:active_all => true)
      student_in_course(:active_all => true)
      get 'grade_summary', :course_id => @course.id, :id => @student.id
      assigns[:js_env][:submissions].should_not be_nil
      assigns[:js_env][:assignment_groups].should_not be_nil
    end

    it "should not include assignment discussion information in grade calculator ENV data" do
      course_with_teacher_logged_in(:active_all => true)
      student_in_course(:active_all => true)
      assignment1 = @course.assignments.create(:title => "Assignment 1")
      assignment1.submission_types = "discussion_topic"
      assignment1.save!

      get 'grade_summary', :course_id => @course.id, :id => @student.id
      assigns[:js_env][:assignment_groups].first[:assignments].first["discussion_topic"].should be_nil
    end

    it "doesn't leak muted scores" do
      course_with_student_logged_in
      a1, a2 = 2.times.map { |i|
        @course.assignments.create! name: "blah#{i}", points_possible: 10
      }
      a1.mute!
      a1.grade_student(@student, grade: 10)
      a2.grade_student(@student, grade: 5)
      get 'grade_summary', course_id: @course.id, id: @student.id
      expected =
      assigns[:js_env][:submissions].sort_by { |s|
        s['assignment_id']
      }.should == [
        {'score' => nil, 'assignment_id' => a1.id},
        {'score' => 5, 'assignment_id' => a2.id}
      ]
    end

    it "should sort assignments by due date (null last), then title" do
      course_with_teacher_logged_in(:active_all => true)
      student_in_course(:active_all => true)
      assignment1 = @course.assignments.create(:title => "Assignment 1")
      assignment2 = @course.assignments.create(:title => "Assignment 2", :due_at => 3.days.from_now)
      assignment3 = @course.assignments.create(:title => "Assignment 3", :due_at => 2.days.from_now)

      get 'grade_summary', :course_id => @course.id, :id => @student.id
      assigns[:presenter].assignments.select{|a| a.class == Assignment}.map(&:id).should == [assignment3, assignment2, assignment1].map(&:id)
    end

    context "with assignment due date overrides" do
      before :each do
        course_with_teacher(:active_all => true)
        student_in_course(:active_all => true)

        user(:active_all => true)
        @observer = @user
        oe = @course.enroll_user(@observer, 'ObserverEnrollment')
        oe.accept
        oe.update_attribute(:associated_user_id, @student.id)

        @assignment = @course.assignments.create(:title => "Assignment 1")
        @due_at = 4.days.from_now
      end

      def check_grades_page(due_at)
        [@student, @teacher, @observer].each do |u|
          controller.js_env.clear
          user_session(u)
          get 'grade_summary', :course_id => @course.id, :id => @student.id
          assigns[:presenter].assignments.find{|a| a.class == Assignment}.due_at.to_i.should == due_at.to_i
        end
      end

      it "should reflect section overrides" do
        section = @course.default_section
        override = assignment_override_model(:assignment => @assignment)
        override.set = section
        override.override_due_at(@due_at)
        override.save!
        check_grades_page(@due_at)
      end

      it "should show the latest section override in student view" do
        section = @course.default_section
        override = assignment_override_model(:assignment => @assignment)
        override.set = section
        override.override_due_at(@due_at)
        override.save!

        section2 = @course.course_sections.create!
        override2 = assignment_override_model(:assignment => @assignment)
        override2.set = section2
        override2.override_due_at(@due_at - 1.day)
        override2.save!

        user_session(@teacher)
        @fake_student = @course.student_view_student
        session[:become_user_id] = @fake_student.id

        get 'grade_summary', :course_id => @course.id, :id => @fake_student.id
        assigns[:presenter].assignments.find{|a| a.class == Assignment}.due_at.to_i.should == @due_at.to_i
      end

      it "should reflect group overrides when student is a member" do
        @assignment.group_category = group_category
        @assignment.save!
        group = @assignment.group_category.groups.create!(:context => @course)
        group.add_user(@student)

        override = assignment_override_model(:assignment => @assignment)
        override.set = group
        override.override_due_at(@due_at)
        override.save!
        check_grades_page(@due_at)
      end

      it "should not reflect group overrides when student is not a member" do
        @assignment.group_category = group_category
        @assignment.save!
        group = @assignment.group_category.groups.create!(:context => @course)

        override = assignment_override_model(:assignment => @assignment)
        override.set = group
        override.override_due_at(@due_at)
        override.save!
        check_grades_page(nil)
      end

      it "should reflect ad-hoc overrides" do
        override = assignment_override_model(:assignment => @assignment)
        override.override_due_at(@due_at)
        override.save!
        override_student = override.assignment_override_students.build
        override_student.user = @student
        override_student.save!
        check_grades_page(@due_at)
      end

      it "should use the latest override" do
        section = @course.default_section
        override = assignment_override_model(:assignment => @assignment)
        override.set = section
        override.override_due_at(@due_at)
        override.save!

        override = assignment_override_model(:assignment => @assignment)
        override.override_due_at(@due_at + 1.day)
        override.save!
        override_student = override.assignment_override_students.build
        override_student.user = @student
        override_student.save!

        check_grades_page(@due_at + 1.day)
      end
    end

    it "should raise an exception on a non-integer :id" do
      course_with_teacher_logged_in(:active_all => true)
      assert_page_not_found do
        get 'grade_summary', :course_id => @course.id, :id => "lqw"
      end
    end
  end

  describe "GET 'show'" do
<<<<<<< HEAD
    describe "gradebook_init_json" do
      it "should include group_category in rendered json for assignments" do
        Course.any_instance.stubs(:feature_enabled?).returns(false)
        course_with_teacher_logged_in(:active_all => true)
        group_category1 = @course.group_categories.create(:name => 'Category 1')
        group_category2 = @course.group_categories.create(:name => 'Category 2')
        assignment1 = @course.assignments.create(:title => "Assignment 1", :group_category => group_category1)
        assignment2 = @course.assignments.create(:title => "Assignment 2", :group_category => group_category2)
        get 'show', :course_id => @course.id, :init => 1, :assignments => 1, :format => 'json'
        response.should be_success
        data = json_parse
        data.should_not be_nil
        data.size.should == 4 # 2 assignments + an assignment group + a total
        data.first(2).sort_by{ |a| a['assignment']['title'] }.map{ |a| a['assignment']['group_category'] }.
          should == [assignment1, assignment2].map{ |a| a.group_category.name }
      end

      context "draft state" do
        it "should should not return unpublished assignments" do
          Course.any_instance.stubs(:feature_enabled?).with(:screenreader_gradebook).returns(false)
          Course.any_instance.stubs(:feature_enabled?).with(:draft_state).returns(true)
          course_with_teacher_logged_in(:active_all => true)
          ag = @course.assignment_groups.create! group_weight: 100
          a1 = ag.assignments.create! :submission_types => 'online_upload',
                                      :points_possible  => 10,
                                      :context  => @course
          a2 = ag.assignments.build :title => "unpub assign",
                                    :submission_types => 'online_upload',
                                    :points_possible  => 10,
                                    :context  => @course
          a2.workflow_state = 'unpublished'
          a2.save!

          get 'show', :course_id => @course.id, :init => 1, :assignments => 1, :format => 'json'
          response.should be_success
          data = json_parse
          data.should_not be_nil
          data.size.should == 3 # 1 assignment (no unpublished) + an assignment group + a total
          data.map{|a| a['assignment']['title']}.include?(a2.title).should be_false
        end
      end
    end

=======
>>>>>>> e43ae5cd
    describe "csv" do
      before do
        course_with_teacher_logged_in(:active_all => true)
        student_in_course(:active_all => true)
        assignment1 = @course.assignments.create(:title => "Assignment 1")
        assignment2 = @course.assignments.create(:title => "Assignment 2")
      end

      shared_examples_for "working download" do
        it "should successfully return data" do
          get 'show', :course_id => @course.id, :init => 1, :assignments => 1, :format => 'csv'
          response.should be_success
          response.body.should match(/\AStudent,/)
        end
        it "should not recompute enrollment grades" do
          Enrollment.expects(:recompute_final_score).never
          get 'show', :course_id => @course.id, :init => 1, :assignments => 1, :format => 'csv'
        end
      end

      context "with teacher that prefers Grid View" do
        before do
          @user.preferences[:gradebook_version] = "2"
        end
        include_examples "working download"
      end

      context "with teacher that prefers Individual View" do
        before do
          @user.preferences[:gradebook_version] = "srgb"
        end
        include_examples "working download"
      end
    end

<<<<<<< HEAD
    context "with screenreader_gradebook enabled" do
=======
    context "Individual View" do
>>>>>>> e43ae5cd
      before do
        course_with_teacher_logged_in(:active_all => true)
      end

      it "redirects to Grid View with a friendly URL" do
        @user.preferences[:gradebook_version] = "2"
        get "show", :course_id => @course.id
        response.should render_template("gradebook2")
      end

      it "redirects to Individual View with a friendly URL" do
        @user.preferences[:gradebook_version] = "srgb"
        get "show", :course_id => @course.id
        response.should render_template("screenreader")
      end
    end

    it "renders the unauthorized page without gradebook authorization" do
      course_with_student(:active_all => true)
      get "show", :course_id => @course.id
      response.should render_template("shared/unauthorized")
    end
  end

  describe "GET 'change_gradebook_version'" do
<<<<<<< HEAD
    it 'should switch to gradebook2 if clicked and back to gradebook1 if clicked with reset=true' do
      Course.any_instance.stubs(:feature_enabled?).with(:screenreader_gradebook).returns(false)
=======
    it 'should switch to gradebook2 if clicked' do
>>>>>>> e43ae5cd
      course_with_teacher_logged_in(:active_all => true)
      get 'grade_summary', :course_id => @course.id, :id => nil

      response.should redirect_to(:action => 'show')

      # tell it to use gradebook 2
      get 'change_gradebook_version', :course_id => @course.id, :version => 2
<<<<<<< HEAD
      response.should redirect_to(:action => 'gradebook2')
    end

    context "large roster courses" do
      before do
        Course.any_instance.stubs(:feature_enabled?).with(:screenreader_gradebook).returns(false)
        Course.any_instance.stubs(:feature_enabled?).with(:draft_state).returns(false)
        course_with_teacher_logged_in(:active_all => true)
        @user.preferences[:use_gradebook2] = false
        @user.save!
        @user.preferred_gradebook_version(@course).should == "1"
        @course.large_roster = true
        @course.save!
        @course.reload
        @course.large_roster?.should == true
      end

      it 'should use gradebook2 always for large_roster courses even if user prefers gradebook 1' do
        get 'grade_summary', :course_id => @course.id, :id => nil
        response.should redirect_to(:action => 'gradebook2')
      end

      it 'should not render gb1 json' do
        get 'show', :course_id => @course.id, :format => :json
        assert_status(404)
      end

      it 'should not prevent you from getting gradebook.csv' do
        get 'show', :course_id => @course.id, :format => 'csv'
        response.should be_success
      end
=======
      response.should redirect_to(:action => 'show')
>>>>>>> e43ae5cd
    end
  end

  describe "POST 'update_submission'" do
    before do
      Course.any_instance.stubs(:feature_enabled?).returns(false)
    end

    # rails 3 checks that a route exists when calling it
    if CANVAS_RAILS2
      it "should have a route for update_submission" do
        params_from(:post, "/courses/20/gradebook/update_submission").should ==
          {:controller => "gradebooks", :action => "update_submission", :course_id => "20"}
      end
    end

    it "should allow adding comments for submission" do
      course_with_teacher_logged_in(:active_all => true)
      @assignment = @course.assignments.create!(:title => "some assignment")
      @student = @course.enroll_user(User.create!(:name => "some user"))
      post 'update_submission', :course_id => @course.id, :submission => {:comment => "some comment", :assignment_id => @assignment.id, :user_id => @student.user_id}
      response.should be_redirect
      assigns[:assignment].should eql(@assignment)
      assigns[:submissions].should_not be_nil
      assigns[:submissions].length.should eql(1)
      assigns[:submissions][0].submission_comments.should_not be_nil
      assigns[:submissions][0].submission_comments[0].comment.should eql("some comment")
    end

    it "should allow attaching files to comments for submission" do
      course_with_teacher_logged_in(:active_all => true)
      @assignment = @course.assignments.create!(:title => "some assignment")
      @student = @course.enroll_user(User.create!(:name => "some user"))
      data = fixture_file_upload("scribd_docs/doc.doc", "application/msword", true)
      post 'update_submission', :course_id => @course.id, :attachments => {"0" => {:uploaded_data => data}}, :submission => {:comment => "some comment", :assignment_id => @assignment.id, :user_id => @student.user_id}
      response.should be_redirect
      assigns[:assignment].should eql(@assignment)
      assigns[:submissions].should_not be_nil
      assigns[:submissions].length.should eql(1)
      assigns[:submissions][0].submission_comments.should_not be_nil
      assigns[:submissions][0].submission_comments[0].comment.should eql("some comment")
      assigns[:submissions][0].submission_comments[0].attachments.length.should eql(1)
      assigns[:submissions][0].submission_comments[0].attachments[0].display_name.should eql("doc.doc")
    end

    it "should not allow updating submissions for concluded courses" do
      course_with_teacher_logged_in(:active_all => true)
      @enrollment.complete
      @assignment = @course.assignments.create!(:title => "some assignment")
      @student = @course.enroll_user(User.create!(:name => "some user"))
      post 'update_submission', :course_id => @course.id, :submission => {:comment => "some comment", :assignment_id => @assignment.id, :user_id => @student.user_id}
      assert_unauthorized
    end

    it "should not allow updating submissions in other sections when limited" do
      course_with_teacher_logged_in(:active_all => true)
      @enrollment.update_attribute(:limit_privileges_to_course_section, true)
      s1 = submission_model(:course => @course)
      s2 = submission_model(:course => @course, :username => 'otherstudent@example.com', :section => @course.course_sections.create(:name => "another section"), :assignment => @assignment)

      post 'update_submission', :course_id => @course.id, :submission => {:comment => "some comment", :assignment_id => @assignment.id, :user_id => s1.user_id}
      response.should be_redirect

      # attempt to grade another section should throw not found
      post 'update_submission', :course_id => @course.id, :submission => {:comment => "some comment", :assignment_id => @assignment.id, :user_id => s2.user_id}
      flash[:error].should eql 'Submission was unsuccessful: Submission Failed'
    end
  end

  describe "GET 'speed_grader'" do
    # rails 3 checks that a route exists when calling it
    if CANVAS_RAILS2
      it "should have a route for speed_grader" do
        params_from(:get, "/courses/20/gradebook/speed_grader").should ==
          {:controller => "gradebooks", :action => "speed_grader", :course_id => "20"}
      end
    end

    it "should redirect user if course's large_roster? setting is true" do
      course_with_teacher_logged_in(:active_all => true)
      assignment = @course.assignments.create!(:title => 'some assignment')

      Course.any_instance.stubs(:large_roster?).returns(true)

      get 'speed_grader', :course_id => @course.id, :assignment_id => assignment.id
      response.should be_redirect
      flash[:notice].should == 'SpeedGrader is disabled for this course'
    end

    context "draft state" do

      before do
        course_with_teacher_logged_in(active_all: true)
        @assign = @course.assignments.create!(title: 'Totally')
        @assign.unpublish
      end

      it "redirects if draft state is enabled and the assignment is unpublished" do

        # Unpublished assignment and draft state enabled
        @course.account.enable_feature!(:draft_state)

        get 'speed_grader', course_id: @course, assignment_id: @assign.id
        response.should be_redirect
        flash[:notice].should == I18n.t(
          :speedgrader_enabled_only_for_published_content,
                           'Speedgrader is enabled only for published content.')

        # Published assignment and draft state enabled
        @assign.publish
        get 'speed_grader', course_id: @course, assignment_id: @assign.id
        response.should_not be_redirect
      end

      it "does not redirect if draft state isn't enabled" do
        get 'speed_grader', course_id: @course, assignment_id: @assign.id
        response.should_not be_redirect
      end

    end
  end

  describe "POST 'speed_grader_settings'" do
    it "lets you set your :enable_speedgrader_grade_by_question preference" do
      course_with_teacher_logged_in(:active_all => true)
      @teacher.preferences[:enable_speedgrader_grade_by_question].should_not be_true

      post 'speed_grader_settings', course_id: @course.id,
        enable_speedgrader_grade_by_question: "1"
      @teacher.reload.preferences[:enable_speedgrader_grade_by_question].should be_true

      post 'speed_grader_settings', course_id: @course.id,
        enable_speedgrader_grade_by_question: "0"
      @teacher.reload.preferences[:enable_speedgrader_grade_by_question].should_not be_true
    end
  end

  describe '#light_weight_ags_json' do
    it 'should return the necessary JSON for GradeCalculator' do
      course_with_student
      ag = @course.assignment_groups.create! group_weight: 100
      a  = ag.assignments.create! :submission_types => 'online_upload',
                                  :points_possible  => 10,
                                  :context  => @course
      AssignmentGroup.add_never_drop_assignment(ag, a)
      @controller.instance_variable_set(:@context, @course)
      @controller.light_weight_ags_json([ag]).should == [
        {
          id: ag.id,
          rules: {
            'never_drop' => [
              a.id.to_s
            ]
          },
          group_weight: 100,
          assignments: [
            {
              id: a.id,
              points_possible: 10,
              submission_types: ['online_upload'],
            }
          ],
        },
      ]
    end

    context 'draft state' do
      it 'should not return unpublished assignments' do
        course_with_teacher(:active_all => true)
        @course.account.enable_feature!(:draft_state)
        ag = @course.assignment_groups.create! group_weight: 100
        a1 = ag.assignments.create! :submission_types => 'online_upload',
                                    :points_possible  => 10,
                                    :context  => @course
        a2 = ag.assignments.build :submission_types => 'online_upload',
                                  :points_possible  => 10,
                                  :context  => @course
        a2.workflow_state = 'unpublished'
        a2.save!

      @controller.instance_variable_set(:@context, @course)
      @controller.light_weight_ags_json([ag]).should == [
        {
          id: ag.id,
          rules: {},
          group_weight: 100,
          assignments: [
            {
              id: a1.id,
              points_possible: 10,
              submission_types: ['online_upload'],
            }
          ],
        },
      ]
      end
    end
  end
end<|MERGE_RESOLUTION|>--- conflicted
+++ resolved
@@ -31,10 +31,6 @@
   end
 
   describe "GET 'grade_summary'" do
-    before do
-      Course.any_instance.stubs(:feature_enabled?).returns(false)
-    end
-
     it "should redirect teacher to gradebook" do
       course_with_teacher_logged_in(:active_all => true)
       get 'grade_summary', :course_id => @course.id, :id => nil
@@ -345,52 +341,6 @@
   end
 
   describe "GET 'show'" do
-<<<<<<< HEAD
-    describe "gradebook_init_json" do
-      it "should include group_category in rendered json for assignments" do
-        Course.any_instance.stubs(:feature_enabled?).returns(false)
-        course_with_teacher_logged_in(:active_all => true)
-        group_category1 = @course.group_categories.create(:name => 'Category 1')
-        group_category2 = @course.group_categories.create(:name => 'Category 2')
-        assignment1 = @course.assignments.create(:title => "Assignment 1", :group_category => group_category1)
-        assignment2 = @course.assignments.create(:title => "Assignment 2", :group_category => group_category2)
-        get 'show', :course_id => @course.id, :init => 1, :assignments => 1, :format => 'json'
-        response.should be_success
-        data = json_parse
-        data.should_not be_nil
-        data.size.should == 4 # 2 assignments + an assignment group + a total
-        data.first(2).sort_by{ |a| a['assignment']['title'] }.map{ |a| a['assignment']['group_category'] }.
-          should == [assignment1, assignment2].map{ |a| a.group_category.name }
-      end
-
-      context "draft state" do
-        it "should should not return unpublished assignments" do
-          Course.any_instance.stubs(:feature_enabled?).with(:screenreader_gradebook).returns(false)
-          Course.any_instance.stubs(:feature_enabled?).with(:draft_state).returns(true)
-          course_with_teacher_logged_in(:active_all => true)
-          ag = @course.assignment_groups.create! group_weight: 100
-          a1 = ag.assignments.create! :submission_types => 'online_upload',
-                                      :points_possible  => 10,
-                                      :context  => @course
-          a2 = ag.assignments.build :title => "unpub assign",
-                                    :submission_types => 'online_upload',
-                                    :points_possible  => 10,
-                                    :context  => @course
-          a2.workflow_state = 'unpublished'
-          a2.save!
-
-          get 'show', :course_id => @course.id, :init => 1, :assignments => 1, :format => 'json'
-          response.should be_success
-          data = json_parse
-          data.should_not be_nil
-          data.size.should == 3 # 1 assignment (no unpublished) + an assignment group + a total
-          data.map{|a| a['assignment']['title']}.include?(a2.title).should be_false
-        end
-      end
-    end
-
-=======
->>>>>>> e43ae5cd
     describe "csv" do
       before do
         course_with_teacher_logged_in(:active_all => true)
@@ -426,11 +376,7 @@
       end
     end
 
-<<<<<<< HEAD
-    context "with screenreader_gradebook enabled" do
-=======
     context "Individual View" do
->>>>>>> e43ae5cd
       before do
         course_with_teacher_logged_in(:active_all => true)
       end
@@ -456,12 +402,7 @@
   end
 
   describe "GET 'change_gradebook_version'" do
-<<<<<<< HEAD
-    it 'should switch to gradebook2 if clicked and back to gradebook1 if clicked with reset=true' do
-      Course.any_instance.stubs(:feature_enabled?).with(:screenreader_gradebook).returns(false)
-=======
     it 'should switch to gradebook2 if clicked' do
->>>>>>> e43ae5cd
       course_with_teacher_logged_in(:active_all => true)
       get 'grade_summary', :course_id => @course.id, :id => nil
 
@@ -469,49 +410,11 @@
 
       # tell it to use gradebook 2
       get 'change_gradebook_version', :course_id => @course.id, :version => 2
-<<<<<<< HEAD
-      response.should redirect_to(:action => 'gradebook2')
-    end
-
-    context "large roster courses" do
-      before do
-        Course.any_instance.stubs(:feature_enabled?).with(:screenreader_gradebook).returns(false)
-        Course.any_instance.stubs(:feature_enabled?).with(:draft_state).returns(false)
-        course_with_teacher_logged_in(:active_all => true)
-        @user.preferences[:use_gradebook2] = false
-        @user.save!
-        @user.preferred_gradebook_version(@course).should == "1"
-        @course.large_roster = true
-        @course.save!
-        @course.reload
-        @course.large_roster?.should == true
-      end
-
-      it 'should use gradebook2 always for large_roster courses even if user prefers gradebook 1' do
-        get 'grade_summary', :course_id => @course.id, :id => nil
-        response.should redirect_to(:action => 'gradebook2')
-      end
-
-      it 'should not render gb1 json' do
-        get 'show', :course_id => @course.id, :format => :json
-        assert_status(404)
-      end
-
-      it 'should not prevent you from getting gradebook.csv' do
-        get 'show', :course_id => @course.id, :format => 'csv'
-        response.should be_success
-      end
-=======
       response.should redirect_to(:action => 'show')
->>>>>>> e43ae5cd
     end
   end
 
   describe "POST 'update_submission'" do
-    before do
-      Course.any_instance.stubs(:feature_enabled?).returns(false)
-    end
-
     # rails 3 checks that a route exists when calling it
     if CANVAS_RAILS2
       it "should have a route for update_submission" do
