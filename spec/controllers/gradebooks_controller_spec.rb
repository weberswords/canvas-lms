#
# Copyright (C) 2011 Instructure, Inc.
#
# This file is part of Canvas.
#
# Canvas is free software: you can redistribute it and/or modify it under
# the terms of the GNU Affero General Public License as published by the Free
# Software Foundation, version 3 of the License.
#
# Canvas is distributed in the hope that it will be useful, but WITHOUT ANY
# WARRANTY; without even the implied warranty of MERCHANTABILITY or FITNESS FOR
# A PARTICULAR PURPOSE. See the GNU Affero General Public License for more
# details.
#
# You should have received a copy of the GNU Affero General Public License along
# with this program. If not, see <http://www.gnu.org/licenses/>.
#

require File.expand_path(File.dirname(__FILE__) + '/../spec_helper')

describe GradebooksController do
  before :once do
    course_with_teacher active_all: true
    @teacher_enrollment = @enrollment
    student_in_course active_all: true
    @student_enrollment = @enrollment

    user(:active_all => true)
    @observer = @user
    @oe = @course.enroll_user(@user, 'ObserverEnrollment')
    @oe.accept
    @oe.update_attribute(:associated_user_id, @student.id)
  end

  it "uses GradebooksController" do
    expect(controller).to be_an_instance_of(GradebooksController)
  end

  describe "GET 'index'" do
    before(:each) do
      Course.expects(:find).returns(['a course'])
    end
  end

  describe "GET 'grade_summary'" do
    it "redirects teacher to gradebook" do
      user_session(@teacher)
      get 'grade_summary', :course_id => @course.id, :id => nil
      expect(response).to redirect_to(:action => 'show')
    end

    it "renders for current user" do
      user_session(@student)
      get 'grade_summary', :course_id => @course.id, :id => nil
      expect(response).to render_template('grade_summary')
    end

    it "renders with specified user_id" do
      user_session(@student)
      get 'grade_summary', :course_id => @course.id, :id => @student.id
      expect(response).to render_template('grade_summary')
      expect(assigns[:presenter].courses_with_grades).not_to be_nil
    end

    it "does not allow access for wrong user" do
      user(:active_all => true)
      user_session(@user)
      get 'grade_summary', :course_id => @course.id, :id => nil
      assert_unauthorized
      get 'grade_summary', :course_id => @course.id, :id => @student.id
      assert_unauthorized
    end

    it "allows access for a linked observer" do
      user_session(@observer)
      get 'grade_summary', :course_id => @course.id, :id => @student.id
      expect(response).to render_template('grade_summary')
      expect(assigns[:courses_with_grades]).to be_nil
    end

    it "does not allow access for a linked student" do
      user(:active_all => true)
      user_session(@user)
      @se = @course.enroll_student(@user)
      @se.accept
      @se.update_attribute(:associated_user_id, @student.id)
      @user.reload
      get 'grade_summary', :course_id => @course.id, :id => @student.id
      assert_unauthorized
    end

    it "does not allow access for an observer linked in a different course" do
      @course1 = @course
      course(:active_all => true)
      @course2 = @course

      user_session(@observer)

      get 'grade_summary', :course_id => @course2.id, :id => @student.id
      assert_unauthorized
    end

    it "allows concluded teachers to see a student grades pages" do
      user_session(@teacher)
      @teacher_enrollment.conclude
      get 'grade_summary', :course_id => @course.id, :id => @student.id
      expect(response).to be_success
      expect(response).to render_template('grade_summary')
      expect(assigns[:courses_with_grades]).to be_nil
    end

    it "allows concluded students to see their grades pages" do
      user_session(@student)
      @student_enrollment.conclude
      get 'grade_summary', :course_id => @course.id, :id => @student.id
      expect(response).to render_template('grade_summary')
    end

    it "gives a student the option to switch between courses" do
      pseudonym(@teacher, :username => 'teacher@example.com')
      pseudonym(@student, :username => 'student@example.com')
      course_with_teacher(:user => @teacher, :active_all => 1)
      student_in_course :user => @student, :active_all => 1
      user_session(@student)
      get 'grade_summary', :course_id => @course.id, :id => @student.id
      expect(response).to be_success
      expect(assigns[:presenter].courses_with_grades).not_to be_nil
      expect(assigns[:presenter].courses_with_grades.length).to eq 2
    end

    it "does not give a teacher the option to switch between courses when viewing a student's grades" do
      pseudonym(@teacher, :username => 'teacher@example.com')
      pseudonym(@student, :username => 'student@example.com')
      course_with_teacher(:user => @teacher, :active_all => 1)
      student_in_course :user => @student, :active_all => 1
      user_session(@teacher)
      get 'grade_summary', :course_id => @course.id, :id => @student.id
      expect(response).to be_success
      expect(assigns[:courses_with_grades]).to be_nil
    end

    it "does not give a linked observer the option to switch between courses when viewing a student's grades" do
      pseudonym(@teacher, :username => 'teacher@example.com')
      pseudonym(@student, :username => 'student@example.com')
      user_with_pseudonym(:username => 'parent@example.com', :active_all => 1)

      course1 = @course
      course2 = course_with_teacher(:user => @teacher, :active_all => 1).course
      student_in_course :user => @student, :active_all => 1
      oe = course2.enroll_user(@observer, 'ObserverEnrollment')
      oe.associated_user = @student
      oe.save!
      oe.accept

      user_session(@observer)
      get 'grade_summary', :course_id => course1.id, :id => @student.id
      expect(response).to be_success
      expect(assigns[:courses_with_grades]).to be_nil
    end

    it "assigns values for grade calculator to ENV" do
      user_session(@teacher)
      get 'grade_summary', :course_id => @course.id, :id => @student.id
      expect(assigns[:js_env][:submissions]).not_to be_nil
      expect(assigns[:js_env][:assignment_groups]).not_to be_nil
    end

    it "does not include assignment discussion information in grade calculator ENV data" do
      user_session(@teacher)
      assignment1 = @course.assignments.create(:title => "Assignment 1")
      assignment1.submission_types = "discussion_topic"
      assignment1.save!

      get 'grade_summary', :course_id => @course.id, :id => @student.id
      expect(assigns[:js_env][:assignment_groups].first[:assignments].first["discussion_topic"]).to be_nil
    end

    it "does not leak muted scores" do
      user_session(@student)
      a1, a2 = 2.times.map { |i|
        @course.assignments.create! name: "blah#{i}", points_possible: 10
      }
      a1.mute!
      a1.grade_student(@student, grade: 10)
      a2.grade_student(@student, grade: 5)
      get 'grade_summary', course_id: @course.id, id: @student.id
      expected =
      expect(assigns[:js_env][:submissions].sort_by { |s|
        s['assignment_id']
      }).to eq [
        {'score' => nil, 'assignment_id' => a1.id},
        {'score' => 5, 'assignment_id' => a2.id}
      ]
    end

    it "sorts assignments by due date (null last), then title" do
      user_session(@teacher)
      assignment1 = @course.assignments.create(:title => "Assignment 1")
      assignment2 = @course.assignments.create(:title => "Assignment 2", :due_at => 3.days.from_now)
      assignment3 = @course.assignments.create(:title => "Assignment 3", :due_at => 2.days.from_now)

      get 'grade_summary', :course_id => @course.id, :id => @student.id
      assignment_ids = assigns[:presenter].assignments.select{|a| a.class == Assignment}.map(&:id)
      expect(assignment_ids).to eq [assignment3, assignment2, assignment1].map(&:id)
    end

    context "with assignment due date overrides" do
      before :once do
        @assignment = @course.assignments.create(:title => "Assignment 1")
        @due_at = 4.days.from_now
      end

      def check_grades_page(due_at)
        [@student, @teacher, @observer].each do |u|
          controller.js_env.clear
          user_session(u)
          get 'grade_summary', :course_id => @course.id, :id => @student.id
          assignment_due_at = assigns[:presenter].assignments.find{|a| a.class == Assignment}.due_at
          expect(assignment_due_at.to_i).to eq due_at.to_i
        end
      end

      it "reflects section overrides" do
        section = @course.default_section
        override = assignment_override_model(:assignment => @assignment)
        override.set = section
        override.override_due_at(@due_at)
        override.save!
        check_grades_page(@due_at)
      end

      it "shows the latest section override in student view" do
        section = @course.default_section
        override = assignment_override_model(:assignment => @assignment)
        override.set = section
        override.override_due_at(@due_at)
        override.save!

        section2 = @course.course_sections.create!
        override2 = assignment_override_model(:assignment => @assignment)
        override2.set = section2
        override2.override_due_at(@due_at - 1.day)
        override2.save!

        user_session(@teacher)
        @fake_student = @course.student_view_student
        session[:become_user_id] = @fake_student.id

        get 'grade_summary', :course_id => @course.id, :id => @fake_student.id
        assignment_due_at = assigns[:presenter].assignments.find{|a| a.class == Assignment}.due_at
        expect(assignment_due_at.to_i).to eq @due_at.to_i
      end

      it "reflects group overrides when student is a member" do
        @assignment.group_category = group_category
        @assignment.save!
        group = @assignment.group_category.groups.create!(:context => @course)
        group.add_user(@student)

        override = assignment_override_model(:assignment => @assignment)
        override.set = group
        override.override_due_at(@due_at)
        override.save!
        check_grades_page(@due_at)
      end

      it "does not reflect group overrides when student is not a member" do
        @assignment.group_category = group_category
        @assignment.save!
        group = @assignment.group_category.groups.create!(:context => @course)

        override = assignment_override_model(:assignment => @assignment)
        override.set = group
        override.override_due_at(@due_at)
        override.save!
        check_grades_page(nil)
      end

      it "reflects ad-hoc overrides" do
        override = assignment_override_model(:assignment => @assignment)
        override.override_due_at(@due_at)
        override.save!
        override_student = override.assignment_override_students.build
        override_student.user = @student
        override_student.save!
        check_grades_page(@due_at)
      end

      it "uses the latest override" do
        section = @course.default_section
        override = assignment_override_model(:assignment => @assignment)
        override.set = section
        override.override_due_at(@due_at)
        override.save!

        override = assignment_override_model(:assignment => @assignment)
        override.override_due_at(@due_at + 1.day)
        override.save!
        override_student = override.assignment_override_students.build
        override_student.user = @student
        override_student.save!

        check_grades_page(@due_at + 1.day)
      end
    end

    it "raises an exception on a non-integer :id" do
      user_session(@teacher)
      assert_page_not_found do
        get 'grade_summary', :course_id => @course.id, :id => "lqw"
      end
    end
  end

  describe "GET 'show'" do
    describe "csv" do
      before :once do
        assignment1 = @course.assignments.create(:title => "Assignment 1")
        assignment2 = @course.assignments.create(:title => "Assignment 2")
      end

      before :each do
        user_session(@teacher)
      end

      shared_examples_for "working download" do
        it "does not recompute enrollment grades" do
          Enrollment.expects(:recompute_final_score).never
          get 'show', :course_id => @course.id, :init => 1, :assignments => 1, :format => 'csv'
        end
        it "should get all the expected datas even with multibytes characters", :focus => true do
          @course.assignments.create(:title => "Déjà vu")
          raw_csv = @course.gradebook_to_csv({
            :user => @teacher,
            :include_priors => false,
            :include_sis_id => true
          })
          expect(raw_csv).to include("Déjà vu")
        end
      end

      context "with teacher that prefers Grid View" do
        before do
          @user.preferences[:gradebook_version] = "2"
        end
        include_examples "working download"
      end

      context "with teacher that prefers Individual View" do
        before do
          @user.preferences[:gradebook_version] = "srgb"
        end
        include_examples "working download"
      end
    end

    context "Individual View" do
      before do
        user_session(@teacher)
      end

      it "redirects to Grid View with a friendly URL" do
        @teacher.preferences[:gradebook_version] = "2"
        get "show", :course_id => @course.id
        expect(response).to render_template("gradebook2")
      end

      it "redirects to Individual View with a friendly URL" do
        @teacher.preferences[:gradebook_version] = "srgb"
        get "show", :course_id => @course.id
        expect(response).to render_template("screenreader")
      end
    end

    it "renders the unauthorized page without gradebook authorization" do
      get "show", :course_id => @course.id
      expect(response).to render_template("shared/unauthorized")
    end
  end

  describe "GET 'change_gradebook_version'" do
    it 'switches to gradebook2 if clicked' do
      user_session(@teacher)
      get 'grade_summary', :course_id => @course.id, :id => nil

      expect(response).to redirect_to(:action => 'show')

      # tell it to use gradebook 2
      get 'change_gradebook_version', :course_id => @course.id, :version => 2
      expect(response).to redirect_to(:action => 'show')
    end
  end

  describe "POST 'update_submission'" do
    it "allows adding comments for submission" do
      user_session(@teacher)
      @assignment = @course.assignments.create!(:title => "some assignment")
      @student = @course.enroll_user(User.create!(:name => "some user"))
      post 'update_submission', :course_id => @course.id, :submission =>
        {:comment => "some comment",:assignment_id => @assignment.id, :user_id => @student.user_id}
      expect(response).to be_redirect
      expect(assigns[:assignment]).to eql(@assignment)
      expect(assigns[:submissions]).not_to be_nil
      expect(assigns[:submissions].length).to eql(1)
      expect(assigns[:submissions][0].submission_comments).not_to be_nil
      expect(assigns[:submissions][0].submission_comments[0].comment).to eql("some comment")
    end

    it "allows attaching files to comments for submission" do
      user_session(@teacher)
      @assignment = @course.assignments.create!(:title => "some assignment")
      @student = @course.enroll_user(User.create!(:name => "some user"))
      data = fixture_file_upload("scribd_docs/doc.doc", "application/msword", true)
      post 'update_submission',
        :course_id => @course.id,
        :attachments => { "0" => { :uploaded_data => data } },
        :submission => { :comment => "some comment",
                         :assignment_id => @assignment.id,
                         :user_id => @student.user_id }
      expect(response).to be_redirect
      expect(assigns[:assignment]).to eql(@assignment)
      expect(assigns[:submissions]).not_to be_nil
      expect(assigns[:submissions].length).to eql(1)
      expect(assigns[:submissions][0].submission_comments).not_to be_nil
      expect(assigns[:submissions][0].submission_comments[0].comment).to eql("some comment")
      expect(assigns[:submissions][0].submission_comments[0].attachments.length).to eql(1)
      expect(assigns[:submissions][0].submission_comments[0].attachments[0].display_name).to eql("doc.doc")
    end

    it "does not allow updating submissions for concluded courses" do
      user_session(@teacher)
      @teacher_enrollment.complete
      @assignment = @course.assignments.create!(:title => "some assignment")
      @student = @course.enroll_user(User.create!(:name => "some user"))
      post 'update_submission',
        :course_id => @course.id,
        :submission => { :comment => "some comment",
                         :assignment_id => @assignment.id,
                         :user_id => @student.user_id }
      assert_unauthorized
    end

    it "does not allow updating submissions in other sections when limited" do
      user_session(@teacher)
      @teacher_enrollment.update_attribute(:limit_privileges_to_course_section, true)
      s1 = submission_model(:course => @course)
      s2 = submission_model(:course => @course,
                            :username => 'otherstudent@example.com',
                            :section => @course.course_sections.create(:name => "another section"),
                            :assignment => @assignment)

      post 'update_submission',
        :course_id => @course.id,
        :submission => { :comment => "some comment",
                         :assignment_id => @assignment.id,
                         :user_id => s1.user_id }
      expect(response).to be_redirect

      # attempt to grade another section throws not found
      post 'update_submission',
        :course_id => @course.id,
        :submission => { :comment => "some comment",
                         :assignment_id => @assignment.id,
                         :user_id => s2.user_id }
      expect(flash[:error]).to eql 'Submission was unsuccessful: Submission Failed'
    end
  end

  describe "GET 'speed_grader'" do
    it "redirects the user if course's large_roster? setting is true" do
      user_session(@teacher)
      assignment = @course.assignments.create!(:title => 'some assignment')

      Course.any_instance.stubs(:large_roster?).returns(true)

      get 'speed_grader', :course_id => @course.id, :assignment_id => assignment.id
      expect(response).to be_redirect
      expect(flash[:notice]).to eq 'SpeedGrader is disabled for this course'
    end

    context "assignment published status" do
      before :once do
        @assign = @course.assignments.create!(title: 'Totally')
        @assign.unpublish
      end

      before :each do
        user_session(@teacher)
      end

      it "redirects if the assignment is unpublished" do
        get 'speed_grader', course_id: @course, assignment_id: @assign.id
        expect(response).to be_redirect
        expect(flash[:notice]).to eq I18n.t(
          :speedgrader_enabled_only_for_published_content,
                           'SpeedGrader is enabled only for published content.')
      end

      it "does not redirect if the assignment is published" do
        @assign.publish
        get 'speed_grader', course_id: @course, assignment_id: @assign.id
        expect(response).not_to be_redirect
      end
    end
  end

  describe "POST 'speed_grader_settings'" do
    it "lets you set your :enable_speedgrader_grade_by_question preference" do
      user_session(@teacher)
      expect(@teacher.preferences[:enable_speedgrader_grade_by_question]).not_to be_truthy

      post 'speed_grader_settings', course_id: @course.id,
        enable_speedgrader_grade_by_question: "1"
      expect(@teacher.reload.preferences[:enable_speedgrader_grade_by_question]).to be_truthy

      post 'speed_grader_settings', course_id: @course.id,
        enable_speedgrader_grade_by_question: "0"
      expect(@teacher.reload.preferences[:enable_speedgrader_grade_by_question]).not_to be_truthy
    end
  end

  describe '#light_weight_ags_json' do
    it 'returns the necessary JSON for GradeCalculator' do
      ag = @course.assignment_groups.create! group_weight: 100
      a  = ag.assignments.create! :submission_types => 'online_upload',
                                  :points_possible  => 10,
                                  :context  => @course
      AssignmentGroup.add_never_drop_assignment(ag, a)
      @controller.instance_variable_set(:@context, @course)
      @controller.instance_variable_set(:@current_user, @user)
      expect(@controller.light_weight_ags_json([ag])).to eq [
        {
          id: ag.id,
          rules: {
            'never_drop' => [
              a.id.to_s
            ]
          },
          group_weight: 100,
          assignments: [
            {
              due_at: nil,
              id: a.id,
              points_possible: 10,
              submission_types: ['online_upload'],
            }
          ],
        },
      ]
    end

    it 'does not return unpublished assignments' do
      course_with_student
      ag = @course.assignment_groups.create! group_weight: 100
      a1 = ag.assignments.create! :submission_types => 'online_upload',
                                  :points_possible  => 10,
                                  :context  => @course
<<<<<<< HEAD
        a2.workflow_state = 'unpublished'
        a2.save!

      @controller.instance_variable_set(:@context, @course)
      @controller.instance_variable_set(:@current_user, @user)
      expect(@controller.light_weight_ags_json([ag])).to eq [
        {
          id: ag.id,
          rules: {},
          group_weight: 100,
          assignments: [
            {
              id: a1.id,
              due_at: nil,
              points_possible: 10,
              submission_types: ['online_upload'],
            }
          ],
        },
      ]
      end
=======
      a2 = ag.assignments.build :submission_types => 'online_upload',
                                :points_possible  => 10,
                                :context  => @course
      a2.workflow_state = 'unpublished'
      a2.save!

    @controller.instance_variable_set(:@context, @course)
    @controller.instance_variable_set(:@current_user, @user)
    expect(@controller.light_weight_ags_json([ag])).to eq [
      {
        id: ag.id,
        rules: {},
        group_weight: 100,
        assignments: [
          {
            id: a1.id,
            due_at: nil,
            points_possible: 10,
            submission_types: ['online_upload'],
          }
        ],
      },
    ]
>>>>>>> 8276cfac
    end
  end
end<|MERGE_RESOLUTION|>--- conflicted
+++ resolved
@@ -555,29 +555,6 @@
       a1 = ag.assignments.create! :submission_types => 'online_upload',
                                   :points_possible  => 10,
                                   :context  => @course
-<<<<<<< HEAD
-        a2.workflow_state = 'unpublished'
-        a2.save!
-
-      @controller.instance_variable_set(:@context, @course)
-      @controller.instance_variable_set(:@current_user, @user)
-      expect(@controller.light_weight_ags_json([ag])).to eq [
-        {
-          id: ag.id,
-          rules: {},
-          group_weight: 100,
-          assignments: [
-            {
-              id: a1.id,
-              due_at: nil,
-              points_possible: 10,
-              submission_types: ['online_upload'],
-            }
-          ],
-        },
-      ]
-      end
-=======
       a2 = ag.assignments.build :submission_types => 'online_upload',
                                 :points_possible  => 10,
                                 :context  => @course
@@ -601,7 +578,6 @@
         ],
       },
     ]
->>>>>>> 8276cfac
     end
   end
 end