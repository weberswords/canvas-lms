#
# Copyright (C) 2011 Instructure, Inc.
#
# This file is part of Canvas.
#
# Canvas is free software: you can redistribute it and/or modify it under
# the terms of the GNU Affero General Public License as published by the Free
# Software Foundation, version 3 of the License.
#
# Canvas is distributed in the hope that it will be useful, but WITHOUT ANY
# WARRANTY; without even the implied warranty of MERCHANTABILITY or FITNESS FOR
# A PARTICULAR PURPOSE. See the GNU Affero General Public License for more
# details.
#
# You should have received a copy of the GNU Affero General Public License along
# with this program. If not, see <http://www.gnu.org/licenses/>.
#

require File.expand_path(File.dirname(__FILE__) + '/../spec_helper')

describe ExternalToolsController do
  describe "GET 'retrieve'" do
    it "should require authentication" do
      course_with_teacher(:active_all => true)
      user_model
      user_session(@user)
      get 'retrieve', :course_id => @course.id
      assert_unauthorized
    end
    
    it "should find tools matching by exact url" do
      course_with_teacher_logged_in(:active_all => true)
      tool = @course.context_external_tools.new(:name => "bob", :consumer_key => "bob", :shared_secret => "bob")
      tool.url = "http://www.example.com/basic_lti"
      tool.save!
      get 'retrieve', :course_id => @course.id, :url => "http://www.example.com/basic_lti"
      response.should be_success
      assigns[:tool].should == tool
      assigns[:tool_settings].should_not be_nil
    end
    
    it "should find tools matching by domain" do
      course_with_teacher_logged_in(:active_all => true)
      tool = @course.context_external_tools.new(:name => "bob", :consumer_key => "bob", :shared_secret => "bob")
      tool.domain = "example.com"
      tool.save!
      get 'retrieve', :course_id => @course.id, :url => "http://www.example.com/basic_lti"
      response.should be_success
      assigns[:tool].should == tool
      assigns[:tool_settings].should_not be_nil
    end
    
    it "should redirect if no matching tools are found" do
      course_with_teacher_logged_in(:active_all => true)
      get 'retrieve', :course_id => @course.id, :url => "http://www.example.com"
      response.should be_redirect
      flash[:error].should == "Couldn't find valid settings for this link"
    end
  end
  
  describe "GET 'resource_selection'" do
    it "should require authentication" do
      course_with_teacher(:active_all => true)
      user_model
      user_session(@user)
      get 'resource_selection', :course_id => @course.id, :external_tool_id => 0
      assert_unauthorized
    end
    
    it "should redirect if no matching tools are found" do
      course_with_teacher_logged_in(:active_all => true)
      tool = @course.context_external_tools.new(:name => "bob", :consumer_key => "bob", :shared_secret => "bob")
      tool.url = "http://www.example.com/basic_lti"
      # this tool exists, but isn't properly configured
      tool.save!
      get 'resource_selection', :course_id => @course.id, :external_tool_id => tool.id
      response.should be_redirect
      flash[:error].should == "Couldn't find valid settings for this tool"
    end
    
    it "should find a valid tool if one exists" do
      course_with_teacher_logged_in(:active_all => true)
      tool = @course.context_external_tools.new(:name => "bob", :consumer_key => "bob", :shared_secret => "bob")
      tool.url = "http://www.example.com/basic_lti"
      tool.settings[:resource_selection] = {
        :url => "http://#{HostUrl.default_host}/selection_test",
        :selection_width => 400,
        :selection_height => 400
      }
      tool.save!
      get 'resource_selection', :course_id => @course.id, :external_tool_id => tool.id
      response.should be_success
      assigns[:tool].should == tool
    end
  end
  
  describe "POST 'create'" do
    it "should require authentication" do
      course_with_teacher(:active_all => true)
      post 'create', :course_id => @course.id
      response.should be_redirect
    end
    
    it "should accept basic configurations" do
      course_with_teacher_logged_in(:active_all => true)
      post 'create', :course_id => @course.id, :external_tool => {:name => "tool name", :url => "http://example.com", :consumer_key => "key", :shared_secret => "secret"}
      response.should be_success
      assigns[:tool].should_not be_nil
      assigns[:tool].name.should == "tool name"
      assigns[:tool].url.should == "http://example.com"
      assigns[:tool].consumer_key.should == "key"
      assigns[:tool].shared_secret.should == "secret"
    end
    
    it "should handle advanced xml configurations" do
      course_with_teacher_logged_in(:active_all => true)
      xml = <<-XML
<?xml version="1.0" encoding="UTF-8"?>
<cartridge_basiclti_link xmlns="http://www.imsglobal.org/xsd/imslticc_v1p0"
    xmlns:blti = "http://www.imsglobal.org/xsd/imsbasiclti_v1p0"
    xmlns:lticm ="http://www.imsglobal.org/xsd/imslticm_v1p0"
    xmlns:lticp ="http://www.imsglobal.org/xsd/imslticp_v1p0"
    xmlns:xsi = "http://www.w3.org/2001/XMLSchema-instance"
    xsi:schemaLocation = "http://www.imsglobal.org/xsd/imslticc_v1p0 http://www.imsglobal.org/xsd/lti/ltiv1p0/imslticc_v1p0.xsd
    http://www.imsglobal.org/xsd/imsbasiclti_v1p0 http://www.imsglobal.org/xsd/lti/ltiv1p0/imsbasiclti_v1p0.xsd
    http://www.imsglobal.org/xsd/imslticm_v1p0 http://www.imsglobal.org/xsd/lti/ltiv1p0/imslticm_v1p0.xsd
    http://www.imsglobal.org/xsd/imslticp_v1p0 http://www.imsglobal.org/xsd/lti/ltiv1p0/imslticp_v1p0.xsd">
    <blti:title>Other Name</blti:title>
    <blti:description>Description</blti:description>
    <blti:launch_url>http://example.com/other_url</blti:launch_url>
    <blti:extensions platform="canvas.instructure.com">
      <lticm:property name="privacy_level">public</lticm:property>
      <lticm:options name="editor_button">
        <lticm:property name="url">http://example.com/editor</lticm:property>
        <lticm:property name="icon_url">http://example.com/icon.png</lticm:property>
        <lticm:property name="text">Editor Button</lticm:property>
        <lticm:property name="selection_width">500</lticm:property>
        <lticm:property name="selection_height">300</lticm:property>
      </lticm:options>
    </blti:extensions>
    <cartridge_bundle identifierref="BLTI001_Bundle"/>
    <cartridge_icon identifierref="BLTI001_Icon"/>
</cartridge_basiclti_link>  
      XML
      post 'create', :course_id => @course.id, :external_tool => {:name => "tool name", :url => "http://example.com", :consumer_key => "key", :shared_secret => "secret", :config_type => "by_xml", :config_xml => xml}
      response.should be_success
      assigns[:tool].should_not be_nil
      # User-entered name overrides name provided in xml
      assigns[:tool].name.should == "tool name"
      assigns[:tool].description.should == "Description"
      assigns[:tool].url.should == "http://example.com/other_url"
      assigns[:tool].consumer_key.should == "key"
      assigns[:tool].shared_secret.should == "secret"
      assigns[:tool].has_editor_button.should be_true
    end
    
    it "should fail gracefully on invalid xml configurations" do
      course_with_teacher_logged_in(:active_all => true)
      xml = "bob"
      post 'create', :course_id => @course.id, :external_tool => {:name => "tool name", :url => "http://example.com", :consumer_key => "key", :shared_secret => "secret", :config_type => "by_xml", :config_xml => xml}
      response.should_not be_success
      assigns[:tool].should be_new_record
      json = json_parse(response.body)
      json['errors']['base'][0]['message'].should == I18n.t(:invalid_xml_syntax, 'invalid xml syntax')

      course_with_teacher_logged_in(:active_all => true)
      xml = "<a><b>c</b></a>"
      post 'create', :course_id => @course.id, :external_tool => {:name => "tool name", :url => "http://example.com", :consumer_key => "key", :shared_secret => "secret", :config_type => "by_xml", :config_xml => xml}
      response.should_not be_success
      assigns[:tool].should be_new_record
      json = json_parse(response.body)
      json['errors']['base'][0]['message'].should == I18n.t(:invalid_xml_syntax, 'invalid xml syntax')
    end
    
    it "should handle advanced xml configurations by URL retrieval" do
      course_with_teacher_logged_in(:active_all => true)
      xml = <<-XML
<?xml version="1.0" encoding="UTF-8"?>
<cartridge_basiclti_link xmlns="http://www.imsglobal.org/xsd/imslticc_v1p0"
    xmlns:blti = "http://www.imsglobal.org/xsd/imsbasiclti_v1p0"
    xmlns:lticm ="http://www.imsglobal.org/xsd/imslticm_v1p0"
    xmlns:lticp ="http://www.imsglobal.org/xsd/imslticp_v1p0"
    xmlns:xsi = "http://www.w3.org/2001/XMLSchema-instance"
    xsi:schemaLocation = "http://www.imsglobal.org/xsd/imslticc_v1p0 http://www.imsglobal.org/xsd/lti/ltiv1p0/imslticc_v1p0.xsd
    http://www.imsglobal.org/xsd/imsbasiclti_v1p0 http://www.imsglobal.org/xsd/lti/ltiv1p0/imsbasiclti_v1p0.xsd
    http://www.imsglobal.org/xsd/imslticm_v1p0 http://www.imsglobal.org/xsd/lti/ltiv1p0/imslticm_v1p0.xsd
    http://www.imsglobal.org/xsd/imslticp_v1p0 http://www.imsglobal.org/xsd/lti/ltiv1p0/imslticp_v1p0.xsd">
    <blti:title>Other Name</blti:title>
    <blti:description>Description</blti:description>
    <blti:launch_url>http://example.com/other_url</blti:launch_url>
    <blti:extensions platform="canvas.instructure.com">
      <lticm:property name="privacy_level">public</lticm:property>
      <lticm:options name="editor_button">
        <lticm:property name="url">http://example.com/editor</lticm:property>
        <lticm:property name="icon_url">http://example.com/icon.png</lticm:property>
        <lticm:property name="text">Editor Button</lticm:property>
        <lticm:property name="selection_width">500</lticm:property>
        <lticm:property name="selection_height">300</lticm:property>
      </lticm:options>
    </blti:extensions>
    <cartridge_bundle identifierref="BLTI001_Bundle"/>
    <cartridge_icon identifierref="BLTI001_Icon"/>
</cartridge_basiclti_link>  
      XML
<<<<<<< HEAD
      Net::HTTP.expects(:get).with(URI.parse("http://config.example.com")).returns(xml)
=======
      obj = OpenStruct.new({:body => xml})
      Net::HTTP.any_instance.stubs(:request).returns(obj)
>>>>>>> 8db10c76
      post 'create', :course_id => @course.id, :external_tool => {:name => "tool name", :url => "http://example.com", :consumer_key => "key", :shared_secret => "secret", :config_type => "by_url", :config_url => "http://config.example.com"}
      response.should be_success
      assigns[:tool].should_not be_nil
      # User-entered name overrides name provided in xml
      assigns[:tool].name.should == "tool name"
      assigns[:tool].description.should == "Description"
      assigns[:tool].url.should == "http://example.com/other_url"
      assigns[:tool].consumer_key.should == "key"
      assigns[:tool].shared_secret.should == "secret"
      assigns[:tool].has_editor_button.should be_true
    end
    
    it "should fail gracefully on invalid URL retrieval or timeouts" do
<<<<<<< HEAD
      Net::HTTP.expects(:get).with(URI.parse("http://config.example.com")).raises(Timeout::Error)
=======
      Net::HTTP.any_instance.stubs(:request).raises(Timeout::Error)
>>>>>>> 8db10c76
      course_with_teacher_logged_in(:active_all => true)
      xml = "bob"
      post 'create', :course_id => @course.id, :external_tool => {:name => "tool name", :url => "http://example.com", :consumer_key => "key", :shared_secret => "secret", :config_type => "by_url", :config_url => "http://config.example.com"}
      response.should_not be_success
      assigns[:tool].should be_new_record
      json = json_parse(response.body)
      json['errors']['base'][0]['message'].should == I18n.t(:retrieve_timeout, 'could not retrieve configuration, the server response timed out')
    end
    
  end
end<|MERGE_RESOLUTION|>--- conflicted
+++ resolved
@@ -202,12 +202,8 @@
     <cartridge_icon identifierref="BLTI001_Icon"/>
 </cartridge_basiclti_link>  
       XML
-<<<<<<< HEAD
-      Net::HTTP.expects(:get).with(URI.parse("http://config.example.com")).returns(xml)
-=======
       obj = OpenStruct.new({:body => xml})
       Net::HTTP.any_instance.stubs(:request).returns(obj)
->>>>>>> 8db10c76
       post 'create', :course_id => @course.id, :external_tool => {:name => "tool name", :url => "http://example.com", :consumer_key => "key", :shared_secret => "secret", :config_type => "by_url", :config_url => "http://config.example.com"}
       response.should be_success
       assigns[:tool].should_not be_nil
@@ -221,11 +217,7 @@
     end
     
     it "should fail gracefully on invalid URL retrieval or timeouts" do
-<<<<<<< HEAD
-      Net::HTTP.expects(:get).with(URI.parse("http://config.example.com")).raises(Timeout::Error)
-=======
       Net::HTTP.any_instance.stubs(:request).raises(Timeout::Error)
->>>>>>> 8db10c76
       course_with_teacher_logged_in(:active_all => true)
       xml = "bob"
       post 'create', :course_id => @course.id, :external_tool => {:name => "tool name", :url => "http://example.com", :consumer_key => "key", :shared_secret => "secret", :config_type => "by_url", :config_url => "http://config.example.com"}
