#
# Copyright (C) 2011 - present Instructure, Inc.
#
# This file is part of Canvas.
#
# Canvas is free software: you can redistribute it and/or modify it under
# the terms of the GNU Affero General Public License as published by the Free
# Software Foundation, version 3 of the License.
#
# Canvas is distributed in the hope that it will be useful, but WITHOUT ANY
# WARRANTY; without even the implied warranty of MERCHANTABILITY or FITNESS FOR
# A PARTICULAR PURPOSE. See the GNU Affero General Public License for more
# details.
#
# You should have received a copy of the GNU Affero General Public License along
# with this program. If not, see <http://www.gnu.org/licenses/>.
#

require 'sharding_spec_helper'

describe CoursesController do
  describe "GET 'index'" do
    def get_index(user=nil)
      user_session(user) if user
      user ||= @user
      controller.instance_variable_set(:@current_user, user)
      controller.load_enrollments_for_index
      get 'index'
    end

    it "should force login" do
      course_with_student(:active_all => true)
      get 'index'
      expect(response).to be_redirect
    end

    it "should assign variables" do
      course_with_student_logged_in(:active_all => true)
      get_index
      expect(response).to be_successful
      expect(assigns[:current_enrollments]).not_to be_nil
      expect(assigns[:current_enrollments]).not_to be_empty
      expect(assigns[:current_enrollments][0]).to eql(@enrollment)
      expect(assigns[:past_enrollments]).not_to be_nil
      expect(assigns[:future_enrollments]).not_to be_nil
    end

    it "should not duplicate enrollments in variables" do
      course_with_student_logged_in(:active_all => true)
      course_factory
      @course.start_at = Time.now + 2.weeks
      @course.restrict_enrollments_to_course_dates = true
      @course.save!
      @course.offer!
      @course.enroll_student(@user)
      get_index
      expect(response).to be_successful
      assigns[:future_enrollments].each do |e|
        expect(assigns[:current_enrollments]).not_to include e
      end
    end

    describe 'current_enrollments' do
      it "should group enrollments by course and type" do
        # enrollments with multiple sections of the same type should be de-duped
        course_factory(active_all: true)
        user_factory(active_all: true)
        sec1 = @course.course_sections.create!(:name => "section1")
        sec2 = @course.course_sections.create!(:name => "section2")
        ens = []
        ens << @course.enroll_student(@user, :section => sec1, :allow_multiple_enrollments => true)
        ens << @course.enroll_student(@user, :section => sec2, :allow_multiple_enrollments => true)
        ens << @course.enroll_teacher(@user, :section => sec2, :allow_multiple_enrollments => true)
        ens.each(&:accept!)

        ens[1].conclude # the current enrollment should take precedence over the concluded one

        user_session(@user)
        get_index
        expect(response).to be_successful
        current_ens = assigns[:current_enrollments]
        expect(current_ens.count).to eql(2)

        student_e = current_ens.detect(&:student?)
        teacher_e = current_ens.detect(&:teacher?)
        expect(student_e.course_section).to be_nil
        expect(teacher_e.course_section).to eq sec2

        expect(assigns[:past_enrollments]).to eql([])
        expect(assigns[:future_enrollments]).to eql([])
      end
    end

    describe 'past_enrollments' do
      it "should include 'completed' courses" do
        enrollment1 = course_with_student active_all: true
        expect(enrollment1).to be_active
        enrollment1.course.complete!

        user_session(@student)
        get_index
        expect(response).to be_successful
        expect(assigns[:past_enrollments]).to eql([enrollment1])
        expect(assigns[:current_enrollments]).to eql([])
        expect(assigns[:future_enrollments]).to eql([])
      end

      it "should include 'rejected' and 'completed' enrollments" do
        active_enrollment = course_with_student name: 'active', active_course: true
        active_enrollment.accept!
        rejected_enrollment = course_with_student user: @student, course_name: 'rejected', active_course: true
        rejected_enrollment.update_attribute(:workflow_state, 'rejected')
        completed_enrollment = course_with_student user: @student, course_name: 'completed', active_course: true
        completed_enrollment.update_attribute(:workflow_state, 'completed')

        user_session(@student)
        get_index
        expect(response).to be_successful
        expect(assigns[:past_enrollments]).to eq [completed_enrollment, rejected_enrollment]
        expect(assigns[:current_enrollments]).to eq [active_enrollment]
        expect(assigns[:future_enrollments]).to be_empty
      end

      it "should prioritize completed enrollments over inactive ones" do
        course_with_student(:active_all => true)
        old_enroll = @student.enrollments.first

        section2 = @course.course_sections.create!
        inactive_enroll = @course.enroll_student(@student, :section => section2, :allow_multiple_enrollments => true)
        inactive_enroll.deactivate

        @course.update_attributes(:start_at => 2.days.ago, :conclude_at => 1.day.ago, :restrict_enrollments_to_course_dates => true)

        user_session(@student)

        get_index
        expect(response).to be_successful
        expect(assigns[:past_enrollments]).to eq [old_enroll]
      end

      it "should include 'active' enrollments whose term is past" do
        @student = user_factory

        # by course date, unrestricted
        course1 = Account.default.courses.create! start_at: 2.months.ago,
          conclude_at: 1.month.ago, # oh hey this already "ended" (not really because it's unrestricted) but whatever
          restrict_enrollments_to_course_dates: false,
          name: 'One'
        course1.offer!
        enrollment1 = course_with_student course: course1, user: @student, active_all: true

        # by course date, restricted
        course2 = Account.default.courses.create! start_at: 2.months.ago, conclude_at: 1.month.ago,
                                                  restrict_enrollments_to_course_dates: true,
                                                  name: 'Two'
        course2.offer!
        enrollment2 = course_with_student course: course2, user: @student, active_all: true

        # by enrollment term
        enrollment3 = course_with_student user: @student, course_name: 'Three', active_all: true
        past_term = Account.default.enrollment_terms.create! name: 'past term', start_at: 1.month.ago, end_at: 1.day.ago
        enrollment3.course.enrollment_term = past_term
        enrollment3.course.save!

        # by course date, unrestricted but the course dates aren't over yet
        course4 = Account.default.courses.create! start_at: 2.months.ago, conclude_at: 1.month.from_now,
          restrict_enrollments_to_course_dates: false,
          name: 'Fore'
        course4.offer!
        enrollment4 = course_with_student course: course4, user: @student, active_all: true

        # by course date, unrestricted past view
        course5 = Account.default.courses.create! start_at: 2.months.ago, conclude_at: 1.month.ago,
                                                  restrict_enrollments_to_course_dates: false,
                                                  name: 'Phive',
                                                  restrict_student_past_view: false
        course5.offer!
        enrollment5 = course_with_student course: course5, user: @student, active_all: true

        # by course date, restricted past view & enrollment dates
        course6 = Account.default.courses.create! start_at: 2.months.ago, conclude_at: 1.month.ago,
                                                  restrict_enrollments_to_course_dates: true,
                                                  name: 'Styx',
                                                  restrict_student_past_view: true
        course6.offer!
        enrollment6 = course_with_student course: course6, user: @student, active_all: true

        # past course date, restricted past view & enrollment dates not concluded
        course7 = Account.default.courses.create! start_at: 2.months.ago, conclude_at: 1.month.ago,
          restrict_enrollments_to_course_dates: false,
          name: 'Ptheven',
          restrict_student_past_view: true
        course7.offer!
        enrollment7 = course_with_student course: course7, user: @student, active_all: true

        user_session(@student)
        get_index
        expect(response).to be_successful
        expect(assigns[:past_enrollments]).to match_array([enrollment7, enrollment5, enrollment3, enrollment2, enrollment1])
        expect(assigns[:current_enrollments]).to eq [enrollment4]
        expect(assigns[:future_enrollments]).to be_empty
      end

      it "should do other terrible date logic based on sections" do
        @student = user_factory

        # section date in past
        course1 = Account.default.courses.create! start_at: 2.months.ago, conclude_at: 1.month.from_now
        course1.default_section.update_attributes(:end_at => 1.month.ago)
        course1.offer!
        enrollment1 = course_with_student course: course1, user: @student, active_all: true

        # by section date, in future
        course2 = Account.default.courses.create! start_at: 2.months.ago, conclude_at: 1.month.ago
        course2.default_section.update_attributes(:end_at => 1.month.from_now)
        course2.offer!
        enrollment2 = course_with_student course: course2, user: @student, active_all: true

        user_session(@student)
        get_index
        expect(response).to be_successful
        expect(assigns[:past_enrollments]).to eq [enrollment1]
        expect(assigns[:current_enrollments]).to eq [enrollment2]
        expect(assigns[:future_enrollments]).to be_empty
      end

      it "should not include hard-inactive enrollments even in the future" do
        course1 = Account.default.courses.create!(start_at: 1.month.from_now, restrict_enrollments_to_course_dates: true)
        course1.offer!
        enrollment = course_with_student course: course1, user: @student, active_all: true
        enrollment.deactivate

        user_session(@student)
        get_index
        expect(response).to be_successful
        expect(assigns[:future_enrollments]).to be_empty
      end

      it "should not include 'invited' enrollments whose term is past" do
        @student = user_factory

        # by enrollment term
        enrollment = course_with_student user: @student, course_name: 'Three', :active_course => true
        past_term = Account.default.enrollment_terms.create! name: 'past term', start_at: 1.month.ago, end_at: 1.day.ago
        enrollment.course.enrollment_term = past_term
        enrollment.course.save!
        enrollment.reload

        expect(enrollment.workflow_state).to eq "invited"
        expect(enrollment).to_not be_invited # state_based_on_date

        user_session(@student)
        get_index
        expect(response).to be_successful
        expect(assigns[:past_enrollments]).to be_empty
        expect(assigns[:future_enrollments]).to be_empty
      end

      it "should not include the course if the caller is a student or observer and the course restricts students viewing courses after the end date" do
        course1 = Account.default.courses.create!(:restrict_student_past_view => true)
        course1.offer!

        enrollment = course_with_student course: course1
        enrollment.accept!

        teacher = user_with_pseudonym(:active_all => true)
        teacher_enrollment = course_with_teacher course: course1, :user => teacher
        teacher_enrollment.accept!

        course1.start_at = 2.months.ago
        course1.conclude_at = 1.month.ago
        course1.save!

        course1.enrollment_term.update_attribute(:end_at, 1.month.ago)

        get_index(@student)
        expect(response).to be_successful
        expect(assigns[:past_enrollments]).to be_empty
        expect(assigns[:current_enrollments]).to be_empty
        expect(assigns[:future_enrollments]).to be_empty

        observer = user_with_pseudonym(active_all: true)
        add_linked_observer(@student, observer)
        get_index(observer)
        expect(response).to be_successful
        expect(assigns[:past_enrollments]).to be_empty
        expect(assigns[:current_enrollments]).to be_empty
        expect(assigns[:future_enrollments]).to be_empty

        get_index(teacher)
        expect(response).to be_successful
        expect(assigns[:past_enrollments]).to eq [teacher_enrollment]
        expect(assigns[:current_enrollments]).to be_empty
        expect(assigns[:future_enrollments]).to be_empty
      end

      it "should include the student's course when the course restricts students viewing courses after the end date if they're not actually soft-concluded" do
        course1 = Account.default.courses.create!(:restrict_student_past_view => true)
        course1.offer!

        enrollment = course_with_student course: course1
        enrollment.accept!

        course1.start_at = 2.months.ago
        course1.conclude_at = 1.month.ago
        course1.save!

        course1.enrollment_term.update_attribute(:end_at, 1.month.from_now)

        user_session(@student)
        get_index
        expect(response).to be_successful
        expect(assigns[:past_enrollments]).to eq [enrollment]
        expect(assigns[:current_enrollments]).to be_empty
        expect(assigns[:future_enrollments]).to be_empty
      end
    end

    describe 'current_enrollments' do
      it "should include courses with no applicable start/end dates" do
        # no dates at all
        enrollment1 = student_in_course active_all: true, course_name: 'A'

        course2 = Account.default.courses.create! start_at: 2.weeks.ago, conclude_at: 1.week.from_now,
                                                  restrict_enrollments_to_course_dates: false,
                                                  name: 'B'
        course2.offer!
        enrollment2 = student_in_course user: @student, course: course2, active_all: true

        # future date that doesn't count
        course3 = Account.default.courses.create! start_at: 1.weeks.from_now, conclude_at: 2.weeks.from_now,
                                                  restrict_enrollments_to_course_dates: false,
                                                  name: 'C'
        course3.offer!
        enrollment3 = student_in_course user: @student, course: course3, active_all: true

        user_session(@student)
        get_index
        expect(response).to be_successful
        expect(assigns[:past_enrollments]).to be_empty
        expect(assigns[:current_enrollments]).to eq [enrollment1, enrollment2, enrollment3]
        expect(assigns[:future_enrollments]).to be_empty
      end

      it "should include courses with current start/end dates" do
        course1 = Account.default.courses.create! start_at: 1.week.ago, conclude_at: 1.week.from_now,
                                                  restrict_enrollments_to_course_dates: true,
                                                  name: 'A'
        course1.offer!
        enrollment1 = student_in_course course: course1

        enrollment2 = course_with_student user: @student, course_name: 'B', active_all: true
        current_term = Account.default.enrollment_terms.create! name: 'current term', start_at: 1.month.ago, end_at: 1.month.from_now
        enrollment2.course.enrollment_term = current_term
        enrollment2.course.save!

        user_session(@student)
        get_index
        expect(response).to be_successful
        expect(assigns[:past_enrollments]).to be_empty
        expect(assigns[:current_enrollments]).to eq [enrollment1, enrollment2]
        expect(assigns[:future_enrollments]).to be_empty
      end

      it "should include 'invited' enrollments, and list them before 'active'" do
        enrollment1 = course_with_student course_name: 'Z'
        @student.register!
        @course.offer!
        enrollment1.invite!

        enrollment2 = course_with_student user: @student, course_name: 'A', active_all: true

        user_session(@student)
        get_index
        expect(response).to be_successful
        expect(assigns[:past_enrollments]).to be_empty
        expect(assigns[:current_enrollments]).to eq [enrollment1, enrollment2]
        expect(assigns[:future_enrollments]).to be_empty
      end

      it "should include unpublished courses" do
        enrollment = course_with_student
        expect(@course).to be_unpublished
        enrollment.invite!

        user_session(@student)
        get_index
        expect(response).to be_successful
        expect(assigns[:past_enrollments]).to be_empty
        expect(assigns[:current_enrollments]).to eq [enrollment]
        expect(assigns[:future_enrollments]).to be_empty
      end
    end

    describe 'future_enrollments' do
      it "should include courses with a start date in the future, regardless of published state" do
        # published course
        course1 = Account.default.courses.create! start_at: 1.month.from_now, restrict_enrollments_to_course_dates: true, name: 'A'
        course1.offer!
        enrollment1 = course_with_student course: course1

        # unpublished course
        course2 = Account.default.courses.create! start_at: 1.month.from_now, restrict_enrollments_to_course_dates: true, name: 'B'
        expect(course2).to be_unpublished
        enrollment2 = course_with_student user: @student, course: course2

        user_session(@student)
        get_index
        expect(response).to be_successful
        expect(assigns[:past_enrollments]).to be_empty
        expect(assigns[:current_enrollments]).to be_empty
        expect(assigns[:future_enrollments].map(&:course_id)).to eq [course1.id, course2.id]

        observer = user_with_pseudonym(active_all: true)
        add_linked_observer(@student, observer)
        user_session(observer)
        get_index
        expect(response).to be_successful
        expect(assigns[:past_enrollments]).to be_empty
        expect(assigns[:current_enrollments]).to be_empty
        expect(assigns[:future_enrollments].map(&:course_id)).to eq [course1.id, course2.id]
      end

      it "should include courses with accepted enrollments and future start dates" do
        course1 = Account.default.courses.create! start_at: 1.month.from_now, restrict_enrollments_to_course_dates: true, name: 'A'
        course1.offer!
        student_in_course course: course1, active_all: true
        user_session(@student)
        get_index
        expect(assigns[:future_enrollments].map(&:course_id)).to eq [course1.id]
      end

      it "should not be empty if the caller is a student or observer and the root account restricts students viewing courses before the start date" do
        course1 = Account.default.courses.create! start_at: 1.month.from_now, restrict_enrollments_to_course_dates: true
        course1.offer!
        enrollment1 = course_with_student course: course1
        enrollment1.root_account.settings[:restrict_student_future_view] = true
        enrollment1.root_account.save!
        expect(course1.restrict_student_future_view?).to be_truthy # should inherit

        user_session(@student)
        get_index
        expect(response).to be_successful
        expect(assigns[:past_enrollments]).to be_empty
        expect(assigns[:current_enrollments]).to be_empty
        expect(assigns[:future_enrollments]).to eq [enrollment1]

        observer = user_with_pseudonym(active_all: true)
        add_linked_observer(@student, observer)
        user_session(observer)
        get_index
        expect(response).to be_successful
        expect(assigns[:past_enrollments]).to be_empty
        expect(assigns[:current_enrollments]).to be_empty
        expect(assigns[:future_enrollments]).to eq [observer.enrollments.first]

        teacher = user_with_pseudonym(:active_all => true)
        teacher_enrollment = course_with_teacher course: course1, :user => teacher
        user_session(teacher)
        get_index
        expect(response).to be_successful
        expect(assigns[:past_enrollments]).to be_empty
        expect(assigns[:current_enrollments]).to be_empty
        expect(assigns[:future_enrollments]).to eq [teacher_enrollment]
      end

      it "should not include published course enrollments if account disallows future view and listing" do
        Account.default.tap{|a| a.settings.merge!(:restrict_student_future_view => true, :restrict_student_future_listing => true); a.save!}

        course1 = Account.default.courses.create! start_at: 1.month.from_now, restrict_enrollments_to_course_dates: true, workflow_state: 'available'
        enrollment1 = course_with_student course: course1
        expect(enrollment1.workflow_state).to eq 'invited'
        expect(enrollment1.restrict_future_listing?).to be_truthy

        user_session(@student)
        get_index
        expect(response).to be_successful
        expect(assigns[:future_enrollments]).to eq []
      end

      it "should not include unpublished course enrollments if account disallows future listing" do
        # even if it _would_ be accessible if it were published
        Account.default.tap{|a| a.settings.merge!(:restrict_student_future_view => true, :restrict_student_future_listing => true); a.save!}

        course1 = Account.default.courses.create! start_at: 1.month.from_now, restrict_enrollments_to_course_dates: true
        course1.restrict_student_future_view = false
        course1.save!
        enrollment1 = course_with_student course: course1
        expect(enrollment1.workflow_state).to eq 'creation_pending'
        expect(enrollment1.restrict_future_listing?).to be_truthy

        user_session(@student)
        get_index
        expect(response).to be_successful
        expect(assigns[:future_enrollments]).to eq []

        course1.offer!
        get_index
        expect(response).to be_successful
        expect(assigns[:future_enrollments]).to eq [enrollment1] # show it because it's accessible now
      end
    end

    describe "per-assignment permissions" do
      let(:assignment_permissions) { assigns[:js_env][:PERMISSIONS][:by_assignment_id] }

      before(:each) do
        @course = Course.create!(default_view: "assignments")
        @teacher = course_with_user("TeacherEnrollment", course: @course, active_all: true).user
        @ta = course_with_user("TaEnrollment", course: @course, active_all: true).user
        @course.enable_feature!(:moderated_grading)

        @assignment = @course.assignments.create!(
          moderated_grading: true,
          grader_count: 2,
          final_grader: @teacher
        )

        ta_in_course(active_all: true)
      end

      it "sets the 'update' attribute to true when user is the final grader" do
        user_session(@teacher)
        get 'show', params: {id: @course.id}
        expect(assignment_permissions[@assignment.id][:update]).to eq(true)
      end

      it "sets the 'update' attribute to true when user has the Select Final Grade permission" do
        user_session(@ta)
        get 'show', params: {id: @course.id}
        expect(assignment_permissions[@assignment.id][:update]).to eq(true)
      end

      it "sets the 'update' attribute to false when user does not have the Select Final Grade permission" do
        @course.account.role_overrides.create!(permission: :select_final_grade, enabled: false, role: ta_role)
        user_session(@ta)
        get 'show', params: {id: @course.id}
        expect(assignment_permissions[@assignment.id][:update]).to eq(false)
      end
    end
  end

  describe "GET 'statistics'" do
    it 'does not break using new student_ids method from course' do
      course_with_teacher_logged_in(:active_all => true)
      get 'statistics', params: {:course_id => @course.id}, :format => 'json'
      expect(response).to be_successful
    end
  end

  describe 'observer_pairing_codes' do
    before :once do
      course_with_teacher(active_all: true)
      student_in_course(course: @course, active_all: true)
      @teacher.name = "teacher"
      @teacher.save!
    end

    it "returns unauthorized if self registration is off" do
      user_session(@teacher)
      @course.root_account.root_account.role_overrides.create!(role: teacher_role, enabled: true, permission: :generate_observer_pairing_code)
      ObserverPairingCode.create(user: @student, expires_at: 1.day.from_now, code: SecureRandom.hex(3))
      get :observer_pairing_codes_csv, params: {course_id: @course.id}
      expect(response).to be_unauthorized
    end

    it "returns unauthorized if role does not have permission" do
      user_session(@teacher)
      @course.root_account.root_account.role_overrides.create!(role: teacher_role, enabled: false, permission: :generate_observer_pairing_code)
      @teacher.account.canvas_authentication_provider.update_attribute(:self_registration, true)
      ObserverPairingCode.create(user: @student, expires_at: 1.day.from_now, code: SecureRandom.hex(3))
      get :observer_pairing_codes_csv, params: {course_id: @course.id}
      expect(response).to be_unauthorized
    end

    it "generates an observer pairing codes csv" do
      user_session(@teacher)
      @course.root_account.root_account.role_overrides.create!(role: teacher_role, enabled: true, permission: :generate_observer_pairing_code)
      @teacher.account.canvas_authentication_provider.update_attribute(:self_registration, true)
      get :observer_pairing_codes_csv, params: {course_id: @course.id}
      expect(response).to be_successful
      expect(response.header['Content-Type']).to eql("text/csv")
      expect(response.body.split(",").last.strip).to eql(ObserverPairingCode.last.expires_at.to_s)
      expect(response.body.split(",")[-2]).to include(ObserverPairingCode.last.code)
    end

    it "generates observer pairing codes only for students" do
      user_session(@teacher)
      @course.root_account.root_account.role_overrides.create!(role: teacher_role, enabled: true, permission: :generate_observer_pairing_code)
      @teacher.account.canvas_authentication_provider.update_attribute(:self_registration, true)
      get :observer_pairing_codes_csv, params: {course_id: @course.id}
      expect(response).to be_successful
      expect(response.header['Content-Type']).to eql("text/csv")
      expect(response.body).to include(@student.name)
      expect(response.body.include?(@teacher.name)).to be_falsey
      expect(response.body.split(",").last.strip).to eql(ObserverPairingCode.last.expires_at.to_s)
      expect(response.body.split(",")[-2]).to include(ObserverPairingCode.last.code)
    end
  end

  describe "GET 'settings'" do
    before :once do
      course_with_teacher(active_all: true)
      student_in_course(active_all: true)
    end

    it 'sets the external tools create url' do
      user_session(@teacher)
      get 'settings', params: {:course_id => @course.id}
      expect(controller.js_env[:EXTERNAL_TOOLS_CREATE_URL]).to eq(
        "http://test.host/courses/#{@course.id}/external_tools"
      )
    end

    it 'sets the tool configuration show url' do
      user_session(@teacher)
      get 'settings', params: {:course_id => @course.id}
      expect(controller.js_env[:TOOL_CONFIGURATION_SHOW_URL]).to eq(
        "http://test.host/api/lti/courses/#{@course.id}/developer_keys/:developer_key_id/tool_configuration"
      )
    end

    it "should set tool creation permissions true for roles that are granted rights" do
      user_session(@teacher)
      get 'settings', params: {:course_id => @course.id}
      expect(controller.js_env[:PERMISSIONS][:create_tool_manually]).to eq(true)
    end

    it "should not set tool creation permissions for roles not granted rights" do
      user_session(@student)
      get 'settings', params: {:course_id => @course.id}
      expect(controller.js_env[:PERMISSIONS]).to be_nil
    end

    it "should require authorization" do
      get 'settings', params: {:course_id => @course.id}
      assert_unauthorized
    end

    it "should should not allow students" do
      user_session(@student)
      get 'settings', params: {:course_id => @course.id}
      assert_unauthorized
    end

    it "should render properly" do
      user_session(@teacher)
      get 'settings', params: {:course_id => @course.id}
      expect(response).to be_successful
      expect(response).to render_template("settings")
    end

    it "should give a helpful error message for students that can't access yet" do
      user_session(@student)
      @course.workflow_state = 'claimed'
      @course.save!
      get 'settings', params: {:course_id => @course.id}
      assert_status(401)
      expect(assigns[:unauthorized_reason]).to eq :unpublished
      expect(assigns[:unauthorized_message]).not_to be_nil

      @course.workflow_state = 'available'
      @course.save!
      @enrollment.start_at = 2.days.from_now
      @enrollment.end_at = 4.days.from_now
      @enrollment.save!
      get 'settings', params: {:course_id => @course.id}
      assert_status(401)
      expect(assigns[:unauthorized_reason]).to eq :unpublished
      expect(assigns[:unauthorized_message]).not_to be_nil
    end

    it "does not record recent activity for unauthorize actions" do
      user_session(@student)
      @course.workflow_state = 'available'
      @course.restrict_student_future_view = true
      @course.save!
      @enrollment.start_at = 2.days.from_now
      @enrollment.end_at = 4.days.from_now
      @enrollment.last_activity_at = nil
      @enrollment.save!
      get 'settings', params: {course_id: @course.id}
      assert_status(401)
      expect(assigns[:unauthorized_reason]).to eq(:unpublished)
      expect(@enrollment.reload.last_activity_at).to be(nil)
    end

    it "should assign active course_settings_sub_navigation external tools" do
      user_session(@teacher)
      shared_settings = { consumer_key: 'test', shared_secret: 'secret', url: 'http://example.com/lti' }
      inactive_tool = @course.context_external_tools.create(shared_settings.merge(name: 'inactive', course_settings_sub_navigation: {enabled: true}))
      active_tool = @course.context_external_tools.create(shared_settings.merge(name: 'active', course_settings_sub_navigation: {enabled: true}))
      inactive_tool.workflow_state = 'deleted'
      inactive_tool.save!

      get 'settings', params: {:course_id => @course.id}
      expect(assigns[:course_settings_sub_navigation_tools].size).to eq 1
      assigned_tool = assigns[:course_settings_sub_navigation_tools].first
      expect(assigned_tool.id).to eq active_tool.id
    end
  end

  describe "GET 'enrollment_invitation'" do
    it "should successfully reject invitation for logged-in user" do
      course_with_student_logged_in(:active_course => true)
      post 'enrollment_invitation', params: {:course_id => @course.id, :reject => '1', :invitation => @enrollment.uuid}
      expect(response).to be_redirect
      expect(response).to redirect_to(dashboard_url)
      expect(assigns[:pending_enrollment]).to eql(@enrollment)
      expect(assigns[:pending_enrollment]).to be_rejected
    end

    it "should successfully reject invitation for not-logged-in user" do
      course_with_student(:active_course => true, :active_user => true)
      post 'enrollment_invitation', params: {:course_id => @course.id, :reject => '1', :invitation => @enrollment.uuid}
      expect(response).to be_redirect
      expect(response).to redirect_to(root_url)
      expect(assigns[:pending_enrollment]).to eql(@enrollment)
      expect(assigns[:pending_enrollment]).to be_rejected
    end

    it "should successfully reject temporary invitation" do
      user_with_pseudonym(:active_all => 1)
      user_session(@user, @pseudonym)
      user = User.create! { |u| u.workflow_state = 'creation_pending' }
      user.communication_channels.create!(:path => @cc.path)
      course_factory(active_all: true)
      @enrollment = @course.enroll_student(user)
      post 'enrollment_invitation', params: {:course_id => @course.id, :reject => '1', :invitation => @enrollment.uuid}
      expect(response).to be_redirect
      expect(response).to redirect_to(root_url)
      expect(assigns[:pending_enrollment]).to eql(@enrollment)
      expect(assigns[:pending_enrollment]).to be_rejected
    end

    it "should not reject invitation for bad parameters" do
      course_with_student(:active_course => true, :active_user => true)
      post 'enrollment_invitation', params: {:course_id => @course.id, :reject => '1', :invitation => "#{@enrollment.uuid}https://canvas.instructure.com/courses/#{@course.id}?invitation=#{@enrollment.uuid}"}
      expect(response).to be_redirect
      expect(response).to redirect_to(course_url(@course.id))
      expect(assigns[:pending_enrollment]).to be_nil
    end

    it "should accept invitation for logged-in user" do
      course_with_student_logged_in(:active_course => true, :active_user => true)
      post 'enrollment_invitation', params: {:course_id => @course.id, :accept => '1', :invitation => @enrollment.uuid}
      expect(response).to be_redirect
      expect(response).to redirect_to(course_url(@course.id))
      expect(assigns[:context_enrollment]).to eql(@enrollment)
      expect(assigns[:context_enrollment]).to be_active
    end

    it "should ask user to login for registered not-logged-in user" do
      user_with_pseudonym(:active_course => true, :active_user => true)
      course_factory(active_all: true)
      @enrollment = @course.enroll_user(@user)
      post 'enrollment_invitation', params: {:course_id => @course.id, :accept => '1', :invitation => @enrollment.uuid}
      expect(response).to be_redirect
      expect(response).to redirect_to(login_url)
    end

    it "should defer to registration_confirmation for pre-registered not-logged-in user" do
      user_with_pseudonym
      course_factory(active_course: true, :active_user => true)
      @enrollment = @course.enroll_user(@user)
      post 'enrollment_invitation', params: {:course_id => @course.id, :accept => '1', :invitation => @enrollment.uuid}
      expect(response).to be_redirect
      expect(response).to redirect_to(registration_confirmation_url(@pseudonym.communication_channel.confirmation_code, :enrollment => @enrollment.uuid))
    end

    it "should defer to registration_confirmation if logged-in user does not match enrollment user" do
      user_with_pseudonym
      @u2 = @user
      course_with_student_logged_in(:active_course => true, :active_user => true)
      @e2 = @course.enroll_user(@u2)
      post 'enrollment_invitation', params: {:course_id => @course.id, :accept => '1', :invitation => @e2.uuid}
      expect(response).to redirect_to(registration_confirmation_url(:nonce => @pseudonym.communication_channel.confirmation_code, :enrollment => @e2.uuid))
    end

    it "should ask user to login if logged-in user does not match enrollment user, and enrollment user doesn't have an e-mail" do
      user_factory
      @user.register!
      @u2 = @user
      course_with_student_logged_in(:active_course => true, :active_user => true)
      @e2 = @course.enroll_user(@u2)
      post 'enrollment_invitation', params: {:course_id => @course.id, :accept => '1', :invitation => @e2.uuid}
      expect(response).to redirect_to(login_url(:force_login => 1))
    end

    it "should accept an enrollment for a restricted by dates course" do
      course_with_student_logged_in(:active_all => true)

      @course.update_attributes(:restrict_enrollments_to_course_dates => true,
                                :start_at => Time.now + 2.weeks)
      @enrollment.update_attributes(:workflow_state => 'invited', last_activity_at: nil)

      post 'enrollment_invitation', params: {:course_id => @course.id, :accept => '1',
        :invitation => @enrollment.uuid}

      expect(response).to redirect_to(course_url(@course))
      @enrollment.reload
      expect(@enrollment.workflow_state).to eq('active')
      expect(@enrollment.last_activity_at).to be(nil)
    end
  end

  describe "GET 'show'" do
    before :once do
      course_with_teacher(active_all: true)
      student_in_course(active_all: true)
    end

    it "should require authorization" do
      get 'show', params: {:id => @course.id}
      assert_unauthorized
    end

    it "should not find deleted courses" do
      user_session(@teacher)
      @course.destroy
      assert_page_not_found do
        get 'show', params: {:id => @course.id}
      end
    end

    it "should assign variables" do
      user_session(@student)
      get 'show', params: {:id => @course.id}
      expect(response).to be_successful
      expect(assigns[:context]).to eql(@course)
      expect(assigns[:modules].to_a).to eql([])
    end

    it "should give a helpful error message for students that can't access yet" do
      user_session(@student)
      @course.workflow_state = 'claimed'
      @course.restrict_student_future_view = true
      @course.save!
      get 'show', params: {:id => @course.id}
      assert_status(401)
      expect(assigns[:unauthorized_reason]).to eq :unpublished
      expect(assigns[:unauthorized_message]).not_to be_nil

      @course.workflow_state = 'available'
      @course.save!
      @enrollment.start_at = 2.days.from_now
      @enrollment.end_at = 4.days.from_now
      @enrollment.save!
      controller.instance_variable_set(:@js_env, nil)
      get 'show', params: {:id => @course.id}
      assert_status(401)
      expect(assigns[:unauthorized_reason]).to eq :unpublished
      expect(assigns[:unauthorized_message]).not_to be_nil
    end

    it "should allow student view student to view unpublished courses" do
      @course.update_attribute :workflow_state, 'claimed'
      user_session(@teacher)
      @fake_student = @course.student_view_student
      session[:become_user_id] = @fake_student.id

      get 'show', params: {:id => @course.id}
      expect(response).to be_successful
    end

    it "should not allow student view students to view other courses" do
      course_with_teacher_logged_in(:active_user => true)
      @c1 = @course

      course_factory(active_course: true)
      @c2 = @course

      @fake1 = @c1.student_view_student
      session[:become_user_id] = @fake1.id

      get 'show', params: {:id => @c2.id}
      assert_unauthorized
    end

    it 'includes analytics 2 link if installed' do
      tool = analytics_2_tool_factory
      Account.default.enable_feature!(:analytics_2)

      get 'show', params: {id: @course.id}
      expect(controller.course_custom_links).to include({
        text: "Analytics 2",
        url: "http://test.host/courses/#{@course.id}/external_tools/#{tool.id}?launch_type=course_navigation",
        icon_class: "icon-analytics",
        tool_id: ContextExternalTool::ANALYTICS_2
      })
    end

    def check_course_show(should_show)
      controller.instance_variable_set(:@context_all_permissions, nil)
      controller.instance_variable_set(:@js_env, nil)

      get 'show', params: {:id => @course.id}
      if should_show
        expect(response).to be_successful
        expect(assigns[:context]).to eql(@course)
      else
        assert_status(401)
      end
    end

    it "should show unauthorized/authorized to a student for a future course depending on restrict_student_future_view setting" do
      course_with_student_logged_in(:active_course => 1)

      @course.start_at = Time.now + 2.weeks
      @course.restrict_enrollments_to_course_dates = true
      @course.restrict_student_future_view = true
      @course.save!

      check_course_show(false)
      expect(assigns[:unauthorized_message]).not_to be_nil

      @course.restrict_student_future_view = false
      @course.save!

      check_course_show(true)
    end

    it "should show unauthorized/authorized to a student for a past course depending on restrict_student_past_view setting" do
      course_with_student_logged_in(:active_course => 1)

      @course.start_at = 3.weeks.ago
      @course.conclude_at = 2.weeks.ago
      @course.restrict_enrollments_to_course_dates = true
      @course.restrict_student_past_view = true
      @course.save!

      check_course_show(false)

      # manually completed
      @course.conclude_at = 2.weeks.from_now
      @course.save!
      @student.enrollments.first.complete!

      check_course_show(false)

      @course.restrict_student_past_view = false
      @course.save!

      check_course_show(true)
    end

    context 'when default_view is `syllabus`' do
      before do
        course_with_student_logged_in(active_course: 1)
        @course.default_view = 'syllabus'
        @course.syllabus_body = '<p>This is your syllabus.</p>'
        @course.save!
      end

      it 'assigns syllabus_body' do
        get :show, params: {id: @course.id}
        expect(assigns[:syllabus_body]).not_to be_nil
      end

      it 'assigns groups' do
        get :show, params: {id: @course.id}
        expect(assigns[:groups]).not_to be_nil
      end
    end

    context "show feedback for the current course only on course front page" do
      before(:once) do
        PostPolicy.enable_feature!

        course_with_teacher(active_all: true)
        @course1 = @course
        student_in_course(active_all: true, course: @course1)
        @me = @user

        course_with_teacher(active_all: true, user: @teacher)
        @course2 = @course
        student_in_course(active_all: true, course: @course2, user: @me)

        @a1 = @course1.assignments.new(:title => "some assignment course 1")
        @a1.workflow_state = "published"
        @a1.save
        @s1 = @a1.submit_homework(@student)
        @c1 = @s1.add_comment(:author => @teacher, :comment => "some comment1")

        # this shouldn't show up in any course 1 list
        @a2 = @course2.assignments.new(:title => "some assignment course 2")
        @a2.workflow_state = "published"
        @a2.save
        @s2 = @a2.submit_homework(@student)
        @c2 = @s2.add_comment(:author => @teacher, :comment => "some comment2")
      end

      before(:each) do
        user_session(@me)
      end

      it "should work for module view" do
        @course1.default_view = "modules"
        @course1.save
        get 'show', params: {:id => @course1.id}
        expect(assigns(:recent_feedback).count).to eq 1
        expect(assigns(:recent_feedback).first.assignment_id).to eq @a1.id
      end

      it "should work for assignments view" do
        @course1.default_view = "assignments"
        @course1.save!
        get 'show', params: {:id => @course1.id}
        expect(assigns(:recent_feedback).count).to eq 1
        expect(assigns(:recent_feedback).first.assignment_id).to eq @a1.id
      end

      it "should disable management and set env urls on assignment homepage" do
        @course1.default_view = "assignments"
        @course1.save!
        get 'show', params: {:id => @course1.id}
        expect(controller.js_env[:URLS][:new_assignment_url]).not_to be_nil
        expect(controller.js_env[:PERMISSIONS][:manage]).to be_falsey
      end

      it "should set ping_url" do
        get 'show', params: {:id => @course1.id}
        expect(controller.js_env[:ping_url]).not_to be_nil
      end

      it "should not show unpublished assignments to students" do
        @course1.default_view = "assignments"
        @course1.save!
        @a1a = @course1.assignments.new(:title => "some assignment course 1", due_at: 1.day.from_now)
        @a1a.save
        @a1a.unpublish
        get 'show', params: {:id => @course1.id}
        expect(assigns(:upcoming_assignments).map(&:id).include?(@a1a.id)).to be_falsey
      end

      it "should work for wiki view" do
        @course1.default_view = "wiki"
        @course1.save
        get 'show', params: {:id => @course1.id}
        expect(assigns(:recent_feedback).count).to eq 1
        expect(assigns(:recent_feedback).first.assignment_id).to eq @a1.id
      end

      it "should work for wiki view with draft state enabled" do
        @course1.wiki_pages.create!(:title => 'blah').set_as_front_page!
        @course1.reload
        @course1.default_view = "wiki"
        @course1.save!
        get 'show', params: {:id => @course1.id}
        expect(controller.js_env[:WIKI_RIGHTS].symbolize_keys).to eql({:read => true})
        expect(controller.js_env[:PAGE_RIGHTS].symbolize_keys).to eql({:read => true})
        expect(controller.js_env[:COURSE_TITLE]).to eql @course1.name
      end

      it "should work for wiki view with home page announcements enabled" do
        @course1.wiki_pages.create!(:title => 'blah').set_as_front_page!
        @course1.reload
        @course1.default_view = "wiki"
        @course1.show_announcements_on_home_page = true
        @course1.home_page_announcement_limit = 3
        @course1.save!
        get 'show', params: {:id => @course1.id}
        expect(controller.js_env[:COURSE_HOME]).to be_truthy
        expect(controller.js_env[:SHOW_ANNOUNCEMENTS]).to be_truthy
        expect(controller.js_env[:ANNOUNCEMENT_LIMIT]).to eq(3)
      end

      it "should not show announcements for public users" do
        @course1.wiki_pages.create!(:title => 'blah').set_as_front_page!
        @course1.reload
        @course1.default_view = "wiki"
        @course1.show_announcements_on_home_page = true
        @course1.home_page_announcement_limit = 3
        @course1.is_public = true
        @course1.save!
        remove_user_session
        get 'show', params: {:id => @course1.id}
        expect(response).to be_successful
        expect(controller.js_env[:COURSE_HOME]).to be_truthy
        expect(controller.js_env[:SHOW_ANNOUNCEMENTS]).to be_falsey
      end

      it "should work for syllabus view" do
        @course1.default_view = "syllabus"
        @course1.save
        get 'show', params: {:id => @course1.id}
        expect(assigns(:recent_feedback).count).to eq 1
        expect(assigns(:recent_feedback).first.assignment_id).to eq @a1.id
      end

      it "should work for feed view" do
        @course1.default_view = "feed"
        @course1.save
        get 'show', params: {:id => @course1.id}
        expect(assigns(:recent_feedback).count).to eq 1
        expect(assigns(:recent_feedback).first.assignment_id).to eq @a1.id
      end

      it "should only show recent feedback if user is student in specified course" do
        course_with_teacher(:active_all => true, :user => @student)
        @course3 = @course
        get 'show', params: {:id => @course3.id}
        expect(assigns(:show_recent_feedback)).to be_falsey
      end

    end

    context "invitations" do
      before :once do
        Account.default.settings[:allow_invitation_previews] = true
        Account.default.save!
        course_with_teacher(active_course: true)
        @teacher_enrollment = @enrollment
        student_in_course(course: @course)
      end

      it "should allow an invited user to see the course" do
        expect(@enrollment).to be_invited
        get 'show', params: {:id => @course.id, :invitation => @enrollment.uuid}
        expect(response).to be_successful
        expect(assigns[:pending_enrollment]).to eq @enrollment
      end

      it "should still show unauthorized if unpublished, regardless of if previews are allowed" do
        # unpublished course with invited student in default account (allows previews)
        @course.workflow_state = 'claimed'
        @course.save!

        get 'show', params: {:id => @course.id, :invitation => @enrollment.uuid}
        assert_unauthorized
        expect(assigns[:unauthorized_message]).not_to be_nil

        # unpublished course with invited student in account that disallows previews
        @account = Account.create!
        course_with_student(:account => @account)
        @course.workflow_state = 'claimed'
        @course.save!

        controller.instance_variable_set(:@js_env, nil)
        get 'show', params: {:id => @course.id, :invitation => @enrollment.uuid}
        assert_unauthorized
        expect(assigns[:unauthorized_message]).not_to be_nil
      end

      it "should not show unauthorized for invited teachers when unpublished" do
        # unpublished course with invited teacher
        @course.workflow_state = 'claimed'
        @course.save!

        get 'show', params: {:id => @course.id, :invitation => @teacher_enrollment.uuid}
        expect(response).to be_successful
      end

      it "should re-invite an enrollment that has previously been rejected" do
        expect(@enrollment).to be_invited
        @enrollment.reject!
        get 'show', params: {:id => @course.id, :invitation => @enrollment.uuid}
        expect(response).to be_successful
        @enrollment.reload
        expect(@enrollment).to be_invited
      end

      it "should auto-accept if previews are not allowed" do
        # Currently, previews are only allowed for the default account
        @account = Account.create!
        course_with_student_logged_in(:active_course => 1, :account => @account)
        get 'show', params: {:id => @course.id, :invitation => @enrollment.uuid}
        expect(response).to be_successful
        expect(response).to render_template('show')
        expect(assigns[:context_enrollment]).to eq @enrollment
        @enrollment.reload
        expect(@enrollment).to be_active
      end

      it "should not error when previewing an unpublished course as an invited admin" do
        @account = Account.create!
        @account.settings[:allow_invitation_previews] = false
        @account.save!

        course_factory(:account => @account)
        user_factory(active_all: true)
        enrollment = @course.enroll_teacher(@user, :enrollment_state => 'invited')
        user_session(@user)

        get 'show', params: {:id => @course.id}

        expect(response).to be_successful
        expect(response).to render_template('show')
        expect(assigns[:context_enrollment]).to eq enrollment
        enrollment.reload
        expect(enrollment).to be_invited
      end

      it "should ignore invitations that have been accepted (not logged in)" do
        @enrollment.accept!
        get 'show', params: {:id => @course.id, :invitation => @enrollment.uuid}
        assert_unauthorized
      end

      it "should ignore invitations that have been accepted (logged in)" do
        @enrollment.accept!
        user_session(@student)
        get 'show', params: {:id => @course.id, :invitation => @enrollment.uuid}
        expect(response).to be_successful
        expect(assigns[:pending_enrollment]).to be_nil
      end

      it "should use the invitation enrollment, rather than the current enrollment" do
        @student.register!
        user_session(@student)
        @student1 = @student
        @enrollment1 = @enrollment
        student_in_course
        expect(@enrollment).to be_invited

        get 'show', params: {:id => @course.id, :invitation => @enrollment.uuid}
        expect(response).to be_successful
        expect(assigns[:pending_enrollment]).to eq @enrollment
        expect(assigns[:current_user]).to eq @student1
        expect(session[:enrollment_uuid]).to eq @enrollment.uuid
        expect(session[:permissions_key]).not_to be_nil
        permissions_key = session[:permissions_key]
        @enrollment.reload
        expect(@enrollment).to be_invited

        controller.instance_variable_set(:@js_env, nil)
        get 'show', params: {:id => @course.id} # invitation should be in the session now
        expect(response).to be_successful
        expect(assigns[:pending_enrollment]).to eq @enrollment
        expect(assigns[:current_user]).to eq @student1
        expect(session[:enrollment_uuid]).to eq @enrollment.uuid
        expect(session[:permissions_key]).to eq permissions_key
        @enrollment.reload
        expect(@enrollment).to be_invited
      end

      it "should auto-redirect to registration page when it's a self-enrollment" do
        @user = User.new
        cc = @user.communication_channels.build(:path => "jt@instructure.com")
        cc.user = @user
        @user.workflow_state = 'creation_pending'
        @user.save!
        @enrollment = @course.enroll_student(@user)
        @enrollment.update_attribute(:self_enrolled, true)
        expect(@enrollment).to be_invited

        get 'show', params: {:id => @course.id, :invitation => @enrollment.uuid}
        expect(response).to redirect_to(registration_confirmation_url(@user.email_channel.confirmation_code, :enrollment => @enrollment.uuid))
      end

      it "should not use the session enrollment if it's for the wrong course" do
        @enrollment1 = @enrollment
        @course1 = @course
        course_factory(:active_course => 1)
        student_in_course(:user => @user)
        @enrollment2 = @enrollment
        @course2 = @course
        user_session(@user)

        get 'show', params: {:id => @course1.id}
        expect(response).to be_successful
        expect(assigns[:pending_enrollment]).to eq @enrollment1
        expect(session[:enrollment_uuid]).to eq @enrollment1.uuid
        expect(session[:permissions_key]).not_to be_nil
        permissions_key = session[:permissions_key]

        controller.instance_variable_set(:@pending_enrollment, nil)
        controller.instance_variable_set(:@js_env, nil)
        get 'show', params: {:id => @course2.id}
        expect(response).to be_successful
        expect(assigns[:pending_enrollment]).to eq @enrollment2
        expect(session[:enrollment_uuid]).to eq @enrollment2.uuid
        expect(session[:permissions_key]).not_to eq permissions_key
      end

      it "should find temporary enrollments that match the logged in user" do
        @temporary = User.create! { |u| u.workflow_state = 'creation_pending' }
        @temporary.communication_channels.create!(:path => 'user@example.com')
        @enrollment = @course.enroll_student(@temporary)
        @user = user_with_pseudonym(:active_all => 1, :username => 'user@example.com')
        expect(@enrollment).to be_invited
        user_session(@user)

        get 'show', params: {:id => @course.id}
        expect(response).to be_successful
        expect(assigns[:pending_enrollment]).to eq @enrollment
      end
    end

    it "should redirect html to settings page when user can :read_as_admin, but not :read" do
      # an account user on the site admin will always have :read_as_admin
      # permission to any course, but will not have :read permission unless
      # they've been granted the :read_course_content role override, which
      # defaults to false for everyone except those with the AccountAdmin role
      role = custom_account_role('LimitedAccess', :account => Account.site_admin)
      user_factory(active_all: true)
      Account.site_admin.account_users.create!(user: @user, :role => role)
      user_session(@user)

      get 'show', params: {:id => @course.id}
      expect(response).to be_redirect
      expect(response.location).to match(%r{/courses/#{@course.id}/settings})
    end

    it "should not redirect xhr to settings page when user can :read_as_admin, but not :read" do
      role = custom_account_role('LimitedAccess', :account => Account.site_admin)
      user_factory(active_all: true)
      Account.site_admin.account_users.create!(user: @user, role: role)
      user_session(@user)

      get 'show', params: {:id => @course.id}, xhr: true
      expect(response).to be_successful
    end

    it "should redirect to the xlisted course" do
      user_session(@student)
      @course1 = @course
      @course2 = course_factory(active_all: true)
      @course1.default_section.crosslist_to_course(@course2, :run_jobs_immediately => true)

      get 'show', params: {:id => @course1.id}
      expect(response).to be_redirect
      expect(response.location).to match(%r{/courses/#{@course2.id}})
    end

    it "should not redirect to the xlisted course if the enrollment is deleted" do
      user_session(@student)
      @course1 = @course
      @course2 = course_factory(active_all: true)
      @course1.default_section.crosslist_to_course(@course2, :run_jobs_immediately => true)
      @user.enrollments.destroy_all

      get 'show', params: {:id => @course1.id}
      expect(response.status).to eq 401
    end

    context "page views enabled" do
      before do
        Setting.set('enable_page_views', 'db')
        @old_thread_context = Thread.current[:context]
        Thread.current[:context] = { request_id: SecureRandom.uuid }
      end

      after do
        Thread.current[:context] = @old_thread_context
      end

      it "should log an AUA with membership_type" do
        user_session(@student)
        get 'show', params: {:id => @course.id}
        expect(response).to be_successful
        aua = AssetUserAccess.where(user_id: @student, context_type: 'Course', context_id: @course).first
        expect(aua.asset_category).to eq 'home'
        expect(aua.membership_type).to eq 'StudentEnrollment'
      end

      it "should log an asset user access for api requests" do
        allow(@controller).to receive(:api_request?).and_return(true)
        user_session(@student)
        get 'show', params: {:id => @course.id}
        expect(response).to be_successful
        aua = AssetUserAccess.where(user_id: @student, context_type: 'Course', context_id: @course).first
        expect(aua.asset_category).to eq 'home'
        expect(aua.membership_type).to eq 'StudentEnrollment'
      end
    end

    context "course_home_sub_navigation" do
      before :once do
        @tool = @course.context_external_tools.create(consumer_key: 'test', shared_secret: 'secret', url: 'http://example.com/lti',
          name: 'tool', course_home_sub_navigation: {enabled: true, visibility: 'admins'})
      end

      it "should show admin-level course_home_sub_navigation external tools for teachers" do
        user_session(@teacher)

        get 'show', params: {:id => @course.id}
        expect(assigns[:course_home_sub_navigation_tools].size).to eq 1
      end

      it "should reject admin-level course_home_sub_navigation external tools for students" do
        user_session(@student)

        get 'show', params: {:id => @course.id}
        expect(assigns[:course_home_sub_navigation_tools].size).to eq 0
      end
    end
  end

  describe "POST 'unenroll_user'" do
    before :once do
      course_with_teacher(active_all: true)
      @teacher_enrollment = @enrollment
      student_in_course(active_all: true)
    end

    it "should require authorization" do
      post 'unenroll_user', params: {:course_id => @course.id, :id => @enrollment.id}
      assert_unauthorized
    end

    it "should not allow students to unenroll" do
      user_session(@student)
      post 'unenroll_user', params: {:course_id => @course.id, :id => @enrollment.id}
      assert_unauthorized
    end

    it "should unenroll users" do
      user_session(@teacher)
      post 'unenroll_user', params: {:course_id => @course.id, :id => @enrollment.id}
      @course.reload
      expect(response).to be_successful
      expect(@course.enrollments.map{|e| e.user}).not_to be_include(@student)
    end

    it "should not allow teachers to unenroll themselves" do
      user_session(@teacher)
      post 'unenroll_user', params: {:course_id => @course.id, :id => @teacher_enrollment.id}
      assert_unauthorized
    end

    it "should allow admins to unenroll themselves" do
      user_session(@teacher)
      @course.account.account_users.create!(user: @teacher)
      post 'unenroll_user', params: {:course_id => @course.id, :id => @teacher_enrollment.id}
      @course.reload
      expect(response).to be_successful
      expect(@course.enrollments.map{|e| e.user}).not_to be_include(@teacher)
    end
  end

  describe "POST 'enroll_users'" do
    before :once do
      account = Account.default
      account.settings = { :open_registration => true }
      account.save!
      course_with_teacher(active_all: true)
      student_in_course(active_all: true)
    end

    it "should require authorization" do
      post 'enroll_users', params: {:course_id => @course.id, :user_list => "sam@yahoo.com"}
      assert_unauthorized
    end

    it "should not allow students to enroll people" do
      user_session(@student)
      post 'enroll_users', params: {:course_id => @course.id, :user_list => "\"Sam\" <sam@yahoo.com>, \"Fred\" <fred@yahoo.com>"}
      assert_unauthorized
    end

    it "should enroll people" do
      user_session(@teacher)
      post 'enroll_users', params: {:course_id => @course.id, :user_list => "\"Sam\" <sam@yahoo.com>, \"Fred\" <fred@yahoo.com>"}
      expect(response).to be_successful
      @course.reload
      expect(@course.students.map{|s| s.name}).to be_include("Sam")
      expect(@course.students.map{|s| s.name}).to be_include("Fred")
    end

    it "should not enroll people in hard-concluded courses" do
      user_session(@teacher)
      @course.complete
      post 'enroll_users', params: {:course_id => @course.id, :user_list => "\"Sam\" <sam@yahoo.com>, \"Fred\" <fred@yahoo.com>"}
      expect(response).not_to be_successful
      @course.reload
      expect(@course.students.map{|s| s.name}).not_to be_include("Sam")
      expect(@course.students.map{|s| s.name}).not_to be_include("Fred")
    end

    it "should not enroll people in soft-concluded courses" do
      user_session(@teacher)
      @course.start_at = 2.days.ago
      @course.conclude_at = 1.day.ago
      @course.restrict_enrollments_to_course_dates = true
      @course.save!
      post 'enroll_users', params: {:course_id => @course.id, :user_list => "\"Sam\" <sam@yahoo.com>, \"Fred\" <fred@yahoo.com>"}
      expect(response).not_to be_successful
      @course.reload
      expect(@course.students.map{|s| s.name}).not_to be_include("Sam")
      expect(@course.students.map{|s| s.name}).not_to be_include("Fred")
    end

    it "should record initial_enrollment_type on new users" do
      user_session(@teacher)
      post 'enroll_users', params: {:course_id => @course.id, :user_list => "\"Sam\" <sam@yahoo.com>", :enrollment_type => 'ObserverEnrollment'}
      expect(response).to be_successful
      @course.reload
      expect(@course.observers.count).to eq 1
      expect(@course.observers.first.initial_enrollment_type).to eq 'observer'
    end

    it "should enroll using custom role id" do
      user_session(@teacher)
      role = custom_student_role('customrole', :account => @course.account)
      post 'enroll_users', params: {:course_id => @course.id, :user_list => "\"Sam\" <sam@yahoo.com>", :role_id => role.id}
      expect(response).to be_successful
      @course.reload
      expect(@course.students.map(&:name)).to include("Sam")
      expect(@course.student_enrollments.find_by_role_id(role.id)).to_not be_nil
    end

    it "should allow TAs to enroll Observers (by default)" do
      course_with_teacher(:active_all => true)
      @user = user_factory
      @course.enroll_ta(user_factory).accept!
      user_session(@user)
      post 'enroll_users', params: {:course_id => @course.id, :user_list => "\"Sam\" <sam@yahoo.com>, \"Fred\" <fred@yahoo.com>", :enrollment_type => 'ObserverEnrollment'}
      expect(response).to be_successful
      @course.reload
      expect(@course.students).to be_empty
      expect(@course.observers.map{|s| s.name}).to be_include("Sam")
      expect(@course.observers.map{|s| s.name}).to be_include("Fred")
      expect(@course.observer_enrollments.map(&:workflow_state)).to eql(['invited', 'invited'])
    end

    it "will use json for limit_privileges_to_course_section param" do
      user_session(@teacher)
      post 'enroll_users', params: {:course_id => @course.id,
        :user_list => "\"Sam\" <sam@yahoo.com>",
        :enrollment_type => 'TeacherEnrollment',
        :limit_privileges_to_course_section => true}
      expect(response).to be_successful
      run_jobs
      enrollment = @course.reload.teachers.find { |t| t.name == 'Sam' }.enrollments.first
      expect(enrollment.limit_privileges_to_course_section).to eq true
    end

    it "should also accept a list of user tokens (instead of ye old UserList)" do
      u1 = user_factory
      u2 = user_factory
      user_session(@teacher)
      post 'enroll_users', params: {:course_id => @course.id, :user_tokens => [u1.token, u2.token]}
      expect(response).to be_successful
      @course.reload
      expect(@course.students).to include(u1)
      expect(@course.students).to include(u2)
    end
  end

  describe "POST create" do
    before do
      @account = Account.default
      role = custom_account_role 'lamer', :account => @account
      @account.role_overrides.create! :permission => 'manage_courses', :enabled => true, :role => role
      @visperm = @account.role_overrides.create! :permission => 'manage_course_visibility', :enabled => true, :role => role
      user_factory
      @account.account_users.create!(user: @user, role: role)
      user_session @user
    end

    it "should log create course event" do
      course = @account.courses.build({
        :name => "Course Name",
        :lock_all_announcements => true
      })
      changes = course.changes
      changes.delete("settings")
      changes["lock_all_announcements"] = [ nil, true ]

      expect(Auditors::Course).to receive(:record_created).
        with(anything, anything, changes, anything)

      post 'create', params: { :account_id => @account.id, :course =>
          { :name => course.name, :lock_all_announcements => true } }
    end

    it "should set the visibility settings when we have permission" do
      post 'create', params: {
        :account_id => @account.id, :course => {
          name: 'new course',
          is_public: true,
          public_syllabus: true,
          is_public_to_auth_users: true,
          public_syllabus_to_auth: true
        }
      }, format: :json

      json = JSON.parse response.body
      expect(json['is_public']).to be true
      expect(json['public_syllabus']).to be true
      expect(json['is_public_to_auth_users']).to be true
      expect(json['public_syllabus_to_auth']).to be true
    end

    it "should NOT allow visibility to be set when we don't have permission" do
      @visperm.enabled = false
      @visperm.save

      post 'create', params: {
        :account_id => @account.id, :course => {
          name: 'new course',
          is_public: true,
          public_syllabus: true,
          is_public_to_auth_users: true,
          public_syllabus_to_auth: true
        }
      }, format: :json

      json = JSON.parse response.body
      expect(json['is_public']).to be false
      expect(json['public_syllabus']).to be false
      expect(json['is_public_to_auth_users']).to be false
      expect(json['public_syllabus_to_auth']).to be false
    end
  end

  describe "PUT 'update'" do
    before :once do
      course_with_teacher(active_all: true)
      student_in_course(active_all: true)
    end

    it "should require authorization" do
      put 'update', params: {:id => @course.id, :course => {:name => "new course name"}}
      assert_unauthorized
    end

    it "should not let students update the course details" do
      user_session(@student)
      put 'update', params: {:id => @course.id, :course => {:name => "new course name"}}
      assert_unauthorized
    end

    it "should update course details" do
      user_session(@teacher)
      put 'update', params: {:id => @course.id, :course => {:name => "new course name"}}
      expect(assigns[:course]).not_to be_nil
      expect(assigns[:course]).to eql(@course)
    end

    it "should update some settings and stuff" do
      user_session(@teacher)
      put 'update', params: {:id => @course.id, :course => {:show_announcements_on_home_page => true, :home_page_announcement_limit => 2}}
      @course.reload
      expect(@course.show_announcements_on_home_page).to be_truthy
      expect(@course.home_page_announcement_limit).to eq 2
    end

    it "should allow sending events" do
      user_session(@teacher)
      put 'update', params: {:id => @course.id, :course => {:event => "complete"}}
      expect(assigns[:course]).not_to be_nil
      expect(assigns[:course].state).to eql(:completed)
    end

    it "should log published event on update" do
      @course.claim!
      expect(Auditors::Course).to receive(:record_published).once
      user_session(@teacher)
      put 'update', params: {:id => @course.id, :offer => true}
    end

    it "should not publish when offer is false" do
      @course.claim!
      expect(Auditors::Course).to receive(:record_published).never
      user_session(@teacher)
      put 'update', params: {:id => @course.id, :offer => "false"}
      expect(@course.reload).to be_claimed
    end

    it "should not log published event if course was already published" do
      expect(Auditors::Course).to receive(:record_published).never
      user_session(@teacher)
      put 'update', params: {:id => @course.id, :offer => true}
    end

    it "should log claimed event on update" do
      expect(Auditors::Course).to receive(:record_claimed).once
      user_session(@teacher)
      put 'update', params: {:id => @course.id, :course => {:event => 'claim'}}
    end

    it 'should allow unpublishing of the course' do
      user_session(@teacher)
      put 'update', params: {:id => @course.id, :course => {:event => 'claim'}}
      @course.reload
      expect(@course.workflow_state).to eq 'claimed'
    end

    it 'should not allow unpublishing of the course if submissions present' do
      course_with_student_submissions({active_all: true, submission_points: true})
      put 'update', params: {:id => @course.id, :course => {:event => 'claim'}}
      @course.reload
      expect(@course.workflow_state).to eq 'available'
    end

    it "should allow unpublishing of the course if submissions have no score or grade" do
      course_with_student_submissions
      put 'update', params: {:id => @course.id, :course => {:event => 'claim'}}
      @course.reload
      expect(@course.workflow_state).to eq 'claimed'
    end

    it "should allow the course to be unpublished if it contains only graded student view submissions" do
      assignment = @course.assignments.create!(:workflow_state => 'published')
      sv_student = @course.student_view_student
      sub = assignment.grade_student sv_student, { :grade => 1, :grader => @teacher }
      user_session @teacher
      put 'update', params: {:id => @course.id, :course => { :event => 'claim' }}
      @course.reload
      expect(@course.workflow_state).to eq 'claimed'
    end

    it "concludes a course" do
      expect(Auditors::Course).to receive(:record_concluded).once
      user_session(@teacher)
      put 'update', params: {:id => @course.id, :course => {:event => "conclude"}, :format => :json}
      json = JSON.parse response.body
      expect(json['course']['workflow_state']).to eq 'completed'
      @course.reload
      expect(@course.workflow_state).to eq 'completed'
    end

    it "publishes a course" do
      @course.claim!
      expect(Auditors::Course).to receive(:record_published).once
      user_session(@teacher)
      put 'update', params: {:id => @course.id, :course => {:event => 'offer'}, :format => :json}
      json = JSON.parse response.body
      expect(json['course']['workflow_state']).to eq 'available'
      @course.reload
      expect(@course.workflow_state).to eq 'available'
    end

    it "deletes a course" do
      user_session(@teacher)
      expect(Auditors::Course).to receive(:record_deleted).once
      put 'update', params: {:id => @course.id, :course => {:event => 'delete'}, :format => :json}
      json = JSON.parse response.body
      expect(json['course']['workflow_state']).to eq 'deleted'
      @course.reload
      expect(@course.workflow_state).to eq 'deleted'
    end

    it "doesn't allow a teacher to undelete a course" do
      @course.destroy
      expect(Auditors::Course).to receive(:record_restored).never
      user_session(@teacher)
      put 'update', params: {:id => @course.id, :course => {:event => 'undelete'}, :format => :json}
      expect(response.status).to eq 401
    end

    it "undeletes a course" do
      @course.destroy
      expect(Auditors::Course).to receive(:record_restored).once
      user_session(account_admin_user)
      put 'update', params: {:id => @course.id, :course => {:event => 'undelete'}, :format => :json}
      json = JSON.parse response.body
      expect(json['course']['workflow_state']).to eq 'claimed'
      @course.reload
      expect(@course.workflow_state).to eq 'claimed'
    end

    it "returns an error if a bad event is given" do
      user_session(@teacher)
      put 'update', params: {:id => @course.id, :course => {:event => 'boogie'}, :format => :json}
      expect(response.status).to eq 400
      json = JSON.parse response.body
      expect(json['errors'].keys).to include 'workflow_state'
    end

    it "should lock active course announcements" do
      user_session(@teacher)
      active_announcement  = @course.announcements.create!(:title => 'active', :message => 'test')
      delayed_announcement = @course.announcements.create!(:title => 'delayed', :message => 'test')
      deleted_announcement = @course.announcements.create!(:title => 'deleted', :message => 'test')

      delayed_announcement.workflow_state  = 'post_delayed'
      delayed_announcement.delayed_post_at = Time.now + 3.weeks
      delayed_announcement.save!

      deleted_announcement.destroy

      put 'update', params: {:id => @course.id, :course => { :lock_all_announcements => 1 }}
      expect(assigns[:course].lock_all_announcements).to be_truthy

      expect(active_announcement.reload).to be_locked
      expect(delayed_announcement.reload).to be_post_delayed
      expect(deleted_announcement.reload).to be_deleted
    end

    it "should log update course event" do
      user_session(@teacher)
      @course.lock_all_announcements = true
      @course.save!

      changes = {
        "name" => [ @course.name, "new course name" ],
        "lock_all_announcements" => [ true, false ]
      }

      expect(Auditors::Course).to receive(:record_updated).
        with(anything, anything, changes, source: :manual)

      put 'update', params: {:id => @course.id, :course => {
        :name => changes["name"].last,
        :lock_all_announcements => false
      }}
    end

    it "should update its lock_all_announcements setting" do
      user_session(@teacher)
      @course.lock_all_announcements = true
      @course.save!
      put 'update', params: {:id => @course.id, :course => { :lock_all_announcements => 0 }}
      expect(assigns[:course].lock_all_announcements).to be_falsey
    end

    it "should update its usage_rights_required setting" do
      user_session(@teacher)
      @course.usage_rights_required = true
      @course.save!
      put 'update', params: {:id => @course.id, :course => { :usage_rights_required => 0 }}
      expect(assigns[:course].usage_rights_required).to be_falsey
    end

    it "should let sub-account admins move courses to other accounts within their sub-account" do
      subaccount = account_model(:parent_account => Account.default)
      sub_subaccount1 = account_model(:parent_account => subaccount)
      sub_subaccount2 = account_model(:parent_account => subaccount)
      course_factory(:account => sub_subaccount1)

      @user = account_admin_user(:account => subaccount, :active_user => true)
      user_session(@user)

      put 'update', params: {:id => @course.id, :course => { :account_id => sub_subaccount2.id }}

      @course.reload
      expect(@course.account_id).to eq sub_subaccount2.id
    end

    it "should not let sub-account admins move courses to other accounts outside their sub-account" do
      subaccount1 = account_model(:parent_account => Account.default)
      subaccount2 = account_model(:parent_account => Account.default)
      course_factory(:account => subaccount1)

      @user = account_admin_user(:account => subaccount1, :active_user => true)
      user_session(@user)

      put 'update', params: {:id => @course.id, :course => { :account_id => subaccount2.id }}

      @course.reload
      expect(@course.account_id).to eq subaccount1.id
    end

    it "should let site admins move courses to any account" do
      account1 = Account.create!(:name => "account1")
      account2 = Account.create!(:name => "account2")
      course_factory(:account => account1)

      user_session(site_admin_user)

      put 'update', params: {:id => @course.id, :course => { :account_id => account2.id }}

      @course.reload
      expect(@course.account_id).to eq account2.id
    end

    describe "touching content when public visibility changes" do
      before :each do
        user_session(@teacher)
        @assignment = @course.assignments.create!(:name => "name")
        @time = 1.day.ago
        Assignment.where(:id => @assignment).update_all(:updated_at => @time)

        @assignment.reload
      end

      it "should touch content when is_public is updated" do
        put 'update', params: {:id => @course.id, :course => { :is_public => true }}

        @assignment.reload
        expect(@assignment.updated_at).to_not eq @time
      end

      it "should touch content when is_public_to_auth_users is updated" do
        put 'update', params: {:id => @course.id, :course => { :is_public_to_auth_users => true }}

        @assignment.reload
        expect(@assignment.updated_at).to_not eq @time
      end

      it "should not touch content when neither is updated" do
        put 'update', params: {:id => @course.id, :course => { :name => "name" }}

        @assignment.reload
        expect(@assignment.updated_at).to eq @time
      end
    end

    it "should let admins without course edit rights update only the syllabus body" do
      role = custom_account_role('grade viewer', :account => Account.default)
      account_admin_user_with_role_changes(:role => role, :role_changes => {:manage_content => true})
      user_session(@user)

      name = "some name"
      body = "some body"
      put 'update', params: {:id => @course.id, :course => { :name => name, :syllabus_body => body }}

      @course.reload
      expect(@course.name).to_not eq name
      expect(@course.syllabus_body).to eq body
    end

    it "should render the show page with a flash on error" do
      user_session(@teacher)
      # cause the course to be invalid
      Course.where(id: @course).update_all(start_at: Time.now.utc, conclude_at: 1.day.ago)
      put 'update', params: {:id => @course.id, :course => { :name => "name change" }}
      expect(flash[:error]).to match(/There was an error saving the changes to the course/)
    end

    describe "course images" do
      before :each do
        user_session(@teacher)
      end

      it "should allow valid course file ids" do
        attachment_with_context(@course)
        put 'update', params: {:id => @course.id, :course => { :image_id => @attachment.id }}
        @course.reload
        expect(@course.settings[:image_id]).to eq @attachment.id.to_s
      end

      it "should allow valid urls" do
        put 'update', params: {:id => @course.id, :course => { :image_url => 'http://farm3.static.flickr.com/image.jpg' }}
        @course.reload
        expect(@course.settings[:image_url]).to eq 'http://farm3.static.flickr.com/image.jpg'
      end

      it "should reject invalid urls" do
        put 'update', params: {:id => @course.id, :course => { :image_url => 'exam ple.com' }}
        @course.reload
        expect(@course.settings[:image_url]).to be_nil
      end

      it "should reject random letters and numbers" do
        put 'update', params: {:id => @course.id, :course => { :image_id => '123a456b78c' }}
        @course.reload
        expect(@course.settings[:image_id]).to be_nil
      end

      it "should reject setting both a url and an id at the same time" do
        put 'update', params: {:id => @course.id, :course => { :image_id => '123a456b78c', :image_url => 'http://example.com' }}
        @course.reload
        expect(@course.settings[:image_id]).to be_nil
        expect(@course.settings[:image_url]).to be_nil
      end

      it "should reject non-course ids" do
        put 'update', params: {:id => @course.id, :course => { :image_id => 1234134123 }}
        @course.reload
        expect(@course.settings[:image_id]).to be_nil
      end

      it "should clear the image_url when setting an image_id" do
        attachment_with_context(@course)
        put 'update', params: {:id => @course.id, :course => { :image_url => 'http://farm3.static.flickr.com/image.jpg' }}
        put 'update', params: {:id => @course.id, :course => { :image_id => @attachment.id }}
        @course.reload
        expect(@course.settings[:image_id]).to eq @attachment.id.to_s
        expect(@course.settings[:image_url]).to eq ''
      end

      it "should clear the image_id when setting an image_url" do
        put 'update', params: {:id => @course.id, :course => { :image_id => '12345678' }}
        put 'update', params: {:id => @course.id, :course => { :image_url => 'http://farm3.static.flickr.com/image.jpg' }}
        @course.reload
        expect(@course.settings[:image_id]).to eq ''
        expect(@course.settings[:image_url]).to eq 'http://farm3.static.flickr.com/image.jpg'
      end

      it "should clear image id after setting remove_image" do
        put 'update', params: {:id => @course.id, :course => { :image_id => '12345678' }}
        put 'update', params: {:id => @course.id, :course => { :remove_image => true }}
        @course.reload
        expect(@course.settings[:image_id]).to eq ''
        expect(@course.settings[:image_url]).to eq ''
      end

      it "should clear image url after setting remove_image" do
        put 'update', params: {:id => @course.id, :course => { :image_url => 'http://farm3.static.flickr.com/image.jpg' }}
        put 'update', params: {:id => @course.id, :course => { :remove_image => true }}
        @course.reload
        expect(@course.settings[:image_id]).to eq ''
        expect(@course.settings[:image_url]).to eq ''
      end
    end

    describe 'master courses' do
      before :once do
        account_admin_user
        course_factory
        ta_in_course
      end

      before :each do
        user_session(@admin)
      end

      it 'should require :manage_master_courses permission' do
        user_session @ta
        put 'update', params: {:id => @course.id, :course => { :blueprint => '1' }}, :format => 'json'
        expect(response).to be_unauthorized
      end

      it 'should set a course as a master course' do
        put 'update', params: {:id => @course.id, :course => { :blueprint => '1' }}, :format => 'json'
        expect(response).to be_successful
        expect(MasterCourses::MasterTemplate).to be_is_master_course @course
      end

      it 'should not allow a course with students to be set as a master course' do
        student_in_course
        put 'update', params: {:id => @course.id, :course => { :blueprint => '1' }}, :format => 'json'
        expect(response.status).to eq 400
        expect(response.body).to include 'Cannot have a blueprint course with students'
      end

      it 'should not allow a minion course to be set as a master course' do
        c1 = @course
        c2 = course_factory
        template = MasterCourses::MasterTemplate.set_as_master_course(c1)
        template.add_child_course!(c2)
        put 'update', params: {:id => c2.id, :course => { :blueprint => '1' }}, :format => 'json'
        expect(response.status).to eq 400
        expect(response.body).to include 'Course is already associated'
      end

      it "should allow setting of default template restrictions" do
        put 'update', params: {:id => @course.id, :course => { :blueprint => '1',
          :blueprint_restrictions => {'content' => '0', 'due_dates' => '1'}}}, :format => 'json'
        expect(response).to be_successful
        template = MasterCourses::MasterTemplate.full_template_for(@course)
        expect(template.default_restrictions).to eq({:content => false, :due_dates => true})
      end

      describe "changing restrictions" do
        before :once do
          @template = MasterCourses::MasterTemplate.set_as_master_course(@course)
          @template.update_attribute(:default_restrictions, {:content => true})
        end

        it "allows an admin to change restrictions" do
          put 'update', params: {:id => @course.id, :course => { :blueprint => '1',
            :blueprint_restrictions => {'content' => '0', 'due_dates' => '1'}}}, :format => 'json'
          expect(response).to be_successful
          template = MasterCourses::MasterTemplate.full_template_for(@course)
          expect(template.default_restrictions).to eq({:content => false, :due_dates => true})
        end

        it "forbids a non-admin from changing restrictions" do
          user_session @ta
          put 'update', params: {:id => @course.id, :course => { :blueprint => '1',
            :blueprint_restrictions => {'content' => '0', 'due_dates' => '1'}}}, :format => 'json'
          expect(response).to be_unauthorized
        end

        it "allows a non-admin to perform a no-op request" do
          user_session @ta
          put 'update', params: {:id => @course.id, :course => { :blueprint => '1',
            :blueprint_restrictions => {'content' => '1'}}}, :format => 'json'
          expect(response).to be_successful
        end
      end

      it "should validate template restrictions" do
        put 'update', params: {:id => @course.id, :course => { :blueprint => '1',
          :blueprint_restrictions => {'content' => '1', 'doo_dates' => '1'}}}, :format => 'json'
        expect(response).to_not be_successful
        expect(response.body).to include 'Invalid restrictions'
      end

      it "should allow setting whether to use template restrictions by object type" do
        put 'update', params: {:id => @course.id, :course => { :blueprint => '1',
          :use_blueprint_restrictions_by_object_type => '1'}}, :format => 'json'
        expect(response).to be_successful
        template = MasterCourses::MasterTemplate.full_template_for(@course)
        expect(template.use_default_restrictions_by_type).to be_truthy
      end

      it "should allow setting default template restrictions by object type" do
        put 'update', params: {:id => @course.id, :course => { :blueprint => '1',
          :blueprint_restrictions_by_object_type =>
            {'assignment' => {'content' => '1', 'due_dates' => '1'}, 'quiz' => {'content' => '1'}}}}, :format => 'json'
        expect(response).to be_successful
        template = MasterCourses::MasterTemplate.full_template_for(@course)
        expect(template.default_restrictions_by_type).to eq ({
          "Assignment" => {:content => true, :due_dates => true},
          "Quizzes::Quiz" => {:content => true}
        })
      end

      it "should validate default template restrictions by object type" do
        put 'update', params: {:id => @course.id, :course => { :blueprint => '1',
          :blueprint_restrictions_by_object_type =>
            {'notarealtype' => {'content' => '1', 'due_dates' => '1'}}}}, :format => 'json'
        expect(response).to_not be_successful
        expect(response.body).to include 'Invalid restrictions'
      end
    end
  end

  describe "POST 'unconclude'" do
    it "should unconclude the course" do
      course_factory(:active_all => true)
      account_admin_user(:active_all => true)
      user_session(@admin)
      delete 'destroy', params: {:id => @course.id, :event => 'conclude'}
      expect(response).to be_redirect
      expect(@course.reload).to be_completed
      expect(@course.conclude_at).to be <= Time.now
      expect(Auditors::Course).to receive(:record_unconcluded).
        with(anything, anything, source: :manual)

      post 'unconclude', params: {:course_id => @course.id}
      expect(response).to be_redirect
      expect(@course.reload).to be_available
      expect(@course.conclude_at).to be_nil
    end
  end

  describe "GET 'self_enrollment'" do
    before :once do
      Account.default.update_attribute(:settings, :self_enrollment => 'any', :open_registration => true)
      course_factory(active_all: true)
    end

    it "should redirect to the new self enrollment form" do
      @course.update_attribute(:self_enrollment, true)
      get 'self_enrollment', params: {:course_id => @course.id, :self_enrollment => @course.self_enrollment_code}
      expect(response).to redirect_to(enroll_url(@course.self_enrollment_code))
    end

    it "should redirect to the new self enrollment form if using a long code" do
      @course.update_attribute(:self_enrollment, true)
      get 'self_enrollment', params: {:course_id => @course.id, :self_enrollment => @course.long_self_enrollment_code.dup}
      expect(response).to redirect_to(enroll_url(@course.self_enrollment_code))
    end

    it "should return to the course page for an incorrect code" do
      @course.update_attribute(:self_enrollment, true)
      user_factory
      user_session(@user)

      get 'self_enrollment', params: {:course_id => @course.id, :self_enrollment => 'abc'}
      expect(response).to redirect_to(course_url(@course))
      expect(@user.enrollments.length).to eq 0
    end

    it "should redirect to the new enrollment form even if self_enrollment is disabled" do
      @course.update_attribute(:self_enrollment, true) # generate code
      code = @course.self_enrollment_code
      @course.update_attribute(:self_enrollment, false)

      get 'self_enrollment', params: {:course_id => @course.id, :self_enrollment => code}
      expect(response).to redirect_to(enroll_url(code))
    end
  end

  describe "POST 'self_unenrollment'" do
    before(:once) { course_with_student(:active_all => true) }
    before(:each) { user_session(@student) }

    it "should unenroll" do
      @enrollment.update_attribute(:self_enrolled, true)

      post 'self_unenrollment', params: {:course_id => @course.id, :self_unenrollment => @enrollment.uuid}
      expect(response).to be_successful
      @enrollment.reload
      expect(@enrollment).to be_completed
    end

    it "should not unenroll for incorrect code" do
      @enrollment.update_attribute(:self_enrolled, true)

      post 'self_unenrollment', params: {:course_id => @course.id, :self_unenrollment => 'abc'}
      assert_status(400)
      @enrollment.reload
      expect(@enrollment).to be_active
    end

    it "should not unenroll a non-self-enrollment" do
      post 'self_unenrollment', params: {:course_id => @course.id, :self_unenrollment => @enrollment.uuid}
      assert_status(400)
      @enrollment.reload
      expect(@enrollment).to be_active
    end
  end

  describe "GET 'sis_publish_status'" do
    before(:once) { course_with_teacher(:active_all => true) }

    it 'should check for authorization' do
      course_with_student_logged_in :course => @course, :active_all => true
      get 'sis_publish_status', params: {:course_id => @course.id}
      assert_status(401)
    end

    it 'should not try and publish grades' do
      expect_any_instance_of(Course).to receive(:publish_final_grades).never
      user_session(@teacher)
      get 'sis_publish_status', params: {:course_id => @course.id}
      expect(response).to be_successful
      expect(json_parse(response.body)).to eq({"sis_publish_overall_status" => "unpublished", "sis_publish_statuses" => {}})
    end

    it 'should return reasonable json for a few enrollments' do
      user_session(@teacher)
      user_ids = create_users(3.times.map{ {name: "User"} })
      students = create_enrollments(@course, user_ids, return_type: :record)
      students[0].tap do |enrollment|
        enrollment.grade_publishing_status = "published"
        enrollment.save!
      end
      students[1].tap do |enrollment|
        enrollment.grade_publishing_status = "error"
        enrollment.grade_publishing_message = "cause of this reason"
        enrollment.save!
      end
      students[2].tap do |enrollment|
        enrollment.grade_publishing_status = "published"
        enrollment.save!
      end
      get 'sis_publish_status', params: {:course_id => @course.id}
      expect(response).to be_successful
      response_body = json_parse(response.body)
      response_body["sis_publish_statuses"]["Synced"].sort_by!{|x| x["id"]}
      expect(response_body).to eq({
        "sis_publish_overall_status" => "error",
        "sis_publish_statuses" => {
          "Error: cause of this reason" => [
            {
              "name"=>"User",
              "sortable_name"=>"User",
              "url"=>course_user_url(@course, students[1].user),
              "id"=>students[1].user.id
            }
          ],
          "Synced" => [
            {
              "name"=>"User",
              "sortable_name"=>"User",
              "url"=>course_user_url(@course, students[0].user),
              "id"=>students[0].user.id
            },
            {
              "name"=>"User",
              "sortable_name"=>"User",
              "url"=>course_user_url(@course, students[2].user),
              "id"=>students[2].user.id
            }
          ].sort_by{|x| x["id"]}
        }
      })
    end
  end

  describe "POST 'publish_to_sis'" do
    it "should publish grades and return results" do
      course_with_teacher_logged_in :active_all => true
      @teacher = @user
      user_ids = create_users(3.times.map{ {name: "User"} })
      students = create_enrollments(@course, user_ids, return_type: :record)
      students[0].tap do |enrollment|
        enrollment.grade_publishing_status = "published"
        enrollment.save!
      end
      students[1].tap do |enrollment|
        enrollment.grade_publishing_status = "error"
        enrollment.grade_publishing_message = "cause of this reason"
        enrollment.save!
      end
      students[2].tap do |enrollment|
        enrollment.grade_publishing_status = "published"
        enrollment.save!
      end

      @plugin = Canvas::Plugin.find!('grade_export')
      @ps = PluginSetting.new(:name => @plugin.id, :settings => @plugin.default_settings)
      @ps.posted_settings = @plugin.default_settings.merge({
          :format_type => "instructure_csv",
          :wait_for_success => "no",
          :publish_endpoint => "http://localhost/endpoint"
        })
      @ps.save!

      @course.assignment_groups.create(:name => "Assignments")
      @course.grading_standard_enabled = true
      @course.save!
      a1 = @course.assignments.create!(:title => "A1", :points_possible => 10)
      a2 = @course.assignments.create!(:title => "A2", :points_possible => 10)
      a1.grade_student(students[0].user, { :grade => "9", :grader => @teacher })
      a2.grade_student(students[0].user, { :grade => "10", :grader => @teacher })
      a1.grade_student(students[1].user, { :grade => "6", :grader => @teacher })
      a2.grade_student(students[1].user, { :grade => "7", :grader => @teacher })

      expect(SSLCommon).to receive(:post_data).once
      post "publish_to_sis", params: {:course_id => @course.id}

      expect(response).to be_successful
      response_body = json_parse(response.body)
      response_body["sis_publish_statuses"]["Synced"].sort_by!{|x| x["id"]}
      expect(response_body).to eq({
        "sis_publish_overall_status" => "published",
        "sis_publish_statuses" => {
          "Synced" => [
            {
              "name"=>"User",
              "sortable_name"=>"User",
              "url"=>course_user_url(@course, students[0].user),
              "id"=>students[0].user.id
            },
            {
              "name"=>"User",
              "sortable_name"=>"User",
              "url"=>course_user_url(@course, students[1].user),
              "id"=>students[1].user.id
            },
            {
              "name"=>"User",
              "sortable_name"=>"User",
              "url"=>course_user_url(@course, students[2].user),
              "id"=>students[2].user.id
            }
          ].sort_by{|x| x["id"]}
        }
      })
    end
  end

  describe "GET 'public_feed.atom'" do
    before(:once) do
      course_with_student(:active_all => true)
      assignment_model(:course => @course)
    end

    it "should require authorization" do
      get 'public_feed', params: {:feed_code => @enrollment.feed_code + 'x'}, :format => 'atom'
      expect(assigns[:problem]).to match /The verification code does not match/
    end

    it "should include absolute path for rel='self' link" do
      get 'public_feed', params: {:feed_code => @enrollment.feed_code}, :format => 'atom'
      feed = Atom::Feed.load_feed(response.body) rescue nil
      expect(feed).not_to be_nil
      expect(feed.entries).not_to be_empty
      expect(feed.links.first.rel).to match(/self/)
      expect(feed.links.first.href).to match(/http:\/\//)
    end

    it "should include an author for each entry" do
      get 'public_feed', params: {:feed_code => @enrollment.feed_code}, :format => 'atom'
      feed = Atom::Feed.load_feed(response.body) rescue nil
      expect(feed).not_to be_nil
      expect(feed.entries).not_to be_empty
      expect(feed.entries.all?{|e| e.authors.present?}).to be_truthy
    end

    it "should not include unpublished assignments or discussions or pages" do
      discussion_topic_model(:context => @course)
      @assignment.unpublish
      @topic.unpublish!
      @course.wiki_pages.create! :title => 'unpublished', :workflow_state => 'unpublished'
      get 'public_feed', params: {:feed_code => @enrollment.feed_code}, :format => 'atom'
      feed = Atom::Feed.load_feed(response.body) rescue nil
      expect(feed).not_to be_nil
      expect(feed.entries).to be_empty
    end

    it "respects assignment overrides" do
      @assignment.update_attribute :only_visible_to_overrides, true
      @a0 = @assignment
      graded_discussion_topic(context: @course)
      @topic.assignment.update_attribute :only_visible_to_overrides, true

      get 'public_feed', params: {:feed_code => @enrollment.feed_code}, :format => 'atom'
      feed = Atom::Feed.load_feed(response.body) rescue nil
      expect(feed).not_to be_nil
      expect(feed.entries.map(&:id).join(" ")).not_to include @a0.asset_string
      expect(feed.entries.map(&:id).join(" ")).not_to include @topic.asset_string

      assignment_override_model :assignment => @a0, :set => @enrollment.course_section
      assignment_override_model :assignment => @topic.assignment, :set => @enrollment.course_section

      get 'public_feed', params: {:feed_code => @enrollment.feed_code}, :format => 'atom'
      feed = Atom::Feed.load_feed(response.body) rescue nil
      expect(feed).not_to be_nil
      expect(feed.entries.map(&:id).join(" ")).to include @a0.asset_string
      expect(feed.entries.map(&:id).join(" ")).to include @topic.asset_string
    end
  end

  describe "POST 'reset_content'" do
    before :once do
      course_with_teacher(:active_all => true)
    end

    it "should allow teachers to reset" do
      user_session(@teacher)
      post 'reset_content', params: {:course_id => @course.id}
      expect(response).to be_redirect
      expect(@course.reload).to be_deleted
    end

    it "should not allow TAs to reset" do
      course_with_ta(:active_all => true, :course => @course)
      user_session(@user)
      post 'reset_content', params: {:course_id => @course.id}
      assert_status(401)
      expect(@course.reload).to be_available
    end

    it "does not allow resetting blueprint courses" do
      MasterCourses::MasterTemplate.set_as_master_course(@course)
      user_session(@teacher)
      post 'reset_content', params: {:course_id => @course.id}
      expect(response).to be_bad_request
    end

    it "should log reset audit event" do
      user_session(@teacher)
      expect(Auditors::Course).to receive(:record_reset).once.
        with(@course, anything, @user, anything)
      post 'reset_content', params: {:course_id => @course.id}
    end
  end

  context "visibility_configuration" do
    let(:controller) { CoursesController.new }

    before do
      controller.instance_variable_set(:@course, Course.new)
    end

    it "should allow setting course visibility with flag" do

      controller.visibility_configuration({:course_visibility => 'public'})
      course = controller.instance_variable_get(:@course)

      expect(course.is_public).to eq true

      controller.visibility_configuration({:course_visibility => 'institution'})
      expect(course.is_public).to eq false
      expect(course.is_public_to_auth_users).to eq true

      controller.visibility_configuration({:course_visibility => 'course'})
      expect(course.is_public).to eq false
      expect(course.is_public).to eq false
    end

    it "should allow setting syllabus visibility with flag" do
      controller.visibility_configuration({:course_visibility => 'course', :syllabus_visibility_option => 'public'})
      course = controller.instance_variable_get(:@course)

      expect(course.public_syllabus).to eq true

      controller.visibility_configuration({:course_visibility => 'course', :syllabus_visibility_option => 'institution'})
      expect(course.public_syllabus).to eq false
      expect(course.public_syllabus_to_auth).to eq true

      controller.visibility_configuration({:course_visibility => 'course', :syllabus_visibility_option => 'course'})
      expect(course.public_syllabus).to eq false
      expect(course.public_syllabus_to_auth).to eq false
    end

  end

  context "changed_settings" do
    let(:controller) { CoursesController.new }

    it "should have changed settings for a new course" do
      course = Course.new
      course.hide_final_grade = false
      course.hide_distribution_graphs = false
      course.assert_defaults
      changes = course.changes

      changed_settings = controller.changed_settings(changes, course.settings)

      changes.merge!(
        hide_final_grade: false,
        hide_distribution_graphs: false
      )

      expect(changed_settings).to eq changes
    end

    it "should have changed settings for an updated course" do
      course = Account.default.courses.create!
      old_values = course.settings

      course.hide_final_grade = false
      course.hide_distribution_graphs = false
      changes = course.changes

      changed_settings = controller.changed_settings(changes, course.settings, old_values)

      changes.merge!(
        hide_final_grade: false,
        hide_distribution_graphs: false
      )

      expect(changed_settings).to eq changes
    end
  end

  describe "quotas" do
    context "with :manage_storage_quotas" do
      before :once do
        @account = Account.default
        account_admin_user :account => @account
      end

      before :each do
        user_session @user
      end

      describe "create" do
        it "should set storage_quota" do
          post 'create', params: { :account_id => @account.id, :course =>
              { :name => 'xyzzy', :storage_quota => 111.megabytes } }
          @course = @account.courses.where(name: 'xyzzy').first
          expect(@course.storage_quota).to eq 111.megabytes
        end

        it "should set storage_quota_mb" do
          post 'create', params: { :account_id => @account.id, :course =>
              { :name => 'xyzpdq', :storage_quota_mb => 111 } }
          @course = @account.courses.where(name: 'xyzpdq').first
          expect(@course.storage_quota_mb).to eq 111
        end
      end

      describe "update" do
        before :once do
          @course = @account.courses.create!
        end

        it "should set storage_quota" do
          post 'update', params: { :id => @course.id, :course =>
            { :storage_quota => 111.megabytes } }
          expect(@course.reload.storage_quota).to eq 111.megabytes
        end

        it "should set storage_quota_mb" do
          post 'update', params: { :id => @course.id, :course =>
            { :storage_quota_mb => 111 } }
          expect(@course.reload.storage_quota_mb).to eq 111
        end
      end
    end

    context "without :manage_storage_quotas" do
      describe "create" do
        before :once do
          @account = Account.default
          role = custom_account_role 'lamer', :account => @account
          @account.role_overrides.create! :permission => 'manage_courses', :enabled => true,
                                          :role => role
          user_factory
          @account.account_users.create!(user: @user, role: role)
        end

        before :each do
          user_session @user
        end

        it "should ignore storage_quota" do
          post 'create', params: {:account_id => @account.id, :course =>
              { :name => 'xyzzy', :storage_quota => 111.megabytes } }
          @course = @account.courses.where(name: 'xyzzy').first
          expect(@course.storage_quota).to eq @account.default_storage_quota
        end

        it "should ignore storage_quota_mb" do
          post 'create', params: { :account_id => @account.id, :course =>
              { :name => 'xyzpdq', :storage_quota_mb => 111 } }
          @course = @account.courses.where(name: 'xyzpdq').first
          expect(@course.storage_quota_mb).to eq @account.default_storage_quota / 1.megabyte
        end
      end

      describe "update" do
        before :once do
          @account = Account.default
          course_with_teacher(:account => @account, :active_all => true)
        end
        before(:each) { user_session(@teacher) }

        it "should ignore storage_quota" do
          post 'update', params: { :id => @course.id, :course =>
              { :public_description => 'wat', :storage_quota => 111.megabytes } }
          @course.reload
          expect(@course.public_description).to eq 'wat'
          expect(@course.storage_quota).to eq @account.default_storage_quota
        end

        it "should ignore storage_quota_mb" do
          post 'update', params: { :id => @course.id, :course =>
              { :public_description => 'wat', :storage_quota_mb => 111 } }
          @course.reload
          expect(@course.public_description).to eq 'wat'
          expect(@course.storage_quota_mb).to eq @account.default_storage_quota / 1.megabyte
        end
      end
    end
  end

  describe "DELETE 'test_student'" do
    before :once do
      @account = Account.default
      course_with_teacher(:account => @account, :active_all => true)
      @quiz = @course.quizzes.create!
      @quiz.workflow_state = "available"
      @quiz.save
    end

    it "removes existing quiz submissions created by the test student" do
      user_session(@teacher)
      post 'student_view', params: {course_id: @course.id}
      test_student = @course.student_view_student
      @quiz.generate_submission(test_student)
      expect(test_student.quiz_submissions.size).not_to be_zero

      delete 'reset_test_student', params: {course_id: @course.id}
      test_student.reload
      expect(test_student.quiz_submissions.size).to be_zero
    end

    it "removes submissions created by the test student" do
      user_session(@teacher)
      post 'student_view', params: {course_id: @course.id}
      test_student = @course.student_view_student
      assignment = @course.assignments.create!(:workflow_state => 'published')
      assignment.grade_student test_student, { :grade => 1, :grader => @teacher }
      expect(test_student.submissions.size).not_to be_zero
      OriginalityReport.create!(attachment: attachment_model, originality_score: '1', submission: test_student.submissions.first)
      delete 'reset_test_student', params: {course_id: @course.id}
      test_student.reload
      expect(test_student.submissions.size).to be_zero
    end

    it "removes provisional grades for by the test student" do
      user_session(@teacher)
      post 'student_view', params: {course_id: @course.id}
      test_student = @course.student_view_student
      assignment = @course.assignments.create!(workflow_state: 'published', moderated_grading: true, grader_count: 2)
      assignment.grade_student test_student, { :grade => 1, :grader => @teacher, :provisional => true }
      file = assignment.attachments.create! uploaded_data: default_uploaded_data
      assignment.submissions.first.add_comment(commenter: @teacher, message: 'blah', provisional: true, attachments: [file])
      assignment.moderated_grading_selections.where(student: test_student).first.update_attribute(:provisional_grade, ModeratedGrading::ProvisionalGrade.last)

      expect(test_student.submissions.size).not_to be_zero
      delete 'reset_test_student', params: {course_id: @course.id}
      test_student.reload
      expect(test_student.submissions.size).to be_zero
    end

    it "decrements needs grading counts" do
      user_session(@teacher)
      post 'student_view', params: {course_id: @course.id}
      test_student = @course.student_view_student
      assignment = @course.assignments.create!(:workflow_state => 'published')
      s = assignment.find_or_create_submission(test_student)
      s.submission_type = 'online_quiz'
      s.workflow_state = 'submitted'
      s.save!
      assignment.reload

      original_needs_grading_count = assignment.needs_grading_count

      delete 'reset_test_student', params: {course_id: @course.id}
      assignment.reload

      expect(assignment.needs_grading_count).to eq original_needs_grading_count - 1
    end
  end

  describe 'GET #permissions' do
    before do
      course_with_teacher(active_all: true)
      user_session(@teacher)
    end

    it 'returns a json representation for provided permission keys' do
      get :permissions, params: {course_id: @course.id, permissions: :manage_grades}, format: :json
      json = json_parse(response.body)
      expect(json.keys).to include 'manage_grades'
    end
  end

  describe "POST start_offline_web_export" do
    it "starts a web zip export" do
      course_with_student_logged_in(active_all: true)
      @course.root_account.settings[:enable_offline_web_export] = true
      @course.root_account.save!
      @course.update_attribute(:enable_offline_web_export, true)
      @course.save!
      expect { post 'start_offline_web_export', params: {course_id: @course.id} }
      .to change { @course.reload.web_zip_exports.count }.by(1)
      expect(response).to be_redirect
    end
  end

  describe '#users' do
    let(:course) { Course.create! }

    let(:teacher) { teacher_in_course(course: course, active_all: true).user }

    let(:student1) { student_in_course(course: course, active_all: true).user }

    let(:student2) { student_in_course(course: course, active_all: true).user }

    let!(:group1) do
      group = course.groups.create!(name: "group one")
      group.users << student1
      group.users << student2
      group.group_memberships.last.update!(workflow_state: 'deleted')
      group.reload
    end

    let!(:group2) do
      group = course.groups.create!(name: "group one")
      group.users << student1
      group.users << student2
      group.group_memberships.first.update!(workflow_state: 'deleted')
      group.reload
    end

    it 'only returns group_ids for active group memberships when requested' do
      user_session(teacher)
      get 'users', params: {
        course_id: course.id,
        format: 'json',
        include: ['group_ids'],
        enrollment_role: 'StudentEnrollment'
      }
      json = json_parse(response.body)
      expect(json[0]).to include({ "id" => student1.id, "group_ids" => [group1.id] })
      expect(json[1]).to include({ "id" => student2.id, "group_ids" => [group2.id] })
    end

    it 'can take student uuids as inputs and output uuids in json' do
      user_session(teacher)
      get 'users', params: {
        course_id: course.id,
        user_uuids: [student1.uuid],
        format: 'json',
        include: ['uuid'],
        enrollment_role: 'StudentEnrollment'
      }
      json = json_parse(response.body)
      expect(json.count).to eq(1)
      expect(json[0]).to include({ "id" => student1.id, "uuid" => student1.uuid })
    end

    it 'can sort users' do
      student1.update!(name: 'Student B')
      student2.update!(name: 'Student A')

      user_session(teacher)
      get 'users', params: {
        course_id: course.id,
        format: 'json',
        enrollment_role: 'StudentEnrollment',
        sort: 'username'
      }
      json = json_parse(response.body)
      expect(json[0]).to include({ 'id' => student2.id })
      expect(json[1]).to include({ 'id' => student1.id })
    end
  end

  describe '#content_share_users' do
    before :once do
      course_with_teacher(name: 'search teacher')
      @course.root_account.enable_feature!(:direct_share)
    end

    it 'requires a search term' do
      user_session(@teacher)
      get 'content_share_users', params: {course_id: @course.id}
      expect(response).to be_bad_request
    end

    it 'requires the user to have an admin role for the course' do
      course_with_student_logged_in
      get 'content_share_users', params: {course_id: @course.id, search_term: 'teacher'}
      expect(response).to be_unauthorized

      course_with_designer(name: 'course designer', course: @course)
      user_session(@designer)
      get 'content_share_users', params: {course_id: @course.id, search_term: 'teacher'}
      json = json_parse(response.body)
      expect(json[0]).to include({'name' => 'search teacher'})
    end

    it 'requires the feature be enabled' do
      @course.root_account.disable_feature!(:direct_share)
      get 'content_share_users', params: {course_id: @course.id, search_term: 'teacher'}
      expect(response).to be_forbidden
    end

    it 'should return email, url avatar (if avatars are enabled), and name' do
      user_session(@teacher)
      @search_context = @course
      course_with_teacher(name: 'course teacher')
      @teacher.account.enable_service(:avatars)
      get 'content_share_users', params: {course_id: @search_context.id, search_term: 'course'}
      json = json_parse(response.body)
      expect(json[0]).to include({'email' => nil, 'name' => 'course teacher', 'avatar_url' => "http://test.host/images/messages/avatar-50.png"})
    end

    it 'should search by name and email' do
      user_session(@teacher)
      @teacher.account.enable_service(:avatars)
      user_model(name: "course teacher")
      communication_channel_model(user: @user, path: 'course_teacher@test.edu')
      course_with_teacher(user: @user, course: @course)

      user_model(name: "course designer")
      communication_channel_model(user: @user, path: 'course_designer@test.edu')
      course_with_teacher(user: @user, course: @course)

      get 'content_share_users', params: {course_id: @course.id, search_term: 'course teacher'}
      json = json_parse(response.body)
      expect(json[0]).to include({'email' => 'course_teacher@test.edu', 'name' => 'course teacher', 'avatar_url' => "http://test.host/images/messages/avatar-50.png"})

      get 'content_share_users', params: {course_id: @course.id, search_term: 'course_designer@test.edu'}
      json = json_parse(response.body)
      expect(json[0]).to include({'email' => 'course_designer@test.edu', 'name' => 'course designer', 'avatar_url' => "http://test.host/images/messages/avatar-50.png"})
    end

    it 'searches for teachers, TAs, and designers' do
      user_session(@teacher)
      @search_context = @course
      course_with_teacher(name: 'course teacher')
      course_with_ta(name: 'course ta')
      course_with_designer(name: 'course designer')
      course_with_student(name: 'course student')
      course_with_observer(name: 'course observer')
      get 'content_share_users', params: {course_id: @search_context.id, search_term: 'course'}
      json = json_parse(response.body)
      expect(json.map{|user| user['name']}).to eq(['course designer', 'course ta', 'course teacher'])
    end

    it 'should not return users with only deleted enrollments or deleted courses' do
      user_session(@teacher)
      @search_context = @course
      course_with_teacher(name: 'course teacher').destroy
      get 'content_share_users', params: {course_id: @search_context.id, search_term: 'course'}
      json = json_parse(response.body)
      expect(json.map{|user| user['name']}).not_to include('course teacher')

      course_with_ta(name: 'course ta')
      @course.destroy
      get 'content_share_users', params: {course_id: @search_context.id, search_term: 'course'}
      json = json_parse(response.body)
      expect(json.map{|user| user['name']}).not_to include('course ta')
    end

    it 'search for root and sub-account admins' do
      user_session(@teacher)
      @search_context = @course
      sub_account = account_model(parent_account: @course.root_account)
      account_admin = user_factory(name: 'account admin')
      sub_account_admin = user_factory(name: 'sub-account admin')
      account_admin_user(account: @course.root_account, user: account_admin)
      account_admin_user(account: sub_account, user: sub_account_admin)

      get 'content_share_users', params: {course_id: @search_context.id, search_term: 'admin'}
      json = json_parse(response.body)
      expect(json.map{|user| user['name']}).to eq(['account admin', 'sub-account admin'])
    end

    it 'should not return users with deleted admin accounts' do
      user_session(@teacher)
      sub_account = account_model(parent_account: @course.root_account)
      account_admin = user_factory(name: 'account admin')
      sub_account_admin = user_factory(name: 'sub-account admin')
      account_admin_user(account: @course.root_account, user: account_admin).destroy
      account_admin_user(account: sub_account, user: sub_account_admin)
      sub_account.destroy

      get 'content_share_users', params: {course_id: @course.id, search_term: 'admin'}
      json = json_parse(response.body)
      expect(json.map{|user| user['name']}).not_to include('account admin', 'sub-account admin')
    end

    it 'should not return the searching user' do
      user_session(@teacher)
      @search_context = @course
      course_with_teacher(name: 'course teacher')
      get 'content_share_users', params: {course_id: @search_context.id, search_term: 'teacher'}
      json = json_parse(response.body)
      expect(json.map{|user| user['name']}).to match_array(['course teacher'])
    end

    it 'should not return admin roles that do not have the "manage_content" permission' do
      user_session(@teacher)
      account_admin = user_factory(name: 'less privileged account admin')
      role = custom_account_role('manage_content', account: @course.root_account)
      account_admin_user(account: @course.root_account, user: account_admin, role: role)

      get 'content_share_users', params: {course_id: @course.id, search_term: 'less privileged'}
      json = json_parse(response.body)
      expect(json.map{|user| user['name']}).not_to include('less privileged account admin')

      role.role_overrides.create!(enabled: true, permission: 'manage_content', context: @course.root_account)
      get 'content_share_users', params: {course_id: @course.id, search_term: 'less privileged'}
      json = json_parse(response.body)
      expect(json.map{|user| user['name']}).to include('less privileged account admin')
    end

    it 'should not return users from other root accounts' do
      user_session(@teacher)
      a1_course = @course
      a2 = Account.create!(name: 'other root account')
      a2_admin = user_factory(name: 'account 2 admin')
      a2_teacher = user_factory(name: 'account 2 teacher')
      account_admin_user(account: a2, user: a2_admin)
      course_with_teacher(name: 'account 2 teacher', account: a2, user: a2_teacher)

      get 'content_share_users', params: {course_id: a1_course.id, search_term: 'account 2'}
      json = json_parse(response.body)
      expect(json.map{|user| user['name']}).not_to include('account 2 admin', 'account 2 teacher')
    end
<<<<<<< HEAD
=======

    context "sharding" do
      specs_require_sharding

      it "should still have a functional query when user is from another shard" do
        @shard1.activate do
          @cs_user = User.create!
        end
        @course.enroll_teacher(@cs_user, :enrollment_state => "active")
        user_session(@cs_user)

        sql = nil
        allow(Api).to receive(:paginate) do |scope, _controller, _url|
          sql = scope.to_sql
        end

        get 'content_share_users', params: {course_id: @course.id, search_term: 'hiyo'}
        expect(sql).to_not include(@shard1.name) # can't just check for success since the query can still work depending on test shard setup
      end
    end
>>>>>>> aa828080
  end

  describe 'POST update' do
    it 'allows an admin to change visibility' do
      admin = account_admin_user
      course = Course.create!
      user_session(admin)

      post 'update', params: { id: course.id,
                               course: { course_visibility: 'public', indexed: true }}

      course.reload
      expect(course.is_public).to eq true
      expect(course.indexed).to eq true

    end

    it 'allows the teacher to change visibility' do
      course = Course.create!
      teacher = teacher_in_course(course: course, active_all: true).user
      user_session(teacher)

      post 'update', params: { id: course.id,
                               course: { course_visibility: 'public', indexed: true }}

      course.reload
      expect(course.is_public).to eq true
      expect(course.indexed).to eq true
    end

    it 'does not allow a teacher without the permission to change visibility' do
      course = Course.create!
      teacher = teacher_in_course(course: course, active_all: true).user
      course.account.role_overrides.create!(role: Role.get_built_in_role('TeacherEnrollment'), permission: 'manage_course_visibility', enabled: false)
      user_session(teacher)

      post 'update', params: { id: course.id,
                               course: { course_visibility: 'public', indexed: true }}

      course.reload
      expect(course.is_public).not_to eq true
      expect(course.indexed).not_to eq true
    end

    it 'does not allow an account admin without the permission to change visibility' do
      admin = account_admin_user_with_role_changes(:role_changes => {'manage_course_visibility' => false})
      course = Course.create!
      user_session(admin)

      post 'update', params: { id: course.id,
                               course: { course_visibility: 'public', indexed: true }}

      course.reload
      expect(course.is_public).not_to eq true
      expect(course.indexed).not_to eq true
    end

    it 'allows a site admin to change visibility even if account admins cannot' do
      site_admin = site_admin_user
      account = Account.create(name: 'fake-o')
      account_with_role_changes(:account => account, :role_changes => { 'manage_course_visibility' => false })
      course = course_factory(:account => account)
      user_session(site_admin)

      post 'update', params: { id: course.id,
                               course: { course_visibility: 'public', indexed: true }}

      course.reload
      expect(course.is_public).to eq true
      expect(course.indexed).to eq true
    end
  end
end<|MERGE_RESOLUTION|>--- conflicted
+++ resolved
@@ -2927,8 +2927,6 @@
       json = json_parse(response.body)
       expect(json.map{|user| user['name']}).not_to include('account 2 admin', 'account 2 teacher')
     end
-<<<<<<< HEAD
-=======
 
     context "sharding" do
       specs_require_sharding
@@ -2949,7 +2947,6 @@
         expect(sql).to_not include(@shard1.name) # can't just check for success since the query can still work depending on test shard setup
       end
     end
->>>>>>> aa828080
   end
 
   describe 'POST update' do
