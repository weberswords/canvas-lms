#
# Copyright (C) 2011 Instructure, Inc.
#
# This file is part of Canvas.
#
# Canvas is free software: you can redistribute it and/or modify it under
# the terms of the GNU Affero General Public License as published by the Free
# Software Foundation, version 3 of the License.
#
# Canvas is distributed in the hope that it will be useful, but WITHOUT ANY
# WARRANTY; without even the implied warranty of MERCHANTABILITY or FITNESS FOR
# A PARTICULAR PURPOSE. See the GNU Affero General Public License for more
# details.
#
# You should have received a copy of the GNU Affero General Public License along
# with this program. If not, see <http://www.gnu.org/licenses/>.
#

require File.expand_path(File.dirname(__FILE__) + '/../spec_helper')

describe WikiPagesController do
  describe "GET 'index'" do
<<<<<<< HEAD
    it "should redirect on index request" do
      course_with_teacher(:active_all => true)
      get 'index', :course_id => @course.id
      response.should be_redirect
    end

    it "should redirect 'disabled', if disabled by the teacher" do
      course_with_student_logged_in(:active_all => true)
      @course.update_attribute(:tab_configuration, [{'id'=>2,'hidden'=>true}])
      get 'index', :course_id => @course.id
      response.should be_redirect
      flash[:notice].should match(/That page has been disabled/)
    end

    it "pages index should redirect 'disabled', if disabled by the teacher" do
      course_with_student_logged_in(:active_all => true)
      @course.update_attribute(:tab_configuration, [{'id'=>2,'hidden'=>true}])
      get 'pages_index', :course_id => @course.id
      response.should be_redirect
      flash[:notice].should match(/That page has been disabled/)
    end


    it "should require authorization" do
      course_with_teacher(:active_all => true)
      get 'show', :course_id => @course.id, :id => 'front-page'
      assert_unauthorized
    end

    it "should assign values" do
      course_with_teacher_logged_in(:active_all => true)
      get 'show', :course_id => @course.id, :id => 'front-page'
      response.should be_success
      assigns[:wiki].should_not be_nil
      assigns[:page].should_not be_nil
    end

    it "should create entities if not already existing" do
=======
    it "should redirect with draft state enabled" do
>>>>>>> a6fe9501
      course_with_teacher_logged_in(:active_all => true)
      @course.enable_feature!(:draft_state)
      get 'index', :course_id => @course.id
      expect(response).to be_redirect
      expect(response.location).to match(%r{/courses/#{@course.id}/pages})
    end
  end

  describe "GET 'show'" do
    it "should redirect with draft state enabled" do
      course_with_teacher_logged_in(:active_all => true)
      @course.enable_feature!(:draft_state)
      get 'show', :course_id => @course.id, :id => "some-page"
      expect(response).to be_redirect
      expect(response.location).to match(%r{/courses/#{@course.id}/pages})
    end
  end

  describe "POST 'create'" do
    it "should require authorization" do
      course_with_teacher(:active_all => true)
      post 'create', :course_id => @course.id, :wiki_page => {:title => "Some Great Page"}
      assert_unauthorized
    end

    it "should create page" do
      course_with_teacher_logged_in(:active_all => true)
      post 'create', :course_id => @course.id, :wiki_page => {:title => "Some Great Page"}
      expect(response).to be_redirect
      expect(assigns[:page]).not_to be_nil
      expect(assigns[:page]).not_to be_new_record
      expect(assigns[:page].title).to eql("Some Great Page")
    end

    it "should allow users to create a page" do
      group_with_user_logged_in(:active_all => true)
      post 'create', :group_id => @group.id, :wiki_page => {:title => "Some Great Page"}
      expect(response).to be_redirect
      expect(assigns[:page]).not_to be_nil
      expect(assigns[:page]).not_to be_new_record
      expect(assigns[:page].title).to eql("Some Great Page")
    end
  end

  describe "PUT 'update'" do
    it "should require authorization" do
      course_with_teacher(:active_all => true)
      put 'update', :course_id => @course.id, :id => 1, :wiki_page => {:title => "Some Great Page"}
      assert_unauthorized
    end

    it "should update page" do
      course_with_teacher_logged_in(:active_all => true)
      @course.wiki.wiki_pages.create!(:title => 'Test')
      put 'update', :course_id => @course.id, :id => @course.wiki.wiki_pages.first.url, :wiki_page => {:title => "Some Great Page"}
      expect(response).to be_redirect
      expect(assigns[:page]).not_to be_nil
      expect(assigns[:page].title).to eql("Some Great Page")
      page = assigns[:page]

      put 'update', :course_id => @course.id, :id => page.url, :wiki_page => {:title => "New Name"}
      expect(response).to be_redirect
      expect(assigns[:page]).not_to be_nil
      expect(assigns[:page].title).to eql("New Name")
    end

    describe 'when the user is not a teacher' do
      before do
        group_with_user_logged_in(:active_all => true)
        @group.wiki.wiki_pages.create!(:title => 'Test')
        put 'update', :group_id => @group.id, :id => @group.wiki.wiki_pages.first.url, :wiki_page => {:title => "Some Great Page"}
        @page = assigns[:page]
      end

      it 'redirects on success' do
        expect(response).to be_redirect
      end

      it 'creates the new page on the first put' do
        expect(@page).not_to be_nil
        expect(@page.title).to eql("Some Great Page")
      end

      describe 'and is updating an existing page' do
        before do
          Setting.set('enable_page_views', 'db')
          put 'update', :group_id => @group.id, :id => @page.url, :wiki_page => {:title => "New Name" }
          @page = assigns[:page]
        end

        after do
          Setting.set('enable_page_views', 'false')
        end

        it 'redirects on success' do
          expect(response).to be_redirect
        end

        it 'updates the page attributes' do
          expect(@page).not_to be_nil
          expect(@page.title).to eq 'New Name'
        end

        it 'logs an asset access record for the discussion topic' do
          accessed_asset = assigns[:accessed_asset]
          expect(accessed_asset[:category]).to eq 'wiki'
          expect(accessed_asset[:level]).to eq 'participate'
        end

        it 'registers a page view' do
          page_view = assigns[:page_view]
          expect(page_view).not_to be_nil
          expect(page_view.http_method).to eq 'put'
          expect(page_view.url).to match %r{^http://test\.host/groups/\d+/wiki/test}
          expect(page_view.participated).to be_truthy
        end


      end
    end

  end

  describe "DELETE 'destroy'" do
    it "should require authorization" do
      course_with_teacher(:active_all => true)
      page = @course.wiki.front_page
      page.save!
      delete 'destroy', :course_id => @course.id, :id => page.url
      assert_unauthorized
    end
    
    it "should redirect on deleting front page" do
      course_with_teacher_logged_in(:active_all => true)
      page = @course.wiki.front_page
      page.save!
      delete 'destroy', :course_id => @course.id, :id => page.url
      expect(flash[:error]).to eql('You cannot delete the front page.')
      expect(response).to be_redirect
    end
    
    it "should delete page" do
      course_with_teacher_logged_in(:active_all => true)
      page = @course.wiki.wiki_pages.create(:title => "a page")
      page.save!
      delete 'destroy', :course_id => @course.id, :id => page.url
      expect(response).to be_redirect
      expect(assigns[:page]).to eql(page)
      expect(assigns[:page]).to be_deleted #frozen
      expect(@course.wiki.wiki_pages).to be_include(page)
    end
    
    it "should allow users to delete a page" do
      group_with_user_logged_in(:active_all => true)
      page = @group.wiki.wiki_pages.create(:title => "a page")
      page.save!
      delete 'destroy', :group_id => @group.id, :id => page.url
      expect(response).to be_redirect
      expect(assigns[:page]).to eql(page)
      expect(assigns[:page]).to be_deleted #frozen
      expect(@group.wiki.wiki_pages).to be_include(page)
    end
  end

end<|MERGE_RESOLUTION|>--- conflicted
+++ resolved
@@ -20,48 +20,7 @@
 
 describe WikiPagesController do
   describe "GET 'index'" do
-<<<<<<< HEAD
-    it "should redirect on index request" do
-      course_with_teacher(:active_all => true)
-      get 'index', :course_id => @course.id
-      response.should be_redirect
-    end
-
-    it "should redirect 'disabled', if disabled by the teacher" do
-      course_with_student_logged_in(:active_all => true)
-      @course.update_attribute(:tab_configuration, [{'id'=>2,'hidden'=>true}])
-      get 'index', :course_id => @course.id
-      response.should be_redirect
-      flash[:notice].should match(/That page has been disabled/)
-    end
-
-    it "pages index should redirect 'disabled', if disabled by the teacher" do
-      course_with_student_logged_in(:active_all => true)
-      @course.update_attribute(:tab_configuration, [{'id'=>2,'hidden'=>true}])
-      get 'pages_index', :course_id => @course.id
-      response.should be_redirect
-      flash[:notice].should match(/That page has been disabled/)
-    end
-
-
-    it "should require authorization" do
-      course_with_teacher(:active_all => true)
-      get 'show', :course_id => @course.id, :id => 'front-page'
-      assert_unauthorized
-    end
-
-    it "should assign values" do
-      course_with_teacher_logged_in(:active_all => true)
-      get 'show', :course_id => @course.id, :id => 'front-page'
-      response.should be_success
-      assigns[:wiki].should_not be_nil
-      assigns[:page].should_not be_nil
-    end
-
-    it "should create entities if not already existing" do
-=======
     it "should redirect with draft state enabled" do
->>>>>>> a6fe9501
       course_with_teacher_logged_in(:active_all => true)
       @course.enable_feature!(:draft_state)
       get 'index', :course_id => @course.id
