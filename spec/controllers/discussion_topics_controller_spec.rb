--- conflicted
+++ resolved
@@ -522,8 +522,6 @@
       expect(@student.recent_stream_items.map {|item| item.data['notification_id']}).not_to include notification.id
     end
 
-<<<<<<< HEAD
-=======
     it 'dispatches an assignment stream item with the correct title' do
       notification = Notification.create(:name => "Assignment Created")
       obj_params = topic_params(@course).
@@ -545,7 +543,6 @@
       json = JSON.parse response.body
       expect(json['assignment']['anonymous_peer_reviews']).to be_falsey
     end
->>>>>>> 111dec82
   end
 
   describe "PUT: update" do
