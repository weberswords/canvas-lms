--- conflicted
+++ resolved
@@ -312,14 +312,6 @@
     before(:each) do
       course_with_teacher_logged_in(active_all: true)
       @topic = DiscussionTopic.create!(context: @course, title: 'Test Topic',
-<<<<<<< HEAD
-        lock_at: '2013-01-01T00:00:00UTC', locked: true)
-    end
-
-    it "should unlock discussions with a lock_at attribute" do
-      put('update', course_id: @course.id, topic_id: @topic.id,
-          title: 'Updated Topic', format: 'json', lock_at: @topic.lock_at,
-=======
         delayed_post_at: '2013-01-01T00:00:00UTC', lock_at: '2013-01-02T00:00:00UTC')
     end
 
@@ -348,7 +340,6 @@
       put('update', course_id: @course.id, topic_id: @topic.id,
           title: 'Updated Topic', format: 'json',
           lock_at: @topic.lock_at, delayed_post_at: @topic.delayed_post_at,
->>>>>>> ad95b213
           locked: false)
 
       @topic.reload.should_not be_locked
@@ -362,8 +353,6 @@
       @topic.reload.should be_locked
       @topic.lock_at.should_not be_nil
     end
-<<<<<<< HEAD
-=======
 
     it "should set draft state on discussions with delayed_post_at" do
       put('update', course_id: @course.id, topic_id: @topic.id,
@@ -375,6 +364,5 @@
       @topic.delayed_post_at.should be_nil
     end
 
->>>>>>> ad95b213
   end
 end