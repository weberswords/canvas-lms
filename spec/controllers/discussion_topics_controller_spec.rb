--- conflicted
+++ resolved
@@ -236,10 +236,6 @@
     end
 
     it "should return unauthorized if a user does not have visibilities" do
-<<<<<<< HEAD
-      @course.root_account.enable_feature!(:section_specific_announcements)
-=======
->>>>>>> f096ca90
       user_session(@teacher)
       section1 = @course.course_sections.create!(name: "Section 1")
       section2 = @course.course_sections.create!(name: "Section 2")
@@ -774,10 +770,6 @@
     end
 
     it "js_env SECTION_LIST is set correctly for section specific announcements on a limited privileges user" do
-<<<<<<< HEAD
-      @course.root_account.enable_feature!(:section_specific_announcements)
-=======
->>>>>>> f096ca90
       user_session(@teacher)
       section1 = @course.course_sections.create!(name: "Section 1")
       section2 = @course.course_sections.create!(name: "Section 2")
@@ -792,10 +784,6 @@
     end
 
     it "js_env SECTION_LIST is set correctly for section specific announcements on a not limited privileges user" do
-<<<<<<< HEAD
-      @course.root_account.enable_feature!(:section_specific_announcements)
-=======
->>>>>>> f096ca90
       user_session(@teacher)
       section1 = @course.course_sections.create!(name: "Section 1")
       section2 = @course.course_sections.create!(name: "Section 2")
@@ -810,10 +798,6 @@
     end
 
     it "returns unauthorized for a user that does not have visibilites to view thiss" do
-<<<<<<< HEAD
-      @course.root_account.enable_feature!(:section_specific_announcements)
-=======
->>>>>>> f096ca90
       user_session(@teacher)
       section1 = @course.course_sections.create!(name: "Section 1")
       section2 = @course.course_sections.create!(name: "Section 2")
@@ -1315,10 +1299,6 @@
     end
 
     it "does not allow updating a section specific announcement you do not have visibilities for" do
-<<<<<<< HEAD
-      @course.root_account.enable_feature!(:section_specific_announcements)
-=======
->>>>>>> f096ca90
       user_session(@teacher)
       section1 = @course.course_sections.create!(name: "Section 1")
       section2 = @course.course_sections.create!(name: "Section 2")
