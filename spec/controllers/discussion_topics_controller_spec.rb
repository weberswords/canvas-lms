#
# Copyright (C) 2011 - present Instructure, Inc.
#
# This file is part of Canvas.
#
# Canvas is free software: you can redistribute it and/or modify it under
# the terms of the GNU Affero General Public License as published by the Free
# Software Foundation, version 3 of the License.
#
# Canvas is distributed in the hope that it will be useful, but WITHOUT ANY
# WARRANTY; without even the implied warranty of MERCHANTABILITY or FITNESS FOR
# A PARTICULAR PURPOSE. See the GNU Affero General Public License for more
# details.
#
# You should have received a copy of the GNU Affero General Public License along
# with this program. If not, see <http://www.gnu.org/licenses/>.
#
require_relative '../spec_helper'
require_relative '../sharding_spec_helper'

describe DiscussionTopicsController do
  before :once do
    course_with_teacher(active_all: true)
    course_with_observer(active_all: true, course: @course)
    @observer_enrollment = @enrollment
    ta_in_course(active_all: true, course: @course)
    student_in_course(active_all: true, course: @course)
  end

  let(:now) { Time.zone.now.change(usec: 0) }

  def course_topic(opts={})
    @topic = @course.discussion_topics.build(:title => "some topic", :pinned => opts.fetch(:pinned, false))
    user = opts[:user] || @user
    if user && !opts[:skip_set_user]
      @topic.user = user
    end

    if opts[:with_assignment]
      @topic.assignment = @course.assignments.build(:submission_types => 'discussion_topic', :title => @topic.title)
      @topic.assignment.infer_times
      @topic.assignment.saved_by = :discussion_topic
    end

    @topic.save
    @topic.reload
    @topic
  end

  def topic_entry
    @entry = @topic.discussion_entries.create(:message => "some message", :user => @user)
  end

  describe "GET 'index'" do
    it "should require authorization" do
      get 'index', params: {:course_id => @course.id}
      assert_unauthorized
    end

    it "should require the course to be published for students" do
      @course.claim
      user_session(@student)
      get 'index', params: {:course_id => @course.id}
      assert_unauthorized
    end

    it 'does not show announcements without :read_announcements' do
      @course.account.role_overrides.create!(permission: 'read_announcements', role: student_role, enabled: false)
      get 'index', params: {course_id: @course.id}
      assert_unauthorized
    end

    it "should load for :view_group_pages students" do
      @course.account.role_overrides.create!(
        role: student_role,
        permission: 'view_group_pages',
        enabled: true
      )
      @group_category = @course.group_categories.create(:name => 'gc')
      @group = @course.groups.create!(:group_category => @group_category)
      user_session(@student)

      get 'index', params: {:group_id => @group.id}
      expect(response).to be_successful
    end

    context "graded group discussion" do
      before do
        @course.account.role_overrides.create!(
          role: student_role,
          permission: 'view_group_pages',
          enabled: true
        )

        group_discussion_assignment
        @child_topic = @topic.child_topics.first
        @child_topic.root_topic_id = @topic.id
        @group = @child_topic.context
        @group.add_user(@student)
        @assignment.only_visible_to_overrides = true
        @assignment.save!
      end

      it "should return graded and visible group discussions properly" do
        cs = @student.enrollments.first.course_section
        create_section_override_for_assignment(@assignment, {course_section: cs})

        user_session(@student)

        get 'index', params: {:group_id => @group.id}
        expect(response).to be_successful
        expect(assigns["topics"]).to include(@child_topic)
      end

      it "should assign the create permission if the term is concluded and course is open" do
        @course.update_attribute(:restrict_enrollments_to_course_dates, true)
        term = @course.account.enrollment_terms.create!(:name => 'mew', :end_at => Time.now.utc - 1.minute)
        @course.enrollment_term = term
        @course.update_attribute(:conclude_at, Time.now.utc + 1.hour)
        @course.save!
        user_session(@teacher)

        get 'index', params: {:course_id => @course.id}

        expect(assigns[:js_env][:permissions][:create]).to be_truthy
      end

      it "should not assign the create permission if the term and course are concluded" do
<<<<<<< HEAD
        term = @course.account.enrollment_terms.create!(:name => 'mew', :start_at => Time.now.utc - 10.minutes, :end_at => Time.now.utc - 1.minute)
=======
        term = @course.account.enrollment_terms.create!(
          :name => 'mew',
          :start_at => 6.months.ago(now),
          :end_at => 1.months.ago(now)
        )
>>>>>>> fca6866b
        @course.enrollment_term = term
        @course.update!(start_at: 5.months.ago(now), conclude_at: 2.months.ago(now))
        user_session(@teacher)

        get 'index', params: {:course_id => @course.id}

        expect(assigns[:js_env][:permissions][:create]).to be_falsy
      end

      it "should not return graded group discussions if a student has no visibility" do
        user_session(@student)

        get 'index', params: {:group_id => @group.id}
        expect(response).to be_successful
        expect(assigns["topics"]).not_to include(@child_topic)
      end

      it 'should redirect to correct mastery paths edit page' do
        user_session(@teacher)
        allow(ConditionalRelease::Service).to receive(:enabled_in_context?).and_return(true)
        allow(ConditionalRelease::Service).to receive(:env_for).and_return({ dummy: 'value' })
        get :edit, params: {group_id: @group.id, id: @child_topic.id}
        redirect_path = "/courses/#{@course.id}/discussion_topics/#{@topic.id}/edit"
        expect(response).to redirect_to(redirect_path)
      end
    end

    context "cross-sharding" do
      specs_require_sharding

      it 'returns the topic across shards' do
        @topic = @course.discussion_topics.create!(title: 'student topic', message: 'Hello', user: @student)
        user_session(@student)
        @shard1.activate do
          get 'index', params: { course_id: @course.id }, format: :json
          expect(assigns[:topics]).to include(@topic)
        end

        @shard2.activate do
          get 'index', params: { course_id: @course.id }, format: :json
          expect(assigns[:topics]).to include(@topic)
        end
      end
    end

    it "should return non-graded group discussions properly" do
      @course.account.role_overrides.create!(
        role: student_role,
        permission: 'view_group_pages',
        enabled: true
      )

      group_category(context: @course)
      membership = group_with_user(group_category: @group_category, user: @student, context: @course)
      @topic = @group.discussion_topics.create(:title => "group topic")
      @topic.context = @group
      @topic.save!

      user_session(@student)

      get 'index', params: {:group_id => @group.id}
      expect(response).to be_successful
      expect(assigns["topics"]).to include(@topic)
    end

    it "non-graded group discussions include root data if json request" do
      delayed_post_time = 1.day.from_now
      lock_at_time = 2.days.from_now
      user_session(@teacher)
      group_topic = group_discussion_topic_model(
        :context => @course, :delayed_post_at => delayed_post_time, :lock_at => lock_at_time
      )
      group_topic.save!
      group_id = group_topic.child_topics.first.group.id
      get 'index', params: { group_id: group_id }, :format => :json
      expect(response).to be_successful
      parsed_json = json_parse(response.body)
      expect(parsed_json.length).to eq 1
      parsed_topic = parsed_json.first
      # barf
      expect(parsed_topic["delayed_post_at"].to_json).to eq delayed_post_time.to_json
      expect(parsed_topic["lock_at"].to_json).to eq lock_at_time.to_json
    end
  end

  describe "GET 'show'" do
    it "should require authorization" do
      course_topic
      get 'show', params: {:course_id => @course.id, :id => @topic.id}
      assert_unauthorized
    end

    it "should require the course to be published for students" do
      course_topic
      @course.claim
      user_session(@student)
      get 'show', params: {:course_id => @course.id, :id => @topic.id}
      assert_unauthorized
    end

    it "should return unauthorized if a user does not have visibilities" do
      user_session(@teacher)
      section1 = @course.course_sections.create!(name: "Section 1")
      section2 = @course.course_sections.create!(name: "Section 2")
      @course.enroll_teacher(@teacher, section: section1, allow_multiple_enrollments: true).accept!
      Enrollment.limit_privileges_to_course_section!(@course, @teacher, true)
      ann = @course.announcements.create!(message: "testing", is_section_specific: true, course_sections: [section2])
      ann.save!
      get :show, params: {course_id: @course.id, id: ann.id}
      get :edit, params: {course_id: @course.id, id: ann.id}
      expect(response.status).to equal(401)
    end

    it "js_env TOTAL_USER_COUNT and IS_ANNOUNCEMENT are set correctly for section specific announcements" do
      user_session(@teacher)
      section1 = @course.course_sections.create!(name: "Section 1")
      section2 = @course.course_sections.create!(name: "Section 2")
      ann = @course.announcements.create!(message: "testing", is_section_specific: true, course_sections: [section1])
      ann.save!
      get 'show', params: {:course_id => @course.id, :id => ann}
      expect(assigns[:js_env][:TOTAL_USER_COUNT]).to eq(5)
    end

    it "js_env COURSE_SECTIONS is set correctly for section specific announcements" do
      user_session(@teacher)
      section1 = @course.course_sections.create!(name: "Section 1")
      ann = @course.announcements.create!(message: "testing", is_section_specific: true, course_sections: [section1])
      ann.save!
      get 'show', params: {:course_id => @course.id, :id => ann}
      expect(assigns[:js_env][:DISCUSSION][:TOPIC][:COURSE_SECTIONS].first["name"]).to eq(section1.name)
    end

    it "js_env COURSE_SECTIONS should have correct count" do
      user_session(@teacher)
      section1 = @course.course_sections.create!(name: "Section 1")

      student1, student2 = create_users(2, return_type: :record)
      student_in_section(section1, user: student1)
      student_in_section(section1, user: student2)
      ann = @course.announcements.create!(message: "testing", is_section_specific: true, course_sections: [section1])
      ann.save!
      student1.enrollments.first.conclude
      get 'show', params: {:course_id => @course.id, :id => ann}
      expect(assigns[:js_env][:DISCUSSION][:TOPIC][:COURSE_SECTIONS].first[:user_count]).to eq(1)
    end

    it "should not work for announcements in a public course" do
      @course.update_attribute(:is_public, true)
      @announcement = @course.announcements.create!(
        :title => "some announcement",
        :message => "some message"
      )
      get 'show', params: {:course_id => @course.id, :id => @announcement.id}
      expect(response).to_not be_successful
    end

    it "should not display announcements in private courses to users who aren't logged in" do
      announcement = @course.announcements.create!(title: 'Test announcement', message: 'Message')
      get('show', params: {course_id: @course.id, id: announcement.id})
      assert_unauthorized
    end

    context 'section specific announcements' do
      before(:once) do
        course_with_teacher(active_course: true)
        @section = @course.course_sections.create!(name: 'test section')

        @announcement = @course.announcements.create!(:user => @teacher, message: 'hello my favorite section!')
        @announcement.is_section_specific = true
        @announcement.course_sections = [@section]
        @announcement.save!

        @student1, @student2 = create_users(2, return_type: :record)
        @course.enroll_student(@student1, :enrollment_state => 'active')
        @course.enroll_student(@student2, :enrollment_state => 'active')
        student_in_section(@section, user: @student1)
      end

      it "should be visible to students in specific section" do
        user_session(@student1)
        get 'show', params: {:course_id => @course.id, :id => @announcement.id}
        expect(response).to be_successful
      end

      it "should not be visible to students not in specific section announcements" do
        user_session(@student2)
        get('show', params: {course_id: @course.id, id: @announcement.id})
        expect(response).to be_redirect
        expect(response.location).to eq course_announcements_url @course
      end
    end

    context 'section specific discussions' do
      before(:once) do
        course_with_teacher(active_course: true)
        @section = @course.course_sections.create!(name: 'test section')

        @discussion = @course.discussion_topics.create!(:user => @teacher, message: 'hello my favorite section!')
        @discussion.is_section_specific = true
        @discussion.course_sections = [@section]
        @discussion.save!

        @student1, @student2 = create_users(2, return_type: :record)
        @course.enroll_student(@student1, :enrollment_state => 'active')
        @course.enroll_student(@student2, :enrollment_state => 'active')
        student_in_section(@section, user: @student1)
      end

      it "should be visible to students in specific section" do
        user_session(@student1)
        get 'show', params: {:course_id => @course.id, :id => @discussion.id}
        expect(response).to be_successful
      end

      it "should not be visible to students not in specific section discussions" do
        user_session(@student2)
        get('show', params: {course_id: @course.id, id: @discussion.id})
        expect(response).to be_redirect
        expect(response.location).to eq course_discussion_topics_url @course
      end
    end

    context "discussion topic with assignment with overrides" do
      render_views

      before :once do
        course_topic(user: @teacher, with_assignment: true)
        @section = @course.course_sections.create!(:name => "I <3 Discusions")
        @override = assignment_override_model(:assignment => @topic.assignment,
                                  :due_at => Time.now,
                                  :set => @section)
      end

      it "doesn't show the topic to unassigned students" do
        @topic.assignment.update_attribute(:only_visible_to_overrides, true)
        user_session(@student)
        get 'show', params: {:course_id => @course.id, :id => @topic.id}
        expect(response).to be_redirect
        expect(response.location).to eq course_discussion_topics_url @course
      end

      it "doesn't show overrides to students" do
        user_session(@student)
        get 'show', params: {:course_id => @course.id, :id => @topic.id}
        expect(response).to be_successful
        expect(response.body).not_to match 'discussion-topic-due-dates'
        due_date = OverrideListPresenter.new.due_at(@topic.assignment)
        expect(response.body).to match "due #{due_date}"
      end

      it "doesn't show overrides for observers" do
        user_session(@observer)
        get 'show', params: {:course_id => @course.id, :id => @topic.id}
        expect(response).to be_successful
        expect(response.body).not_to match 'discussion-topic-due-dates'
        due_date = OverrideListPresenter.new.due_at(@topic.assignment.overridden_for(@observer))
        expect(response.body).to match "due #{due_date}"
      end

      it "does show overrides to teachers" do
        user_session(@teacher)
        get 'show', params: {:course_id => @course.id, :id => @topic.id}
        expect(response).to be_successful
        expect(response.body).to match 'discussion-topic-due-dates'
      end

    end

    it "should assign variables" do
      user_session(@student)
      course_topic
      topic_entry
      @topic.reload
      expect(@topic.discussion_entries).not_to be_empty
      get 'show', params: {:course_id => @course.id, :id => @topic.id}
      expect(response).to be_successful
      expect(assigns[:topic]).not_to be_nil
      expect(assigns[:topic]).to eql(@topic)
    end

    it "should display speedgrader when not for a large course" do
      user_session(@teacher)
      course_topic(user: @teacher, with_assignment: true)
      get 'show', params: {:course_id => @course.id, :id => @topic.id}
      expect(assigns[:js_env][:DISCUSSION][:SPEEDGRADER_URL_TEMPLATE]).to be_truthy
    end

    it "should hide speedgrader when for a large course" do
      user_session(@teacher)
      course_topic(user: @teacher, with_assignment: true)
      allow_any_instance_of(Course).to receive(:large_roster?).and_return(true)
      get 'show', params: {:course_id => @course.id, :id => @topic.id}
      expect(assigns[:js_env][:DISCUSSION][:SPEEDGRADER_URL_TEMPLATE]).to be_nil
    end

    it "shows speedgrader when user can view all grades but not manage grades" do
      @course.account.role_overrides.create!(permission: 'manage_grades', role: ta_role, enabled: false)
      user_session(@ta)
      course_topic(user: @teacher, with_assignment: true)
      get 'show', params: {course_id: @course.id, id: @topic.id}
      expect(assigns[:js_env][:DISCUSSION][:SPEEDGRADER_URL_TEMPLATE]).to be_truthy
    end

    it "shows speedgrader when user can manage grades but not view all grades" do
      @course.account.role_overrides.create!(permission: 'view_all_grades', role: ta_role, enabled: false)
      user_session(@ta)
      course_topic(user: @teacher, with_assignment: true)
      get 'show', params: {course_id: @course.id, id: @topic.id}
      expect(assigns[:js_env][:DISCUSSION][:SPEEDGRADER_URL_TEMPLATE]).to be_truthy
    end

    it "does not show speedgrader when user can neither view all grades nor manage grades" do
      @course.account.role_overrides.create!(permission: 'view_all_grades', role: ta_role, enabled: false)
      @course.account.role_overrides.create!(permission: 'manage_grades', role: ta_role, enabled: false)
      user_session(@ta)
      course_topic(user: @teacher, with_assignment: true)
      get 'show', params: {course_id: @course.id, id: @topic.id}
      expect(assigns[:js_env][:DISCUSSION][:SPEEDGRADER_URL_TEMPLATE]).to be_nil
    end

    it "shows speedgrader when course concluded and user can read as admin" do
      user_session(@teacher)
      course_topic(user: @teacher, with_assignment: true)
      @course.soft_conclude!
      expect(@course.grants_right?(@teacher, :read_as_admin)).to be true
      get 'show', params: {course_id: @course.id, id: @topic.id}
      expect(assigns[:js_env][:DISCUSSION][:SPEEDGRADER_URL_TEMPLATE]).to be_truthy
    end

    it "should setup speedgrader template for variable substitution" do
      user_session(@teacher)
      course_topic(user: @teacher, with_assignment: true)
      get 'show', params: {:course_id => @course.id, :id => @topic.id}

      # this is essentially a unit test for app/coffeescripts/models/Entry.coffee,
      # making sure that we get back the expected format for this url template
      template = assigns[:js_env][:DISCUSSION][:SPEEDGRADER_URL_TEMPLATE]
      url = template.gsub(/%22:student_id%22/, '123')
      expect(url).to match "%7B%22student_id%22:123%7D"
    end

    it "should mark as read when viewed" do
      user_session(@student)
      course_topic(:skip_set_user => true)

      expect(@topic.read_state(@student)).to eq 'unread'
      get 'show', params: {:course_id => @course.id, :id => @topic.id}
      expect(@topic.reload.read_state(@student)).to eq 'read'
    end

    it "should mark as read when topic is in the future as teacher" do
      course_topic(:skip_set_user => true)
      teacher2 = @course.shard.activate { user_factory() }
      teacher2enrollment = @course.enroll_user(teacher2, "TeacherEnrollment")
      teacher2.save!
      teacher2enrollment.course = @course # set the reverse association
      teacher2enrollment.workflow_state = 'active'
      teacher2enrollment.save!
      @course.reload
      @topic.available_from = 1.day.from_now
      @topic.save!
      @topic.reload
      expect(@topic.read_state(teacher2)).to eq 'unread'
      user_session(teacher2)
      get 'show', params: {:course_id => @course.id, :id => @topic.id}
      expect(@topic.reload.read_state(teacher2)).to eq 'read'
    end

    it "should not mark as read if not visible" do
      user_session(@student)
      course_topic(:skip_set_user => true)
      mod = @course.context_modules.create! name: 'no soup for you', unlock_at: 1.year.from_now
      mod.add_item(type: 'discussion_topic', id: @topic.id)
      mod.save!
      expect(@topic.read_state(@student)).to eq 'unread'
      get 'show', params: {:course_id => @course.id, :id => @topic.id}
      expect(@topic.reload.read_state(@student)).to eq 'unread'
    end

    it "should mark as read if visible but locked" do
      user_session(@student)
      course_topic(:skip_set_user => true)
      @announcement = @course.announcements.create!(
        :title => "some announcement",
        :message => "some message",
        :unlock_at => 1.week.ago,
        :lock_at => 1.day.ago
      )
      expect(@announcement.read_state(@student)).to eq 'unread'
      get 'show', params: {:course_id => @course.id, :id => @announcement.id}
      expect(@announcement.reload.read_state(@student)).to eq 'read'
    end

    it "should allow concluded teachers to see discussions" do
      user_session(@teacher)
      course_topic
      @enrollment.conclude
      get 'show', params: {:course_id => @course.id, :id => @topic.id}
      expect(response).to be_successful
      get 'index', params: {:course_id => @course.id}
      expect(response).to be_successful
    end

    it "should allow concluded students to see discussions" do
      user_session(@student)
      course_topic
      @enrollment.conclude
      get 'show', params: {:course_id => @course.id, :id => @topic.id}
      expect(response).to be_successful
      get 'index', params: {:course_id => @course.id}
      expect(response).to be_successful
    end

    context 'group discussions' do
      before(:once) do
        @group_category = @course.group_categories.create(:name => 'category 1')
        @group1 = @course.groups.create!(:group_category => @group_category)
        @group2 = @course.groups.create!(:group_category => @group_category)

        group_category2 = @course.group_categories.create(:name => 'category 2')
        @course.groups.create!(:group_category => group_category2)

        course_topic(user: @teacher, with_assignment: true)
        @topic.group_category = @group_category
        @topic.save!

        @group1.add_user(@student)
      end

      it "should assign groups from the topic's category" do
        user_session(@teacher)

        get 'show', params: {:course_id => @course.id, :id => @topic.id}
        expect(assigns[:groups].size).to eql(2)
      end

      it "should only show applicable groups if DA applies" do
        user_session(@teacher)

        asmt = @topic.assignment
        asmt.only_visible_to_overrides = true
        override = asmt.assignment_overrides.build
        override.set = @group2
        override.save!
        asmt.save!

        get 'show', params: {:course_id => @course.id, :id => @topic.id}
        expect(response).to be_successful
        expect(assigns[:groups]).to eq([@group2])
      end

      it "should redirect to group for student if DA applies to section" do
        user_session(@student)

        asmt = @topic.assignment
        asmt.only_visible_to_overrides = true
        override = asmt.assignment_overrides.build
        override.set = @course.default_section
        override.save!
        asmt.save!

        get 'show', params: {:course_id => @course.id, :id => @topic.id}
        redirect_path = "/groups/#{@group1.id}/discussion_topics?root_discussion_topic_id=#{@topic.id}"
        expect(response).to redirect_to redirect_path
      end

      it "should redirect to the student's group" do
        user_session(@student)

        get 'show', params: {:course_id => @course.id, :id => @topic.id}
        redirect_path = "/groups/#{@group1.id}/discussion_topics?root_discussion_topic_id=#{@topic.id}"
        expect(response).to redirect_to redirect_path
      end

      it "should redirect to the student's group even if students can view all groups" do
        @course.account.role_overrides.create!(
          role: student_role,
          permission: 'view_group_pages',
          enabled: true
        )
        user_session(@student)

        get 'show', params: {:course_id => @course.id, :id => @topic.id}
        redirect_path = "/groups/#{@group1.id}/discussion_topics?root_discussion_topic_id=#{@topic.id}"
        expect(response).to redirect_to redirect_path
      end

      it "should not change the name of the child topic when navigating to it" do
        user_session(@student)

        child_topic = @topic.child_topic_for(@student)
        old_title = child_topic.title

        get 'index', params: {:group_id => @group1.id, :root_discussion_topic_id => @topic.id}

        expect(@topic.child_topic_for(@student).title).to eq old_title
      end

      it "should plumb the module_item_id through group discussion redirect" do
        user_session(@student)

        get 'show', params: {:course_id => @course.id, :id => @topic.id, :module_item_id => 789}
        expect(response).to be_redirect
        expect(response.location).to include "/groups/#{@group1.id}/discussion_topics?"
        expect(response.location).to include "module_item_id=789"
      end

      it "should plumb the module_item_id through child discussion redirect" do
        user_session(@student)

        get 'index', params: {:group_id => @group1.id, :root_discussion_topic_id => @topic.id, :module_item_id => 789}
        expect(response).to be_redirect
        expect(response.location).to include "/groups/#{@group1.id}/discussion_topics/#{@topic.child_topic_for(@student).id}?"
        expect(response.location).to include "module_item_id=789"
      end
    end

    context 'publishing' do
      render_views

      it "hides the publish icon for announcements" do
        user_session(@teacher)
        @context = @course
        @announcement = @course.announcements.create!(
          :title => "some announcement",
          :message => "some message"
        )
        get 'show', params: {:course_id => @course.id, :id => @announcement.id}
        expect(response.body).not_to match "topic_publish_button"
      end
    end

    context "posting first to view setting" do
      before(:once) do
        @observer_enrollment.associated_user = @student
        @observer_enrollment.save
        @observer.reload

        @context = @course
        discussion_topic_model
        @topic.require_initial_post = true
        @topic.save
      end

      it "should allow admins to see posts without posting" do
        @topic.reply_from(:user => @student, :text => 'hai')
        user_session(@teacher)
        get 'show', params: {:course_id => @course.id, :id => @topic.id}
        expect(assigns[:initial_post_required]).to be_falsey
      end

      it "shouldn't allow student who hasn't posted to see" do
        @topic.reply_from(:user => @teacher, :text => 'hai')
        user_session(@student)
        get 'show', params: {:course_id => @course.id, :id => @topic.id}
        expect(assigns[:initial_post_required]).to be_truthy
      end

      it "shouldn't allow student's observer who hasn't posted to see" do
        @topic.reply_from(:user => @teacher, :text => 'hai')
        user_session(@observer)
        get 'show', params: {:course_id => @course.id, :id => @topic.id}
        expect(assigns[:initial_post_required]).to be_truthy
      end

      it "should allow student who has posted to see" do
        @topic.reply_from(:user => @student, :text => 'hai')
        user_session(@student)
        get 'show', params: {:course_id => @course.id, :id => @topic.id}
        expect(assigns[:initial_post_required]).to be_falsey
      end

      it "should allow student's observer who has posted to see" do
        @topic.reply_from(:user => @student, :text => 'hai')
        user_session(@observer)
        get 'show', params: {:course_id => @course.id, :id => @topic.id}
        expect(assigns[:initial_post_required]).to be_falsey
      end
    end

    context "student context cards" do
      before(:once) do
        course_topic user: @teacher
        @course.root_account.enable_feature! :student_context_cards
      end

      it "is disabed for students" do
        user_session(@student)
        get :show, params: {course_id: @course.id, id: @topic.id}
        expect(assigns[:js_env][:STUDENT_CONTEXT_CARDS_ENABLED]).to be_falsey
      end

      it "is disabled for teachers when feature_flag is off" do
        @course.root_account.disable_feature! :student_context_cards
        user_session(@teacher)
        get :show, params: {course_id: @course.id, id: @topic.id}
        expect(assigns[:js_env][:STUDENT_CONTEXT_CARDS_ENABLED]).to be_falsey
      end

      it "is enabled for teachers when feature_flag is on" do
        user_session(@teacher)
        get :show, params: {course_id: @course.id, id: @topic.id}
        expect(assigns[:js_env][:STUDENT_CONTEXT_CARDS_ENABLED]).to eq true
      end
    end

  end

  describe "GET 'new'" do
    it "should maintain date and time when passed params" do
      user_session(@teacher)
      due_at = 1.day.from_now
      get 'new', params: {course_id: @course.id, due_at: due_at.iso8601}
      expect(assigns[:js_env][:DISCUSSION_TOPIC][:ATTRIBUTES][:assignment][:due_at]).to eq due_at.iso8601
    end

    it "js_env DUE_DATE_REQUIRED_FOR_ACCOUNT is true when AssignmentUtil.due_date_required_for_account? == true" do
      user_session(@teacher)
      allow(AssignmentUtil).to receive(:due_date_required_for_account?).and_return(true)
      get 'new', params: {:course_id => @course.id}
      expect(assigns[:js_env][:DUE_DATE_REQUIRED_FOR_ACCOUNT]).to eq(true)
    end

    it "js_env DUE_DATE_REQUIRED_FOR_ACCOUNT is false when AssignmentUtil.due_date_required_for_account? == false" do
      user_session(@teacher)
      allow(AssignmentUtil).to receive(:due_date_required_for_account?).and_return(false)
      get 'new', params: {:course_id => @course.id}
      expect(assigns[:js_env][:DUE_DATE_REQUIRED_FOR_ACCOUNT]).to eq(false)
    end

    it "js_env MAX_NAME_LENGTH_REQUIRED_FOR_ACCOUNT is true when AssignmentUtil.name_length_required_for_account? == true" do
      user_session(@teacher)
      allow(AssignmentUtil).to receive(:name_length_required_for_account?).and_return(true)
      get 'new', params: {:course_id => @course.id}
      expect(assigns[:js_env][:MAX_NAME_LENGTH_REQUIRED_FOR_ACCOUNT]).to eq(true)
    end

    it "js_env MAX_NAME_LENGTH_REQUIRED_FOR_ACCOUNT is false when AssignmentUtil.name_length_required_for_account? == false" do
      user_session(@teacher)
      allow(AssignmentUtil).to receive(:name_length_required_for_account?).and_return(false)
      get 'new', params: {:course_id => @course.id}
      expect(assigns[:js_env][:MAX_NAME_LENGTH_REQUIRED_FOR_ACCOUNT]).to eq(false)
    end

    it "js_env MAX_NAME_LENGTH is a 15 when AssignmentUtil.assignment_max_name_length returns 15" do
      user_session(@teacher)
      allow(AssignmentUtil).to receive(:assignment_max_name_length).and_return(15)
      get 'new', params: {:course_id => @course.id}
      expect(assigns[:js_env][:MAX_NAME_LENGTH]).to eq(15)
    end

    it "js_env SIS_NAME is Foo Bar when AssignmentUtil.post_to_sis_friendly_name is Foo Bar" do
      user_session(@teacher)
      allow(AssignmentUtil).to receive(:post_to_sis_friendly_name).and_return('Foo Bar')
      get 'new', params: {:course_id => @course.id}
      expect(assigns[:js_env][:SIS_NAME]).to eq('Foo Bar')
    end
  end

  describe "GET 'edit'" do
    before(:once) do
      course_topic
    end

    include_context "grading periods within controller" do
      let(:course) { @course }
      let(:teacher) { @teacher }
      let(:request_params) { [:edit, params: {course_id: course, id: @topic}] }
    end

    it "should not explode with mgp and group context" do
      group1 = Factories::GradingPeriodGroupHelper.new.create_for_account(@course.root_account)
      group1.enrollment_terms << @course.enrollment_term
      user_session(@teacher)
      group = group_model(:context => @course)
      group_topic = group.discussion_topics.create!(:title => "title")
      get(:edit, params: {group_id: group, id: group_topic})
      expect(response).to be_successful
      expect(assigns[:js_env]).to have_key(:active_grading_periods)
    end

    it "js_env SECTION_LIST is set correctly for section specific announcements on a limited privileges user" do
      user_session(@teacher)
      section1 = @course.course_sections.create!(name: "Section 1")
      section2 = @course.course_sections.create!(name: "Section 2")
      @course.enroll_teacher(@teacher, section: section1, allow_multiple_enrollments: true).accept!
      Enrollment.limit_privileges_to_course_section!(@course, @teacher, true)
      ann = @course.announcements.create!(message: "testing", is_section_specific: true, course_sections: [section1])
      ann.save!
      get :edit, params: {course_id: @course.id, id: ann.id}

      # 2 because there is a default course created in the course_with_teacher factory
      expect(assigns[:js_env]["SECTION_LIST"].length).to eq(2)
    end

    it "js_env SECTION_LIST is set correctly for section specific announcements on a not limited privileges user" do
      user_session(@teacher)
      section1 = @course.course_sections.create!(name: "Section 1")
      section2 = @course.course_sections.create!(name: "Section 2")
      @course.enroll_teacher(@teacher, section: section1, allow_multiple_enrollments: true).accept!
      Enrollment.limit_privileges_to_course_section!(@course, @teacher, false)
      ann = @course.announcements.create!(message: "testing", is_section_specific: true, course_sections: [section1])
      ann.save!
      get :edit, params: {course_id: @course.id, id: ann.id}

      # 3 because there is a default course created in the course_with_teacher factory
      expect(assigns[:js_env]["SECTION_LIST"].length).to eq(3)
    end

    it "returns unauthorized for a user that does not have visibilites to view thiss" do
      user_session(@teacher)
      section1 = @course.course_sections.create!(name: "Section 1")
      section2 = @course.course_sections.create!(name: "Section 2")
      @course.enroll_teacher(@teacher, section: section1, allow_multiple_enrollments: true).accept!
      Enrollment.limit_privileges_to_course_section!(@course, @teacher, true)
      ann = @course.announcements.create!(message: "testing", is_section_specific: true, course_sections: [section2])
      ann.save!
      get :edit, params: {course_id: @course.id, id: ann.id}
      assert_unauthorized
    end

    it "js_env SELECTED_SECTION_LIST is set correctly for section specific announcements" do
      user_session(@teacher)
      section1 = course.course_sections.create!(name: "Section 1")
      section2 = course.course_sections.create!(name: "Section 2")
      course.enroll_teacher(@teacher, section: section1, allow_multiple_enrollments: true).accept(true)
      course.enroll_teacher(@teacher, section: section2, allow_multiple_enrollments: true).accept(true)
      ann = @course.announcements.create!(message: "testing", is_section_specific: true, course_sections: [section1])
      ann.save!
      get :edit, params: {course_id: @course.id, id: ann.id}
      expect(assigns[:js_env]["SELECTED_SECTION_LIST"]).to eq([{:id=>section1.id, :name=>section1.name}])
    end

    it "js_env DUE_DATE_REQUIRED_FOR_ACCOUNT is true when AssignmentUtil.due_date_required_for_account? == true" do
      user_session(@teacher)
      allow(AssignmentUtil).to receive(:due_date_required_for_account?).and_return(true)
      get :edit, params: {course_id: @course.id, id: @topic.id}
      expect(assigns[:js_env][:DUE_DATE_REQUIRED_FOR_ACCOUNT]).to eq(true)
    end

    it "js_env DUE_DATE_REQUIRED_FOR_ACCOUNT is false when AssignmentUtil.due_date_required_for_account? == false" do
      user_session(@teacher)
      allow(AssignmentUtil).to receive(:due_date_required_for_account?).and_return(false)
      get :edit, params: {course_id: @course.id, id: @topic.id}
      expect(assigns[:js_env][:DUE_DATE_REQUIRED_FOR_ACCOUNT]).to eq(false)
    end

    it "js_env MAX_NAME_LENGTH_REQUIRED_FOR_ACCOUNT is true when AssignmentUtil.name_length_required_for_account? == true" do
      user_session(@teacher)
      allow(AssignmentUtil).to receive(:name_length_required_for_account?).and_return(true)
      get :edit, params: {course_id: @course.id, id: @topic.id}
      expect(assigns[:js_env][:MAX_NAME_LENGTH_REQUIRED_FOR_ACCOUNT]).to eq(true)
    end

    it "js_env MAX_NAME_LENGTH_REQUIRED_FOR_ACCOUNT is false when AssignmentUtil.name_length_required_for_account? == false" do
      user_session(@teacher)
      allow(AssignmentUtil).to receive(:name_length_required_for_account?).and_return(false)
      get :edit, params: {course_id: @course.id, id: @topic.id}
      expect(assigns[:js_env][:MAX_NAME_LENGTH_REQUIRED_FOR_ACCOUNT]).to eq(false)
    end

    it "js_env MAX_NAME_LENGTH is a 15 when AssignmentUtil.assignment_max_name_length returns 15" do
      user_session(@teacher)
      allow(AssignmentUtil).to receive(:assignment_max_name_length).and_return(15)
      get :edit, params: {course_id: @course.id, id: @topic.id}
      expect(assigns[:js_env][:MAX_NAME_LENGTH]).to eq(15)
    end

    it "js_env SIS_NAME is Foo Bar when AssignmentUtil.post_to_sis_friendly_name is Foo Bar" do
      user_session(@teacher)
      allow(AssignmentUtil).to receive(:post_to_sis_friendly_name).and_return('Foo Bar')
      get :edit, params: {:course_id => @course.id, :id => @topic.id}
      expect(assigns[:js_env][:SIS_NAME]).to eq('Foo Bar')
    end

    context 'conditional-release' do
      before do
        user_session(@teacher)
      end

      it 'should include environment variables if enabled' do
        allow(ConditionalRelease::Service).to receive(:enabled_in_context?).and_return(true)
        allow(ConditionalRelease::Service).to receive(:env_for).and_return({ dummy: 'value' })
        get :edit, params: {course_id: @course.id, id: @topic.id}
        expect(response).to be_successful
        expect(controller.js_env[:dummy]).to eq 'value'
      end

      it 'should not include environment variables when disabled' do
        allow(ConditionalRelease::Service).to receive(:enabled_in_context?).and_return(false)
        allow(ConditionalRelease::Service).to receive(:env_for).and_return({ dummy: 'value' })
        get :edit, params: {course_id: @course.id, id: @topic.id}
        expect(response).to be_successful
        expect(controller.js_env).not_to have_key :dummy
      end
    end
  end

  context 'student planner' do
    before do
      @course.root_account.enable_feature!(:student_planner)
    end

    before :each do
      course_topic
    end

    it 'js_env STUDENT_PLANNER_ENABLED is true for teachers' do
      user_session(@teacher)
      get :edit, params: {course_id: @course.id, id: @topic.id}
      expect(assigns[:js_env][:STUDENT_PLANNER_ENABLED]).to be true
    end

    it 'js_env STUDENT_PLANNER_ENABLED is false for students' do
      user_session(@student)
      get :edit, params: {course_id: @course.id, id: @topic.id}
      expect(assigns[:js_env][:STUDENT_PLANNER_ENABLED]).to be false
    end

    it 'should create a topic with a todo date' do
      user_session(@teacher)
      todo_date = 1.day.from_now.in_time_zone('America/New_York')
      post 'create', params: {course_id: @course.id, todo_date: todo_date, title: 'Discussion 1'}, format: 'json'
      expect(JSON.parse(response.body)['todo_date']).to eq todo_date.in_time_zone('UTC').iso8601
    end

    it 'should update a topic with a todo date' do
      user_session(@teacher)
      todo_date = 1.day.from_now.in_time_zone('America/New_York')
      put 'update', params: {course_id: @course.id, topic_id: @topic.id, todo_date: todo_date.iso8601(6)}, format: 'json'
      expect(@topic.reload.todo_date).to eq todo_date
    end

    it 'should remove a todo date from a topic' do
      user_session(@teacher)
      @topic.update_attributes(todo_date: 1.day.from_now.in_time_zone('America/New_York'))
      put 'update', params: {course_id: @course.id, topic_id: @topic.id, todo_date: nil}, format: 'json'
      expect(@topic.reload.todo_date).to be nil
    end

    it 'should not allow a student to update the to-do date' do
      user_session(@student)
      put 'update', params: {course_id: @course.id, topic_id: @topic.id, todo_date: 1.day.from_now}, format: 'json'
      expect(@topic.reload.todo_date).to eq nil
    end

    it 'should not allow a todo date on a graded topic' do
      user_session(@teacher)
      assign = @course.assignments.create!(title: 'Graded Topic 1', submission_types: 'discussion_topic')
      topic = assign.discussion_topic
      put 'update', params: {course_id: @course.id, topic_id: topic.id, todo_date: 1.day.from_now}, format: 'json'
      expect(response.code).to eq '400'
    end

    it 'should not allow changing a topic to graded and adding a todo date' do
      user_session(@teacher)
      put 'update', params: {course_id: @course.id, topic_id: @topic.id, todo_date: 1.day.from_now,
        assignment: {submission_types: ['discussion_topic'], name: 'Graded Topic 1'}}, format: 'json'
      expect(response.code).to eq '400'
    end

    it 'should allow a todo date when changing a topic from graded to ungraded' do
      user_session(@teacher)
      todo_date = 1.day.from_now
      assign = @course.assignments.create!(title: 'Graded Topic 1', submission_types: 'discussion_topic')
      topic = assign.discussion_topic
      put 'update', params: {course_id: @course.id, topic_id: topic.id, todo_date: todo_date.iso8601(6),
        assignment: {set_assignment: false, name: 'Graded Topic 1'}}, format: 'json'
      expect(response.code).to eq '200'
      expect(topic.reload.assignment).to be nil
      expect(topic.todo_date).to eq todo_date
    end

    it 'should remove an existing todo date when changing a topic from ungraded to graded' do
      user_session(@teacher)
      @topic.update_attributes(todo_date: 1.day.from_now)
      put 'update', params: {course_id: @course.id, topic_id: @topic.id,
        assignment: {submission_types: ['discussion_topic'], name: 'Graded Topic 1'}}, format: 'json'
      expect(response.code).to eq '200'
      expect(@topic.reload.assignment).to be_truthy
      expect(@topic.todo_date).to be nil
    end
  end

  describe "GET 'public_feed.atom'" do
    before(:once) do
      course_topic
    end

    it "should require authorization" do
      get 'public_feed', params: {:feed_code => @course.feed_code + 'x'}, :format => 'atom'
      expect(assigns[:problem]).to eql("The verification code is invalid.")
    end

    it "should include absolute path for rel='self' link" do
      get 'public_feed', params: {:feed_code => @course.feed_code}, :format => 'atom'
      feed = Atom::Feed.load_feed(response.body) rescue nil
      expect(feed).not_to be_nil
      expect(feed.links.first.rel).to match(/self/)
      expect(feed.links.first.href).to match(/http:\/\//)
    end

    it "should not include entries in an anonymous feed" do
      get 'public_feed', params: {:feed_code => @course.feed_code}, :format => 'atom'
      feed = Atom::Feed.load_feed(response.body) rescue nil
      expect(feed).not_to be_nil
      expect(feed.entries).to be_empty
    end

    it "should include an author for each entry with an enrollment feed" do
      get 'public_feed', params: {:feed_code => @course.teacher_enrollments.first.feed_code}, :format => 'atom'
      feed = Atom::Feed.load_feed(response.body) rescue nil
      expect(feed).not_to be_nil
      expect(feed.entries).not_to be_empty
      expect(feed.entries.all?{|e| e.authors.present?}).to be_truthy
    end
  end

  describe 'POST create:' do
    before(:once) do
      Setting.set('enable_page_views', 'db')
    end
    before(:each) do
      allow(controller).to receive_messages(:form_authenticity_token => 'abc', :form_authenticity_param => 'abc')
    end

    def topic_params(course, opts={})
      {
        :course_id => course.id,
        :title => 'Topic Title',
        :is_announcement => false,
        :discussion_type => 'side_comment',
        :require_initial_post => true,
        :podcast_has_student_posts => false,
        :delayed_post_at => '',
        :locked => true,
        :lock_at => '',
        :message => 'Message',
        :delay_posting => false,
        :threaded => false,
        :specific_sections => 'all'
      }.merge(opts)
    end

    def group_topic_params(group, opts={})
      params = topic_params(group, opts)
      params[:group_id] = group.id
      params.delete(:course_id)
      params
    end

    def assignment_params(course, opts={})
      course.require_assignment_group
      {
        assignment: {
          points_possible: 1,
          grading_type: 'points',
          assignment_group_id: @course.assignment_groups.first.id,
        }.merge(opts)
      }
    end

    describe "create_announcements_unlocked preference" do
      before(:each) do
        @teacher.create_announcements_unlocked(false)
        user_session(@teacher)
      end

      it 'is updated when creating new announcements' do
        post_params = topic_params(@course, {is_announcement: true, locked: false})
        post('create', params: post_params, format: :json)
        @teacher.reload
        expect(@teacher.create_announcements_unlocked?).to be_truthy
      end

      it 'is not updated when creating new discussions' do
        post_params = topic_params(@course, {is_announcement: false, locked: false})
        post('create', params: post_params, format: :json)
        @teacher.reload
        expect(@teacher.create_announcements_unlocked?).to be_falsey
      end
    end

    describe 'the new topic' do
      let(:topic) { assigns[:topic] }
      before(:each) do
        user_session(@student)
        post 'create', params: topic_params(@course), :format => :json
      end

      specify { expect(topic).to be_a DiscussionTopic }
      specify { expect(topic.user).to eq @user }
      specify { expect(topic.delayed_post_at).to be_nil }
      specify { expect(topic.lock_at).to be_nil }
      specify { expect(topic.workflow_state).to eq 'active' }
      specify { expect(topic.id).not_to be_nil }
      specify { expect(topic.title).to eq 'Topic Title' }
      specify { expect(topic.is_announcement).to be_falsey }
      specify { expect(topic.discussion_type).to eq 'side_comment' }
      specify { expect(topic.message).to eq 'Message' }
      specify { expect(topic.threaded).to be_falsey }
    end

    # TODO: fix this terribleness
    describe 'section specific discussions' do
      before(:each) do
        user_session(@teacher)
        @section1 = @course.course_sections.create!(name: "Section 1")
        @section2 = @course.course_sections.create!(name: "Section 2")
        @section3 = @course.course_sections.create!(name: "Section 3")
        @section4 = @course.course_sections.create!(name: "Section 4")
        @course.enroll_teacher(@teacher, section: @section1, allow_multiple_enrollments: true).accept!
        @course.enroll_teacher(@teacher, section: @section2, allow_multiple_enrollments: true).accept!
        Enrollment.limit_privileges_to_course_section!(@course, @teacher, true)
      end

      it 'creates an announcement with sections' do
        post 'create',
          params: topic_params(@course, {is_announcement: true, specific_sections: @section1.id.to_s}),
          :format => :json
        expect(response).to be_successful
        expect(DiscussionTopic.last.course_sections.first).to eq @section1
        expect(DiscussionTopicSectionVisibility.count).to eq 1
      end

      it 'section-specific-teachers can create course-wide discussions' do
        old_count = DiscussionTopic.count
        post 'create',
          params: topic_params(@course, {is_announcement: true}),
          :format => :json
        expect(response).to be_successful
        expect(DiscussionTopic.count).to eq old_count + 1
        expect(DiscussionTopic.last.is_section_specific).to be_falsey
      end

      it 'section-specfic-teachers cannot create wrong-section discussions' do
        old_count = DiscussionTopic.count
        post 'create',
          params: topic_params(@course, {is_announcement: true, specific_sections: @section3.id.to_s}),
          :format => :json
        expect(response).to have_http_status 400
        expect(DiscussionTopic.count).to eq old_count
      end

      it 'admins can see section-specific discussions' do
        admin = account_admin_user(account: @course.root_account, role: admin_role, active_user: true)
        user_session(admin)
        topic = @course.discussion_topics.create!
        topic.is_section_specific = true
        topic.course_sections << @section1
        topic.save!
        get 'index', params: { :course_id => @course.id }, :format => :json
        expect(response).to be_successful
        expect(assigns[:topics].length).to eq(1)
      end

      it 'admins can create section-specific discussions' do
        admin = account_admin_user(account: @course.root_account, role: admin_role, active_user: true)
        user_session(admin)
        post 'create',
          params: topic_params(@course, {is_announcement: true, specific_sections: @section1.id.to_s}),
          :format => :json
        expect(response).to be_successful
        expect(DiscussionTopic.last.course_sections.first).to eq @section1
      end

      it 'creates a discussion with sections' do
        post 'create',
          params: topic_params(@course, {specific_sections: @section1.id.to_s}), :format => :json
        expect(response).to be_successful
        expect(DiscussionTopic.last.course_sections.first).to eq @section1
        expect(DiscussionTopicSectionVisibility.count).to eq 1
      end

      it 'does not allow creation of group discussions that are section specific' do
        @group_category = @course.group_categories.create(:name => 'gc')
        @group = @course.groups.create!(:group_category => @group_category)
        post 'create',
          params: group_topic_params(@group, {specific_sections: @section1.id.to_s}), :format => :json
        expect(response).to have_http_status 400
        expect(DiscussionTopic.count).to eq 0
        expect(DiscussionTopicSectionVisibility.count).to eq 0
      end

      # Note that this is different then group discussions. This is the
      # "This is a Group Discussion" checkbox on a course discussion edit page,
      # whereas that one is creating a discussion in a group page.
      it 'does not allow creation of discussions with groups that are section specific' do
        @group_category = @course.group_categories.create(:name => 'gc')
        @group = @course.groups.create!(:group_category => @group_category)
        param_overrides = {
          specific_sections: "#{@section1.id},#{@section2.id}",
          group_category_id: @group_category.id,
        }
        post('create', params: topic_params(@course, param_overrides), format: :json)
        expect(response).to have_http_status 400
        expect(DiscussionTopic.count).to eq 0
        expect(DiscussionTopicSectionVisibility.count).to eq 0
      end

      it 'does not allow creation of graded discussions that are section specific' do
        obj_params = topic_params(@course, {specific_sections: @section1.id.to_s})
                       .merge(assignment_params(@course))
        expect(DiscussionTopic.count).to eq 0
        post('create', params: obj_params, format: :json)
        expect(response).to have_http_status 422
        expect(DiscussionTopic.count).to eq 0
        expect(DiscussionTopicSectionVisibility.count).to eq 0
      end

      it 'does not allow creation of disuccions to sections that are not visible to the user' do
        # This teacher does not have permissino for section 3 and 4
        sections = [@section1.id, @section2.id, @section3.id, @section4.id].join(",")
        post 'create', params: topic_params(@course, {specific_sections: sections}), :format => :json
        expect(response).to have_http_status 400
        expect(DiscussionTopic.count).to eq 0
        expect(DiscussionTopicSectionVisibility.count).to eq 0
      end
    end

    it "should require authorization to create a discussion" do
      @course.update_attribute(:is_public, true)
      post 'create', params: topic_params(@course, {is_announcement: false}), :format => :json
      assert_unauthorized
    end

    it "should require authorization to create an announcement" do
      @course.update_attribute(:is_public, true)
      post 'create', params: topic_params(@course, {is_announcement: true}), :format => :json
      assert_unauthorized
    end

    it 'logs an asset access record for the discussion topic' do
      user_session(@student)
      post 'create', params: topic_params(@course), :format => :json
      accessed_asset = assigns[:accessed_asset]
      expect(accessed_asset[:category]).to eq 'topics'
      expect(accessed_asset[:level]).to eq 'participate'
    end

    it 'creates an announcement that is locked by default' do
      user_session(@teacher)
      params = topic_params(@course, {is_announcement: true})
      params.delete(:locked)
      post('create', params: params, format: :json)
      expect(response).to be_successful
      expect(DiscussionTopic.last.locked).to be_truthy
    end

    it 'creates a discussion topic that is not locked by default' do
      user_session(@teacher)
      params = topic_params(@course, {is_announcement: false})
      params.delete(:locked)
      post('create', params: params, format: :json)
      expect(response).to be_successful
      expect(DiscussionTopic.last.locked).to be_falsy
    end

    it 'registers a page view' do
      user_session(@student)
      post 'create', params: topic_params(@course), :format => :json
      page_view = assigns[:page_view]
      expect(page_view).not_to be_nil
      expect(page_view.http_method).to eq 'post'
      expect(page_view.url).to match %r{^http://test\.host/api/v1/courses/\d+/discussion_topics}
      expect(page_view.participated).to be_truthy
    end

    it 'does not dispatch assignment created notification for unpublished graded topics' do
      notification = Notification.create(:name => "Assignment Created")
      obj_params = topic_params(@course).merge(assignment_params(@course))
      user_session(@teacher)
      post 'create', params: obj_params, :format => :json
      json = JSON.parse response.body
      topic = DiscussionTopic.find(json['id'])
      expect(topic).to be_unpublished
      expect(topic.assignment).to be_unpublished
      expect(@student.recent_stream_items.map {|item| item.data['notification_id']}).not_to include notification.id
    end

    it 'does not dispatch new topic notification when hidden by selective release' do
      notification = Notification.create(name: 'New Discussion Topic', category: 'TestImmediately')
      @student.communication_channels.create!(path: 'student@example.com') {|cc| cc.workflow_state = 'active'}
      new_section = @course.course_sections.create!
      obj_params = topic_params(@course, published: true).merge(assignment_params(@course, only_visible_to_overrides: true, assignment_overrides: [{course_section_id: new_section.id}]))
      user_session(@teacher)
      post 'create', params: obj_params, :format => :json
      json = JSON.parse response.body
      topic = DiscussionTopic.find(json['id'])
      expect(topic).to be_published
      expect(topic.assignment).to be_published
      expect(@student.email_channel.messages).to be_empty
      expect(@student.recent_stream_items.map {|item| item.data}).not_to include topic
    end

    it 'does dispatch new topic notification when not hidden' do
      notification = Notification.create(name: 'New Discussion Topic', category: 'TestImmediately')
      @student.communication_channels.create!(path: 'student@example.com') {|cc| cc.workflow_state = 'active'}
      obj_params = topic_params(@course, published: true)
      user_session(@teacher)
      post 'create', params: obj_params, :format => :json
      json = JSON.parse response.body
      topic = DiscussionTopic.find(json['id'])
      expect(topic).to be_published
      expect(@student.email_channel.messages.map(&:context)).to include(topic)
    end

    it 'does dispatch new topic notification when published' do
      notification = Notification.create(name: 'New Discussion Topic', category: 'TestImmediately')
      @student.communication_channels.create!(path: 'student@example.com') {|cc| cc.workflow_state = 'active'}
      obj_params = topic_params(@course, published: false)
      user_session(@teacher)
      post 'create', params: obj_params, :format => :json

      json = JSON.parse response.body
      topic = DiscussionTopic.find(json['id'])
      expect(@student.email_channel.messages).to be_empty

      put 'update', params: {course_id: @course.id, topic_id: topic.id, title: 'Updated Topic', published: true}, format: 'json'
      expect(@student.email_channel.messages.map(&:context)).to include(topic)
    end

    it 'dispatches an assignment stream item with the correct title' do
      notification = Notification.create(:name => "Assignment Created")
      obj_params = topic_params(@course).
        merge(assignment_params(@course)).
        merge({published: true})
      user_session(@teacher)
      post 'create', params: obj_params, :format => :json
      si = @student.recent_stream_items.detect do |item|
        item.data['notification_id'] == notification.id
      end
      expect(si.data['subject']).to eq "Assignment Created - #{obj_params[:title]}, #{@course.name}"
    end

    it 'does not allow for anonymous peer review assignment' do
      obj_params = topic_params(@course).merge(assignment_params(@course))
      obj_params[:assignment][:anonymous_peer_reviews] = true
      user_session(@teacher)
      post 'create', params: obj_params, :format => :json
      json = JSON.parse response.body
      expect(json['assignment']['anonymous_peer_reviews']).to be_falsey
    end
  end

  describe "PUT: update" do
    before(:once) do
      @topic = DiscussionTopic.create!(context: @course, title: 'Test Topic',
        delayed_post_at: '2013-01-01T00:00:00UTC', lock_at: '2013-01-02T00:00:00UTC')
    end
    before(:each) do
      user_session(@teacher)
    end

    describe "create_announcements_unlocked preference" do

      before(:each) do
        @teacher.create_announcements_unlocked(false)
        user_session(@teacher)
      end

      it 'is not updated when updating an existing announcements' do
        topic = Announcement.create!(
          context: @course,
          title: 'Test Announcement',
          message: 'Foo',
          locked: 'true'
        )
        put_params = {course_id: @course.id, topic_id: topic.id, locked: false}
        put('update', params: put_params)
        @teacher.reload
        expect(@teacher.create_announcements_unlocked?).to be_falsey
      end

      it 'is not updated when creating an existing discussions' do
        topic = DiscussionTopic.create!(
          context: @course,
          title: 'Test Topic',
          message: 'Foo',
          locked: 'true'
        )
        put_params = {course_id: @course.id, topic_id: topic.id, locked: false}
        put('update', params: put_params)
        @teacher.reload
        expect(@teacher.create_announcements_unlocked?).to be_falsey
      end
    end

    it 'does not allow setting specific sections for group discussions' do
      user_session(@teacher)
      section1 = @course.course_sections.create!(name: "Section 1")
      section2 = @course.course_sections.create!(name: "Section 2")
      @course.enroll_teacher(@teacher, section: section1, allow_multiple_enrollments: true).accept(true)
      @course.enroll_teacher(@teacher, section: section2, allow_multiple_enrollments: true).accept(true)

      group_category = @course.group_categories.create(:name => 'gc')
      group = @course.groups.create!(:group_category => group_category)
      topic = DiscussionTopic.create!(context: group, title: 'Test Topic',
        delayed_post_at: '2013-01-01T00:00:00UTC', lock_at: '2013-01-02T00:00:00UTC')
      put('update', params: {
        id: topic.id,
        group_id: group.id,
        topic_id: topic.id,
        specific_sections: section2.id,
        title: 'Updated Topic',
      })
      expect(response).to have_http_status 422
      expect(DiscussionTopic.count).to eq 2
      expect(DiscussionTopicSectionVisibility.count).to eq 0
    end

    it "does not allow updating a section specific announcement you do not have visibilities for" do
      user_session(@teacher)
      section1 = @course.course_sections.create!(name: "Section 1")
      section2 = @course.course_sections.create!(name: "Section 2")
      @course.enroll_teacher(@teacher, section: section1, allow_multiple_enrollments: true).accept!
      Enrollment.limit_privileges_to_course_section!(@course, @teacher, true)
      ann = @course.announcements.create!(message: "testing", is_section_specific: true, course_sections: [section2])
      ann.save!

      put('update', params: {
        course_id: @course.id,
        topic_id: ann.id,
        specific_sections: section1.id,
        title: 'Updated Topic',
      })
      expect(response).to have_http_status 400
    end

    it "Allows an admin to update a section-specific discussion" do
      account = @course.root_account
      section = @course.course_sections.create!(name: "Section")
      admin = account_admin_user(account: account, role: admin_role, active_user: true)
      user_session(admin)
      topic = @course.discussion_topics.create!(title: "foo", message: "bar", user: @teacher)
      put('update', params: {
        course_id: @course.id,
        topic_id: topic.id,
        specific_sections: section.id,
        title: "foobers"
      })
      expect(response).to have_http_status 200
    end

    it "can turn graded topic into ungraded section-specific topic in one edit" do
      user_session(@teacher)
      assign = @course.assignments.create!(title: 'Graded Topic 1', submission_types: 'discussion_topic')
      section1 = @course.course_sections.create!(name: "Section 1")
      section2 = @course.course_sections.create!(name: "Section 2")
      topic = assign.discussion_topic
      put('update', params: {
        course_id: @course.id,
        topic_id: topic.id,
        assignment: { set_assignment: "0" },
        specific_sections: section1.id
      })
      expect(response).to have_http_status 200
      topic.reload
      expect(topic.assignment).to be_nil
    end

    it "should not clear lock_at if locked is not changed" do
      put('update', params: {course_id: @course.id, topic_id: @topic.id,
          title: 'Updated Topic',
          lock_at: @topic.lock_at, delayed_post_at: @topic.delayed_post_at,
          locked: false})
      expect(response).to have_http_status 200
      expect(@topic.reload).not_to be_locked
      expect(@topic.lock_at).not_to be_nil
    end

    it "should be able to turn off locked and delayed_post_at date in same request" do
      @topic.delayed_post_at = '2013-01-02T00:00:00UTC'
      @topic.locked = true
      @topic.save!
      put('update', params: {course_id: @course.id, topic_id: @topic.id,
          title: 'Updated Topic',
          locked: false,
          delayed_post_at: nil})
      expect(response).to have_http_status 200
      expect(assigns[:topic].title).to eq 'Updated Topic'
      expect(assigns[:topic].locked).to eq false
      expect(assigns[:topic].delayed_post_at).to be_nil
      expect(@topic.reload).not_to be_locked
      expect(@topic.delayed_post_at).to be_nil
    end

    it "should be able to turn on locked and delayed_post_at date in same request" do
      @topic.delayed_post_at = nil
      @topic.locked = false
      @topic.save!
      delayed_post_time = Time.new(2018, 04, 15)
      put('update', params: {course_id: @course.id, topic_id: @topic.id,
          title: 'Updated Topic',
          locked: true,
          delayed_post_at: delayed_post_time.to_s})
      expect(response).to have_http_status 200
      expect(assigns[:topic].title).to eq 'Updated Topic'
      expect(assigns[:topic].locked).to eq true
      expect(assigns[:topic].delayed_post_at.year).to eq 2018
      expect(assigns[:topic].delayed_post_at.month).to eq 4
      expect(@topic.reload).to be_locked
      expect(@topic.delayed_post_at.year).to eq 2018
      expect(@topic.delayed_post_at.month).to eq 4
    end

    it "should not change the editor if only pinned was changed" do
      put('update', params: {course_id: @course.id, topic_id: @topic.id, pinned: '1'}, format: 'json')
      @topic.reload
      expect(@topic.pinned).to be_truthy
      expect(@topic.editor).to_not eq @teacher
    end

    it "should not clear delayed_post_at if published is not changed" do
      @topic.workflow_state = 'post_delayed'
      @topic.save!
      put('update', params: {course_id: @course.id, topic_id: @topic.id,
          title: 'Updated Topic',
          lock_at: @topic.lock_at, delayed_post_at: @topic.delayed_post_at,
          published: false})
      expect(@topic.reload).not_to be_published
      expect(@topic.delayed_post_at).not_to be_nil
    end

    it "should unlock discussions with a lock_at attribute if lock state changes" do
      @topic.lock!
      put('update', params: {course_id: @course.id, topic_id: @topic.id,
          title: 'Updated Topic',
          lock_at: @topic.lock_at, delayed_post_at: @topic.delayed_post_at,
          locked: false})

      expect(@topic.reload).not_to be_locked
      expect(@topic.lock_at).to be_nil
    end

    it "should set workflow to post_delayed when delayed_post_at and lock_at are in the future" do
      put(:update, params: {course_id: @course.id, topic_id: @topic.id,
          title: 'Updated topic', delayed_post_at: Time.zone.now + 5.days})
      expect(@topic.reload).to be_post_delayed
    end

    it "should not clear lock_at if lock state hasn't changed" do
      put('update', params: {course_id: @course.id, topic_id: @topic.id,
          title: 'Updated Topic', lock_at: @topic.lock_at,
          locked: true})
      expect(@topic.reload).to be_locked
      expect(@topic.lock_at).not_to be_nil
    end

    it "should set draft state on discussions with delayed_post_at" do
      put('update', params: {course_id: @course.id, topic_id: @topic.id,
          title: 'Updated Topic',
          lock_at: @topic.lock_at, delayed_post_at: @topic.delayed_post_at,
          published: false})

      expect(@topic.reload).not_to be_published
    end

    it "attaches a file and handles duplicates" do
      data = fixture_file_upload("docs/txt.txt", "text/plain", true)
      attachment_model :context => @course, :uploaded_data => data, :folder => Folder.unfiled_folder(@course)
      put 'update', params: {course_id: @course.id, topic_id: @topic.id, attachment: data}, format: 'json'
      expect(response).to be_successful
      json = JSON.parse(response.body)
      new_file = Attachment.find(json['attachments'][0]['id'])
      expect(new_file.display_name).to match /txt-[0-9]+\.txt/
      expect(json['attachments'][0]['display_name']).to eq new_file.display_name
    end

    it "should delete attachments" do
      attachment = @topic.attachment = attachment_model(context: @course)
      @topic.lock_at = Time.now + 1.week
      @topic.unlock_at = Time.now - 1.week
      @topic.save!
      @topic.unlock!
      put('update', params: {course_id: @course.id, topic_id: @topic.id, remove_attachment: '1'}, format: 'json')
      expect(response).to be_successful

      expect(@topic.reload.attachment).to be_nil
      expect(attachment.reload).to be_deleted
    end

    it "uses inst-fs if it is enabled" do
      allow(InstFS).to receive(:enabled?).and_return(true)
      uuid = "1234-abcd"
      allow(InstFS).to receive(:direct_upload).and_return(uuid)

      data = fixture_file_upload("docs/txt.txt", "text/plain", true)
      attachment_model :context => @course, :uploaded_data => data, :folder => Folder.unfiled_folder(@course)
      put 'update', params: {course_id: @course.id, topic_id: @topic.id, attachment: data}, format: 'json'

      @topic.reload
      expect(@topic.attachment.instfs_uuid).to eq(uuid)

    end

    it "editing section-specific topic to not-specific should clear out visibilities" do
      @announcement = Announcement.create!(context: @course, title: 'Test Announcement',
        message: 'Foo', delayed_post_at: '2013-01-01T00:00:00UTC',
        lock_at: '2013-01-02T00:00:00UTC')
      section1 = @course.course_sections.create!(name: "Section 1")
      section2 = @course.course_sections.create!(name: "Section 2")
      @announcement.is_section_specific = true
      @announcement.course_sections = [section1, section2]
      @announcement.save!
      put('update', params: {course_id: @course.id, topic_id: @announcement.id, message: 'Foobar',
        is_announcement: true, specific_sections: "all"})
      expect(response).to be_successful
      visibilities = DiscussionTopicSectionVisibility.active.
        where(:discussion_topic_id => @announcement.id)
      expect(visibilities.empty?).to eq true
    end

    it 'does not remove specific sections if key is missing in PUT json' do
      @announcement = Announcement.create!(context: @course, title: 'Test Announcement',
        message: 'Foo', delayed_post_at: '2013-01-01T00:00:00UTC',
        lock_at: '2013-01-02T00:00:00UTC')
      section1 = @course.course_sections.create!(name: "Section 1")
      section2 = @course.course_sections.create!(name: "Section 2")
      @announcement.is_section_specific = true
      @announcement.course_sections = [section1, section2]
      @announcement.save!

      put('update', params: {course_id: @course.id, topic_id: @announcement.id, message: 'Foobar',
        is_announcement: true})
      expect(response).to be_successful
      visibilities = DiscussionTopicSectionVisibility.active.
        where(:discussion_topic_id => @announcement.id)
      expect(visibilities.count).to eq 2
    end
  end

  describe "POST 'reorder'" do
    it "should reorder pinned topics" do
      user_session(@teacher)

      # add noise
      @course.announcements.create!(message: 'asdf')
      course_topic

      topics = 3.times.map { course_topic(pinned: true) }
      expect(topics.map(&:position)).to eq [1, 2, 3]
      t1, t2, _ = topics
      post 'reorder', params: {:course_id => @course.id, :order => "#{t2.id},#{t1.id}"}, :format => 'json'
      expect(response).to be_successful
      topics.each &:reload
      expect(topics.map(&:position)).to eq [2, 1, 3]
    end
  end
end<|MERGE_RESOLUTION|>--- conflicted
+++ resolved
@@ -126,15 +126,11 @@
       end
 
       it "should not assign the create permission if the term and course are concluded" do
-<<<<<<< HEAD
-        term = @course.account.enrollment_terms.create!(:name => 'mew', :start_at => Time.now.utc - 10.minutes, :end_at => Time.now.utc - 1.minute)
-=======
         term = @course.account.enrollment_terms.create!(
           :name => 'mew',
           :start_at => 6.months.ago(now),
           :end_at => 1.months.ago(now)
         )
->>>>>>> fca6866b
         @course.enrollment_term = term
         @course.update!(start_at: 5.months.ago(now), conclude_at: 2.months.ago(now))
         user_session(@teacher)
