#
# Copyright (C) 2011 Instructure, Inc.
#
# This file is part of Canvas.
#
# Canvas is free software: you can redistribute it and/or modify it under
# the terms of the GNU Affero General Public License as published by the Free
# Software Foundation, version 3 of the License.
#
# Canvas is distributed in the hope that it will be useful, but WITHOUT ANY
# WARRANTY; without even the implied warranty of MERCHANTABILITY or FITNESS FOR
# A PARTICULAR PURPOSE. See the GNU Affero General Public License for more
# details.
#
# You should have received a copy of the GNU Affero General Public License along
# with this program. If not, see <http://www.gnu.org/licenses/>.
#

require File.expand_path(File.dirname(__FILE__) + '/../spec_helper')

describe ProfileController do

  describe "update" do
    it "should allow changing the default e-mail address and nothing else" do
      user_with_pseudonym
      user_session(@user, @pseudonym)
      @cc.position.should == 1
      @cc2 = @user.communication_channels.create!(:path => 'email2@example.com')
      @cc2.position.should == 2
      put 'update', :user_id => @user.id, :default_email_id => @cc2.id, :format => 'json'
      response.should be_success
      @cc2.reload.position.should == 1
      @cc.reload.position.should == 2
    end

    it "should allow changing the default e-mail address and nothing else (name changing disabled)" do
      @account = Account.default
      @account.settings = { :users_can_edit_name => false }
      @account.save!
      user_with_pseudonym
      user_session(@user, @pseudonym)
      @cc.position.should == 1
      @cc2 = @user.communication_channels.create!(:path => 'email2@example.com')
      @cc2.position.should == 2
      put 'update', :user_id => @user.id, :default_email_id => @cc2.id, :format => 'json'
      response.should be_success
      @cc2.reload.position.should == 1
      @cc.reload.position.should == 2
    end
  end

  describe "GET 'communication'" do
    it "should not fail when a user has a notification policy with no notification" do
      # A user might have a NotificationPolicy with no Notification if the policy was created
      # as part of throttling a user's "immediate" messages. Eventually we should fix how that
      # works, but for now we just make sure that that state does not cause an error for the
      # user when they go to their notification preferences.
      user_model
      user_session(@user)
      cc = @user.communication_channels.create!(:path => 'user@example.com', :path_type => 'email') { |cc| cc.workflow_state = 'active' }
<<<<<<< HEAD
      @user.notification_policies.create!(:notification => nil, :communication_channel => cc, :frequency => 'daily')
=======
      cc.notification_policies.create!(:notification => nil, :frequency => 'daily')
>>>>>>> b34a5858

      get 'communication'
      response.should be_success
    end
  end
end<|MERGE_RESOLUTION|>--- conflicted
+++ resolved
@@ -58,11 +58,7 @@
       user_model
       user_session(@user)
       cc = @user.communication_channels.create!(:path => 'user@example.com', :path_type => 'email') { |cc| cc.workflow_state = 'active' }
-<<<<<<< HEAD
-      @user.notification_policies.create!(:notification => nil, :communication_channel => cc, :frequency => 'daily')
-=======
       cc.notification_policies.create!(:notification => nil, :frequency => 'daily')
->>>>>>> b34a5858
 
       get 'communication'
       response.should be_success
