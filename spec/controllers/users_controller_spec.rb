#
# Copyright (C) 2011 - present Instructure, Inc.
#
# This file is part of Canvas.
#
# Canvas is free software: you can redistribute it and/or modify it under
# the terms of the GNU Affero General Public License as published by the Free
# Software Foundation, version 3 of the License.
#
# Canvas is distributed in the hope that it will be useful, but WITHOUT ANY
# WARRANTY; without even the implied warranty of MERCHANTABILITY or FITNESS FOR
# A PARTICULAR PURPOSE. See the GNU Affero General Public License for more
# details.
#
# You should have received a copy of the GNU Affero General Public License along
# with this program. If not, see <http://www.gnu.org/licenses/>.
#

require_relative '../sharding_spec_helper'
require File.expand_path(File.dirname(__FILE__) + '/../lti_1_3_spec_helper')

describe UsersController do
  let(:group_helper) { Factories::GradingPeriodGroupHelper.new }

  describe "external_tool" do
    let(:account) { Account.default }

    let :tool do
      tool = account.context_external_tools.new({
        name: "bob",
        consumer_key: "bob",
        shared_secret: "bob",
        tool_id: 'some_tool',
        privacy_level: 'public'
      })
      tool.url = "http://www.example.com/basic_lti?first=john&last=smith"
      tool.resource_selection = {
        :url => "http://#{HostUrl.default_host}/selection_test",
        :selection_width => 400,
        :selection_height => 400
      }
      user_navigation = {
        :text => 'example',
        :labels => {
          'en' => 'English Label',
          'sp' => 'Spanish Label'
        }
      }
      tool.settings[:user_navigation] = user_navigation
      tool.save!
      tool
    end

    let_once(:user) { user_factory(active_all: true) }
    before do
      account.account_users.create!(user: user)
      user_session(user)
    end

    it "removes query string when post_only = true" do
      tool.user_navigation = { text: "example" }
      tool.settings['post_only'] = 'true'
      tool.save!

      get :external_tool, params: {id:tool.id, user_id:user.id}
      expect(assigns[:lti_launch].resource_url).to eq 'http://www.example.com/basic_lti'
    end

    it "does not remove query string from url" do
      tool.user_navigation = { text: "example" }
      tool.save!

      get :external_tool, params: {id:tool.id, user_id:user.id}
      expect(assigns[:lti_launch].resource_url).to eq 'http://www.example.com/basic_lti?first=john&last=smith'
    end

    it "uses localized labels" do
      get :external_tool, params: {id:tool.id, user_id:user.id}
      expect(tool.label_for(:user_navigation, :en)).to eq 'English Label'
    end

    context 'using LTI 1.3 when specified' do
      include_context 'lti_1_3_spec_helper'

      let(:verifier) { "e5e774d015f42370dcca2893025467b414d39009dfe9a55250279cca16f5f3c2704f9c56fef4cea32825a8f72282fa139298cf846e0110238900567923f9d057" }
      let(:redis_key) { "#{assigns[:domain_root_account].class_name}:#{Lti::RedisMessageClient::LTI_1_3_PREFIX}#{verifier}" }
      let(:cached_launch) { JSON.parse(Canvas.redis.get(redis_key))}
      let(:developer_key) { DeveloperKey.create! }

      before do
        allow(SecureRandom).to receive(:hex).and_return(verifier)
        tool.use_1_3 = true
        tool.developer_key = developer_key
        tool.save!
        get :external_tool, params: {id:tool.id, user_id:user.id}
      end

      it 'creates a login message' do
        expect(assigns[:lti_launch].params.keys).to match_array [
          "iss",
          "login_hint",
          "target_link_uri",
          "lti_message_hint"
        ]
      end

      it 'sets the "login_hint" to the current user lti id' do
        expect(assigns[:lti_launch].params['login_hint']).to eq Lti::Asset.opaque_identifier_for(user)
      end

      it 'caches the LTI 1.3 launch' do
        expect(cached_launch["https://purl.imsglobal.org/spec/lti/claim/message_type"]).to eq "LtiResourceLinkRequest"
      end

      it 'does not use the oidc_initiation_url as the resource_url' do
        expect(assigns[:lti_launch].resource_url).to eq tool.url
      end

      it 'sets the "canvas_domain" to the request domain' do
        message_hint = JSON::JWT.decode(assigns[:lti_launch].params['lti_message_hint'], :skip_verification)
        expect(message_hint['canvas_domain']).to eq 'localhost'
      end

      context 'when the developer key has an oidc_initiation_url' do
        let(:developer_key) { DeveloperKey.create!(oidc_initiation_url: oidc_initiation_url) }
        let(:oidc_initiation_url) { 'https://www.test.com/oidc/login' }

        it 'uses the oidc_initiation_url as the resource_url' do
          expect(assigns[:lti_launch].resource_url).to eq oidc_initiation_url
        end
      end
    end
  end

  describe "GET oauth" do
    it "sets up oauth for google_drive" do
      state = nil
      settings_mock = double()
      allow(settings_mock).to receive(:settings).and_return({})
      allow(settings_mock).to receive(:enabled?).and_return(true)

      user_factory(active_all: true)
      user_session(@user)

      allow(Canvas::Plugin).to receive(:find).and_return(settings_mock)
      allow(SecureRandom).to receive(:hex).and_return('abc123')
      expect(GoogleDrive::Client).to receive(:auth_uri) { |_c, s| state = s; "http://example.com/redirect" }

      get :oauth, params: {service: "google_drive", return_to: "http://example.com"}

      expect(response).to redirect_to "http://example.com/redirect"
      json = Canvas::Security.decode_jwt(state)
      expect(session[:oauth_gdrive_nonce]).to eq 'abc123'
      expect(json['redirect_uri']).to eq oauth_success_url(:service => 'google_drive')
      expect(json['return_to_url']).to eq "http://example.com"
      expect(json['nonce']).to eq session[:oauth_gdrive_nonce]
    end

  end

  describe "GET oauth_success" do
    it "handles google_drive oauth_success for a logged_in_user" do
      settings_mock = double()
      allow(settings_mock).to receive(:settings).and_return({})
      authorization_mock = double('authorization', :code= => nil, fetch_access_token!: nil, refresh_token:'refresh_token', access_token: 'access_token')
      drive_mock = Google::APIClient::API.new('mock', {})
      allow(drive_mock).to receive(:about).and_return(double(get: nil))
      client_mock = double("client", discovered_api:drive_mock, :execute! => double('result', status: 200, data:{'permissionId' => 'permission_id', 'user' => {'emailAddress' => 'blah@blah.com'}}))
      allow(client_mock).to receive(:authorization).and_return(authorization_mock)
      allow(GoogleDrive::Client).to receive(:create).and_return(client_mock)

      session[:oauth_gdrive_nonce] = 'abc123'
      state = Canvas::Security.create_jwt({'return_to_url' => 'http://localhost.com/return', 'nonce' => 'abc123'})
      course_with_student_logged_in

      get :oauth_success, params: {state: state, service: "google_drive", code: "some_code"}

      service = UserService.where(user_id: @user, service: 'google_drive', service_domain: 'drive.google.com').first
      expect(service.service_user_id).to eq 'permission_id'
      expect(service.service_user_name).to eq 'blah@blah.com'
      expect(service.token).to eq 'refresh_token'
      expect(service.secret).to eq 'access_token'
      expect(session[:oauth_gdrive_nonce]).to be_nil
    end

    it "handles google_drive oauth_success for a non logged in user" do
      settings_mock = double()
      allow(settings_mock).to receive(:settings).and_return({})
      authorization_mock = double('authorization', :code= => nil, fetch_access_token!: nil, refresh_token:'refresh_token', access_token: 'access_token')
      drive_mock = Google::APIClient::API.new('mock', {})
      allow(drive_mock).to receive(:about).and_return(double(get: nil))
      client_mock = double("client", discovered_api:drive_mock, :execute! => double('result', status: 200, data:{'permissionId' => 'permission_id'}))
      allow(client_mock).to receive(:authorization).and_return(authorization_mock)
      allow(GoogleDrive::Client).to receive(:create).and_return(client_mock)

      session[:oauth_gdrive_nonce] = 'abc123'
      state = Canvas::Security.create_jwt({'return_to_url' => 'http://localhost.com/return', 'nonce' => 'abc123'})

      get :oauth_success, params: {state: state, service: "google_drive", code: "some_code"}

      expect(session[:oauth_gdrive_access_token]).to eq 'access_token'
      expect(session[:oauth_gdrive_refresh_token]).to eq 'refresh_token'
      expect(session[:oauth_gdrive_nonce]).to be_nil
    end

    it "rejects invalid state" do
      settings_mock = double()
      allow(settings_mock).to receive(:settings).and_return({})
      authorization_mock = double('authorization')
      allow(authorization_mock).to receive_messages(:code= => nil, fetch_access_token!: nil, refresh_token:'refresh_token', access_token: 'access_token')
      drive_mock = Google::APIClient::API.new('mock', {})
      allow(drive_mock).to receive(:about).and_return(double(get: nil))
      client_mock = double("client", discovered_api: drive_mock, :execute! => double('result', status: 200, data:{'permissionId' => 'permission_id'}))

      allow(client_mock).to receive(:authorization).and_return(authorization_mock)
      allow(GoogleDrive::Client).to receive(:create).and_return(client_mock)

      state = Canvas::Security.create_jwt({'return_to_url' => 'http://localhost.com/return', 'nonce' => 'abc123'})
      get :oauth_success, params: {state: state, service: "google_drive", code: "some_code"}

      assert_unauthorized
      expect(session[:oauth_gdrive_access_token]).to be_nil
      expect(session[:oauth_gdrive_refresh_token]).to be_nil
    end
  end

  context "manageable_courses" do
    it "should not include deleted courses in manageable courses" do
      course_with_teacher_logged_in(:course_name => "MyCourse1", :active_all => 1)
      course1 = @course
      course1.destroy
      course_with_teacher(:course_name => "MyCourse2", :user => @teacher, :active_all => 1)
      course2 = @course

      get 'manageable_courses', params: {:user_id => @teacher.id, :term => "MyCourse"}
      expect(response).to be_successful

      courses = json_parse
      expect(courses.map { |c| c['id'] }).to eq [course2.id]
    end

    it "should not include future teacher term courses in manageable courses" do
      course_with_teacher_logged_in(:course_name => "MyCourse1", :active_all => 1)
      @course.enrollment_term.enrollment_dates_overrides.create!(:enrollment_type => "TeacherEnrollment",
        :start_at => 1.week.from_now, :end_at => 2.weeks.from_now)

      get 'manageable_courses', params: {:user_id => @teacher.id, :term => "MyCourse"}
      expect(response).to be_successful

      courses = json_parse
      expect(courses).to be_empty
    end

    it "should sort the results of manageable_courses by name" do
      course_with_teacher_logged_in(:course_name => "B", :active_all => 1)
      %w(c d a).each do |name|
        course_with_teacher(:course_name => name, :user => @teacher, :active_all => 1)
      end

      get 'manageable_courses', params: {:user_id => @teacher.id}
      expect(response).to be_successful

      courses = json_parse
      expect(courses.map { |c| c['label'] }).to eq %w(a B c d)
    end

    context "sharding" do
      specs_require_sharding

      it "should be able to find courses on other shards" do
        course_with_teacher_logged_in(:course_name => "Blah", :active_all => 1)
        @shard1.activate do
          @other_account = Account.create
          @cs_course = @other_account.courses.create!(:name => "A cross shard course", :workflow_state => "available")
          @cs_course.enroll_user(@teacher, "TeacherEnrollment", :enrollment_state => "active")
        end

        get 'manageable_courses', params: {:user_id => @teacher.id}
        # should sort the cross-shard course before the current shard one
        expect(json_parse.map{|c| c['label']}).to eq [@cs_course.name, @course.name]
      end
    end
  end

  describe "POST 'create'" do
    it "should not allow creating when self_registration is disabled and you're not an admin'" do
      post 'create', params: {:pseudonym => { :unique_id => 'jacob@instructure.com' }, :user => { :name => 'Jacob Fugal' }}
      expect(response).not_to be_successful
    end

    context 'self registration' do
      before :each do
        Account.default.canvas_authentication_provider.update_attribute(:self_registration, true)
      end

      context 'self registration for observers only' do
        before :each do
          Account.default.canvas_authentication_provider.update_attribute(:self_registration, 'observer')
        end

        it "should not allow teachers to self register" do
          post 'create', params: {:pseudonym => { :unique_id => 'jane@example.com' }, :user => { :name => 'Jane Teacher', :terms_of_use => '1', :initial_enrollment_type => 'teacher' }}, format: 'json'
          assert_status(403)
        end

        it "should not allow students to self register" do
          course_factory(active_all: true)
          @course.update_attribute(:self_enrollment, true)

          post 'create', params: {:pseudonym => { :unique_id => 'jane@example.com', :password => 'lolwut12', :password_confirmation => 'lolwut12' }, :user => { :name => 'Jane Student', :terms_of_use => '1', :self_enrollment_code => @course.self_enrollment_code, :initial_enrollment_type => 'student' }, :pseudonym_type => 'username', :self_enrollment => '1'}, format: 'json'
          assert_status(403)
        end

        it "should allow observers to self register" do
          user_with_pseudonym(:active_all => true, :password => 'lolwut12')
          course_with_student(:user => @user, :active_all => true)
          pairing_code = @student.generate_observer_pairing_code

          post 'create', params: {:pseudonym => { :unique_id => 'jane@example.com' }, :pairing_code => { code: pairing_code.code }, :user => { :name => 'Jane Observer', :terms_of_use => '1', :initial_enrollment_type => 'observer' }}, format: 'json'
          expect(response).to be_successful
          new_pseudo = Pseudonym.where(unique_id: 'jane@example.com').first
          new_user = new_pseudo.user
          expect(new_user.linked_students).to eq [@user]
          oe = new_user.observer_enrollments.first
          expect(oe.course).to eq @course
          expect(oe.associated_user).to eq @user
        end

        it "should allow observers to self register with a pairing code" do
          course_with_student
          @domain_root_account = @course.account
          pairing_code = @student.generate_observer_pairing_code

          post 'create', params: {
            pseudonym: {
              unique_id: 'jon@example.com',
              password: 'password',
              password_confirmation: 'password'
            },
            user: {
              name: 'Jon',
              terms_of_use: '1',
              initial_enrollment_type: 'observer',
              skip_registration: '1'
            },
            pairing_code: {
              code: pairing_code.code
            }
          }, format: 'json'

          expect(response).to be_successful
          new_pseudo = Pseudonym.where(unique_id: 'jon@example.com').first
          new_user = new_pseudo.user
          expect(new_pseudo.crypted_password).not_to be_nil
          expect(new_user.linked_students).to eq [@student]
          oe = new_user.observer_enrollments.first
          expect(oe.course).to eq @course
          expect(oe.associated_user).to eq @student
        end

        it "should not send a confirmation email when using a pairing_code and skip_confirmation" do
          course_with_student
          @domain_root_account = @course.account
          pairing_code = @student.generate_observer_pairing_code

          post 'create', params: {
            pseudonym: {
              unique_id: 'jon@example.com',
              password: 'password',
              password_confirmation: 'password'
            },
            user: {
              name: 'Jon',
              terms_of_use: '1',
              initial_enrollment_type: 'observer',
              skip_registration: '1'
            },
            communication_channel: {
              skip_confirmation: true
            },
            pairing_code: {
              code: pairing_code.code
            }
          }, format: 'json'

          expect(response).to be_successful
          new_pseudo = Pseudonym.where(unique_id: 'jon@example.com').first
          new_user = new_pseudo.user
          message = Message.where(user_id: new_user.id)
          expect(message.count).to eq 0
        end

        it "should redirect users to the oauth confirmation when registering through oauth" do
          redis = double('Redis')
          allow(redis).to receive(:setex)
          allow(redis).to receive(:hmget)
          allow(redis).to receive(:del)
          allow(Canvas).to receive_messages(:redis => redis)
          key = DeveloperKey.create! :redirect_uri => 'https://example.com'
          provider = Canvas::Oauth::Provider.new(key.id, key.redirect_uri, [], nil)

          course_with_student
          @domain_root_account = @course.account
          pairing_code = @student.generate_observer_pairing_code

          post 'create', params: {
            pseudonym: {
              unique_id: 'jon@example.com',
              password: 'password',
              password_confirmation: 'password'
            },
            user: {
              name: 'Jon',
              terms_of_use: '1',
              initial_enrollment_type: 'observer',
              skip_registration: '1'
            },
            pairing_code: {
              code: pairing_code.code
            }
          }, format: 'json', session: { oauth2: provider.session_hash }

          expect(response).to be_successful
          json = json_parse
          expect(json['destination']).to eq 'http://test.host/login/oauth2/confirm'
        end

        it "should redirect 'new' action to root_url" do
          get 'new'
          expect(response).to redirect_to root_url
        end
      end

      it "should create a pre_registered user" do
        post 'create', params: {:pseudonym => { :unique_id => 'jacob@instructure.com' }, :user => { :name => 'Jacob Fugal', :terms_of_use => '1' }}
        expect(response).to be_successful

        p = Pseudonym.where(unique_id: 'jacob@instructure.com').first
        expect(p).to be_active
        expect(p.user).to be_pre_registered
        expect(p.user.name).to eq 'Jacob Fugal'
        expect(p.user.communication_channels.length).to eq 1
        expect(p.user.communication_channels.first).to be_unconfirmed
        expect(p.user.communication_channels.first.path).to eq 'jacob@instructure.com'
        expect(p.user.associated_accounts).to eq [Account.default]
        expect(p.user.preferences[:accepted_terms]).to be_truthy
      end

      it "should mark user as having accepted the terms of use if specified" do
        post 'create', params: {:pseudonym => { :unique_id => 'jacob@instructure.com' }, :user => { :name => 'Jacob Fugal', :terms_of_use => '1' }}
        json = JSON.parse(response.body)
        accepted_terms = json["user"]["user"]["preferences"]["accepted_terms"]
        expect(response).to be_successful
        expect(accepted_terms).to be_present
        expect(Time.parse(accepted_terms)).to be_within(1.minute.to_i).of(Time.now.utc)
      end

      it "should create a registered user if the skip_registration flag is passed in" do
        post('create', params: {
          :pseudonym => { :unique_id => 'jacob@instructure.com'},
          :user => { :name => 'Jacob Fugal', :terms_of_use => '1', :skip_registration => '1' }
        })
        expect(response).to be_successful

        p = Pseudonym.where(unique_id: 'jacob@instructure.com').first
        expect(p).to be_active
        expect(p.user).to be_registered
        expect(p.user.name).to eq 'Jacob Fugal'
        expect(p.user.communication_channels.length).to eq 1
        expect(p.user.communication_channels.first).to be_unconfirmed
        expect(p.user.communication_channels.first.path).to eq 'jacob@instructure.com'
        expect(p.user.associated_accounts).to eq [Account.default]
      end

      it "should complain about conflicting unique_ids" do
        u = User.create! { |user| user.workflow_state = 'registered' }
        p = u.pseudonyms.create!(:unique_id => 'jacob@instructure.com')
        post 'create', params: {:pseudonym => { :unique_id => 'jacob@instructure.com' }, :user => { :name => 'Jacob Fugal', :terms_of_use => '1' }}
        assert_status(400)
        json = JSON.parse(response.body)
        expect(json["errors"]["pseudonym"]["unique_id"]).to be_present
        expect(Pseudonym.by_unique_id('jacob@instructure.com')).to eq [p]
      end

      it "should not complain about conflicting ccs, in any state" do
        user1, user2, user3 = User.create!, User.create!, User.create!
        cc1 = user1.communication_channels.create!(:path => 'jacob@instructure.com', :path_type => 'email')
        cc2 = user2.communication_channels.create!(:path => 'jacob@instructure.com', :path_type => 'email') { |cc| cc.workflow_state == 'confirmed' }
        cc3 = user3.communication_channels.create!(:path => 'jacob@instructure.com', :path_type => 'email') { |cc| cc.workflow_state == 'retired' }

        post 'create', params: {:pseudonym => { :unique_id => 'jacob@instructure.com' }, :user => { :name => 'Jacob Fugal', :terms_of_use => '1' }}
        expect(response).to be_successful

        p = Pseudonym.where(unique_id: 'jacob@instructure.com').first
        expect(p).to be_active
        expect(p.user).to be_pre_registered
        expect(p.user.name).to eq 'Jacob Fugal'
        expect(p.user.communication_channels.length).to eq 1
        expect(p.user.communication_channels.first).to be_unconfirmed
        expect(p.user.communication_channels.first.path).to eq 'jacob@instructure.com'
        expect([cc1, cc2, cc3]).not_to be_include(p.user.communication_channels.first)
      end

      it "should re-use 'conflicting' unique_ids if it hasn't been fully registered yet" do
        u = User.create! { |u| u.workflow_state = 'creation_pending' }
        p = Pseudonym.create!(:unique_id => 'jacob@instructure.com', :user => u)
        post 'create', params: {:pseudonym => { :unique_id => 'jacob@instructure.com' }, :user => { :name => 'Jacob Fugal', :terms_of_use => '1' }}
        expect(response).to be_successful

        expect(Pseudonym.by_unique_id('jacob@instructure.com')).to eq [p]
        p.reload
        expect(p).to be_active
        expect(p.user).to be_pre_registered
        expect(p.user.name).to eq 'Jacob Fugal'
        expect(p.user.communication_channels.length).to eq 1
        expect(p.user.communication_channels.first).to be_unconfirmed
        expect(p.user.communication_channels.first.path).to eq 'jacob@instructure.com'

        post 'create', params: {:pseudonym => { :unique_id => 'jacob@instructure.com' }, :user => { :name => 'Jacob Fugal', :terms_of_use => '1' }}
        expect(response).not_to be_successful
      end

      it "should validate acceptance of the terms" do
        Account.default.create_terms_of_service!(terms_type: "default", passive: false)
        post 'create', params: {:pseudonym => { :unique_id => 'jacob@instructure.com' }, :user => { :name => 'Jacob Fugal' }}
        assert_status(400)
        json = JSON.parse(response.body)
        expect(json["errors"]["user"]["terms_of_use"]).to be_present
      end

      it "should not validate acceptance of the terms if terms are passive" do
        Account.default.create_terms_of_service!(terms_type: "default")
        post 'create', params: {:pseudonym => { :unique_id => 'jacob@instructure.com' }, :user => { :name => 'Jacob Fugal' }}
        expect(response).to be_successful
      end

      it "should not validate acceptance of the terms if not required by account" do
        default_account = Account.default
        Account.default.create_terms_of_service!(terms_type: "default")
        default_account.save!

        post 'create', params: {:pseudonym => { :unique_id => 'jacob@instructure.com' }, :user => { :name => 'Jacob Fugal' }}
        expect(response).to be_successful
      end

      it "should require email pseudonyms by default" do
        post 'create', params: {:pseudonym => { :unique_id => 'jacob' }, :user => { :name => 'Jacob Fugal', :terms_of_use => '1' }}
        assert_status(400)
        json = JSON.parse(response.body)
        expect(json["errors"]["pseudonym"]["unique_id"]).to be_present
      end

      it "should require email pseudonyms if not self enrolling" do
        post 'create', params: {:pseudonym => { :unique_id => 'jacob' }, :user => { :name => 'Jacob Fugal', :terms_of_use => '1' }, :pseudonym_type => 'username'}
        assert_status(400)
        json = JSON.parse(response.body)
        expect(json["errors"]["pseudonym"]["unique_id"]).to be_present
      end

      it "should validate the self enrollment code" do
        post 'create', params: {:pseudonym => { :unique_id => 'jacob@instructure.com', :password => 'asdfasdf', :password_confirmation => 'asdfasdf' }, :user => { :name => 'Jacob Fugal', :terms_of_use => '1', :self_enrollment_code => 'omg ... not valid', :initial_enrollment_type => 'student' }, :self_enrollment => '1'}
        assert_status(400)
        json = JSON.parse(response.body)
        expect(json["errors"]["user"]["self_enrollment_code"]).to be_present
      end

      it "should ignore the password if not self enrolling" do
        post 'create', params: {:pseudonym => { :unique_id => 'jacob@instructure.com', :password => 'asdfasdf', :password_confirmation => 'asdfasdf' }, :user => { :name => 'Jacob Fugal', :terms_of_use => '1', :initial_enrollment_type => 'student' }}
        expect(response).to be_successful
        u = User.where(name: 'Jacob Fugal').first
        expect(u).to be_pre_registered
        expect(u.pseudonym).to be_password_auto_generated
      end

      context "self enrollment" do
        before(:once) do
          Account.default.allow_self_enrollment!
          course_factory(active_all: true)
          @course.update_attribute(:self_enrollment, true)
        end

        it "should strip the self enrollment code before validation" do
          post 'create', params: {:pseudonym => { :unique_id => 'jacob@instructure.com', :password => 'asdfasdf', :password_confirmation => 'asdfasdf' }, :user => { :name => 'Jacob Fugal', :terms_of_use => '1', :self_enrollment_code => @course.self_enrollment_code + ' ', :initial_enrollment_type => 'student' }, :self_enrollment => '1'}
          expect(response).to be_successful
        end

        it "should ignore the password if self enrolling with an email pseudonym" do
          post 'create', params: {:pseudonym => { :unique_id => 'jacob@instructure.com', :password => 'asdfasdf', :password_confirmation => 'asdfasdf' }, :user => { :name => 'Jacob Fugal', :terms_of_use => '1', :self_enrollment_code => @course.self_enrollment_code, :initial_enrollment_type => 'student' }, :pseudonym_type => 'email', :self_enrollment => '1'}
          expect(response).to be_successful
          u = User.where(name: 'Jacob Fugal').first
          expect(u).to be_pre_registered
          expect(u.pseudonym).to be_password_auto_generated
        end

        it "should require a password if self enrolling with a non-email pseudonym" do
          post 'create', params: {:pseudonym => { :unique_id => 'jacob' }, :user => { :name => 'Jacob Fugal', :terms_of_use => '1', :self_enrollment_code => @course.self_enrollment_code, :initial_enrollment_type => 'student' }, :pseudonym_type => 'username', :self_enrollment => '1'}
          assert_status(400)
          json = JSON.parse(response.body)
          expect(json["errors"]["pseudonym"]["password"]).to be_present
          expect(json["errors"]["pseudonym"]["password_confirmation"]).to be_present
        end

        it "should auto-register the user if self enrolling" do
          post 'create', params: {:pseudonym => { :unique_id => 'jacob', :password => 'asdfasdf', :password_confirmation => 'asdfasdf' }, :user => { :name => 'Jacob Fugal', :terms_of_use => '1', :self_enrollment_code => @course.self_enrollment_code, :initial_enrollment_type => 'student' }, :pseudonym_type => 'username', :self_enrollment => '1'}
          expect(response).to be_successful
          u = User.where(name: 'Jacob Fugal').first
          expect(@course.students).to include(u)
          expect(u).to be_registered
          expect(u.pseudonym).not_to be_password_auto_generated
        end
      end

      it "should link the user to the observee" do
        user = user_with_pseudonym(:active_all => true, :password => 'lolwut12')
        pairing_code = user.generate_observer_pairing_code

        post 'create', params: {:pseudonym => { :unique_id => 'jacob@instructure.com' }, :pairing_code => { :code => pairing_code.code }, :user => { :name => 'Jacob Fugal', :terms_of_use => '1', :initial_enrollment_type => 'observer' }}
        expect(response).to be_successful
        u = User.where(name: 'Jacob Fugal').first
        expect(u).to be_pre_registered
        expect(response).to be_successful
        expect(u.linked_students).to include(@user)
      end
    end

    context 'account admin creating users' do

      describe 'successfully' do
        let!(:account) { Account.create! }

        before do
          user_with_pseudonym(:account => account)
          account.account_users.create!(user: @user)
          user_session(@user, @pseudonym)
        end

        it "should create a pre_registered user (in the correct account)" do
          post 'create', params: {:account_id => account.id, :pseudonym => { :unique_id => 'jacob@instructure.com', :sis_user_id => 'testsisid' }, :user => { :name => 'Jacob Fugal' }}, format: 'json'
          expect(response).to be_successful
          p = Pseudonym.where(unique_id: 'jacob@instructure.com').first
          expect(p.account_id).to eq account.id
          expect(p).to be_active
          expect(p.sis_user_id).to eq 'testsisid'
          expect(p.user).to be_pre_registered
        end

        it "should create users with non-email pseudonyms" do
          post 'create', params: {account_id: account.id, pseudonym: { unique_id: 'jacob', sis_user_id: 'testsisid', integration_id: 'abc', path: '' }, user: { name: 'Jacob Fugal' }}, format: 'json'
          expect(response).to be_successful
          p = Pseudonym.where(unique_id: 'jacob').first
          expect(p.account_id).to eq account.id
          expect(p).to be_active
          expect(p.sis_user_id).to eq 'testsisid'
          expect(p.integration_id).to eq 'abc'
          expect(p.user).to be_pre_registered
        end

        it "should create users with non-email pseudonyms and an email" do
          post 'create', params: {account_id: account.id, pseudonym: { unique_id: 'testid', path: 'testemail@example.com' }, user: { name: 'test' }}, format: 'json'
          expect(response).to be_successful
          p = Pseudonym.where(unique_id: 'testid').first
          expect(p.user.email).to eq "testemail@example.com"
        end

        it "should not require acceptance of the terms" do
          post 'create', params: {:account_id => account.id, :pseudonym => { :unique_id => 'jacob@instructure.com' }, :user => { :name => 'Jacob Fugal' }}
          expect(response).to be_successful
        end

        it "should allow setting a password" do
          post 'create', params: {:account_id => account.id, :pseudonym => { :unique_id => 'jacob@instructure.com', :password => 'asdfasdf', :password_confirmation => 'asdfasdf' }, :user => { :name => 'Jacob Fugal' }}
          u = User.where(name: 'Jacob Fugal').first
          expect(u).to be_present
          expect(u.pseudonym).not_to be_password_auto_generated
        end

        it "allows admins to force the self-registration workflow for a given user" do
          expect_any_instance_of(Pseudonym).to receive(:send_confirmation!)
          post 'create', params: {account_id: account.id,
            pseudonym: {
              unique_id: 'jacob@instructure.com', password: 'asdfasdf',
              password_confirmation: 'asdfasdf', force_self_registration: "1",
            }, user: { name: 'Jacob Fugal' }}
          expect(response).to be_successful
          u = User.where(name: 'Jacob Fugal').first
          expect(u).to be_present
          expect(u.pseudonym).not_to be_password_auto_generated
        end

        it "should not throw a 500 error without user params'" do
          post 'create', params: {:pseudonym => { :unique_id => 'jacob@instructure.com' }, account_id: account.id}
          expect(response).to be_successful
        end

        it "should not throw a 500 error without pseudonym params'" do
          post 'create', params: {:user => { :name => 'Jacob Fugal' }, account_id: account.id}
          assert_status(400)
          expect(response).not_to be_successful
        end

        it "strips whitespace from the unique_id" do
          post 'create', params: {:account_id => account.id, :pseudonym => { :unique_id => 'spaceman@example.com ' }, :user => { :name => 'Spaceman' }}, format: 'json'
          expect(response).to be_successful
          json = JSON.parse(response.body)
          p = Pseudonym.find(json["pseudonym"]["pseudonym"]["id"])
          expect(p.unique_id).to eq 'spaceman@example.com'
          expect(p.user.email).to eq 'spaceman@example.com'
        end
      end

      it "should not allow an admin to set the sis id when creating a user if they don't have privileges to manage sis" do
        account = Account.create!
        admin = account_admin_user_with_role_changes(:account => account, :role_changes => {'manage_sis' => false})
        user_session(admin)
        post 'create', params: {:account_id => account.id, :pseudonym => { :unique_id => 'jacob@instructure.com', :sis_user_id => 'testsisid' }, :user => { :name => 'Jacob Fugal' }}, format: 'json'
        expect(response).to be_successful
        p = Pseudonym.where(unique_id: 'jacob@instructure.com').first
        expect(p.account_id).to eq account.id
        expect(p).to be_active
        expect(p.sis_user_id).to be_nil
        expect(p.user).to be_pre_registered
      end

      it "should notify the user if a merge opportunity arises" do
        account = Account.create!
        user_with_pseudonym(:account => account)
        account.account_users.create!(user: @user)
        user_session(@user, @pseudonym)
        @admin = @user

        u = User.create! { |u| u.workflow_state = 'registered' }
        u.communication_channels.create!(:path => 'jacob@instructure.com', :path_type => 'email') { |cc| cc.workflow_state = 'active' }
        u.pseudonyms.create!(:unique_id => 'jon@instructure.com')
        notification = Notification.create(:name => 'Merge Email Communication Channel', :category => 'Registration')

        post 'create', params: {:account_id => account.id, :pseudonym => { :unique_id => 'jacob@instructure.com', :send_confirmation => '0' }, :user => { :name => 'Jacob Fugal' }}, format: 'json'
        expect(response).to be_successful
        p = Pseudonym.where(unique_id: 'jacob@instructure.com').first
        expect(Message.where(:communication_channel_id => p.user.email_channel, :notification_id => notification).first).to be_present
      end

      it "should not notify the user if the merge opportunity can't log in'" do
        notification = Notification.create(:name => 'Merge Email Communication Channel', :category => 'Registration')

        account = Account.create!
        user_with_pseudonym(:account => account)
        account.account_users.create!(user: @user)
        user_session(@user, @pseudonym)
        @admin = @user

        u = User.create! { |u| u.workflow_state = 'registered' }
        u.communication_channels.create!(:path => 'jacob@instructure.com', :path_type => 'email') { |cc| cc.workflow_state = 'active' }
        post 'create', params: {:account_id => account.id, :pseudonym => { :unique_id => 'jacob@instructure.com', :send_confirmation => '0' }, :user => { :name => 'Jacob Fugal' }}, format: 'json'
        expect(response).to be_successful
        p = Pseudonym.where(unique_id: 'jacob@instructure.com').first
        expect(Message.where(:communication_channel_id => p.user.email_channel, :notification_id => notification).first).to be_nil
      end
    end
  end

  describe "GET 'grades_for_student'" do
    let_once(:all_grading_periods_id) { 0 }
    let_once(:course) { course_factory(active_all: true) }
    let_once(:student) { user_factory(active_all: true) }
    let_once(:student_enrollment) do
      course_with_user('StudentEnrollment', course: course, user: student, active_all: true)
    end
    let_once(:grading_period_group) { group_helper.legacy_create_for_course(course) }
    let_once(:grading_period) do
      grading_period_group.grading_periods.create!(
        end_date: 2.months.from_now,
        start_date: 3.months.ago,
        title: "Some Semester"
      )
    end
    let(:json) { json_parse(response.body) }
    let(:grade) { json.fetch("grade") }

    before(:once) do
      assignment_1 = assignment_model(course: course, due_at: Time.zone.now, points_possible: 10)
      assignment_1.grade_student(student, grade: '40%', grader: @teacher)
      assignment_2 = assignment_model(course: course, due_at: 3.months.from_now, points_possible: 100)
      assignment_2.grade_student(student, grade: '100%', grader: @teacher)
    end

    def get_grades!(grading_period_id)
      get('grades_for_student', params: {grading_period_id: grading_period_id, enrollment_id: student_enrollment.id})
    end

    context "as a student" do
      before(:each) do
        user_session(student)
      end

      context "when requesting the course grade" do
        before(:once) do
          student_enrollment.scores.find_by!(course_score: true).update!(override_score: 89.2)
        end

        it "returns okay" do
          get_grades!(all_grading_periods_id)
          expect(response).to be_ok
        end

        context "when Final Grade Override is enabled and allowed" do
          before(:once) do
            course.enable_feature!(:final_grades_override)
            course.update!(allow_final_grade_override: true)
          end

          it "sets the grade to the course override score when one exists" do
            get_grades!(all_grading_periods_id)
            expect(grade).to be 89.2
          end

          it "sets the grade to the computed course score when no course override score exists" do
            student_enrollment.scores.find_by!(course_score: true).update!(override_score: nil)
            get_grades!(all_grading_periods_id)
            expect(grade).to be 94.55
          end
        end

        it "sets the grade to the computed course score when Final Grade Override is not allowed" do
          course.enable_feature!(:final_grades_override)
          course.update!(allow_final_grade_override: false)
          get_grades!(all_grading_periods_id)
          expect(grade).to be 94.55
        end

        it "sets the grade to the computed course score when Final Grade Override is not enabled" do
          get_grades!(all_grading_periods_id)
          expect(grade).to be 94.55
        end
      end

      context "when requesting a specific grading period grade" do
        before(:once) do
          student_enrollment.scores.find_by!(grading_period: grading_period).update!(override_score: 89.2)
        end

        it "returns okay" do
          get_grades!(grading_period.id)
          expect(response).to be_ok
        end

        context "when Final Grade Override is enabled and allowed" do
          before(:once) do
            course.enable_feature!(:final_grades_override)
            course.update!(allow_final_grade_override: true)
          end

          it "sets the grade to the grading period override score when one exists" do
            get_grades!(grading_period.id)
            expect(grade).to be 89.2
          end

          it "sets the grade to the computed grading period score when no grading period override score exists" do
            student_enrollment.scores.find_by!(grading_period: grading_period).update!(override_score: nil)
            get_grades!(grading_period.id)
            expect(grade).to be 40.0
          end
        end

        it "sets the grade to the computed grading period score when Final Grade Override is not allowed" do
          course.enable_feature!(:final_grades_override)
          course.update!(allow_final_grade_override: false)
          get_grades!(grading_period.id)
          expect(grade).to be 40.0
        end

        it "sets the grade to the computed grading period score when Final Grade Override is not enabled" do
          course.disable_feature!(:final_grades_override)
          get_grades!(grading_period.id)
          expect(grade).to be 40.0
        end
      end
    end

    context "as a teacher" do
      let(:teacher) { course_with_user("TeacherEnrollment", course: course, active_all: true).user }

      it "shows the computed score, even if override scores exist and feature is enabled" do
        course.enable_feature!(:final_grades_override)
        course.update!(allow_final_grade_override: true)
        user_session(teacher)
        student_enrollment.scores.find_by!(course_score: true).update!(override_score: 89.2)
        get_grades!(grading_period.id)
        expect(grade).to eq 40.0
      end
    end

    context "with unposted assignments" do
      before(:each) do
        unposted_assignment = assignment_model(
          course: course, due_at: Time.zone.now,
          points_possible: 90, muted: true
        )
        unposted_assignment.grade_student(student, grade: '100%', grader: @teacher)

        user_session(@teacher)
      end

      let(:response) do
        get('grades_for_student', params: {enrollment_id: student_enrollment.id})
      end

      context "when the requester can manage grades" do
        before(:each) do
          course.root_account.role_overrides.create!(
            permission: 'view_all_grades', role: teacher_role, enabled: false
          )
          RoleOverride.create!(
            permission: 'manage_grades', role: teacher_role, enabled: true
          )
        end

        it "allows access" do
          expect(response).to be_ok
        end

        it "returns the grade" do
          expect(json['grade']).to eq 94.55
        end

        it "returns the unposted_grade" do
          expect(json['unposted_grade']).to eq 97
        end
      end

      context "when the requester can view all grades" do
        before(:each) do
          course.root_account.role_overrides.create!(
            permission: 'view_all_grades', role: teacher_role, enabled: true
          )
          course.root_account.role_overrides.create!(
            permission: 'manage_grades', role: teacher_role, enabled: false
          )
        end

        it "allows access" do
          expect(response).to be_ok
        end

        it "returns the grade" do
          expect(json['grade']).to eq 94.55
        end

        it "returns the unposted_grade" do
          expect(json['unposted_grade']).to eq 97
        end
      end

      context "when the requester does not have permissions to see unposted grades" do
        before(:each) do
          course.root_account.role_overrides.create!(
            permission: 'view_all_grades', role: teacher_role, enabled: false
          )
          course.root_account.role_overrides.create!(
            permission: 'manage_grades', role: teacher_role, enabled: false
          )
        end

        it "returns unauthorized" do
          expect(response).to have_http_status(401)
        end
      end
    end

    context "as an observer" do
      let!(:observer) { user_with_pseudonym(active_all: true) }

      before(:each) do
        add_linked_observer(student, observer)
        user_session(observer)
      end

      context "when requesting the course grade" do
        before(:once) do
          student_enrollment.scores.find_by!(course_score: true).update!(override_score: 89.2)
        end

        it "returns okay" do
          get_grades!(all_grading_periods_id)
          expect(response).to be_ok
        end

        context "when Final Grade Override is enabled and allowed" do
          before(:once) do
            course.enable_feature!(:final_grades_override)
            course.update!(allow_final_grade_override: true)
          end

          it "sets the grade to the course override score when one exists" do
            get_grades!(all_grading_periods_id)
            expect(grade).to be 89.2
          end

          it "sets the grade to the computed course score when no course override score exists" do
            student_enrollment.scores.find_by!(course_score: true).update!(override_score: nil)
            get_grades!(all_grading_periods_id)
            expect(grade).to be 94.55
          end
        end

        it "sets the grade to the computed course score when Final Grade Override is not allowed" do
          course.enable_feature!(:final_grades_override)
          get_grades!(all_grading_periods_id)
          expect(grade).to be 94.55
        end

        it "sets the grade to the computed course score when Final Grade Override is not enabled" do
          get_grades!(all_grading_periods_id)
          expect(grade).to be 94.55
        end
      end

      context "when requesting a specific grading period grade" do
        before(:once) do
          student_enrollment.scores.find_by!(grading_period: grading_period).update!(override_score: 89.2)
        end

        it "returns okay" do
          get_grades!(grading_period.id)
          expect(response).to be_ok
        end

        context "when Final Grade Override is enabled and allowed" do
          before(:once) do
            course.enable_feature!(:final_grades_override)
            course.update!(allow_final_grade_override: true)
          end

          it "sets the grade to the grading period override score when one exists" do
            get_grades!(grading_period.id)
            expect(grade).to be 89.2
          end

          it "sets the grade to the computed grading period score when no grading period override score exists" do
            student_enrollment.scores.find_by!(grading_period: grading_period).update!(override_score: nil)
            get_grades!(grading_period.id)
            expect(grade).to be 40.0
          end
        end

        it "sets the grade to the computed grading period score when Final Grade Override is not allowed" do
          course.enable_feature!(:final_grades_override)
          course.update!(allow_final_grade_override: false)
          get_grades!(grading_period.id)
          expect(grade).to be 40.0
        end

        it "sets the grade to the computed grading period score when Final Grade Override is not enabled" do
          course.disable_feature!(:final_grades_override)
          get_grades!(grading_period.id)
          expect(grade).to be 40.0
        end
      end
    end

    context "as an unrelated observer" do
      it "returns unauthorized" do
        observer = user_with_pseudonym(active_all: true)
        user_session(observer)
        get_grades!(all_grading_periods_id)
        assert_unauthorized
      end
    end

    context "as a student other than the requested student" do
      it "returns unauthorized when the user is not observing the requested student" do
        snooping_student = user_factory(active_all: true)
        course.enroll_student(snooping_student, active_all: true)
        user_session(snooping_student)
        get_grades!(grading_period.id)
        expect(response).to_not be_ok
      end
    end
  end

  describe "GET 'grades'" do
    let_once(:all_grading_periods_id) { 0 }
    let_once(:course_1) { course_factory(active_all: true) }
    let_once(:teacher) { course_with_teacher(course: course_1, active_all: true).user }
    let_once(:student) { user_factory(active_all: true) }
    let_once(:student_enrollment) do
      course_with_user('StudentEnrollment', course: course_1, user: student, active_all: true)
    end
    let_once(:grading_period_group) { group_helper.legacy_create_for_course(course_1) }
    let_once(:grading_period) do
      grading_period_group.grading_periods.create!(
        end_date: 2.months.from_now,
        start_date: 3.months.ago,
        title: "Some Semester"
      )
    end
    let(:selected_period_id) { assigns[:grading_periods][course_1.id][:selected_period_id] }

    before(:once) do
      # Student must be enrolled in multiple courses for access to this page.
      course_2 = course_factory(active_all: true)
      course_with_user("StudentEnrollment", course: course_2, user: student, active_all: true)

      assignment_1 = assignment_model(course: course_1, due_at: Time.zone.now, points_possible: 10)
      assignment_1.grade_student(student, grade: '40%', grader: teacher)
      assignment_2 = assignment_model(course: course_1, due_at: 3.months.from_now, points_possible: 100)
      assignment_2.grade_student(student, grade: '100%', grader: teacher)
    end

    def get_grades!(grading_period_id: nil)
      params = {}
      params[:course_id] = course_1.id if grading_period_id.present?
      params[:grading_period_id] = grading_period_id if grading_period_id.present?
      get("grades", params: params)
    end

    context "as a student" do
      let(:grade) { assigns[:grades][:student_enrollments][course_1.id] }

      before(:each) do
        user_session(student)
      end

      it "includes the grading periods when the course is using grading periods" do
        get_grades!
        response_periods = assigns[:grading_periods][course_1.id][:periods]
        expect(response_periods).to include grading_period
      end

      context "when requesting a specific grading period grade" do
        before(:once) do
          student_enrollment.scores.find_by!(grading_period: grading_period).update!(override_score: 89.2)
        end

        it "returns okay" do
          get_grades!(grading_period_id: grading_period.id)
          expect(response).to be_ok
        end

        context "when Final Grade Override is enabled and allowed" do
          before(:once) do
            course_1.enable_feature!(:final_grades_override)
            course_1.update!(allow_final_grade_override: true)
          end

          it "sets the grade to the grading period override score when one exists" do
            get_grades!(grading_period_id: grading_period.id)
            expect(grade).to be 89.2
          end

          it "sets the grade to the computed grading period score when no grading period override score exists" do
            student_enrollment.scores.find_by!(grading_period: grading_period).update!(override_score: nil)
            get_grades!(grading_period_id: grading_period.id)
            expect(grade).to be 40.0
          end
        end

        it "sets the grade to the computed grading period score when Final Grade Override is not allowed" do
          course_1.enable_feature!(:final_grades_override)
          course_1.update!(allow_final_grade_override: false)
          get_grades!(grading_period_id: grading_period.id)
          expect(grade).to be 40.0
        end

        it "sets the grade to the computed grading period score when Final Grade Override is not enabled" do
          course_1.disable_feature!(:final_grades_override)
          get_grades!(grading_period_id: grading_period.id)
          expect(grade).to be 40.0
        end

        it "sets the selected period id to the id of the requested grading period" do
          get_grades!(grading_period_id: grading_period.id)
          expect(selected_period_id).to be grading_period.id
        end
      end

      context "when not requesting a specific grading period and a grading period is current" do
        before(:once) do
          student_enrollment.scores.find_by!(grading_period: grading_period).update!(override_score: 89.2)
        end

        it "returns okay" do
          get_grades!
          expect(response).to be_ok
        end

        context "when Final Grade Override is enabled and allowed" do
          before(:once) do
            course_1.enable_feature!(:final_grades_override)
            course_1.update!(allow_final_grade_override: true)
          end

          it "sets the grade to the grading period override score when one exists" do
            get_grades!
            expect(grade).to be 89.2
          end

          it "sets the grade to the computed grading period score when no grading period override score exists" do
            student_enrollment.scores.find_by!(grading_period: grading_period).update!(override_score: nil)
            get_grades!
            expect(grade).to be 40.0
          end
        end

        it "sets the grade to the computed grading period score when Final Grade Override is not allowed" do
          course_1.enable_feature!(:final_grades_override)
          course_1.update!(allow_final_grade_override: false)
          get_grades!
          expect(grade).to be 40.0
        end

        it "sets the grade to the computed grading period score when Final Grade Override is not enabled" do
          course_1.disable_feature!(:final_grades_override)
          get_grades!
          expect(grade).to be 40.0
        end

        it "sets the selected period id to the id of the current grading period" do
          get_grades!(grading_period_id: grading_period.id)
          expect(selected_period_id).to be grading_period.id
        end
      end

      context "when not requesting a specific grading period and no grading period is current" do
        before(:once) do
          student_enrollment.scores.find_by!(course_score: true).update!(override_score: 89.2)
          grading_period.update!(start_date: 1.month.from_now)
        end

        it "returns okay" do
          get_grades!
          expect(response).to be_ok
        end

        context "when Final Grade Override is enabled and allowed" do
          before(:once) do
            course_1.enable_feature!(:final_grades_override)
            course_1.update!(allow_final_grade_override: true)
          end

          it "sets the grade to the course override score when one exists" do
            get_grades!
            expect(grade).to be 89.2
          end

          it "sets the grade to the computed course score when no course override score exists" do
            student_enrollment.scores.find_by!(course_score: true).update!(override_score: nil)
            get_grades!
            expect(grade).to be 94.55
          end
        end

        it "sets the grade to the computed course score when Final Grade Override is not allowed" do
          course_1.enable_feature!(:final_grades_override)
          course_1.update!(allow_final_grade_override: false)
          get_grades!
          expect(grade).to be 94.55
        end

        it "sets the grade to the computed course score when Final Grade Override is not enabled" do
          get_grades!
          expect(grade).to be 94.55
        end

        it "sets the selected grading period to '0' (All Grading Periods)" do
          get_grades!
          expect(selected_period_id).to be 0
        end
      end
    end

    context "as an observer requesting an observed student's grades" do
      let_once(:observer) { user_with_pseudonym(active_all: true) }
      let(:grade) { assigns[:grades][:observed_enrollments][course_1.id][student.id] }

      before(:once) do
        add_linked_observer(student, observer)
      end

      before(:each) do
        user_session(observer)
      end

      it "includes the grading periods when the course is using grading periods" do
        get_grades!
        response_periods = assigns[:grading_periods][course_1.id][:periods]
        expect(response_periods).to include grading_period
      end

      context "when requesting a specific grading period grade" do
        before(:once) do
          student_enrollment.scores.find_by!(grading_period: grading_period).update!(override_score: 89.2)
        end

        it "returns okay" do
          get_grades!(grading_period_id: grading_period.id)
          expect(response).to be_ok
        end

        context "when Final Grade Override is enabled and allowed" do
          before(:once) do
            course_1.enable_feature!(:final_grades_override)
            course_1.update!(allow_final_grade_override: true)
          end

          it "sets the grade to the grading period override score when one exists" do
            get_grades!(grading_period_id: grading_period.id)
            expect(grade).to be 89.2
          end

          it "sets the grade to the computed grading period score when no grading period override score exists" do
            student_enrollment.scores.find_by!(grading_period: grading_period).update!(override_score: nil)
            get_grades!(grading_period_id: grading_period.id)
            expect(grade).to be 40.0
          end
        end

        it "sets the grade to the computed grading period score when Final Grade Override is not allowed" do
          course_1.enable_feature!(:final_grades_override)
          course_1.update!(allow_final_grade_override: false)
          get_grades!(grading_period_id: grading_period.id)
          expect(grade).to be 40.0
        end

        it "sets the grade to the computed grading period score when Final Grade Override is not enabled" do
          course_1.disable_feature!(:final_grades_override)
          get_grades!(grading_period_id: grading_period.id)
          expect(grade).to be 40.0
        end

        it "sets the selected period id to the id of the requested grading period" do
          get_grades!(grading_period_id: grading_period.id)
          expect(selected_period_id).to be grading_period.id
        end
      end

      context "when not requesting a specific grading period and a grading period is current" do
        before(:once) do
          student_enrollment.scores.find_by!(grading_period: grading_period).update!(override_score: 89.2)
        end

        it "returns okay" do
          get_grades!
          expect(response).to be_ok
        end

        context "when Final Grade Override is enabled and allowed" do
          before(:once) do
            course_1.enable_feature!(:final_grades_override)
            course_1.update!(allow_final_grade_override: true)
          end

          it "sets the grade to the grading period override score when one exists" do
            get_grades!
            expect(grade).to be 89.2
          end

          it "sets the grade to the computed grading period score when no grading period override score exists" do
            student_enrollment.scores.find_by!(grading_period: grading_period).update!(override_score: nil)
            get_grades!
            expect(grade).to be 40.0
          end
        end

        it "sets the grade to the computed grading period score when Final Grade Override is not allowed" do
          course_1.enable_feature!(:final_grades_override)
          course_1.update!(allow_final_grade_override: false)
          get_grades!
          expect(grade).to be 40.0
        end

        it "sets the grade to the computed grading period score when Final Grade Override is not enabled" do
          course_1.disable_feature!(:final_grades_override)
          get_grades!
          expect(grade).to be 40.0
        end

        it "sets the selected period id to the id of the current grading period" do
          get_grades!(grading_period_id: grading_period.id)
          expect(selected_period_id).to be grading_period.id
        end
      end

      context "when not requesting a specific grading period and no grading period is current" do
        before(:once) do
          student_enrollment.scores.find_by!(course_score: true).update!(override_score: 89.2)
          grading_period.update!(start_date: 1.month.from_now)
        end

        it "returns okay" do
          get_grades!
          expect(response).to be_ok
        end

        context "when Final Grade Override is enabled and allowed" do
          before(:once) do
            course_1.enable_feature!(:final_grades_override)
            course_1.update!(allow_final_grade_override: true)
          end

          it "sets the grade to the course override score when one exists" do
            get_grades!
            expect(grade).to be 89.2
          end

          it "sets the grade to the computed course score when no course override score exists" do
            student_enrollment.scores.find_by!(course_score: true).update!(override_score: nil)
            get_grades!
            expect(grade).to be 94.55
          end
        end

        it "sets the grade to the computed course score when Final Grade Override is not allowed" do
          course_1.enable_feature!(:final_grades_override)
          course_1.update!(allow_final_grade_override: false)
          get_grades!
          expect(grade).to be 94.55
        end

        it "sets the grade to the computed course score when Final Grade Override is not enabled" do
          get_grades!
          expect(grade).to be 94.55
        end

        it "sets the selected grading period to '0' (All Grading Periods)" do
          get_grades!
          expect(selected_period_id).to be 0
        end
      end
    end

    context "across shards" do
      context "with cross-shard grading periods" do
        specs_require_sharding

        let(:test_course) { course_factory(active_all: true) }
        let(:student1) { user_factory(active_all: true) }
        let(:student2) { user_factory(active_all: true) }
        let(:grading_period_group) { group_helper.legacy_create_for_course(test_course) }
        let!(:grading_period) do
          grading_period_group.grading_periods.create!(
            title: "Some Semester",
            start_date: 3.months.ago,
            end_date: 2.months.from_now
          )
        end
        let(:assignment_due_in_grading_period) do
          test_course.assignments.create!(
            due_at: 10.days.from_now(grading_period.start_date),
            points_possible: 10
          )
        end
        let(:another_test_course) { course_factory(active_all: true) }
        let(:test_student) do
          student = user_factory(active_all: true)
          course_with_user('StudentEnrollment', course: test_course, user: student, active_all: true)
          course_with_user('StudentEnrollment', course: another_test_course, user: student, active_all: true)
          student
        end

        it 'uses global ids for grading periods' do
          course_with_user('StudentEnrollment', course: test_course, user: student1, active_all: true)
          @shard1.activate do
            account = Account.create!
            @course2 = course_factory(active_all: true, account: account)
            course_with_user('StudentEnrollment', course: @course2, user: student1, active_all: true)
            grading_period_group2 = group_helper.legacy_create_for_course(@course2)
            @grading_period2 = grading_period_group2.grading_periods.create!(
              title: "Some Semester",
              start_date: 3.months.ago,
              end_date: 2.months.from_now
            )
          end

          user_session(student1)

          get 'grades'
          expect(response).to be_successful
          selected_period_id = assigns[:grading_periods][@course2.id][:selected_period_id]
          expect(selected_period_id).to eq @grading_period2.id
        end
      end
    end

    it "does not include designers in the teacher enrollments" do
      # teacher needs to be in two courses to get to the point where teacher
      # enrollments are queried
      @course1 = course_factory(active_all: true)
      @course2 = course_factory(active_all: true)
      @teacher = user_factory(active_all: true)
      @designer = user_factory(active_all: true)
      @course1.enroll_teacher(@teacher).accept!
      @course2.enroll_teacher(@teacher).accept!
      @course2.enroll_designer(@designer).accept!

      user_session(@teacher)
      get 'grades', params: {:course_id => @course.id}
      expect(response).to be_successful

      teacher_enrollments = assigns[:presenter].teacher_enrollments
      expect(teacher_enrollments).not_to be_nil
      teachers = teacher_enrollments.map{ |e| e.user }
      expect(teachers).to be_include(@teacher)
      expect(teachers).not_to be_include(@designer)
    end

    it "does not redirect to an observer enrollment with no observee" do
      @course1 = course_factory(active_all: true)
      @course2 = course_factory(active_all: true)
      @user = user_factory(active_all: true)
      @course1.enroll_user(@user, 'ObserverEnrollment')
      @course2.enroll_student(@user).accept!

      user_session(@user)
      get 'grades'
      expect(response).to redirect_to course_grades_url(@course2)
    end

    it "does not include student view students in the grade average calculation" do
      course_with_teacher_logged_in(:active_all => true)
      course_with_teacher(:active_all => true, :user => @teacher)
      @s1 = student_in_course(:active_user => true).user
      @s2 = student_in_course(:active_user => true).user
      @test_student = @course.student_view_student
      @assignment = assignment_model(:course => @course, :points_possible => 5)
      @assignment.grade_student(@s1, grade: 3, grader: @teacher)
      @assignment.grade_student(@s2, grade: 4, grader: @teacher)
      @assignment.grade_student(@test_student, grade: 5, grader: @teacher)

      get 'grades'
      expect(assigns[:presenter].course_grade_summaries[@course.id]).to eq({ :score => 70, :students => 2 })
    end

    context 'across shards' do
      specs_require_sharding

      it 'loads courses from all shards' do
        course_with_teacher_logged_in :active_all => true
        @shard1.activate do
          account = Account.create!
          course = account.courses.create!
          @e2 = course.enroll_teacher(@teacher)
          @e2.update_attribute(:workflow_state, 'active')
        end

        get 'grades'
        expect(response).to be_successful
        enrollments = assigns[:presenter].teacher_enrollments
        expect(enrollments).to include(@e2)
      end
    end
  end

  describe "GET 'avatar_image'" do
    it "should redirect to no-pic if avatars are disabled" do
      course_with_student_logged_in(:active_all => true)
      get 'avatar_image', params: {:user_id  => @user.id}
      expect(response).to redirect_to User.default_avatar_fallback
    end

    it "should redirect to avatar silhouette if no avatar is set and avatars are enabled" do
      course_with_student_logged_in(:active_all => true)
      @account = Account.default
      @account.enable_service(:avatars)
      @account.settings[:avatars] = 'enabled_pending'
      @account.save!
      expect(@account.service_enabled?(:avatars)).to be_truthy
      get 'avatar_image', params: {:user_id  => @user.id}
      expect(response).to redirect_to User.default_avatar_fallback
    end

    it "should pass along the default fallback to placeholder image" do
      course_with_student_logged_in(:active_all => true)
      @account = Account.default
      @account.enable_service(:avatars)
      @account.save!
      expect(@account.service_enabled?(:avatars)).to be_truthy
      get 'avatar_image', params: {:user_id  => @user.id}
      expect(response).to redirect_to "http://test.host/images/messages/avatar-50.png"
    end

    it "should take an invalid id and return silhouette" do
      @account = Account.default
      @account.enable_service(:avatars)
      @account.save!
      expect(@account.service_enabled?(:avatars)).to be_truthy
      get 'avatar_image', params: {:user_id  => 'a'}
      expect(response).to redirect_to 'http://test.host/images/messages/avatar-50.png'
    end

    it "should take an invalid id with a hyphen and return silhouette" do
      @account = Account.default
      @account.enable_service(:avatars)
      @account.save!
      expect(@account.service_enabled?(:avatars)).to be_truthy
      get 'avatar_image', params: {:user_id  => 'a-1'}
      expect(response).to redirect_to 'http://test.host/images/messages/avatar-50.png'
    end
  end

  describe "GET 'public_feed.atom'" do
    before(:each) do
      course_with_student(:active_all => true)
      @as = assignment_model(:course => @course)
      @dt = @course.discussion_topics.create!(:title => "hi", :message => "blah", :user => @student)
      @wp = wiki_page_model(:course => @course)
    end

    it "should require authorization" do
      get 'public_feed', params: {:feed_code => @user.feed_code + 'x'}, format: 'atom'
      expect(assigns[:problem]).to match /The verification code is invalid/
    end

    it "should include absolute path for rel='self' link" do
      get 'public_feed', params: {:feed_code => @user.feed_code}, format: 'atom'
      feed = Atom::Feed.load_feed(response.body) rescue nil
      expect(feed).not_to be_nil
      expect(feed.links.first.rel).to match(/self/)
      expect(feed.links.first.href).to match(/http:\/\//)
    end

    it "should include an author for each entry" do
      get 'public_feed', params: {:feed_code => @user.feed_code}, format: 'atom'
      feed = Atom::Feed.load_feed(response.body) rescue nil
      expect(feed).not_to be_nil
      expect(feed.entries).not_to be_empty
      expect(feed.entries.all?{|e| e.authors.present?}).to be_truthy
    end

    it "should exclude unpublished things" do
      get 'public_feed', params: {:feed_code => @user.feed_code}, format: 'atom'
      feed = Atom::Feed.load_feed(response.body) rescue nil
      expect(feed.entries.size).to eq 3

      @as.unpublish
      @wp.unpublish
      @dt.unpublish! # yes, you really have to shout to unpublish a discussion topic :(

      get 'public_feed', params: {:feed_code => @user.feed_code}, format: 'atom'
      feed = Atom::Feed.load_feed(response.body) rescue nil
      expect(feed.entries.size).to eq 0
    end
<<<<<<< HEAD
=======

    it "respects overrides" do
      @other_section = @course.course_sections.create! :name => 'other section'
      @as2 = assignment_model(:title => 'not for you', :course => @course, :only_visible_to_overrides => true)
      create_section_override_for_assignment(@as2, {course_section: @other_section})
      graded_discussion_topic(context: @course)
      create_section_override_for_assignment(@topic.assignment, {course_section: @other_section})
      @topic.assignment.update_attribute :only_visible_to_overrides, true

      get 'public_feed', params: {:feed_code => @user.feed_code}, format: 'atom'
      feed = Atom::Feed.load_feed(response.body) rescue nil
      expect(feed.entries.map(&:id).join(" ")).not_to include @as2.asset_string
      expect(feed.entries.map(&:id).join(" ")).not_to include @topic.asset_string

      @course.enroll_student(@student, section: @other_section, enrollment_state: 'active', allow_multiple_enrollments: true)
      get 'public_feed', params: {:feed_code => @user.feed_code}, format: 'atom'
      feed = Atom::Feed.load_feed(response.body) rescue nil
      expect(feed.entries.map(&:id).join(" ")).to include @as2.asset_string
      expect(feed.entries.map(&:id).join(" ")).to include @topic.asset_string
    end
>>>>>>> a075267a
  end

  describe "GET 'admin_merge'" do
    let(:account) { Account.create! }

    before do
      account_admin_user
      user_session(@admin)
    end

    describe 'as site admin' do
      before { Account.site_admin.account_users.create!(user: @admin) }

      it 'warns about merging a user with itself' do
        user = User.create!
        pseudonym(user)
        get 'admin_merge', params: {:user_id => user.id, :pending_user_id => user.id}
        expect(flash[:error]).to eq 'You can\'t merge an account with itself.'
      end

      it 'does not issue warning if the users are different' do
        user = User.create!
        other_user = User.create!
        get 'admin_merge', params: {:user_id => user.id, :pending_user_id => other_user.id}
        expect(flash[:error]).to be_nil
      end
    end

    it "should not allow you to view any user by id" do
      pseudonym(@admin)
      user_with_pseudonym(:account => account)
      get 'admin_merge', params: {:user_id => @admin.id, :pending_user_id => @user.id}
      expect(response).to be_successful
      expect(assigns[:pending_other_user]).to be_nil
    end
  end

  describe "GET 'show'" do
    context "sharding" do
      specs_require_sharding

      it "should include enrollments from all shards for the actual user" do
        course_with_teacher(:active_all => 1)
        @shard1.activate do
          account = Account.create!
          course = account.courses.create!
          @e2 = course.enroll_teacher(@teacher)
        end
        account_admin_user(:user => @teacher)
        user_session(@teacher)

        get 'show', params: {:id => @teacher.id}
        expect(response).to be_successful
        expect(assigns[:enrollments].sort_by(&:id)).to eq [@enrollment, @e2]
      end

      it "should include enrollments from all shards for trusted account admins" do
        skip "granting read permissions to trusted accounts"
        course_with_teacher(:active_all => 1)
        @shard1.activate do
          account = Account.create!
          course = account.courses.create!
          @e2 = course.enroll_teacher(@teacher)
        end
        account_admin_user
        user_session(@user)

        get 'show', params: {:id => @teacher.id}
        expect(response).to be_successful
        expect(assigns[:enrollments].sort_by(&:id)).to eq [@enrollment, @e2]
      end
    end

    it "should not let admins see enrollments from other accounts" do
      @enrollment1 = course_with_teacher(:active_all => 1)
      @enrollment2 = course_with_teacher(:active_all => 1, :user => @user)

      other_root_account = Account.create!(:name => 'other')
      @enrollment3 = course_with_teacher(:active_all => 1, :user => @user, :account => other_root_account)

      account_admin_user
      user_session(@admin)

      get 'show', params: {:id => @teacher.id}
      expect(response).to be_successful
      expect(assigns[:enrollments].sort_by(&:id)).to eq [@enrollment1, @enrollment2]
    end

    it "should respond to JSON request" do
      account = Account.create!
      course_with_student(:active_all => true, :account => account)
      account_admin_user(:account => account)
      user_with_pseudonym(:user => @admin, :account => account)
      user_session(@admin)
      get 'show', params: {:id  => @student.id}, format: 'json'
      expect(response).to be_successful
      user = json_parse
      expect(user['name']).to eq @student.name
    end
  end

  describe "PUT 'update'" do
    it "does not leak information about arbitrary users" do
      other_user = User.create! :name => 'secret'
      user_with_pseudonym
      user_session(@user)
      put 'update', params: {:id => other_user.id}, format: 'json'
      expect(response.body).not_to include 'secret'
      expect(response.status).to eq 401
    end
  end

  describe "POST 'masquerade'" do
    specs_require_sharding

    it "should associate the user with target user's shard" do
      allow(PageView).to receive(:page_view_method).and_return(:db)
      user_with_pseudonym
      admin = @user
      Account.site_admin.account_users.create!(user: admin)
      user_session(admin)
      @shard1.activate do
        account = Account.create!
        user2 = user_with_pseudonym(account: account)
        allow(LoadAccount).to receive(:default_domain_root_account).and_return(account)
        post 'masquerade', params: {user_id: user2.id}
        expect(response).to be_redirect

        expect(admin.associated_shards(:shadow)).to be_include(@shard1)
      end
    end

    it "should not associate the user with target user's shard if masquerading failed" do
      allow(PageView).to receive(:page_view_method).and_return(:db)
      user_with_pseudonym
      admin = @user
      user_session(admin)
      @shard1.activate do
        account = Account.create!
        user2 = user_with_pseudonym(account: account)
        allow(LoadAccount).to receive(:default_domain_root_account).and_return(account)
        post 'masquerade', params: {user_id: user2.id}
        expect(response).not_to be_redirect

        expect(admin.associated_shards(:shadow)).not_to be_include(@shard1)
      end
    end

    it "should not associate the user with target user's shard for non-db page views" do
      user_with_pseudonym
      admin = @user
      Account.site_admin.account_users.create!(user: admin)
      user_session(admin)
      @shard1.activate do
        account = Account.create!
        user2 = user_with_pseudonym(account: account)
        allow(LoadAccount).to receive(:default_domain_root_account).and_return(account)
        post 'masquerade', params: {user_id: user2.id}
        expect(response).to be_redirect

        expect(admin.associated_shards(:shadow)).not_to be_include(@shard1)
      end
    end
  end

  describe 'GET masquerade' do
    let(:user2) do
      user2 = user_with_pseudonym(name: "user2", short_name: "u2")
      user2.pseudonym.sis_user_id = "user2_sisid1"
      user2.pseudonym.integration_id = "user2_intid1"
      user2.pseudonym.unique_id = "user2_login1@foo.com"
      user2.pseudonym.save!
      user2
    end

    before do
      user_session(site_admin_user)
    end

    it 'should set the js_env properly with act as user data' do
      get 'masquerade', params: {user_id: user2.id}
      assert_response(:success)
      act_as_user_data = controller.js_env[:act_as_user_data][:user]
      expect(act_as_user_data).to include({
        name: user2.name,
        short_name: user2.short_name,
        id: user2.id,
        avatar_image_url: user2.avatar_image_url,
        sortable_name: user2.sortable_name,
        email: user2.email,
        pseudonyms: [
          { login_id: user2.pseudonym.unique_id,
            sis_id: user2.pseudonym.sis_user_id,
            integration_id: user2.pseudonym.integration_id }
        ]
      })
    end
  end

  describe 'GET media_download' do
    let(:kaltura_client) do
      kaltura_client = instance_double('CanvasKaltura::ClientV3')
      allow(CanvasKaltura::ClientV3).to receive(:new).and_return(kaltura_client)
      kaltura_client
    end

    let(:media_source_fetcher) {
      media_source_fetcher = instance_double('MediaSourceFetcher')
      expect(MediaSourceFetcher).to receive(:new).with(kaltura_client).and_return(media_source_fetcher)
      media_source_fetcher
    }

    before do
      account = Account.create!
      course_with_student(:active_all => true, :account => account)
      user_session(@student)
    end

    it 'should pass type and media_type params down to the media fetcher' do
      expect(media_source_fetcher).to receive(:fetch_preferred_source_url).
        with(media_id: 'someMediaId', file_extension: 'mp4', media_type: 'video').
        and_return('http://example.com/media.mp4')

      get 'media_download', params: {user_id: @student.id, entryId: 'someMediaId', type: 'mp4', media_type: 'video'}
    end

    context 'when redirect is set to 1' do
      it 'should redirect to the url' do
        allow(media_source_fetcher).to receive(:fetch_preferred_source_url).
          and_return('http://example.com/media.mp4')

        get 'media_download', params: {user_id: @student.id, entryId: 'someMediaId', type: 'mp4', redirect: '1'}

        expect(response).to redirect_to 'http://example.com/media.mp4'
      end
    end

    context 'when redirect does not equal 1' do
      it 'should render the url in json' do
        allow(media_source_fetcher).to receive(:fetch_preferred_source_url).
          and_return('http://example.com/media.mp4')

        get 'media_download', params: {user_id: @student.id, entryId: 'someMediaId', type: 'mp4'}

        expect(json_parse['url']).to eq 'http://example.com/media.mp4'
      end
    end

    context 'when asset is not found' do
      it 'should render a 404 and error message' do
        allow(media_source_fetcher).to receive(:fetch_preferred_source_url).
          and_return(nil)

        get 'media_download', params: {user_id: @student.id, entryId: 'someMediaId', type: 'mp4'}

        expect(response.code).to eq '404'
        expect(response.body).to eq 'Could not find download URL'
      end
    end
  end

  describe "login hooks" do
    before :each do
      Account.default.canvas_authentication_provider.update_attribute(:self_registration, true)
    end

    it "should hook on new" do
      expect(controller).to receive(:run_login_hooks).once
      get "new"
    end

    it "should hook on failed create" do
      expect(controller).to receive(:run_login_hooks).once
      post "create"
    end
  end

  describe "teacher_activity" do
    it "finds submission comment interaction" do
      course_with_student_submissions
      sub = @course.assignments.first.submissions.
        where(user_id: @student).first
      sub.add_comment(comment: 'hi', author: @teacher)

      get 'teacher_activity', params: {user_id: @teacher.id, course_id: @course.id}

      expect(assigns[:courses][@course][0][:last_interaction]).not_to be_nil
    end

    it "finds ungraded submissions but not if the assignment is deleted" do
      course_with_teacher_logged_in(:active_all => true)
      student_in_course(:active_all => true)

      type = "online_text_entry"
      a1 = @course.assignments.create!(:title => "a1", :submission_types => "online_text_entry")
      s1 = a1.submit_homework(@student, :body => "blah1")
      a2 = @course.assignments.create!(:title => "a2", :submission_types => "online_text_entry")
      s2 = a2.submit_homework(@student, :body => "blah2")
      a2.destroy!

      get 'teacher_activity', params: {user_id: @teacher.id, course_id: @course.id}

      expect(assigns[:courses][@course][0][:ungraded]).to eq [s1]
    end
  end

  describe '#toggle_hide_dashcard_color_overlays' do
    it 'updates user preference based on value provided' do
      course_factory
      user_factory(active_all: true)
      user_session(@user)

      expect(@user.preferences[:hide_dashcard_color_overlays]).to be_falsy

      post :toggle_hide_dashcard_color_overlays

      expect(@user.reload.preferences[:hide_dashcard_color_overlays]).to be_truthy
      expect(response).to be_successful
      expect(JSON.parse(response.body)).to be_empty
    end
  end

  describe '#dashboard_view' do
    before(:each) do
      course_factory
      user_factory(active_all: true)
      user_session(@user)
    end

    it 'sets the proper user preference on PUT requests' do
      put :dashboard_view, params: {:dashboard_view => 'cards'}
      expect(@user.dashboard_view).to eql('cards')
    end

    it 'does not allow arbitrary values to be set' do
      put :dashboard_view, params: {:dashboard_view => 'a non-whitelisted value'}
      assert_status(400)
    end
  end

  describe "#invite_users" do
    it 'does not work without ability to manage students or admins on course' do
      Account.default.tap{|a| a.settings[:open_registration] = true; a.save!}
      course_with_student_logged_in(:active_all => true)

      post 'invite_users', params: {:course_id => @course.id}

      assert_unauthorized
    end

    it 'does not work without open registration or manage_user_logins rights' do
      course_with_teacher_logged_in(:active_all => true)

      post 'invite_users', params: {:course_id => @course.id}

      assert_unauthorized
    end

    it 'works with an admin with manage_login_rights' do
      course_factory
      account_admin_user(:active_all => true)
      user_session(@user)

      post 'invite_users', params: {:course_id => @course.id}
      expect(response).to be_successful # yes, even though we didn't do anything
    end

    it 'works with a teacher with open_registration' do
      allow_any_instantiation_of(Account.default).to receive(:open_registration?).and_return(true)
      course_with_teacher_logged_in(:active_all => true)

      post 'invite_users', params: {:course_id => @course.id}
      expect(response).to be_successful
    end

    it 'invites a bunch of users' do
      allow_any_instantiation_of(Account.default).to receive(:open_registration?).and_return(true)
      course_with_teacher_logged_in(:active_all => true)

      user_list = [{'email' => 'example1@example.com'}, {'email' => 'example2@example.com', 'name' => 'Hurp Durp'}]

      post 'invite_users', params: {:course_id => @course.id, :users => user_list}
      expect(response).to be_successful
      json = JSON.parse(response.body)
      expect(json['invited_users'].count).to eq 2

      new_user1 = User.where(:name => 'example1@example.com').first
      new_user2 = User.where(:name => 'Hurp Durp').first
      expect(json['invited_users'].map{|u| u['id']}).to match_array([new_user1.id, new_user2.id])
      expect(json['invited_users'].map{|u| u['user_token']}).to match_array([new_user1.token, new_user2.token])
    end

    it 'checks for pre-existing users' do
      existing_user = user_with_pseudonym(:active_all => true, :username => "example1@example.com")

      allow_any_instantiation_of(Account.default).to receive(:open_registration?).and_return(true)
      course_with_teacher_logged_in(:active_all => true)

      user_list = [{'email' => 'example1@example.com'}]

      post 'invite_users', params: {:course_id => @course.id, :users => user_list}
      expect(response).to be_successful

      json = JSON.parse(response.body)
      expect(json['invited_users']).to be_empty
      expect(json['errored_users'].count).to eq 1
      expect(json['errored_users'].first['existing_users'].first['user_id']).to eq existing_user.id
      expect(json['errored_users'].first['existing_users'].first['user_token']).to eq existing_user.token
    end
  end

  describe "#user_dashboard" do
    context "with student planner feature enabled" do
      before(:once) do
        @account = Account.default
        @account.enable_feature! :student_planner
      end

      it "sets ENV.STUDENT_PLANNER_ENABLED to false when user has no student enrollments" do
        user_factory(active_all: true)
        user_session(@user)
        @current_user = @user
        get 'user_dashboard'
        expect(assigns[:js_env][:STUDENT_PLANNER_ENABLED]).to be_falsey
      end

      it "sets ENV.STUDENT_PLANNER_ENABLED to true when user has a student enrollment" do
        course_with_student_logged_in(active_all: true)
        @current_user = @user
        get 'user_dashboard'
        expect(assigns[:js_env][:STUDENT_PLANNER_ENABLED]).to be_truthy
      end

      it "sets ENV.STUDENT_PLANNER_COURSES" do
        course_with_student_logged_in(active_all: true)
        @current_user = @user
        get 'user_dashboard'
        courses = assigns[:js_env][:STUDENT_PLANNER_COURSES]
        expect(courses.map {|c| c[:id]}).to eq [@course.id]
      end

      it "sets ENV.STUDENT_PLANNER_GROUPS" do
        course_with_student_logged_in(active_all: true)
        @current_user = @user
        group = @account.groups.create! :name => 'Account group'
        group.add_user(@current_user, 'accepted', true)
        get 'user_dashboard'
        groups = assigns[:js_env][:STUDENT_PLANNER_GROUPS]
        expect(groups.map {|g| g[:id]}).to eq [group.id]
      end

    end
  end

  describe "#pandata_events_token" do
    it 'should return bad_request if called without an access token' do
      user_factory(active_all: true)
      user_session(@user)
      get 'pandata_events_token'
      assert_status(400)
      json = JSON.parse(response.body.gsub("while(1);", ""))
      expect(json['message']).to eq "Access token required"
    end
  end

end<|MERGE_RESOLUTION|>--- conflicted
+++ resolved
@@ -1639,8 +1639,6 @@
       feed = Atom::Feed.load_feed(response.body) rescue nil
       expect(feed.entries.size).to eq 0
     end
-<<<<<<< HEAD
-=======
 
     it "respects overrides" do
       @other_section = @course.course_sections.create! :name => 'other section'
@@ -1661,7 +1659,6 @@
       expect(feed.entries.map(&:id).join(" ")).to include @as2.asset_string
       expect(feed.entries.map(&:id).join(" ")).to include @topic.asset_string
     end
->>>>>>> a075267a
   end
 
   describe "GET 'admin_merge'" do
