require File.expand_path(File.dirname(__FILE__) + '/common')

describe "assignment selenium tests" do
  it_should_behave_like "in-process server selenium tests"

  it "should properly show rubric criterion details for learning outcomes" do
    course_with_student_logged_in
    
    @assignment = @course.assignments.create(:name => 'assignment with rubric')
    outcome_with_rubric
 
    @rubric.associate_with(@assignment, @course, :purpose => 'grading')
    
    get "/courses/#{@course.id}/assignments/#{@assignment.id}"
    
    driver.find_element(:css, "#rubrics .rubric_title").text.should == "My Rubric"
    driver.find_element(:css, ".criterion_description .long_description_link").click
    driver.find_element(:css, ".ui-dialog div.long_description").text.should == "This is awesome."
  end

  it "should highlight mini-calendar dates where stuff is due" do
    course_with_student_logged_in
    
    due_date = Time.now.utc + 2.days
    @assignment = @course.assignments.create(:name => 'assignment', :due_at => due_date)
    
    get "/courses/#{@course.id}/assignments/syllabus"
    
    driver.find_element(:css, ".mini_calendar_day.date_#{due_date.strftime("%m_%d_%Y")}").
      attribute('class').should match /has_event/
  end
  
  it "should not allow XSS attacks through rubric descriptions" do
    course_with_teacher_logged_in
    
    student = user_with_pseudonym :active_user => true,
      :username => "student@example.com",
      :password => "password"
    @course.enroll_user(student, "StudentEnrollment", :enrollment_state => 'active')
    
    @assignment = @course.assignments.create(:name => 'assignment with rubric')
    @rubric = Rubric.new(:title => 'My Rubric', :context => @course)
    @rubric.data = [
      {
        :points => 3,
        :description => "XSS Attack!",
        :long_description => "<b>This text should not be bold</b>",
        :id => 1,
        :ratings => [
          {
            :points => 3,
            :description => "Rockin'",
            :criterion_id => 1,
            :id => 2
          },
          {
            :points => 0,
            :description => "Lame",
            :criterion_id => 1,
            :id => 3
          }
        ]
      }
    ]
    @rubric.save!
    @rubric.associate_with(@assignment, @course, :purpose => 'grading')
    
    get "/courses/#{@course.id}/assignments/#{@assignment.id}"
    
    driver.find_element(:id, "rubric_#{@rubric.id}").find_element(:css, ".long_description_link").click
    driver.find_element(:id, "rubric_long_description_dialog").
           find_element(:css, "div.displaying .long_description").
           text.should == "<b>This text should not be bold</b>"
    
    get "/courses/#{@course.id}/gradebook/speed_grader?assignment_id=#{@assignment.id}"
    
    driver.find_element(:css, ".toggle_full_rubric").click
    driver.find_element(:id, "rubric_#{@rubric.id}").find_element(:css, ".long_description_link").click
    driver.find_element(:id, "rubric_long_description_dialog").
           find_element(:css, "div.displaying .long_description").
           text.should == "<b>This text should not be bold</b>"
  end
<<<<<<< HEAD
  
  it "should not allow XSS attacks through rubric descriptions" do
    course_with_teacher_logged_in
    
    student = user_with_pseudonym :active_user => true,
      :username => "student@example.com",
      :password => "password"
    @course.enroll_user(student, "StudentEnrollment", :enrollment_state => 'active')
    
    @assignment = @course.assignments.create(:name => 'assignment with rubric')
    @rubric = Rubric.new(:title => 'My Rubric', :context => @course)
    @rubric.data = [
      {
        :points => 3,
        :description => "XSS Attack!",
        :long_description => "<b>This text should not be bold</b>",
        :id => 1,
        :ratings => [
          {
            :points => 3,
            :description => "Rockin'",
            :criterion_id => 1,
            :id => 2
          },
          {
            :points => 0,
            :description => "Lame",
            :criterion_id => 1,
            :id => 3
          }
        ]
      }
    ]
    @rubric.save!
    @rubric.associate_with(@assignment, @course, :purpose => 'grading')
    
    get "/courses/#{@course.id}/assignments/#{@assignment.id}"
    
    driver.find_element(:id, "rubric_#{@rubric.id}").find_element(:css, ".long_description_link").click
    driver.find_element(:id, "rubric_long_description_dialog").
           find_element(:css, "div.displaying .long_description").
           text.should == "<b>This text should not be bold</b>"
    
    get "/courses/#{@course.id}/gradebook/speed_grader?assignment_id=#{@assignment.id}"
    
    driver.find_element(:css, ".toggle_full_rubric").click
    driver.find_element(:id, "rubric_#{@rubric.id}").find_element(:css, ".long_description_link").click
    driver.find_element(:id, "rubric_long_description_dialog").
           find_element(:css, "div.displaying .long_description").
           text.should == "<b>This text should not be bold</b>"
  end
=======

  it "should display assignment on calendar and link to assignment" do
    course_with_teacher_logged_in

    assignment_name = 'first assignment'
    current_date = Time.now.utc
    due_date = current_date + 2.days
    @assignment = @course.assignments.create(:name => assignment_name, :due_at => due_date)

    get "/calendar"

    #click on assignment in calendar
    if due_date.month > current_date.month
      driver.find_element(:css, '#content .next_month_link').click
    end
    day_id = 'day_' + due_date.year.to_s() + '_' + due_date.strftime('%m') + '_' + due_date.strftime('%d')
    day_div = driver.find_element(:id, day_id)
    day_div.find_element(:link, assignment_name).click
    wait_for_dom_ready
    details_dialog = driver.find_element(:id, 'event_details').find_element(:xpath, '..')
    details_dialog.should include_text(assignment_name)
    details_dialog.find_element(:css, '.edit_event_link').click
    details_dialog = driver.find_element(:id, 'edit_event').find_element(:xpath, '..')
    details_dialog.find_element(:name, 'assignment[title]').should be_displayed
    details_dialog.find_element(:css, '#edit_assignment_form .more_options_link').click
    #make sure user is taken to assignment details
    driver.find_element(:css, 'h2.title').should include_text(assignment_name)

  end

  it "should create an assignment group" do
    course_with_teacher_logged_in
    get "/courses/#{@course.id}/assignments"

    wait_for_dom_ready
    driver.find_element(:css, '#right-side .add_group_link').click
    driver.find_element(:id, 'assignment_group_name').send_keys('test group')
    driver.find_element(:id, 'add_group_form').submit
    wait_for_dom_ready
    driver.find_element(:id, 'add_group_form').should_not be_displayed
    driver.find_element(:css, '#groups .assignment_group').should include_text('test group')
  end


  it "should edit group details" do
    course_with_teacher_logged_in
    assignment_group = @course.assignment_groups.create!(:name => "first test group")
    assignment = @course.assignments.create(:title => 'assignment with rubric', :assignment_group => assignment_group)
    get "/courses/#{@course.id}/assignments"

    #edit group grading rules
    driver.find_element(:css, '.edit_group_link img').click
    #set number of lowest scores to drop
    driver.find_element(:css, '.add_rule_link').click
    driver.find_element(:css, 'input.drop_count').send_keys('2')
    #set number of highest scores to drop
    driver.find_element(:css, '.add_rule_link').click
    option_value = find_option_value(
      :css,
      '.form_rules div:nth-child(2) select',
      I18n.t('options.drop_highest', 'Drop the Highest')
    )
    driver.find_element(:css, '.form_rules div:nth-child(2) select option[value="'+option_value+'"]').click
    driver.find_element(:css, '.form_rules div:nth-child(2) input').send_keys('3')
    #set assignment to never drop
    driver.find_element(:css, '.add_rule_link').click
    never_drop_css = '.form_rules div:nth-child(3) select'
    option_value = find_option_value(
      :css,
      never_drop_css,
      I18n.t('options.never_drop', 'Never Drop')
    )
    driver.find_element(:css, never_drop_css + ' option[value="'+option_value+'"]').click
    wait_for_dom_ready
    assignment_css = '.form_rules div:nth-child(3) .never_drop_assignment select'
    keep_trying_until{ driver.find_element(:css, assignment_css).displayed? }
    option_value = find_option_value(:css, assignment_css, assignment.title)
    driver.find_element(:css, assignment_css+' option[value="'+option_value+'"]').click
    #delete second grading rule and save
    driver.find_element(:css, '.form_rules div:nth-child(2) a img').click
    driver.find_element(:css, '#add_group_form button[type="submit"]').click

    #verify grading rules
    driver.find_element(:css, '.more_info_link').click
    driver.find_element(:css, '.assignment_group .rule_details').should include_text('2')
    driver.find_element(:css, '.assignment_group .rule_details').should include_text('assignment with rubric')
  end

  it "should edit assignment group's grade weights" do
    course_with_teacher_logged_in
    @course.assignment_groups.create!(:name => "first group")
    @course.assignment_groups.create!(:name => "second group")
    get "/courses/#{@course.id}/assignments"

    driver.find_element(:id, 'class_weighting_policy').click
    #wanted to change number but can only use clear because of the auto insert of 0 after clearing
    # the input
    driver.find_element(:css, 'input.weight').clear
    #need to wait for the total to update
    wait_for_dom_ready
    keep_trying_until{ driver.find_element(:id, 'group_weight_total').text.should == '50%' }

  end

  it "should create an assignment" do
    assignment_name = 'first assignment'
    course_with_teacher_logged_in
    @course.assignment_groups.create!(:name => "first group")
    @course.assignment_groups.create!(:name => "second group")
    get "/courses/#{@course.id}/assignments"

    #create assignment
    option_value = find_option_value(:css, '#right-side select.assignment_groups_select', 'second group')
    driver.find_element(:css, '#right-side select.assignment_groups_select > option[value="'+option_value+'"]').click
    driver.find_element(:css, '.add_assignment_link').click
    driver.find_element(:id, 'assignment_title').send_keys(assignment_name)
    driver.find_element(:css, '.ui-datepicker-trigger').click
    driver.find_element(:css, '#ui-datepicker-div .ui-datepicker-next').click
    driver.find_element(:css, '.ui-datepicker-calendar tr:first-child td:last-child a').click
    driver.find_element(:css, '#ui-datepicker-div .ui-datepicker-ok').click
    driver.find_element(:id, 'assignment_points_possible').send_keys('5')
    driver.
      find_element(:id, 'add_assignment_form').submit

    #make sure assignment was added to correct assignment group
    wait_for_dom_ready
    first_group = driver.find_element(:css, '#groups .assignment_group:nth-child(2)')
    first_group.should include_text('second group')
    first_group.should include_text(assignment_name)

    #click on assignment link
    driver.find_element(:link, assignment_name).click
    driver.find_element(:css, 'h2.title').should include_text(assignment_name)
  end

  it "should edit an assignment" do
    course_with_teacher_logged_in
    assignment_name = 'first test assignment'
    due_date = Time.now.utc + 2.days
    group = @course.assignment_groups.create!(:name => "default")
    second_group = @course.assignment_groups.create!(:name => "second default")
    assignment = @course.assignments.create!(
      :name => assignment_name,
      :due_at => due_date,
      :assignment_group => group
      )

    get "/courses/#{@course.id}/assignments"
     
    driver.find_element(:link, assignment_name).click
    driver.find_element(:css, '.edit_full_assignment_link').click
    driver.find_element(:id, 'assignment_title').send_keys(' edit')
    driver.find_element(:css, '.more_options_link').click
    driver.find_element(:id, 'assignment_assignment_group_id').should be_displayed
    option_value = find_option_value(:css, '#assignment_assignment_group_id', second_group.name)
    driver.find_element(:css, '#assignment_assignment_group_id > option[value="'+option_value+'"]').click
    #not using select_option_text because there is a carriage return in the option text
    driver.find_element(:id, 'assignment_grading_type').click
    driver.find_element(:css, '#assignment_grading_type option[value="letter_grade"]').click

    #check grading levels dialog
    wait_for_dom_ready
    keep_trying_until{ driver.find_element(:css, 'a.edit_letter_grades_link').should be_displayed }
    driver.find_element(:css, 'a.edit_letter_grades_link').click
    wait_for_dom_ready
    driver.find_element(:id, 'ui-dialog-title-edit_letter_grades_form').should be_displayed
    driver.find_element(:css, '.ui-icon-closethick').click
    driver.find_element(:id, 'ui-dialog-title-edit_letter_grades_form').should_not be_displayed

    #check peer reviews option
    driver.find_element(:css, '#edit_assignment_form #assignment_peer_reviews').click
    driver.find_element(:css, '#edit_assignment_form #auto_peer_reviews').click
    driver.find_element(:css, '#edit_assignment_form #assignment_peer_review_count').send_keys('2')
    driver.find_element(:css, '#edit_assignment_form #assignment_peer_reviews_assign_at + img').click
    driver.find_element(:css, '#ui-datepicker-div .ui-datepicker-next').click
    driver.find_element(:css, '.ui-datepicker-calendar tr:first-child td:last-child a').click
    driver.find_element(:css, '#ui-datepicker-div .ui-datepicker-ok').click

    #save changes
    driver.find_element(:id, 'edit_assignment_form').submit
    wait_for_dom_ready
    driver.find_element(:css, 'h2.title').should include_text(assignment_name + ' edit')
  end

  it "should add a new rubric to assignment" do
    course_with_teacher_logged_in
    assignment_name = 'first test assignment'
    due_date = Time.now.utc + 2.days
    @group = @course.assignment_groups.create!(:name => "default")
    @second_group = @course.assignment_groups.create!(:name => "second default")
    @assignment = @course.assignments.create(
      :name => assignment_name,
      :due_at => due_date,
      :assignment_group => @group
      )

    get "/courses/#{@course.id}/assignments/#{@assignment.id}"

    driver.find_element(:css, '.add_rubric_link').click
    driver.find_element(:css, '.rubric_title input[name="title"]').clear
    driver.find_element(:css, '.rubric_title input[name="title"]').send_keys('new rubric')
    driver.find_element(:id, 'edit_rubric_form').submit
    wait_for_dom_ready
    driver.find_element(:css, '#rubrics .rubric .rubric_title .displaying .title').should include_text('new rubric')
  end

>>>>>>> f49edf7c
end<|MERGE_RESOLUTION|>--- conflicted
+++ resolved
@@ -80,59 +80,6 @@
            find_element(:css, "div.displaying .long_description").
            text.should == "<b>This text should not be bold</b>"
   end
-<<<<<<< HEAD
-  
-  it "should not allow XSS attacks through rubric descriptions" do
-    course_with_teacher_logged_in
-    
-    student = user_with_pseudonym :active_user => true,
-      :username => "student@example.com",
-      :password => "password"
-    @course.enroll_user(student, "StudentEnrollment", :enrollment_state => 'active')
-    
-    @assignment = @course.assignments.create(:name => 'assignment with rubric')
-    @rubric = Rubric.new(:title => 'My Rubric', :context => @course)
-    @rubric.data = [
-      {
-        :points => 3,
-        :description => "XSS Attack!",
-        :long_description => "<b>This text should not be bold</b>",
-        :id => 1,
-        :ratings => [
-          {
-            :points => 3,
-            :description => "Rockin'",
-            :criterion_id => 1,
-            :id => 2
-          },
-          {
-            :points => 0,
-            :description => "Lame",
-            :criterion_id => 1,
-            :id => 3
-          }
-        ]
-      }
-    ]
-    @rubric.save!
-    @rubric.associate_with(@assignment, @course, :purpose => 'grading')
-    
-    get "/courses/#{@course.id}/assignments/#{@assignment.id}"
-    
-    driver.find_element(:id, "rubric_#{@rubric.id}").find_element(:css, ".long_description_link").click
-    driver.find_element(:id, "rubric_long_description_dialog").
-           find_element(:css, "div.displaying .long_description").
-           text.should == "<b>This text should not be bold</b>"
-    
-    get "/courses/#{@course.id}/gradebook/speed_grader?assignment_id=#{@assignment.id}"
-    
-    driver.find_element(:css, ".toggle_full_rubric").click
-    driver.find_element(:id, "rubric_#{@rubric.id}").find_element(:css, ".long_description_link").click
-    driver.find_element(:id, "rubric_long_description_dialog").
-           find_element(:css, "div.displaying .long_description").
-           text.should == "<b>This text should not be bold</b>"
-  end
-=======
 
   it "should display assignment on calendar and link to assignment" do
     course_with_teacher_logged_in
@@ -339,5 +286,4 @@
     driver.find_element(:css, '#rubrics .rubric .rubric_title .displaying .title').should include_text('new rubric')
   end
 
->>>>>>> f49edf7c
 end