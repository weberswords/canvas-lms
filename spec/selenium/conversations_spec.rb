require File.expand_path(File.dirname(__FILE__) + '/common')

shared_examples_for "conversations selenium tests" do
  it_should_behave_like "in-process server selenium tests"

  before do
    course_with_teacher_logged_in
    @user.watched_conversations_intro
    @user.save
  end

  def new_conversation
    get "/conversations"
    keep_trying_until{ driver.find_element(:id, "create_message_form") }
  end

  def submit_message_form(opts={})
    opts[:message] ||= "Test Message"
    opts[:attachments] ||= []
    opts[:add_recipient] = true unless opts.has_key?(:add_recipient)

    if opts[:add_recipient] && browser = find_with_jquery("#create_message_form .browser:visible")
      browser.click
      keep_trying_until{
        if elem = find_with_jquery('.selectable:visible')
          elem.click
        end
        elem
      }
      keep_trying_until{
        if elem = find_with_jquery('.toggleable:visible .toggle')
          elem.click
        end
        elem
      }
      find_with_jquery("#create_message_form input:visible").send_keys("\t")
    end

    find_with_jquery("#create_message_form textarea").send_keys(opts[:message])

    opts[:attachments].each_with_index do |fullpath, i|
      driver.find_element(:id, "action_add_attachment").click
      
      keep_trying_until {
        find_all_with_jquery("#create_message_form .file_input:visible")[i]
      }.send_keys(fullpath)
    end

    if opts[:media_comment]
      driver.execute_script <<-JS
        $("#media_comment_id").val(#{opts[:media_comment].first.inspect})
        $("#media_comment_type").val(#{opts[:media_comment].last.inspect})
        $("#create_message_form .media_comment").show()
        $("#action_media_comment").hide()
      JS
    end

    expect {
      driver.find_element(:id, "create_message_form").submit
      wait_for_ajaximations
    }.to change(ConversationMessage, :count).by(1)

    message = ConversationMessage.last
    driver.find_element(:id, "message_#{message.id}").should_not be_nil
    message
  end

  context "conversation loading" do
    it "should load all conversations" do
      @me = @user
      num = 51
      num.times { conversation(@me, user) }
      get "/conversations"
      keep_trying_until{
        elements = find_all_with_jquery("#conversations > ul > li:visible")
        elements.last.location_once_scrolled_into_view
        elements.size == num  
      }
    end
  end

  context "recipient finder" do
    before do
      @course.update_attribute(:name, "the course")
      @course.default_section.update_attribute(:name, "the section")
      @other_section = @course.course_sections.create(:name => "the other section")

      s1 = User.create(:name => "student 1")
      @course.enroll_user(s1)
      s2 = User.create(:name => "student 2")
      @course.enroll_user(s2, "StudentEnrollment", :section => @other_section)

      @group = @course.groups.create(:name => "the group")
      @group.users << s1 << @user

      new_conversation
      @input = find_with_jquery("#create_message_form input:visible")
      @browser = find_with_jquery("#create_message_form .browser:visible")
      @level = 1
    end

    def browse_menu
      @browser.click
      keep_trying_until{
        find_all_with_jquery('.autocomplete_menu:visible .list').size.should eql(@level)
      }
      wait_for_animations
    end

    def browse(name)
      @level += 1
      prev_elements = elements
      element = prev_elements.detect{ |e| e.last == name } or raise "menu item does not exist"

      element.first.click
      keep_trying_until{
        find_all_with_jquery('.autocomplete_menu:visible .list').size.should eql(@level)
      }
      wait_for_animations

      @elements = nil
      elements

      yield

      @elements = prev_elements
      @level -= 1
      @input.send_keys(:arrow_left)
      wait_for_animations
    end

    def elements
      @elements ||= driver.execute_script("return $('.autocomplete_menu:visible .list').last().find('ul').last().find('li').toArray();").map { |e|
        [e, (e.find_element(:tag_name, :b).text rescue e.text)]
      }
    end

    def menu
      elements.map(&:last)
    end

    def toggled
      elements.select{|e| e.first.attribute('class') =~ /(^| )on($| )/ }.map(&:last)
    end

    def click(name)
      element = elements.detect{ |e| e.last == name } or raise "menu item does not exist"
      element.first.click
    end

    def toggle(name)
      element = elements.detect{ |e| e.last == name } or raise "menu item does not exist"
      element.first.find_element(:class, 'toggle').click
    end

    def tokens
      find_all_with_jquery("#create_message_form .token_input li div").map(&:text)
    end

    def search(text)
      @input.send_keys(text)
      keep_trying_until{ driver.execute_script("return $('#recipients').data('token_input').selector.last_search") == text }
      @elements = nil
      yield
      @elements = nil
      @input.send_keys(*@input.attribute('value').size.times.map{:backspace})
      keep_trying_until{
        driver.execute_script("return $('.autocomplete_menu:visible').toArray();").size == 0 ||
        driver.execute_script("return $('#recipients').data('token_input').selector.last_search") == ''
      }
    end

    it "should allow browsing" do
      browse_menu

      menu.should eql ["the course", "the group"]
      browse "the course" do
        menu.should eql ["Everyone", "Teachers", "Students", "Course Sections", "Student Groups"]
        browse("Everyone") { menu.should eql ["Select All", "nobody@example.com", "student 1", "student 2"] }
        browse("Teachers") { menu.should eql ["nobody@example.com"] }
        browse("Students") { menu.should eql ["Select All", "student 1", "student 2"] }
        browse "Course Sections" do
          menu.should eql ["the other section", "the section"]
          browse "the other section" do
            menu.should eql ["Students"]
            browse("Students") { menu.should eql ["student 2"] }
          end
          browse "the section" do
            menu.should eql ["Everyone", "Teachers", "Students"]
            browse("Everyone") { menu.should eql ["Select All", "nobody@example.com", "student 1"] }
            browse("Teachers") { menu.should eql ["nobody@example.com"] }
            browse("Students") { menu.should eql ["student 1"] }
          end
        end
        browse "Student Groups" do
          menu.should eql ["the group"]
          browse("the group") { menu.should eql ["Select All", "nobody@example.com", "student 1"] }
        end
      end
      browse("the group") { menu.should eql ["Select All", "nobody@example.com", "student 1"] }
    end

    it "should check already-added tokens when browsing" do
      browse_menu

      browse("the group") do
        menu.should eql ["Select All", "nobody@example.com", "student 1"]
        toggle "student 1"
        tokens.should eql ["student 1"]
      end

      browse("the course") do
        browse("Everyone") do
          toggled.should eql ["student 1"]
        end
      end
    end

    it "should have working 'select all' checkboxes in appropriate contexts" do
      browse_menu

      browse "the course" do
        toggle "Everyone"
        toggled.should eql ["Everyone", "Teachers", "Students"]
        tokens.should eql ["the course: Everyone"]

        toggle "Everyone"
        toggled.should eql []
        tokens.should eql []

        toggle "Students"
        toggled.should eql ["Students"]
        tokens.should eql ["the course: Students"]
        
        toggle "Teachers"
        toggled.should eql ["Everyone", "Teachers", "Students"]
        tokens.should eql ["the course: Everyone"]

        toggle "Teachers"
        toggled.should eql ["Students"]
        tokens.should eql ["the course: Students"]
        
        browse "Teachers" do
          toggle "nobody@example.com"
          toggled.should eql ["nobody@example.com"]
          tokens.should eql ["the course: Students", "nobody@example.com"]

          toggle "nobody@example.com"
          toggled.should eql []
          tokens.should eql ["the course: Students"]
        end
        toggled.should eql ["Students"]

        toggle "Teachers"
        toggled.should eql ["Everyone", "Teachers", "Students"]
        tokens.should eql ["the course: Everyone"]

        browse "Students" do
          toggle "Select All"
          toggled.should eql []
          tokens.should eql ["the course: Teachers"]

          toggle "student 1"
          toggle "student 2"
          toggled.should eql ["Select All", "student 1", "student 2"]
          tokens.should eql ["the course: Everyone"]
        end
        toggled.should eql ["Everyone", "Teachers", "Students"]

        browse "Everyone" do
          toggle "student 1"
          toggled.should eql ["nobody@example.com", "student 2"]
          tokens.should eql ["nobody@example.com", "student 2"]
        end
        toggled.should eql []
      end
    end

    it "should allow searching" do
      search("t") do
        menu.should eql ["the course", "the group", "the other section", "student 1", "student 2"]
      end
    end

    it "should omit already-added tokens when searching" do
      search("student") do
        menu.should eql ["student 1", "student 2"]
        click "student 1"
      end
      tokens.should eql ["student 1"]
      search("stu") do
        menu.should eql ["student 2"]
      end
    end

    it "should allow searching under supported contexts" do
      browse_menu
      browse "the course" do
        search("t") { menu.should eql ["the group", "the other section", "the section", "student 1", "student 2"] }
        browse "Everyone" do
          # only returns users
          search("T") { menu.should eql ["student 1", "student 2"] }
        end
        browse "Course Sections" do
          # only returns sections
          search("student") { menu.should eql ["No results found"] }
          search("r") { menu.should eql ["the other section"] }
          browse "the section" do
            search("s") { menu.should eql ["student 1"] }
          end
        end
        browse "Student Groups" do
          # only returns groups
          search("student") { menu.should eql ["No results found"] }
          search("the") { menu.should eql ["the group"] }
          browse "the group" do
            search("s") { menu.should eql ["student 1"] }
            search("group") { menu.should eql ["No results found"] }
          end
        end
      end
    end
  end

  context "media comments" do
    it "should add a media comment to the message form" do
      # don't have a good way to test kaltura here, so we just fake it up
      Kaltura::ClientV3.expects(:config).at_least(1).returns({})
      mo = MediaObject.new
      mo.media_id = '0_12345678'
      mo.media_type = 'audio'
      mo.context = @user
      mo.user = @user
      mo.title = "test title"
      mo.save!

      new_conversation

      message = submit_message_form(:media_comment => [mo.media_id, mo.media_type])
      message = "#message_#{message.id}"

      find_all_with_jquery("#{message} .message_attachments li").size.should == 1
      find_with_jquery("#{message} .message_attachments li a .title").text.should == mo.title
    end
  end

  context "attachments" do
    it "should be able to add an attachment to the message form" do
      new_conversation

      add_attachment_link = driver.find_element(:id, "action_add_attachment")
      add_attachment_link.should_not be_nil
      find_all_with_jquery("#attachment_list > .attachment:visible").should be_empty
      add_attachment_link.click
      keep_trying_until{ find_all_with_jquery("#attachment_list > .attachment:visible").should be_present }
    end

    it "should be able to add multiple attachments to the message form" do
      new_conversation

      add_attachment_link = driver.find_element(:id, "action_add_attachment")
      add_attachment_link.click
      wait_for_animations
      add_attachment_link.click
      wait_for_animations
      add_attachment_link.click
      wait_for_animations
      find_all_with_jquery("#attachment_list > .attachment:visible").size.should == 3
    end

    it "should be able to remove attachments from the message form" do
      new_conversation

      add_attachment_link = driver.find_element(:id, "action_add_attachment")
      add_attachment_link.click
      wait_for_animations
      add_attachment_link.click
      wait_for_animations
      find_all_with_jquery("#attachment_list > .attachment:visible .remove_link")[1].click
      wait_for_animations
      find_all_with_jquery("#attachment_list > .attachment:visible").size.should == 1
    end

    it "should save attachments on initial messages on new conversations" do
      student_in_course
      filename, fullpath, data = get_file("testfile1.txt")

      new_conversation
      message = submit_message_form(:attachments => [fullpath])
      message = "#message_#{message.id}"

      find_all_with_jquery("#{message} .message_attachments li").size.should == 1
      find_with_jquery("#{message} .message_attachments li a .title").text.should == filename
      find_with_jquery("#{message} .message_attachments li a").click
      driver.page_source.should match data
    end

    it "should save attachments on new messages on existing conversations" do
      student_in_course
      filename, fullpath, data = get_file("testfile1.txt")

      new_conversation
      submit_message_form

      message = submit_message_form(:attachments => [fullpath])
      message = "#message_#{message.id}"

      find_all_with_jquery("#{message} .message_attachments li").size.should == 1
    end

    it "should save multiple attachments" do
      student_in_course
      file1 = get_file("testfile1.txt")
      file2 = get_file("testfile2.txt")

      new_conversation
      message = submit_message_form(:attachments => [file1[1], file2[1]])
      message = "#message_#{message.id}"

      find_all_with_jquery("#{message} .message_attachments li").size.should == 2
      find_with_jquery("#{message} .message_attachments li:first a .title").text.should == file1[0]
      find_with_jquery("#{message} .message_attachments li:last a .title").text.should == file2[0]
    end
  end

  context "user notes" do
    before do
      @the_teacher = User.create(:name => "teacher bob")
      @course.enroll_teacher(@the_teacher)
      @the_student = User.create(:name => "student bob")
      @course.enroll_student(@the_student)
    end

    def add_recipient(search)
      input = find_with_jquery("#create_message_form input:visible")
      input.send_keys(search)
      keep_trying_until{ driver.execute_script("return $('#recipients').data('token_input').selector.last_search") == search }
      input.send_keys(:return)
    end

    it "should not allow user notes if not enabled" do
      @course.account.update_attribute :enable_user_notes, false
      new_conversation
      add_recipient("student bob")
      driver.find_element(:id, "add_to_faculty_journal").should_not be_displayed
    end

    it "should not allow user notes to teachers" do
      @course.account.update_attribute :enable_user_notes, true
      new_conversation
      add_recipient("teacher bob")
      driver.find_element(:id, "add_to_faculty_journal").should_not be_displayed
    end

    it "should not allow user notes on group conversations" do
      @course.account.update_attribute :enable_user_notes, true
      new_conversation
      add_recipient("student bob")
      add_recipient("teacher bob")
      driver.find_element(:id, "add_to_faculty_journal").should_not be_displayed
      find_with_jquery("#create_message_form input:visible").send_keys :backspace
      driver.find_element(:id, "add_to_faculty_journal").should be_displayed
    end

    it "should allow user notes on new private conversations with students" do
      @course.account.update_attribute :enable_user_notes, true
      new_conversation
      add_recipient("student bob")
      checkbox = driver.find_element(:id, "add_to_faculty_journal")
      checkbox.should be_displayed
      checkbox.click
      submit_message_form(:add_recipient => false)
      @the_student.user_notes.size.should eql(1)
    end

    it "should allow user notes on existing private conversations with students" do
      @course.account.update_attribute :enable_user_notes, true
      new_conversation
      add_recipient("student bob")
      submit_message_form(:add_recipient => false)
      checkbox = driver.find_element(:id, "add_to_faculty_journal")
      checkbox.should be_displayed
      checkbox.click
      submit_message_form
      @the_student.user_notes.size.should eql(1)
    end
  end

  context "submissions" do
    it "should list submission comments in the conversation" do
      @me = @user
      @bob = student_in_course(:name => "bob", :active_all => true).user
      submission1 = submission_model(:course => @course, :user => @bob)
      submission2 = submission_model(:course => @course, :user => @bob)
      submission1.add_comment(:comment => "hey bob", :author => @me)
      submission1.add_comment(:comment => "wut up teacher", :author => @bob)
      submission2.add_comment(:comment => "my name is bob", :author => @bob)
      submission2.assignment.grade_student(@bob, { :grade => 0.9 })
      conversation(@bob)
      get "/conversations"
      elements = nil
      keep_trying_until {
        elements = find_all_with_jquery("#conversations > ul > li:visible")
        elements.size == 1
      }
      elements.first.click
      wait_for_ajaximations
      subs = driver.find_elements(:css, "div#messages .submission")
      subs.size.should == 2
      subs[0].find_element(:css, '.score').text.should == '0.9 / 1.5'
      subs[1].find_element(:css, '.score').text.should == 'no score'

      coms = subs[0].find_elements(:css, '.comment')
      coms.size.should == 1
      coms.first.find_element(:css, '.audience').text.should == 'bob'
      coms.first.find_element(:css, 'p').text.should == 'my name is bob'

      coms = subs[1].find_elements(:css, '.comment')
      coms.size.should == 2
      coms.first.find_element(:css, '.audience').text.should == 'bob'
      coms.first.find_element(:css, 'p').text.should == 'wut up teacher'
      coms.last.find_element(:css, '.audience').text.should == 'nobody@example.com'
      coms.last.find_element(:css, 'p').text.should == 'hey bob'
    end

    def get_messages
      get "/conversations"
      elements = nil
      keep_trying_until {
        elements = find_all_with_jquery("#conversations > ul > li:visible")
        elements.size == 1
      }
      elements.first.click
      wait_for_ajaximations
      msgs = driver.find_elements(:css, "div#messages ul.messages > li")
    end

    it "should interleave submissions with messages based on comment time" do
      @me = @user
      @bob = student_in_course(:name => "bob", :active_all => true).user
      @conversation = conversation(@bob).conversation
      submission1 = submission_model(:course => @course, :user => @bob)
      submission1.add_comment(:comment => "hey bob", :author => @me).update_attribute(:created_at, 10.minutes.ago)
      @conversation.conversation_messages.first.update_attribute(:created_at, 9.minutes.ago)

      # message comes first, then submission, due to creation times
      msgs = get_messages
      msgs.size.should == 2
      msgs[0].should have_class('message')
      msgs[1].should have_class('submission')

      # now new submission comment bumps it up
      submission1.add_comment(:comment => "hey teach", :author => @bob).update_attribute(:created_at, 8.minutes.ago)
      msgs = get_messages
      msgs.size.should == 2
      msgs[0].should have_class('submission')
      msgs[1].should have_class('message')

      # new message appears on top, submission now in the middle
      @conversation.add_message(@bob, 'ohai there').update_attribute(:created_at, 7.minutes.ago)
      msgs = get_messages
      msgs.size.should == 3
      msgs[0].should have_class('message')
      msgs[1].should have_class('submission')
      msgs[2].should have_class('message')
    end
  end

  context "group conversations" do
    before do
<<<<<<< HEAD
=======
      pending("tests in this context intermittently causes the build to fail on aws")
>>>>>>> 54725e64
      @course.update_attribute(:name, "the course")
      @course.default_section.update_attribute(:name, "the section")
      @other_section = @course.course_sections.create(:name => "the other section")

      s1 = User.create(:name => "student 1")
      @course.enroll_user(s1)
      s2 = User.create(:name => "student 2")
      @course.enroll_user(s2, "StudentEnrollment", :section => @other_section)

      @group = @course.groups.create(:name => "the group")
      @group.users << s1

      new_conversation
      @input = find_with_jquery("#create_message_form input:visible")
      @checkbox = driver.find_element(:id, "group_conversation")
    end

    def choose_recipient(*names)
      name = names.shift
      level = 1

      @input.send_keys(name)
      loop do
        keep_trying_until{ find_all_with_jquery('.autocomplete_menu:visible .list').size == level }
        driver.execute_script("return $('.autocomplete_menu:visible .list').last().find('ul').last().find('li').toArray();").detect { |e|
          (e.find_element(:tag_name, :b).text rescue e.text) == name
        }.click

        break if names.empty?

        level += 1
        name = names.shift
      end
      keep_trying_until{ find_with_jquery('.autocomplete_menu:visible').nil? }
    end

    it "should not be an option with no recipients" do
      @checkbox.should_not be_displayed
    end

    it "should not be an option for a single individual recipient" do
      choose_recipient("student 1")
      @checkbox.should_not be_displayed
    end

    it "should be an option, default false, for a single 'bulk' recipient" do
      choose_recipient("the course", "Everyone", "Select All")
      @checkbox.should be_displayed
      is_checked(@checkbox).should be_false
    end

    it "should be an option, default false, for multiple individual recipients" do
      choose_recipient("student 1")
      choose_recipient("student 2")
      @checkbox.should be_displayed
      is_checked(@checkbox).should be_false
    end

    it "should disappear when there are no longer multiple recipients" do
      choose_recipient("student 1")
      choose_recipient("student 2")
      @input.send_keys([:backspace])
      @checkbox.should_not be_displayed
    end

    it "should revert to false after disappearing and reappearing" do
      choose_recipient("student 1")
      choose_recipient("student 2")
      @checkbox.click
      @input.send_keys([:backspace])
      choose_recipient("student 2")
      @checkbox.should be_displayed
      is_checked(@checkbox).should be_false
    end
<<<<<<< HEAD
=======

>>>>>>> 54725e64
  end
end

describe "conversations Windows-Firefox-Tests" do
  it_should_behave_like "conversations selenium tests"
  prepend_before(:each) {
    Setting.set("file_storage_test_override", "local")
  }
  prepend_before(:all) {
    Setting.set("file_storage_test_override", "local")
  }
end<|MERGE_RESOLUTION|>--- conflicted
+++ resolved
@@ -568,10 +568,7 @@
 
   context "group conversations" do
     before do
-<<<<<<< HEAD
-=======
       pending("tests in this context intermittently causes the build to fail on aws")
->>>>>>> 54725e64
       @course.update_attribute(:name, "the course")
       @course.default_section.update_attribute(:name, "the section")
       @other_section = @course.course_sections.create(:name => "the other section")
@@ -646,10 +643,7 @@
       @checkbox.should be_displayed
       is_checked(@checkbox).should be_false
     end
-<<<<<<< HEAD
-=======
-
->>>>>>> 54725e64
+
   end
 end
 
