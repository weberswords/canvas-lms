--- conflicted
+++ resolved
@@ -575,8 +575,6 @@
       msgs[2].should have_class('message')
     end
   end
-<<<<<<< HEAD
-=======
 
   context "group conversations" do
     before do
@@ -655,7 +653,6 @@
       is_checked(@checkbox).should be_false
     end
   end
->>>>>>> 4e99e282
 end
 
 describe "conversations Windows-Firefox-Tests" do
