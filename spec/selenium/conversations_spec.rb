--- conflicted
+++ resolved
@@ -854,8 +854,6 @@
     end
   end
 
-<<<<<<< HEAD
-=======
   context "sent filter" do
     before do
       @course.update_attribute(:name, "the course")
@@ -923,7 +921,6 @@
     end
   end
 
->>>>>>> 702f9b37
   context "context filtering" do
     before do
       @course.update_attribute(:name, "the course")
@@ -987,8 +984,6 @@
       conversations.size.should eql 1
       conversations.first.find_element(:css, 'p').text.should eql 'asdf'
     end
-<<<<<<< HEAD
-=======
 
     it "should show the term name by the course" do
       new_conversation
@@ -1017,6 +1012,5 @@
         term_info.text.should == "that course"
       end
     end
->>>>>>> 702f9b37
   end
 end