require File.expand_path(File.dirname(__FILE__) + '/helpers/discussions_common')


describe "discussions" do
  it_should_behave_like "in-process server selenium tests"
  describe "topics permissions specs" do
    let(:url) { "/courses/#{@course.id}/discussion_topics/" }
    let(:what_to_create) { DiscussionTopic }

    def check_permissions(number_of_checkboxes = 1)
      get url
      wait_for_ajaximations
      checkboxes = ff('.discussion .al-trigger')
      checkboxes.length.should == number_of_checkboxes
      ff('.discussion-list li.discussion').length.should == what_to_create.count
    end

    before (:each) do
      course
      @course.offer!
      @teacher = user_with_pseudonym({:unique_id => 'firststudent@example.com', :password => 'asdfasdf'})
      @course.enroll_user(@teacher, 'TeacherEnrollment').accept!
      @other_user = user_with_pseudonym({:unique_id => 'otheruser@example.com', :password => 'asdfasdf'})
      @course.enroll_user(@other_user, 'StudentEnrollment').accept!
      3.times { |i| what_to_create == DiscussionTopic ? @course.discussion_topics.create!(:title => "new topic #{i}", :user => @teacher) : announcement_model(:title => "new topic #{i}", :user => @teacher) }
    end

    it "should allow the student user who created the topic to delete/lock a topic" do
      what_to_create == DiscussionTopic ? @course.discussion_topics.create!(:title => 'other users', :user => @other_user) : announcement_model(:title => 'other users', :user => @other_user)
      login_as(@other_user.primary_pseudonym.unique_id, 'asdfasdf')
      check_permissions
    end

    it "should not allow a student to pin a topic, even if they are the author" do
      topic = what_to_create == DiscussionTopic ? @course.discussion_topics.create!(:title => 'other users', :user => @other_user) : announcement_model(:title => 'other users', :user => @other_user)
      login_as(@other_user.primary_pseudonym.unique_id, 'asdfasdf')
      get(url)
      wait_for_ajaximations
      fj("[data-id=#{topic.id}] .al-trigger").click
      ffj('.icon-pin:visible').length.should == 0
    end

    it "should not allow a student to delete/edit topics if they didn't create any" do
      login_as(@other_user.primary_pseudonym.unique_id, 'asdfasdf')
      check_permissions(0)
    end

    it "should not allow a student to delete/edit topics if allow_student_discussion_editing = false" do
      @course.update_attributes(:allow_student_discussion_editing => false)
      what_to_create == DiscussionTopic ? @course.discussion_topics.create!(:title => 'other users', :user => @other_user) : announcement_model(:title => 'other users', :user => @other_user)
      login_as(@other_user.primary_pseudonym.unique_id, 'asdfasdf')
      check_permissions(0)
    end

    it "should give the teacher delete/lock permissions on all topics" do
      what_to_create == DiscussionTopic ? @course.discussion_topics.create!(:title => 'other users', :user => @other_user) : announcement_model(:title => 'other users', :user => @other_user)
      login_as(@teacher.primary_pseudonym.unique_id, 'asdfasdf')
      get url
      check_permissions(what_to_create.count)
    end
  end

  context "as a teacher" do

    before (:each) do
      course_with_teacher_logged_in
    end

    describe "shared bulk topics specs" do
      let(:url) { "/courses/#{@course.id}/discussion_topics/" }
      let(:what_to_create) { DiscussionTopic }

      before (:each) do
        @context = @course
        5.times do |i|
          title = "new #{i.to_s.rjust(3, '0')}"
          what_to_create == DiscussionTopic ? @course.discussion_topics.create!(:title => title, :user => @user) : announcement_model(:title => title, :user => @user)
        end
        get url
        wait_for_ajaximations
        @checkboxes = ff('.discussion .al-trigger')
      end

      def update_attributes_and_validate(attribute, update_value, search_term = update_value, expected_results = 1)
        what_to_create.last.update_attributes(attribute => update_value)
        refresh_page # in order to get the new topic information
        replace_content(f('#searchTerm'), search_term)
        ffj('.discussion-list li.discussion:visible').count.should == expected_results
      end

      def refresh_and_filter(filter_type, filter, expected_text, expected_results = 1)
        refresh_page # in order to get the new topic information
        wait_for_ajaximations
        keep_trying_until { ff('.discussion .al-trigger').count.should == what_to_create.count }
        filter_type == :css ? driver.execute_script("$('#{filter}').click()") : replace_content(f('#searchTerm'), filter)
        ffj('.discussion-list li.discussion:visible').count.should == expected_results
        if expected_results > 1
          ffj('.discussion-list li.discussion:visible').each { |topic| topic.should include_text(expected_text) }
        else
          f('.discussion-list li.discussion').should include_text(expected_text)
        end
      end

      it "should search by title" do
        expected_text = 'hey there'
        update_attributes_and_validate(:title, expected_text)
      end

      it "should search by body" do
        body_text = 'new topic body'
        update_attributes_and_validate(:message, body_text, 'topic')
      end

      it "should search by author" do
        user_name = 'jake@instructure.com'
        title = 'new one'
        new_teacher = teacher_in_course(:course => @course, :active_all => true, :name => user_name)
        what_to_create == DiscussionTopic ? @course.discussion_topics.create!(:title => title, :user => new_teacher.user) : announcement_model(:title => title, :user => new_teacher.user)
        refresh_and_filter(:string, 'jake', 'new one')
      end

      it "should return multiple items in the search" do
        new_title = 'updated'
        what_to_create.first.update_attributes(:title => "#{new_title} first")
        what_to_create.last.update_attributes(:title => "#{new_title} last")
        refresh_and_filter(:string, new_title, new_title, 2)
      end

      it "should filter by unread" do
        what_to_create.last.change_read_state('unread', @user)
        refresh_and_filter(:css, '#onlyUnread', 'new 004')
      end
    end

    context "individual topic" do
      it "should display the current username when adding a reply" do
        create_and_go_to_topic
        get_all_replies.count.should == 0
        add_reply
        get_all_replies.count.should == 1
        @last_entry.find_element(:css, '.author').text.should == @user.name
      end

      it "should allow student view student to read/post" do
        enter_student_view
        create_and_go_to_topic
        get_all_replies.count.should == 0
        add_reply
        get_all_replies.count.should == 1
      end

      # note: this isn't desirable, but it's the way it is for this release
      it "should show student view posts to teacher and other students" do
        @fake_student = @course.student_view_student
        @topic = @course.discussion_topics.create!
        @entry = @topic.reply_from(:user => @fake_student, :text => 'i am a figment of your imagination')
        @topic.create_materialized_view

        get "/courses/#{@course.id}/discussion_topics/#{@topic.id}"
        wait_for_ajaximations
        get_all_replies.first.should include_text @fake_student.name
      end

      it "should validate closing the discussion for comments" do
        create_and_go_to_topic
        f("#discussion-toolbar .al-trigger").click
        expect_new_page_load { f(".discussion_locked_toggler").click }
        f('.discussion-fyi').text.should == 'This topic is closed for comments'
        ff('.discussion-reply-action').should be_empty
        DiscussionTopic.last.locked?.should be_true
      end

      it "should validate reopening the discussion for comments" do
        create_and_go_to_topic('closed discussion', 'side_comment', true)
        f("#discussion-toolbar .al-trigger").click
        expect_new_page_load { f(".discussion_locked_toggler").click }
        ff('.discussion-reply-action').should_not be_empty
        DiscussionTopic.last.workflow_state.should == 'active'
        DiscussionTopic.last.locked?.should be_false
      end

      it "should escape correctly when posting an attachment" do
        create_and_go_to_topic
        message = "message that needs escaping ' \" & !@#^&*()$%{}[];: blah"
        add_reply(message, 'graded.png')
        @last_entry.find_element(:css, '.message').text.should == message
      end

      it "should show attachments after showing hidden replies" do
        @topic = @course.discussion_topics.create!(:title => 'test', :message => 'attachment test', :user => @user)
        @entry = @topic.discussion_entries.create!(:user => @user, :message => 'blah')
        @replies = []
        11.times do
          attachment = @course.attachments.create!(:context => @course, :filename => "text.txt", :user => @user, :uploaded_data => StringIO.new("testing"))
          reply = @entry.discussion_subentries.create!(
              :user => @user, :message => 'i haz attachments', :discussion_topic => @topic, :attachment => attachment)
          @replies << reply
        end
        @topic.create_materialized_view
        go_to_topic
        ffj('.comment_attachments').count.should == 10
        fj('.showMore').click
        wait_for_ajaximations
        ffj('.comment_attachments').count.should == @replies.count
      end

      it "should hide the speedgrader in large courses" do
        Course.any_instance.stubs(:large_roster?).returns(true)
        @topic = @course.discussion_topics.create!(:title => 'discussion', :user => @user, :assignment => @course.assignments.create!(:name => 'assignment'))
        go_to_topic
        f('.al-trigger').click
        f('.al-options').text.should_not match(/Speed Grader/)
      end

      it "should show only 10 root replies per page"
      it "should paginate root entries"
      it "should show only three levels deep"
      it "should show only three children of a parent"
      it "should display unrendered unread and total counts accurately"
      it "should expand descendents"
      it "should expand children"
      it "should deep link to an entry rendered on the first page"
      it "should deep link to an entry rendered on a different page"
      it "should deep link to a non-rendered child entry of a rendered parent"
      it "should deep link to a child entry of a non-rendered parent"
      it "should allow users to 'go to parent'"
      it "should collapse a thread"
      it "should filter entries by user display name search term"
      it "should filter entries by content search term"
      it "should filter entries by unread"
      it "should filter entries by unread and search term"
      it "should link to an entry in context of the discussion when clicked in result view"
    end

    context "main page" do
      describe "shared main page topics specs" do
        let(:url) { "/courses/#{@course.id}/discussion_topics/" }
        let(:what_to_create) { DiscussionTopic }

        def add_attachment_and_validate
          filename, fullpath, data = get_file("testfile5.zip")
          f('input[name=attachment]').send_keys(fullpath)
          type_in_tiny('textarea[name=message]', 'file attachement discussion')
          yield if block_given?
          expect_new_page_load { submit_form('.form-actions') }
          wait_for_ajaximations

          f('.zip').should include_text(filename)
        end

        def edit(title, message)
          replace_content(f('input[name=title]'), title)
          type_in_tiny('textarea[name=message]', message)
          expect_new_page_load { submit_form('.form-actions') }
          f('#discussion_topic .discussion-title').text.should == title
        end

        before (:each) do
          @topic_title = 'new discussion'
          @context = @course
        end

        it "should start a new topic" do
          get url

          expect_new_page_load { f('.btn-primary').click }
          edit(@topic_title, 'new topic')
        end

        it "should add an attachment to a new topic" do
          topic_title = 'new topic with file'
          get url

          expect_new_page_load { f('.btn-primary').click }
          replace_content(f('input[name=title]'), topic_title)
          add_attachment_and_validate
          what_to_create.find_by_title(topic_title).attachment_id.should be_present
        end

        it "should add an attachment to a graded topic" do
          what_to_create == DiscussionTopic ? @course.discussion_topics.create!(:title => 'graded attachment topic', :user => @user) : announcement_model(:title => 'graded attachment topic', :user => @user)
          if what_to_create == DiscussionTopic
            what_to_create.last.update_attributes(:assignment => @course.assignments.create!(:name => 'graded topic assignment'))
          end
          get url
          expect_new_page_load { f('li.discussion .title').click }
          expect_new_page_load { f(".edit-btn").click }

          add_attachment_and_validate do
            # should correctly save changes to the assignment
            set_value f('#discussion_topic_assignment_points_possible'), '123'
          end
          if what_to_create == DiscussionTopic
            Assignment.last.points_possible.should == 123
          end
        end

        it "should edit a topic" do
          edit_name = 'edited discussion name'
          topic = what_to_create == DiscussionTopic ? @course.discussion_topics.create!(:title => @topic_title, :user => @user) : announcement_model(:title => @topic_title, :user => @user)
          get url + "#{topic.id}"
          expect_new_page_load { f(".edit-btn").click }

          edit(edit_name, 'edit message')
        end

        it "should delete a topic" do
          what_to_create == DiscussionTopic ? @course.discussion_topics.create!(:title => @topic_title, :user => @user) : announcement_model(:title => @topic_title, :user => @user)
          get url

          f('.al-trigger').click
          fj('.icon-trash:visible').click
          driver.switch_to.alert.accept
          wait_for_ajaximations
          what_to_create.last.workflow_state.should == 'deleted'
          f('.discussion-list li.discussion').should be_nil
        end

        it "should allow a teacher to pin a topic" do
          topic = @course.discussion_topics.create!(title: 'Test Discussion', user: @user)
          get(url)
          wait_for_ajaximations

          f('.open.discussion-list .al-trigger').click
          fj('.icon-pin:visible').click
          wait_for_ajaximations
          topic.reload.should be_pinned
          ffj('.pinned.discussion-list li.discussion:visible').length.should == 1
        end

        it "should allow a teacher to unpin a topic" do
          topic = @course.discussion_topics.create!(title: 'Test Discussion', user: @user, pinned: true)
          get(url)
          wait_for_ajaximations

          f('.pinned.discussion-list .al-trigger').click
          fj('.icon-pin:visible').click
          wait_for_ajaximations
          topic.reload.should_not be_pinned
          ffj('.open.discussion-list li.discussion:visible').length.should == 1
        end

        it "should allow locking a pinned topic" do
          topic = @course.discussion_topics.create!(title: 'Test Discussion', user: @user, pinned: true)
          get(url)
          wait_for_ajaximations

          f('.pinned.discussion-list .al-trigger').click
          ffj('.icon-lock:visible').length.should == 1
        end

        it "should allow pinning a locked topic" do
          topic = @course.discussion_topics.create!(title: 'Test Discussion', user: @user)
          topic.lock!
          get(url)
          wait_for_ajaximations

          f('.locked.discussion-list .al-trigger').click
          ffj('.icon-pin:visible').length.should == 1
<<<<<<< HEAD
=======
        end

        it "should show subscription icons" do
          topic = @course.discussion_topics.create!(title: 'Test Discussion', user: @user)
          topic.subscribed?(@user).should be_true
          get(url)
          wait_for_ajaximations
          f('.discussion .icon-discussion-check').should be_displayed
          f('.discussion .icon-discussion').should be_nil

          topic.unsubscribe(@user)
          get(url)
          wait_for_ajaximations
          f('.discussion .icon-discussion-check').should be_nil
          f('.discussion .icon-discussion').should be_displayed
        end

        it "should allow subscribing to a topic" do
          topic = @course.discussion_topics.create!(title: 'Test Discussion', user: @user)
          topic.unsubscribe(@user)
          get(url)
          wait_for_ajaximations
          f('.icon-discussion').should be_displayed
          f('.subscription-toggler').click
          wait_for_ajaximations
          driver.execute_script(%{$('.subscription-toggler').trigger('mouseleave')})
          f('.icon-discussion').should be_nil
          f('.icon-discussion-check').should be_displayed
          topic.reload
          topic.subscribed?(@user).should be_true
        end

        it "should allow unsubscribing from a topic" do
          topic = @course.discussion_topics.create!(title: 'Test Discussion', user: @user)
          topic.subscribe(@user)
          get(url)
          wait_for_ajaximations
          driver.execute_script(%{$('.subscription-toggler').trigger('mouseleave')})
          f('.icon-discussion-check').should be_displayed
          f('.subscription-toggler').click
          wait_for_ajaximations
          driver.execute_script(%{$('.subscription-toggler').trigger('mouseleave')})
          f('.icon-discussion-check').should be_nil
          f('.icon-discussion').should be_displayed
          topic.reload
          topic.subscribed?(@user).should be_false
>>>>>>> ad95b213
        end
      end

      it "should allow teachers to edit discussions settings" do
        assignment_name = 'topic assignment'
        title = 'assignment topic title'
        @course.allow_student_discussion_topics.should == true
        @course.discussion_topics.create!(:title => title, :user => @user, :assignment => @course.assignments.create!(:name => assignment_name))
        get "/courses/#{@course.id}/discussion_topics"
        f('#edit_discussions_settings').click
        wait_for_ajax_requests
        f('#allow_student_discussion_topics').click
        submit_form('.dialogFormView')
        wait_for_ajax_requests
        @course.reload
        @course.allow_student_discussion_topics.should == false
      end

      it "should filter by assignments" do
        assignment_name = 'topic assignment'
        title = 'assignment topic title'
        @course.discussion_topics.create!(:title => title, :user => @user, :assignment => @course.assignments.create!(:name => assignment_name))
        get "/courses/#{@course.id}/discussion_topics"
        f('#onlyGraded').click
        ffj('.discussion-list li.discussion:visible').count.should == 1
        fj('.discussion-list li.discussion:visible').should include_text(title)
      end

      it "should filter by unread and assignments" do
        assignment_name = 'topic assignment'
        title = 'assignment topic title'
        expected_topic = @course.discussion_topics.create!(:title => title, :user => @user, :assignment => @course.assignments.create!(:name => assignment_name))
        @course.discussion_topics.create!(:title => title, :user => @user)
        expected_topic.change_read_state('unread', @user)
        get "/courses/#{@course.id}/discussion_topics"
        f('#onlyGraded').click
        f('#onlyUnread').click
        ffj('.discussion-list li.discussion:visible').count.should == 1
        fj('.discussion-list li.discussion:visible').should include_text(title)
      end

      it "should validate the discussion reply counter" do
        @topic = create_discussion('new topic', 'side_comment')
        get "/courses/#{@course.id}/discussion_topics/#{@topic.id}"
        add_reply('new reply')

        get "/courses/#{@course.id}/discussion_topics"
        f('.total-items').text.should == '1'
      end

      it "should create a podcast enabled topic" do
        get "/courses/#{@course.id}/discussion_topics"
        wait_for_ajaximations

        expect_new_page_load { f('.btn-primary').click }
        replace_content(f('input[name=title]'), "This is my test title")
        type_in_tiny('textarea[name=message]', 'This is the discussion description.')

        f('input[type=checkbox][name=podcast_enabled]').click
        expect_new_page_load { submit_form('.form-actions') }
        get "/courses/#{@course.id}/discussion_topics"
        # TODO: talk to UI, figure out what to display here
        # f('.discussion-topic .icon-rss').should be_displayed
        DiscussionTopic.last.podcast_enabled.should be_true
      end

      it "should exclude deleted entries from unread and total reply count" do
        course_with_teacher_logged_in
        discussion_topic_model(:user => @teacher)
        @student = student_in_course(:active_all => true).user

        @assignment = assignment_model(:course => @course)
        @topic.assignment = @assignment
        @topic.save

        # Add two replies, delete one
        @topic.reply_from(:user => @student, :text => "entry")
        entry = @topic.reply_from(:user => @student, :text => "another entry")
        entry.destroy

        get "/courses/#{@course.id}/discussion_topics/#{@topic.id}"
        f('.new-items').text.should == '1'
        f('.total-items').text.should == '1'
      end
    end

    context "editing" do
      it "should save and display all changes" do
        @topic = @course.discussion_topics.create!(:title => "topic", :user => @user)
        @course.require_assignment_group

        def confirm(state)
          checkbox_state = state == :on ? 'true' : nil
          get "/courses/#{@course.id}/discussion_topics/#{@topic.id}/edit"
          wait_for_ajaximations

          f('input[type=checkbox][name=threaded]')[:checked].should == checkbox_state
          f('input[type=checkbox][name=require_initial_post]')[:checked].should == checkbox_state
          f('input[type=checkbox][name=podcast_enabled]')[:checked].should == checkbox_state
          f('input[type=checkbox][name=podcast_has_student_posts]')[:checked].should == checkbox_state
          f('input[type=checkbox][name="assignment[set_assignment]"]')[:checked].should == checkbox_state
        end

        def toggle(state)
          f('input[type=checkbox][name=threaded]').click
          set_value f('input[name=delayed_post_at]'), 2.weeks.from_now.strftime('%m/%d/%Y') if state == :on
          f('input[type=checkbox][name=require_initial_post]').click
          f('input[type=checkbox][name=podcast_enabled]').click
          f('input[type=checkbox][name=podcast_has_student_posts]').click if state == :on
          f('input[type=checkbox][name="assignment[set_assignment]"]').click

          expect_new_page_load { f('.form-actions button[type=submit]').click }
          wait_for_ajaximations
        end

        confirm(:off)
        toggle(:on)
        confirm(:on)
        toggle(:off)
        confirm(:off)
      end

      context "graded" do
        before do
          @topic = @course.discussion_topics.build(:title => "topic", :user => @user)
          @topic.assignment = @course.assignments.build
          @topic.save!
        end

        it "should allow editing the assignment group" do
          assign_group_2 = @course.assignment_groups.create!(:name => "Group 2")

          get "/courses/#{@course.id}/discussion_topics/#{@topic.id}/edit"
          wait_for_ajaximations

          click_option("#assignment_group_id", assign_group_2.name)

          expect_new_page_load { f('.form-actions button[type=submit]').click }
          @topic.reload.assignment.assignment_group_id.should == assign_group_2.id
        end

        it "should allow editing the grading type" do
          get "/courses/#{@course.id}/discussion_topics/#{@topic.id}/edit"
          wait_for_ajaximations

          click_option("#assignment_grading_type", "Letter Grade")

          expect_new_page_load { f('.form-actions button[type=submit]').click }
          @topic.reload.assignment.grading_type.should == "letter_grade"
        end

        it "should allow editing the group category" do
          group_cat = @course.group_categories.create!(:name => "Groupies")
          get "/courses/#{@course.id}/discussion_topics/#{@topic.id}/edit"
          wait_for_ajaximations

          f("#assignment_has_group_category").click
          click_option("#assignment_group_category_id", group_cat.name)

          expect_new_page_load { f('.form-actions button[type=submit]').click }
          @topic.reload.assignment.group_category_id.should == group_cat.id
        end

        it "should allow editing the peer review" do
          get "/courses/#{@course.id}/discussion_topics/#{@topic.id}/edit"
          wait_for_ajaximations

          f("#assignment_peer_reviews").click

          expect_new_page_load { f('.form-actions button[type=submit]').click }
          @topic.reload.assignment.peer_reviews.should == true
        end

        it "should allow editing the due dates" do
          get "/courses/#{@course.id}/discussion_topics/#{@topic.id}/edit"
          wait_for_ajaximations

          due_at = Time.zone.now + 3.days
          unlock_at = Time.zone.now + 2.days
          lock_at = Time.zone.now + 4.days

          # set due_at, lock_at, unlock_at
          f('.due-date-overrides [name="due_at"]').send_keys(due_at.strftime('%b %-d, %y'))
          f('.due-date-overrides [name="unlock_at"]').send_keys(unlock_at.strftime('%b %-d, %y'))
          f('.due-date-overrides [name="lock_at"]').send_keys(lock_at.strftime('%b %-d, %y'))

          expect_new_page_load { f('.form-actions button[type=submit]').click }

          a = DiscussionTopic.last.assignment
          a.due_at.strftime('%b %-d, %y').should == due_at.to_date.strftime('%b %-d, %y')
          a.unlock_at.strftime('%b %-d, %y').should == unlock_at.to_date.strftime('%b %-d, %y')
          a.lock_at.strftime('%b %-d, %y').should == lock_at.to_date.strftime('%b %-d, %y')
        end

        it "should allow creating multiple due dates" do
          sec1 = @course.default_section
          sec2 = @course.course_sections.create!(:name => "Section 2")

          get "/courses/#{@course.id}/discussion_topics/new"
          wait_for_ajaximations

          f('input[type=checkbox][name="assignment[set_assignment]"]').click

          due_at1 = Time.zone.now + 3.days
          due_at2 = Time.zone.now + 4.days

          click_option('.due-date-row:first select', sec1.name)
          fj('.due-date-overrides:first [name="due_at"]').send_keys(due_at1.strftime('%b %-d, %y'))

          f('#add_due_date').click
          wait_for_animations

          click_option('.due-date-row:last select', sec2.name)
          ff('.due-date-overrides [name="due_at"]')[1].send_keys(due_at2.strftime('%b %-d, %y'))

          expect_new_page_load { f('.form-actions button[type=submit]').click }
          topic = DiscussionTopic.last

          overrides = topic.assignment.assignment_overrides
          overrides.count.should == 2
          default_override = overrides.detect { |o| o.set_id == sec1.id }
          default_override.due_at.strftime('%b %-d, %y').should == due_at1.to_date.strftime('%b %-d, %y')
          other_override = overrides.detect { |o| o.set_id == sec2.id }
          other_override.due_at.strftime('%b %-d, %y').should == due_at2.to_date.strftime('%b %-d, %y')
        end

        it "should validate that a group category is selected" do
          get "/courses/#{@course.id}/discussion_topics/new"
          wait_for_ajaximations

          f('input[type=checkbox][name="assignment[set_assignment]"]').click
          f('#assignment_has_group_category').click
          close_visible_dialog
          f('.btn-primary[type=submit]').click
          wait_for_ajaximations

          errorBoxes = driver.execute_script("return $('.errorBox').filter('[id!=error_box_template]').toArray();")
          visBoxes, hidBoxes = errorBoxes.partition { |eb| eb.displayed? }
          visBoxes.first.text.should == "Please select a group set for this assignment"
        end
      end

      context "locking" do
        before do
          @topic = @course.discussion_topics.build(:title => "topic", :user => @user)
          @topic.save!
        end

        it "should set as active when removing existing delayed_post_at and lock_at dates" do
          @topic.delayed_post_at = 10.days.ago
          @topic.lock_at         = 5.days.ago
          @topic.locked          = true
          @topic.save!

          get "/courses/#{@course.id}/discussion_topics/#{@topic.id}/edit"
          wait_for_ajaximations

          f('input[type=text][name="delayed_post_at"]').clear
          f('input[type=text][name="lock_at"]').clear

          expect_new_page_load { f('.form-actions button[type=submit]').click }
          wait_for_ajaximations

          @topic.reload
          @topic.delayed_post_at.should be_nil
          @topic.lock_at.should be_nil
          @topic.active?.should be_true
          @topic.locked?.should be_false
        end

        it "should clear lock_at when manually triggering unlock" do
          @topic.delayed_post_at = 10.days.ago
          @topic.lock_at         = 5.days.ago
          @topic.locked          = true
          @topic.save!

          get "/courses/#{@course.id}/discussion_topics/#{@topic.id}"
          wait_for_ajaximations

          f("#discussion-toolbar .al-trigger").click
          expect_new_page_load { f(".discussion_locked_toggler").click }

          @topic.reload
          @topic.lock_at.should be_nil
          @topic.active?.should be_true
          @topic.locked?.should be_false
        end

        it "should be locked when delayed_post_at and lock_at are in past" do
          @topic.delayed_post_at = nil
          @topic.lock_at         = nil
          @topic.workflow_state  = 'active'
          @topic.save!

          get "/courses/#{@course.id}/discussion_topics/#{@topic.id}/edit"
          wait_for_ajaximations

          delayed_post_at = Time.zone.now - 10.days
          lock_at = Time.zone.now - 5.days
          date_format = '%b %-d, %Y'

          f('input[type=text][name="delayed_post_at"]').send_keys(delayed_post_at.strftime(date_format))
          f('input[type=text][name="lock_at"]').send_keys(lock_at.strftime(date_format))

          expect_new_page_load { f('.form-actions button[type=submit]').click }
          wait_for_ajaximations

          @topic.reload
          @topic.delayed_post_at.strftime(date_format).should == delayed_post_at.strftime(date_format)
          @topic.lock_at.strftime(date_format).should == lock_at.strftime(date_format)
          @topic.locked?.should be_true
        end

        it "should set workflow to post_delayed when delayed_post_at and lock_at are in the future" do
          @topic.delayed_post_at = nil
          @topic.lock_at         = nil
          @topic.workflow_state  = 'active'
          @topic.save!

          get "/courses/#{@course.id}/discussion_topics/#{@topic.id}/edit"
          wait_for_ajaximations

          delayed_post_at = Time.zone.now + 5.days
          date_format = '%b %-d, %Y'

          f('input[type=text][name="delayed_post_at"]').send_keys(delayed_post_at.strftime(date_format))

          expect_new_page_load { f('.form-actions button[type=submit]').click }
          wait_for_ajaximations

          @topic.reload
          @topic.delayed_post_at.strftime(date_format).should == delayed_post_at.strftime(date_format)
          @topic.post_delayed?.should be_true
        end

        it "should set workflow to active when delayed_post_at in past and lock_at in future" do
          @topic.delayed_post_at = 5.days.from_now
          @topic.lock_at         = 10.days.from_now
          @topic.workflow_state  = 'active'
          @topic.locked          = nil
          @topic.save!

          get "/courses/#{@course.id}/discussion_topics/#{@topic.id}/edit"
          wait_for_ajaximations

          delayed_post_at = Time.zone.now - 5.days
          date_format = '%b %-d, %Y'

          f('input[type=text][name="delayed_post_at"]').clear
          f('input[type=text][name="delayed_post_at"]').send_keys(delayed_post_at.strftime(date_format))

          expect_new_page_load { f('.form-actions button[type=submit]').click }
          wait_for_ajaximations

          @topic.reload
          @topic.delayed_post_at.strftime(date_format).should == delayed_post_at.strftime(date_format)
          @topic.active?.should be_true
          @topic.locked?.should be_false
        end
      end
    end
  end

  context "with blank pages fetched from server" do
    before(:each) do
      course_with_student_logged_in
    end

    it "should display empty version of view if there are no topics" do
      get "/courses/#{@course.id}/discussion_topics"
      wait_for_ajaximations
      ff('.no-content').each { |div| div.should be_displayed }
    end

    it "should display empty version of view if all pages are empty" do
      (1..15).each do |n|
        @course.discussion_topics.create!({
                                              :title => "general topic #{n}",
                                              :discussion_type => 'side_comment',
                                              :delayed_post_at => 5.days.from_now,
                                          })
      end

      get "/courses/#{@course.id}/discussion_topics"
      wait_for_ajaximations
      ff('.no-content').each { |div| div.should be_displayed }
    end

    it "should display topics even if first page is blank but later pages have data" do
      # topics that should be visible
      (1..5).each do |n|
        @course.discussion_topics.create!({
                                              :title => "general topic #{n}",
                                              :discussion_type => 'side_comment',
                                          })
      end
      # a page worth of invisible topics
      (6..15).each do |n|
        @course.discussion_topics.create!({
                                              :title => "general topic #{n}",
                                              :discussion_type => 'side_comment',
                                              :delayed_post_at => 5.days.from_now,
                                          })
      end
      get "/courses/#{@course.id}/discussion_topics"
      wait_for_ajaximations
      f('.btn-large').should be_nil
    end
  end

  context "as a student" do
    before (:each) do
      course_with_teacher(:name => 'teacher@example.com', :active_all => true)
      @student = user_with_pseudonym(:active_user => true, :username => 'student@example.com', :name => 'student@example.com', :password => 'asdfasdf')
      @course.enroll_student(@student).accept
      @topic = @course.discussion_topics.create!(:user => @teacher, :message => 'new topic from teacher', :discussion_type => 'side_comment')
      @entry = @topic.discussion_entries.create!(:user => @teacher, :message => 'new entry from teacher')
      user_session(@student)
    end

    it "should not allow subscribing to a topic that requires an initial post" do
      @topic.unsubscribe(@student)
      @topic.require_initial_post = true
      @topic.save!
      get "/courses/#{@course.id}/discussion_topics"
      wait_for_ajaximations
      f('.icon-discussion').should be_displayed
      f('.subscription-toggler').click
      wait_for_ajaximations
      driver.execute_script(%{$('.subscription-toggler').trigger('mouseleave')})
      f('.icon-discussion-check').should be_nil
      f('.icon-discussion').should be_displayed
      @topic.reload
      @topic.subscribed?(@student).should be_false
    end

    it "should allow subscribing after an initial post" do
      @topic.unsubscribe(@student)
      @topic.require_initial_post = true
      @topic.save!
      @topic.reply_from(:user => @student, :text => 'initial post')
      @topic.unsubscribe(@student)
      get "/courses/#{@course.id}/discussion_topics"
      wait_for_ajaximations
      f('.icon-discussion').should be_displayed
      f('.subscription-toggler').click
      wait_for_ajaximations
      driver.execute_script(%{$('.subscription-toggler').trigger('mouseleave')})
      f('.icon-discussion-check').should be_displayed
      @topic.reload.subscribed?(@student).should be_true
    end

    it "should display subscription action icons on hover" do
      @topic.subscribe(@student)
      get "/courses/#{@course.id}/discussion_topics"
      wait_for_ajaximations
      driver.execute_script(%{$('.subscription-toggler').trigger('mouseleave')})
      f('.icon-discussion-check').should be_displayed
      driver.execute_script(%{$('.subscription-toggler').trigger('mouseenter')})
      f('.icon-discussion-check').should be_nil
      f('.icon-discussion-x').should be_displayed
      f('.subscription-toggler').click
      wait_for_ajaximations
      f('.icon-discussion-x').should be_nil
      f('.icon-discussion').should be_displayed
      driver.execute_script(%{$('.subscription-toggler').trigger('mouseleave')})
      f('.icon-discussion').should be_displayed
      @topic.reload
      @topic.require_initial_post = true
      @topic.save!
      get "/courses/#{@course.id}/discussion_topics"
      wait_for_ajaximations
      driver.execute_script(%{$('.subscription-toggler').trigger('mouseenter')})
      f('.icon-discussion').should be_nil
      f('.icon-discussion-x').should be_displayed
    end

    it "should not allow students to create discussions according to setting" do
      @course.allow_student_discussion_topics = false
      @course.save!
      get "/courses/#{@course.id}/discussion_topics/"
      wait_for_ajax_requests
      f('#new-discussion-btn').should be_nil
    end

    it "should not show admin options in gear menu to students who've created a discussion" do
      @student_topic = @course.discussion_topics.create!(:user => @student, :message => 'student topic', :discussion_type => 'side_comment')
      @student_entry = @student_topic.discussion_entries.create!(:user => @student, :message => 'student entry')
      get "/courses/#{@course.id}/discussion_topics/#{@student_topic.id}"
      wait_for_ajax_requests
      f('.headerBar .admin-links').should_not be_nil
      f('.mark_all_as_read').should_not be_nil
      #f('.mark_all_as_unread').should_not be_nil
      f('.delete_discussion').should be_nil
      f('.discussion_locked_toggler').should be_nil
    end

    it "should allow students to reply to a discussion even if they cannot create a topic" do
      @course.allow_student_discussion_topics = false
      @course.save!
      get "/courses/#{@course.id}/discussion_topics/#{@topic.id}/"
      wait_for_ajax_requests
      new_student_entry_text = "'ello there"
      f('#content').should_not include_text(new_student_entry_text)
      add_reply new_student_entry_text
      f('#content').should include_text(new_student_entry_text)
    end

    it "should validate a group assignment discussion" do
      group_assignment = @course.assignments.create!({
                                                         :name => 'group assignment',
                                                         :due_at => (Time.now + 1.week),
                                                         :points_possible => 5,
                                                         :submission_types => 'online_text_entry',
                                                         :assignment_group => @course.assignment_groups.create!(:name => 'new assignment groups'),
                                                         :group_category => GroupCategory.create!(:name => "groups", :context => @course),
                                                         :grade_group_students_individually => true
                                                     })
      topic = @course.discussion_topics.build(:assignment => group_assignment, :title => "some topic", :message => "a little bit of content")
      topic.save!
      get "/courses/#{@course.id}/discussion_topics/#{topic.id}"
      f('.entry_content').should include_text('Since this is a group assignment')
    end

    it "should allow a student to create a discussion" do
      get "/courses/#{@course.id}/discussion_topics/"
      wait_for_ajax_requests
      expect_new_page_load { f('#new-discussion-btn').click }
      wait_for_ajax_requests

      edit_topic("from a student", "tell me a story")
    end

    it "should validate that a student can see it and reply to a discussion" do
      new_student_entry_text = 'new student entry'
      get "/courses/#{@course.id}/discussion_topics/#{@topic.id}"
      wait_for_ajax_requests
      f('.message_wrapper').should include_text('new topic from teacher')
      f('#content').should_not include_text(new_student_entry_text)
      add_reply new_student_entry_text
      f('#content').should include_text(new_student_entry_text)
    end

    it "should not show file attachment if allow_student_forum_attachments is not true" do
      # given
      get "/courses/#{@course.id}/discussion_topics/new"
      f('#attachment_uploaded_data').should be_nil
      # when
      @course.allow_student_forum_attachments = true
      @course.save!
      # expect
      get "/courses/#{@course.id}/discussion_topics/new"
      f('#attachment_uploaded_data').should_not be_nil
    end

    context "in a group" do
      before(:each) do
        group_with_user :user => @student, :context => @course
      end

      it "should not show file attachment if allow_student_forum_attachments is not true" do
        # given
        get "/groups/#{@group.id}/discussion_topics/new"
        f('label[for=attachment_uploaded_data]').should be_nil
        # when
        @course.allow_student_forum_attachments = true
        @course.save!
        # expect
        get "/groups/#{@group.id}/discussion_topics/new"
        f('label[for=attachment_uploaded_data]').should be_displayed
      end

    end

    it "should let students post to a post-first discussion" do
      new_student_entry_text = 'new student entry'
      @topic.require_initial_post = true
      @topic.save
      get "/courses/#{@course.id}/discussion_topics/#{@topic.id}"
      wait_for_ajax_requests
      # shouldn't see the existing entry until after posting
      f('#content').should_not include_text("new entry from teacher")
      add_reply new_student_entry_text
      # now they should see the existing entry, and their entry
      entries = get_all_replies
      entries.length.should == 2
      entries[0].should include_text("new entry from teacher")
      entries[1].should include_text(new_student_entry_text)
    end

    it "should still show entries without users" do
      @topic.discussion_entries.create!(:user => nil, :message => 'new entry from nobody')
      get "/courses/#{@course.id}/discussion_topics/#{@topic.id}"
      wait_for_ajax_requests
      f('#content').should include_text('new entry from nobody')
    end

    it "should reply as a student and validate teacher can see reply" do
      pending "figure out delayed jobs"
      entry = @topic.discussion_entries.create!(:user => @student, :message => 'new entry from student')
      get "/courses/#{@course.id}/discussion_topics/#{@topic.id}"
      f("#entry-#{entry.id}").should include_text('new entry from student')
    end

    it "should embed user content in an iframe" do
      message = %{<p><object width="425" height="350" data="http://www.example.com/swf/software/flash/about/flash_animation.swf" type="application/x-shockwave-flash</object></p>"}
      @topic.discussion_entries.create!(:user => nil, :message => message)
      get "/courses/#{@course.id}/discussion_topics/#{@topic.id}"
      wait_for_ajax_requests
      f('#content object').should_not be_present
      iframe = f('#content iframe.user_content_iframe')
      iframe.should be_present
      # the sizing isn't exact due to browser differences
      iframe.size.width.should be_between(405, 445)
      iframe.size.height.should be_between(330, 370)
      form = f('form.user_content_post_form')
      form.should be_present
      form['target'].should == iframe['name']
      in_frame(iframe) do
        keep_trying_until do
          src = driver.page_source
          doc = Nokogiri::HTML::DocumentFragment.parse(src)
          obj = doc.at_css('body object')
          obj.name.should == 'object'
          obj['data'].should == "http://www.example.com/swf/software/flash/about/flash_animation.swf"
        end
      end
    end

    it "should strip embed tags inside user content object tags" do
      # this avoids the js translation of user content trying to embed the same content twice
      message = %{<object width="560" height="315"><param name="movie" value="http://www.youtube.com/v/VHRKdpR1E6Q?version=3&amp;hl=en_US"></param><param name="allowFullScreen" value="true"></param><param name="allowscriptaccess" value="always"></param><embed src="http://www.youtube.com/v/VHRKdpR1E6Q?version=3&amp;hl=en_US" type="application/x-shockwave-flash" width="560" height="315" allowscriptaccess="always" allowfullscreen="true"></embed></object>}
      @topic.discussion_entries.create!(:user => nil, :message => message)
      get "/courses/#{@course.id}/discussion_topics/#{@topic.id}"
      wait_for_ajax_requests
      f('#content object').should_not be_present
      f('#content embed').should_not be_present
      iframe = f('#content iframe.user_content_iframe')
      iframe.should be_present
      forms = ff('form.user_content_post_form')
      forms.size.should == 1
      form = forms.first
      form['target'].should == iframe['name']
    end

    context "side comments" do

      it "should add a side comment" do
        side_comment_text = 'new side comment'
        get "/courses/#{@course.id}/discussion_topics/#{@topic.id}"
        wait_for_ajax_requests

        f('.discussion-entries .discussion-reply-action').click
        wait_for_animations
        type_in_tiny 'textarea', side_comment_text
        submit_form('.discussion-entries .discussion-reply-form')
        wait_for_ajaximations

        last_entry = DiscussionEntry.last
        last_entry.depth.should == 2
        last_entry.message.should include_text(side_comment_text)
        keep_trying_until do
          f("#entry-#{last_entry.id}").should include_text(side_comment_text)
        end
      end

      it "should create multiple side comments but only show 10 and expand the rest" do
        side_comment_number = 11
        side_comment_number.times { |i| @topic.discussion_entries.create!(:user => @student, :message => "new side comment #{i} from student", :parent_entry => @entry) }
        get "/courses/#{@course.id}/discussion_topics/#{@topic.id}"
        wait_for_ajaximations
        DiscussionEntry.last.depth.should == 2
        keep_trying_until do
          ff('.discussion-entries .entry').count.should == 11 # +1 because of the initial entry
        end
        f('.showMore').click
        ff('.discussion-entries .entry').count.should == (side_comment_number + 1) # +1 because of the initial entry
      end

      it "should delete a side comment" do
        pending("intermittently fails")
        entry = @topic.discussion_entries.create!(:user => @student, :message => "new side comment from student", :parent_entry => @entry)
        get "/courses/#{@course.id}/discussion_topics/#{@topic.id}"
        wait_for_ajax_requests
        delete_entry(entry)
      end

      it "should edit a side comment" do
        edit_text = 'this has been edited '
        text = "new side comment from student"
        entry = @topic.discussion_entries.create!(:user => @student, :message => "new side comment from student", :parent_entry => @entry)
        @topic.discussion_entries.last.message.should == text
        get "/courses/#{@course.id}/discussion_topics/#{@topic.id}"
        sleep 5
        validate_entry_text(entry, text)
        edit_entry(entry, edit_text)
      end

      it "should put order by date, descending"
      it "should flatten threaded replies into their root entries"
      it "should show the latest three entries"
      it "should deep link to an entry rendered on the first page"
      it "should deep link to an entry rendered on a different page"
      it "should deep link to a non-rendered child entry of a rendered parent"
      it "should deep link to a child entry of a non-rendered parent"
    end
  end

  context "marking as read" do
    before do
      course_with_student
      course_with_teacher_logged_in(:course => @course)
      @topic = @course.discussion_topics.create!(:title => 'mark as read test', :message => 'test mark as read', :user => @student)
    end

    it "should automatically mark things as read" do
      reply_count = 2
      reply_count.times { @topic.discussion_entries.create!(:message => 'Lorem ipsum dolor sit amet', :user => @student) }
      @topic.create_materialized_view

      # make sure everything looks unread
      get "/courses/#{@course.id}/discussion_topics/#{@topic.id}"
      ff('.discussion_entry.unread').length.should == reply_count
      f('.new-and-total-badge .new-items').text.should == reply_count.to_s

      #wait for the discussionEntryReadMarker to run, make sure it marks everything as .just_read
      keep_trying_until { ff('.discussion_entry.unread').should be_empty }
      ff('.discussion_entry.read').length.should == reply_count + 1 # +1 because the topic also has the .discussion_entry class

      # refresh page and make sure nothing is unread and everthing is .read
      get "/courses/#{@course.id}/discussion_topics/#{@topic.id}"
      ff(".discussion_entry.unread").should be_empty
      f('.new-and-total-badge .new-items').text.should == ''

      # Mark one as unread manually, and create a new reply. The new reply 
      # should be automarked as read, but the manual one should not.
      f('.discussion-read-state-btn').click
      wait_for_ajaximations
      @topic.discussion_entries.create!(:message => 'new lorem ipsum', :user => @student)
      @topic.create_materialized_view

      get "/courses/#{@course.id}/discussion_topics/#{@topic.id}"
      ff(".discussion_entry.unread").size.should == 2
      f('.new-and-total-badge .new-items').text.should == '2'
      keep_trying_until { ff('.discussion_entry.unread').size < 2 }
      wait_for_ajaximations
      ff(".discussion_entry.unread").size.should == 1
    end

    it "should mark all as read" do
      reply_count = 8
      (reply_count / 2).times do |n|
        entry = @topic.reply_from(:user => @student, :text => "entry #{n}")
        entry.reply_from(:user => @student, :text => "sub reply #{n}")
      end
      @topic.create_materialized_view

      # so auto mark as read won't mess up this test
      @teacher.preferences[:manual_mark_as_read] = true
      @teacher.save!

      go_to_topic

      ff('.discussion-entries .unread').length.should == reply_count
      ff('.discussion-entries .read').length.should == 0

      f("#discussion-toolbar .al-trigger").click
      f('.mark_all_as_read').click
      wait_for_ajaximations
      ff('.discussion-entries .unread').length.should == 0
      ff('.discussion-entries .read').length.should == reply_count
    end
  end

  context "topic subscription" do
    before do
      course_with_student
      course_with_teacher_logged_in(:course => @course)
      @topic = @course.discussion_topics.create!(:title => 'mark as read test', :message => 'test mark as read', :user => @student)
    end

    it "should load with the correct status represented" do
      @topic.subscribe(@teacher)
      @topic.create_materialized_view

      get "/courses/#{@course.id}/discussion_topics/#{@topic.id}"
      wait_for_animations
      f('.topic-unsubscribe-button').displayed?.should be_true
      f('.topic-subscribe-button').displayed?.should be_false

      @topic.unsubscribe(@teacher)
      @topic.update_materialized_view
      get "/courses/#{@course.id}/discussion_topics/#{@topic.id}"
      wait_for_animations
      f('.topic-unsubscribe-button').displayed?.should be_false
      f('.topic-subscribe-button').displayed?.should be_true
    end

    it "should unsubscribe from topic" do
      @topic.subscribe(@teacher)
      @topic.create_materialized_view

      get "/courses/#{@course.id}/discussion_topics/#{@topic.id}"
      wait_for_animations
      f('.topic-unsubscribe-button').click
      wait_for_ajaximations
      @topic.reload
      @topic.subscribed?(@teacher).should == false
    end

    it "should subscribe to topic" do
      @topic.unsubscribe(@teacher)
      @topic.create_materialized_view

      get "/courses/#{@course.id}/discussion_topics/#{@topic.id}"
      wait_for_animations
      f('.topic-subscribe-button').click
      wait_for_ajaximations
      @topic.reload
      @topic.subscribed?(@teacher).should == true
    end

    it "should prevent subscribing when a student post is required first" do
      course_with_student_logged_in(:course => @course)
      new_student_entry_text = 'new student entry'
      @topic.require_initial_post = true
      @topic.save
      get "/courses/#{@course.id}/discussion_topics/#{@topic.id}"
      wait_for_ajax_requests
      # shouldn't see subscribe button until after posting
      f('.topic-subscribe-button').displayed?.should be_false
      add_reply new_student_entry_text
      # now the subscribe button should be available.
      get "/courses/#{@course.id}/discussion_topics/#{@topic.id}"
      wait_for_ajax_requests
      # already subscribed because they posted
      f('.topic-unsubscribe-button').displayed?.should be_true
    end

    it "should updated subscribed button when user posts to a topic" do
      course_with_student_logged_in(:course => @course)
      get "/courses/#{@course.id}/discussion_topics/#{@topic.id}"
      wait_for_ajax_requests
      f('.topic-subscribe-button').displayed?.should be_true
      add_reply "student posting"
      f('.topic-unsubscribe-button').displayed?.should be_true
    end
  end

end<|MERGE_RESOLUTION|>--- conflicted
+++ resolved
@@ -357,8 +357,6 @@
 
           f('.locked.discussion-list .al-trigger').click
           ffj('.icon-pin:visible').length.should == 1
-<<<<<<< HEAD
-=======
         end
 
         it "should show subscription icons" do
@@ -405,7 +403,6 @@
           f('.icon-discussion').should be_displayed
           topic.reload
           topic.subscribed?(@user).should be_false
->>>>>>> ad95b213
         end
       end
 
