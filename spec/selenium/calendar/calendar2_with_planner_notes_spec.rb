#
# Copyright (C) 2014 - present Instructure, Inc.
#
# This file is part of Canvas.
#
# Canvas is free software: you can redistribute it and/or modify it under
# the terms of the GNU Affero General Public License as published by the Free
# Software Foundation, version 3 of the License.
#
# Canvas is distributed in the hope that it will be useful, but WITHOUT ANY
# WARRANTY; without even the implied warranty of MERCHANTABILITY or FITNESS FOR
# A PARTICULAR PURPOSE. See the GNU Affero General Public License for more
# details.
#
# You should have received a copy of the GNU Affero General Public License along
# with this program. If not, see <http://www.gnu.org/licenses/>.

require File.expand_path(File.dirname(__FILE__) + '/../common')
require File.expand_path(File.dirname(__FILE__) + '/../helpers/calendar2_common')

describe "calendar2" do
  include_context "in-process server selenium tests"
  include Calendar2Common

  before(:once) do
    # or some stuff we need to click is "below the fold"
    make_full_screen

    Account.default.enable_feature!(:student_planner)
    course_with_teacher(active_all: true, new_user: true)
    @student1 = User.create!(name: 'Student 1')
    @course.enroll_student(@student1).accept!
  end



  context "as the student" do
    before :each do
      user_session(@student1)
    end

    it "should show the student calendar todo" do
      @student1.planner_notes.create!(todo_date: 0.days.from_now, title: "Student To Do")
      get '/calendar2'
      wait_for_ajax_requests
      note = f('a.fc-event')
      expect(note.attribute('class')).to include("group_user_#{@student1.id}") # the user calendar
      expect(note).to include_text('Student 1')
      expect(note).to include_text('To Do:')
      expect(note).to include_text('Student To Do')
      expect(note).to contain_css('i.icon-note-light')
    end
    it "should create a new student calendar todo" do
      title = "new todo title"
      get '/calendar2'
      wait_for_ajax_requests
      f('.fc-week td').click # click the first day of the month
      f('li[aria-controls="edit_planner_note_form_holder"]').click # the To Do tab
      replace_content(f('#planner_note_date'), 1.day.from_now.to_date.iso8601)
      replace_content(f('#planner_note_title'), title)
      f('button.save_note').click
      wait_for_ajaximations
      note = f('a.fc-event')
      expect(note.attribute('class')).to include("group_user_#{@student1.id}") # the user calendar
      expect(note).to include_text('Student 1')
      expect(note).to include_text('To Do:')
      expect(note).to include_text(title)
      expect(note).to contain_css('i.icon-note-light')
    end
    it "should delete a student calendar todo" do
      @student1.planner_notes.create!(todo_date: 0.days.from_now, title: "Student To Do")
      get '/calendar2'
      wait_for_ajax_requests
      f('a.fc-event').click # click the note
      wait_for_animations
      f('.delete_event_link').click # delete button in the popup
      f('.btn-primary').click       # delete button in the confirmation dialog
      expect(f('.fc-view-container')).not_to contain_css('a.fc-event')
    end
    it "should edit a student calendar todo" do
      @student1.planner_notes.create!(todo_date: 0.days.from_now, title: "Student To Do")
      new_title = "new todo title"
      get '/calendar2'
      wait_for_ajax_requests
      f('a.fc-event').click # click the note
      f('button.edit_event_link').click # the Edit button
      replace_content(f('#planner_note_title'), new_title)
      f('button.save_note').click
      wait_for_ajaximations
      note = f('a.fc-event')
      expect(note).to include_text(new_title)
    end
<<<<<<< HEAD
=======
    it "should show course calendar todo" do
      @student1.planner_notes.create!(todo_date: 0.days.from_now, title: "Course To Do", course_id: @course.id)
      get '/calendar2'
      wait_for_ajax_requests
      note = f('a.fc-event')
      expect(note.attribute('class')).to include("group_course_#{@course.id}") # the course calendar
      expect(note).to include_text('Unnamed Course')
      expect(note).to include_text('To Do:')
      expect(note).to include_text('Course To Do')
      expect(note).to contain_css('i.icon-note-light')
    end
    it "should edit a course calendar todo" do
      @student1.planner_notes.create!(todo_date: 0.days.from_now, title: "Course To Do", course_id: @course.id)
      new_title = "new course todo title"
      get '/calendar2'
      wait_for_ajax_requests
      f('a.fc-event').click # click the note
      f('button.edit_event_link').click # the Edit button
      replace_content(f('#planner_note_title'), new_title)
      f('button.save_note').click
      wait_for_ajaximations
      note = f('a.fc-event')
      expect(note).to include_text(new_title)
    end
    it "should move a course calendar todo to the student calendar" do
      @student1.planner_notes.create!(todo_date: 0.days.from_now, title: "Course To Do", course_id: @course.id)
      get '/calendar2'
      wait_for_ajax_requests
      f('a.fc-event').click # click the note
      f('button.edit_event_link').click # the Edit button
      course_select = f('#planner_note_context')
      course_select.click
      course_select.find_elements( :tag_name => "option" ).find do |option|
        option.attribute("value") == "user_#{@student1.id}"
      end.click # select the student's calendar

      f('button.save_note').click
      wait_for_ajaximations
      note = f('a.fc-event')
      expect(note.attribute('class')).to include("group_user_#{@student1.id}")
    end
>>>>>>> af69513b

    context "with student planner disabled" do
      before :each do
        Account.default.disable_feature!(:student_planner)
      end

      it "should not show todo tab" do
        get '/calendar2'
        wait_for_ajax_requests
        f('.fc-week td').click # click the first day of the month
        expect(f('#edit_event_tabs')).to be_displayed
        expect(f('#edit_event_tabs')).not_to contain_css('[aria-controls="edit_planner_note_form_holder"]')
      end
    end
  end
end<|MERGE_RESOLUTION|>--- conflicted
+++ resolved
@@ -90,8 +90,6 @@
       note = f('a.fc-event')
       expect(note).to include_text(new_title)
     end
-<<<<<<< HEAD
-=======
     it "should show course calendar todo" do
       @student1.planner_notes.create!(todo_date: 0.days.from_now, title: "Course To Do", course_id: @course.id)
       get '/calendar2'
@@ -133,7 +131,6 @@
       note = f('a.fc-event')
       expect(note.attribute('class')).to include("group_user_#{@student1.id}")
     end
->>>>>>> af69513b
 
     context "with student planner disabled" do
       before :each do
