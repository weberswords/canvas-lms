--- conflicted
+++ resolved
@@ -156,15 +156,6 @@
       expect(cell.text).to eq '10'
       cell.click
       expect(f('.grade', cell)).to be_nil # no input box for entry
-<<<<<<< HEAD
-    end
-
-    it "should hide gradebook upload link and set group weight actions from the menu", priority: "1", test_id: 210028 do
-      f('#gradebook_settings').click
-      expect(f("a.gradebook_upload_link")).to_not be_present
-      expect(f("a.set_group_weights")).to_not be_present
-=======
->>>>>>> 0d34bd47
     end
   end
 end