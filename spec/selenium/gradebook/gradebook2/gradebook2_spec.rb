require_relative '../../helpers/gradebook2_common'
require_relative '../../helpers/groups_common'

describe "gradebook2" do
  include_context "in-process server selenium tests"
  include Gradebook2Common
  include GroupsCommon

  let!(:setup) { gradebook_data_setup }

  it "hides unpublished/shows published assignments", priority: "1", test_id: 210016 do
    assignment = @course.assignments.create! title: 'unpublished'
    assignment.unpublish
    get "/courses/#{@course.id}/gradebook2"
    wait_for_ajaximations
    expect(f('#gradebook_grid .container_1 .slick-header')).not_to include_text(assignment.title)

    @first_assignment.publish
    get "/courses/#{@course.id}/gradebook2"
    wait_for_ajaximations
    expect(f('#gradebook_grid .container_1 .slick-header')).to include_text(@first_assignment.title)
  end

  it "should not show 'not-graded' assignments", priority: "1", test_id: 210017 do
    get "/courses/#{@course.id}/gradebook2"

    expect(f('.slick-header-columns')).not_to include_text(@ungraded_assignment.title)
  end

  def filter_student(text)
    f('.gradebook_filter input').send_keys text
    sleep 1 # InputFilter has a delay
  end

  def visible_students
    ff('.student-name')
  end

  it 'should filter students', priority: "1", test_id: 210018 do
    get "/courses/#{@course.id}/gradebook2"
    expect(visible_students.length).to eq @all_students.size
    filter_student 'student 1'
    visible_after_filtering = visible_students
    expect(visible_after_filtering.length).to eq 1
    expect(visible_after_filtering[0].text).to eq 'student 1'
  end

  it "should validate correct number of students showing up in gradebook", priority: "1", test_id: 210019 do
    get "/courses/#{@course.id}/gradebook2"

    expect(ff('.student-name').count).to eq @course.students.count
  end

  it "should show students sorted by their sortable_name", priority: "1", test_id: 210022 do
    get "/courses/#{@course.id}/gradebook2"
    dom_names = ff('.student-name').map(&:text)
    expect(dom_names).to eq @all_students.map(&:name)
  end

  it "should not show student avatars until they are enabled", priority: "1", test_id: 210023 do
    get "/courses/#{@course.id}/gradebook2"

    expect(ff('.student-name').length).to eq @all_students.size
    expect(ff('.avatar img').length).to eq 0

    @account = Account.default
    @account.enable_service(:avatars)
    @account.save!
    expect(@account.service_enabled?(:avatars)).to be_truthy
    get "/courses/#{@course.id}/gradebook2"
    wait_for_ajaximations

    expect(ff('.student-name').length).to eq @all_students.size
    expect(ff('.avatar').length).to eq @all_students.size
  end

  it "should handle muting/unmuting correctly", priority: "1", test_id: 164227 do
    get "/courses/#{@course.id}/gradebook2"
    toggle_muting(@second_assignment)
    expect(fj(".container_1 .slick-header-column[id*='assignment_#{@second_assignment.id}'] .muted")).to be_displayed
    expect(fj('.total-cell .icon-muted')).to be_displayed
    expect(@second_assignment.reload).to be_muted

    # reload the page and make sure it remembered the setting
    get "/courses/#{@course.id}/gradebook2"
    wait_for_ajaximations
    expect(fj(".container_1 .slick-header-column[id*='assignment_#{@second_assignment.id}'] .muted")).to be_displayed

    # make sure you can un-mute
    toggle_muting(@second_assignment)
    expect(fj(".container_1 .slick-header-column[id*='assignment_#{@second_assignment.id}'] .muted")).to be_nil
    expect(@second_assignment.reload).not_to be_muted
  end

  context "unpublished course" do
    before do
      @course.claim!
      get "/courses/#{@course.id}/gradebook2"
    end

    it "should allow editing grades", priority: "1", test_id: 210026 do
      cell = f('#gradebook_grid .container_1 .slick-row:nth-child(1) .l2')
      expect(f('.gradebook-cell', cell).text).to eq '10'
      cell.click
      expect(ff('.grade', cell)).to_not be_blank
    end
  end

  it "should validate that gradebook settings is displayed when button is clicked", priority: "1", test_id: 210029 do
    get "/courses/#{@course.id}/gradebook2"
    wait_for_ajaximations

    open_gradebook_settings
  end

  it "should validate assignment details", priority: "1", test_id: 210048 do
    submissions_count = @second_assignment.submissions.count.to_s + ' submissions'

    get "/courses/#{@course.id}/gradebook2"

    open_assignment_options(1)
    f('[data-action="showAssignmentDetails"]').click
    wait_for_ajaximations
    details_dialog = f('#assignment-details-dialog')
    expect(details_dialog).to be_displayed
    table_rows = ff('#assignment-details-dialog-stats-table tr')
    expect(table_rows[3].find_element(:css, 'td').text).to eq submissions_count
  end

  it "should include student view student for grading" do
    @fake_student1 = @course.student_view_student
    @fake_student1.update_attribute :workflow_state, "deleted"
    @fake_student2 = @course.student_view_student
    @fake_student1.update_attribute :workflow_state, "registered"
    @fake_submission = @first_assignment.submit_homework(@fake_student1, :body => 'fake student submission')

    get "/courses/#{@course.id}/gradebook2"

    fakes = [@fake_student1.name, @fake_student2.name]
    expect(ff('.student-name').last(2).map(&:text)).to eq fakes

    # test students should always be last
    f('.slick-header-column').click
    expect(ff('.student-name').last(2).map(&:text)).to eq fakes
  end

  it "should not include non-graded group assignment in group total" do
    gc = group_category
    graded_assignment = @course.assignments.create!({
                                                        :title => 'group assignment 1',
                                                        :due_at => (Time.zone.now + 1.week),
                                                        :points_possible => 10,
                                                        :submission_types => 'online_text_entry',
                                                        :assignment_group => @group,
                                                        :group_category => gc,
                                                        :grade_group_students_individually => true
                                                    })
    group_assignment = @course.assignments.create!({
                                                       :title => 'group assignment 2',
                                                       :due_at => (Time.zone.now + 1.week),
                                                       :points_possible => 0,
                                                       :submission_types => 'not_graded',
                                                       :assignment_group => @group,
                                                       :group_category => gc,
                                                       :grade_group_students_individually => true
                                                   })
    project_group = group_assignment.group_category.groups.create!(:name => 'g1', :context => @course)
    project_group.users << @student_1
    graded_assignment.submissions.create(:user => @student)
    graded_assignment.grade_student @student_1, :grade => 10 # 10 points possible
    group_assignment.submissions.create(:user => @student)
    group_assignment.grade_student @student_1, :grade => 2 # 0 points possible

    get "/courses/#{@course.id}/gradebook2"
    wait_for_ajaximations
    group_grade = f('#gradebook_grid .container_1 .slick-row:nth-child(1) .assignment-group-cell .percentage')
    total_grade = f('#gradebook_grid .container_1 .slick-row:nth-child(1) .total-cell .percentage')
    expect(group_grade).to include_text('100%') # otherwise 108%
    expect(total_grade).to include_text('100%') # otherwise 108%
  end

  it "should not show assignment mute warning in total column for 'not_graded', muted assignments" do
    assignment = @course.assignments.create!({
                                              title: 'Non Graded Assignment',
                                              due_at: (Time.zone.now + 1.week),
                                              points_possible: 10,
                                              submission_types: 'not_graded'
                                           })

    assignment.mute!
    get "/courses/#{@course.id}/gradebook2"
    wait_for_ajaximations

    expect(ff(".total-cell .icon-muted")).to be_empty
  end

  it "should hide and show student names" do

    def toggle_hiding_students
      keep_trying_until do
        f('#gradebook_settings').click
        student_toggle = f('.student_names_toggle')
        expect(student_toggle).to be_displayed
        student_toggle.click
        true
      end
    end

    get "/courses/#{@course.id}/gradebook2"
    wait_for_ajaximations

    toggle_hiding_students
    expect(fj('.student-name:visible')).to be_nil
    expect(ffj('.student-placeholder:visible').length).to be > 0

    toggle_hiding_students
    expect(ffj('.student-name:visible').length).to be > 0
    expect(fj('.student-placeholder:visible')).to be_nil
  end

  context "downloading and uploading submissions" do
    it "updates the dropdown menu after downloading and processes submission uploads" do
      # Given I have a student with an uploaded submission
      a = attachment_model(:context => @student_2, :content_type => 'text/plain')
      @first_assignment.submit_homework(@student_2, :submission_type => 'online_upload', :attachments => [a])

      # When I go to the gradebook
      get "/courses/#{@course.id}/gradebook2"

      # And I click the dropdown menu on the assignment
      f('.gradebook-header-drop').click

      # And I click the download submissions button
      f('[data-action="downloadSubmissions"]').click

      # And I close the download submissions dialog
      fj("div:contains('Download Assignment Submissions'):first .ui-dialog-titlebar-close").click

      # And I click the dropdown menu on the assignment again
      f('.gradebook-header-drop').click

      # And I click the re-upload submissions link
      f('[data-action="reuploadSubmissions"]').click

      # When I attach a submissions zip file
      fixture_file = Rails.root.join('spec/fixtures/files/submissions.zip')
      f('input[name=submissions_zip]').send_keys(fixture_file)

      # And I upload it
      expect_new_page_load do
        fj('button:contains("Upload Files")').click
        # And I wait for the upload
        wait_for_ajax_requests
      end

      # Then I should see a message indicating the file was processed
      expect(f('#content h3')).to include_text 'Attached files to the following user submissions'
    end
  end

<<<<<<< HEAD
  describe "post_grades" do
    before(:each) do
      gradebook_data_setup
      create_sis_assignment
    end

    def create_sis_assignment
      @assignment.post_to_sis = true
      @assignment.save
    end

    it "should not be visible by default", priority: "1", test_id: 244958 do
      get "/courses/#{@course.id}/gradebook2"
      expect(ff('.post-grades-placeholder').length).to eq 0
    end

    it "should be visible when enabled on course with sis_source_id" do
      Account.default.set_feature_flag!('post_grades', 'on')
      @course.sis_source_id = 'xyz'
      @course.save
      get "/courses/#{@course.id}/gradebook2"
      expect(ff('.post-grades-placeholder').length).to eq 1
    end

    it "should not be displayed if viewing outcome gradebook", priority: "1", test_id: 244959 do
      Account.default.set_feature_flag!('post_grades', 'on')
      Account.default.set_feature_flag!('outcome_gradebook', 'on')
      @course.sis_source_id = 'xyz'
      @course.save

      get "/courses/#{@course.id}/gradebook2"

      f('a[data-id=outcome]').click
      wait_for_ajaximations
      expect(f('.post-grades-placeholder')).not_to be_displayed
=======
  it "should show late submissions" do
    get "/courses/#{@course.id}/gradebook2"
    expect(ff('.late').count).to eq 0
>>>>>>> cf4c1fc8

    @student_3_submission.write_attribute(:cached_due_date, 1.week.ago)
    @student_3_submission.save!
    get "/courses/#{@course.id}/gradebook2"

<<<<<<< HEAD
    context 'post grades button' do
      def create_post_grades_tool(opts={})
        course = opts[:course] || @course
        post_grades_tool = course.context_external_tools.create!(
          name: opts[:name] || 'test tool',
          domain: 'example.com',
          url: 'http://example.com/lti',
          consumer_key: 'key',
          shared_secret: 'secret',
          settings: {
            post_grades: {
              url: 'http://example.com/lti/post_grades'
            }
          }
        )
        post_grades_tool.context_external_tool_placements.create!(placement_type: 'post_grades')
        post_grades_tool
      end

      it "should show when a post_grades lti tool is installed", priority: "1", test_id: 244960 do
        create_post_grades_tool

        get "/courses/#{@course.id}/gradebook2"
        wait_for_ajaximations
        expect(f('button.external-tools-dialog')).to be_displayed
        f('button.external-tools-dialog').click
        wait_for_ajaximations
        expect(f('iframe.post-grades-frame')).to be_displayed
      end

      it "should show post grades lti button when only one section available" do
        course = Course.new(course_name: 'Math 201', account: @account, active_course: true, sis_source_id: 'xyz')
        course.save
        course.enroll_teacher(@user).accept!
        course.assignments.create!(name: 'Assignment1', post_to_sis: true)
        create_post_grades_tool(course: course)

        get "/courses/#{course.id}/gradebook2"
        wait_for_ajaximations
        expect(f('button.external-tools-dialog')).to be_displayed
        f('button.external-tools-dialog').click
        wait_for_ajaximations
        expect(f('iframe.post-grades-frame')).to be_displayed
      end

      it "should not hide post grades lti button when section selected", priority: "1", test_id: 248027 do
        create_post_grades_tool

        get "/courses/#{@course.id}/gradebook2"
        wait_for_ajaximations
        expect(f('button.external-tools-dialog')).to be_displayed

        f('button.section-select-button').click
        wait_for_ajaximations
        fj('ul#section-to-show-menu li:nth(4)').click
        wait_for_ajaximations
        expect(f('button.external-tools-dialog')).to be_displayed
      end

      it "should show as drop down menu when multiple tools are installed", priority: "1", test_id: 244920 do
        (0...10).each do |i|
          create_post_grades_tool(name: "test tool #{i}")
        end

        get "/courses/#{@course.id}/gradebook2"
        wait_for_ajaximations
        expect(ff('li.external-tools-dialog').count).to eq(10)
        f('button#post_grades').click
        wait_for_ajaximations
        ff('li.external-tools-dialog > a').first.click
        wait_for_ajaximations
        expect(f('iframe.post-grades-frame')).to be_displayed
      end

      it "should not hide post grades lti dropdown when section selected", priority: "1", test_id: 248027 do
        (0...10).each do |i|
          create_post_grades_tool(name: "test tool #{i}")
        end

        get "/courses/#{@course.id}/gradebook2"
        wait_for_ajaximations
        expect(ff('li.external-tools-dialog').count).to eq(10)

        f('button.section-select-button').click
        wait_for_ajaximations
        fj('ul#section-to-show-menu li:nth(4)').click
        wait_for_ajaximations
        expect(f('button#post_grades')).to be_displayed
      end

      it "should show as drop down menu with an ellipsis when too many tools are installed", priority: "1", test_id: 244961 do
        (0...11).each do |i|
          create_post_grades_tool(name: "test tool #{i}")
        end

        get "/courses/#{@course.id}/gradebook2"
        wait_for_ajaximations
        expect(ff('li.external-tools-dialog').count).to eq(11)
        # check for ellipsis (we only display top 10 added tools)
        expect(ff('li.external-tools-dialog.ellip').count).to eq(1)
      end

      it "should show as drop down menu when powerschool is configured and an lti tool is installed", priority: "1", test_id: 244962 do
        Account.default.set_feature_flag!('post_grades', 'on')
        @course.sis_source_id = 'xyz'
        @course.save
        @assignment.post_to_sis = true
        @assignment.save

        create_post_grades_tool

        get "/courses/#{@course.id}/gradebook2"
        wait_for_ajaximations
        expect(f('li.post-grades-placeholder > a')).to be_present
        expect(f('li.external-tools-dialog')).to be_present

        f('button#post_grades').click
        wait_for_ajaximations
        f('li.post-grades-placeholder > a').click
        wait_for_ajaximations
        expect(f('.post-grades-dialog')).to be_displayed

        f('button#post_grades').click
        wait_for_ajaximations
        ff('li.external-tools-dialog > a').first.click
        wait_for_ajaximations
        expect(f('iframe.post-grades-frame')).to be_displayed
      end

      it "should show menu with powerschool if section configured and selected and lti tools are disabled" do
        Account.default.set_feature_flag!('post_grades', 'on')
        @course.sis_source_id = 'xyz'
        @course.save
        @assignment.post_to_sis = true
        @assignment.save

        CourseSection.all.each_with_index do |course_section, index|
          course_section.sis_source_id = index.to_s
          course_section.save
        end

        create_post_grades_tool

        get "/courses/#{@course.id}/gradebook2"
        wait_for_ajaximations
        expect(f('li.post-grades-placeholder > a')).to be_present
        expect(f('li.external-tools-dialog')).to be_present

        section_id = fj('ul#section-to-show-menu li:nth(3) a label')['for']
        section_id.slice!('section_option_')

        f('button.section-select-button').click
        wait_for_ajaximations
        fj('ul#section-to-show-menu li:nth(4)').click
        wait_for_ajaximations
        expect(f('button#post_grades')).to be_displayed

        f('button#post_grades').click
        wait_for_ajaximations
        f('li.post-grades-placeholder > a').click
        wait_for_ajaximations
        expect(f('.post-grades-dialog')).to be_displayed
      end
    end
=======
    keep_trying_until { expect(ffj('.late').count).to eq 1 }
>>>>>>> cf4c1fc8
  end

  it "should not display a speedgrader link for large courses" do
    Course.any_instance.stubs(:large_roster?).returns(true)

    get "/courses/#{@course.id}/gradebook2"

    f('.gradebook-header-drop').click
    expect(f('.gradebook-header-menu').text).not_to match(/SpeedGrader/)
  end
end<|MERGE_RESOLUTION|>--- conflicted
+++ resolved
@@ -258,220 +258,15 @@
     end
   end
 
-<<<<<<< HEAD
-  describe "post_grades" do
-    before(:each) do
-      gradebook_data_setup
-      create_sis_assignment
-    end
-
-    def create_sis_assignment
-      @assignment.post_to_sis = true
-      @assignment.save
-    end
-
-    it "should not be visible by default", priority: "1", test_id: 244958 do
-      get "/courses/#{@course.id}/gradebook2"
-      expect(ff('.post-grades-placeholder').length).to eq 0
-    end
-
-    it "should be visible when enabled on course with sis_source_id" do
-      Account.default.set_feature_flag!('post_grades', 'on')
-      @course.sis_source_id = 'xyz'
-      @course.save
-      get "/courses/#{@course.id}/gradebook2"
-      expect(ff('.post-grades-placeholder').length).to eq 1
-    end
-
-    it "should not be displayed if viewing outcome gradebook", priority: "1", test_id: 244959 do
-      Account.default.set_feature_flag!('post_grades', 'on')
-      Account.default.set_feature_flag!('outcome_gradebook', 'on')
-      @course.sis_source_id = 'xyz'
-      @course.save
-
-      get "/courses/#{@course.id}/gradebook2"
-
-      f('a[data-id=outcome]').click
-      wait_for_ajaximations
-      expect(f('.post-grades-placeholder')).not_to be_displayed
-=======
   it "should show late submissions" do
     get "/courses/#{@course.id}/gradebook2"
     expect(ff('.late').count).to eq 0
->>>>>>> cf4c1fc8
 
     @student_3_submission.write_attribute(:cached_due_date, 1.week.ago)
     @student_3_submission.save!
     get "/courses/#{@course.id}/gradebook2"
 
-<<<<<<< HEAD
-    context 'post grades button' do
-      def create_post_grades_tool(opts={})
-        course = opts[:course] || @course
-        post_grades_tool = course.context_external_tools.create!(
-          name: opts[:name] || 'test tool',
-          domain: 'example.com',
-          url: 'http://example.com/lti',
-          consumer_key: 'key',
-          shared_secret: 'secret',
-          settings: {
-            post_grades: {
-              url: 'http://example.com/lti/post_grades'
-            }
-          }
-        )
-        post_grades_tool.context_external_tool_placements.create!(placement_type: 'post_grades')
-        post_grades_tool
-      end
-
-      it "should show when a post_grades lti tool is installed", priority: "1", test_id: 244960 do
-        create_post_grades_tool
-
-        get "/courses/#{@course.id}/gradebook2"
-        wait_for_ajaximations
-        expect(f('button.external-tools-dialog')).to be_displayed
-        f('button.external-tools-dialog').click
-        wait_for_ajaximations
-        expect(f('iframe.post-grades-frame')).to be_displayed
-      end
-
-      it "should show post grades lti button when only one section available" do
-        course = Course.new(course_name: 'Math 201', account: @account, active_course: true, sis_source_id: 'xyz')
-        course.save
-        course.enroll_teacher(@user).accept!
-        course.assignments.create!(name: 'Assignment1', post_to_sis: true)
-        create_post_grades_tool(course: course)
-
-        get "/courses/#{course.id}/gradebook2"
-        wait_for_ajaximations
-        expect(f('button.external-tools-dialog')).to be_displayed
-        f('button.external-tools-dialog').click
-        wait_for_ajaximations
-        expect(f('iframe.post-grades-frame')).to be_displayed
-      end
-
-      it "should not hide post grades lti button when section selected", priority: "1", test_id: 248027 do
-        create_post_grades_tool
-
-        get "/courses/#{@course.id}/gradebook2"
-        wait_for_ajaximations
-        expect(f('button.external-tools-dialog')).to be_displayed
-
-        f('button.section-select-button').click
-        wait_for_ajaximations
-        fj('ul#section-to-show-menu li:nth(4)').click
-        wait_for_ajaximations
-        expect(f('button.external-tools-dialog')).to be_displayed
-      end
-
-      it "should show as drop down menu when multiple tools are installed", priority: "1", test_id: 244920 do
-        (0...10).each do |i|
-          create_post_grades_tool(name: "test tool #{i}")
-        end
-
-        get "/courses/#{@course.id}/gradebook2"
-        wait_for_ajaximations
-        expect(ff('li.external-tools-dialog').count).to eq(10)
-        f('button#post_grades').click
-        wait_for_ajaximations
-        ff('li.external-tools-dialog > a').first.click
-        wait_for_ajaximations
-        expect(f('iframe.post-grades-frame')).to be_displayed
-      end
-
-      it "should not hide post grades lti dropdown when section selected", priority: "1", test_id: 248027 do
-        (0...10).each do |i|
-          create_post_grades_tool(name: "test tool #{i}")
-        end
-
-        get "/courses/#{@course.id}/gradebook2"
-        wait_for_ajaximations
-        expect(ff('li.external-tools-dialog').count).to eq(10)
-
-        f('button.section-select-button').click
-        wait_for_ajaximations
-        fj('ul#section-to-show-menu li:nth(4)').click
-        wait_for_ajaximations
-        expect(f('button#post_grades')).to be_displayed
-      end
-
-      it "should show as drop down menu with an ellipsis when too many tools are installed", priority: "1", test_id: 244961 do
-        (0...11).each do |i|
-          create_post_grades_tool(name: "test tool #{i}")
-        end
-
-        get "/courses/#{@course.id}/gradebook2"
-        wait_for_ajaximations
-        expect(ff('li.external-tools-dialog').count).to eq(11)
-        # check for ellipsis (we only display top 10 added tools)
-        expect(ff('li.external-tools-dialog.ellip').count).to eq(1)
-      end
-
-      it "should show as drop down menu when powerschool is configured and an lti tool is installed", priority: "1", test_id: 244962 do
-        Account.default.set_feature_flag!('post_grades', 'on')
-        @course.sis_source_id = 'xyz'
-        @course.save
-        @assignment.post_to_sis = true
-        @assignment.save
-
-        create_post_grades_tool
-
-        get "/courses/#{@course.id}/gradebook2"
-        wait_for_ajaximations
-        expect(f('li.post-grades-placeholder > a')).to be_present
-        expect(f('li.external-tools-dialog')).to be_present
-
-        f('button#post_grades').click
-        wait_for_ajaximations
-        f('li.post-grades-placeholder > a').click
-        wait_for_ajaximations
-        expect(f('.post-grades-dialog')).to be_displayed
-
-        f('button#post_grades').click
-        wait_for_ajaximations
-        ff('li.external-tools-dialog > a').first.click
-        wait_for_ajaximations
-        expect(f('iframe.post-grades-frame')).to be_displayed
-      end
-
-      it "should show menu with powerschool if section configured and selected and lti tools are disabled" do
-        Account.default.set_feature_flag!('post_grades', 'on')
-        @course.sis_source_id = 'xyz'
-        @course.save
-        @assignment.post_to_sis = true
-        @assignment.save
-
-        CourseSection.all.each_with_index do |course_section, index|
-          course_section.sis_source_id = index.to_s
-          course_section.save
-        end
-
-        create_post_grades_tool
-
-        get "/courses/#{@course.id}/gradebook2"
-        wait_for_ajaximations
-        expect(f('li.post-grades-placeholder > a')).to be_present
-        expect(f('li.external-tools-dialog')).to be_present
-
-        section_id = fj('ul#section-to-show-menu li:nth(3) a label')['for']
-        section_id.slice!('section_option_')
-
-        f('button.section-select-button').click
-        wait_for_ajaximations
-        fj('ul#section-to-show-menu li:nth(4)').click
-        wait_for_ajaximations
-        expect(f('button#post_grades')).to be_displayed
-
-        f('button#post_grades').click
-        wait_for_ajaximations
-        f('li.post-grades-placeholder > a').click
-        wait_for_ajaximations
-        expect(f('.post-grades-dialog')).to be_displayed
-      end
-    end
-=======
     keep_trying_until { expect(ffj('.late').count).to eq 1 }
->>>>>>> cf4c1fc8
   end
 
   it "should not display a speedgrader link for large courses" do
