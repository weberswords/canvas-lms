require File.expand_path(File.dirname(__FILE__) + '/common')
require File.expand_path(File.dirname(__FILE__) + '/helpers/calendar2_common')
require File.expand_path(File.dirname(__FILE__) + '/../cassandra_spec_helper')

describe "admin_tools" do
  include_examples "in-process server selenium tests"

  def load_admin_tools_page
    get "/accounts/#{@account.id}/admin_tools"
    wait_for_ajaximations
  end

  def perform_user_search(form_sel, search_term, click_row = 0)
    set_value f("#{form_sel} input[name=search_term]"), search_term
    sleep 0.2 # 0.2 s delay before the search fires
    wait_for_ajaximations
    fj("#{form_sel} .roster tbody tr:nth(#{click_row}) td").click
  end

  def perform_autocomplete_search(field_sel, search_term, click_row = 0)
    set_value f(field_sel), search_term
    sleep 0.5
    wait_for_ajaximations
    autocomplete_value = fj(".ui-autocomplete.ui-menu > .ui-menu-item:nth(#{click_row}) > a")
    autocomplete_value.click
    autocomplete_value
  end

  def setup_users
    # Setup a student (@student)
    course_with_student(:active_all => true, :account => @account, :user => user_with_pseudonym(:name => 'Student TestUser'))
    user_with_pseudonym(:user => @student, :account => @account)

    setup_account_admin
  end

  def setup_account_admin(permissions = {:view_notifications => true})
    # Setup an account admin (@account_admin) and logged in.
    account_admin_user_with_role_changes(:account => @account, :role_changes => permissions)
    @account_admin = @admin
    user_with_pseudonym(:user => @account_admin, :account => @account)
    user_session(@account_admin)
  end

  def click_view_tab(tab_name)
    wait_for_ajaximations
    tab = fj("#adminToolsTabs .#{tab_name} > a")
    tab.should_not be_nil
    tab.should be_displayed
    tab.click
    wait_for_ajaximations
  end

  def change_log_type(log_type)
    wait_for_ajaximations
    click_option("#loggingType", "\#logging#{log_type}", :value)
    wait_for_ajaximations
  end

  before do
    @account = Account.default
    setup_users
  end

  context "View Notifications" do
    before :each do
      @account.settings[:admins_can_view_notifications] = true
      @account.save!
    end

    def click_view_notifications_tab
      click_view_tab("notifications")
    end

    context "as SiteAdmin" do
      it "should perform search without account setting or user permission" do
        @account.settings[:admins_can_view_notifications] = false
        @account.save!
        site_admin_user
        user_with_pseudonym(:user => @admin, :account => @account)
        user_session(@admin)
        message(:user_id => @student.id, :body => 'this is my message', :account_id => @account.id)

        load_admin_tools_page
        click_view_notifications_tab
        perform_user_search("#commMessagesSearchForm", @student.id)
        f('#commMessagesSearchForm .userDateRangeSearchBtn').click
        wait_for_ajaximations
        f('#commMessagesSearchResults .message-body').text.should include('this is my message')
      end
    end

    context "as AccountAdmin" do
      context "with permissions" do
        it "should perform search" do
          message(:user_id => @student.id)
          load_admin_tools_page
          click_view_notifications_tab
          perform_user_search("#commMessagesSearchForm", @student.id)
          f('#commMessagesSearchForm .userDateRangeSearchBtn').click
          wait_for_ajaximations
          f('#commMessagesSearchResults .message-body').text.should include('nice body')
        end

        it "should display nothing found" do
          message(:user_id => @student.id)
          load_admin_tools_page
          click_view_notifications_tab
          perform_user_search("#commMessagesSearchForm", @student.id)
          set_value f('#commMessagesSearchForm .dateEndSearchField'), 2.months.ago
          f('#commMessagesSearchForm .userDateRangeSearchBtn').click
          wait_for_ajaximations
          f('#commMessagesSearchResults .alert').text.should include('No messages found')
          f('#commMessagesSearchResults .message-body').should be_nil
        end

        it "should display valid search params used" do
          message(:user_id => @student.id)
          load_admin_tools_page
          click_view_notifications_tab
          # Search with no dates
          perform_user_search("#commMessagesSearchForm", @student.id)
          f('#commMessagesSearchForm .userDateRangeSearchBtn').click
          wait_for_ajaximations
          f('#commMessagesSearchOverview').text.should include("Notifications sent to #{@student.name} from the beginning to now.")
          # Search with begin date and end date - should show time actually being used
          perform_user_search("#commMessagesSearchForm", @student.id)
          set_value f('#commMessagesSearchForm .dateStartSearchField'), 'Mar 3, 2001'
          set_value f('#commMessagesSearchForm .dateEndSearchField'), 'Mar 9, 2001'
          f('#commMessagesSearchForm .userDateRangeSearchBtn').click
          wait_for_ajaximations
          f('#commMessagesSearchOverview').text.should include("Notifications sent to #{@student.name} from Mar 3, 2001 at 12am to Mar 9, 2001 at 12am.")
          # Search with begin date/time and end date/time - should use and show given time
          perform_user_search("#commMessagesSearchForm", @student.id)
          set_value f('#commMessagesSearchForm .dateStartSearchField'), 'Mar 3, 2001 1:05p'
          set_value f('#commMessagesSearchForm .dateEndSearchField'), 'Mar 9, 2001 3p'
          f('#commMessagesSearchForm .userDateRangeSearchBtn').click
          wait_for_ajaximations
          f('#commMessagesSearchOverview').text.should include("Notifications sent to #{@student.name} from Mar 3, 2001 at 1:05pm to Mar 9, 2001 at 3pm.")
        end

        it "should display search params used when given invalid input data" do
          load_admin_tools_page
          click_view_notifications_tab
          perform_user_search("#commMessagesSearchForm", @student.id)
          # Search with invalid dates
          set_value f('#commMessagesSearchForm .dateStartSearchField'), 'couch'
          set_value f('#commMessagesSearchForm .dateEndSearchField'), 'pillow'
          f('#commMessagesSearchForm .userDateRangeSearchBtn').click
          wait_for_ajaximations
          f('#commMessagesSearchOverview').text.should include("Notifications sent to #{@student.name} from the beginning to now.")
        end

        it "should hide tab if account setting disabled" do
          @account.settings[:admins_can_view_notifications] = false
          @account.save!

          load_admin_tools_page
          wait_for_ajaximations
          tab = fj('#adminToolsTabs .notifications > a')
          tab.should be_nil
        end
      end

      context "without permissions" do
        it "should not see tab" do
          setup_account_admin({:view_notifications => false})
          load_admin_tools_page
          wait_for_ajaximations
          tab = fj('#adminToolsTabs .notifications > a')
          tab.should be_nil
        end
      end
    end
  end

  context "Logging" do
    include_examples "cassandra audit logs"

    it "should change log types with dropdown" do
      load_admin_tools_page
      click_view_tab "logging"

      select = fj('#loggingType')
      select.should_not be_nil
      select.should be_displayed

      change_log_type("Authentication")

      loggingTypeView = fj('#loggingAuthentication')
      loggingTypeView.should_not be_nil
      loggingTypeView.should be_displayed
    end

    context "permissions" do
      it "should includ options activity with permissions" do
        setup_account_admin
        load_admin_tools_page
        wait_for_ajaximations

        tab = fj('#adminToolsTabs .logging > a')
        tab.should_not be_nil
        tab.text.should == "Logging"

        click_view_tab "logging"

        select = fj('#loggingType')
        select.should_not be_nil
        select.should be_displayed

        options = ffj("#loggingType > option")
        options.map!{ |o| o.text }
        options.should include("Select a Log type")
        options.should include("Login / Logout Activity")
        options.should include("Grade Change Activity")
        options.should include("Course Activity")
      end

      context "without permissions" do
        it "should not see tab" do
          setup_account_admin(
            view_statistics: false,
            manage_user_logins: false,
            view_grade_changes: false,
            view_course_changes: false
          )
          load_admin_tools_page
          wait_for_ajaximations
          tab = fj('#adminToolsTabs .logging > a')
          tab.should be_nil
        end

        it "should not include login activity option for revoked permission" do
          setup_account_admin(view_statistics: false, manage_user_logins: false)
          load_admin_tools_page
          wait_for_ajaximations

          click_view_tab "logging"

          options = ffj("#loggingType > option")
          options.map!{ |o| o.text }
          options.should_not include("Login / Logout Activity")
        end

        it "should not include grade change activity option for revoked permission" do
          setup_account_admin(view_grade_changes: false)
          load_admin_tools_page
          wait_for_ajaximations

          click_view_tab "logging"

          options = ffj("#loggingType > option")
          options.map!{ |o| o.text }
          options.should_not include("Grade Change Activity")
        end

        it "should not include course change activity option for revoked permission" do
          setup_account_admin(view_course_changes: false)
          load_admin_tools_page
          wait_for_ajaximations

          click_view_tab "logging"

          options = ffj("#loggingType > option")
          options.map!{ |o| o.text }
          options.should_not include("Course Activity")
        end
      end
    end
  end

  context "Authentication Logging" do
    include_examples "cassandra audit logs"

    before do
      Auditors::Authentication.record(@student.pseudonyms.first, 'login')
      Auditors::Authentication.record(@student.pseudonyms.first, 'logout')
      load_admin_tools_page
      click_view_tab "logging"
      change_log_type("Authentication")
    end

    it "should show log history" do
      perform_user_search("#authLoggingSearchForm", @student.id)
      f('#authLoggingSearchForm .userDateRangeSearchBtn').click
      wait_for_ajaximations
      ff('#authLoggingSearchResults table tbody tr').length.should == 2
      cols = ffj('#authLoggingSearchResults table tbody tr:first td')
      cols.size.should == 3
      cols.last.text.should == "LOGOUT"
    end

    it "should search by user name" do
      perform_user_search("#authLoggingSearchForm", 'testuser')
      f('#authLoggingSearchForm .userDateRangeSearchBtn').click
      wait_for_ajaximations
      ff('#authLoggingSearchResults table tbody tr').length.should == 2
    end
  end

  context "Grade Change Logging" do
    include_examples "cassandra audit logs"

    before do
      course_with_teacher(course: @course, :user => user_with_pseudonym(:name => 'Teacher TestUser'))

      @assignment = @course.assignments.create!(:title => 'Assignment', :points_possible => 10)
      @submission = @assignment.grade_student(@student, grade: 7, grader: @teacher).first
      @submission = @assignment.grade_student(@student, grade: 8, grader: @teacher).first
      @submission = @assignment.grade_student(@student, grade: 9, grader: @teacher).first

      load_admin_tools_page
      click_view_tab "logging"
      change_log_type("GradeChange")
    end

    it "should search by grader name and show history" do
      perform_autocomplete_search("#grader_id-autocompleteField", @teacher.name)
      f('#loggingGradeChange button[name=gradeChange_submit]').click
      wait_for_ajaximations
      ff('#gradeChangeLoggingSearchResults table tbody tr').length.should == 3

      cols = ffj('#gradeChangeLoggingSearchResults table tbody tr:last td')
      cols.size.should == 8

      cols[2].text.should == "-"
      cols[3].text.should == "7"
      cols[4].text.should == @teacher.name
      cols[5].text.should == @student.name
      cols[6].text.should == @course.name
      cols[7].text.should == @assignment.title
    end

    it "should search by student name" do
      perform_autocomplete_search("#student_id-autocompleteField", @student.name)
      f('#loggingGradeChange button[name=gradeChange_submit]').click
      wait_for_ajaximations
      ff('#gradeChangeLoggingSearchResults table tbody tr').length.should == 3
    end

    it "should search by course id" do
      set_value f("#gradeChangeCourseSearch"), @course.id
      f('#loggingGradeChange button[name=gradeChange_submit]').click
      wait_for_ajaximations
      ff('#gradeChangeLoggingSearchResults table tbody tr').length.should == 3
    end

    it "should search by assignment id" do
      set_value f("#gradeChangeAssignmentSearch"), @assignment.id
      f('#loggingGradeChange button[name=gradeChange_submit]').click
      wait_for_ajaximations
      ff('#gradeChangeLoggingSearchResults table tbody tr').length.should == 3
    end
  end

  context "Course Logging" do
    it_should_behave_like "cassandra audit logs"

    before do
      course_with_teacher(course: @course, :user => user_with_pseudonym(:name => 'Teacher TestUser'))

      load_admin_tools_page
      click_view_tab "logging"
      change_log_type("Course")
    end

    it "should search by course name and show history" do
      @events = []
      (1..5).each do |index|
        @course.name = "Course #{index}"
        @course.start_at = Date.today + index.days
        @course.conclude_at = @course.start_at + 7.days

        @event = Auditors::Course.record_updated(@course, @teacher, @course.changes)
        @events << @event
      end
      @course.save

      perform_autocomplete_search("#course_id-autocompleteField", @course.name)
      f('#loggingCourse button[name=course_submit]').click
      wait_for_ajaximations

      ff('#courseLoggingSearchResults table tbody tr').length.should == @events.length
      cols = ffj('#courseLoggingSearchResults table tbody tr:last td')
      cols.size.should == 5

      cols[2].text.should == @teacher.name
      cols[3].text.should == "Updated"
      cols[4].text.should == "View Details"
    end

<<<<<<< HEAD
=======
    it "should search by course id" do
      @course.name = "Course Updated"
      @event = Auditors::Course.record_updated(@course, @teacher, @course.changes)

      set_value f("#course_id-autocompleteField"), @course.id
      f('#loggingCourse button[name=course_submit]').click
      wait_for_ajaximations
      cols = ffj('#courseLoggingSearchResults table tbody tr:last td')
      cols.size.should == 5
    end

    it "should find courses in any workflow state" do
      @event = Auditors::Course.record_concluded(@course, @teacher)
      @course.destroy

      autocomplete_value = perform_autocomplete_search("#course_id-autocompleteField", @course.name)
      autocomplete_value.should_not be_nil

      f('#loggingCourse button[name=course_submit]').click
      wait_for_ajaximations

      cols = ffj('#courseLoggingSearchResults table tbody tr:last td')
      cols.size.should == 5
    end

>>>>>>> b3125626
    it "should show created event details" do
      # Simulate a new course
      course = Course.new
      course.name = @course.name
      @event = Auditors::Course.record_created(@course, @teacher, course.changes)

      perform_autocomplete_search("#course_id-autocompleteField", @course.name)
      f('#loggingCourse button[name=course_submit]').click
      wait_for_ajaximations
      fj('#courseLoggingSearchResults table tbody tr:last td:last a').click

      fj('.ui-dialog dl dd:first').text.should == @event.id
      cols = ffj('.ui-dialog table:first tbody tr:first td')
      cols.size.should == 2
      cols[0].text.should == "Name"
      cols[1].text.should == @course.name
    end

    it "should show updated event details" do
      old_name = @course.name
      @course.name = "Course Updated"
      @event = Auditors::Course.record_updated(@course, @teacher, @course.changes)

      perform_autocomplete_search("#course_id-autocompleteField", old_name)
      f('#loggingCourse button[name=course_submit]').click
      wait_for_ajaximations
      fj('#courseLoggingSearchResults table tbody tr:last td:last a').click

      fj('.ui-dialog dl dd:first').text.should == @event.id
      cols = ffj('.ui-dialog table:first tbody tr:first td')
      cols.size.should == 3
      cols[0].text.should == "Name"
      cols[1].text.should == old_name
      cols[2].text.should == @course.name
    end

    it "should show concluded event details" do
      @event = Auditors::Course.record_concluded(@course, @teacher)

      perform_autocomplete_search("#course_id-autocompleteField", @course.name)
      f('#loggingCourse button[name=course_submit]').click
      wait_for_ajaximations
      fj('#courseLoggingSearchResults table tbody tr:last td:last a').click

      fj('.ui-dialog dl dd:first').text.should == @event.id
    end
  end
end<|MERGE_RESOLUTION|>--- conflicted
+++ resolved
@@ -389,8 +389,6 @@
       cols[4].text.should == "View Details"
     end
 
-<<<<<<< HEAD
-=======
     it "should search by course id" do
       @course.name = "Course Updated"
       @event = Auditors::Course.record_updated(@course, @teacher, @course.changes)
@@ -416,7 +414,6 @@
       cols.size.should == 5
     end
 
->>>>>>> b3125626
     it "should show created event details" do
       # Simulate a new course
       course = Course.new
