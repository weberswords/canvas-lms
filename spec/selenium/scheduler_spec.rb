--- conflicted
+++ resolved
@@ -30,32 +30,6 @@
     end
   end
 
-<<<<<<< HEAD
-  def fill_out_appointment_group_form(new_appointment_text)
-    driver.find_element(:css, '.create_link').click
-    edit_form = driver.find_element(:id, 'edit_appointment_form')
-    keep_trying_until { edit_form.should be_displayed }
-    replace_content(find_with_jquery('input[name="title"]'), new_appointment_text)
-    date_field = edit_form.find_element(:css, '.date_field')
-    date_field.click
-    wait_for_animations
-    find_with_jquery('.ui-datepicker-trigger:visible').click
-    datepicker_next
-    replace_content(edit_form.find_element(:css, '.start_time'), '1')
-    replace_content(edit_form.find_element(:css, '.end_time'), '3')
-  end
-
-  def submit_appointment_group_form(publish = true)
-    save_and_publish, save = ff('.ui-dialog-buttonset .ui-button')
-    if publish
-      save_and_publish.click
-    else
-      save.click
-    end
-  end
-
-=======
->>>>>>> 59b1b124
   def create_appointment_group_manual(opts = {})
     opts = {
       :publish => true,
@@ -104,23 +78,6 @@
     driver.find_element(:css, '.ag-location').should include_text(location_name)
   end
 
-<<<<<<< HEAD
-  def create_appointment_group(params={})
-    tomorrow = (Date.today + 1).to_s
-    default_params = {
-        :title => "new appointment group",
-        :context => @course,
-        :new_appointments => [
-            [tomorrow + ' 12:00:00', tomorrow + ' 13:00:00'],
-        ]
-    }
-    ag = @course.appointment_groups.create!(default_params.merge(params))
-    ag.publish!
-    ag.title
-  end
-
-=======
->>>>>>> 59b1b124
   context "as a teacher" do
 
     before (:each) do
@@ -316,14 +273,6 @@
 
       2.times do |i|
         f(".appointment-group-item:nth-child(#{i+1}) .view_calendar_link").click
-<<<<<<< HEAD
-
-        f('.fc-event').click
-        ff('#attendees li').size.should eql 2
-
-        # delete the first appointment
-        f('.cancel_appointment_link').click
-=======
         wait_for_ajax_requests
 
         fj('.fc-event:visible').click
@@ -331,7 +280,6 @@
 
         # delete the first appointment
         fj('.cancel_appointment_link:visible').click
->>>>>>> 59b1b124
         fj('button:visible:contains(Delete)').click
         wait_for_ajax_requests
         ff('#attendees li').size.should eql 1
@@ -339,11 +287,7 @@
         # make sure the appointment was really deleted
         f('#refresh_calendar_link').click
         wait_for_ajax_requests
-<<<<<<< HEAD
-        f('.fc-event-time').click
-=======
         fj('.fc-event-time:visible').click
->>>>>>> 59b1b124
         ff('#attendees li').size.should eql 1
 
         f('.single_item_done_button').click
@@ -363,11 +307,7 @@
       wait_for_ajaximations
       click_appointment_link
 
-<<<<<<< HEAD
-      open_edit_appointment_slot_dialog
-=======
       open_edit_event_dialog
->>>>>>> 59b1b124
       replace_content f('[name=max_participants]'), "5"
       fj('.ui-button:contains(Update)').click
       wait_for_ajaximations
@@ -376,14 +316,8 @@
       ag.appointments.first.participants_per_appointment.should eql 5
       ag.participants_per_appointment.should eql 2
 
-<<<<<<< HEAD
-      open_edit_appointment_slot_dialog
-      f('[name=max_participants_option]').click
-      debugger
-=======
       open_edit_event_dialog
       f('[name=max_participants_option]').click
->>>>>>> 59b1b124
       fj('.ui-button:contains(Update)').click
       wait_for_ajaximations
 
