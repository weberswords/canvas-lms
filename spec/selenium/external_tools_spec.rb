--- conflicted
+++ resolved
@@ -5,11 +5,7 @@
 
   describe "app center" do
     before (:each) do
-<<<<<<< HEAD
-      @plugin_settings = enable_app_center_plugin
-=======
       enable_app_center_plugin
->>>>>>> 7c52c656
       @account = Account.default
       account_admin_user(:account => @account)
       user_session(@user)
@@ -111,13 +107,10 @@
       keep_trying_until { f("#tab-tools-link").should be_displayed }
       f("#tab-tools-link").click
       f("#external_tool_#{tool.id} .edit_tool_link").click
-<<<<<<< HEAD
-=======
       f("#external_tool_name").should have_value "new tool"
       f("#external_tool_consumer_key").should have_value 'key'
       f("#external_tool_domain").should have_value 'example.com'
       f("#external_tool_custom_fields_string").should have_value "a=1\nb=2"
->>>>>>> 7c52c656
       replace_content(f("#external_tool_name"), "new tool (updated)")
       replace_content(f("#external_tool_consumer_key"), "key (updated)")
       replace_content(f("#external_tool_shared_secret"), "secret (updated)")
@@ -185,7 +178,6 @@
       names.should be_include(@tool1.name)
       names.should_not be_include(@tool2.name)
       names.should be_include(@tool3.name)
-<<<<<<< HEAD
     end
 
     it "should allow adding an existing external tool to a course module, and should pick the correct tool" do
@@ -252,59 +244,35 @@
 
       keep_trying_until { driver.execute_script("return window.modules.refreshed == true") }
 
-=======
-    end
-
-    it "should allow adding an existing external tool to a course module, and should pick the correct tool" do
-      @module = @course.context_modules.create!(:name => "module")
-      @tool1 = @course.context_external_tools.create!(:name => "a", :url => "http://www.google.com", :consumer_key => '12345', :shared_secret => 'secret')
-      @tool2 = @course.context_external_tools.create!(:name => "b", :url => "http://www.google.com", :consumer_key => '12345', :shared_secret => 'secret')
-
-      get "/courses/#{@course.id}/modules"
-
-      keep_trying_until { driver.execute_script("return window.modules.refreshed == true") }
-
       f("#context_module_#{@module.id} .admin-links .al-trigger").click
       f("#context_module_#{@module.id} .add_module_item_link").click
 
       f("#add_module_item_select option[value='context_external_tool']").click
-      keep_trying_until { ff("#context_external_tools_select .tools .tool").length > 0 }
-      ff("#context_external_tools_select .tools .tool")[1].click
-      f("#external_tool_create_url").should have_value @tool2.url
-      f("#external_tool_create_title").should have_value @tool2.name
-      ff("#context_external_tools_select .tools .tool")[0].click
-      f("#external_tool_create_url").should have_value @tool1.url
-      f("#external_tool_create_title").should have_value @tool1.name
-      fj(".add_item_button:visible").click
-      wait_for_ajax_requests
-      f("#select_context_content_dialog").should_not be_displayed
-      keep_trying_until { ff("#context_module_item_new").length.should == 0 }
-
-      @tag = ContentTag.last
-      @tag.should_not be_nil
-      @tag.title.should == @tool1.name
-      @tag.url.should == @tool1.url
-      @tag.content.should == @tool1
-
-      f("#context_module_#{@module.id} .admin-links .al-trigger").click
-      f("#context_module_#{@module.id} .add_module_item_link").click
-
-      f("#add_module_item_select option[value='context_external_tool']").click
-      ff("#context_external_tools_select .tools .tool")[1].click
-      f("#external_tool_create_url").should have_value @tool2.url
-      f("#external_tool_create_title").should have_value @tool2.name
-      fj(".add_item_button:visible").click
-      wait_for_ajax_requests
-      f("#select_context_content_dialog").should_not be_displayed
-      ff("#context_module_item_new").length.should == 0
-
-      @tag = ContentTag.last
-      @tag.should_not be_nil
-      @tag.title.should == @tool2.name
-      @tag.url.should == @tool2.url
-    end
-
-    it "should allow adding an external tool with resource selection enabled to a course module" do
+      wait_for_ajax_requests
+      ff("#context_external_tools_select .tools .tool").length > 0
+
+      tools = ff("#context_external_tools_select .tools .tool")
+      tools[0].find_element(:css, ".name").text.should_not match(/not/)
+      tools[1].find_element(:css, ".name").text.should match(/not bob/)
+      tools[1].click
+      f("#external_tool_create_url").should have_value "https://www.example.com"
+      f("#external_tool_create_title").should have_value "not bob"
+
+      tools[0].click
+      keep_trying_until { f("#resource_selection_dialog").should be_displayed }
+
+      in_frame('resource_selection_iframe') do
+        keep_trying_until { ff("#basic_lti_link").length > 0 }
+        ff(".link").length.should == 4
+        f("#basic_lti_link").click
+        wait_for_ajax_requests
+      end
+      f("#resource_selection_dialog").should_not be_displayed
+      f("#external_tool_create_url").should have_value "http://www.example.com"
+      f("#external_tool_create_title").should have_value "lti embedded link"
+    end
+
+    it "should alert when invalid url data is returned by a resource selection dialog" do
       @module = @course.context_modules.create!(:name => "module")
       tool = @course.context_external_tools.new(:name => "bob", :consumer_key => "bob", :shared_secret => "bob", :url => "http://www.example.com/ims/lti")
       tool.resource_selection = {
@@ -319,10 +287,8 @@
 
       keep_trying_until { driver.execute_script("return window.modules.refreshed == true") }
 
->>>>>>> 7c52c656
       f("#context_module_#{@module.id} .admin-links .al-trigger").click
       f("#context_module_#{@module.id} .add_module_item_link").click
-
       f("#add_module_item_select option[value='context_external_tool']").click
       wait_for_ajax_requests
       ff("#context_external_tools_select .tools .tool").length > 0
@@ -335,20 +301,39 @@
       f("#external_tool_create_title").should have_value "not bob"
 
       tools[0].click
+
       keep_trying_until { f("#resource_selection_dialog").should be_displayed }
 
-      in_frame('resource_selection_iframe') do
-        keep_trying_until { ff("#basic_lti_link").length > 0 }
-        ff(".link").length.should == 4
-        f("#basic_lti_link").click
-        wait_for_ajax_requests
-      end
+      expect_fired_alert do
+        in_frame('resource_selection_iframe') do
+          keep_trying_until { ff("#basic_lti_link").length > 0 }
+          ff(".link").length.should == 4
+          f("#bad_url_basic_lti_link").click
+        end
+      end
+      wait_for_ajax_requests
       f("#resource_selection_dialog").should_not be_displayed
-      f("#external_tool_create_url").should have_value "http://www.example.com"
-      f("#external_tool_create_title").should have_value "lti embedded link"
-    end
-
-    it "should alert when invalid url data is returned by a resource selection dialog" do
+
+      f("#external_tool_create_url").should have_value ""
+      f("#external_tool_create_title").should have_value ""
+
+      tools[0].click
+      keep_trying_until { f("#resource_selection_dialog").should be_displayed }
+
+      expect_fired_alert do
+        in_frame('resource_selection_iframe') do
+          keep_trying_until { ff("#basic_lti_link").length > 0 }
+          ff(".link").length.should == 4
+          f("#no_url_basic_lti_link").click
+        end
+      end
+      wait_for_ajax_requests
+      f("#resource_selection_dialog").should_not be_displayed
+      f("#external_tool_create_url").should have_value ""
+      f("#external_tool_create_title").should have_value ""
+    end
+
+    it "should use the tool name if no link text is returned" do
       @module = @course.context_modules.create!(:name => "module")
       tool = @course.context_external_tools.new(:name => "bob", :consumer_key => "bob", :shared_secret => "bob", :url => "http://www.example.com/ims/lti")
       tool.resource_selection = {
@@ -366,8 +351,8 @@
       f("#context_module_#{@module.id} .admin-links .al-trigger").click
       f("#context_module_#{@module.id} .add_module_item_link").click
       f("#add_module_item_select option[value='context_external_tool']").click
-      wait_for_ajax_requests
-      ff("#context_external_tools_select .tools .tool").length > 0
+
+      keep_trying_until { ff("#context_external_tools_select .tools .tool").length > 0 }
 
       tools = ff("#context_external_tools_select .tools .tool")
       tools[0].find_element(:css, ".name").text.should_not match(/not/)
@@ -376,84 +361,6 @@
       f("#external_tool_create_url").should have_value "https://www.example.com"
       f("#external_tool_create_title").should have_value "not bob"
 
-      tools[0].click
-
-      keep_trying_until { f("#resource_selection_dialog").should be_displayed }
-
-      expect_fired_alert do
-        in_frame('resource_selection_iframe') do
-          keep_trying_until { ff("#basic_lti_link").length > 0 }
-          ff(".link").length.should == 4
-          f("#bad_url_basic_lti_link").click
-        end
-      end
-      wait_for_ajax_requests
-      f("#resource_selection_dialog").should_not be_displayed
-
-      f("#external_tool_create_url").should have_value ""
-      f("#external_tool_create_title").should have_value ""
-
-      tools[0].click
-      keep_trying_until { f("#resource_selection_dialog").should be_displayed }
-
-      expect_fired_alert do
-        in_frame('resource_selection_iframe') do
-          keep_trying_until { ff("#basic_lti_link").length > 0 }
-          ff(".link").length.should == 4
-          f("#no_url_basic_lti_link").click
-        end
-      end
-      wait_for_ajax_requests
-      f("#resource_selection_dialog").should_not be_displayed
-      f("#external_tool_create_url").should have_value ""
-      f("#external_tool_create_title").should have_value ""
-    end
-
-    it "should use the tool name if no link text is returned" do
-      @module = @course.context_modules.create!(:name => "module")
-      tool = @course.context_external_tools.new(:name => "bob", :consumer_key => "bob", :shared_secret => "bob", :url => "http://www.example.com/ims/lti")
-      tool.resource_selection = {
-          :url => "http://#{HostUrl.default_host}/selection_test",
-          :selection_width => 400,
-          :selection_height => 400
-      }
-      tool.save!
-      tool2 = @course.context_external_tools.new(:name => "not bob", :consumer_key => "not bob", :shared_secret => "not bob", :url => "https://www.example.com")
-      tool2.save!
-      get "/courses/#{@course.id}/modules"
-
-      keep_trying_until { driver.execute_script("return window.modules.refreshed == true") }
-<<<<<<< HEAD
-
-      f("#context_module_#{@module.id} .admin-links .al-trigger").click
-      f("#context_module_#{@module.id} .add_module_item_link").click
-      f("#add_module_item_select option[value='context_external_tool']").click
-
-      keep_trying_until { ff("#context_external_tools_select .tools .tool").length > 0 }
-
-      tools = ff("#context_external_tools_select .tools .tool")
-      tools[0].find_element(:css, ".name").text.should_not match(/not/)
-      tools[1].find_element(:css, ".name").text.should match(/not bob/)
-      tools[1].click
-      f("#external_tool_create_url").should have_value "https://www.example.com"
-      f("#external_tool_create_title").should have_value "not bob"
-
-=======
-
-      f("#context_module_#{@module.id} .admin-links .al-trigger").click
-      f("#context_module_#{@module.id} .add_module_item_link").click
-      f("#add_module_item_select option[value='context_external_tool']").click
-
-      keep_trying_until { ff("#context_external_tools_select .tools .tool").length > 0 }
-
-      tools = ff("#context_external_tools_select .tools .tool")
-      tools[0].find_element(:css, ".name").text.should_not match(/not/)
-      tools[1].find_element(:css, ".name").text.should match(/not bob/)
-      tools[1].click
-      f("#external_tool_create_url").should have_value "https://www.example.com"
-      f("#external_tool_create_title").should have_value "not bob"
-
->>>>>>> 7c52c656
       tools[0].click
       keep_trying_until { f("#resource_selection_dialog").should be_displayed }
       in_frame('resource_selection_iframe') do
@@ -664,7 +571,6 @@
         f('#submit_from_external_tool_form .btn-primary').attribute('disabled').should be_nil
         ff("#submit_assignment .cancel_button").select(&:displayed?).first.click
       end
-<<<<<<< HEAD
 
       it "should fail if the tool returns a file URL for a non-file assignment" do
         @assignment.update_attributes(:submission_types => 'online_url')
@@ -731,107 +637,11 @@
       end
     end
 
-=======
-
-      it "should fail if the tool returns a file URL for a non-file assignment" do
-        @assignment.update_attributes(:submission_types => 'online_url')
-        homework_submission_tool
-        pick_submission_tool('#file_link')
-        assert_invalid_selection_message
-      end
-
-      it "should fail if the tool returns a URL for a non-URL assignment" do
-        @assignment.update_attributes(:submission_types => 'online_upload')
-        homework_submission_tool
-        pick_submission_tool('#full_url_link')
-        assert_invalid_selection_message
-      end
-
-      it "should fail to submit if the tool returns an invalid file URL" do
-        homework_submission_tool
-        pick_submission_tool('#bad_file_link')
-
-        f("#external_tool_submission_type").attribute('value').should eql('online_url_to_file')
-        f('#submit_from_external_tool_form .btn-primary').click
-        wait_for_ajax_requests
-        Delayed::Job.last.invoke_job
-        a = Attachment.last
-
-        assert_invalid_selection_message(/problem retrieving/)
-      end
-    end
-
-    context "tool creation" do
-      context "app center" do
-        before(:each) do
-          #set up app center plugin
-          app_center = Canvas::Plugin.find(:app_center)
-          default_settings = Canvas::Plugin.find(:app_center).default_settings
-          default_settings['base_url'] = 'www.example.com'
-          PluginSetting.create(:name => app_center.id, :settings => default_settings)
-        end
-
-        it "uses app center if enabled" do
-          tool_name = 'test tool'
-          get "/courses/#{@course.id}/settings"
-          f("#tab-tools-link").click
-          f('.app_center').should be_displayed
-        end
-
-        it "can still add tools manually" do
-          tool_name = 'test tool'
-          get "/courses/#{@course.id}/settings"
-          f('#tab-tools-link').click
-          f('.view_tools_link').click
-          f('.add_tool_link').click
-          wait_for_ajaximations
-          f('#external_tool_name').send_keys(tool_name)
-          f('#external_tool_consumer_key').send_keys('fdjaklfjdaklfdjaslfjajfkljsalkjflas')
-          f('#external_tool_shared_secret').send_keys('r08132ufio1jfj1iofj3j1kf3ljl1')
-          f('#external_tool_domain').send_keys('instructure.com')
-          f('#external_tool_form').submit()
-          wait_for_ajaximations
-          f("#external_tool_#{ContextExternalTool.find_by_name(tool_name).id} .edit_tool_link").click
-          f('#external_tool_name').should have_attribute(:value, tool_name)
-          f('#external_tool_shared_secret').should have_attribute(:value, "")
-        end
-      end
-    end
-
->>>>>>> 7c52c656
   end
 
   private
 
   def enable_app_center_plugin
-<<<<<<< HEAD
-    @plugin = Canvas::Plugin.register('app_center', nil, {
-      :name => lambda{ t :name, 'App Center' },
-      :description => lambda{ t :description, 'App Center for tracking/installing external tools in Canvas' },
-      :settings_partial => 'plugins/app_center_settings',
-      :settings => {
-        :base_url => 'https://www.edu-apps.org',
-        :token => nil,
-        :apps_index_endpoint => '/api/v1/apps',
-        :app_reviews_endpoint => '/api/v1/apps/:id/reviews'
-      },
-      :validator => 'AppCenterValidator'
-    })
-    @plugin_setting = PluginSetting.find_by_name(@plugin.id)
-    @plugin_setting ||= PluginSetting.new(
-      :name => @plugin.id, 
-      :settings => @plugin.default_settings
-    )
-    @plugin_setting.disabled = false
-    @plugin_setting.posted_settings = {
-      :token => "blah",
-      :base_url => "https://www.edu-apps.org",
-      :apps_index_endpoint => "/api/v1/apps",
-      :app_reviews_endpoint => "/api/v1/apps/:id/reviews"
-    }
-    @plugin_setting.save
-    @plugin_settings
-=======
     @plugin_settings = PluginSetting.create(:name => 'app_center', :settings => {
         :base_url => "www.example.com",
         :apps_index_endpoint => "apps",
@@ -876,7 +686,6 @@
 
     ContextExternalTool.any_instance.stubs(:process_extended_configuration)
     ContextExternalTool.any_instance.stubs(:url).returns('www.example.com')
->>>>>>> 7c52c656
   end
 
 end