require File.expand_path(File.dirname(__FILE__) + "/common")

describe "i18n js" do
  it_should_behave_like "in-process server selenium tests"

  before (:each) do
    course_with_teacher_logged_in
    get "/"
    # get I18n and _ global for all the tests
    driver.execute_script "require(['i18nObj', 'underscore'], function (I18n, _) { window.I18n = I18n; window._ = _; });"
  end

  context "html safety" do
    it "should not html-escape translations or interpolations by default" do
      driver.execute_script(<<-JS).should == 'these are some tags: <input> and <img>'
        return I18n.scoped('foo').translate('bar', 'these are some tags: <input> and %{another}', {another: '<img>'})
      JS
    end
    
    it "should html-escape translations and interpolations if any interpolated values are htmlSafe" do
      driver.execute_script(<<-JS).should == 'only one of these won\'t get escaped: &lt;input&gt;, &lt;img&gt;, <br> &amp; &lt;hr&gt;'
        return I18n.scoped('foo').translate('bar', "only one of these won't get escaped: <input>, %{a}, %{b} & %{c}", {a: '<img>', b: $.raw('<br>'), c: '<hr>'})
      JS
    end
  end

  context "wrappers" do
    it "should auto-html-escape" do
      driver.execute_script(<<-JS).should == '<b>2</b> &gt; 1'
        return I18n.scoped('foo').translate('bar', '*2* > 1', {wrapper: '<b>$1</b>'})
      JS
    end

    it "should not escape already-escaped text" do
      driver.execute_script(<<-JS).should == '<b><input></b> &gt; 1'
        return I18n.scoped('foo').translate('bar', '*%{input}* > 1', {input: $.raw('<input>'), wrapper: '<b>$1</b>'})
      JS
    end

    it "should support multiple wrappers" do
      driver.execute_script(<<-JS).should == '<i>1 + 1</i> == <b>2</b>'
        return I18n.scoped('foo').translate('bar', '*1 + 1* == **2**', {wrapper: {'*': '<i>$1</i>', '**': '<b>$1</b>'}})
      JS
    end

    it "should replace globally" do
      driver.execute_script(<<-JS).should == '<i>1 + 1</i> == <i>2</i>'
        return I18n.scoped('foo').translate('bar', '*1 + 1* == *2*', {wrapper: '<i>$1</i>'})
      JS
    end

    it "should interpolate placeholders in wrappers" do
      # this functionality is primarily useful in handlebars templates where
      # wrappers are auto-generated ... in normal js you'd probably just
      # manually concatenate it into your wrapper
      driver.execute_script(<<-JS).should == 'you need to <a href="http://foo.bar">log in</a>'
        return I18n.scoped('foo').translate('bar', 'you need to *log in*', {wrapper: '<a href="%{url}">$1</a>', url: 'http://foo.bar'})
      JS
    end
  end

  context "strftime" do
    it "should format just like ruby" do
      # everything except %N %6N %9N %U %V %W %Z
      format = "%a %A %b %B %d %-d %D %e %F %h %H %I %j %k %l %L %m %M %n %3N %p %P %r %R %s %S %t %T %u %v %w %y %Y %z %%"
      date = Time.now
      driver.execute_script(<<-JS).should == date.strftime(format)
        var date = new Date(#{date.strftime('%s')} * 1000 + #{date.strftime('%L').gsub(/^0+/, '')});
        return I18n.strftime(date, '#{format}');
      JS
    end
  end

  context "locales" do
    it "should pull in core translations for all locales" do
      pending('USE_OPTIMIZED_JS=true') unless ENV['USE_OPTIMIZED_JS']
      driver.execute_script(<<-JS).sort.should == I18n.available_locales.map(&:to_s).sort
        var ary = [];
        _.each(I18n.translations, function(translations, locale) {
          if (_.all(['date', 'time', 'number', 'datetime', 'support'], function(k) { return translations[k] })) {
            ary.push(locale);
          }
        })
        return ary;
      JS
    end
  end
<<<<<<< HEAD
=======

  context "scoped" do
    it "should use the scoped translations" do
      pending('USE_OPTIMIZED_JS=true') unless ENV['USE_OPTIMIZED_JS']
      (I18n.available_locales - [:en]).each do |locale|
        exec_cs("I18n.locale = '#{locale}'")
        require_exec('i18n!conferences', "i18n.t('confirm.delete')").should ==
          I18n.t('conferences.confirm.delete', :locale => locale)
      end
    end
  end
>>>>>>> 055008c5
end<|MERGE_RESOLUTION|>--- conflicted
+++ resolved
@@ -85,8 +85,6 @@
       JS
     end
   end
-<<<<<<< HEAD
-=======
 
   context "scoped" do
     it "should use the scoped translations" do
@@ -98,5 +96,4 @@
       end
     end
   end
->>>>>>> 055008c5
 end