#
# Copyright (C) 2015 Instructure, Inc.
#
# This file is part of Canvas.
#
# Canvas is free software: you can redistribute it and/or modify it under
# the terms of the GNU Affero General Public License as published by the Free
# Software Foundation, version 3 of the License.
#
# Canvas is distributed in the hope that it will be useful, but WITHOUT ANY
# WARRANTY; without even the implied warranty of MERCHANTABILITY or FITNESS FOR
# A PARTICULAR PURPOSE. See the GNU Affero General Public License for more
# details.
#
# You should have received a copy of the GNU Affero General Public License along
# with this program. If not, see <http://www.gnu.org/licenses/>.
#

require File.expand_path(File.dirname(__FILE__) + '/common')

describe "international sms" do
  include_context "in-process server selenium tests"

  context "international sms enabled" do

    before(:each) do
      course_with_student_logged_in
      @user.account.enable_feature!(:international_sms)
    end

    it 'shows a disclaimer for international numbers', priority: "1", test_id: 443930 do
      # All selections except those in this array should include the text messaging rate disclaimer
      no_disclaimer = Array[
          'Select Country',
          'United States'
      ]

      get '/profile/settings'
      make_full_screen
      find('.add_contact_link.icon-add').click
      wait_for_ajaximations

      list_of_countries = find_all('.controls .user_selected.country option')
      list_of_countries.each do |country|
        fj(".controls .user_selected.country :contains(#{country.text})").click
        wait_for_ajaximations

        if no_disclaimer.any? { |w| country.text.include? w }
          # no text messaging rate disclaimer displayed
          expect(find('.intl_rates_may_apply')).to have_attribute('style', "display: none\;")
        else
          # display text messaging rate disclaimer
          expect(find('.intl_rates_may_apply')).to have_attribute('style', "display: inline\;")
        end
      end
    end

<<<<<<< HEAD
    it 'allows a phone number to be entered' do
=======
    it 'allows a phone number to be entered', priority: "1", test_id: 602158 do
>>>>>>> edbc72a9
      get '/profile/settings'
      make_full_screen
      find('.add_contact_link.icon-add').click
      wait_for_ajaximations

      set_value fj(".user_selected.country"), '54'
      set_value fj('#communication_channel_sms_number'), '12345'
      fj('#register_sms_number button[type="submit"]').click
      wait_for_ajaximations

      expect(fj('#sms_confirmation_instructions')).to be_displayed
    end
  end
end<|MERGE_RESOLUTION|>--- conflicted
+++ resolved
@@ -55,11 +55,7 @@
       end
     end
 
-<<<<<<< HEAD
-    it 'allows a phone number to be entered' do
-=======
     it 'allows a phone number to be entered', priority: "1", test_id: 602158 do
->>>>>>> edbc72a9
       get '/profile/settings'
       make_full_screen
       find('.add_contact_link.icon-add').click
