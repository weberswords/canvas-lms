#
# Copyright (C) 2011 - present Instructure, Inc.
#
# This file is part of Canvas.
#
# Canvas is free software: you can redistribute it and/or modify it under
# the terms of the GNU Affero General Public License as published by the Free
# Software Foundation, version 3 of the License.
#
# Canvas is distributed in the hope that it will be useful, but WITHOUT ANY
# WARRANTY; without even the implied warranty of MERCHANTABILITY or FITNESS FOR
# A PARTICULAR PURPOSE. See the GNU Affero General Public License for more
# details.
#
# You should have received a copy of the GNU Affero General Public License along
# with this program. If not, see <http://www.gnu.org/licenses/>.

require File.expand_path(File.dirname(__FILE__) + '/common')

describe "help dialog" do
  include_context "in-process server selenium tests"

  context "no user logged in" do
    it "should work with no logged in user" do
      Setting.set('show_feedback_link', 'true')
      get("/login")
      f('#footer .help_dialog_trigger').click
      wait_for_ajaximations
      expect(f("#help-dialog-options")).to be_displayed
    end

    it "should no longer show a browser warning for IE" do
      Setting.set('show_feedback_link', 'true')
      get("/login")
      driver.execute_script("window.INST.browser = {ie: true, version: 8}")
      f('#footer .help_dialog_trigger').click
      wait_for_ajaximations
      expect_no_flash_message :error
    end
  end

  context "help as a student" do
    before (:each) do
      course_with_student_logged_in(:active_all => true)
    end

    it "should show the Help dialog when help is clicked and feedback is enabled" do
      get "/dashboard"
      expect(f("body")).not_to contain_css('#help_tray')
      expect(f("#content")).not_to contain_css('.help_dialog_trigger')

      support_url = 'http://example.com/support'
      Account.default.update_attribute(:settings, {:support_url => support_url})

      # the show_feedback_link setting should override the support_url account setting
      Setting.set('show_feedback_link', 'true')

      get "/dashboard"
      expect(ff('#global_nav_help_link').length).to eq(1)
      expect(f("body")).not_to contain_css('#help_tray')
      f('#global_nav_help_link').click

      wait_for_ajaximations

      expect(f("#help_tray")).to be_displayed
      expect(f("#help_tray a[href='#teacher_feedback']")).to be_displayed
    end

    it "should show the support url link in global nav correctly" do
      # if @domain_root_account or Account.default have settings[:support_url] set there should be a link to that site
      support_url = 'http://example.com/support'
      Account.default.update_attribute(:settings, {:support_url => support_url})
      get "/dashboard"
      link = f("a[href='#{support_url}']")
      expect(link['id']).not_to eq 'global_nav_help_link'
    end

    it "should allow sending the teacher a message" do
      Setting.set('show_feedback_link', 'true')
      course_with_ta(course: @course)
      get "/courses/#{@course.id}"
      expect(f("body")).not_to contain_css("#help_tray")
      trigger = f('#global_nav_help_link')
      expect(trigger).to be_displayed
      trigger.click
      wait_for_ajaximations
      expect(f("#help_tray")).to be_displayed
      teacher_feedback_link = f("#help_tray a[href='#teacher_feedback']")
      expect(teacher_feedback_link).to be_displayed
      sleep 0.3 # have to wait for instUI tray animations
      teacher_feedback_link.click
      feedback_form = f("form[action='/api/v1/conversations']")
      wait_for_ajaximations
      expect(feedback_form.find_element(:css, '[name="recipients[]"]')['value']).to eq "course_#{@course.id}_admins"
      feedback_form.find_element(:css, '[name="body"]').send_keys('test message')
      submit_form(feedback_form)
      wait_for_ajaximations
      expect(f('body')).not_to contain_css("form[action='/api/v1/conversations']")
      cm = ConversationMessage.last
      expect(cm.recipients).to match_array @course.instructors
      expect(cm.recipients.count).to eq 2
      expect(cm.body).to match(/test message/)
    end

    # TODO reimplement per CNVS-29608, but make sure we're testing at the right level
    it "should allow submitting a ticket"
  end

  context "help dialog as a teacher" do
    before(:each) do
      course_with_teacher_logged_in(:active_all => true)
    end

    it "should not show the Message teacher button if not a student" do
      Setting.set('show_feedback_link', 'true')
      get "/dashboard"
      f('#global_nav_help_link').click
      wait_for_ajaximations
      expect(f("#help_tray")).to be_displayed
      expect(f("#help_tray")).not_to contain_css("a[href='#teacher_feedback']")
    end

    it "shows the Help item in the SpeedGrader settings menu when feedback is enabled" do
      @course.enroll_student(User.create).accept!
      @assignment = @course.assignments.create

      get "/courses/#{@course.id}/gradebook/speed_grader?assignment_id=#{@assignment.id}"
      wait_for_ajaximations
      expect(f("#content")).not_to contain_css('.help_dialog_trigger')

      Setting.set('show_feedback_link', 'true')
      get "/courses/#{@course.id}/gradebook/speed_grader?assignment_id=#{@assignment.id}"
      wait_for_ajaximations

      settings_menu = f('#speed_grader_settings_mount_point')
      settings_menu.click

      trigger = f('ul[role=menu] span[name=help][role=menuitem]')

      trigger.location_once_scrolled_into_view
      expect(trigger).to be_displayed
    end
  end

  context "customization link" do
    before :each do
      user_logged_in(:active_all => true)
      Setting.set('show_feedback_link', 'true')
    end

    it "should show the link to root account admins" do
      Account.default.account_users.create!(:user => @user)
      get "/"
      wait_for_ajaximations
      f('#global_nav_help_link').click
      wait_for_ajaximations
      expect(f("#help_tray")).to include_text("Customize this menu")
    end

    it "should not show the link to sub account admins" do
      sub = Account.default.sub_accounts.create!
      sub.account_users.create!(:user => @user)
      get "/"
      wait_for_ajaximations
      f('#global_nav_help_link').click
      wait_for_ajaximations
      expect(f("#help_tray")).to_not include_text("Customize this menu")
    end
  end

  context "featured and new links" do
    before :each do
      user_logged_in(:active_all => true)
      Setting.set('show_feedback_link', 'true')
      Account.site_admin.enable_feature! :featured_help_links
      Account.default.account_users.create!(:user => @user)
    end

    it "should have the default link at the top of the tray" do
      get "/accounts/#{Account.default.id}/settings"
      f('.HelpMenuOptions__Container button').click
      fj('[role="menuitemradio"] span:contains("Add Custom Link")').click
      replace_content fj('#custom_help_link_settings input[name$="[text]"]:visible'), 'FEATURED LINK'
      replace_content fj('#custom_help_link_settings textarea[name$="[subtext]"]:visible'), 'FEATURED subtext'
      replace_content fj('#custom_help_link_settings input[name$="[url]"]:visible'), 'https://featuredurl.example.com'
      fj('#custom_help_link_settings fieldset .ic-Label:contains("Featured"):visible').click
      f('#custom_help_link_settings button[type="submit"]').click
      form = f('#account_settings')
      form.submit
      wait_for_ajaximations
      f('#global_nav_help_link').click
      wait_for_ajaximations
      expect(fxpath("//span[img[@alt = 'Cheerful panda holding a map']]//span[contains(text(),'FEATURED LINK')]")).to include_text("FEATURED LINK")
    end

    it "should have a New Link in the tray" do
      get "/accounts/#{Account.default.id}/settings"
      f('.HelpMenuOptions__Container button').click
      fj('[role="menuitemradio"] span:contains("Add Custom Link")').click
      replace_content fj('#custom_help_link_settings input[name$="[text]"]:visible'), 'NEW LINK'
      replace_content fj('#custom_help_link_settings textarea[name$="[subtext]"]:visible'), 'NEW subtext'
      replace_content fj('#custom_help_link_settings input[name$="[url]"]:visible'), 'https://newurl.example.com'
      fj('#custom_help_link_settings fieldset .ic-Label:contains("New"):visible').click
      f('#custom_help_link_settings button[type="submit"]').click
      form = f('#account_settings')
      form.submit
      wait_for_ajaximations
      f('#global_nav_help_link').click
      wait_for_ajaximations
      expect(fxpath("//*[*/a[contains(text(),'NEW LINK')]]//*[text() = 'NEW']")).to include_text("NEW")
    end
  end
  
  context 'welcome tour' do
    before :each do
      course_with_student_logged_in(active_all: true)
      Account.default.enable_feature!('product_tours')
    end

    it 'opens up the welcome tour on page load and shows the welcome tour link and opens the tour when clicked' do
      Setting.set('show_feedback_link', 'true')

      course_with_ta(course: @course)
      get "/"
      driver.local_storage.clear
      wait_for_ajaximations
      
      get "/courses/#{@course.id}"
      wait_for_ajaximations
      wait_for(method: nil, timeout: 1) { f('#___reactour').displayed? }
      # Welcome tour is already opened
      expect(f('#___reactour')).to include_text(
        "Here's some quick tips to get you started in Canvas!"
      )

      # Close the currently-open tutorial overlay
      close = f('#___reactour .tour-close-button button')
      close.click
      wait_for_ajaximations

      expect(f('#___reactour')).to include_text(
        'You can access the Welcome Tour here any time as well as other new resources.'
      )
      close = f('#___reactour .tour-close-button button')
      close.click
    end
<<<<<<< HEAD
=======

    it 'shows the welcome tour for Account Admins' do
      Setting.set('show_feedback_link', 'true')

      Account.default.account_users.create!(:user => @user)
      get "/"
      driver.local_storage.clear
      wait_for_ajaximations
      
      # Reload so the local storage clearing take effect
      get "/"
      wait_for_ajaximations
      wait_for(method: nil, timeout: 1) { f('#___reactour').displayed? }
      # Welcome tour is already opened
      expect(f('#___reactour')).to include_text(
        "We know it's a priority to transition your institution for online learning during this time."
      )

      # Close the currently-open tutorial overlay
      close = f('#___reactour .tour-close-button button')
      close.click
      wait_for_ajaximations

      expect(f('#___reactour')).to include_text(
        'You can access the Welcome Tour here any time as well as other new resources.'
      )
      close = f('#___reactour .tour-close-button button')
      close.click
    end
>>>>>>> 36566452
  end
end<|MERGE_RESOLUTION|>--- conflicted
+++ resolved
@@ -244,8 +244,6 @@
       close = f('#___reactour .tour-close-button button')
       close.click
     end
-<<<<<<< HEAD
-=======
 
     it 'shows the welcome tour for Account Admins' do
       Setting.set('show_feedback_link', 'true')
@@ -275,6 +273,5 @@
       close = f('#___reactour .tour-close-button button')
       close.click
     end
->>>>>>> 36566452
   end
 end