#
# Copyright (C) 2011 - present Instructure, Inc.
#
# This file is part of Canvas.
#
# Canvas is free software: you can redistribute it and/or modify it under
# the terms of the GNU Affero General Public License as published by the Free
# Software Foundation, version 3 of the License.
#
# Canvas is distributed in the hope that it will be useful, but WITHOUT ANY
# WARRANTY; without even the implied warranty of MERCHANTABILITY or FITNESS FOR
# A PARTICULAR PURPOSE. See the GNU Affero General Public License for more
# details.
#
# You should have received a copy of the GNU Affero General Public License along
# with this program. If not, see <http://www.gnu.org/licenses/>.

require File.expand_path(File.dirname(__FILE__) + '/common')

describe "help dialog" do
  include_context "in-process server selenium tests"

  context "no user logged in" do
    it "should work with no logged in user" do
      Setting.set('show_feedback_link', 'true')
      get("/login")
      f('#footer .help_dialog_trigger').click
      wait_for_ajaximations
      expect(f("#help-dialog-options")).to be_displayed
    end

    it "should no longer show a browser warning for IE" do
      Setting.set('show_feedback_link', 'true')
      get("/login")
      driver.execute_script("window.INST.browser = {ie: true, version: 8}")
      f('#footer .help_dialog_trigger').click
      wait_for_ajaximations
      expect_no_flash_message :error
    end
  end

  context "help as a student" do
    before (:each) do
      course_with_student_logged_in(:active_all => true)
    end

    it "should show the Help dialog when help is clicked and feedback is enabled" do
      get "/dashboard"
      expect(f("body")).not_to contain_css('#help_tray')
      expect(f("#content")).not_to contain_css('.help_dialog_trigger')

      support_url = 'http://example.com/support'
      Account.default.update_attribute(:settings, {:support_url => support_url})

      # the show_feedback_link setting should override the support_url account setting
      Setting.set('show_feedback_link', 'true')

      get "/dashboard"
      expect(ff('#global_nav_help_link').length).to eq(1)
      expect(f("body")).not_to contain_css('#help_tray')
      f('#global_nav_help_link').click

      wait_for_ajaximations

      expect(f("#help_tray")).to be_displayed
      expect(f("#help_tray a[href='#teacher_feedback']")).to be_displayed
    end

    it "should show the support url link in global nav correctly" do
      # if @domain_root_account or Account.default have settings[:support_url] set there should be a link to that site
      support_url = 'http://example.com/support'
      Account.default.update_attribute(:settings, {:support_url => support_url})
      get "/dashboard"
      link = f("a[href='#{support_url}']")
      expect(link['id']).not_to eq 'global_nav_help_link'
    end

    it "should allow sending the teacher a message" do
      Setting.set('show_feedback_link', 'true')
      course_with_ta(course: @course)
      get "/courses/#{@course.id}"
      expect(f("body")).not_to contain_css("#help_tray")
      trigger = f('#global_nav_help_link')
      expect(trigger).to be_displayed
      trigger.click
      wait_for_ajaximations
      expect(f("#help_tray")).to be_displayed
      teacher_feedback_link = f("#help_tray a[href='#teacher_feedback']")
      expect(teacher_feedback_link).to be_displayed
      sleep 0.3 # have to wait for instUI tray animations
      teacher_feedback_link.click
      feedback_form = f("form[action='/api/v1/conversations']")
      wait_for_ajaximations
      expect(feedback_form.find_element(:css, '[name="recipients[]"]')['value']).to eq "course_#{@course.id}_admins"
      feedback_form.find_element(:css, '[name="body"]').send_keys('test message')
      submit_form(feedback_form)
      wait_for_ajaximations
      expect(f('body')).not_to contain_css("form[action='/api/v1/conversations']")
      cm = ConversationMessage.last
      expect(cm.recipients).to match_array @course.instructors
      expect(cm.recipients.count).to eq 2
      expect(cm.body).to match(/test message/)
    end

    # TODO reimplement per CNVS-29608, but make sure we're testing at the right level
    it "should allow submitting a ticket"
  end

  context "help dialog as a teacher" do
    before(:each) do
      course_with_teacher_logged_in(:active_all => true)
    end

    it "should not show the Message teacher button if not a student" do
      Setting.set('show_feedback_link', 'true')
      get "/dashboard"
      f('#global_nav_help_link').click
      wait_for_ajaximations
      expect(f("#help_tray")).to be_displayed
      expect(f("#help_tray")).not_to contain_css("a[href='#teacher_feedback']")
    end

    it "shows the Help item in the SpeedGrader settings menu when feedback is enabled" do
      @course.enroll_student(User.create).accept!
      @assignment = @course.assignments.create

      get "/courses/#{@course.id}/gradebook/speed_grader?assignment_id=#{@assignment.id}"
      wait_for_ajaximations
      expect(f("#content")).not_to contain_css('.help_dialog_trigger')

      Setting.set('show_feedback_link', 'true')
      get "/courses/#{@course.id}/gradebook/speed_grader?assignment_id=#{@assignment.id}"
      wait_for_ajaximations

      settings_menu = f('#speed_grader_settings_mount_point')
      settings_menu.click

      trigger = f('ul[role=menu] span[name=help][role=menuitem]')

      trigger.location_once_scrolled_into_view
      expect(trigger).to be_displayed
    end
  end

  context "customization link" do
    before :each do
      user_logged_in(:active_all => true)
      Setting.set('show_feedback_link', 'true')
    end

    it "should show the link to root account admins" do
      Account.default.account_users.create!(:user => @user)
      get "/"
      wait_for_ajaximations
      f('#global_nav_help_link').click
      wait_for_ajaximations
      expect(f("#help_tray")).to include_text("Customize this menu")
    end

    it "should not show the link to sub account admins" do
      sub = Account.default.sub_accounts.create!
      sub.account_users.create!(:user => @user)
      get "/"
      wait_for_ajaximations
      f('#global_nav_help_link').click
      wait_for_ajaximations
      expect(f("#help_tray")).to_not include_text("Customize this menu")
    end
  end

  context "featured and new links" do
    before :each do
      user_logged_in(:active_all => true)
      Setting.set('show_feedback_link', 'true')
      Account.site_admin.enable_feature! :featured_help_links
      Account.default.account_users.create!(:user => @user)
    end

    it "should have the default link at the top of the tray" do
      get "/accounts/#{Account.default.id}/settings"
      f('.HelpMenuOptions__Container button').click
      fj('[role="menuitemradio"] span:contains("Add Custom Link")').click
      replace_content fj('#custom_help_link_settings input[name$="[text]"]:visible'), 'FEATURED LINK'
      replace_content fj('#custom_help_link_settings textarea[name$="[subtext]"]:visible'), 'FEATURED subtext'
      replace_content fj('#custom_help_link_settings input[name$="[url]"]:visible'), 'https://featuredurl.example.com'
      fj('#custom_help_link_settings fieldset .ic-Label:contains("Featured"):visible').click
      f('#custom_help_link_settings button[type="submit"]').click
      form = f('#account_settings')
      form.submit
      wait_for_ajaximations
      f('#global_nav_help_link').click
      wait_for_ajaximations
      expect(fxpath("//span[img[@alt = 'Cheerful panda holding a map']]//span[contains(text(),'FEATURED LINK')]")).to include_text("FEATURED LINK")
    end

    it "should have a New Link in the tray" do
      get "/accounts/#{Account.default.id}/settings"
      f('.HelpMenuOptions__Container button').click
      fj('[role="menuitemradio"] span:contains("Add Custom Link")').click
      replace_content fj('#custom_help_link_settings input[name$="[text]"]:visible'), 'NEW LINK'
      replace_content fj('#custom_help_link_settings textarea[name$="[subtext]"]:visible'), 'NEW subtext'
      replace_content fj('#custom_help_link_settings input[name$="[url]"]:visible'), 'https://newurl.example.com'
      fj('#custom_help_link_settings fieldset .ic-Label:contains("New"):visible').click
      f('#custom_help_link_settings button[type="submit"]').click
      form = f('#account_settings')
      form.submit
      wait_for_ajaximations
      f('#global_nav_help_link').click
      wait_for_ajaximations
      expect(fxpath("//*[*/a[contains(text(),'NEW LINK')]]//*[text() = 'NEW']")).to include_text("NEW")
    end
  end
<<<<<<< HEAD
=======
  
  context 'welcome tour' do
    before :each do
      course_with_student_logged_in(active_all: true)
      Account.default.enable_feature!('product_tours')
    end

    it 'opens up the welcome tour on page load and shows the welcome tour link and opens the tour when clicked' do
      Setting.set('show_feedback_link', 'true')

      course_with_ta(course: @course)
      get "/"
      driver.local_storage.clear
      wait_for_ajaximations
      
      get "/courses/#{@course.id}"
      wait_for_ajaximations
      wait_for(method: nil, timeout: 1) { f('#___reactour').displayed? }
      # Welcome tour is already opened
      expect(f('#___reactour')).to include_text(
        "Here's some quick tips to get you started in Canvas!"
      )

      # Close the currently-open tutorial overlay
      close = f('#___reactour .tour-close-button button')
      close.click
      wait_for_ajaximations

      expect(f('#___reactour')).to include_text(
        'You can access the Welcome Tour here any time as well as other new resources.'
      )
      close = f('#___reactour .tour-close-button button')
      close.click
    end
  end
>>>>>>> 6ea68e67
end<|MERGE_RESOLUTION|>--- conflicted
+++ resolved
@@ -210,8 +210,6 @@
       expect(fxpath("//*[*/a[contains(text(),'NEW LINK')]]//*[text() = 'NEW']")).to include_text("NEW")
     end
   end
-<<<<<<< HEAD
-=======
   
   context 'welcome tour' do
     before :each do
@@ -247,5 +245,4 @@
       close.click
     end
   end
->>>>>>> 6ea68e67
 end