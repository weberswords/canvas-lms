--- conflicted
+++ resolved
@@ -292,35 +292,21 @@
     a = Account.default
     a.enable_service('avatars')
     a.save!
-<<<<<<< HEAD
-
-    get "/profile"
-    keep_trying_until { driver.find_element(:css, ".profile_pic_link.none") }.click
-    dialog = driver.find_element(:id, "profile_pic_dialog")
-=======
     IMAGE_SRC = ''
 
     get "/profile"
     keep_trying_until { f(".profile_pic_link") }.click
     dialog = f("#profile_pic_dialog")
     dialog.should be_displayed
->>>>>>> 2d4c5674
     dialog.find_elements(:css, ".profile_pic_list span.img").length.should == 2
     dialog.find_element(:css, ".add_pic_link").click
     filename, fullpath, data = get_file("graded.png")
     dialog.find_element(:id, 'attachment_uploaded_data').send_keys(fullpath)
-<<<<<<< HEAD
-
-=======
->>>>>>> 2d4c5674
     # Make ajax request slow down to verify transitional state
     FilesController.before_filter { sleep 5; true }
 
     driver.find_element(:id, 'add_pic_form').submit
-<<<<<<< HEAD
-=======
-
->>>>>>> 2d4c5674
+
     new_image = dialog.find_elements(:css, ".profile_pic_list span.img img").last
     new_image.attribute('src').should_not =~ %r{/images/thumbnails/}
     spans = dialog.find_elements(:css, ".profile_pic_list span.img")
@@ -330,13 +316,6 @@
 
     keep_trying_until do
       spans.last.attribute('class') =~ /selected/
-<<<<<<< HEAD
-      new_image.attribute('src').should =~ %r{/images/thumbnails/}
-    end
-    dialog.find_element(:css, 'button.select_button').click
-    keep_trying_until { driver.find_element(:css, '.profile_pic_link img').attribute('src') =~ %r{/images/thumbnails/} }
-
-=======
       IMAGE_SRC = new_image.attribute('src')
       IMAGE_SRC.should =~ %r{/images/thumbnails/}
       new_image.attribute('alt').should =~ /graded/
@@ -347,7 +326,6 @@
       profile_pic = f('.profile_pic_link img')
       profile_pic.attribute('src').should == IMAGE_SRC
    end
->>>>>>> 2d4c5674
     Attachment.last.folder.should == @user.profile_pics_folder
   end
 end
