--- conflicted
+++ resolved
@@ -900,11 +900,7 @@
   append_before (:each) do
     driver.manage.timeouts.implicit_wait = 3
     driver.manage.timeouts.script_timeout = 60
-<<<<<<< HEAD
-    EncryptedCookieStore.any_instance.stubs(:secret).returns(ActiveSupport::SecureRandom.hex(64))
-=======
     EncryptedCookieStore.any_instance.stubs(:secret).returns(SecureRandom.hex(64))
->>>>>>> dce95d23
     enable_forgery_protection
   end
 
