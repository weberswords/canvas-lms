--- conflicted
+++ resolved
@@ -64,10 +64,7 @@
     @points_total += points.to_i
     @question_count += 1
     click_new_question_button
-<<<<<<< HEAD
-=======
-    wait_for_ajaximations
->>>>>>> 824e972e
+    wait_for_ajaximations
     question = fj('.question_form:visible')
     replace_content(question.find_element(:css, "input[name='question_points']"), points)
     submit_form(question)
@@ -118,16 +115,9 @@
     expect_new_page_load {
       f('.new-quiz-link').click
     }
-<<<<<<< HEAD
-
     click_questions_tab
     click_new_question_button
-    wait_for_animations
-=======
-    click_questions_tab
-    click_new_question_button
-    wait_for_ajaximations
->>>>>>> 824e972e
+    wait_for_ajaximations
     Quiz.last
   end
 
