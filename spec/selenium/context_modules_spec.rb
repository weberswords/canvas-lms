--- conflicted
+++ resolved
@@ -460,11 +460,8 @@
 
       @course.reload
 
-<<<<<<< HEAD
-=======
       expect(fj('.requirements_message').text).to be_blank
 
->>>>>>> 437cc7b0
       # add completion criterion
       f('.ig-header-admin .al-trigger').click
       wait_for_ajaximations
