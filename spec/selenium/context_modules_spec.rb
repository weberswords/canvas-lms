﻿require File.expand_path(File.dirname(__FILE__) + '/helpers/context_modules_common')
require File.expand_path(File.dirname(__FILE__) + '/helpers/public_courses_context')

describe "context modules" do
  include_context "in-process server selenium tests"
  context "as a teacher", priority: "1" do
    before(:each) do
      course_with_teacher_logged_in
      # have to add quiz and assignment to be able to add them to a new module
      @quiz = @course.assignments.create!(:title => 'quiz assignment', :submission_types => 'online_quiz')
      @assignment = @course.assignments.create!(:title => 'assignment 1', :submission_types => 'online_text_entry')
      @assignment2 = @course.assignments.create!(:title => 'assignment 2',
                                                 :submission_types => 'online_text_entry',
                                                 :due_at => 2.days.from_now,
                                                 :points_possible => 10)
      @assignment3 = @course.assignments.create!(:title => 'assignment 3', :submission_types => 'online_text_entry')

      @ag1 = @course.assignment_groups.create!(:name => "Assignment Group 1")
      @ag2 = @course.assignment_groups.create!(:name => "Assignment Group 2")

      @course.reload
    end

    def module_with_two_items
      modules = create_modules(1, true)
      modules[0].add_item({id: @assignment.id, type: 'assignment'})
      modules[0].add_item({id: @assignment2.id, type: 'assignment'})
      get "/courses/#{@course.id}/modules"
      ff(".icon-mini-arrow-down")[1].click
    end

    it "should show all module items", priority: "1", test_id: 126743 do
      module_with_two_items
      f(".icon-mini-arrow-right").click
      wait_for_ajaximations
      expect(f('.context_module .content')).to be_displayed
    end

    it "should hide module items", priority: "1", test_id: 280415 do
      module_with_two_items
      wait_for_ajaximations
      expect(f('.context_module .content')).not_to be_displayed
    end

    it "should rearrange child objects in same module", priority: "1", test_id: 126733  do
      modules = create_modules(1, true)
      #attach 1 assignment to module 1 and 2 assignments to module 2 and add completion reqs
      item1 = modules[0].add_item({:id => @assignment.id, :type => 'assignment'})
      item2 = modules[0].add_item({:id => @assignment2.id, :type => 'assignment'})
      get "/courses/#{@course.id}/modules"
      wait_for_modules_ui
      #setting gui drag icons to pass to driver.action.drag_and_drop
      selector1 = "#context_module_item_#{item1.id} .move_item_link"
      selector2 = "#context_module_item_#{item2.id} .move_item_link"
      list_prior_drag = ff("a.title").map(&:text)
      #performs the change position
      js_drag_and_drop(selector2, selector1)
      wait_for_ajaximations
      list_post_drag = ff("a.title").map(&:text)
      keep_trying_until do
        expect(list_prior_drag[0]).to eq list_post_drag[1]
        expect(list_prior_drag[1]).to eq list_post_drag[0]
      end
    end

    it "should rearrange child object to new module", priority: "1", test_id: 126734 do
      modules = create_modules(2, true)
      #attach 1 assignment to module 1 and 2 assignments to module 2 and add completion reqs
      item1_mod1 = modules[0].add_item({:id => @assignment.id, :type => 'assignment'})
      item1_mod2 = modules[1].add_item({:id => @assignment2.id, :type => 'assignment'})
      get "/courses/#{@course.id}/modules"
      wait_for_modules_ui
      #setting gui drag icons to pass to driver.action.drag_and_drop
      selector1 = "#context_module_item_#{item1_mod1.id} .move_item_link"
      selector2 = "#context_module_item_#{item1_mod2.id} .move_item_link"
      #performs the change position
      js_drag_and_drop(selector2, selector1)
      wait_for_ajaximations
      list_post_drag = ff("a.title").map(&:text)
      #validates the module 1 assignments are in the expected places and that module 2 context_module_items isn't present
      keep_trying_until do
        expect(list_post_drag[0]).to eq "assignment 2"
        expect(list_post_drag[1]).to eq "assignment 1"
        expect(fj('#context_modules .context_module:last-child .context_module_items .context_module_item')).to be_nil
      end
    end

    it "should only display out-of on an assignment min score restriction when the assignment has a total" do
      ag = @course.assignment_groups.create!
      a1 = ag.assignments.create!(:context => @course)
      a1.points_possible = 10
      a1.save
      a2 = ag.assignments.create!(:context => @course)
      m = @course.context_modules.create!

      make_content_tag = lambda do |assignment|
        ct = ContentTag.new
        ct.content_id = assignment.id
        ct.content_type = 'Assignment'
        ct.context_id = @course.id
        ct.context_type = 'Course'
        ct.title = "Assignment #{assignment.id}"
        ct.tag_type = "context_module"
        ct.context_module_id = m.id
        ct.context_code = "course_#{@course.id}"
        ct.save!
        ct
      end
      content_tag_1 = make_content_tag.call a1
      content_tag_2 = make_content_tag.call a2

      get "/courses/#{@course.id}/modules"

      keep_trying_until do
        f('.ig-header-admin  .al-trigger').click
        hover_and_click('#context_modules .edit_module_link')
        wait_for_ajax_requests
        expect(f('#add_context_module_form')).to be_displayed
      end
      assignment_picker = keep_trying_until do
        f('.add_completion_criterion_link').click
        fj('.assignment_picker:visible')
      end

      assignment_picker.find_element(:css, "option[value='#{content_tag_1.id}']").click
      requirement_picker = fj('.assignment_requirement_picker:visible')
      requirement_picker.find_element(:css, 'option[value="min_score"]').click
      expect(driver.execute_script('return $(".points_possible_parent:visible").length')).to be > 0

      assignment_picker.find_element(:css, "option[value='#{content_tag_2.id}']").click
      requirement_picker.find_element(:css, 'option[value="min_score"]').click
      expect(driver.execute_script('return $(".points_possible_parent:visible").length')).to eq 0
    end

    it "should add and remove completion criteria" do
      get "/courses/#{@course.id}/modules"
      add_existing_module_item('#assignments_select', 'Assignment', @assignment.title)

      @course.reload
      smodule = @course.context_modules.first
      smodule.publish!
      # add completion criterion
      f('.ig-header-admin .al-trigger').click
      wait_for_ajaximations
      f('.edit_module_link').click
      wait_for_ajaximations
      edit_form = f('#add_context_module_form')
      expect(edit_form).to be_displayed
      f('.add_completion_criterion_link', edit_form).click
      wait_for_ajaximations
      click_option('#add_context_module_form .assignment_picker', @assignment.title, :text)
      click_option('#add_context_module_form .assignment_requirement_picker', 'must_submit', :value)

      submit_form(edit_form)
      expect(edit_form).not_to be_displayed
      # should show relock warning since we're adding a completion requirement to an active module
      test_relock

      # verify it was added
      smodule.reload
      expect(smodule).not_to be_nil
      expect(smodule.completion_requirements).not_to be_empty
      expect(smodule.completion_requirements[0][:type]).to eq 'must_submit'

      # delete the criterion, then cancel the form
      f('.ig-header-admin .al-trigger').click
      wait_for_ajaximations
      f('.edit_module_link').click
      wait_for_ajaximations
      edit_form = f('#add_context_module_form')
      expect(edit_form).to be_displayed
      f('.completion_entry .delete_criterion_link', edit_form).click
      wait_for_ajaximations
      ff('.cancel_button.ui-button', dialog_for(edit_form)).last.click
      wait_for_ajaximations

      # now delete the criterion frd
      # (if the previous step did even though it shouldn't have, this will error)
      f('.ig-header-admin .al-trigger').click
      wait_for_ajaximations
      f('.edit_module_link').click
      wait_for_ajaximations
      edit_form = f('#add_context_module_form')
      expect(edit_form).to be_displayed
      f('.completion_entry .delete_criterion_link', edit_form).click
      wait_for_ajaximations
      submit_form(edit_form)
      wait_for_ajax_requests

      # verify it's gone
      @course.reload
      expect(@course.context_modules.first.completion_requirements).to eq []

      # and also make sure the form remembers that it's gone (#8329)
      f('.ig-header-admin .al-trigger').click
      f('.edit_module_link').click
      edit_form = f('#add_context_module_form')
      expect(edit_form).to be_displayed
      expect(ff('.completion_entry .delete_criterion_link:visible', edit_form)).to be_empty
    end

    it "should delete a module item", priority: "1", test_id: 126739 do
      get "/courses/#{@course.id}/modules"

      add_existing_module_item('#assignments_select', 'Assignment', @assignment.title)
      f('.context_module_item .al-trigger').click()
      wait_for_ajaximations
      f('.delete_item_link').click
      expect(driver.switch_to.alert).not_to be_nil
      driver.switch_to.alert.accept
      wait_for_ajaximations
      keep_trying_until do
        expect(f('.context_module_items')).not_to include_text(@assignment.title)
        true
      end
    end

    it "should edit a module item and validate the changes stick", priority: "1", test_id: 126737 do
      get "/courses/#{@course.id}/modules"

      item_edit_text = "Assignment Edit 1"
      module_item = add_existing_module_item('#assignments_select', 'Assignment', @assignment.title)
      tag = ContentTag.last
      edit_module_item(module_item) do |edit_form|
        replace_content(edit_form.find_element(:id, 'content_tag_title'), item_edit_text)
      end
      module_item = f("#context_module_item_#{tag.id}")
      expect(module_item).to include_text(item_edit_text)

      get "/courses/#{@course.id}/assignments/#{@assignment.id}"
      expect(f('h1.title').text).to eq item_edit_text

      expect_new_page_load { f('.modules').click }
      expect(f("#context_module_item_#{tag.id} .title").text).to eq item_edit_text
    end

    it "should rename all instances of an item" do
      get "/courses/#{@course.id}/modules"

      add_existing_module_item('#assignments_select', 'Assignment', @assignment.title)
      item2 = add_existing_module_item('#assignments_select', 'Assignment', @assignment.title)
      edit_module_item(item2) do |edit_form|
        replace_content(edit_form.find_element(:id, 'content_tag_title'), "renamed assignment")
      end
      all_items = ff(".context_module_item.Assignment_#{@assignment.id}")
      expect(all_items.size).to eq 2
      all_items.each { |i| expect(i.find_element(:css, '.title').text).to eq 'renamed assignment' }
      expect(@assignment.reload.title).to eq 'renamed assignment'
      run_jobs
      @assignment.context_module_tags.each { |tag| expect(tag.title).to eq 'renamed assignment' }

      # reload the page and renaming should still work on existing items
      get "/courses/#{@course.id}/modules"
      item3 = add_existing_module_item('#assignments_select', 'Assignment', @assignment.title)
      edit_module_item(item3) do |edit_form|
        replace_content(edit_form.find_element(:id, 'content_tag_title'), "again")
      end
      all_items = ff(".context_module_item.Assignment_#{@assignment.id}")
      expect(all_items.size).to eq 3
      all_items.each { |i| expect(i.find_element(:css, '.title').text).to eq 'again' }
      expect(@assignment.reload.title).to eq 'again'
      run_jobs
      @assignment.context_module_tags.each { |tag| expect(tag.title).to eq 'again' }
    end

    it "should not create a duplicate page if you publish after renaming" do
      mod = @course.context_modules.create! name: 'TestModule'
      page = @course.wiki.wiki_pages.create title: 'A Page'
      page.workflow_state = 'unpublished'
      page.save!
      page_count = @course.wiki.wiki_pages.count
      tag = mod.add_item({:id => page.id, :type => 'wiki_page'})

      get "/courses/#{@course.id}/modules"
      wait_for_modules_ui

      item = f("#context_module_item_#{tag.id}")
      edit_module_item(item) do |edit_form|
        replace_content(edit_form.find_element(:id, 'content_tag_title'), 'Renamed!')
      end

      item = f("#context_module_item_#{tag.id}")
      item.find_element(:css, '.publish-icon').click
      wait_for_ajax_requests

      expect(@course.wiki.wiki_pages.count).to eq page_count
      expect(page.reload).to be_published
    end

    it "should add the 'with-completion-requirements' class to rows that have requirements" do
      mod = @course.context_modules.create! name: 'TestModule'
      tag = mod.add_item({:id => @assignment.id, :type => 'assignment'})

      mod.completion_requirements = {tag.id => {:type => 'must_view'}}
      mod.save

      get "/courses/#{@course.id}/modules"

      ig_rows = ff("#context_module_item_#{tag.id} .with-completion-requirements")
      expect(ig_rows).not_to be_empty
    end

    it "should add a title attribute to the text header" do
      text_header = 'This is a really long module text header that should be truncated to exactly 98 characters plus the ... part so 101 characters really'
      mod = @course.context_modules.create! name: 'TestModule'
      tag1 = mod.add_item(title: text_header, type: 'sub_header')

      get "/courses/#{@course.id}/modules"
      locked_title = ff("#context_module_item_#{tag1.id} .locked_title[title]")

      expect(locked_title[0].attribute(:title)).to eq text_header
    end

    it "should not rename every text header when you rename one" do
      mod = @course.context_modules.create! name: 'TestModule'
      tag1 = mod.add_item(title: 'First text header', type: 'sub_header')
      tag2 = mod.add_item(title: 'Second text header', type: 'sub_header')

      get "/courses/#{@course.id}/modules"
      wait_for_modules_ui
      item2 = f("#context_module_item_#{tag2.id}")
      edit_module_item(item2) do |edit_form|
        replace_content(edit_form.find_element(:id, 'content_tag_title'), 'Renamed!')
      end

      item1 = f("#context_module_item_#{tag1.id}")
      expect(item1).not_to include_text('Renamed!')
    end

    it "should not rename every external tool link when you rename one" do
      tool = @course.context_external_tools.create! name: 'WHAT', consumer_key: 'what', shared_secret: 'what', url: 'http://what.example.org'
      mod = @course.context_modules.create! name: 'TestModule'
      tag1 = mod.add_item(title: 'A', type: 'external_tool', id: tool.id, url: 'http://what.example.org/A')
      tag2 = mod.add_item(title: 'B', type: 'external_tool', id: tool.id, url: 'http://what.example.org/B')

      get "/courses/#{@course.id}/modules"
      wait_for_modules_ui
      item2 = f("#context_module_item_#{tag2.id}")
      edit_module_item(item2) do |edit_form|
        replace_content(edit_form.find_element(:id, 'content_tag_title'), 'Renamed!')
      end

      item1 = f("#context_module_item_#{tag1.id}")
      expect(item1).not_to include_text('Renamed!')
    end

    it "should add a new quiz to a module in a specific assignment group" do
      get "/courses/#{@course.id}/modules"

      add_new_module_item('#quizs_select', 'Quiz', '[ New Quiz ]', "New Quiz") do
        click_option("select[name='quiz[assignment_group_id]']", @ag2.name)
      end
      expect(@ag2.assignments.length).to eq 1
      expect(@ag2.assignments.first.title).to eq "New Quiz"
    end

    it "should add a text header to a module", priority: "1", test_id: 126729  do
      get "/courses/#{@course.id}/modules"
      header_text = 'new header text'
      add_module('Text Header Module')
      f('.ig-header-admin .al-trigger').click
      f('.add_module_item_link').click
      select_module_item('#add_module_item_select', 'Text Header')
      keep_trying_until do
        replace_content(f('#sub_header_title'), header_text)
        true
      end
      fj('.add_item_button.ui-button').click
      wait_for_ajaximations
      tag = ContentTag.last
      module_item = f("#context_module_item_#{tag.id}")
      expect(module_item).to include_text(header_text)
    end

    it "should always show module contents on empty module", priority: "1", test_id: 126732 do
      get "/courses/#{@course.id}/modules"
      add_module 'Test module'
      ff(".icon-mini-arrow-down")[1].click
      wait_for_ajaximations
      expect(f('.context_module .content')).to be_displayed
      expect(ff(".icon-mini-arrow-down")[1]).to be_displayed
    end

    it "should allow adding an item twice" do
      get "/courses/#{@course.id}/modules"
      tag = add_new_external_item('External Tool', 'www.instructure.com', 'Instructure')
      expect(driver.execute_script("return $('#context_module_item_#{tag.id} .type').text()")).to eq "context_external_tool"

      item1 = add_existing_module_item('#assignments_select', 'Assignment', @assignment.title)
      item2 = add_existing_module_item('#assignments_select', 'Assignment', @assignment.title)
      expect(item1).not_to eq item2
      expect(@assignment.reload.context_module_tags.size).to eq 2
    end

    it "should not save an invalid external tool" do
      get "/courses/#{@course.id}/modules"

      add_module 'Test module'
      f('.ig-header-admin .al-trigger').click
      wait_for_ajaximations
      f('.add_module_item_link').click
      wait_for_ajaximations
      keep_trying_until do
        select_module_item('#add_module_item_select', 'External Tool')
        fj('.add_item_button.ui-button').click
        expect(ff('.alert.alert-error').length).to eq 1
      end
      expect(fj('.alert.alert-error:visible').text).to eq "An external tool can't be saved without a URL."
    end

    it "should add 2 modules with the first one as a prerequisite" do
      get "/courses/#{@course.id}/modules"
      first_module_name = 'First Module'
      second_module_name = 'Second Module'
      third_module_name = 'Third Module'
      add_module(first_module_name)
      add_module(second_module_name)

      #adding second module - can't use add_module method because a prerequisite needs to be added to this module
      add_form = new_module_form
      replace_content(add_form.find_element(:id, 'context_module_name'), third_module_name)
      # add first prerequisite
      f('.ui-dialog .add_prerequisite_link').click
      wait_for_ajaximations
      click_option('.criterion select', "#{first_module_name}")
      # add second prerequisite
      f('.ui-dialog .add_prerequisite_link').click
      wait_for_ajaximations
      click_option('.criterion select:last', "#{second_module_name}")
      submit_form(add_form)

      wait_for_ajaximations
      expect(fj('.prerequisites_message:first').text).to eq "Prerequisites: First Module, Second Module"

      mod1 = @course.context_modules.where(:name => first_module_name).first
      mod3 = @course.context_modules.where(:name => third_module_name).first
      context_module = f("#context_module_#{mod3.id}")
      driver.action.move_to(context_module).perform
      f("#context_module_#{mod3.id} .ig-header-admin .al-trigger").click
      f("#context_module_#{mod3.id} .edit_module_link").click
      expect(add_form).to be_displayed
      wait_for_ajaximations
      prereq_select = fj('.criterion select')
      option = first_selected_option(prereq_select)
      expect(option.text).to eq first_module_name

      ff('.cancel_button.ui-button', dialog_for(add_form)).last.click
      wait_for_ajaximations
      mod3.publish!

      # should bring up relock dialog on publish
      f("#context_module_#{mod1.id} .publish-icon").click
      test_relock
    end

    it "should save the requirement count chosen in the Edit Module form" do
      @course.enable_feature!(:nc_or)
      get "/courses/#{@course.id}/modules"
      add_existing_module_item('#assignments_select', 'Assignment', @assignment.title)

      @course.reload

<<<<<<< HEAD
=======
      expect(fj('.requirements_message').text).to be_blank

>>>>>>> 5ccb7f61
      # add completion criterion
      f('.ig-header-admin .al-trigger').click
      wait_for_ajaximations
      f('.edit_module_link').click
      wait_for_ajaximations
      edit_form = f('#add_context_module_form')
      expect(edit_form).to be_displayed
      f('.add_completion_criterion_link', edit_form).click
      wait_for_ajaximations

      # Select other radio button
      fj('#context_module_requirement_count_1').click
      submit_form(edit_form)
      wait_for_ajaximations

      # Test that pill now says Complete One Item right after change and one reload
      expect(fj('.pill li').text).to eq "Complete One Item"
      get "/courses/#{@course.id}/modules"
      expect(fj('.pill li').text).to eq "Complete One Item"
    end

    it "should rearrange modules" do
      m1 = @course.context_modules.create!(:name => 'module 1')
      m2 = @course.context_modules.create!(:name => 'module 2')

      get "/courses/#{@course.id}/modules"
      sleep 2 #not sure what we are waiting on but drag and drop will not work, unless we wait

      m1_a = fj('#context_modules .context_module:first-child .reorder_module_link a')
      m2_a = fj('#context_modules .context_module:last-child .reorder_module_link a')
      driver.action.drag_and_drop(m2_a, m1_a).perform
      wait_for_ajax_requests

      m1.reload
      expect(m1.position).to eq 2
      m2.reload
      expect(m2.position).to eq 1
    end

    it "should validate locking a module item display functionality" do
      get "/courses/#{@course.id}/modules"
      add_form = new_module_form
      lock_check = add_form.find_element(:id, 'unlock_module_at')
      lock_check.click
      wait_for_ajaximations
      expect(add_form.find_element(:css, '.unlock_module_at_details')).to be_displayed
      lock_check.click
      wait_for_ajaximations
      expect(add_form.find_element(:css, '.unlock_module_at_details')).not_to be_displayed
    end

    it "should prompt relock when adding an unlock_at date" do
      mod = @course.context_modules.create!(:name => "name")

      get "/courses/#{@course.id}/modules"

      keep_trying_until do
        f(".ig-header-admin .al-trigger").click
        f(".edit_module_link").click
        expect(f('#add_context_module_form')).to be_displayed
      end
      edit_form = f('#add_context_module_form')

      lock_check = edit_form.find_element(:id, 'unlock_module_at')
      lock_check.click
      wait_for_ajaximations
      unlock_date = edit_form.find_element(:id, 'context_module_unlock_at')
      unlock_date.send_keys((Date.today + 2.days).to_s)
      wait_for_ajaximations
      submit_form(edit_form)
      expect(edit_form).not_to be_displayed
      test_relock
    end

    it "should properly change indent of an item with arrows" do
      get "/courses/#{@course.id}/modules"

      add_existing_module_item('#assignments_select', 'Assignment', @assignment.title)
      tag = ContentTag.last

      driver.execute_script("$('#context_module_item_#{tag.id} .indent_item_link').hover().click()")
      wait_for_ajaximations
      expect(f("#context_module_item_#{tag.id}")).to have_class('indent_1')

      tag.reload
      expect(tag.indent).to eq 1
    end

    it "should properly change indent of an item from edit dialog" do
      get "/courses/#{@course.id}/modules"

      add_existing_module_item('#assignments_select', 'Assignment', @assignment.title)
      tag = ContentTag.last

      driver.execute_script("$('#context_module_item_#{tag.id} .edit_item_link').hover().click()")
      click_option("#content_tag_indent_select", "Indent 1 Level")
      submit_form("#edit_item_form")
      wait_for_ajaximations
      expect(f("#context_module_item_#{tag.id}")).to have_class('indent_1')

      tag.reload
      expect(tag.indent).to eq 1
    end

    context "module item cog focus management", priority: "1" do

      before :each do
        get "/courses/#{@course.id}/modules"
        add_existing_module_item('#assignments_select', 'Assignment', @assignment.title)
        @tag = ContentTag.last
        f("#context_module_item_#{@tag.id} .al-trigger").click
      end

      it "should return focus to the cog menu when closing the edit dialog for an item" do
        hover_and_click("#context_module_item_#{@tag.id} .edit_item_link")
        keep_trying_until { ff('.cancel_button.ui-button')[2] }.click
        check_element_has_focus(fj("#context_module_item_#{@tag.id} .al-trigger"))
      end

      it "should return focus to the module item cog when indenting" do
        hover_and_click("#context_module_item_#{@tag.id} .indent_item_link")
        wait_for_ajaximations
        check_element_has_focus(fj("#context_module_item_#{@tag.id} .al-trigger"))
      end

      it "should return focus to the module item cog when outdenting" do
        hover_and_click("#context_module_item_#{@tag.id} .indent_item_link")
        f("#context_module_item_#{@tag.id} .al-trigger").click
        hover_and_click("#context_module_item_#{@tag.id} .outdent_item_link")
        wait_for_ajaximations
        check_element_has_focus(fj("#context_module_item_#{@tag.id} .al-trigger"))
      end

      it "should return focus to the module item cog when closing the move dialog" do
        hover_and_click("#context_module_item_#{@tag.id} .move_module_item_link")
        f('#move_module_item_cancel_btn').click
        check_element_has_focus(fj("#context_module_item_#{@tag.id} .al-trigger"))
      end

      it "should return focus to the module item cog when cancelling a delete" do
        hover_and_click("#context_module_item_#{@tag.id} .delete_item_link")
        expect(driver.switch_to.alert).not_to be_nil
        driver.switch_to.alert.dismiss
        wait_for_ajaximations
        check_element_has_focus(fj("#context_module_item_#{@tag.id} .al-trigger"))
      end

      it "should return focus to the previous module item cog when deleting a module item." do
        add_existing_module_item('#assignments_select', 'Assignment', @assignment.title)
        @tag2 = ContentTag.last
        hover_and_click("#context_module_item_#{@tag2.id} .delete_item_link")
        expect(driver.switch_to.alert).not_to be_nil
        driver.switch_to.alert.accept
        wait_for_ajaximations
        check_element_has_focus(fj("#context_module_item_#{@tag.id} .al-trigger"))
      end

      it "should return focus to the parent module's cog when deleting the last module item." do
        hover_and_click("#context_module_item_#{@tag.id} .delete_item_link")
        expect(driver.switch_to.alert).not_to be_nil
        driver.switch_to.alert.accept
        wait_for_ajaximations
        check_element_has_focus(f("#context_module_#{@tag.context_module_id} .al-trigger"))
      end
    end


    it "should still display due date and points possible after indent change" do
      get "/courses/#{@course.id}/modules"
      module_item = add_existing_module_item('#assignments_select', 'Assignment', @assignment2.title)
      tag = ContentTag.last

      expect(module_item.find_element(:css, ".due_date_display").text).not_to be_blank
      expect(module_item.find_element(:css, ".points_possible_display")).to include_text "10"

      # change indent with arrows
      driver.execute_script("$('#context_module_item_#{tag.id} .indent_item_link').hover().click()")
      wait_for_ajaximations

      module_item = f("#context_module_item_#{tag.id}")
      expect(module_item.find_element(:css, ".due_date_display").text).not_to be_blank
      expect(module_item.find_element(:css, ".points_possible_display")).to include_text "10"

      # change indent from edit form
      driver.execute_script("$('#context_module_item_#{tag.id} .edit_item_link').hover().click()")
      click_option("#content_tag_indent_select", "Don't Indent")
      submit_form("#edit_item_form")
      wait_for_ajaximations

      module_item = f("#context_module_item_#{tag.id}")
      expect(module_item.find_element(:css, ".due_date_display").text).not_to be_blank
      expect(module_item.find_element(:css, ".points_possible_display")).to include_text "10"
    end

    context "Keyboard Accessibility", priority: "1" do
      it "should set focus to the first drag handle after the + Module button" do
        # Add two modules, so the drag handles show up.
        course_module
        course_module
        get "/courses/#{@course.id}/modules"

        driver.execute_script("$('.add_module_link').focus()")
        add_module_link = f('.add_module_link')
        add_module_link.send_keys("\t")
        first_handle = f('.icon-drag-handle')
        check_element_has_focus(first_handle)

      end

      it "should use the keyboard shortcuts to navigate through modules and module items" do
        # Test these shortcuts (access menu by pressing comma key):
        # Up : Previous Module/Item
        # Down : Next Module/Item
        # Space : Move Module/Item
        # k : Previous Module/Item
        # j : Next Module/Item
        # e : Edit Module/Item
        # d : Delete Current Module/Item
        # i : Increase Indent
        # o : Decrease Indent
        # n : New Module

        modules = create_modules(2, true)
        modules[0].add_item({:id => @assignment.id, :type => 'assignment'})
        modules[0].add_item({:id => @assignment2.id, :type => 'assignment'})
        modules[1].add_item({:id => @assignment3.id, :type => 'assignment'})
        get "/courses/#{@course.id}/modules"

        context_modules = ff('.context_module .icon-drag-handle')
        context_module_items = ff('.context_module_item a.title')

        # Navigate through modules and module items
        f('html').send_keys("j")
        check_element_has_focus(context_modules[0])

        context_modules[0].send_keys(:arrow_down)
        check_element_has_focus(context_module_items[0])

        context_module_items[0].send_keys("j")
        check_element_has_focus(context_module_items[1])

        context_module_items[1].send_keys("k")
        check_element_has_focus(context_module_items[0])

        context_module_items[0].send_keys(:arrow_up)
        check_element_has_focus(context_modules[0])

        # Test Edit key
        wait_for_ajaximations(1000) # Has to wait one second before sending keys for it to work
        context_modules[0].send_keys("e")
        expect(f('#add_context_module_form')).to be_displayed
        ff('.cancel_button', dialog_for(f('#add_context_module_form'))).last.click

        # Test New Module key
        wait_for_ajaximations(1000)
        context_modules[0].send_keys("n")
        expect(f('#add_context_module_form')).to be_displayed
        ff('.cancel_button', dialog_for(f('#add_context_module_form'))).last.click

        context_modules[0].send_keys(:arrow_down)
        check_element_has_focus(context_module_items[0])

        # Test Indent / Outdent
        expect(ff('.context_module_item')[0]).to have_class('indent_0')

        wait_for_ajaximations(1000)
        context_module_items[0].send_keys("i")
        keep_trying_until do
          expect(ff('.context_module_item')[0]).to have_class('indent_1')
        end

        wait_for_ajaximations(1000)
        ff('.context_module_item a.title')[0].send_keys("o")
        keep_trying_until do
          expect(ff('.context_module_item')[0]).to have_class('indent_0')
        end

        # Test Delete key
        wait_for_ajaximations(1000)
        new_first_module_item = ff('.context_module_item')[1]
        ff('.context_module_item')[0].send_keys("d")
        driver.switch_to.alert.accept
        keep_trying_until do
          expect(ff('.context_module_item')[0]).to eq(new_first_module_item)
        end

      end
    end

    context "multiple overridden due dates", priority: "2" do
      def create_section_override(section, due_at)
        override = assignment_override_model(:assignment => @assignment)
        override.set = section
        override.override_due_at(due_at)
        override.save!
      end

      it "should indicate when course sections have multiple due dates" do
        modules = create_modules(1, true)
        modules[0].add_item({:id => @assignment.id, :type => 'assignment'})

        cs1 = @course.default_section
        cs2 = @course.course_sections.create!

        create_section_override(cs1, 3.days.from_now)
        create_section_override(cs2, 4.days.from_now)

        get "/courses/#{@course.id}/modules"

        expect(f(".due_date_display").text).to eq "Multiple Due Dates"
      end

      it "should not indicate multiple due dates if the sections' dates are the same" do
        skip("needs to ignore base if all visible sections are overridden")
        modules = create_modules(1, true)
        modules[0].add_item({:id => @assignment.id, :type => 'assignment'})

        cs1 = @course.default_section
        cs2 = @course.course_sections.create!

        due_at = 3.days.from_now
        create_section_override(cs1, due_at)
        create_section_override(cs2, due_at)

        get "/courses/#{@course.id}/modules"


        expect(f(".due_date_display").text).not_to be_blank
        expect(f(".due_date_display").text).not_to eq "Multiple Due Dates"
      end

      it "should use assignment due date if there is no section override" do
        modules = create_modules(1, true)
        modules[0].add_item({:id => @assignment.id, :type => 'assignment'})

        cs1 = @course.default_section
        cs2 = @course.course_sections.create!

        due_at = 3.days.from_now
        create_section_override(cs1, due_at)
        @assignment.due_at = due_at
        @assignment.save!

        get "/courses/#{@course.id}/modules"
        expect(f(".due_date_display").text).not_to be_blank
        expect(f(".due_date_display").text).not_to eq "Multiple Due Dates"
      end

      it "should only use the sections the user is restricted to" do
        skip("needs to ignore base if all visible sections are overridden")
        modules = create_modules(1, true)
        modules[0].add_item({:id => @assignment.id, :type => 'assignment'})

        cs1 = @course.default_section
        cs2 = @course.course_sections.create!
        cs3 = @course.course_sections.create!

        user_logged_in
        @course.enroll_user(@user, 'TaEnrollment', :section => cs1, :allow_multiple_enrollments => true, :limit_privileges_to_course_section => true).accept!
        @course.enroll_user(@user, 'TaEnrollment', :section => cs2, :allow_multiple_enrollments => true, :limit_privileges_to_course_section => true).accept!

        due_at = 3.days.from_now
        create_section_override(cs1, due_at)
        create_section_override(cs2, due_at)
        create_section_override(cs3, due_at + 1.day) # This override should not matter

        get "/courses/#{@course.id}/modules"

        expect(f(".due_date_display").text).not_to be_blank
        expect(f(".due_date_display").text).not_to eq "Multiple Due Dates"
      end
    end

    it "should preserve completion criteria after indent change" do
      mod = @course.context_modules.create! name: 'Test Module'
      tag = mod.add_item(type: 'assignment', id: @assignment2.id)
      mod.completion_requirements = {tag.id => {type: 'must_submit'}}
      mod.save!

      get "/courses/#{@course.id}/modules"

      # indent the item
      driver.execute_script("$('#context_module_item_#{tag.id} .indent_item_link').hover().click()")
      wait_for_ajaximations

      # make sure the completion criterion was preserved
      module_item = f("#context_module_item_#{tag.id}")
      expect(module_item.attribute('class').split).to include 'must_submit_requirement'
      expect(f('.criterion', module_item).attribute('class').split).to include 'defined'
      expect(driver.execute_script("return $('#context_module_item_#{tag.id} .criterion_type').text()")).to eq "must_submit"
    end

    it "should show a vdd tooltip summary for assignments with multiple due dates" do
      selector = "li.Assignment_#{@assignment2.id} .due_date_display"
      get "/courses/#{@course.id}/modules"
      add_existing_module_item('#assignments_select', 'Assignment', @assignment2.title)
      wait_for_ajaximations
      expect(f(selector)).not_to include_text "Multiple Due Dates"

      # add a second due date
      new_section = @course.course_sections.create!(:name => 'New Section')
      override = @assignment2.assignment_overrides.build
      override.set = new_section
      override.due_at = Time.zone.now + 1.day
      override.due_at_overridden = true
      override.save!

      get "/courses/#{@course.id}/modules"
      expect(f(selector)).to include_text "Multiple Due Dates"
      driver.mouse.move_to f("#{selector} a")
      wait_for_ajaximations

      tooltip = fj('.vdd_tooltip_content:visible')
      expect(tooltip).to include_text 'New Section'
      expect(tooltip).to include_text 'Everyone else'
    end

    it "should publish a file from the modules page", priority: "1", test_id: 126727 do
      @module = @course.context_modules.create!(:name => "some module")
      @file = @course.attachments.create!(:display_name => "some file", :uploaded_data => default_uploaded_data, :locked => true)
      @tag = @module.add_item({:id => @file.id, :type => 'attachment'})
      expect(@file.reload).not_to be_published
      get "/courses/#{@course.id}/modules"
      f("[data-id='#{@file.id}'] > button.published-status").click
      ff(".permissions-dialog-form input[name='permissions']")[0].click
      f(".permissions-dialog-form [type='submit']").click
      wait_for_ajaximations
      expect(@file.reload).to be_published
    end

    it "should show the file publish button on course home" do
      @course.default_view = 'modules'
      @course.save!

      @module = @course.context_modules.create!(:name => "some module")
      @file = @course.attachments.create!(:display_name => "some file", :uploaded_data => default_uploaded_data)
      @tag = @module.add_item({:id => @file.id, :type => 'attachment'})

      get "/courses/#{@course.id}"
      expect(f(".context_module_item.attachment .icon-publish")).to be_displayed
    end

    it "should render publish buttons in collapsed modules" do
      @module = @course.context_modules.create! name: "collapsed"
      tag = @module.add_item(type: 'assignment', id: @assignment2.id)
      @progression = @module.evaluate_for(@user)
      @progression.collapsed = true
      @progression.save!
      get "/courses/#{@course.id}/modules"
      wait_for_ajaximations
      f('.expand_module_link').click
      wait_for_ajaximations
      expect(f(".context_module_item.assignment .icon-publish")).to be_displayed
    end
  end

  context "as a teacher", priority: "1" do
    before(:each) do
      course_with_teacher_logged_in
      @course.default_view = 'modules'
      @course.save!
      get "/courses/#{@course.id}"
    end

    it "should render as course home page", priority: "1", test_id: 126740 do
      create_modules(1)
      @course.default_view = 'modules'
      @course.save!
      get "/courses/#{@course.id}"
      expect(f('.add_module_link').text).not_to be_nil
    end

    it "should add a new module", priority: "1", test_id: 126704 do
      add_module('New Module')
      wait_for_ajaximations
      mod = @course.context_modules.first
      expect(mod.name).to eq 'New Module'
    end

    it "publishes an unpublished module", priority: "1", test_id: 280195 do
      add_module('New Module')
      wait_for_ajaximations
      expect(f('.context_module')).to have_class('unpublished_module')
      expect(@course.context_modules.count).to eq 1
      mod = @course.context_modules.first
      expect(mod.name).to eq 'New Module'
      publish_module
      mod.reload
      expect(mod).to be_published
      expect(f('#context_modules .publish-icon-published')).to be_displayed
    end

    it "unpublishes a published module", priority: "1", test_id: 280196 do
      add_module('New Module')
      mod = @course.context_modules.first
      publish_module
      mod.reload
      expect(mod).to be_published
      unpublish_module
      mod.reload
      expect(mod).to be_unpublished
    end



    it "should edit a module", priority: "1", test_id: 126738 do
      edit_text = 'Module Edited'
      add_module('Edit Module')
      f('.ig-header-admin .al-trigger').click
      f('.edit_module_link').click
      expect(f('#add_context_module_form')).to be_displayed
      edit_form = f('#add_context_module_form')
      edit_form.find_element(:id, 'context_module_name').send_keys(edit_text)
      submit_form(edit_form)
      expect(edit_form).not_to be_displayed
      wait_for_ajaximations
      expect(f('.context_module > .header')).to include_text(edit_text)
    end

    it "should delete a module", priority: "1", test_id: 126736 do
      add_module('Delete Module')
      driver.execute_script("$('.context_module').addClass('context_module_hover')")
      f('.ig-header-admin .al-trigger').click
      wait_for_ajaximations
      f('.delete_module_link').click
      expect(driver.switch_to.alert).not_to be_nil
      driver.switch_to.alert.accept
      wait_for_ajaximations
      refresh_page
      expect(f('#no_context_modules_message')).to be_displayed
      wait_for_ajaximations
      expect(f('.context_module > .header')).not_to be_displayed
    end

    it "should add an assignment to a module", priority: "1", test_id: 126723 do
      add_new_module_item('#assignments_select', 'Assignment', '[ New Assignment ]', 'New Assignment Title')
      expect(fln('New Assignment Title')).to be_displayed
    end


    it "should add a quiz to a module", priority: "1", test_id: 126719 do
      add_new_module_item('#quizs_select', 'Quiz', '[ New Quiz ]', 'New Quiz Title')
      verify_persistence('New Quiz Title')
    end

    it "should add a content page item to a module", priority: "1", test_id: 126708 do
      add_new_module_item('#wiki_pages_select', 'Content Page', '[ New Page ]', 'New Page Title')
      verify_persistence('New Page Title')
    end

    it "should add a discussion item to a module", priority: "1", test_id: 126711 do
      get "/courses/#{@course.id}/modules"
      add_new_module_item('#discussion_topics_select', 'Discussion', '[ New Topic ]', 'New Discussion Title')
      verify_persistence('New Discussion Title')
    end

    it "should add an external url item to a module", priority: "1", test_id: 126707 do
      get "/courses/#{@course.id}/modules"
      add_new_external_item('External URL', 'www.google.com', 'Google')
      expect(fln('Google')).to be_displayed
    end

    it "should add an external tool item to a module from apps", priority: "1", test_id: 126706 do
      get "/courses/#{@course.id}/settings"
      make_full_screen
      wait_for_ajaximations
      f("#tab-tools-link").click
      f(".add_tool_link.lm").click
      f(".dropdown-toggle").click
      fln("By URL").click
      ff(".input-block-level")[2].send_keys("Khan Academy")
      ff(".input-block-level")[3].send_keys("key")
      ff(".input-block-level")[4].send_keys("secret")
      ff(".input-block-level")[5].send_keys("https://www.eduappcenter.com/configurations/rt6spjamqrgkduhr.xml")
      ff(".btn-primary")[6].click
      get "/courses/#{@course.id}/modules"
      add_new_external_item('External Tool', 'https://www.edu-apps.org/lti_public_resources/launch?driver=khan_academy&remote_id=y2-uaPiyoxc', 'Counting with small numbers')
      expect(fln('Counting with small numbers')).to be_displayed
      expect(f('span.publish-icon.unpublished.publish-icon-publish > i.icon-unpublished')).to be_displayed
    end

    it "should add an external tool item to a module" do
      get "/courses/#{@course.id}/modules"
      add_new_external_item('External Tool', 'www.instructure.com', 'Instructure')
      expect(fln('Instructure')).to be_displayed
    end
  end

  context 'adds existing items to modules' do
    before do
      course_with_teacher_logged_in
      @course.context_modules.create! name: 'Module 1'
      @mod = @course.context_modules.first
    end

     it 'should add an unpublished page to a module', priority: "1", test_id: 126709 do
      @unpub_page = @course.wiki.wiki_pages.create!(title: 'Unpublished Page')
      @unpub_page.workflow_state = 'unpublished'
      @unpub_page.save!
      @mod.add_item(type: 'wiki_page', id: @unpub_page.id)
      go_to_modules
      verify_persistence('Unpublished Page')
      expect(f('span.publish-icon.unpublished.publish-icon-publish > i.icon-unpublished')).to be_displayed
     end

    it 'should add a published page to a module', priority: "1", test_id: 126710 do
      @pub_page = @course.wiki.wiki_pages.create!(title: 'Published Page')
      @mod.add_item(type: 'wiki_page', id: @pub_page.id)
      go_to_modules
      verify_persistence('Published Page')
      expect(f('span.publish-icon.published.publish-icon-published')).to be_displayed
    end

    it 'should add an unpublished quiz to a module', priority: "1", test_id: 126720 do
      @unpub_quiz = Quizzes::Quiz.create!(context: @course, title: 'Unpublished Quiz')
      @unpub_quiz.workflow_state = 'unpublished'
      @unpub_quiz.save!
      @mod.add_item(type: 'quiz', id: @unpub_quiz.id)
      go_to_modules
      verify_persistence('Unpublished Quiz')
      expect(f('span.publish-icon.unpublished.publish-icon-publish > i.icon-unpublished')).to be_displayed
    end

    it 'should add a published quiz to a module', priority: "1", test_id: 126721 do
      @pub_quiz = Quizzes::Quiz.create!(context: @course, title: 'Published Quiz')
      @mod.add_item(type: 'quiz', id: @pub_quiz.id)
      go_to_modules
      verify_persistence('Published Quiz')
      expect(f('span.publish-icon.published.publish-icon-published')).to be_displayed
    end

    it 'should add an unpublished assignment to a module', priority: "1", test_id: 126724 do
      @unpub_assignment = Assignment.create!(context: @course, title: 'Unpublished Assignment')
      @unpub_assignment.workflow_state = 'unpublished'
      @unpub_assignment.save!
      @mod.add_item(type: 'assignment', id: @unpub_assignment.id)
      go_to_modules
      verify_persistence('Unpublished Assignment')
      expect(f('span.publish-icon.unpublished.publish-icon-publish > i.icon-unpublished')).to be_displayed
    end

    it 'should add a published assignment to a module', priority: "1", test_id: 126725 do
      @pub_assignment = Assignment.create!(context: @course, title: 'Published Assignment')
      @mod.add_item(type: 'assignment', id: @pub_assignment.id)
      go_to_modules
      verify_persistence('Published Assignment')
      expect(f('span.publish-icon.published.publish-icon-published')).to be_displayed
    end

    it 'should add an non-graded unpublished discussion to a module', priority: "1", test_id: 126712 do
      @unpub_ungraded_discussion = @course.discussion_topics.create!(title: 'Non-graded Unpublished Discussion')
      @unpub_ungraded_discussion.workflow_state = 'unpublished'
      @unpub_ungraded_discussion.save!
      @mod.add_item(type: 'discussion_topic', id: @unpub_ungraded_discussion.id)
      go_to_modules
      verify_persistence('Non-graded Unpublished Discussion')
      expect(f('span.publish-icon.unpublished.publish-icon-publish > i.icon-unpublished')).to be_displayed
    end

    it 'should add a non-graded published discussion to a module', priority: "1", test_id: 126713 do
      @pub_ungraded_discussion = @course.discussion_topics.create!(title: 'Non-graded Published Discussion')
      @mod.add_item(type: 'discussion_topic', id: @pub_ungraded_discussion.id)
      go_to_modules
      verify_persistence('Non-graded Published Discussion')
      expect(f('span.publish-icon.published.publish-icon-published')).to be_displayed
    end

    it 'should add an graded unpublished discussion to a module', priority: "1", test_id: 126714 do
      a = @course.assignments.create!(title: 'some assignment', points_possible: 10)
      @unpub_graded_discussion = @course.discussion_topics.build(assignment: a, title: 'Graded Unpublished Discussion')
      @unpub_graded_discussion.workflow_state = 'unpublished'
      @unpub_graded_discussion.save!
      @mod.add_item(type: 'discussion_topic', id: @unpub_graded_discussion.id)
      go_to_modules
      verify_persistence('Graded Unpublished Discussion')
      expect(f('span.publish-icon.unpublished.publish-icon-publish > i.icon-unpublished')).to be_displayed
      expect(f('.points_possible_display').text).to include_text "10 pts"
    end

    it 'should add a graded published discussion to a module', priority: "1", test_id: 126715 do
      a = @course.assignments.create!(title: 'some assignment', points_possible: 10)
      @pub_graded_discussion = @course.discussion_topics.build(assignment: a, title: 'Graded Published Discussion')
      @pub_graded_discussion.save!
      @mod.add_item(type: 'discussion_topic', id: @pub_graded_discussion.id)
      go_to_modules
      verify_persistence('Graded Published Discussion')
      expect(f('span.publish-icon.published.publish-icon-published')).to be_displayed
      expect(f('.points_possible_display').text).to include_text "10 pts"
    end

    it 'should add a graded published discussion with a due date to a module', priority: "1", test_id: 126716 do
      @due_at = 3.days.from_now
      a = @course.assignments.create!(title: 'some assignment', points_possible: 10, due_at: @due_at)
      @pub_graded_discussion_due = @course.discussion_topics.build(assignment: a, title: 'Graded Published Discussion with Due Date')
      @pub_graded_discussion_due.save!
      @mod.add_item(type: 'discussion_topic', id: @pub_graded_discussion_due.id)
      go_to_modules
      verify_persistence('Graded Published Discussion with Due Date')
      expect(f('span.publish-icon.published.publish-icon-published')).to be_displayed
      expect(f('.due_date_display').text).not_to be_blank
      expect(f('.due_date_display').text).to eq @due_at.strftime('%b %-d')
      expect(f('.points_possible_display').text).to include_text "10 pts"
    end
  end
  describe "files" do
    FILE_NAME = 'some test file'

    before(:each) do
      course_with_teacher_logged_in
      #adding file to course
      @file = @course.attachments.create!(:display_name => FILE_NAME, :uploaded_data => default_uploaded_data)
      @file.context = @course
      @file.save!
    end

    it "should add a file item to a module", priority: "1", test_id: 126728 do
      get "/courses/#{@course.id}/modules"
      add_existing_module_item('#attachments_select', 'File', FILE_NAME)
    end

    it "should not remove the file link in a module when file is overwritten" do
      course_module
      @module.add_item({:id => @file.id, :type => 'attachment'})
      get "/courses/#{@course.id}/modules"

      expect(f('.context_module_item')).to include_text(FILE_NAME)
      file = @course.attachments.create!(:display_name => FILE_NAME, :uploaded_data => default_uploaded_data)
      file.context = @course
      file.save!
      Attachment.last.handle_duplicates(:overwrite)
      refresh_page
      expect(f('.context_module_item')).to include_text(FILE_NAME)
    end
  end

  context "logged out", priority: "2" do
    before(:each) do
      @course = course(:active_all => true)
      course_module
      @course.is_public = true
      @course.save!
      @course.reload
      remove_user_session
    end

    it "loads page with differentiated assignments on" do
      @course.enable_feature!(:differentiated_assignments)
      assert_page_loads
    end

    it "loads page with differentiated assignments on" do
      @course.disable_feature!(:differentiated_assignments)
      assert_page_loads
    end
  end

  context "when a public course is accessed" do
    include_context "public course as a logged out user"

    it "should display modules list", priority: "1", test_id: 269812 do
      @module = public_course.context_modules.create!(:name => "module 1")
      @assignment = public_course.assignments.create!(:name => 'assignment 1', :assignment_group => @assignment_group)
      @module.add_item :type => 'assignment', :id => @assignment.id
      get "/courses/#{public_course.id}/modules"
      validate_selector_displayed('.item-group-container')
    end
  end
end<|MERGE_RESOLUTION|>--- conflicted
+++ resolved
@@ -460,11 +460,8 @@
 
       @course.reload
 
-<<<<<<< HEAD
-=======
       expect(fj('.requirements_message').text).to be_blank
 
->>>>>>> 5ccb7f61
       # add completion criterion
       f('.ig-header-admin .al-trigger').click
       wait_for_ajaximations
