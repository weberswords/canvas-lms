require File.expand_path(File.dirname(__FILE__) + '/../common')

describe "admin settings tab" do
  include_context "in-process server selenium tests"
  before :each do
    course_with_admin_logged_in
    get "/accounts/#{Account.default.id}/settings"
  end

  def get_default_services
    default_services = []
    service_hash = Account.default.allowed_services_hash
    service_hash.each do |k, v|
      default_services.push k if v[:expose_to_ui] &&
        (!v[:expose_to_ui_proc] || v[:expose_to_ui_proc].call(@user, Account.default))
    end
    default_services
  end

  def state_checker checker, check_state
    if (checker)
      expect(check_state).to be_truthy
    else
      expect(check_state).to be_falsey
    end
  end

  def check_box_verifier (css_selectors, features, checker = true)
    is_symbol = false

    css_selectors = [css_selectors] unless (css_selectors.is_a? Array)

    if features.is_a? Symbol
      is_symbol = true
      if features == :all_selectors
        features = get_default_services
      end
    end
    if ((features.is_a? Array) && !checker)
      default_selectors = []
      features.each do |feature|
        check_state = Account.default.service_enabled?(feature)
        state_checker checker, !check_state
        default_selectors.push("#account_services_#{feature}")
      end
      css_selectors = default_selectors
    end
    css_selectors.each do |selector|
      check_state = is_checked(selector)
      state_checker !checker, check_state
      f(selector).click
    end
    click_submit
    if (is_symbol == false)
      check_state = Account.default.service_enabled?(features[:allowed_services])
      state_checker checker, check_state
    else
      if (features.is_a? Array)
        default_selectors = []
        features.each do |feature|
          check_state = Account.default.service_enabled?(feature)
          state_checker checker, check_state
          default_selectors.push("#account_services_#{feature}")
        end
        if (checker)
          default_selectors += css_selectors
        end
        css_selectors = default_selectors
      else
        check_state = Account.default.settings[features]
        state_checker checker, check_state
      end
    end
    css_selectors.each do |selector|
      check_state = is_checked(selector)
      state_checker checker, check_state
    end
  end

  def click_submit
    f("#account_settings button[type=submit]").click
    wait_for_ajax_requests
  end

  def go_to_feature_options(account_id)
    get "/accounts/#{account_id}/settings"
    f("#tab-features-link").click
    wait_for_ajaximations
  end

  context "account settings" do

    it "should change the default time zone to Lima" do
      f("#account_default_time_zone option[value='Lima']").click
      click_submit
      expect(Account.default.default_time_zone.name).to eq "Lima"
      expect(f("#account_default_time_zone option[value='Lima']")).to have_attribute("selected", "true")
    end

    describe "allow self-enrollment" do
      def enrollment_helper (value='')
        if (value == '')
          f("#account_settings_self_enrollment option[value='']").click
        else
          f("#account_settings_self_enrollment option[value=#{value}]").click
        end
        click_submit
        expect(Account.default[:settings][:self_enrollment]).to eq value.presence
        expect(f("#account_settings_self_enrollment")).to have_value value
      end

      it "should select never for self-enrollment" do
        enrollment_helper
      end

      it "should select self-enrollment for any courses" do
        enrollment_helper "any"
      end

      it "should select self-enrollment for manually-created courses" do
        enrollment_helper "manually_created"
      end
    end

    it "should click on don't let teachers rename their courses" do
      check_box_verifier("#account_settings_prevent_course_renaming_by_teachers", :prevent_course_renaming_by_teachers)
    end

    it "should uncheck 'students can opt-in to receiving scores in email notifications' " do
      check_box_verifier("#account_settings_allow_sending_scores_in_emails", :allow_sending_scores_in_emails, false)
    end

    it "should set trusted referers for account" do
      trusted_referers = 'https://example.com,http://example.com'
      set_value f("#account_settings_trusted_referers"), trusted_referers
      click_submit
      expect(Account.default[:settings][:trusted_referers]).to eq trusted_referers
      expect(f("#account_settings_trusted_referers")).to have_value trusted_referers

      set_value f("#account_settings_trusted_referers"), ''
      click_submit
      expect(Account.default[:settings][:trusted_referers]).to be_nil
      expect(f("#account_settings_trusted_referers")).to have_value ''
    end
  end

  context "quiz ip address filter" do

    def add_quiz_filter name ="www.canvas.instructure.com", value="192.168.217.1/24"
      fj("#ip_filters .name[value='']:visible").send_keys name
      fj("#ip_filters .value[value='']:visible").send_keys value
      click_submit
      filter_hash = {name => value}
      expect(Account.default.settings[:ip_filters]).to include filter_hash
      expect(fj("#ip_filters .name[value='#{name}']")).to be_displayed
      expect(fj("#ip_filters .value[value='#{value}']")).to be_displayed
      filter_hash
    end

    def create_quiz_filter(name="www.canvas.instructure.com", value="192.168.217.1/24")
      Account.default.tap do |a|
        a.settings[:ip_filters] ||= []
        a.settings[:ip_filters] << {name => value}
        a.save!
      end
    end

    it "should click on the quiz help link" do
      f(".ip_help_link").click
      expect(f("#ip_filters_dialog")).to include_text "What are Quiz IP Filters?"
    end

    it "should add a quiz filter" do
      add_quiz_filter
    end

    it "should add another quiz filter" do
      create_quiz_filter
      f(".add_ip_filter_link").click
      add_quiz_filter "www.canvas.instructure.com/tests", "129.186.127.12/4"
    end

    it "should edit a quiz filter" do
      create_quiz_filter
      new_name = "www.example.org"
      new_value = "10.192.124.12/8"
      replace_content(fj("#ip_filters .name:visible"), new_name)
      replace_content(fj("#ip_filters .value:visible"), new_value)
      click_submit
      filter_hash = {new_name => new_value}
      expect(Account.default.settings[:ip_filters]).to include filter_hash
      expect(fj("#ip_filters .name[value='#{new_name}']")).to be_displayed
      expect(fj("#ip_filters .value[value='#{new_value}']")).to be_displayed
    end

    it "should delete a quiz filter" do
      filter_hash = add_quiz_filter
      f("#ip_filters .delete_filter_link").click
      click_submit
      expect(f("#account_settings")).not_to contain_css("#ip_filters .value[value='#{filter_hash.values.first}']")
      expect(f("#account_settings")).not_to contain_css("#ip_filters .name[value='#{filter_hash.keys.first}']")
      expect(Account.default.settings[:ip_filters]).to be_blank
    end
  end

  context "features" do
    it "should check 'open registration'" do
      check_box_verifier("#account_settings_open_registration", :open_registration)
    end

    it "should uncheck users can edit display name' and check it again" do
      check_box_verifier("#account_settings_users_can_edit_name", :users_can_edit_name, false)
      check_box_verifier("#account_settings_users_can_edit_name", :users_can_edit_name)
    end

    describe "equella settings" do

      def add_equella_feature
        equella_url = "http://oer.equella.com/signon.do"
        f("#account_settings_equella_endpoint").send_keys(equella_url)
        f("#account_settings_equella_teaser").send_keys("equella feature")
        click_submit
        expect(Account.default.settings[:equella_endpoint]).to eq equella_url
        expect(Account.default.settings[:equella_teaser]).to eq "equella feature"
        expect(f("#account_settings_equella_endpoint")).to have_value equella_url
        expect(f("#account_settings_equella_teaser")).to have_value "equella feature"
      end

      before(:each) do
        f("#enable_equella").click
        expect(is_checked("#enable_equella")).to be_truthy
      end
      it "should add an equella feature" do
        add_equella_feature
      end

      it "should edit an equella feature" do
        add_equella_feature
        new_equella_url = "http://oer.equella.com/signon.be"
        replace_content(f("#account_settings_equella_endpoint"), new_equella_url)
        replace_content(f("#account_settings_equella_teaser"), "new equella feature")
        click_submit
        expect(Account.default.settings[:equella_endpoint]).to eq new_equella_url
        expect(Account.default.settings[:equella_teaser]).to eq "new equella feature"
        expect(f("#account_settings_equella_endpoint")).to have_value new_equella_url
        expect(f("#account_settings_equella_teaser")).to have_value "new equella feature"
      end

      it "should delete an equella feature" do
        add_equella_feature
        expect(fj("#account_settings_equella_endpoint:visible")).to be_displayed
        expect(fj("#account_settings_equella_teaser:visible")).to be_displayed
        replace_content(f("#account_settings_equella_endpoint"), "")
        replace_content(f("#account_settings_equella_teaser"), "")
        click_submit
        expect(Account.default.settings[:equella_endpoint]).to be_nil
        expect(Account.default.settings[:equella_teaser]).to be_nil
        expect(f("#account_settings")).not_to contain_jqcss("#account_settings_equella_endpoint:visible")
        expect(f("#account_settings")).not_to contain_jqcss("#account_settings_equella_teaser:visible")
      end
    end
  end

  context "enabled web services" do

    it "should click on the google help dialog" do
      fj("label['for'='account_services_google_docs_previews'] .icon-question").click
      expect(fj(".ui-dialog-title:visible")).to include_text("About Google Docs Previews")
    end

    it "should unclick and then click on skype" do
      check_box_verifier("#account_services_skype", {:allowed_services => :skype}, false)
      check_box_verifier("#account_services_skype", {:allowed_services => :skype})
    end

    it "should unclick and then click on delicious" do
      check_box_verifier("#account_services_delicious", {:allowed_services => :delicious}, false)
      check_box_verifier("#account_services_delicious", {:allowed_services => :delicious})
    end

    it "should unclick and click on google docs previews" do
      check_box_verifier("#account_services_google_docs_previews", {:allowed_services => :google_docs_previews}, false)
      check_box_verifier("#account_services_google_docs_previews", {:allowed_services => :google_docs_previews})
    end

    it "should click on user avatars" do
      check_box_verifier("#account_services_avatars", {:allowed_services => :avatars})
      check_box_verifier("#account_services_avatars", {:allowed_services => :avatars}, false)
    end

    it "should disable all web services" do
      check_box_verifier(nil, :all_selectors, false)
    end

    it "should enable all web services" do
      check_box_verifier("#account_services_avatars", :all_selectors)
    end

    it "should enable and disable a plugin service (setting)" do
      AccountServices.register_service(:myplugin, {:name => "My Plugin", :description => "", :expose_to_ui => :setting, :default => false})
      get "/accounts/#{Account.default.id}/settings"
      check_box_verifier("#account_services_myplugin", {:allowed_services => :myplugin})
      check_box_verifier("#account_services_myplugin", {:allowed_services => :myplugin}, false)
    end

    it "should enable and disable a plugin service (service)" do
      AccountServices.register_service(:myplugin, {:name => "My Plugin", :description => "", :expose_to_ui => :service, :default => false})
      get "/accounts/#{Account.default.id}/settings"
      check_box_verifier("#account_services_myplugin", {:allowed_services => :myplugin})
      check_box_verifier("#account_services_myplugin", {:allowed_services => :myplugin}, false)
    end
  end

  context "who can create new courses" do

    it "should check on teachers" do
      check_box_verifier("#account_settings_teachers_can_create_courses", :teachers_can_create_courses)
    end

    it "should check on users with no enrollments" do
      check_box_verifier("#account_settings_no_enrollments_can_create_courses", :no_enrollments_can_create_courses)
    end

    it "should check on students" do
      check_box_verifier("#account_settings_students_can_create_courses", :students_can_create_courses)
    end
  end

  context "custom help links" do
    def set_checkbox(checkbox, checked)
      selector = "##{checkbox['id']}"
      checkbox.click if is_checked(selector) != checked
    end

<<<<<<< HEAD
    it 'should add and delete custom help links' do
      skip('this tests old ui') if ENV['CANVAS_FORCE_USE_NEW_STYLES']

      Account.default.disable_feature! :use_new_styles

      Setting.set('show_feedback_link', 'true')
      get "/accounts/#{Account.default.id}/settings"

      f('.add_custom_help_link').click
      f('.add_custom_help_link').click
      f('.add_custom_help_link').click

      inputs = ff('.custom_help_link:nth-child(1) .formtable input')
      inputs.find{|e| e['id'].ends_with?('_text')}.send_keys('text')
      inputs.find{|e| e['id'].ends_with?('_subtext')}.send_keys('subtext')
      inputs.find{|e| e['id'].ends_with?('_url')}.send_keys('http://www.example.com/example')

      set_checkbox(inputs.find{|e| e['id'].ends_with?('_available_to_user')}, true)
      set_checkbox(inputs.find{|e| e['id'].ends_with?('_available_to_student')}, true)
      set_checkbox(inputs.find{|e| e['id'].ends_with?('_available_to_teacher')}, true)
      set_checkbox(inputs.find{|e| e['id'].ends_with?('_available_to_admin')}, false)

      f('.custom_help_link:nth-child(2) .delete').click
      expect(f('.custom_help_link:nth-child(2)')).not_to be_displayed

      inputs = ff('.custom_help_link:nth-child(3) .formtable input')
      inputs.find{|e| e['id'].ends_with?('_text')}.send_keys('text2')
      inputs.find{|e| e['id'].ends_with?('_subtext')}.send_keys('subtext2')
      inputs.find{|e| e['id'].ends_with?('_url')}.send_keys('http://www.example.com/example2')

      set_checkbox(inputs.find{|e| e['id'].ends_with?('_available_to_user')}, false)
      set_checkbox(inputs.find{|e| e['id'].ends_with?('_available_to_student')}, true)
      set_checkbox(inputs.find{|e| e['id'].ends_with?('_available_to_teacher')}, false)
      set_checkbox(inputs.find{|e| e['id'].ends_with?('_available_to_admin')}, true)

      click_submit
      expect(Account.default.settings[:custom_help_links]).to eq [
        {"text"=>"text", "subtext"=>"subtext", "url"=>"http://www.example.com/example", "available_to"=>["user", "student", "teacher"]},
        {"text"=>"text2", "subtext"=>"subtext2", "url"=>"http://www.example.com/example2", "available_to"=>["student", "admin"]}
      ]

      f('.custom_help_link:nth-child(1) .delete').click
      expect(f('.custom_help_link:nth-child(1)')).not_to be_displayed

      click_submit
      expect(Account.default.settings[:custom_help_links]).to eq [
          {"text"=>"text2", "subtext"=>"subtext2", "url"=>"http://www.example.com/example2", "available_to"=>["student", "admin"]}
      ]
    end

=======
>>>>>>> df88dd94
    it "should set custom help link text and icon" do
      Setting.set('show_feedback_link', 'true')

      link_name = 'Links'
      icon = 'cog'
      help_link_name_input = '[name="account[settings][help_link_name]"]'
      help_link_icon_option = '[data-icon-value="cog"]'

      get "/accounts/#{Account.default.id}/settings"

      set_value f(help_link_name_input), link_name
      f(help_link_icon_option).click

      click_submit

      expect(Account.default.settings[:help_link_name]).to eq link_name
      expect(Account.default.settings[:help_link_icon]).to eq icon

      expect(f(help_link_name_input)).to have_value link_name
      expect(is_checked(f("#{help_link_icon_option} input"))).to be_truthy
    end

    it "should not delete all of the pre-existing custom help links if notifications tab is submitted" do
      Account.default.settings[:custom_help_links] = [
          {"text"=>"text", "subtext"=>"subtext", "url"=>"http://www.example.com/example", "available_to"=>["user", "student", "teacher"]}]
      Account.default.save!

      Setting.set('show_feedback_link', 'true')
      get "/accounts/#{Account.default.id}/settings"

      f("#tab-notifications-link").click
      f("#account_settings_notifications button[type=submit]").click
      wait_for_ajax_requests

      expect(Account.default.settings[:custom_help_links]).to eq [
        {"text"=>"text", "subtext"=>"subtext", "url"=>"http://www.example.com/example", "available_to"=>["user", "student", "teacher"]}
      ]
    end

    it "should preserve the default help links if the account hasn't been configured with the new ui yet" do
<<<<<<< HEAD
      Account.default.enable_feature!(:use_new_styles)
=======
>>>>>>> df88dd94
      help_link = {:text => "text", :subtext => "subtext", :url => "http://www.example.com/example", :available_to => ["user", "student", "teacher"]}
      Account.default.settings[:custom_help_links] = [help_link]
      Account.default.save!

      help_links = Account.default.help_links
      expect(help_links).to include(help_link.merge(:type => "custom"))
      expect(help_links & Canvas::Help.default_links).to eq Canvas::Help.default_links

      Setting.set('show_feedback_link', 'true')
      get "/accounts/#{Account.default.id}/settings"

      top = f('#custom_help_link_settings .ic-Sortable-item')
      top.find_elements(:css, 'button').last.click
      wait_for_ajaximations

      click_submit

      new_help_links = Account.default.help_links
      expect(new_help_links).to_not include(Canvas::Help.default_links.first)
      expect(new_help_links).to include(Canvas::Help.default_links.last)
      expect(new_help_links).to include(help_link.merge(:type => "custom"))
    end
  end

  context "external integration keys" do
    let!(:key_value) { '42' }
    before(:once) do
      ExternalIntegrationKey.key_type :external_key0, label: 'External Key 0', rights: { read: proc { true }, write: true }
      ExternalIntegrationKey.key_type :external_key1, label: proc { 'External Key 1' }, rights: { read: true, write: false }
      ExternalIntegrationKey.key_type :external_key2, label: 'External Key 2', rights: { read: proc { false }, write: false }
    end

    it "should not display external integration keys if no key types exist" do
      ExternalIntegrationKey.stubs(:key_types).returns([])
      get "/accounts/#{Account.default.id}/settings"
      expect(f("#account_settings")).not_to contain_css("#external_integration_keys")
    end

    it "should not display external integration keys if no rights are granted" do
      ExternalIntegrationKey.any_instance.stubs(:grants_right_for?).returns(false)
      get "/accounts/#{Account.default.id}/settings"
      expect(f("#account_settings")).not_to contain_css("#external_integration_keys")
    end

    it "should display keys with the correct rights" do
      eik = ExternalIntegrationKey.new
      eik.context = Account.default
      eik.key_type = 'external_key0'
      eik.key_value = key_value
      eik.save

      eik = ExternalIntegrationKey.new
      eik.context = Account.default
      eik.key_type = 'external_key1'
      eik.key_value = key_value
      eik.save

      get "/accounts/#{Account.default.id}/settings"

      expect(f("label[for='account_external_integration_keys_external_key0']").text).to eq 'External Key 0:'
      expect(f("label[for='account_external_integration_keys_external_key1']").text).to eq 'External Key 1:'
      expect(f("#account_settings")).not_to contain_css("label[for='account_external_integration_keys_external_key2']")

      expect(f("#account_external_integration_keys_external_key0")).to have_value key_value
      expect(f("#external_integration_keys span").text).to eq key_value
      expect(f("#account_settings")).not_to contain_css("#account_external_integration_keys_external_key2")
    end

    it "should update writable keys" do
      set_value f("#account_external_integration_keys_external_key0"), key_value
      click_submit

      expect(f("#account_external_integration_keys_external_key0")).to have_value key_value

      set_value f("#account_external_integration_keys_external_key0"), ''
      click_submit

      expect(f("#account_external_integration_keys_external_key0")).to have_value ''
    end
  end

  it "should show all the feature flags" do
    course_with_admin_logged_in(:account => Account.site_admin)
    get "/accounts/#{Account.site_admin.id}/settings"
    f("#tab-features-link").click
    wait_for_ajaximations

    Feature.applicable_features(Account.site_admin).each do |feature|
      expect(f(".feature.#{feature.feature}")).to be_displayed
    end
  end

  it "should test SIS Agent Token Authentication", priority: "2", test_id: 132577 do
    course_with_admin_logged_in(:account => Account.site_admin)
    sis_token = "canvas"
    go_to_feature_options(Account.site_admin.id)
    move_to_click("label[for=ff_allowed_post_grades]")
    go_to_feature_options(Account.default.id)
    move_to_click("label[for=ff_allowed_post_grades]")
    f("#tab-settings-link").click
    # SIS Agent Token Authentication will not appear without refresh
    refresh_page
    expect(f("#add_sis_app_token")).to be_displayed
    expect(f("#account_settings_sis_app_token")).to be_displayed
    f("#account_settings_sis_app_token").send_keys(sis_token)
    f(".Button--primary").click
    token = f("#account_settings_sis_app_token")
    keep_trying_until{
      expect(token.attribute("value")).to eq sis_token
    }
    go_to_feature_options(Account.default.id)
    move_to_click("label[for=ff_off_post_grades]")
    f('#tab-settings-link').click
    refresh_page
    expect(f("#account_settings")).not_to contain_css("#account_settings_sis_app_token")
  end
end<|MERGE_RESOLUTION|>--- conflicted
+++ resolved
@@ -332,59 +332,6 @@
       checkbox.click if is_checked(selector) != checked
     end
 
-<<<<<<< HEAD
-    it 'should add and delete custom help links' do
-      skip('this tests old ui') if ENV['CANVAS_FORCE_USE_NEW_STYLES']
-
-      Account.default.disable_feature! :use_new_styles
-
-      Setting.set('show_feedback_link', 'true')
-      get "/accounts/#{Account.default.id}/settings"
-
-      f('.add_custom_help_link').click
-      f('.add_custom_help_link').click
-      f('.add_custom_help_link').click
-
-      inputs = ff('.custom_help_link:nth-child(1) .formtable input')
-      inputs.find{|e| e['id'].ends_with?('_text')}.send_keys('text')
-      inputs.find{|e| e['id'].ends_with?('_subtext')}.send_keys('subtext')
-      inputs.find{|e| e['id'].ends_with?('_url')}.send_keys('http://www.example.com/example')
-
-      set_checkbox(inputs.find{|e| e['id'].ends_with?('_available_to_user')}, true)
-      set_checkbox(inputs.find{|e| e['id'].ends_with?('_available_to_student')}, true)
-      set_checkbox(inputs.find{|e| e['id'].ends_with?('_available_to_teacher')}, true)
-      set_checkbox(inputs.find{|e| e['id'].ends_with?('_available_to_admin')}, false)
-
-      f('.custom_help_link:nth-child(2) .delete').click
-      expect(f('.custom_help_link:nth-child(2)')).not_to be_displayed
-
-      inputs = ff('.custom_help_link:nth-child(3) .formtable input')
-      inputs.find{|e| e['id'].ends_with?('_text')}.send_keys('text2')
-      inputs.find{|e| e['id'].ends_with?('_subtext')}.send_keys('subtext2')
-      inputs.find{|e| e['id'].ends_with?('_url')}.send_keys('http://www.example.com/example2')
-
-      set_checkbox(inputs.find{|e| e['id'].ends_with?('_available_to_user')}, false)
-      set_checkbox(inputs.find{|e| e['id'].ends_with?('_available_to_student')}, true)
-      set_checkbox(inputs.find{|e| e['id'].ends_with?('_available_to_teacher')}, false)
-      set_checkbox(inputs.find{|e| e['id'].ends_with?('_available_to_admin')}, true)
-
-      click_submit
-      expect(Account.default.settings[:custom_help_links]).to eq [
-        {"text"=>"text", "subtext"=>"subtext", "url"=>"http://www.example.com/example", "available_to"=>["user", "student", "teacher"]},
-        {"text"=>"text2", "subtext"=>"subtext2", "url"=>"http://www.example.com/example2", "available_to"=>["student", "admin"]}
-      ]
-
-      f('.custom_help_link:nth-child(1) .delete').click
-      expect(f('.custom_help_link:nth-child(1)')).not_to be_displayed
-
-      click_submit
-      expect(Account.default.settings[:custom_help_links]).to eq [
-          {"text"=>"text2", "subtext"=>"subtext2", "url"=>"http://www.example.com/example2", "available_to"=>["student", "admin"]}
-      ]
-    end
-
-=======
->>>>>>> df88dd94
     it "should set custom help link text and icon" do
       Setting.set('show_feedback_link', 'true')
 
@@ -425,10 +372,6 @@
     end
 
     it "should preserve the default help links if the account hasn't been configured with the new ui yet" do
-<<<<<<< HEAD
-      Account.default.enable_feature!(:use_new_styles)
-=======
->>>>>>> df88dd94
       help_link = {:text => "text", :subtext => "subtext", :url => "http://www.example.com/example", :available_to => ["user", "student", "teacher"]}
       Account.default.settings[:custom_help_links] = [help_link]
       Account.default.save!
