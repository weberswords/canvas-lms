# encoding: utf-8

require File.expand_path(File.dirname(__FILE__) + '/../common')
require File.expand_path(File.dirname(__FILE__) + '/../helpers/outcome_specs')

describe "account admin outcomes" do
  describe "shared outcome specs" do
    let(:outcome_url) { "/accounts/#{Account.default.id}/outcomes" }
    let(:who_to_login) { 'admin' }
    let(:account) { Account.default }
    it_should_behave_like "outcome tests"

    describe "find/import dialog" do
      it "should not allow importing top level groups" do
        get outcome_url
        wait_for_ajaximations

        f('.find_outcome').click
        wait_for_ajaximations
        groups = ff('.outcome-group')
        groups.size.should == 2
        groups.each do |g|
          g.click
          f('.ui-dialog-buttonpane .btn-primary').should_not be_displayed
        end
      end
    end

    describe "state level outcomes" do
      before(:each) do
        @root_account = Account.site_admin
        account_admin_user(:account => @root_account, :active_all => true)
        @cm = ContentMigration.create(:context => @root_account)
        @plugin = Canvas::Plugin.find('academic_benchmark_importer')
        @cm.converter_class = @plugin.settings['converter_class']
        @cm.migration_settings[:migration_type] = 'academic_benchmark_importer'
        @cm.migration_settings[:import_immediately] = true
        @cm.migration_settings[:base_url] = "http://example.com/"
        @cm.user = @user
        @cm.save!

        @level_0_browse = File.join(File.dirname(__FILE__) + "/../../../vendor/plugins/academic_benchmark/spec_canvas/fixtures", 'example.json')
        @authority_list = File.join(File.dirname(__FILE__) + "/../../../vendor/plugins/academic_benchmark/spec_canvas/fixtures", 'auth_list.json')
        File.open(@level_0_browse, 'r') do |file|
          @att = Attachment.create!(:filename => 'standards.json', :display_name => 'standards.json', :uploaded_data => file, :context => @cm)
        end
        @cm.attachment = @att
        @cm.save!
      end

      it "should have state standards available for outcomes through find" do
        state_outcome_setup
        goto_state_outcomes
        ffj(".outcome-level:last .outcome-group .ellipsis")[0].should have_attribute("title", 'NGA Center/CCSSO')
      end

      it "should import state standards to course groups and all nested outcomes" do
        state_outcome_setup
        goto_state_outcomes
<<<<<<< HEAD
        outcome = ['NGA Center/CCSSO', 'Common Core State Standards', 'College- and Career-Readiness Standards and K-12 Mathematics', 'First Grade', '1.DD - Something', 'Something else']
=======
        outcome = ['NGA Center/CCSSO', 'Common Core State Standards', 'College- and Career-Readiness Standards and K-12 Mathematics',
          'First Grade', '1.DD - zééééééééééééééééééééééééééééééééééééééééééééééééé', 'Something else']
>>>>>>> b3ade0a6
        traverse_nested_outcomes(outcome)
        import_account_level_outcomes
        keep_trying_until do
          ffj(".outcome-level:first .outcome-group .ellipsis")[0].should have_attribute("title", 'Something else')
          ffj(".outcome-level:last .outcome-link .ellipsis")[0].should have_attribute("title", '1.DD.1')
        end
      end

      it "should delete state standards outcome groups from course listing" do
        state_outcome_setup
        goto_state_outcomes

<<<<<<< HEAD
        outcome = ['NGA Center/CCSSO', 'Common Core State Standards', 'College- and Career-Readiness Standards and K-12 Mathematics', 'First Grade', '1.DD - Something', 'Something else']
=======
        outcome = ['NGA Center/CCSSO', 'Common Core State Standards', 'College- and Career-Readiness Standards and K-12 Mathematics',
          'First Grade', '1.DD - zééééééééééééééééééééééééééééééééééééééééééééééééé', 'Something else']
>>>>>>> b3ade0a6
        traverse_nested_outcomes(outcome)

        import_account_level_outcomes

        f(".ellipsis[title='Something else']").click
        wait_for_ajaximations

        keep_trying_until do
          f('.delete_button').click
          driver.switch_to.alert.should_not be nil
          driver.switch_to.alert.accept
          refresh_page
          wait_for_ajaximations
          ffj('.outcomes-sidebar .outcome-level:first li').should be_empty
        end

        f('.outcomes-content .title').text.should == 'Setting up Outcomes'
      end
    end
<<<<<<< HEAD
=======

    describe "state standard pagination" do
      it "should not fail while filtering the common core group" do
        # setup fake state data, so that it has to paginate
        root_group = LearningOutcomeGroup.global_root_outcome_group
        fake_cc = root_group.child_outcome_groups.create!(:title => "Fake Common Core")
        11.times { root_group.child_outcome_groups.create!(:title => "G is after F") }
        last_group = root_group.child_outcome_groups.create!(:title => "Z is last")
        Setting.set(AcademicBenchmark.common_core_setting_key, fake_cc.id.to_s)

        # go to the find panel
        get outcome_url
        wait_for_ajaximations
        f('.find_outcome').click
        wait_for_ajaximations

        # click on state standards
        top_level_groups = ff(".outcome-level .outcome-group")
        top_level_groups.count.should == 3
        top_level_groups[1].click
        wait_for_ajaximations

        # make sure the last one is the Z guy
        keep_trying_until do
          ffj(".outcome-level:last .outcome-group .ellipsis").last.should have_attribute("title", 'Z is last')
        end
      end  
    end
>>>>>>> b3ade0a6
  end
end<|MERGE_RESOLUTION|>--- conflicted
+++ resolved
@@ -57,12 +57,8 @@
       it "should import state standards to course groups and all nested outcomes" do
         state_outcome_setup
         goto_state_outcomes
-<<<<<<< HEAD
-        outcome = ['NGA Center/CCSSO', 'Common Core State Standards', 'College- and Career-Readiness Standards and K-12 Mathematics', 'First Grade', '1.DD - Something', 'Something else']
-=======
         outcome = ['NGA Center/CCSSO', 'Common Core State Standards', 'College- and Career-Readiness Standards and K-12 Mathematics',
           'First Grade', '1.DD - zééééééééééééééééééééééééééééééééééééééééééééééééé', 'Something else']
->>>>>>> b3ade0a6
         traverse_nested_outcomes(outcome)
         import_account_level_outcomes
         keep_trying_until do
@@ -75,12 +71,8 @@
         state_outcome_setup
         goto_state_outcomes
 
-<<<<<<< HEAD
-        outcome = ['NGA Center/CCSSO', 'Common Core State Standards', 'College- and Career-Readiness Standards and K-12 Mathematics', 'First Grade', '1.DD - Something', 'Something else']
-=======
         outcome = ['NGA Center/CCSSO', 'Common Core State Standards', 'College- and Career-Readiness Standards and K-12 Mathematics',
           'First Grade', '1.DD - zééééééééééééééééééééééééééééééééééééééééééééééééé', 'Something else']
->>>>>>> b3ade0a6
         traverse_nested_outcomes(outcome)
 
         import_account_level_outcomes
@@ -100,8 +92,6 @@
         f('.outcomes-content .title').text.should == 'Setting up Outcomes'
       end
     end
-<<<<<<< HEAD
-=======
 
     describe "state standard pagination" do
       it "should not fail while filtering the common core group" do
@@ -130,6 +120,5 @@
         end
       end  
     end
->>>>>>> b3ade0a6
   end
 end