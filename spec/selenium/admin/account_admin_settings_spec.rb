--- conflicted
+++ resolved
@@ -54,8 +54,6 @@
     get account_settings_url
     f('#tab-reports-link').click()
     wait_for_ajax_requests
-<<<<<<< HEAD
-=======
     wait_for(method: nil, timeout: 2) { f('#configure_zero_activity_csv') }
     f('#configure_zero_activity_csv').click()
     expect(f('#zero_activity_csv_form')).to contain_css('.ui-datepicker-trigger')
@@ -64,7 +62,6 @@
   it "handles linking directly to reports tab" do
     course_with_admin_logged_in
     get account_settings_url + "#tab-reports"
->>>>>>> 27ea9d51
     f('#configure_zero_activity_csv').click()
     expect(f('#zero_activity_csv_form')).to contain_css('.ui-datepicker-trigger')
   end
