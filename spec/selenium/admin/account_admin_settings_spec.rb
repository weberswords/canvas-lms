--- conflicted
+++ resolved
@@ -49,11 +49,7 @@
     expect(f('#course_storage_csv .last-run a').attribute('href')).to match(/download_frd=1/)
   end
 
-<<<<<<< HEAD
-  it "has date pickers for reports", custom_timeout: 30  do
-=======
   it "has date pickers for reports tab" do
->>>>>>> 277980e7
     course_with_admin_logged_in
     get account_settings_url
     f('#tab-reports-link').click()
