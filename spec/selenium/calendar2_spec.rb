require File.expand_path(File.dirname(__FILE__) + '/common')
require File.expand_path(File.dirname(__FILE__) + '/helpers/calendar2_common')

describe "calendar2" do
  it_should_behave_like "in-process server selenium tests"

  before (:each) do
    Account.default.tap do |a|
      a.settings[:enable_scheduler] = true
      a.settings[:show_scheduler]   = true
      a.settings[:agenda_view]      = true
      a.save!
    end
  end

  def make_event(params = {})
    opts = {
        :context => @user,
        :start => Time.now,
        :description => "Test event"
    }.with_indifferent_access.merge(params)
    c = CalendarEvent.new :description => opts[:description],
                          :start_at => opts[:start],
                          :title => opts[:title]
    c.context = opts[:context]
    c.save!
    c
  end

  def find_middle_day
    f('.calendar .fc-week1 .fc-wed')
  end

  def change_calendar(direction = :next)
    css_selector = case direction
                     when :next then
                       '.navigate_next'
                     when :prev then
                       '.navigate_prev'
                     when :today then
                       '.navigate_today'
                     else
                       raise "unrecognized direction #{direction}"
                   end

    f('.calendar_header ' + css_selector).click
    wait_for_ajax_requests
  end

  def quick_jump_to_date(text)
    f('.navigation_title').click
    dateInput = keep_trying_until { f('.date_field') }
    dateInput.send_keys(text + "\n")
    wait_for_ajaximations
  end

  def add_date(middle_number)
    fj('.ui-datepicker-trigger:visible').click
    datepicker_current(middle_number)
  end

  def create_assignment_event(assignment_title, should_add_date = false)
    middle_number = find_middle_day.find_element(:css, '.fc-day-number').text
    find_middle_day.click
    edit_event_dialog = f('#edit_event_tabs')
    edit_event_dialog.should be_displayed
    edit_event_dialog.find_element(:css, '.edit_assignment_option').click
    edit_assignment_form = edit_event_dialog.find_element(:id, 'edit_assignment_form')
    title = edit_assignment_form.find_element(:id, 'assignment_title')
    keep_trying_until { title.displayed? }
    replace_content(title, assignment_title)
    add_date(middle_number) if should_add_date
    submit_form(edit_assignment_form)
    keep_trying_until { f('.fc-view-month .fc-event-title').should include_text(assignment_title) }
  end

  def create_calendar_event(event_title, should_add_date = false)
    middle_number = find_middle_day.find_element(:css, '.fc-day-number').text
    find_middle_day.click
    edit_event_dialog = f('#edit_event_tabs')
    edit_event_dialog.should be_displayed
    edit_event_form = edit_event_dialog.find_element(:id, 'edit_calendar_event_form')
    title = edit_event_form.find_element(:id, 'calendar_event_title')
    keep_trying_until { title.displayed? }
    replace_content(title, event_title)
    add_date(middle_number) if should_add_date
    submit_form(edit_event_form)
    wait_for_ajax_requests
    keep_trying_until { f('.fc-view-month .fc-event-title').should include_text(event_title) }
  end

  context "as a teacher" do

    before (:each) do
      course_with_teacher_logged_in
    end

    it "should allow viewing an unenrolled calendar via include_contexts" do
      pending('failed')
      # also make sure the redirect from calendar -> calendar2 keeps the param
      unrelated_course = Course.create!(:account => Account.default, :name => "unrelated course")
      # make the user an admin so they can view the course's calendar without an enrollment
      Account.default.add_user(@user)
      CalendarEvent.create!(:title => "from unrelated one", :start_at => Time.now, :end_at => 5.hours.from_now) { |c| c.context = unrelated_course }
      keep_trying_until { CalendarEvent.last.title.should == "from unrelated one" }
      get "/courses/#{unrelated_course.id}/settings"
      f('#course_calendar_link')['href'].should match(/course_#{Course.last.id}/)
      f("#course_calendar_link").click

      # only the explicit context should be selected
      keep_trying_until do
        f("#context-list li[data-context=course_#{unrelated_course.id}]").should have_class('checked')
        f("#context-list li[data-context=course_#{@course.id}]").should have_class('not-checked')
        f("#context-list li[data-context=user_#{@user.id}]").should have_class('not-checked')
      end
    end

    describe "sidebar" do

      describe "mini calendar" do

        it "should add the event class to days with events" do
          c = make_event
          get "/calendar2"
          wait_for_ajax_requests

          events = ff("#minical .event")
          events.size.should == 1
          events.first.text.strip.should == c.start_at.day.to_s
        end

        it "should change the main calendars month on click" do
          title_selector = ".navigation_title"
          get "/calendar2"

          orig_titles = ff(title_selector).map(&:text)
          f("#minical .fc-other-month").click

          orig_titles.should_not == ff(title_selector).map(&:text)
        end
      end

      describe "contexts list" do
        it "should toggle event display when context is clicked" do
          make_event :context => @course, :start => Time.now
          get "/calendar2"

          f('.context_list_context').click
          context_course_item = fj('.context_list_context:nth-child(2)')
          context_course_item.should have_class('checked')
          f('.fc-event').should be_displayed

          context_course_item.click
          context_course_item.should have_class('not-checked')
          element_exists('.fc_event').should be_false
        end

        it "should validate calendar feed display" do
          get "/calendar2"

          f('#calendar-feed a').click
          f('#calendar_feed_box').should be_displayed
        end
      end

      describe "undated calendar items" do
        it "should show undated events after clicking link" do
          e = make_event :start => nil, :title => "pizza party"
          get "/calendar2"

          f("#undated-events-section .element_toggler").click
          wait_for_ajaximations
          undated_events = ff("#undated-events > ul > li")
          undated_events.size.should == 1
          undated_events.first.text.should =~ /#{e.title}/
        end

        it "should truncate very long undated event titles" do
          e = make_event :start => nil, :title => "asdfjkasldfjklasdjfklasdjfklasjfkljasdklfjasklfjkalsdjsadkfljasdfkljfsdalkjsfdlksadjklsadjsadklasdf"
          get "/calendar2"

          f("#undated-events-section .element_toggler").click
          wait_for_ajaximations
          undated_events = ff("#undated-events > ul > li")
          undated_events.size.should == 1
          undated_events.first.text.should == "asdfjkasldfjklasdjfklasdjfklasjf..."
        end
      end
    end

    describe "main calendar" do

      def get_header_text
        header = f('.calendar_header .navigation_title')
        header.text
      end

      def create_middle_day_event(name = 'new event')
        get "/calendar2"
        create_calendar_event(name)
      end

      def create_middle_day_assignment(name = 'new assignment')
        get "/calendar2"
        create_assignment_event(name)
      end

      it "should remember the selected calendar view" do
        get "/calendar2"
<<<<<<< HEAD
        f("#month").should be_selected
        f('label[for=agenda]').click
        wait_for_ajaximations

        get "/calendar2"
        f('#agenda').should be_selected
=======
        f("#month").should have_class('active')
        f('#agenda').click
        wait_for_ajaximations

        get "/calendar2"
        f('#agenda').should have_class('active')
>>>>>>> 162c9cdb
      end

      it "should create an event through clicking on a calendar day" do
        create_middle_day_event
      end

      it "should show scheduler button if it is enabled" do
        get "/calendar2"
        f("#scheduler").should_not be_nil
      end

      it "should not show scheduler button if it is disabled" do
        account = Account.default.tap { |a| a.settings[:show_scheduler] = false; a.save! }
        get "/calendar2"
        wait_for_ajaximations
        ff('.calendar_view_buttons .ui-button').each do |button|
          button.text.should_not match(/scheduler/i)
        end
      end

      it "should drag and drop an event" do
        pending('drag and drop not working correctly')
        create_middle_day_event
        driver.action.drag_and_drop(f('.calendar .fc-event'), f('.calendar .fc-week2 .fc-last')).perform
        wait_for_ajaximations
        CalendarEvent.last.start_at.strftime('%d').should == f('.calendar .fc-week2 .fc-last .fc-day-number').text
      end

      it "should create an assignment by clicking on a calendar day" do
        create_middle_day_assignment
      end

      it "more options link should go to calendar event edit page" do
        create_middle_day_event
        f('.fc-event').click
        fj('.popover-links-holder:visible').should_not be_nil
        driver.execute_script("$('.edit_event_link').hover().click()")
        expect_new_page_load { driver.execute_script("$('#edit_calendar_event_form .more_options_link').hover().click()") }
        f('#breadcrumbs').text.should include 'Calendar Events'
      end

      it "should go to assignment page when clicking assignment title" do
        name = 'special assignment'
        create_middle_day_assignment(name)
        keep_trying_until do
          fj('.fc-event.assignment').click
          wait_for_ajaximations
          if (fj('.view_event_link').displayed?)
            expect_new_page_load { driver.execute_script("$('.view_event_link').hover().click()") }
          end
          fj('h2.title').displayed?
        end

        f('h2.title').text.should include(name)
      end

      it "more options link on assignments should go to assignment edit page" do
        name = 'super big assignment'
        create_middle_day_assignment(name)
        fj('.fc-event.assignment').click
        driver.execute_script("$('.edit_event_link').hover().click()")
        expect_new_page_load { driver.execute_script("$('.more_options_link').hover().click()") }
        f('#assignment_name').attribute(:value).should include(name)
      end

      it "should delete an event" do
        create_middle_day_event('doomed event')
        fj('.fc-event:visible').click
        wait_for_ajaximations
        driver.execute_script("$('.delete_event_link').hover().click()")
        wait_for_ajaximations
        driver.execute_script("$('.ui-dialog:visible .btn-primary').hover().click()")
        wait_for_ajaximations
        fj('.fc-event:visible').should be_nil
        # make sure it was actually deleted and not just removed from the interface
        get("/calendar2")
        wait_for_ajax_requests
        fj('.fc-event:visible').should be_nil
      end

      it "should delete an assignment" do
        create_middle_day_assignment
        keep_trying_until do
          fj('.fc-event-inner').click()
          driver.execute_script("$('.delete_event_link').hover().click()")
          fj('.ui-dialog .ui-dialog-buttonset').displayed?
        end
        wait_for_ajaximations
        driver.execute_script("$('.ui-dialog:visible .btn-primary').hover().click()")
        wait_for_ajaximations
        fj('.fc-event-inner').should be_nil
        # make sure it was actually deleted and not just removed from the interface
        get("/calendar2")
        wait_for_ajax_requests
        fj('.fc-event-inner').should be_nil
      end

      it "should not have a delete link for a frozen assignment" do
        PluginSetting.stubs(:settings_for_plugin).returns({"assignment_group_id" => "true"})
        frozen_assignment = @course.assignments.build(
          name: "frozen assignment",
          due_at: Time.zone.now,
          freeze_on_copy: true,
        )
        frozen_assignment.copied = true
        frozen_assignment.save!

        get("/calendar2")
        wait_for_ajaximations
        fj('.fc-event:visible').click
        wait_for_ajaximations
        f('.delete_event_link').should be_nil
      end

      it "should let me message students who have signed up for an appointment" do
        date = Date.today.to_s
        create_appointment_group :new_appointments => [
            ["#{date} 12:00:00", "#{date} 13:00:00"],
            ["#{date} 13:00:00", "#{date} 14:00:00"],
        ]
        student1, student2 = 2.times.map do
          student_in_course :course => @course, :active_all => true
          @student
        end
        app1, app2 = AppointmentGroup.first.appointments
        app1.reserve_for(student1, student1)
        app2.reserve_for(student2, student2)

        get '/calendar2'
        wait_for_ajaximations
        fj('.fc-event').click
        wait_for_ajaximations

        driver.execute_script("$('.message_students').hover().click()")

        wait_for_ajaximations
        ff(".participant_list input").size.should == 1
        set_value f('textarea[name="body"]'), 'hello'
        fj('.ui-button:contains(Send)').click
        wait_for_ajaximations

        student1.conversations.first.messages.size.should == 1
        student2.conversations.should be_empty
      end

      it "editing an existing assignment should select the correct assignment group" do
        group1 = @course.assignment_groups.create!(:name => "Assignment Group 1")
        group2 = @course.assignment_groups.create!(:name => "Assignment Group 2")
        @course.active_assignments.create(:name => "Assignment 1", :assignment_group => group1, :due_at => Time.zone.now)
        assignment2 = @course.active_assignments.create(:name => "Assignment 2", :assignment_group => group2, :due_at => Time.zone.now)

        get "/calendar2"
        wait_for_ajaximations
        events = ff('.fc-event')
        event1 = events.detect { |e| e.text =~ /Assignment 1/ }
        event2 = events.detect { |e| e.text =~ /Assignment 2/ }
        event1.should_not be_nil
        event2.should_not be_nil
        event1.should_not == event2

        event1.click
        wait_for_ajaximations
        driver.execute_script("$('.edit_event_link').hover().click()")
        wait_for_ajaximations

        select = f('#edit_assignment_form .assignment_group')
        first_selected_option(select).attribute(:value).to_i.should == group1.id
        close_visible_dialog

        event2.click
        wait_for_ajaximations

        driver.execute_script("$('.edit_event_link').hover().click()")
        wait_for_ajaximations
        select = f('#edit_assignment_form .assignment_group')
        first_selected_option(select).attribute(:value).to_i.should == group2.id
        replace_content(f('.ui-dialog #assignment_title'), "Assignment 2!")
        submit_form('#edit_assignment_form')
        wait_for_ajaximations
        assignment2.reload.title.should == "Assignment 2!"
        assignment2.assignment_group.should == group2
      end

      it "editing an existing assignment should preserve more options link" do
        assignment = @course.active_assignments.create!(:name => "to edit", :due_at => Time.zone.now)
        get "/calendar2"
        f('.fc-event').click
        wait_for_ajaximations
        driver.execute_script("$('.edit_event_link').hover().click()")
        wait_for_ajaximations
        original_more_options = f('.more_options_link')['href']
        original_more_options.should_not match(/undefined/)
        replace_content(f('.ui-dialog #assignment_title'), "edited title")
        submit_form('#edit_assignment_form')
        wait_for_ajaximations
        assignment.reload
        wait_for_ajaximations
        assignment.title.should eql("edited title")

        fj('.fc-event').click
        wait_for_ajaximations
        driver.execute_script("$('.edit_event_link').hover().click()")
        wait_for_ajaximations
        fj('.more_options_link')['href'].should match(original_more_options)
      end

      it "should make an assignment undated if you delete the start date" do
        create_middle_day_assignment("undate me")
        keep_trying_until do
          fj('.fc-event-inner').click()
          driver.execute_script("$('.popover-links-holder .edit_event_link').hover().click()")
          f('.ui-dialog #assignment_due_at').displayed?
        end

        replace_content(f('.ui-dialog #assignment_due_at'), "")
        submit_form('#edit_assignment_form')
        wait_for_ajax_requests
        f("#undated-events-section .element_toggler").click
        f('.fc-event').should be_nil
        f('.undated_event_title').text.should == "undate me"
      end

      it "should change the month" do
        get "/calendar2"
        old_header_title = get_header_text
        change_calendar
        old_header_title.should_not == get_header_text
      end

      it "should change the week" do
        get "/calendar2"
        header_buttons = ff('.btn-group .btn')
        header_buttons[0].click
        wait_for_ajaximations
        old_header_title = get_header_text
        change_calendar(:prev)
        old_header_title.should_not == get_header_text
      end

      it "should test the today button" do
        get "/calendar2"
        current_month_num = Time.now.month
        current_month = Date::MONTHNAMES[current_month_num]

        change_calendar
        get_header_text.should_not == current_month
        change_calendar(:today)
        get_header_text.should == (current_month + ' ' + Time.now.year.to_s)
      end

      it "should navigate with jump-to-date control" do
        Account.default.change_root_account_setting!(:agenda_view, true)
        make_event(start: 1.month.from_now)

        get "/calendar2"
        wait_for_ajaximations
        f('.fc-event').should be_nil
        next_month_num = (Time.now.month % 12) + 1
        next_month = Date::MONTHNAMES[next_month_num]
        quick_jump_to_date(next_month)
        f('.fc-event').should_not be_nil
      end

      it "should show section-level events, but not the parent event" do
        @course.default_section.update_attribute(:name, "default section!")
        s2 = @course.course_sections.create!(:name => "other section!")
        date = Date.today
        e1 = @course.calendar_events.build :title => "ohai",
                                           :child_event_data => [
                                               {:start_at => "#{date} 12:00:00", :end_at => "#{date} 13:00:00", :context_code => @course.default_section.asset_string},
                                               {:start_at => "#{date} 13:00:00", :end_at => "#{date} 14:00:00", :context_code => s2.asset_string},
                                           ]
        e1.updating_user = @user
        e1.save!

        get "/calendar2"
        wait_for_ajaximations
        events = ffj('.fc-event:visible')
        events.size.should == 2
        events.first.click

        details = f('.event-details')
        details.should_not be_nil
        details.text.should include(@course.default_section.name)
        details.find_element(:css, '.view_event_link')[:href].should include "/calendar_events/#{e1.id}" # links to parent event
      end

      context "event creation" do
        it "should create an event by hitting the '+' in the top bar" do
          event_title = 'new event'
          get "/calendar2"
          wait_for_ajaximations

          fj('#create_new_event_link').click
          edit_event_dialog = f('#edit_event_tabs')
          edit_event_dialog.should be_displayed
        end
      end

      context "event editing" do
        it "should allow editing appointment events" do
          create_appointment_group
          ag = AppointmentGroup.first
          student_in_course(:course => @course, :active_all => true)
          ag.appointments.first.reserve_for(@user, @user)

          get "/calendar2"
          wait_for_ajaximations

          open_edit_event_dialog
          description = 'description...'
          replace_content f('[name=description]'), description
          fj('.ui-button:contains(Update)').click
          wait_for_ajaximations

          ag.reload.appointments.first.description.should == description
          lambda { f('.fc-event') }.should_not raise_error
        end
      end

      context "time zone" do
        before do
          @user.time_zone = 'America/Denver'
          @user.save!
        end

        it "should display popup with correct day on an event" do
          local_now = @user.time_zone.now
          event_start = @user.time_zone.local(local_now.year, local_now.month, 15, 22, 0, 0)
          make_event(:start => event_start)
          get "/calendar2"
          wait_for_ajaximations
          f('.fc-event').click
          f('.event-details-timestring').text.should include event_start.strftime("%b %e")
        end

        it "should display popup with correct day on an assignment" do
          local_now = @user.time_zone.now
          event_start = @user.time_zone.local(local_now.year, local_now.month, 15, 22, 0, 0)
          @course.assignments.create!(
            title: 'test assignment',
            due_at: event_start,
            )
          get "/calendar2"
          wait_for_ajaximations
          f('.fc-event').click
          f('.event-details-timestring').text.should include event_start.strftime("%b %e")
        end

        it "should display popup with correct day on an assignment override" do
          @student = course_with_student_logged_in.user
          @student.time_zone = 'America/Denver'
          @student.save!

          local_now = @user.time_zone.now
          assignment_start = @user.time_zone.local(local_now.year, local_now.month, 15, 22, 0, 0)
          assignment = @course.assignments.create!(title: 'test assignment', due_at: assignment_start)

          override_start = @user.time_zone.local(local_now.year, local_now.month, 20, 22, 0, 0)
          override = assignment.assignment_overrides.create! do |o|
            o.title = 'test override'
            o.set_type = 'ADHOC'
            o.due_at = override_start
            o.due_at_overridden = true
          end
          override.assignment_override_students.create! do |link|
            link.user = @student
            link.assignment_override = override
          end

          get "/calendar2"
          wait_for_ajaximations
          f('.fc-event').click
          f('.event-details-timestring').text.should include override_start.strftime("%b %e")
        end


      end

    end

    context "week view" do

      it "should render assignments due just before midnight" do
        pending("fails on event count validation")
        assignment_model(:course => @course,
                         :title => "super important",
                         :due_at => Time.zone.now.beginning_of_day + 1.day - 1.minute)
        calendar_events = @teacher.calendar_events_for_calendar.last

        calendar_events.title.should == "super important"
        @assignment.due_date.should == (Time.zone.now.beginning_of_day + 1.day - 1.minute).to_date

        get "/calendar2"
        wait_for_ajaximations

        f('#week').click
        keep_trying_until do
          events = ff('.fc-event').select { |e| e.text =~ /due.*super important/ }
          # shows on monday night and tuesday morning
          events.size.should == 2
        end
      end

      it "should show short events at full height" do
        noon = Time.now.at_beginning_of_day + 12.hours
        event = @course.calendar_events.create! :title => "ohai", :start_at => noon, :end_at => noon + 5.minutes

        get "/calendar2"
        wait_for_ajax_requests
        f('#week').click

        elt = fj('.fc-event:visible')
        elt.size.height.should >= 18
      end

      it "should stagger pseudo-overlapping short events" do
        noon = Time.now.at_beginning_of_day + 12.hours
        first_event = @course.calendar_events.create! :title => "ohai", :start_at => noon, :end_at => noon + 5.minutes
        second_start = first_event.start_at + 6.minutes
        second_event = @course.calendar_events.create!(:title => "ohai", :start_at => second_start, :end_at => second_start + 5.minutes)

        get "/calendar2"
        wait_for_ajaximations
        f('#week').click
        wait_for_ajaximations

        elts = ffj('.fc-event:visible')
        elts.size.should eql(2)

        elt_lefts = elts.map { |elt| elt.location.x }.uniq
        elt_lefts.size.should eql(elts.size)
      end

      it "should not change duration when dragging a short event" do
        pending("dragging events doesn't seem to work")
        noon = Time.zone.now.at_beginning_of_day + 12.hours
        event = @course.calendar_events.create! :title => "ohai", :start_at => noon, :end_at => noon + 5.minutes
        get "/calendar2"
        wait_for_ajaximations
        f('#week').click
        wait_for_ajaximations

        elt = fj('.fc-event:visible')
        driver.action.drag_and_drop_by(elt, 0, 50)
        wait_for_ajax_requests
        event.reload.start_at.should eql(noon + 1.hour)
        event.reload.end_at.should eql(noon + 1.hour + 5.minutes)
      end

      it "should change duration of a short event when dragging resize handle" do
        pending("dragging events doesn't seem to work")
        noon = Time.zone.now.at_beginning_of_day + 12.hours
        event = @course.calendar_events.create! :title => "ohai", :start_at => noon, :end_at => noon + 5.minutes
        get "/calendar2"
        wait_for_ajaximations
        f('#week').click
        wait_for_ajaximations

        resize_handle = fj('.fc-event:visible .ui-resizable-handle')
        driver.action.drag_and_drop_by(resize_handle, 0, 50).perform
        wait_for_ajaximations

        event.reload.start_at.should eql(noon)
        event.end_at.should eql(noon + 1.hours + 30.minutes)
      end

      it "should show the right times in the tool tips for short events" do
        noon = Time.zone.now.at_beginning_of_day + 12.hours
        event = @course.calendar_events.create! :title => "ohai", :start_at => noon, :end_at => noon + 5.minutes
        get "/calendar2"
        wait_for_ajaximations
        f('#week').click
        wait_for_ajaximations

        elt = fj('.fc-event:visible')
        elt.attribute('title').should match(/12:00.*12:05/)
      end

      it "should update the event as all day if dragged to all day row" do
        pending("dragging events doesn't seem to work")
      end
    end

    context "agenda view" do
      before(:each) do
        account = Account.default
        account.settings[:agenda_view] = true
        account.save!
      end

      it "should display agenda events" do
        get '/calendar2'
        wait_for_ajaximations
        f('#agenda').click
        wait_for_ajaximations
        fj('.agenda-wrapper:visible').should be_present
      end

      it "should set the header in the format 'Oct 11, 2013'" do
        start_date = Time.now.beginning_of_day + 12.hours
        event = @course.calendar_events.create!(title: "ohai",
          start_at: start_date, end_at: start_date + 1.hour)
        get '/calendar2'
        wait_for_ajaximations
        f('#agenda').click
        wait_for_ajaximations
        f('.navigation_title').text.should match(/[A-Z][a-z]{2}\s\d{1,2},\s\d{4}/)
      end

      it "should respect context filters" do
        start_date = Time.now.utc.beginning_of_day + 12.hours
        event = @course.calendar_events.create!(title: "ohai",
          start_at: start_date, end_at: start_date + 1.hour)
        get '/calendar2'
        wait_for_ajaximations
        f('#agenda').click
        wait_for_ajaximations
        ffj('.ig-row').length.should == 1
        fj('.context-list-toggle-box:last').click
        wait_for_ajaximations
        ffj('.ig-row').length.should == 0
      end

      it "should be navigable via the jump-to-date control" do
        yesterday = 1.day.ago
        event = make_event(start: yesterday)
        get "/calendar2"
        wait_for_ajaximations
        f('#agenda').click
        wait_for_ajaximations
        ffj('.ig-row').length.should == 0
        quick_jump_to_date(yesterday.strftime("%b %-d %Y"))
        wait_for_ajaximations
        ffj('.ig-row').length.should == 1
      end

      it "should be navigable via the minical" do
        yesterday = 1.day.ago
        event = make_event(start: yesterday)
        get "/calendar2"
        wait_for_ajaximations
        f('#agenda').click
        wait_for_ajaximations
        ffj('.ig-row').length.should == 0
        f('.fc-button-prev').click
        f('.fc-day-number').click
        wait_for_ajaximations
        keep_trying_until { ffj('.ig-row').length.should == 1 }
      end

      it "should persist the start date across reloads" do
        get "/calendar2"
        wait_for_ajaximations
        f('#agenda').click
        next_year = 1.year.from_now.strftime("%Y")
        quick_jump_to_date(next_year)
        refresh_page
        wait_for_ajaximations
        f('.navigation_title').should include_text(next_year)
      end

      it "should transfer the start date when switching views" do
        get "/calendar2"
        wait_for_ajaximations
        f('.navigate_next').click()
        f('#agenda').click
        f('.navigation_title').should include_text(1.month.from_now.strftime("%b"))
        next_year = 1.year.from_now.strftime("%Y")
        quick_jump_to_date(next_year)
        f('#month').click
        f('.navigation_title').should include_text(next_year)
      end

      it "should display the displayed date range in the header" do
        tomorrow = 1.day.from_now
        event = make_event(start: tomorrow)
        get "/calendar2"
        wait_for_ajaximations
        f('#agenda').click
        wait_for_ajaximations
        f('.navigation_title').should include_text(Time.now.utc.strftime("%b %-d, %Y"))
        f('.navigation_title').should include_text(tomorrow.utc.strftime("%b %-d, %Y"))
      end

      it "should not display a date range if no events are found" do
        get "/calendar2"
        wait_for_ajaximations
        f('#agenda').click
        wait_for_ajaximations
        f('.navigation_title').should_not include_text('Invalid')
      end

      it "should allow editing events" do
        tomorrow = 1.day.from_now
        event = make_event(start: tomorrow)
        get "/calendar2"
        wait_for_ajaximations
        f('#agenda').click
        wait_for_ajaximations
        f('.ig-row').click()
        f('.event-details .delete_event_link').click()
        fj('.ui-dialog:visible .btn-primary').click()
        wait_for_ajaximations
        ffj('.ig-row').length.should == 0
      end

      it "should persist the start date across reloads" do
        get "/calendar2"
        wait_for_ajaximations
        f('label[for=agenda]').click
        next_year = 1.year.from_now.strftime("%Y")
        quick_jump_to_date(next_year)
        refresh_page
        wait_for_ajaximations
        f('.navigation_title').should include_text(next_year)
      end

      it "should transfer the start date when switching views" do
        get "/calendar2"
        wait_for_ajaximations
        f('.navigate_next').click()
        f('label[for=agenda]').click
        f('.navigation_title').should include_text(1.month.from_now.strftime("%b"))
        next_year = 1.year.from_now.strftime("%Y")
        quick_jump_to_date(next_year)
        f('label[for=month]').click
        f('.navigation_title').should include_text(next_year)
      end

      it "should display the displayed date range in the header" do
        tomorrow = 1.day.from_now
        event = make_event(start: tomorrow)
        get "/calendar2"
        wait_for_ajaximations
        f('label[for=agenda]').click
        wait_for_ajaximations
        f('.navigation_title').should include_text(Time.now.utc.strftime("%b %-d, %Y"))
        f('.navigation_title').should include_text(tomorrow.utc.strftime("%b %-d, %Y"))
      end

      it "should not display a date range if no events are found" do
        get "/calendar2"
        wait_for_ajaximations
        f('label[for=agenda]').click
        wait_for_ajaximations
        f('.navigation_title').should_not include_text('Invalid')
      end
    end
  end

  context "as a student" do

    before (:each) do
      @student = course_with_student_logged_in(:active_all => true).user
    end

    describe "contexts list" do

      it "should not allow a student to create an assignment through the context list" do
        get "/calendar2"
        wait_for_ajaximations

        # first context is the user's calendar
        driver.execute_script(%{$(".context_list_context:nth-child(2)").addClass('hovering')})
        fj('ul#context-list > li:nth-child(2) button').should be_nil # no button, can't add events
      end
    end

    describe "main calendar" do

      it "should validate appointment group popup link functionality" do
        create_appointment_group
        ag = AppointmentGroup.first
        ag.appointments.first.reserve_for @student, @me

        @user = @me
        get "/calendar2"

        fj('.fc-event:visible').click
        fj("#popover-0").should be_displayed
        expect_new_page_load { driver.execute_script("$('#popover-0 .view_event_link').hover().click()") }


        f('#scheduler').should have_class('active')
        f('#appointment-group-list').should include_text(ag.title)
      end

      it "should show section-level events for the student's section" do
        @course.default_section.update_attribute(:name, "default section!")
        s2 = @course.course_sections.create!(:name => "other section!")
        date = Date.today
        e1 = @course.calendar_events.build :title => "ohai",
                                           :child_event_data => [
                                               {:start_at => "#{date} 12:00:00", :end_at => "#{date} 13:00:00", :context_code => s2.asset_string},
                                               {:start_at => "#{date} 13:00:00", :end_at => "#{date} 14:00:00", :context_code => @course.default_section.asset_string},
                                           ]
        e1.updating_user = @teacher
        e1.save!

        get "/calendar2"
        wait_for_ajaximations
        events = ff('.fc-event')
        events.size.should == 1
        events.first.text.should include "1p"
        events.first.click

        details = f('.event-details-content')
        details.should_not be_nil
        details.text.should include(@course.default_section.name)
      end

      it "should display title link and go to event details page" do
        make_event(:context => @course, :start => 0.days.from_now, :title => "future event")
        get "/calendar2"
        wait_for_ajaximations

        # click the event in the calendar
        fj('.fc-event').click
        fj("#popover-0").should be_displayed
        expect_new_page_load { driver.execute_script("$('.view_event_link').hover().click()") }

        page_title = f('.title')
        page_title.should be_displayed
        page_title.text.should == 'future event'
      end

      it "should not redirect but load the event details page" do
        event = make_event(:context => @course, :start => 2.months.from_now, :title => "future event")
        get "/courses/#{@course.id}/calendar_events/#{event.id}"
        page_title = f('.title')
        page_title.should be_displayed
        page_title.text.should == 'future event'
      end

    end
  end

  context "as a spanish student" do
    before (:each) do
      # Setup with spanish locale
      @student = course_with_student_logged_in(:active_all => true).user
      @student.locale = 'es'
      @student.save!
    end

    describe "main calendar" do
      it "should display in Spanish" do
        pending('USE_OPTIMIZED_JS=true') unless ENV['USE_OPTIMIZED_JS']
        date = Date.new(2012, 7, 12)
        # Use event to  open to a specific and testable month
        event = calendar_event_model(:title => 'Test Event', :start_at => date, :end_at => (date + 1.hour))

        get "/courses/#{@course.id}/calendar_events/#{event.id}?calendar=1"
        wait_for_ajaximations
        fj('.calendar_header .navigation_title').text.should == 'Julio 2012'
        fj('#calendar-app .fc-sun').text.should == 'DOM'
        fj('#calendar-app .fc-mon').text.should == 'LUN'
        fj('#calendar-app .fc-tue').text.should == 'MAR'
        fj('#calendar-app .fc-wed').text.should == 'MIE'
        fj('#calendar-app .fc-thu').text.should == 'JUE'
        fj('#calendar-app .fc-fri').text.should == 'VIE'
        fj('#calendar-app .fc-sat').text.should == 'SAB'
      end
    end

    describe "mini calendar" do
      it "should display in Spanish" do
        pending('USE_OPTIMIZED_JS=true') unless ENV['USE_OPTIMIZED_JS']
        pending('RAILS_LOAD_ALL_LOCALES=true') unless ENV['RAILS_LOAD_ALL_LOCALES']
        get "/calendar2"
        wait_for_ajaximations
        # Get the spanish text for the current month/year
        expect_month_year = I18n.l(Date.today, :format => '%B %Y', :locale => 'es')
        fj('#minical h2').text.should == expect_month_year
      end
    end
  end
end<|MERGE_RESOLUTION|>--- conflicted
+++ resolved
@@ -207,21 +207,12 @@
 
       it "should remember the selected calendar view" do
         get "/calendar2"
-<<<<<<< HEAD
-        f("#month").should be_selected
-        f('label[for=agenda]').click
-        wait_for_ajaximations
-
-        get "/calendar2"
-        f('#agenda').should be_selected
-=======
         f("#month").should have_class('active')
         f('#agenda').click
         wait_for_ajaximations
 
         get "/calendar2"
         f('#agenda').should have_class('active')
->>>>>>> 162c9cdb
       end
 
       it "should create an event through clicking on a calendar day" do
@@ -828,48 +819,6 @@
         wait_for_ajaximations
         ffj('.ig-row').length.should == 0
       end
-
-      it "should persist the start date across reloads" do
-        get "/calendar2"
-        wait_for_ajaximations
-        f('label[for=agenda]').click
-        next_year = 1.year.from_now.strftime("%Y")
-        quick_jump_to_date(next_year)
-        refresh_page
-        wait_for_ajaximations
-        f('.navigation_title').should include_text(next_year)
-      end
-
-      it "should transfer the start date when switching views" do
-        get "/calendar2"
-        wait_for_ajaximations
-        f('.navigate_next').click()
-        f('label[for=agenda]').click
-        f('.navigation_title').should include_text(1.month.from_now.strftime("%b"))
-        next_year = 1.year.from_now.strftime("%Y")
-        quick_jump_to_date(next_year)
-        f('label[for=month]').click
-        f('.navigation_title').should include_text(next_year)
-      end
-
-      it "should display the displayed date range in the header" do
-        tomorrow = 1.day.from_now
-        event = make_event(start: tomorrow)
-        get "/calendar2"
-        wait_for_ajaximations
-        f('label[for=agenda]').click
-        wait_for_ajaximations
-        f('.navigation_title').should include_text(Time.now.utc.strftime("%b %-d, %Y"))
-        f('.navigation_title').should include_text(tomorrow.utc.strftime("%b %-d, %Y"))
-      end
-
-      it "should not display a date range if no events are found" do
-        get "/calendar2"
-        wait_for_ajaximations
-        f('label[for=agenda]').click
-        wait_for_ajaximations
-        f('.navigation_title').should_not include_text('Invalid')
-      end
     end
   end
 
