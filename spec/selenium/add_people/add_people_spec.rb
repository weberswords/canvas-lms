--- conflicted
+++ resolved
@@ -106,8 +106,6 @@
       f('#addUsers').click
       expect(ff('#peoplesearch_select_role option').map(&:text)).not_to include 'Student'
     end
-<<<<<<< HEAD
-=======
 
     # CNVS-34781
     it "should have a working checkbox after cancelling and reopening" do
@@ -134,6 +132,5 @@
       expect(f('#limit_privileges_to_course_section')).to be_selected
 
     end
->>>>>>> cfbfefe0
   end
 end