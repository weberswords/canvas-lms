require_relative 'common'
require_relative 'helpers/notifications_common'
include NotificationsCommon


describe "dashboard" do
  include_context "in-process server selenium tests"

  shared_examples_for 'load events list' do
    it "should load events list sidebar", priority: "2", test_id: 210275 do
      driver.navigate.to(app_host)
      wait_for_ajaximations
      expect(f('.events_list')).to be_displayed
    end
  end

  context "as a student" do

    before (:each) do
      course_with_student_logged_in(:active_all => true)
    end

    def create_announcement
      factory_with_protected_attributes(Announcement, {
          :context => @course,
          :title => "hey all read this k",
          :message => "announcement"
      })
    end

    def test_hiding(url)
      create_announcement
      items = @user.stream_item_instances
      expect(items.size).to eq 1
      expect(items.first.hidden).to eq false

      get url
      click_recent_activity_header
      item_selector = '#announcement-details tbody tr'
      expect(ff(item_selector).size).to eq 1
      f('#announcement-details .ignore-item').click
      keep_trying_until { expect(ff(item_selector).size).to eq 0 }

      # should still be gone on reload
      get url
      expect(ff(item_selector).size).to eq 0

      expect(@user.recent_stream_items.size).to eq 0
      expect(items.first.reload.hidden).to eq true
    end

    it_should_behave_like 'load events list'

    it "should allow hiding a stream item on the dashboard", priority: "1", test_id: 215577 do
      test_hiding("/")
    end

    it "should allow hiding a stream item on the course page", priority: "1", test_id: 215578 do
      test_hiding("/courses/#{@course.to_param}")
    end

    it "should not show stream items for deleted objects", priority: "1", test_id: 215579 do
      enable_cache do
        announcement = create_announcement
        item_selector = '#announcement-details tbody tr'
        Timecop.freeze(5.minutes.ago) do
          items = @user.stream_item_instances
          expect(items.size).to eq 1
          expect(items.first.hidden).to eq false

          get "/"

          click_recent_activity_header
          expect(ff(item_selector).size).to eq 1
        end

        announcement.destroy

        get "/"
        expect(f('.no_recent_messages')).to include_text('No Recent Messages')
      end
    end

    def click_recent_activity_header(type='announcement')
      f(".stream-#{type} .stream_header").click
    end

    def assert_recent_activity_category_closed(type='announcement')
      expect(f(".stream-#{type} .details_container")).not_to be_displayed
    end

    def assert_recent_activity_category_is_open(type='announcement')
      expect(f(".stream-#{type} .details_container")).to be_displayed
    end

    def click_recent_activity_course_link(type='announcement')
      f(".stream-#{type} .links a").click
    end

    # so we can click the link w/o a page load
    def disable_recent_activity_header_course_link
      driver.execute_script <<-JS
        $('.stream-announcement .links a').attr('href', '#');
      JS
    end

    it "should expand/collapse recent activity category", priority: "1", test_id: 215580 do
      create_announcement
      get '/'
      assert_recent_activity_category_closed
      click_recent_activity_header
      assert_recent_activity_category_is_open
      click_recent_activity_header
      assert_recent_activity_category_closed
    end

    it "should not expand category when a course/group link is clicked", priority: "2", test_id: 215581 do
      create_announcement
      get '/'
      assert_recent_activity_category_closed
      disable_recent_activity_header_course_link
      click_recent_activity_course_link
      assert_recent_activity_category_closed
    end

    it "should update the item count on stream item hide"
    it "should remove the stream item category if all items are removed"

    it "should show conversation stream items on the dashboard", priority: "1", test_id: 197536 do
      c = User.create.initiate_conversation([@user, User.create])
      c.add_message('test')
      c.add_participants([User.create])

      items = @user.stream_item_instances
      expect(items.size).to eq 1

      get "/"
      expect(ff('#conversation-details tbody tr').size).to eq 1
    end

    it "shows an assignment stream item under Recent Activity in dashboard", priority: "1", test_id: 108725 do
      NotificationsCommon.setup_notification(@student, name: 'Assignment Created')
      assignment_model({:submission_types => ['online_text_entry'], :course => @course})
      get "/"
      find('.toggle-details').click
      expect(element_exists(fj('.fake-link:contains("Unnamed")'))).to be true
    end

    it "should show account notifications on the dashboard", priority: "1", test_id: 215582 do
      a1 = @course.account.announcements.create!(:subject => 'test',
                                                 :message => "hey there",
                                                 :start_at => Date.today - 1.day,
                                                 :end_at => Date.today + 1.day)
      a2 = @course.account.announcements.create!(:subject => 'test 2',
                                                 :message => "another annoucement",
                                                 :start_at => Date.today - 1.day,
                                                 :end_at => Date.today + 1.day)

      get "/"
      messages = ffj("#dashboard .account_notification .notification_message")
      expect(messages.size).to eq 2
      expect(messages[0].text).to eq a1.message
      expect(messages[1].text).to eq a2.message
    end

    it "should interpolate the user's domain in global notifications", priority: "1", test_id: 215583 do
      announcement = @course.account.announcements.create!(:message => "blah blah http://random-survey-startup.ly/?some_GET_parameter_by_which_to_differentiate_results={{ACCOUNT_DOMAIN}}",
                                                           :subject => 'test',
                                                           :start_at => Date.today,
                                                           :end_at => Date.today + 1.day)

      get "/"
      expect(fj("#dashboard .account_notification .notification_message").text).to eq announcement.message.gsub("{{ACCOUNT_DOMAIN}}", @course.account.domain)
    end

    it "should interpolate the user's id in global notifications", priority: "1", test_id: 215584 do
      announcement = @course.account.announcements.create!(:message => "blah blah http://random-survey-startup.ly/?surveys_are_not_really_anonymous={{CANVAS_USER_ID}}",
                                                           :subject => 'test',
                                                           :start_at => Date.today,
                                                           :end_at => Date.today + 1.day)
      get "/"
      expect(fj("#dashboard .account_notification .notification_message").text).to eq announcement.message.gsub("{{CANVAS_USER_ID}}", @user.global_id.to_s)
    end

    it "should show appointment stream items on the dashboard", priority: "2", test_id: 215585 do
      skip "we need to add this stuff back in"
      Notification.create(:name => 'Appointment Group Published', :category => "Appointment Availability")
      Notification.create(:name => 'Appointment Group Updated', :category => "Appointment Availability")
      Notification.create(:name => 'Appointment Reserved For User', :category => "Appointment Signups")
      @me = @user
      student_in_course(:active_all => true, :course => @course)
      @other_student = @user
      @user = @me

      @group = group_category.groups.create(context: @course)
      @group.users << @other_student << @user
      # appointment group publish notification and signup notification
      appointment_participant_model(:course => @course, :participant => @group, :updating_user => @other_student)
      # appointment group update notification
      @appointment_group.update_attributes(:new_appointments => [[Time.now.utc + 2.hour, Time.now.utc + 3.hour]])

      get "/"
      expect(ffj(".topic_message .communication_message.dashboard_notification").size).to eq 3
      # appointment group publish and update notifications
      expect(ffj(".communication_message.message_appointment_group_#{@appointment_group.id}").size).to eq 2
      # signup notification
      expect(ffj(".communication_message.message_group_#{@group.id}").size).to eq 1
    end

    it "should display course name in course menu", priority: "1", test_id: 215586 do
      @course.update_attributes(:start_at => 2.days.from_now, :conclude_at => 4.days.from_now, :restrict_enrollments_to_course_dates => false)
      Enrollment.update_all(:created_at => 1.minute.ago)

      get "/"
      driver.execute_script %{$('#courses_menu_item').addClass('hover');}
      wait_for_ajaximations
      expect(f('#courses_menu_item')).to include_text('My Courses')
      expect(f('#courses_menu_item')).to include_text(@course.name)
    end

    it "should display should display student groups in course menu", priority: "2", test_id: 215587 do
      skip('broken')
      group = Group.create!(:name => "group1", :context => @course)
      group.add_user(@user)
      @course.update_attributes(:start_at => 2.days.from_now, :conclude_at => 4.days.from_now, :restrict_enrollments_to_course_dates => false)
      Enrollment.update_all(:created_at => 1.minute.ago)

      get "/"
      driver.execute_script %{$('#courses_menu_item').addClass('hover');}
      wait_for_ajaximations
      expect(f('#courses_menu_item')).to include_text(group.name)
      expect(f('#courses_menu_item')).to include_text('Current Groups')
    end

    it "should present /courses as the href of the courses nav item", priority: "2", test_id: 215612 do
      @course.update_attributes(:start_at => 2.days.from_now, :conclude_at => 4.days.from_now, :restrict_enrollments_to_course_dates => false)
      Enrollment.update_all(:created_at => 1.minute.ago)

      get '/'

      keep_trying_until do
        expect(f('#courses_menu_item a').attribute('href')).to include('courses')
      end
    end

    it "should only open the courses menu when clicking the courses nav item", priority: "1", test_id: 215613 do
      @course.update_attributes(:start_at => 2.days.from_now, :conclude_at => 4.days.from_now, :restrict_enrollments_to_course_dates => false)
      Enrollment.update_all(:created_at => 1.minute.ago)

      get '/'

      f('#courses_menu_item a').click
      path = driver.execute_script %{ return window.location.pathname;}
      expect(path).not_to eq '/courses'
    end

    it "should go to a course when clicking a course link from the menu", priority: "1", test_id: 215614 do
      @course.update_attributes(:start_at => 2.days.from_now, :conclude_at => 4.days.from_now, :restrict_enrollments_to_course_dates => false)
      Enrollment.update_all(:created_at => 1.minute.ago)

      get '/'

      driver.execute_script %{$('#courses_menu_item').addClass('hover');}
      wait_for_ajaximations

      fj("#courses_menu_item a[href='/courses/#{@course.id}']").click
      path = driver.execute_script %{ return window.location.pathname;}
      expect(path).to eq "/courses/#{@course.id}"
    end

    it "should display scheduled web conference in stream", priority: "1", test_id: 216354 do
      PluginSetting.create!(:name => "wimba", :settings => {"domain" => "wimba.instructure.com"})

      # NOTE: recently changed the behavior here: conferences only display on
      # the course page, and they only display when they are in progress
      @conference = @course.web_conferences.build({:title => "my Conference", :conference_type => "Wimba", :duration => 60})
      @conference.user = @user
      @conference.save!
      @conference.restart
      @conference.add_initiator(@user)
      @conference.add_invitee(@user)
      @conference.save!

      get "/courses/#{@course.to_param}"
      expect(f('.conference .notification_message')).to include_text(@conference.title)
    end

    it "should end conferences from stream", priority: "1", test_id: 216355 do
      PluginSetting.create!(:name => "wimba", :settings => {"domain" => "wimba.instructure.com"})

      course_with_teacher_logged_in

      @conference = @course.web_conferences.build({:title => "my Conference", :conference_type => "Wimba", :duration => nil})
      @conference.user = @user
      @conference.save!
      @conference.restart
      @conference.add_initiator(@user)
      @conference.add_invitee(@user)
      @conference.save!

      get "/courses/#{@course.to_param}"
      f('.conference .close_conference_link').click
      expect(alert_present?).to be_truthy
      accept_alert
      wait_for_ajaximations
      expect(f('.conference')).to_not be_displayed
      @conference.reload
      expect(@conference).to be_finished
    end

    it "should create an announcement for the first course that is not visible in the second course", priority: "1", test_id: 216356 do
      @context = @course
      announcement_model({:title => "hey all read this k", :message => "announcement"})
      @second_course = Course.create!(:name => 'second course')
      @second_course.offer!
      #add teacher as a user
      u = User.create!
      u.register!
      e = @course.enroll_teacher(u)
      e.workflow_state = 'active'
      e.save!
      @second_enrollment = @second_course.enroll_student(@user)
      @enrollment.workflow_state = 'active'
      @enrollment.save!
      @second_course.reload
      Enrollment.update_all(:created_at => 1.minute.ago) # need to make created_at and updated_at different

      get "/"
      expect(f('.no_recent_messages')).to be_nil

      get "/courses/#{@second_course.id}"
      expect(f('.no_recent_messages')).to include_text('No Recent Messages')
    end

    it "should validate the functionality of soft concluded courses in dropdown", priority: "1", test_id: 216372 do
      course_with_student(:active_all => true, :course_name => "a_soft_concluded_course", :user => @user)
      c1 = @course
      c1.conclude_at = 1.week.ago
      c1.start_at = 1.month.ago
      c1.restrict_enrollments_to_course_dates = true
      c1.save!
      get "/"

      driver.execute_script %{$('#courses_menu_item').addClass('hover');}
      item = fj('#menu_enrollments')
      expect(item).to be_displayed
      expect(item).not_to include_text(c1.name)
    end

    it "should show recent feedback and it should work", priority: "1", test_id: 216373 do
      assign = @course.assignments.create!(:title => 'hi', :due_at => 1.day.ago, :points_possible => 5)
      assign.grade_student(@student, :grade => '4')

      get "/"
      wait_for_ajaximations

      expect(f('.recent_feedback a').attribute('href')).to match /courses\/#{@course.id}\/assignments\/#{assign.id}\/submissions\/#{@student.id}/
      f('.recent_feedback a').click
      wait_for_ajaximations

      # submission page should load
      expect(f('h2').text).to eq "Submission Details"
    end
  end

  context "as a teacher" do

    before (:each) do
      course_with_teacher_logged_in(:active_cc => true)
    end

    it_should_behave_like 'load events list'

    it "should validate the functionality of soft concluded courses on courses page", priority: "1", test_id: 216374 do
      term = EnrollmentTerm.new(:name => "Super Term", :start_at => 1.month.ago, :end_at => 1.week.ago)
      term.root_account_id = @course.root_account_id
      term.save!
      c1 = @course
      c1.name = 'a_soft_concluded_course'
      c1.update_attributes!(:enrollment_term => term)
      c1.reload

      get "/courses"
      expect(fj("#past_enrollments_table a[href='/courses/#{@course.id}']")).to include_text(c1.name)
    end

<<<<<<< HEAD
    it "should show future courses (even if restricted) to students on courses page" do
      term = EnrollmentTerm.new(:name => "Super Term", :start_at => 1.week.from_now, :end_at => 1.month.from_now)
      term.root_account_id = @course.root_account_id
      term.save!
      course_with_student_logged_in(:active_all => true)
      c1 = @course
      c1.name = 'a future course'
      c1.update_attributes!(:enrollment_term => term)

      course_with_student(:active_course => true, :user => @student)
      c2 = @course
      c2.name = "a restricted future course"
      c2.restrict_student_future_view = true
      c2.update_attributes!(:enrollment_term => term)

      get "/courses"
      expect(fj("#future_enrollments_table a[href='/courses/#{c1.id}']")).to include_text(c1.name)

      expect(fj("#future_enrollments_table a[href='/courses/#{c2.id}']")).to be_nil # should not have a link
      expect(f("#future_enrollments_table")).to include_text(c2.name) # but should still show restricted future enrollment
=======
    context "restricted future courses" do
      before :once do
        term = EnrollmentTerm.new(:name => "Super Term", :start_at => 1.week.from_now, :end_at => 1.month.from_now)
        term.root_account_id = Account.default.id
        term.save!
        course_with_student(:active_all => true)
        @c1 = @course
        @c1.name = 'a future course'
        @c1.update_attributes!(:enrollment_term => term)

        course_with_student(:active_course => true, :user => @student)
        @c2 = @course
        @c2.name = "a restricted future course"
        @c2.restrict_student_future_view = true
        @c2.update_attributes!(:enrollment_term => term)
      end

      before do
        user_session(@student)
      end

      it "should show future courses (even if restricted) to students on courses page" do
        get "/courses"
        expect(fj("#future_enrollments_table a[href='/courses/#{@c1.id}']")).to include_text(@c1.name)

        expect(fj("#future_enrollments_table a[href='/courses/#{@c2.id}']")).to be_nil # should not have a link
        expect(f("#future_enrollments_table")).to include_text(@c2.name) # but should still show restricted future enrollment
      end

      it "should not show restricted future courses to students on courses page if configured on account" do
        a = @c2.account
        a.settings[:restrict_student_future_listing] = {:value => true}
        a.save!
        get "/courses"
        expect(fj("#future_enrollments_table a[href='/courses/#{@c1.id}']")).to include_text(@c1.name)
        expect(f("#future_enrollments_table")).to_not include_text(@c2.name) # shouldn't be included at all
      end
>>>>>>> edbc72a9
    end

    it "should display assignment to grade in to do list for a teacher", priority: "1", test_id: 216376 do
      assignment = assignment_model({:submission_types => 'online_text_entry', :course => @course})
      student = user_with_pseudonym(:active_user => true, :username => 'student@example.com', :password => 'qwerty')
      @course.enroll_user(student, "StudentEnrollment", :enrollment_state => 'active')
      assignment.reload
      assignment.submit_homework(student, {:submission_type => 'online_text_entry', :body => 'ABC'})
      assignment.reload

      User.where(:id => @teacher).update_all(:updated_at => 1.day.ago) # ensure cache refresh
      enable_cache do
        get "/"

        #verify assignment is in to do list
        expect(f('.to-do-list > li')).to include_text('Grade ' + assignment.title)

        student.enrollments.first.destroy

        get "/"

        #verify todo list is updated
        expect(f('.to-do-list > li')).to be_nil
      end
    end

    it "should show submitted essay quizzes in the todo list", priority: "1", test_id: 216377 do
      quiz_title = 'new quiz'
      student_in_course(:active_all => true)
      q = @course.quizzes.create!(:title => quiz_title)
      q.quiz_questions.create!(:question_data => {:id => 31, :name => "Quiz Essay Question 1", :question_type => 'essay_question', :question_text => 'qq1', :points_possible => 10})
      q.generate_quiz_data
      q.workflow_state = 'available'
      q.save
      q.reload
      qs = q.generate_submission(@user)
      qs.mark_completed
      qs.submission_data = {"question_31" => "<p>abeawebawebae</p>", "question_text" => "qq1"}
      Quizzes::SubmissionGrader.new(qs).grade_submission
      get "/"

      todo_list = f('.to-do-list')
      expect(todo_list).not_to be_nil
      expect(todo_list).to include_text(quiz_title)
    end

    context "course menu customization" do

      it "should always have a link to the courses page (with customizations)", priority: "1", test_id: 216378 do
        20.times { course_with_teacher({:user => @user, :active_course => true, :active_enrollment => true}) }

        get "/"

        driver.execute_script %{$('#courses_menu_item').addClass('hover');}
        wait_for_ajaximations

        expect(fj('#courses_menu_item')).to include_text('My Courses')
        expect(fj('#courses_menu_item')).to include_text('View All or Customize')
      end
    end
  end
end<|MERGE_RESOLUTION|>--- conflicted
+++ resolved
@@ -384,28 +384,6 @@
       expect(fj("#past_enrollments_table a[href='/courses/#{@course.id}']")).to include_text(c1.name)
     end
 
-<<<<<<< HEAD
-    it "should show future courses (even if restricted) to students on courses page" do
-      term = EnrollmentTerm.new(:name => "Super Term", :start_at => 1.week.from_now, :end_at => 1.month.from_now)
-      term.root_account_id = @course.root_account_id
-      term.save!
-      course_with_student_logged_in(:active_all => true)
-      c1 = @course
-      c1.name = 'a future course'
-      c1.update_attributes!(:enrollment_term => term)
-
-      course_with_student(:active_course => true, :user => @student)
-      c2 = @course
-      c2.name = "a restricted future course"
-      c2.restrict_student_future_view = true
-      c2.update_attributes!(:enrollment_term => term)
-
-      get "/courses"
-      expect(fj("#future_enrollments_table a[href='/courses/#{c1.id}']")).to include_text(c1.name)
-
-      expect(fj("#future_enrollments_table a[href='/courses/#{c2.id}']")).to be_nil # should not have a link
-      expect(f("#future_enrollments_table")).to include_text(c2.name) # but should still show restricted future enrollment
-=======
     context "restricted future courses" do
       before :once do
         term = EnrollmentTerm.new(:name => "Super Term", :start_at => 1.week.from_now, :end_at => 1.month.from_now)
@@ -443,7 +421,6 @@
         expect(fj("#future_enrollments_table a[href='/courses/#{@c1.id}']")).to include_text(@c1.name)
         expect(f("#future_enrollments_table")).to_not include_text(@c2.name) # shouldn't be included at all
       end
->>>>>>> edbc72a9
     end
 
     it "should display assignment to grade in to do list for a teacher", priority: "1", test_id: 216376 do
