--- conflicted
+++ resolved
@@ -402,30 +402,9 @@
       assignment.reload
       enable_cache do
         get "/"
-<<<<<<< HEAD
 
         #verify assignment is in to do list
         f('.to-do-list > li').should include_text('Grade ' + assignment.title)
-
-        #verify assignment is in drop down
-        driver.execute_script %{$('#assignments_menu_item').addClass('hover');}
-
-        wait_for_ajaximations
-
-        f('#assignments_menu_item').should include_text("To Grade")
-        f('#assignments_menu_item').should include_text(assignment.title)
-
-        # should update the to-do list when the grader grades
-        assignment.grade_student(student, :grade => 1)
-        get "/"
-        driver.execute_script %{$('#assignments_menu_item').addClass('hover');}
-
-        f('#assignments_menu_item').should_not include_text("To Grade")
-=======
-
-        #verify assignment is in to do list
-        f('.to-do-list > li').should include_text('Grade ' + assignment.title)
->>>>>>> 343c3ce5
       end
     end
 
