--- conflicted
+++ resolved
@@ -234,23 +234,10 @@
       end
 
       it "should display course name in course menu", priority: "1", test_id: 215586 do
-<<<<<<< HEAD
-        if ENV['CANVAS_FORCE_USE_NEW_STYLES']
-          f('#global_nav_courses_link').click
-          expect(fj(".ic-NavMenu__headline:contains('Courses')")).to be_displayed
-          wait_for_ajax_requests
-          expect(fj(".ic-NavMenu-list-item a:contains('#{@course.name}')")).to be_displayed
-        else
-          driver.execute_script %{$('#courses_menu_item').addClass('hover');}
-          expect(f('#courses_menu_item')).to include_text('My Courses')
-          expect(f('#courses_menu_item')).to include_text(@course.name)
-        end
-=======
         f('#global_nav_courses_link').click
         expect(fj(".ic-NavMenu__headline:contains('Courses')")).to be_displayed
         wait_for_ajax_requests
         expect(fj(".ic-NavMenu-list-item a:contains('#{@course.name}')")).to be_displayed
->>>>>>> df88dd94
       end
 
       it "should display student groups in header nav", priority: "2", test_id: 215587 do
@@ -263,21 +250,6 @@
 
         get "/"
 
-<<<<<<< HEAD
-        if ENV['CANVAS_FORCE_USE_NEW_STYLES']
-          f('#global_nav_groups_link').click
-          expect(fj(".ic-NavMenu__headline:contains('Groups')")).to be_displayed
-          wait_for_ajax_requests
-
-          list = fj(".ic-NavMenu-list-item")
-          expect(list).to include_text(group.name)
-          expect(list).to_not include_text(other_group.name)
-        else
-          driver.execute_script %{$('#courses_menu_item').addClass('hover');}
-          expect(f('#courses_menu_item')).to include_text(group.name)
-          expect(f('#courses_menu_item')).to include_text('Current Groups')
-        end
-=======
         f('#global_nav_groups_link').click
         expect(fj(".ic-NavMenu__headline:contains('Groups')")).to be_displayed
         wait_for_ajax_requests
@@ -285,7 +257,6 @@
         list = fj(".ic-NavMenu-list-item")
         expect(list).to include_text(group.name)
         expect(list).to_not include_text(other_group.name)
->>>>>>> df88dd94
       end
 
       it "should present /courses as the href of the courses nav item", priority: "2", test_id: 215612 do
@@ -298,18 +269,8 @@
       end
 
       it "should go to a course when clicking a course link from the menu", priority: "1", test_id: 215614 do
-<<<<<<< HEAD
-        if ENV['CANVAS_FORCE_USE_NEW_STYLES']
-          f('#global_nav_courses_link').click
-          fj(".ic-NavMenu-list-item a:contains('#{@course.name}')").click
-        else
-          driver.execute_script %{$('#courses_menu_item').addClass('hover');}
-          fj("#courses_menu_item a[href='/courses/#{@course.id}']").click
-        end
-=======
         f('#global_nav_courses_link').click
         fj(".ic-NavMenu-list-item a:contains('#{@course.name}')").click
->>>>>>> df88dd94
         expect(driver.current_url).to match "/courses/#{@course.id}"
       end
     end
@@ -387,22 +348,9 @@
       c1.save!
       get "/"
 
-<<<<<<< HEAD
-      if ENV['CANVAS_FORCE_USE_NEW_STYLES']
-        f('#global_nav_courses_link').click
-        expect(fj(".ic-NavMenu__headline:contains('Courses')")).to be_displayed
-        expect(f(".ic-NavMenu__link-list")).not_to include_text(c1.name)
-      else
-        driver.execute_script %{$('#courses_menu_item').addClass('hover');}
-        item = fj('#menu_enrollments')
-        expect(item).to be_displayed
-        expect(item).not_to include_text(c1.name)
-      end
-=======
       f('#global_nav_courses_link').click
       expect(fj(".ic-NavMenu__headline:contains('Courses')")).to be_displayed
       expect(f(".ic-NavMenu__link-list")).not_to include_text(c1.name)
->>>>>>> df88dd94
     end
 
     it "should show recent feedback and it should work", priority: "1", test_id: 216373 do
@@ -437,20 +385,8 @@
       it "should always have a link to the courses page (with customizations)", priority: "1", test_id: 216378 do
         course_with_teacher({:user => @user, :active_course => true, :active_enrollment => true})
         get "/"
-<<<<<<< HEAD
-        if ENV['CANVAS_FORCE_USE_NEW_STYLES']
-          f('#global_nav_courses_link').click
-          expect(fj('.ic-NavMenu-list-item a:contains("All Courses")')).to be_present
-        else
-          course_menu_item = f("#courses_menu_item")
-          hover(course_menu_item)
-          expect(course_menu_item).to include_text('My Courses')
-          expect(course_menu_item).to include_text('View All or Customize')
-        end
-=======
         f('#global_nav_courses_link').click
         expect(fj('.ic-NavMenu-list-item a:contains("All Courses")')).to be_present
->>>>>>> df88dd94
       end
     end
   end
