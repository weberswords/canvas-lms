require File.expand_path(File.dirname(__FILE__) + '/common')


describe 'Course Grading Periods' do
  include_examples 'in-process server selenium tests'

  context 'with Multiple Grading Periods feature on,' do
    before(:each) do
      course_with_teacher_logged_in
      @course.root_account.enable_feature!(:multiple_grading_periods)
    end

    it 'shows grading periods created at the course-level', priority: "1", test_id: 239998 do
      @course_grading_period = create_grading_periods_for(@course).first
      get "/courses/#{@course.id}/grading_standards"
      period_title = f("#period_title_#{@course_grading_period.id}")
      expect(period_title).to have_value(@course_grading_period.title)
    end

    it 'shows grading periods created by an associated account', priority: "1", test_id: 239997 do
      @account_grading_period = create_grading_periods_for(@course.root_account).first
      get "/courses/#{@course.id}/grading_standards"
      period_title = f("#period_title_#{@account_grading_period.id}").text
      expect(period_title).to eq(@account_grading_period.title)
    end

<<<<<<< HEAD
    it 'allows deleting grading periods', priority: "1", test_id: 202320 do
=======
    it 'allows grading periods to be deleted if there are more than 1', priority: "1", test_id: 202320 do
      grading_period_selector = '.grading-period'
      create_grading_periods_for(@course, grading_periods: [:old, :current])
      get "/courses/#{@course.id}/grading_standards"
      expect(ff(grading_period_selector).length).to be 2
      f('.icon-delete-grading-period').click
      driver.switch_to.alert.accept
      wait_for_ajaximations
      expect(ff(grading_period_selector).length).to be 1
    end

    it 'creates a blank grading period form when Add Grading Period is clicked', priority: "1", test_id: 239999 do
      get "/courses/#{@course.id}/grading_standards"
      expect(f("#content")).not_to contain_css(".grading-period")
      f('#add-period-button').click
      expect(ff('.grading-period').length).to eq(1)
    end

    it 'removes an unsaved grading period from the dom gracefully', priority: "1", test_id: 240000 do
>>>>>>> a4327772
      create_grading_periods_for(@course)
      get "/courses/#{@course.id}/grading_standards"
      expect(ff('.grading-period').length).to be 1
      expect(f(".icon-delete-grading-period")).to be_present
    end

    it 'does not allow adding grading periods', priority: "1", test_id: 239999 do
      get "/courses/#{@course.id}/grading_standards"
      expect(f("#add-period-button")).not_to be_present
    end

    it 'allows updating grading periods', priority: "1", test_id: 202317 do
      create_grading_periods_for(@course)
      get "/courses/#{@course.id}/grading_standards"
      expect(f("#update-button")).to be_present
    end
<<<<<<< HEAD
  end
end
=======
  end # mgp feature on

  context 'with Multiple Grading Periods feature off', priority: "1", test_id: 240005 do
    it 'does not contain a tab for grading periods' do
      get "/courses/#{@course.id}/grading_standards"
      expect(f("#content")).not_to contain_css(".grading_periods_tab")
    end
  end # mgp feature off
end # course grading periods

>>>>>>> a4327772

# there is a lot of repeated code in the inheritance tests, since we are testing 3 roles on 3 pages
# the way this works will change soon (MGP version 3), so it makes more sense to wait for these
# changes before refactoring these tests
describe 'Course Grading Periods Inheritance' do
  include_examples 'in-process server selenium tests'

  let(:title) {'hi'}
  let(:start_date) { format_date_for_view(3.months.from_now) }
  let(:end_date) { format_date_for_view(4.months.from_now - 1.day) }

  before(:each) do
    course_with_admin_logged_in
    @account = @course.root_account
    @account.enable_feature!(:multiple_grading_periods)
    @account_grading_period = create_grading_periods_for(@account).first

    @sub_account = Account.create(name: 'sub account from default account', parent_account: Account.default)
    @sub_admin = account_admin_user({account: @sub_account, name: 'sub-admin'})
    @sub_account_grading_period = create_grading_periods_for(@sub_account).first
    @sub_account_grading_period.title = 'sub account grading period'
    @sub_account_grading_period.save

    course_with_teacher(course: @course, name: 'teacher', active_enrollment: true)
    @account_course = @course
    @account_teacher = @teacher
  end

  context 'with Multiple Grading Periods feature on,' do
    it 'reads course grading periods instead of inherited grading periods', priority: "1", test_id: 202318 do
      user_session @account_teacher
      course_grading_period = create_grading_periods_for(@course).first
      get "/courses/#{@account_course.id}/grading_standards"
      expect(ff('.grading-period').length).to be(1)
      expect(f("#period_title_#{course_grading_period.id}")).to have_value(course_grading_period.title)
    end

    context 'with sub-account course and teacher,' do
      before(:each) do
        course_with_user('TeacherEnrollment', {account: @sub_account, course_name: 'sub account course', active_enrollment: true})
        @sub_account_course = @course
      end

      it 'reads sub-account grading period on sub-account course grading standards page', priority: "1", test_id: 202321 do
        user_session @admin
        get "/courses/#{@sub_account_course.id}/grading_standards"
        expect(ff('.grading-period').length).to eq(1)
        expect(f("#period_title_#{@sub_account_grading_period.id}")).to have_value(@sub_account_grading_period.title)
      end
    end
  end
end<|MERGE_RESOLUTION|>--- conflicted
+++ resolved
@@ -24,10 +24,7 @@
       expect(period_title).to eq(@account_grading_period.title)
     end
 
-<<<<<<< HEAD
-    it 'allows deleting grading periods', priority: "1", test_id: 202320 do
-=======
-    it 'allows grading periods to be deleted if there are more than 1', priority: "1", test_id: 202320 do
+    it 'allows grading periods to be deleted', priority: "1", test_id: 202320 do
       grading_period_selector = '.grading-period'
       create_grading_periods_for(@course, grading_periods: [:old, :current])
       get "/courses/#{@course.id}/grading_standards"
@@ -38,24 +35,9 @@
       expect(ff(grading_period_selector).length).to be 1
     end
 
-    it 'creates a blank grading period form when Add Grading Period is clicked', priority: "1", test_id: 239999 do
-      get "/courses/#{@course.id}/grading_standards"
-      expect(f("#content")).not_to contain_css(".grading-period")
-      f('#add-period-button').click
-      expect(ff('.grading-period').length).to eq(1)
-    end
-
-    it 'removes an unsaved grading period from the dom gracefully', priority: "1", test_id: 240000 do
->>>>>>> a4327772
-      create_grading_periods_for(@course)
-      get "/courses/#{@course.id}/grading_standards"
-      expect(ff('.grading-period').length).to be 1
-      expect(f(".icon-delete-grading-period")).to be_present
-    end
-
     it 'does not allow adding grading periods', priority: "1", test_id: 239999 do
       get "/courses/#{@course.id}/grading_standards"
-      expect(f("#add-period-button")).not_to be_present
+      expect(f('#grading_periods')).to_not contain_css(('#add-period-button'))
     end
 
     it 'allows updating grading periods', priority: "1", test_id: 202317 do
@@ -63,21 +45,8 @@
       get "/courses/#{@course.id}/grading_standards"
       expect(f("#update-button")).to be_present
     end
-<<<<<<< HEAD
   end
 end
-=======
-  end # mgp feature on
-
-  context 'with Multiple Grading Periods feature off', priority: "1", test_id: 240005 do
-    it 'does not contain a tab for grading periods' do
-      get "/courses/#{@course.id}/grading_standards"
-      expect(f("#content")).not_to contain_css(".grading_periods_tab")
-    end
-  end # mgp feature off
-end # course grading periods
-
->>>>>>> a4327772
 
 # there is a lot of repeated code in the inheritance tests, since we are testing 3 roles on 3 pages
 # the way this works will change soon (MGP version 3), so it makes more sense to wait for these
