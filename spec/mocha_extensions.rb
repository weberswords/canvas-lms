--- conflicted
+++ resolved
@@ -28,10 +28,7 @@
 # this AR instance is instantiated, through find or whatever
 # the record must be saved before calling any_instantiation, so that it has an id
 class ActiveRecord::Base
-<<<<<<< HEAD
-=======
   @@any_instantiation = {}
->>>>>>> 84343d31
 
   def self.reset_any_instantiation!
     @@any_instantiation = {}
