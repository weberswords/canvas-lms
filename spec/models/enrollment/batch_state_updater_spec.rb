#
# Copyright (C) 2016 - present Instructure, Inc.
#
# This file is part of Canvas.
#
# Canvas is free software: you can redistribute it and/or modify it under
# the terms of the GNU Affero General Public License as published by the Free
# Software Foundation, version 3 of the License.
#
# Canvas is distributed in the hope that it will be useful, but WITHOUT ANY
# WARRANTY; without even the implied warranty of MERCHANTABILITY or FITNESS FOR
# A PARTICULAR PURPOSE. See the GNU Affero General Public License for more
# details.
#
# You should have received a copy of the GNU Affero General Public License along
# with this program. If not, see <http://www.gnu.org/licenses/>.
#
require File.expand_path(File.dirname(__FILE__) + '/../../spec_helper.rb')

describe "Enrollment::BatchStateUpdater" do

  it 'should fail with more than 1000 enrollments' do
    expect { Enrollment::BatchStateUpdater.destroy_batch(1..1001) }.
      to raise_error(ArgumentError, 'Cannot call with more than 1000 enrollments')
  end

  before(:once) do
    @enrollment2 = course_with_teacher(active_all: true)
    @user2 = @enrollment2.user
    @enrollment = student_in_course(active_all: true, course: @course)
  end
  # destroy_batch needs to account for all the callbacks in Enrollment


  describe '.mark_enrollments_as_deleted' do
    it 'should delete each enrollment and scores' do
      score = @enrollment.scores.create!
      Enrollment::BatchStateUpdater.mark_enrollments_as_deleted([@enrollment.id, @enrollment2.id])
      expect(@enrollment.reload.workflow_state).to eq('deleted')
      expect(@enrollment2.reload.workflow_state).to eq('deleted')
      expect(score.reload).to be_deleted
    end

    it 'should update user_account_associations' do
      expect(@user.associated_accounts).to eq [Account.default]
      Enrollment::BatchStateUpdater.mark_enrollments_as_deleted([@enrollment.id, @enrollment2.id])
      Enrollment::BatchStateUpdater.touch_and_update_associations([@user.id])
<<<<<<< HEAD
      if CANVAS_RAILS5_0
        expect(@user.associated_accounts(true)).to eq []
      else
        expect(@user.associated_accounts.reload).to eq []
      end
=======
      expect(@user.associated_accounts.reload).to eq []
>>>>>>> a0eb23ce
    end
  end

  describe '.remove_group_memberships' do
    it 'should remove group_memberships' do
      user3 = User.create!
      enrollment3 = StudentEnrollment.create!(user: user3, course: @course)
      # enrollment4 for second enrollment for user3
      StudentEnrollment.create!(user: user3, course: @course, course_section: @course.course_sections.create(name: 's'))

      group = group_model(context: @course)
      gm1 = GroupMembership.create(group: group, user: @user, workflow_state: 'accepted')
      gm2 = GroupMembership.create(group: group, user: @user2, workflow_state: 'accepted')
      gm3 = GroupMembership.create(group: group, user: user3, workflow_state: 'accepted')
      Enrollment::BatchStateUpdater.remove_group_memberships([@enrollment.id, enrollment3.id], [@course], [user3.id, @user.id])

      expect(gm1.reload.workflow_state).to eq 'deleted'
      expect(gm2.reload.workflow_state).to eq 'accepted'
      # gm3 still has an enrollment
      expect(gm3.reload.workflow_state).to eq 'accepted'
    end
  end

  describe '.clear_email_caches' do
    it 'should delete cache for email invitations' do
      enable_cache do
        user = User.create!
        user.update_attribute(:workflow_state, 'creation_pending')
        user.communication_channels.create!(path: 'panda@instructure.com')
        enrollment = @course.enroll_user(user)
        expect(Enrollment.cached_temporary_invitations('panda@instructure.com').length).to eq 1
        Enrollment::BatchStateUpdater.mark_enrollments_as_deleted([enrollment])
        expect(Enrollment.cached_temporary_invitations('panda@instructure.com').length).to eq 1
        Enrollment::BatchStateUpdater.clear_email_caches([user.id])
        expect(Enrollment.cached_temporary_invitations('panda@instructure.com')).to eq []
      end
    end
  end

  describe '.cancel_future_appointments' do
    it 'should delete appointment participants' do
      ag = AppointmentGroup.create(title: 'test', contexts: [@course], new_appointments: [[1.week.from_now, 8.days.from_now]])
      appt = ag.appointments.first
      participant = appt.reserve_for(@user, @user2)
      Enrollment::BatchStateUpdater.mark_enrollments_as_deleted([@enrollment])
      Enrollment::BatchStateUpdater.cancel_future_appointments([@course], [@user.id])
      expect(participant.reload).to be_deleted
    end

    it 'should not delete appointment participants if enrollment remains' do
      StudentEnrollment.create!(user: @user, course: @course, course_section: @course.course_sections.create(name: 's'))
      ag = AppointmentGroup.create(title: 'test', contexts: [@course], new_appointments: [[1.week.from_now, 8.days.from_now]])
      appt = ag.appointments.first
      participant = appt.reserve_for(@user, @user2)
      Enrollment::BatchStateUpdater.mark_enrollments_as_deleted([@enrollment])
      Enrollment::BatchStateUpdater.cancel_future_appointments([@course], [@user.id])
      expect(participant.reload).to be_locked
    end
  end

  describe '.update_assignment_overrides' do
    before(:once) do
      assignment = @course.assignments.create!
      @override = assignment.assignment_overrides.create!
      @override.assignment_override_students.create!(user: @user)
    end

    let(:override_student) {@override.assignment_override_students.unscope(:where).find_by(user_id: @user)}

    it 'destroys assignment override students on the user if no other enrollments for the user exist in the course' do
      Enrollment::BatchStateUpdater.update_assignment_overrides([@enrollment.id], [@course], [@user.id])
      expect(override_student).to be_deleted
    end
  end

  it 'should account for all enrollment callbacks in Enrollment::BatchStateUpdater.destroy_batch' do
    accounted_for_callbacks = %i(
      add_to_favorites_later
      assign_uuid
      audit_groups_for_deleted_enrollments
      after_save_collection_association
      autosave_associated_records_for_associated_user
      autosave_associated_records_for_course
      autosave_associated_records_for_course_section
      autosave_associated_records_for_role
      autosave_associated_records_for_root_account
      autosave_associated_records_for_sis_pseudonym
      autosave_associated_records_for_user
      before_save_collection_association
      broadcast_notifications
      cancel_future_appointments
      clear_email_caches
      copy_scores_from_existing_enrollment
      disassociate_cross_shard_user
      dispatch_invitations_later
      recache_course_grade_distribution
      recalculate_enrollment_state
      reset_notifications_cache
      restore_submissions_and_scores
      set_sis_stickiness
      set_update_cached_due_dates
      touch_graders_if_needed
      update_assignment_overrides_if_needed
      update_linked_enrollments
      update_user_account_associations_if_necessary
    )
    expect(Enrollment._save_callbacks.collect(&:filter).select {|k| k.is_a? Symbol} - accounted_for_callbacks).to eq []
  end
end<|MERGE_RESOLUTION|>--- conflicted
+++ resolved
@@ -45,15 +45,7 @@
       expect(@user.associated_accounts).to eq [Account.default]
       Enrollment::BatchStateUpdater.mark_enrollments_as_deleted([@enrollment.id, @enrollment2.id])
       Enrollment::BatchStateUpdater.touch_and_update_associations([@user.id])
-<<<<<<< HEAD
-      if CANVAS_RAILS5_0
-        expect(@user.associated_accounts(true)).to eq []
-      else
-        expect(@user.associated_accounts.reload).to eq []
-      end
-=======
       expect(@user.associated_accounts.reload).to eq []
->>>>>>> a0eb23ce
     end
   end
 
