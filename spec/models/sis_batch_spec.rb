#
# Copyright (C) 2011 - present Instructure, Inc.
#
# This file is part of Canvas.
#
# Canvas is free software: you can redistribute it and/or modify it under
# the terms of the GNU Affero General Public License as published by the Free
# Software Foundation, version 3 of the License.
#
# Canvas is distributed in the hope that it will be useful, but WITHOUT ANY
# WARRANTY; without even the implied warranty of MERCHANTABILITY or FITNESS FOR
# A PARTICULAR PURPOSE. See the GNU Affero General Public License for more
# details.
#
# You should have received a copy of the GNU Affero General Public License along
# with this program. If not, see <http://www.gnu.org/licenses/>.
#

require 'tmpdir'
require File.expand_path(File.dirname(__FILE__) + '/../spec_helper.rb')

describe SisBatch do
  before :once do
    account_model
    Delayed::Job.destroy_all
  end

  def sis_jobs
    Delayed::Job.where("tag ilike 'sis'")
  end

  def create_csv_data(data)
    i = 0
    Dir.mktmpdir("sis_rspec") do |tmpdir|
      path = "#{tmpdir}/sisfile.zip"
      Zip::File.open(path, Zip::File::CREATE) do |z|
        data.each do |dat|
          z.get_output_stream("csv_#{i}.csv") { |f| f.puts(dat) }
          i += 1
        end
      end

      batch = File.open(path, 'rb') do |tmp|
        # arrrgh attachment.rb
        def tmp.original_filename; File.basename(path); end
        SisBatch.create_with_attachment(@account, 'instructure_csv', tmp, @user || user_factory)
      end
      yield batch if block_given?
      batch
    end
  end

  def process_csv_data(data, opts = {})
    create_csv_data(data) do |batch|
      batch.update_attributes(opts) if opts.present?
      batch.process_without_send_later
      batch
    end
  end

  it "should not add attachments to the list" do
    create_csv_data(['abc']) { |batch| expect(batch.attachment.position).to be_nil}
    create_csv_data(['abc']) { |batch| expect(batch.attachment.position).to be_nil}
    create_csv_data(['abc']) { |batch| expect(batch.attachment.position).to be_nil}
  end

  it "should keep the batch in initializing state during create_with_attachment" do
    batch = SisBatch.create_with_attachment(@account, 'instructure_csv', stub_file_data('test.csv', 'abc', 'text'), user_factory) do |batch|
      expect(batch.attachment).not_to be_new_record
      expect(batch.workflow_state).to eq 'initializing'
      batch.options = { :override_sis_stickiness => true }
    end

    expect(batch.workflow_state).to eq 'created'
    expect(batch).not_to be_new_record
    expect(batch.changed?).to be_falsey
    expect(batch.options[:override_sis_stickiness]).to eq true
  end

  describe ".process_all_for_account" do
    it "should process all non-processed batches for the account" do
      b1 = create_csv_data(['abc'])
      b2 = create_csv_data(['abc'])
      b3 = create_csv_data(['abc'])
      b4 = create_csv_data(['abc'])
      b2.update_attribute(:workflow_state, 'imported')
      @a1 = @account
      @a2 = account_model
      b5 = create_csv_data(['abc'])
      b2.any_instantiation.expects(:process_without_send_later).never
      b5.any_instantiation.expects(:process_without_send_later).never
      SisBatch.process_all_for_account(@a1)
      [b1, b2, b4].each { |batch| expect([:imported, :imported_with_messages]).to be_include(batch.reload.state) }
    end

    it 'should abort non processed sis_batches when aborted' do
      process_csv_data([%{course_id,short_name,long_name,account_id,term_id,status
test_1,TC 101,Test Course 101,,term1,active
}])
      expect(@account.all_courses.where(sis_source_id: 'test_1').take.workflow_state).to eq 'claimed'
      batch = process_csv_data([%{course_id,short_name,long_name,account_id,term_id,status
test_1,TC 101,Test Course 101,,term1,deleted
}], workflow_state: 'aborted')
      expect(batch.progress).to eq 100
      expect(batch.workflow_state).to eq 'aborted'
      expect(@account.all_courses.where(sis_source_id: 'test_1').take.workflow_state).to eq 'claimed'
    end
  end

  it "should schedule in the future if configured" do
    track_jobs do
      create_csv_data(['abc']) do |batch|
        batch.process
      end
    end

    job = created_jobs.find { |j| j.tag == 'SisBatch.process_all_for_account' }
    expect(job).to be_present
    expect(job.run_at.to_i).to be <= Time.now.to_i

    job.destroy

    Setting.set('sis_batch_process_start_delay', '120')
    track_jobs do
      create_csv_data(['abc']) do |batch|
        batch.process
      end
    end

    job = created_jobs.find { |j| j.tag == 'SisBatch.process_all_for_account' }
    expect(job).to be_present
    expect(job.run_at.to_i).to be >= 100.seconds.from_now.to_i
    expect(job.run_at.to_i).to be <= 150.minutes.from_now.to_i
  end

  describe 'when the job dies' do
    let!(:batch) {
      batch = nil
      track_jobs do
        batch = create_csv_data(['abc'])
        batch.process
        batch.update_attribute(:workflow_state, 'importing')
        batch
      end
      batch
    }

    let!(:job) {
      created_jobs.find { |j| j.tag == 'SisBatch.process_all_for_account' }
    }

    before do
      track_jobs { job.reschedule }
    end

    it 'enqueue a job to clean up the account associations' do
      job = created_jobs.find{ |j| j.tag == 'Account#update_account_associations' }
      expect(job).to_not be_nil
    end

    it 'must fail itself' do
      expect(batch.reload).to be_failed
    end
  end

  describe "batch mode" do
    it "should not remove anything if no term is given" do
      @subacct = @account.sub_accounts.create(:name => 'sub1')
      @term1 = @account.enrollment_terms.first
      @term1.update_attribute(:sis_source_id, 'term1')
      @term2 = @account.enrollment_terms.create!(:name => 'term2')
      @previous_batch = @account.sis_batches.create!
      @old_batch = @account.sis_batches.create!

      @c1 = factory_with_protected_attributes(@subacct.courses, :name => "delete me", :enrollment_term => @term1, :sis_batch_id => @previous_batch.id)
      @c1.offer!
      @c2 = factory_with_protected_attributes(@account.courses, :name => "don't delete me", :enrollment_term => @term1, :sis_source_id => 'my_course', :root_account => @account)
      @c2.offer!
      @c3 = factory_with_protected_attributes(@account.courses, :name => "delete me if terms", :enrollment_term => @term2, :sis_batch_id => @previous_batch.id)
      @c3.offer!

      # initial import of one course, to test courses that haven't changed at all between imports
      process_csv_data([
        "course_id,short_name,long_name,account_id,term_id,status\n" +
        "another_course,not-delete,not deleted not changed,,term1,active"
      ])
      @c4 = @account.courses.where(course_code: 'not-delete').first

      # sections are keyed off what term their course is in
      @s1 = factory_with_protected_attributes(@c1.course_sections, :name => "delete me", :sis_batch_id => @old_batch.id)
      @s2 = factory_with_protected_attributes(@c2.course_sections, :name => "don't delete me", :sis_source_id => 'my_section')
      @s3 = factory_with_protected_attributes(@c3.course_sections, :name => "delete me if terms", :sis_batch_id => @old_batch.id)
      @s4 = factory_with_protected_attributes(@c2.course_sections, :name => "delete me", :sis_batch_id => @old_batch.id) # c2 won't be deleted, but this section should still be

      # enrollments are keyed off what term their course is in
      @e1 = factory_with_protected_attributes(@c1.enrollments, :workflow_state => 'active', :user => user_factory, :sis_batch_id => @old_batch.id, :type => 'StudentEnrollment')
      @e2 = factory_with_protected_attributes(@c2.enrollments, :workflow_state => 'active', :user => user_factory, :type => 'StudentEnrollment')
      @e3 = factory_with_protected_attributes(@c3.enrollments, :workflow_state => 'active', :user => user_factory, :sis_batch_id => @old_batch.id, :type => 'StudentEnrollment')
      @e4 = factory_with_protected_attributes(@c2.enrollments, :workflow_state => 'active', :user => user_factory, :sis_batch_id => @old_batch.id, :type => 'StudentEnrollment') # c2 won't be deleted, but this enrollment should still be
      @e5 = factory_with_protected_attributes(@c2.enrollments, :workflow_state => 'active', :user => user_with_pseudonym, :sis_batch_id => @old_batch.id, :course_section => @s2, :type => 'StudentEnrollment') # c2 won't be deleted, and this enrollment sticks around because it's specified in the new csv
      @e5.user.pseudonym.update_attribute(:sis_user_id, 'my_user')
      @e5.user.pseudonym.update_attribute(:account_id, @account.id)

      @batch = process_csv_data(
        [
%{course_id,short_name,long_name,account_id,term_id,status
test_1,TC 101,Test Course 101,,term1,active
another_course,not-delete,not deleted not changed,,term1,active},
%{course_id,user_id,role,status,section_id
test_1,user_1,student,active,
my_course,user_2,student,active,
my_course,my_user,student,active,my_section},
%{section_id,course_id,name,status
s2,test_1,section2,active},
        ],
        :batch_mode => true)

      expect(@c1.reload).to be_available
      expect(@c2.reload).to be_available
      expect(@c3.reload).to be_available
      expect(@c4.reload).to be_claimed
      @cnew = @account.reload.courses.where(course_code: 'TC 101').first
      expect(@cnew).not_to be_nil
      expect(@cnew.sis_batch_id).to eq @batch.id
      expect(@cnew).to be_claimed

      expect(@s1.reload).to be_active
      expect(@s2.reload).to be_active
      expect(@s3.reload).to be_active
      expect(@s4.reload).to be_active
      @s5 = @cnew.course_sections.where(sis_source_id: 's2').first
      expect(@s5).not_to be_nil

      expect(@e1.reload).to be_active
      expect(@e2.reload).to be_active
      expect(@e3.reload).to be_active
      expect(@e4.reload).to be_active
      expect(@e5.reload).to be_active
    end

    def test_remove_specific_term
      @subacct = @account.sub_accounts.create(:name => 'sub1')
      @term1 = @account.enrollment_terms.first
      @term1.update_attribute(:sis_source_id, 'term1')
      @term2 = @account.enrollment_terms.create!(:name => 'term2')
      @previous_batch = @account.sis_batches.create!
      @old_batch = @account.sis_batches.create!

      @c1 = factory_with_protected_attributes(@subacct.courses, name: "delete me", enrollment_term: @term1,
                                              sis_source_id: 'my_first_course', sis_batch_id: @previous_batch.id)
      @c1.offer!
      @c2 = factory_with_protected_attributes(@account.courses, name: "don't delete me", enrollment_term: @term1,
                                              sis_source_id: 'my_course', root_account: @account)
      @c2.offer!
      @c3 = factory_with_protected_attributes(@account.courses, name: "delete me if terms", enrollment_term: @term2,
                                              sis_source_id: 'my_third_course', sis_batch_id: @previous_batch.id)
      @c3.offer!
      @c5 = factory_with_protected_attributes(@account.courses, name: "don't delete me cause sis was removed",
                                              enrollment_term: @term1, sis_batch_id: @previous_batch.id, sis_source_id: nil)
      @c5.offer!

      # initial import of one course, to test courses that haven't changed at all between imports
      process_csv_data([
%{course_id,short_name,long_name,account_id,term_id,status
another_course,not-delete,not deleted not changed,,term1,active}
      ])
      @c4 = @account.courses.where(course_code: 'not-delete').first

      # sections are keyed off what term their course is in
      @s1 = factory_with_protected_attributes(@c1.course_sections, name: "delete me",
                                              sis_source_id: 's1', sis_batch_id: @old_batch.id)
      @s2 = factory_with_protected_attributes(@c2.course_sections, name: "don't delete me",
                                              sis_source_id: 'my_section')
      @s3 = factory_with_protected_attributes(@c3.course_sections, name: "delete me if terms",
                                              sis_source_id: 's3', sis_batch_id: @old_batch.id)
      # c2 won't be deleted, but this section should still be
      @s4 = factory_with_protected_attributes(@c2.course_sections, name: "delete me",
                                              sis_source_id: 's4', sis_batch_id: @old_batch.id)
      @sn = factory_with_protected_attributes(@c2.course_sections, name: "don't delete me, I've lost my sis",
                                              sis_source_id: nil, sis_batch_id: @old_batch.id)

      # enrollments are keyed off what term their course is in
      @e1 = factory_with_protected_attributes(@c1.enrollments, :workflow_state => 'active', :user => user_factory, :sis_batch_id => @old_batch.id, :type => 'StudentEnrollment')
      @e2 = factory_with_protected_attributes(@c2.enrollments, :workflow_state => 'active', :user => user_factory, :type => 'StudentEnrollment')
      @e3 = factory_with_protected_attributes(@c3.enrollments, :workflow_state => 'active', :user => user_factory, :sis_batch_id => @old_batch.id, :type => 'StudentEnrollment')
      @e4 = factory_with_protected_attributes(@c2.enrollments, :workflow_state => 'active', :user => user_factory, :sis_batch_id => @old_batch.id, :type => 'StudentEnrollment') # c2 won't be deleted, but this enrollment should still be
      @e5 = factory_with_protected_attributes(@c2.enrollments, :workflow_state => 'active', :user => user_with_pseudonym, :sis_batch_id => @old_batch.id, :course_section => @s2, :type => 'StudentEnrollment') # c2 won't be deleted, and this enrollment sticks around because it's specified in the new csv
      @e5.user.pseudonym.update_attribute(:sis_user_id, 'my_user')
      @e5.user.pseudonym.update_attribute(:account_id, @account.id)

      @batch = process_csv_data(
        [
%{course_id,short_name,long_name,account_id,term_id,status
test_1,TC 101,Test Course 101,,term1,active
another_course,not-delete,not deleted not changed,,term1,active},
%{course_id,user_id,role,status,section_id
test_1,user_1,student,active,s2
my_course,user_2,student,active,
my_course,my_user,student,active,my_section},
%{section_id,course_id,name,status
s2,test_1,section2,active},
        ],
        :batch_mode => true,
        :batch_mode_term => @term1)

      expect(@batch.data[:stack_trace]).to be_nil

      expect(@c1.reload).to be_deleted
      expect(@c1.stuck_sis_fields).not_to be_include(:workflow_state)
      expect(@c2.reload).to be_available
      expect(@c3.reload).to be_available
      expect(@c4.reload).to be_claimed
      expect(@c5.reload).to be_available
      @cnew = @account.reload.courses.where(course_code: 'TC 101').first
      expect(@cnew).not_to be_nil
      expect(@cnew.sis_batch_id).to eq @batch.id
      expect(@cnew).to be_claimed

      expect(@s1.reload).to be_deleted
      expect(@s2.reload).to be_active
      expect(@s3.reload).to be_active
      expect(@s4.reload).to be_deleted
      expect(@sn.reload).to be_active
      @s5 = @cnew.course_sections.where(sis_source_id: 's2').first
      expect(@s5).not_to be_nil

      expect(@e1.reload).to be_deleted
      expect(@e2.reload).to be_active
      expect(@e3.reload).to be_active
      expect(@e4.reload).to be_deleted
      expect(@e5.reload).to be_active

    end

    describe "with cursor based find_each" do
      it "should remove only from the specific term if it is given" do
        Course.transaction {
          test_remove_specific_term
        }
      end
    end

    describe "without cursor based find_each" do
      it "should remove only from the specific term if it is given" do
        test_remove_specific_term
      end
    end

    it "shouldn't do batch mode removals if not in batch mode" do
      @term1 = @account.enrollment_terms.first
      @term2 = @account.enrollment_terms.create!(:name => 'term2')
      @previous_batch = @account.sis_batches.create!

      @c1 = factory_with_protected_attributes(@account.courses, :name => "delete me", :enrollment_term => @term1, :sis_batch_id => @previous_batch.id)
      @c1.offer!

      @batch = process_csv_data([
        %{course_id,short_name,long_name,account_id,term_id,status
          test_1,TC 101,Test Course 101,,,active}],
        :batch_mode => false)
      expect(@c1.reload).to be_available
    end

    it "should only do batch mode removals for supplied data types" do
      @term = @account.enrollment_terms.first
      @term.update_attribute(:sis_source_id, 'term_1')
      @previous_batch = @account.sis_batches.create!

      process_csv_data(
          [
          %{user_id,login_id,status
          user_1,user_1,active},
          %{course_id,short_name,long_name,term_id,status
          course_1,course_1,course_1,term_1,active},
          %{section_id,course_id,name,status
          section_1,course_1,section_1,active},
          %{section_id,user_id,role,status
          section_1,user_1,student,active}
          ])

      @user = Pseudonym.where(sis_user_id: 'user_1').first.user
      @section = CourseSection.where(sis_source_id: 'section_1').first
      @course = @section.course
      @enrollment1 = @course.student_enrollments.where(user_id: @user).first

      expect(@user).to be_registered
      expect(@section).to be_active
      expect(@course).to be_claimed
      expect(@enrollment1).to be_active

      # only supply enrollments; course and section are left alone
      b = process_csv_data(
        [%{section_id,user_id,role,status
           section_1,user_1,teacher,active}],
        :batch_mode => true, :batch_mode_term => @term)

      expect(b.data[:counts][:batch_enrollments_deleted]).to eq 1
      expect(@user.reload).to be_registered
      expect(@section.reload).to be_active
      expect(@course.reload).to be_claimed
      expect(@enrollment1.reload).to be_deleted
      @enrollment2 = @course.teacher_enrollments.where(user_id: @user).first
      expect(@enrollment2).to be_active

      # only supply sections; course left alone
      b = process_csv_data(
        [%{section_id,course_id,name}],
        :batch_mode => true, :batch_mode_term => @term)
      expect(@user.reload).to be_registered
      expect(@section.reload).to be_deleted
      @section.enrollments.not_fake.each do |e|
        expect(e).to be_deleted
      end
      expect(@course.reload).to be_claimed
      expect(b.data[:counts][:batch_sections_deleted]).to eq 1

      expect(Auditors::Course).to receive(:record_deleted).once.with(@course, anything, anything)
      # only supply courses
      b = process_csv_data(
        [%{course_id,short_name,long_name,term_id}],
        :batch_mode => true, :batch_mode_term => @term)
      expect(b.data[:counts][:batch_courses_deleted]).to eq 1
      expect(@course.reload).to be_deleted
    end

    it "should treat crosslisted sections as belonging to their original course" do
      @term1 = @account.enrollment_terms.first
      @term2 = @account.enrollment_terms.create!(:name => 'term2')
      @term2.sis_source_id = 'term2'; @term2.save!
      @previous_batch = @account.sis_batches.create!

      @course1 = @account.courses.build
      @course1.sis_source_id = 'c1'
      @course1.save!
      @course2 = @account.courses.build
      @course2.sis_source_id = 'c2'
      @course2.enrollment_term = @term2
      @course2.save!
      @section1 = @course1.course_sections.build
      @section1.sis_source_id = 's1'
      @section1.sis_batch_id = @previous_batch.id
      @section1.save!
      @section2 = @course2.course_sections.build
      @section2.sis_source_id = 's2'
      @section2.sis_batch_id = @previous_batch.id
      @section2.save!
      @section2.crosslist_to_course(@course1)

      process_csv_data(
          ['section_id,course_id,name,status}'],
          :batch_mode => true, :batch_mode_term => @term1)
      expect(@section1.reload).to be_deleted
      expect(@section2.reload).not_to be_deleted
    end
  end

  it "should limit the # of warnings/errors" do
    Setting.set('sis_batch_max_messages', '3')
    batch = @account.sis_batches.create! # doesn't error when nil
    batch.processing_warnings = [ ['testfile.csv', 'test warning'] ] * 3
    batch.processing_errors = [ ['testfile.csv', 'test error'] ] * 3
    batch.save!
    batch.reload
    expect(batch.processing_warnings.size).to eq 3
    expect(batch.processing_warnings.last).to eq ['testfile.csv', 'test warning']
    expect(batch.processing_errors.size).to eq 3
    expect(batch.processing_errors.last).to eq ['testfile.csv', 'test error']
    batch.processing_warnings = [ ['testfile.csv', 'test warning'] ] * 5
    batch.processing_errors = [ ['testfile.csv', 'test error'] ] * 5
    batch.save!
    batch.reload
    expect(batch.processing_warnings.size).to eq 3
    expect(batch.processing_warnings.last).to eq ['', 'There were 3 more warnings']
    expect(batch.processing_errors.size).to eq 3
    expect(batch.processing_errors.last).to eq ['', 'There were 3 more errors']
  end

<<<<<<< HEAD
  it "should write all warnings/errors to a file" do
    Setting.set('sis_batch_max_messages', '3')
    batch = @account.sis_batches.create!
    batch.processing_warnings = [ ['testfile.csv', 'test warning'] ] * 5
    batch.processing_errors = [ ['testfile.csv', 'test error'] ] * 5
    batch.save!
    error_file = batch.errors_attachment
    expect(error_file.display_name).to eq "sis_errors_attachment_#{batch.id}.csv"
    expect(CSV.parse(error_file.open).map.to_a.size).to eq 10
=======
  it "should write all warnings/errors to a file and cleanup temp files" do
    Setting.set('sis_batch_max_messages', '3')
    batch = @account.sis_batches.create!
    5.times do |i|
      batch.add_warnings([['testfile.csv', "test warning#{i}"]])
      batch.add_warnings([['testfile.csv', "test error#{i}"]])
    end
    batch.finish(false)
    error_file = batch.errors_attachment.reload
    expect(error_file.display_name).to eq "sis_errors_attachment_#{batch.id}.csv"
    expect(CSV.parse(error_file.open).map.to_a.size).to eq 10
    expect(Attachment.where(context: batch).count).to eq 1
    expect(Attachment.where(context: batch, id: batch.errors_attachment_id).count).to eq 1
>>>>>>> bedf362e
  end

  context "csv diffing" do
    it "should skip diffing if previous diff not available" do
      SIS::CSV::DiffGenerator.any_instance.expects(:generate).never
      batch = process_csv_data([
%{course_id,short_name,long_name,account_id,term_id,status
test_1,TC 101,Test Course 101,,term1,active
      }], diffing_data_set_identifier: 'default')
      # but still starts the chain
      expect(batch.diffing_data_set_identifier).to eq 'default'
    end

    it "joins the chain but doesn't apply the diff when baseline is set" do
      b1 = process_csv_data([
%{course_id,short_name,long_name,account_id,term_id,status
test_1,TC 101,Test Course 101,,term1,active
}], diffing_data_set_identifier: 'default')

      batch = process_csv_data([
%{course_id,short_name,long_name,account_id,term_id,status
test_1,TC 101,Test Course 101,,term1,active
test_4,TC 104,Test Course 104,,term1,active
}], diffing_data_set_identifier: 'default', diffing_remaster: true)
      expect(batch.diffing_data_set_identifier).to eq 'default'
      expect(batch.data[:diffed_against_sis_batch_id]).to eq nil
      expect(batch.generated_diff).to eq nil
    end

    it "should diff against the most previous successful batch in the same chain" do
      b1 = process_csv_data([
%{course_id,short_name,long_name,account_id,term_id,status
test_1,TC 101,Test Course 101,,term1,active
}], diffing_data_set_identifier: 'default')

      b2 = process_csv_data([
%{course_id,short_name,long_name,account_id,term_id,status
test_2,TC 102,Test Course 102,,term1,active
}], diffing_data_set_identifier: 'other')

      # doesn't diff against failed imports on the chain
      b3 = process_csv_data([
%{short_name,long_name,account_id,term_id,status
TC 103,Test Course 103,,term1,active
}], diffing_data_set_identifier: 'default')
      expect(b3.workflow_state).to eq 'failed_with_messages'

      batch = process_csv_data([
%{course_id,short_name,long_name,account_id,term_id,status
test_1,TC 101,Test Course 101,,term1,active
test_4,TC 104,Test Course 104,,term1,active
}], diffing_data_set_identifier: 'default')

      expect(batch.data[:diffed_against_sis_batch_id]).to eq b1.id
      # test_1 should not have been toched by this last batch, since it was diff'd out
      expect(@account.courses.find_by_sis_source_id('test_1').sis_batch_id).to eq b1.id
      expect(@account.courses.find_by_sis_source_id('test_4').sis_batch_id).to eq batch.id

      # check the generated csv file, inside the new attached zip
      zip = Zip::File.open(batch.generated_diff.open.path)
      csvs = zip.glob('*.csv')
      expect(csvs.size).to eq 1
      expect(csvs.first.get_input_stream.read).to eq(
%{course_id,short_name,long_name,account_id,term_id,status
test_4,TC 104,Test Course 104,,term1,active
})
    end

    it 'should not diff outside of diff threshold' do
      b1 = process_csv_data([
%{course_id,short_name,long_name,account_id,term_id,status
test_1,TC 101,Test Course 101,,term1,active
test_4,TC 104,Test Course 104,,term1,active
}], diffing_data_set_identifier: 'default', change_threshold: 1)

      # small change, less than 1% difference
      b2 = process_csv_data([
%{course_id,short_name,long_name,account_id,term_id,status
test_1,TC 101,Test Course 101,,term1,active
test_4,TC 104,Test Course 104b,,term1,active
}], diffing_data_set_identifier: 'default', change_threshold: 1)

      # whoops left out the whole file, don't delete everything.
      b3 = process_csv_data([
%{course_id,short_name,long_name,account_id,term_id,status
}], diffing_data_set_identifier: 'default', change_threshold: 1)

      expect(b2.data[:diffed_against_sis_batch_id]).to eq b1.id
      expect(b2.generated_diff_id).not_to be_nil
      expect(b3.data[:diffed_against_sis_batch_id]).to be_nil
      expect(b3.generated_diff_id).to be_nil
    end

    it 'should set batch_ids on change_sis_id' do
      course1 = @account.courses.build
      course1.sis_source_id = 'test_1'
      course1.save!
      b1 = process_csv_data([
%{old_id,new_id,type
test_1,test_a,course
}])
      expect(course1.reload.sis_batch_id).to eq b1.id
      expect(b1.processing_errors).to eq []
      expect(b1.processing_warnings).to eq []
    end
  end
end<|MERGE_RESOLUTION|>--- conflicted
+++ resolved
@@ -475,17 +475,6 @@
     expect(batch.processing_errors.last).to eq ['', 'There were 3 more errors']
   end
 
-<<<<<<< HEAD
-  it "should write all warnings/errors to a file" do
-    Setting.set('sis_batch_max_messages', '3')
-    batch = @account.sis_batches.create!
-    batch.processing_warnings = [ ['testfile.csv', 'test warning'] ] * 5
-    batch.processing_errors = [ ['testfile.csv', 'test error'] ] * 5
-    batch.save!
-    error_file = batch.errors_attachment
-    expect(error_file.display_name).to eq "sis_errors_attachment_#{batch.id}.csv"
-    expect(CSV.parse(error_file.open).map.to_a.size).to eq 10
-=======
   it "should write all warnings/errors to a file and cleanup temp files" do
     Setting.set('sis_batch_max_messages', '3')
     batch = @account.sis_batches.create!
@@ -499,7 +488,6 @@
     expect(CSV.parse(error_file.open).map.to_a.size).to eq 10
     expect(Attachment.where(context: batch).count).to eq 1
     expect(Attachment.where(context: batch, id: batch.errors_attachment_id).count).to eq 1
->>>>>>> bedf362e
   end
 
   context "csv diffing" do
