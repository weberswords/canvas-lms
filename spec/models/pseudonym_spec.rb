--- conflicted
+++ resolved
@@ -176,20 +176,12 @@
 
     it "should not attempt to bind if last_timeout_failure is set recently" do
       # calling again should not attempt to bind
-<<<<<<< HEAD
-      @aac.update_attribute(:last_timeout_failure, Time.now)
-=======
       @aac.update_attribute(:last_timeout_failure, 5.seconds.ago)
->>>>>>> 8f48fee5
       Net::LDAP.any_instance.expects(:bind_as).never
       @pseudonym.ldap_bind_result('test').should be_false
 
       # updating the config should reset :last_timeout_failure
-<<<<<<< HEAD
-      @aac.update_attribute(:auth_port, 637)
-=======
       @aac.reload.update_attributes(:auth_port => 637)
->>>>>>> 8f48fee5
       @aac.last_timeout_failure.should be_nil
       Net::LDAP.any_instance.expects(:bind_as).returns(true)
       @pseudonym.ldap_bind_result('test').should be_true
