--- conflicted
+++ resolved
@@ -94,15 +94,6 @@
       context "with post policies" do
         before { allow(course).to receive(:post_policies_enabled?).and_return true }
 
-<<<<<<< HEAD
-        specify do
-          wont_send_when do
-            allow(submission).to receive(:posted?).and_return false
-          end
-        end
-
-=======
->>>>>>> 6e450221
         it 'is true when the dependent inputs are true' do
           expect(policy).to be_should_dispatch_submission_graded
         end
@@ -174,11 +165,7 @@
       context "with post policies" do
         before { allow(course).to receive(:post_policies_enabled?).and_return true }
 
-<<<<<<< HEAD
-        specify { wont_send_when { allow(submission).to receive(:posted?).and_return false } }
-=======
         specify { wont_send_when { allow(quiz_submission).to receive(:posted?).and_return false } }
->>>>>>> 6e450221
 
         it 'is true when the dependent inputs are true' do
           expect(policy).to be_should_dispatch_submission_grade_changed
