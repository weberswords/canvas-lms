#
# Copyright (C) 2011 - 2012 Instructure, Inc.
#
# This file is part of Canvas.
#
# Canvas is free software: you can redistribute it and/or modify it under
# the terms of the GNU Affero General Public License as published by the Free
# Software Foundation, version 3 of the License.
#
# Canvas is distributed in the hope that it will be useful, but WITHOUT ANY
# WARRANTY; without even the implied warranty of MERCHANTABILITY or FITNESS FOR
# A PARTICULAR PURPOSE. See the GNU Affero General Public License for more
# details.
#
# You should have received a copy of the GNU Affero General Public License along
# with this program. If not, see <http://www.gnu.org/licenses/>.
#

require File.expand_path(File.dirname(__FILE__) + '/../../spec_helper.rb')

describe Quizzes::Quiz do
  before(:each) do
    course
    @course.root_account.disable_feature!(:draft_state)
  end

  describe ".mark_quiz_edited" do
    it "should mark a quiz as having unpublished changes" do
      quiz = nil
      Timecop.freeze(5.minutes.ago) do
        quiz = @course.quizzes.create! :title => "hello"
        quiz.published_at = Time.now
        quiz.publish!
        quiz.unpublished_changes?.should be_false
      end

      Quizzes::Quiz.mark_quiz_edited(quiz.id)
      quiz.reload.unpublished_changes?.should be_true
    end
  end

  describe "#mark_edited!" do
    it "should mark a quiz as having unpublished changes" do
      quiz = nil
      Timecop.freeze(5.minutes.ago) do
        quiz = @course.quizzes.create! :title => "hello"
        quiz.published_at = Time.now
        quiz.publish!
        quiz.unpublished_changes?.should be_false
      end

      quiz.mark_edited!
      quiz.reload.unpublished_changes?.should be_true
    end
  end

  describe "#publish!" do
    it "sets the workflow state to available and save!s the quiz" do
      quiz = Quizzes::Quiz.new(:title => "hello")
      quiz.expects(:generate_quiz_data).once
      quiz.expects(:save!).once
      quiz.publish!
      quiz.workflow_state.should == 'available'
    end
  end

  describe "#unpublish!" do
    it "sets the workflow state to unpublished and save!s the quiz" do
      quiz = Quizzes::Quiz.new(:title => "hello")
      quiz.expects(:save!).once
      quiz.publish!
      quiz.workflow_state.should == 'available'

      quiz.expects(:save!).once
      quiz.unpublish!
      quiz.workflow_state.should == 'unpublished'
    end

    it "should fail validation with student submissions" do
      quiz = @course.quizzes.build title: 'test quiz'
      quiz.publish!
      quiz.stubs(:has_student_submissions?).returns true

      expect { quiz.unpublish! }.to raise_exception(ActiveRecord::RecordInvalid)
    end

    it "should pass validation without student submissions" do
      quiz = @course.quizzes.build title: 'test quiz'
      quiz.publish!
      quiz.stubs(:has_student_submissions?).returns false

      quiz.unpublish!
      quiz.published?.should be_false
    end
  end

  it "should infer the times if none given" do
    q = factory_with_protected_attributes(@course.quizzes,
                                          :title => "new quiz",
                                          :due_at => "Sep 3 2008 12:00am",
                                          :lock_at => "Sep 3 2008 12:00am",
                                          :unlock_at => "Sep 3 2008 12:00am",
                                          :quiz_type => 'assignment',
                                          :workflow_state => 'available')
    due_at = q.due_at
    q.due_at.should == Time.parse("Sep 3 2008 12:00am UTC")
    lock_at = q.lock_at
    unlock_at = q.unlock_at
    q.lock_at.should == Time.parse("Sep 3 2008 12:00am UTC")
    q.assignment.due_at.should == Time.parse("Sep 3 2008 12:00am UTC")
    q.infer_times
    q.save!
    q.due_at.should == due_at.end_of_day
    q.assignment.due_at.should == due_at.end_of_day
    q.lock_at.should == lock_at.end_of_day
    q.assignment.lock_at.should == lock_at.end_of_day
    # Unlock at should not be fudged so teacher's can say this assignment
    # is available at 12 am.
    q.unlock_at.should == unlock_at.midnight
    q.assignment.unlock_at.should == unlock_at.midnight
  end

  it "should set the due time to 11:59pm if only given a date" do
    params = { :quiz => {
      :title => "Test Quiz",
      :due_at => Time.zone.today.to_s,
      :lock_at => Time.zone.today.to_s,
      :unlock_at => Time.zone.today.to_s
      }
    }
    q = @course.quizzes.create!(params[:quiz])
    q.infer_times
    q.due_at.should be_an_instance_of ActiveSupport::TimeWithZone
    q.due_at.time_zone.should == Time.zone
    q.due_at.hour.should eql 23
    q.due_at.min.should eql 59
    q.lock_at.time_zone.should == Time.zone
    q.lock_at.hour.should eql 23
    q.lock_at.min.should eql 59
    # Unlock at should not be fudged so teacher's can say this assignment
    # is available at 12 am.
    q.unlock_at.time_zone.should == Time.zone
    q.unlock_at.hour.should eql 0
    q.unlock_at.min.should eql 0
  end

  it "should not set the due time to 11:59pm if passed a time of midnight" do
    params = { :quiz => { :title => "Test Quiz", :due_at => "Jan 1 2011 12:00am" } }
    q = @course.quizzes.create!(params[:quiz])
    q.due_at.hour.should eql 0
    q.due_at.min.should eql 0
  end

  it "should convert a date object to a time and set the time to 11:59pm" do
    Time.zone = 'Alaska'
    params = { :quiz => { :title => 'Test Quiz', :due_at => Time.zone.today } }
    quiz = @course.quizzes.create!(params[:quiz])
    quiz.due_at.should be_an_instance_of ActiveSupport::TimeWithZone
    quiz.due_at.zone.should eql Time.zone.now.dst? ? 'AKDT' : 'AKST'
    quiz.due_at.hour.should eql 23
    quiz.due_at.min.should eql 59
  end

  it "should set the due date time correctly" do
    time_string = "Dec 30, 2011 12:00 pm"
    expected = "2011-12-30 19:00:00 #{Time.now.utc.strftime("%Z")}"
    Time.zone = "Mountain Time (US & Canada)"
    quiz = @course.quizzes.create(:title => "sad quiz", :due_at => time_string, :lock_at => time_string, :unlock_at => time_string)
    quiz.due_at.utc.strftime("%Y-%m-%d %H:%M:%S %Z").should == expected
    quiz.lock_at.utc.strftime("%Y-%m-%d %H:%M:%S %Z").should == expected
    quiz.unlock_at.utc.strftime("%Y-%m-%d %H:%M:%S %Z").should == expected
    Time.zone = nil
  end

  it "should initialize with default settings" do
    q = @course.quizzes.create!(:title => "new quiz")
    q.shuffle_answers.should eql(false)
    q.show_correct_answers.should eql(true)
    q.allowed_attempts.should eql(1)
    q.scoring_policy.should eql('keep_highest')
  end

  it "should update the assignment it is associated with" do
    a = @course.assignments.create!(:title => "some assignment", :points_possible => 5)
    a.points_possible.should eql(5.0)
    a.submission_types.should_not eql("online_quiz")
    q = @course.quizzes.build(:assignment_id => a.id, :title => "some quiz", :points_possible => 10)
    q.workflow_state = 'available'
    q.save
    q.should be_available
    q.assignment_id.should eql(a.id)
    q.assignment.should eql(a)
    a.reload
    a.quiz.should eql(q)
    q.points_possible.should eql(10.0)
    q.assignment.submission_types.should eql("online_quiz")
    q.assignment.points_possible.should eql(10.0)

    g = @course.assignment_groups.create!(:name => "new group")
    q.assignment_group_id = g.id
    q.save
    q.reload
    a.reload
    a.assignment_group.should eql(g)
    q.assignment_group_id.should eql(g.id)

    g2 = @course.assignment_groups.create!(:name => "new group2")
    a.assignment_group = g2
    a.save
    a.reload
    q.reload
    q.assignment_group_id.should eql(g2.id)
    a.assignment_group.should eql(g2)
  end

  it "shouldn't create a new assignment on every edit" do
    a_count = Assignment.count
    a = @course.assignments.create!(:title => "some assignment", :points_possible => 5)
    a.points_possible.should eql(5.0)
    a.submission_types.should_not eql("online_quiz")
    q = @course.quizzes.build(:title => "some quiz", :points_possible => 10)
    q.workflow_state = 'available'
    q.assignment_id = a.id
    q.save
    q.quiz_type = 'assignment'
    q.save
    q.should be_available
    q.assignment_id.should eql(a.id)
    q.assignment.should eql(a)
    a.reload
    a.quiz.should eql(q)
    q.points_possible.should eql(10.0)
    a.submission_types.should eql("online_quiz")
    a.points_possible.should eql(10.0)
    Assignment.count.should eql(a_count + 1)
  end

  it "should not send a message if notify_of_update is blank" do
    Notification.create!(:name => 'Assignment Changed')
    @course.offer
    a = @course.assignments.create!(:title => "some assignment", :points_possible => 5)
    a.points_possible.should eql(5.0)
    a.submission_types.should_not eql("online_quiz")
    a.update_attribute(:created_at, Time.now - (40 * 60))
    q = @course.quizzes.build(:assignment_id => a.id, :title => "some quiz", :points_possible => 10)
    q.workflow_state = 'available'
    q.assignment.expects(:save_without_broadcasting!).at_least_once
    q.save
    q.assignment.messages_sent.should be_empty
  end

  it "should send a message if notify_of_update is set" do
    Notification.create!(:name => 'Assignment Changed')
    @course.offer
    a = @course.assignments.create!(:title => "some assignment", :points_possible => 5)
    a.points_possible.should eql(5.0)
    a.submission_types.should_not eql("online_quiz")
    a.update_attribute(:created_at, Time.now - (40 * 60))
    q = @course.quizzes.build(:assignment_id => a.id, :title => "some quiz", :points_possible => 10)
    q.workflow_state = 'available'
    q.notify_of_update = 1
    q.assignment.expects(:save_without_broadcasting!).never
    q.save
    q.assignment.messages_sent.should include('Assignment Changed')
  end

  it "should delete the assignment if the quiz is no longer graded" do
    a = @course.assignments.create!(:title => "some assignment", :points_possible => 5)
    a.points_possible.should eql(5.0)
    a.submission_types.should_not eql("online_quiz")
    q = @course.quizzes.build(:assignment_id => a.id, :title => "some quiz", :points_possible => 10)
    q.workflow_state = 'available'
    q.save
    q.should be_available
    q.assignment_id.should eql(a.id)
    q.assignment.should eql(a)
    a.reload
    a.quiz.should eql(q)
    q.points_possible.should eql(10.0)
    q.assignment.submission_types.should eql("online_quiz")
    q.assignment.points_possible.should eql(10.0)
    q.quiz_type = "practice_quiz"
    q.save
    q.assignment_id.should eql(nil)
  end

  it "should not create an assignment for ungraded quizzes" do
    g = @course.assignment_groups.create!(:name => "new group")
    q = @course.quizzes.build(:title => "some quiz", :quiz_type => "survey", :assignment_group_id => g.id)
    q.workflow_state = 'available'
    q.save!
    q.should be_available
    q.assignment_id.should be_nil
  end

  it "should not create the assignment if unpublished and draft_states are not enabled" do
    @course.root_account.disable_feature!(:draft_state)
    g = @course.assignment_groups.create!(:name => "new group")
    q = @course.quizzes.build(:title => "some quiz", :quiz_type => "assignment", :assignment_group_id => g.id)
    q.save!
    q.should_not be_available
    q.assignment_id.should be_nil
    q.assignment_group_id.should eql(g.id)
  end

  context "when draft_states are enabled" do
    before :each do
      @course.root_account.enable_feature!(:draft_state)
    end

    after :each do
      @course.root_account.reset_feature!(:draft_state)
    end

    it "should always have an assignment" do
      g = @course.assignment_groups.create!(:name => "new group")
      q = @course.quizzes.build(:title => "some quiz", :quiz_type => "assignment", :assignment_group_id => g.id)
      q.save!
      q.should_not be_available
      q.assignment_id.should_not be_nil
      q.assignment_group_id.should eql(g.id)
    end

    it "should update assignment published?" do
      g = @course.assignment_groups.create!(:name => "new group")
      q = @course.quizzes.build(:title => "some quiz", :quiz_type => "assignment", :assignment_group_id => g.id)
      q.save!
      q.should_not be_available
      q.assignment_id.should_not be_nil
      q.assignment.published?.should be false
      q.assignment_group_id.should eql(g.id)
      q.publish!
      q.assignment.published?.should be true
    end
  end

  it "should create the assignment if created in published state" do
    g = @course.assignment_groups.create!(:name => "new group")
    q = @course.quizzes.build(:title => "some quiz", :quiz_type => "assignment", :assignment_group_id => g.id)
    q.workflow_state = 'available'
    q.save!
    q.should be_available
    q.assignment_id.should_not be_nil
    q.assignment_group_id.should eql(g.id)
    q.assignment.assignment_group_id.should eql(g.id)
  end

  it "should create the assignment if published after being created when draft_state not enabled" do
    @course.root_account.disable_feature!(:draft_state)
    g = @course.assignment_groups.create!(:name => "new group")
    q = @course.quizzes.build(:title => "some quiz", :quiz_type => "assignment", :assignment_group_id => g.id)
    q.save!
    q.should_not be_available
    q.assignment_id.should be_nil
    q.assignment_group_id.should eql(g.id)
    q.workflow_state = 'available'
    q.save!
    q.should be_available
    q.assignment_id.should_not be_nil
    q.assignment_group_id.should eql(g.id)
    q.assignment.assignment_group_id.should eql(g.id)
  end

  it "should return a zero question count but valid unpublished question count until the quiz is generated" do
    q = @course.quizzes.create!(:title => "new quiz")
    g = q.quiz_groups.create!(:name => "group 1", :pick_count => 1)
    q.quiz_questions.create!(:quiz_group => g)
    q.quiz_questions.create!(:quiz_group => g)
    q.quiz_questions.create!()
    q.quiz_questions.create!()
    # this is necessary because of some caching that happens on the quiz object, that is not a factor in production
    q.root_entries(true)
    q.save
    q.question_count.should eql(0)
    q.unpublished_question_count.should eql(3)
  end

  it "should return an available question count for unpublished questions" do
    q = @course.quizzes.create!(:title => "new quiz")
    q.quiz_questions.create!
    q.quiz_questions.create!
    q.save

    q.reload.available_question_count.should eql(2)
  end

  it "should return an available question count for published questions" do
    q = @course.quizzes.create!(:title => "new quiz")
    q.quiz_questions.create!
    q.quiz_questions.create!
    q.save
    q.publish!

    q.reload.available_question_count.should eql(2)
  end

  it "should return processed root entries for each question/group" do
    q = @course.quizzes.create!(:title => "new quiz")
    g = q.quiz_groups.create!(:name => "group 1", :pick_count => 1, :question_points => 2)

    qq1 = q.quiz_questions.create!(:question_data => { :name => "test 1" }, :quiz_group => g)
    # make sure we handle sorting with nil positions
    Quizzes::QuizQuestion.where(:id => qq1).update_all(:position => nil)

    q.quiz_questions.create!(:question_data => { :name => "test 2" }, :quiz_group => g)
    q.quiz_questions.create!(:question_data => { :name => "test 3" })
    q.quiz_questions.create!(:question_data => { :name => "test 4" })
    q.save
    q.active_quiz_questions.size.should eql(4)
    q.quiz_groups.length.should eql(1)
    g.quiz_questions(true).active.size.should eql(2)

    entries = q.root_entries(true)
    entries.length.should eql(3)
    entries[0][:questions].should_not be_nil
    entries[1][:answers].should_not be_nil
    entries[2][:answers].should_not be_nil
  end

  it "should generate valid quiz data" do
    q = @course.quizzes.create!(:title => "new quiz")
    g = q.quiz_groups.create!(:name => "group 1", :pick_count => 1, :question_points => 2)
    q.quiz_questions.create!(:question_data => { :name => "test 1" }, :quiz_group => g)
    q.quiz_questions.create!(:question_data => { :name => "test 2" }, :quiz_group => g)
    q.quiz_questions.create!(:question_data => { :name => "test 3" })
    q.quiz_questions.create!(:question_data => { :name => "test 4" })
    q.quiz_data.should be_nil
    q.generate_quiz_data
    q.save
    q.quiz_data.should_not be_nil
    data = q.quiz_data rescue nil
    data.should_not be_nil
  end

  it "should return quiz data once the quiz is generated" do
    q = @course.quizzes.create!(:title => "new quiz")
    g = q.quiz_groups.create!(:name => "group 1", :pick_count => 1, :question_points => 2)
    q.quiz_questions.create!(:question_data => { :name => "test 1", }, :quiz_group => g)
    q.quiz_questions.create!(:question_data => { :name => "test 2", }, :quiz_group => g)
    q.quiz_questions.create!(:question_data => { :name => "test 3", })
    q.quiz_questions.create!(:question_data => { :name => "test 4", })
    q.quiz_data.should be_nil
    q.generate_quiz_data
    q.save

    data = q.stored_questions
    data.length.should eql(3)
    data[0][:questions].should_not be_nil
    data[1][:answers].should_not be_nil
    data[2][:answers].should_not be_nil
  end

  it "should shuffle answers for the questions" do
    q = @course.quizzes.create!(:title => "new quiz", :shuffle_answers => true)
    q.quiz_questions.create!(:question_data => {:name => 'test 3', 'question_type' => 'multiple_choice_question', 'answers' => [{'answer_text' => '1'}, {'answer_text' => '2'}, {'answer_text' => '3'}, {'answer_text' => '4'}, {'answer_text' => '5'}, {'answer_text' => '6'}, {'answer_text' => '7'}, {'answer_text' => '8'}, {'answer_text' => '9'}, {'answer_text' => '10'}]})
    q.quiz_data.should be_nil
    q.generate_quiz_data
    q.save

    data = q.stored_questions
    data.length.should eql(1)
    data[0][:answers].should_not be_empty
    same = true
    found = []
    data[0][:answers].each{|a| found << a[:text] }
    found.uniq.length.should eql(10)
    same = false if data[0][:answers][0][:text] != '1'
    same = false if data[0][:answers][1][:text] != '2'
    same = false if data[0][:answers][2][:text] != '3'
    same = false if data[0][:answers][3][:text] != '4'
    same = false if data[0][:answers][4][:text] != '5'
    same = false if data[0][:answers][5][:text] != '6'
    same = false if data[0][:answers][6][:text] != '7'
    same = false if data[0][:answers][7][:text] != '8'
    same = false if data[0][:answers][8][:text] != '9'
    same = false if data[0][:answers][9][:text] != '10'
    same.should eql(false)
  end

  it "should shuffle questions for the quiz groups" do
    q = @course.quizzes.create!(:title => "new quiz")
    g = q.quiz_groups.create!(:name => "some group", :pick_count => 10, :question_points => 10)
    q.quiz_questions.create!(:question_data => { :name => "test 1", 'answers' => []}, :quiz_group => g)
    q.quiz_questions.create!(:question_data => { :name => "test 2", 'answers' => []}, :quiz_group => g)
    q.quiz_questions.create!(:question_data => { :name => "test 3", 'answers' => []}, :quiz_group => g)
    q.quiz_questions.create!(:question_data => { :name => "test 4", 'answers' => []}, :quiz_group => g)
    q.quiz_questions.create!(:question_data => { :name => "test 5", 'answers' => []}, :quiz_group => g)
    q.quiz_questions.create!(:question_data => { :name => "test 6", 'answers' => []}, :quiz_group => g)
    q.quiz_questions.create!(:question_data => { :name => "test 7", 'answers' => []}, :quiz_group => g)
    q.quiz_questions.create!(:question_data => { :name => "test 8", 'answers' => []}, :quiz_group => g)
    q.quiz_questions.create!(:question_data => { :name => "test 9", 'answers' => []}, :quiz_group => g)
    q.quiz_questions.create!(:question_data => { :name => "test 10", 'answers' => []}, :quiz_group => g)
    q.quiz_data.should be_nil
    q.reload
    q.generate_quiz_data
    q.save

    data = q.stored_questions
    data.length.should eql(1)
    data = data[0][:questions]
    same = true
    same = false if data[0][:name] != "test 1"
    same = false if data[1][:name] != "test 2"
    same = false if data[2][:name] != "test 3"
    same = false if data[3][:name] != "test 4"
    same = false if data[4][:name] != "test 5"
    same = false if data[5][:name] != "test 6"
    same = false if data[6][:name] != "test 7"
    same = false if data[7][:name] != "test 8"
    same = false if data[8][:name] != "test 9"
    same = false if data[9][:name] != "test 10"
    same.should eql(false)
  end

  it "should consider the number of questions in a group when determining the question count" do
    q = @course.quizzes.create!(:title => "new quiz")
    g = q.quiz_groups.create!(:name => "group 1", :pick_count => 10, :question_points => 2)
    q.quiz_questions.create!(:question_data => { :name => "test 1", }, :quiz_group => g)
    q.quiz_questions.create!(:question_data => { :name => "test 2", }, :quiz_group => g)
    q.quiz_questions.create!(:question_data => { :name => "test 3", })
    q.quiz_questions.create!(:question_data => { :name => "test 4", })
    q.quiz_data.should be_nil
    q.generate_quiz_data
    q.save

    data = q.stored_questions
    data.length.should eql(3)
    data[0][:questions].should_not be_nil
    data[1][:answers].should_not be_nil
    data[2][:answers].should_not be_nil
  end

  describe "#generate_submission" do
    it "should generate a valid submission for a given user" do
      u = User.create!(:name => "some user")
      q = @course.quizzes.create!(:title => "some quiz")
      q = @course.quizzes.create!(:title => "new quiz")
      g = q.quiz_groups.create!(:name => "group 1", :pick_count => 1, :question_points => 2)
      q.quiz_questions.create!(:question_data => { :name => "test 1", }, :quiz_group => g)
      q.quiz_questions.create!(:question_data => { :name => "test 2", }, :quiz_group => g)
      q.quiz_questions.create!(:question_data => { :name => "test 3", }, :quiz_group => g)
      q.quiz_questions.create!(:question_data => { :name => "test 4", }, :quiz_group => g)
      q.quiz_questions.create!(:question_data => { :name => "test 5", }, :quiz_group => g)
      q.quiz_questions.create!(:question_data => { :name => "test 6", }, :quiz_group => g)
      q.quiz_questions.create!(:question_data => { :name => "test 7", }, :quiz_group => g)
      q.quiz_questions.create!(:question_data => { :name => "test 8", }, :quiz_group => g)
      q.quiz_questions.create!(:question_data => { :name => "test 9", })
      q.quiz_questions.create!(:question_data => { :name => "test 10", })
      q.quiz_data.should be_nil
      q.generate_quiz_data
      q.save

      s = q.generate_submission(u)
      s.state.should eql(:untaken)
      s.attempt.should eql(1)
      s.quiz_data.should_not be_nil
      s.quiz_version.should eql(q.version_number)
      s.finished_at.should be_nil
      s.submission_data.should eql({})

    end

    it "sets end_at to lock_at when end_at is nil or after lock_at" do
      lock_at = 1.minute.from_now
      u = User.create!(:name => "some user")
      q = @course.quizzes.create!(:title => "some quiz", :lock_at => lock_at)
      # [nil, after lock_at]
      [1.minute.ago, 2.minutes.from_now].each do |due_at|
        q.due_at = due_at
        # when
        s = q.generate_submission(u)
        # expect
        s.end_at.should == lock_at
      end
    end

    it "should not set end_at to lock_at if a submission is manually unlocked" do
      lock_at = 1.day.ago
      u = User.create!(:name => "Fred Colon")
      q = @course.quizzes.create!(:title => "locked yesterday", :lock_at => lock_at)
      sub = q.find_or_create_submission(u, nil, 'settings_only')
      sub.manually_unlocked = true
      sub.save!
      sub2 = q.generate_submission(u)
      sub2.end_at.should be_nil
    end

    it "should shuffle submission questions" do
      u1 = User.create!(:name => "user 1")
      u2 = User.create!(:name => "user 2")
      u3 = User.create!(:name => "user 3")

      quiz = @course.quizzes.create!(:title => "some quiz")

      # create a bunch of questions to make it more likely that they'll shuffle randomly
      group = quiz.quiz_groups.create!(:name => "group 1", :pick_count => 4, :question_points => 2)
      quiz.quiz_questions.create!(:question_data => { :question_text => "test 1" }, :quiz_group => group)
      quiz.quiz_questions.create!(:question_data => { :question_text => "test 2" }, :quiz_group => group)
      quiz.quiz_questions.create!(:question_data => { :question_text => "test 3" }, :quiz_group => group)
      quiz.quiz_questions.create!(:question_data => { :question_text => "test 4" }, :quiz_group => group)
      quiz.quiz_questions.create!(:question_data => { :question_text => "test 5" }, :quiz_group => group)
      quiz.quiz_questions.create!(:question_data => { :question_text => "test 6" }, :quiz_group => group)
      quiz.quiz_questions.create!(:question_data => { :question_text => "test 7" }, :quiz_group => group)
      quiz.quiz_questions.create!(:question_data => { :question_text => "test 8" }, :quiz_group => group)
      quiz.quiz_questions.create!(:question_data => { :question_text => "test 9" }, :quiz_group => group)
      quiz.quiz_questions.create!(:question_data => { :question_text => "test 10" }, :quiz_group => group)
      quiz.quiz_data.should be_nil
      quiz.generate_quiz_data
      quiz.save

      original = quiz.quiz_questions.map {|q| q.question_data["question_text"] }

      selected1 = quiz.generate_submission(u1).questions.map {|q| q["question_text"] }
      selected2 = quiz.generate_submission(u2).questions.map {|q| q["question_text"] }

      # make sure at least one is shuffled
      is_shuffled1 = (original != selected1)
      is_shuffled2 = (original != selected2)

      # it's possible but unlikely that shuffled version is same as original
      (is_shuffled1 || is_shuffled2).should be_true
    end
  end

  it "should return a default title if the quiz is untitled" do
    q = @course.quizzes.create!
    q.quiz_title.should eql("Unnamed Quiz")
  end

  it "should return the assignment title if the quiz is linked to an assignment" do
    a = @course.assignments.create!(:title => "some assignment")
    q = @course.quizzes.create!(:assignment_id => a.id)
    a.reload
    q.quiz_title.should eql(a.title)
  end

  it "should delete the associated assignment if it is deleted" do
    a = @course.assignments.create!(:title => "some assignment")
    q = @course.quizzes.create!(:assignment_id => a.id, :quiz_type => "assignment")
    q.assignment_id.should eql(a.id)
    q.reload
    q.assignment_id = nil
    q.quiz_type = "practice_quiz"
    q.save!
    q.assignment_id.should eql(nil)
    a.reload
    a.should be_deleted
  end

  it "should reattach existing graded quiz submissions to the new assignment after a graded -> ungraded -> graded transition" do
    # create a quiz
    q = @course.quizzes.new
    q.quiz_type = "assignment"
    q.workflow_state = "available"
    q.save! && q.reload
    q.assignment.should_not be_nil
    q.quiz_submissions.size.should == 0

    # create a graded submission
    q.generate_submission(User.create!(:name => "some_user")).grade_submission
    q.reload

    q.quiz_submissions.size.should == 1
    q.quiz_submissions.first.submission.should_not be_nil
    q.quiz_submissions.first.submission.assignment.should == q.assignment

    # switch to ungraded
    q.quiz_type = "practice_quiz"
    q.save! && q.reload
    q.assignment.should be_nil
    q.quiz_submissions.size.should == 1

    # switch back to graded
    q.quiz_type = "assignment"
    q.save! && q.reload
    q.assignment.should_not be_nil
    q.quiz_submissions.size.should == 1
    q.quiz_submissions.first.submission.should_not be_nil
    q.quiz_submissions.first.submission.assignment.should == q.assignment
  end

  describe "Quiz with QuestionGroup pointing to QuestionBank" do
    before(:each) do
      course_with_student
      @bank = @course.assessment_question_banks.create!(:title=>'Test Bank')
      @bank.assessment_questions.create!(:question_data => {'name' => 'Group Question 1', :question_type=>'essay_question', :question_text=>'gq1', 'answers' => []})
      @bank.assessment_questions.create!(:question_data => {'name' => 'Group Question 2', :question_type=>'essay_question', :question_text=>'gq2', 'answers' => []})
      @quiz = @course.quizzes.create!(:title => "i'm tired quiz")
      @quiz.quiz_questions.create!(:question_data => { :name => "Quiz Question 1", :question_type=>'essay_question', :question_text=>'qq1', 'answers' => [], :points_possible=>5.0})
      @group = @quiz.quiz_groups.create!(:name => "question group", :pick_count => 3, :question_points => 5.0)
      @group.assessment_question_bank = @bank
      @group.save!
      @quiz.generate_quiz_data
      @quiz.save!
      @quiz.reload
    end

    it "should create a submission" do
      submission = @quiz.generate_submission(@user)
      submission.quiz_data.length.should == 3
      texts = submission.quiz_data.map{|q|q[:question_text]}
      texts.member?('gq1').should be_true
      texts.member?('gq2').should be_true
      texts.member?('qq1').should be_true
    end

    it "should get the correct points possible" do
      @quiz.current_points_possible.should == 15
    end

    it "should omit top level questions when selecting from a question bank" do
      questions = @bank.assessment_questions
      # add the first question directly onto the quiz, so it shouldn't get "randomly" selected from the group
      linked_question = @quiz.quiz_questions.build(:question_data => questions[0].question_data)
      linked_question.assessment_question_id = questions[0].id
      linked_question.save!
      @quiz.generate_quiz_data
      @quiz.save!
      @quiz.reload

      submission = @quiz.generate_submission(@user)
      submission.quiz_data.length.should == 3
      texts = submission.quiz_data.map{|q|q[:question_text]}
      texts.member?('gq1').should be_true
      texts.member?('gq2').should be_true
      texts.member?('qq1').should be_true
    end

  end

  it "should ignore lockdown-browser setting if that plugin is not enabled" do
    q = @course.quizzes.build(:title => "some quiz")
    q1 = @course.quizzes.build(:title => "some quiz", :require_lockdown_browser => true, :require_lockdown_browser_for_results => false, :require_lockdown_browser_monitor => false)
    q2 = @course.quizzes.build(:title => "some quiz", :require_lockdown_browser => true, :require_lockdown_browser_for_results => true, :require_lockdown_browser_monitor => true)

    # first, disable any lockdown browsers that might be configured already
    Canvas::Plugin.all_for_tag(:lockdown_browser).each { |p| p.settings[:enabled] = false }

    # nothing should be restricted
    Quizzes::Quiz.lockdown_browser_plugin_enabled?.should be_false
    [q, q1, q2].product([:require_lockdown_browser, :require_lockdown_browser?, :require_lockdown_browser_for_results, :require_lockdown_browser_for_results?, :require_lockdown_browser_monitor, :require_lockdown_browser_monitor?]).
        each { |qs| qs[0].send(qs[1]).should be_false }

    # register a plugin
    Canvas::Plugin.register(:example_spec_lockdown_browser, :lockdown_browser, {
        :settings => {:enabled => false}})

    # nothing should change yet
    Quizzes::Quiz.lockdown_browser_plugin_enabled?.should be_false
    [q, q1, q2].product([:require_lockdown_browser, :require_lockdown_browser?, :require_lockdown_browser_for_results, :require_lockdown_browser_for_results?, :require_lockdown_browser_monitor, :require_lockdown_browser_monitor?]).
        each { |qs| qs[0].send(qs[1]).should be_false }

    # now actually enable the plugin
    setting = PluginSetting.find_or_create_by_name('example_spec_lockdown_browser')
    setting.settings = {:enabled => true}
    setting.save!

    # now the restrictions should take effect
    Quizzes::Quiz.lockdown_browser_plugin_enabled?.should be_true
    [:require_lockdown_browser, :require_lockdown_browser?, :require_lockdown_browser_for_results, :require_lockdown_browser_for_results?, :require_lockdown_browser_monitor, :require_lockdown_browser_monitor?].
        each { |s| q.send(s).should be_false }
    [:require_lockdown_browser, :require_lockdown_browser?].
        each { |s| q1.send(s).should be_true }
    [:require_lockdown_browser_for_results, :require_lockdown_browser_for_results?, :require_lockdown_browser_monitor, :require_lockdown_browser_monitor?].
        each { |s| q1.send(s).should be_false }
    [:require_lockdown_browser, :require_lockdown_browser?, :require_lockdown_browser_for_results, :require_lockdown_browser_for_results?, :require_lockdown_browser_monitor, :require_lockdown_browser_monitor?].
        each { |s| q2.send(s).should be_true }
  end

  describe "non_shuffled_questions" do
    subject { Quizzes::Quiz.non_shuffled_questions }

    it { should include "true_false_question" }
    it { should include "matching_question" }
    it { should include "fill_in_multiple_blanks_question" }
    it { should_not include "multiple_choice_question" }
  end

  describe "prepare_answers" do
    let(:quiz) { Quizzes::Quiz.new }
    let(:question) { { :answers => answers } }
    let(:answers) { ['a', 'b', 'c'] }

    context "on a shuffle answers question" do
      before { quiz.stubs(:shuffle_answers).returns(true) }

      context "on a non-shuffleable question type" do
        before { Quizzes::Quiz.stubs(:shuffleable_question_type?).returns(false) }

        it "doesn't shuffle" do
          quiz.prepare_answers(question).should == answers
        end
      end

      context "on a shuffleable question type" do
        before { Quizzes::Quiz.stubs(:shuffleable_question_type?).returns(true) }

        it "returns the same answers, not necessarily in the same order" do
          quiz.prepare_answers(question).sort.should == answers.sort
        end

        it "shuffles" do
          answers.expects(:sort_by)
          quiz.prepare_answers(question)
        end
      end
    end

    context "on a non-shuffle answers question" do
      it "doesn't shuffle" do
        quiz.prepare_answers(question).should == answers
      end
    end
  end

  describe "shuffleable_question_type?" do
    specify { Quizzes::Quiz.shuffleable_question_type?("true_false_question").should be_false }
    specify { Quizzes::Quiz.shuffleable_question_type?("multiple_choice_question").should be_true }
  end

  describe '#has_student_submissions?' do
    before do
      course = Course.create!
      @quiz = Quizzes::Quiz.create!(:context => course)
      @user = User.create!
      @enrollment = @user.student_enrollments.create!(:course => course)
      @enrollment.update_attribute(:workflow_state, 'active')
      @submission = Quizzes::QuizSubmission.create!(:quiz => @quiz, :user => @user)
      @submission.update_attribute(:workflow_state, 'untaken')
    end

    it 'returns true if the submission is not settings_only and its user is part of this course' do
      @submission.settings_only?.should be_false
      @quiz.context.students.include?(@user).should be_true
      @quiz.has_student_submissions?.should be_true
    end

    it 'is false if the submission is settings_only' do
      @submission.update_attribute(:workflow_state, 'settings_only')
      @quiz.has_student_submissions?.should be_false
    end

    it 'is false if there are no submissions' do
      @quiz.quiz_submissions.scoped.delete_all
      @quiz.has_student_submissions?.should be_false
    end

    it 'is true if only one submission of many matches the conditions' do
      Quizzes::QuizSubmission.create!(:quiz => @quiz, :user => User.create!)
      @quiz.has_student_submissions?.should be_true
    end
  end

  describe "#group_category_id" do

    it "returns the assignment's group category id if it has an assignment" do
      quiz = Quizzes::Quiz.new(:title => "Assignment Group Category Quizzes::Quiz")
      quiz.expects(:assignment).returns stub(:group_category_id => 1)
      quiz.group_category_id.should == 1
    end

    it "returns nil if it doesn't have an assignment" do
      quiz = Quizzes::Quiz.new(:title => "Quizzes::Quiz w/o assignment")
      quiz.group_category_id.should be_nil
    end

  end

  describe "linking overrides with assignments" do
    let(:course) { course_model }
    let(:quiz) { quiz_model(:course => course, :due_at => 5.days.from_now).reload }
    let(:override) { assignment_override_model(:quiz => quiz) }
    let(:override_student) { override.assignment_override_students.build }

    before do
      override.override_due_at(7.days.from_now)
      override.save!

      student_in_course(:course => course)
      override_student.user = @student
      override_student.save!
    end

    context "before the quiz has an assignment" do
      context "override" do
        it "has a quiz" do
          override.quiz.should == quiz
        end

        it "has a nil assignment" do
          override.assignment.should be_nil
        end
      end

      context "override student" do
        it "has a quiz" do
          override_student.quiz.should == quiz
        end

        it "has a nil assignment" do
          override_student.assignment.should be_nil
        end
      end
    end

    context "once the quiz is published" do
      before do
        # publish the quiz
        quiz.workflow_state = 'available'
        quiz.save
        override.reload
        override_student.reload
        quiz.assignment.reload
      end

      context "override" do
        it "has a quiz" do
          override.quiz.should == quiz
        end

        it "has the quiz's assignment" do
          override.assignment.should == quiz.assignment
        end

        it "has the quiz's assignment's version number" do
          override.assignment_version.should == quiz.assignment.version_number
        end

        it "has the quiz's version number" do
          override.quiz_version.should == quiz.version_number
        end

      end

      context "override student" do
        it "has a quiz" do
          override_student.quiz.should == quiz
        end

        it "has the quiz's assignment" do
          override_student.assignment.should == quiz.assignment
        end
      end
    end

    context "when the assignment ID doesn't change" do
      it "doesn't update overrides" do
        quiz.expects(:link_assignment_overrides).once
        # publish the quiz
        quiz.workflow_state = 'available'
        quiz.save
        quiz.expects(:link_assignment_overrides).never
        quiz.save
      end
    end

    context "when the assignment ID changes" do
      it "links overrides" do
        quiz.expects(:link_assignment_overrides).once
        quiz.workflow_state = 'available'
        quiz.save!
        quiz.expects(:link_assignment_overrides).once
        quiz.assignment = nil
        quiz.assignment_id = 345
        quiz.save!
      end
    end
  end

  context "custom validations" do
    context "changinging quiz points" do
      it "should not allow quiz points higher than allowable by postgres" do
        q = Quizzes::Quiz.new(:points_possible => 2000000001)
        q.valid?.should == false
        Array(q.errors[:points_possible]).should == ["must be less than or equal to 2000000000"]
      end
    end

    context "quiz_type" do
      it "should not save an invalid quiz_type" do
        quiz = @course.quizzes.create! :title => "test quiz"
        quiz.quiz_type = "totally_invalid_quiz_type"
        quiz.save.should be_false
        quiz.errors["invalid_quiz_type"].should be_present
      end

      it "should not validate quiz_type if not changed" do
        quiz = @course.quizzes.build :title => "test quiz", :quiz_type => 'invalid'
        quiz.workflow_state = 'created'
        quiz.save(:validate => false).should be_true  # save without validation
        quiz.reload
        quiz.save.should be_true
        quiz.errors.should be_blank
        quiz.quiz_type.should == 'invalid'
      end
    end

    context "ip_filter" do
      it "should not save an invalid ip_filter" do
        quiz = @course.quizzes.create! :title => "test quiz"
        quiz.ip_filter = "999.999.1942.489"
        quiz.save.should be_false
        quiz.errors["invalid_ip_filter"].should be_present
      end

      it "should not validate ip_filter if not changed" do
        quiz = @course.quizzes.build :title => "test quiz", :ip_filter => '123.fourfivesix'
        quiz.workflow_state = 'created'
        quiz.save(:validate => false).should be_true  # save without validation
        quiz.reload
        quiz.save.should be_true
        quiz.errors.should be_blank
        quiz.ip_filter.should == '123.fourfivesix'
      end
    end

    context "workflow_state" do
      it "won't validate unpublishing a quiz if there are already submissions" do
        quiz = @course.quizzes.build title: 'test quiz'
        quiz.publish!
        quiz.stubs(:has_student_submissions?).returns true
        quiz.workflow_state = 'unpublished'
        quiz.save
        quiz.should_not be_valid
        quiz.reload.should be_published
      end

      it "will allow unpublishing if no student submissions" do
        quiz = @course.quizzes.build title: 'test quiz'
        quiz.publish!
        quiz.stubs(:has_student_submissions?).returns false
        quiz.workflow_state = 'unpublished'
        quiz.save
        quiz.should be_valid
        quiz.should be_unpublished
      end
    end

    context "hide_results" do
      it "should not save an invalid hide_results" do
        quiz = @course.quizzes.create! :title => "test quiz"
        quiz.hide_results = "totally_invalid_value"
        quiz.save.should be_false
        quiz.errors["invalid_hide_results"].should be_present
      end

      it "should not validate hide_results if not changed" do
        quiz = @course.quizzes.build :title => "test quiz", :hide_results => 'invalid'
        quiz.workflow_state = 'created'
        quiz.save(:validate => false).should be_true  # save without validation
        quiz.reload
        quiz.save.should be_true
        quiz.errors.should be_blank
        quiz.hide_results.should == 'invalid'
      end
    end
  end

  describe "#has_file_upload_question?" do

    let(:quiz) { @course.quizzes.build title: 'File Upload Quiz' }

    it "returns false unless there is quiz data for a quiz" do
      quiz.stubs(:quiz_data).returns nil
      quiz.has_file_upload_question?.should be_false
    end

    it "returns true when there is a file upload question" do
      quiz.stubs(:quiz_data).returns [
        {question_type: 'file_upload_question'}
      ]
      quiz.has_file_upload_question?.should be_true
    end

    it "returns false when there isn't a file upload question" do
      quiz.stubs(:quiz_data).returns [
        {question_type: 'multiple_choice_question'}
      ]
      quiz.has_file_upload_question?.should be_false
    end
  end

  describe "#unpublished?" do
    before do
      @quiz = @course.quizzes.build title: 'Test Quiz'
    end

    it "returns true when workflow_state is unpublished" do
      @quiz.workflow_state = 'unpublished'
      @quiz.should be_unpublished
    end

    it "returns false when quiz has 'available' state" do
      @quiz.workflow_state = 'available'
      @quiz.should_not be_unpublished
    end
  end

  describe "#active?" do
    before do
      @quiz = @course.quizzes.build title: 'Test Quiz'
    end

    it "returns true if workflow_state is available" do
      @quiz.workflow_state = 'available'
      @quiz.should be_active
    end

    it "returns false when workflow_state isn't available" do
      @quiz.workflow_state = 'deleted'
      @quiz.should_not be_active
      @quiz.workflow_state = 'unpublished'
      @quiz.should_not be_active
    end

  end

  describe "#published?" do
    before do
      @quiz = @course.quizzes.build title: 'Test Quiz'
    end

    it "is just an alias for active?" do
      @quiz.workflow_state = 'available'
      @quiz.should be_published
      @quiz.workflow_state = 'unpublished'
      @quiz.should_not be_published
      @quiz.workflow_state = 'deleted'
      @quiz.should_not be_published
    end
  end

  describe "#current_regrade" do

    before { @quiz = @course.quizzes.create! title: 'Test Quiz' }

    it "returns the regrade for the quiz and quiz version" do
      course_with_teacher_logged_in(active_all: true, course: @course)
      regrade = Quizzes::QuizRegrade.find_or_create_by_quiz_id_and_quiz_version(@quiz.id,@quiz.version_number) { |qr| qr.user_id = @teacher.id }
      @quiz.current_regrade.should == regrade
    end
  end

  describe "#current_regrade_question_ids" do

    before { @quiz = @course.quizzes.create! title: 'Test Quiz' }

    it "returns the correct question ids" do
      course_with_teacher_logged_in(active_all: true, course: @course)
      q = @quiz.quiz_questions.create!
      regrade = Quizzes::QuizRegrade.find_or_create_by_quiz_id_and_quiz_version(@quiz.id, @quiz.version_number) { |qr| qr.user_id = @teacher.id }
      rq = regrade.quiz_question_regrades.create! quiz_question_id: q.id, regrade_option: 'current_correct_only'
      @quiz.current_quiz_question_regrades.should == [rq]
    end
  end

  describe "#regrade_if_published" do

    it "queues a job to regrade if there are current question regrades" do
      course_with_teacher_logged_in(course: @course, active_all: true)
      quiz = @course.quizzes.create!
      q = quiz.quiz_questions.create!
      regrade = Quizzes::QuizRegrade.find_or_create_by_quiz_id_and_quiz_version(quiz.id,quiz.version_number) { |qr| qr.user_id = @teacher.id }
      regrade.quiz_question_regrades.create!(
        quiz_question_id: q.id,
        regrade_option: 'current_correct_only')
      Quizzes::QuizRegrader::Regrader.expects(:send_later).once.
        with(:regrade!, quiz: quiz, version_number: quiz.version_number)
      quiz.save!
    end

    it "does not queue a job to regrade when no current question regrades" do
      course_with_teacher_logged_in(course: @course, active_all: true)
      Quizzes::QuizRegrader::Regrader.expects(:send_later).never
      quiz = @course.quizzes.create!
      quiz.save!
    end
  end

  describe "#questions_regraded_since" do
    before do
      course_with_teacher_logged_in(active_all: true)
      @quiz = @course.quizzes.create!
    end

    it "should count how many questions have been regraded since the given date" do
      first_regrade_time = 1.hour.ago
      Timecop.freeze(first_regrade_time) do
        # regrade once
        regrade1 = Quizzes::QuizRegrade.find_or_create_by_quiz_id_and_quiz_version(@quiz.id, @quiz.version_number) do |qr|
          qr.user_id = @teacher.id
        end
        regrade1.quiz_question_regrades.create(:quiz_question_id => @quiz.quiz_questions.create.id, :regrade_option => 'current_correct_only')
      end

      # regrade twice
      regrade2 = Quizzes::QuizRegrade.find_or_create_by_quiz_id_and_quiz_version(@quiz.id, @quiz.version_number-1) do |qr|
        qr.user_id = @teacher.id
      end
      regrade2.quiz_question_regrades.create(:quiz_question_id => @quiz.quiz_questions.create.id, :regrade_option => 'current_correct_only')
      regrade2.quiz_question_regrades.create(:quiz_question_id => @quiz.quiz_questions.create.id, :regrade_option => 'current_correct_only')

      # find all
      count = @quiz.questions_regraded_since(first_regrade_time - 10.minutes)
      count.should == 3

      # onlye find those after the first regrade
      count = @quiz.questions_regraded_since(first_regrade_time)
      count.should == 2
    end
  end

  describe "#destroy" do
    it "should logical delete published quiz" do
      quiz = @course.quizzes.create(title: 'test quiz')
      quiz.context.root_account.enable_feature!(:draft_state)
      quiz.stubs(:has_student_submissions? => true)
      quiz.publish!
      quiz.assignment.stubs(:has_student_submissions? => true)

      quiz.destroy
      quiz.deleted?.should be_true
    end

    it "should logical delete the published quiz's associated assignment" do
      quiz = @course.quizzes.create(title: 'test quiz')
      quiz.context.root_account.enable_feature!(:draft_state)
      quiz.stubs(:has_student_submissions?).returns true
      quiz.publish!
      assignment = quiz.assignment
      assignment.stubs(:has_student_submissions?).returns true

      quiz.destroy
      assignment.deleted?.should be_true
    end
  end

  context "draft_state" do

    it "updates the assignment's workflow state" do
      @course.root_account.enable_feature!(:draft_state)
      @quiz = @course.quizzes.create!(title: 'Test Quiz')
      @quiz.publish!
      @quiz.unpublish!
      @quiz.assignment.should_not be_published
      @quiz.publish!
      @quiz.assignment.should be_published
    end

  end

  describe "#restrict_answers_for_concluded_course?" do
    it "returns true if course has concluded and account setting is true" do
      acct = Account.new
      acct.settings[:restrict_quiz_questions] = true

      context = Course.new(:conclude_at => 10.minutes.ago)
      context.stubs(:root_account => acct)

      quiz = Quizzes::Quiz.new(:context => context)
      quiz.restrict_answers_for_concluded_course?.should be_true
    end

    it "returns false if course has not concluded" do
      acct = Account.new
      acct.settings[:restrict_quiz_questions] = true

      context = Course.new(:conclude_at => 10.minutes.from_now)
      context.stubs(:root_account => acct)

      quiz = Quizzes::Quiz.new(:context => context)
      quiz.restrict_answers_for_concluded_course?.should be_false
    end

    it "returns false if account setting is false" do
      acct = Account.new
      acct.settings[:restrict_quiz_questions] = false

      context = Course.new(:conclude_at => 10.minutes.ago)
      context.stubs(:root_account => acct)

      quiz = Quizzes::Quiz.new(:context => context)
      quiz.restrict_answers_for_concluded_course?.should be_false
    end
  end

  context "show_correct_answers" do
    it "totally hides the correct answers" do
      quiz = @course.quizzes.create!({
        title: 'test quiz',
        show_correct_answers: false
      })

      quiz.publish!

      submission = quiz.generate_submission(@user)

      quiz.show_correct_answers?(@user, submission).should be_false
    end

    it "shows the correct answers immediately" do
      quiz = @course.quizzes.create!({
        title: 'test quiz',
        show_correct_answers: true
      })

      quiz.publish!

      submission = quiz.generate_submission(@user)

      quiz.show_correct_answers?(@user, submission).should be_true
    end

    it "shows the correct answers after a certain date" do
      quiz = @course.quizzes.create!({
        title: 'test quiz',
        show_correct_answers: true,
        show_correct_answers_at: 10.minutes.from_now
      })

      quiz.publish!

      submission = quiz.generate_submission(@user)

      quiz.show_correct_answers?(@user, submission).should be_false

      quiz.show_correct_answers_at = 2.minutes.ago
      quiz.save!
      quiz.reload

      quiz.show_correct_answers?(@user, submission).should be_true
    end

    it "hides the correct answers after a certain date" do
      quiz = @course.quizzes.create!({
        title: 'test quiz',
        show_correct_answers: true
      })

      quiz.publish!

      submission = quiz.generate_submission(@user)

      quiz.show_correct_answers?(@user, submission).should be_true

      quiz.hide_correct_answers_at = 2.minutes.ago
      quiz.save!
      quiz.reload

      quiz.show_correct_answers?(@user, submission).should be_false
    end

    it "nullifies related fields when turned off" do
      quiz = @course.quizzes.create({
        title: 'test quiz',
        show_correct_answers: false,
        show_correct_answers_at: 2.days.from_now,
        hide_correct_answers_at: 5.days.from_now
      })

      quiz.show_correct_answers_at.should be_nil
      quiz.hide_correct_answers_at.should be_nil

      quiz.update_attributes({
        show_correct_answers: true,
        show_correct_answers_at: 2.days.from_now,
        hide_correct_answers_at: 5.days.from_now
      })

      quiz.show_correct_answers_at.should_not be_nil
      quiz.hide_correct_answers_at.should_not be_nil

      quiz.update_attributes({
        show_correct_answers: false
      })

      quiz.show_correct_answers_at.should be_nil
      quiz.hide_correct_answers_at.should be_nil
    end
  end

  context "permissions" do

    before do
      @course.workflow_state = 'available'
      @course.save!
      course_quiz(course: @course)
      student_in_course(course: @course, active_all: true)
      teacher_in_course(course: @course, active_all: true)
    end

    describe "read" do

      context "draft state enabled" do

        before do
          @course.account.enable_feature!(:draft_state)
        end

        it "doesn't let student read/submit quizzes that are unpublished" do
          @quiz.unpublish!.reload
          @quiz.grants_right?(@student, nil, :read).should == false
          @quiz.grants_right?(@student, nil, :submit).should == false
          @quiz.grants_right?(@teacher, nil, :read).should == true
        end

        it "does let students read/submit quizzes that are published" do
          @quiz.publish!
          @quiz.grants_right?(@student, nil, :read).should == true
          @quiz.grants_right?(@student, nil, :submit).should == true
          @quiz.grants_right?(@teacher, nil, :read).should == true
        end

      end

      context "draft state not enabled" do

        it "always lets students view the quiz, even if not available" do
          @quiz.workflow_state = 'edited'
          @quiz.save!
          @quiz.grants_right?(@student, nil, :read).should == true
          @quiz.workflow_state = 'available'
          @quiz.save!
          @quiz.grants_right?(@student, nil, :read).should == true
        end

        it "only allows submitting for available assignments" do
          @quiz.workflow_state = 'edited'
          @quiz.save!
          @quiz.grants_right?(@student, nil, :submit).should == false
          @quiz.workflow_state = 'available'
          @quiz.save!
          @quiz.grants_right?(@student, nil, :submit).should == true
        end
      end
    end
  end

  describe "#available?" do

    before do
      @quiz = @course.quizzes.create!(title: 'Test Quiz')
    end

    context "draft state enabled" do
      before do
        @course.account.enable_feature!(:draft_state)
      end

      it "returns true if quiz is published" do
        @quiz.publish!
        @quiz.should be_available
        @quiz.unpublish!
        @quiz.should_not be_available
      end
    end

    context "draft state disabled" do
      it "returns true when workflow_state is 'available'" do
        @quiz.workflow_state = 'available'
        @quiz.should be_available
        @quiz.workflow_state = 'deleted'
        @quiz.should_not be_available
      end
    end
  end

  describe "restore" do
    it "should restore to unpublished state if draft_state is enabled" do
      course(draft_state: true)
      @quiz = @course.quizzes.create!(title: 'Test Quiz')
      @quiz.destroy
      @quiz.restore
      @quiz.reload.should be_unpublished
    end
  end

  describe '#generate_submission_for_participant' do
    let :participant do
      Quizzes::QuizParticipant.new(User.new, 'foobar')
    end

    it 'should link the generated QS to a user' do
      subject.expects(:generate_submission).with(participant.user, false)

      subject.generate_submission_for_participant(participant)
    end

    it 'should link the generated QS to a temporary user code' do
      subject.expects(:generate_submission).with(participant.user_code, false)

      participant.stubs(:anonymous?).returns true
      subject.generate_submission_for_participant(participant)
    end
  end

  describe '.class_names' do
    it 'returns an array of all acceptable class names' do
      Quizzes::Quiz.class_names.should == ['Quiz', 'Quizzes::Quiz']
    end
  end

  context 'with versioning' do
    let(:quiz) { @course.quizzes.create! title: 'Test Quiz' }
    describe "#versions" do
      it "finds the versions of both namespaced and non-namespaced quizzes" do
        quiz.title = "Renamed Test Quiz"
        quiz.save
        quiz.versions.count.should == 2

        Version.update_all("versionable_type='Quiz'","versionable_id=#{quiz.id} AND versionable_type='Quizzes::Quiz'")

        Quizzes::Quiz.find(quiz).versions.count.should == 2
      end
    end
  end

  describe '#context_module_tags' do
    it "finds both namespaced and non-namespaced content tags" do
      quiz = @course.quizzes.create! title: 'Test Quiz'
      mod = @course.context_modules.create! name: 'Test Module'
      tag1 = mod.add_item id: quiz.id, type: 'quiz'
      tag2 = mod.add_item id: quiz.id, type: 'quiz'
      tag3 = mod.add_item id: quiz.id, type: 'quiz'
      ContentTag.where(id: tag2).update_all(content_type: 'Quiz')
      tag3.destroy
      quiz.context_module_tags.pluck(:id).sort.should eql [tag1.id, tag2.id].sort
    end
<<<<<<< HEAD
=======

    it "should act like an association" do
      quiz = @course.quizzes.create! title: 'Test Quiz'
      lambda { quiz.context_module_tags.loaded? }.should_not raise_error
    end
>>>>>>> b3125626
  end
end<|MERGE_RESOLUTION|>--- conflicted
+++ resolved
@@ -1526,13 +1526,10 @@
       tag3.destroy
       quiz.context_module_tags.pluck(:id).sort.should eql [tag1.id, tag2.id].sort
     end
-<<<<<<< HEAD
-=======
 
     it "should act like an association" do
       quiz = @course.quizzes.create! title: 'Test Quiz'
       lambda { quiz.context_module_tags.loaded? }.should_not raise_error
     end
->>>>>>> b3125626
   end
 end