--- conflicted
+++ resolved
@@ -323,13 +323,8 @@
 
       it "should not change the message preview/timestamp if the deleted message was by a non-participant" do
         SubmissionComment.any_instance.stubs(:current_time_from_proper_timezone).returns(Time.now.utc, Time.now.utc + 1.hour)
-<<<<<<< HEAD
-        c1 = @submission1.add_comment(:author => @student1, :comment => "hello").reload
-        c2 = @submission1.add_comment(:author => @teacher1, :comment => "hello again!")
-=======
         c1 = @submission1.add_comment(:author => @student1, :comment => "hello")
         c2 = @submission1.add_comment(:author => @teacher1, :comment => "hello again!").reload
->>>>>>> 38e37556
         c3 = @submission1.add_comment(:author => user, :comment => "ohai im in ur group")
         tc1 = @teacher1.conversations.first
         tc1.last_message_at.should eql c2.created_at
