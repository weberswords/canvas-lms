--- conflicted
+++ resolved
@@ -52,11 +52,6 @@
 
       it "should always assign the default shard" do
         PageView.new.shard.should == Shard.default
-<<<<<<< HEAD
-        @shard1.activate do
-          PageView.new.shard.should == Shard.default
-        end
-=======
         pv = nil
         @shard1.activate do
           pv = page_view_model
@@ -85,7 +80,6 @@
         end
         # can't find in cassandra
         expect { PageView.find(pv.request_id) }.to raise_error(ActiveRecord::RecordNotFound)
->>>>>>> 88c71251
       end
     end
 
