#
# Copyright (C) 2011 Instructure, Inc.
#
# This file is part of Canvas.
#
# Canvas is free software: you can redistribute it and/or modify it under
# the terms of the GNU Affero General Public License as published by the Free
# Software Foundation, version 3 of the License.
#
# Canvas is distributed in the hope that it will be useful, but WITHOUT ANY
# WARRANTY; without even the implied warranty of MERCHANTABILITY or FITNESS FOR
# A PARTICULAR PURPOSE. See the GNU Affero General Public License for more
# details.
#
# You should have received a copy of the GNU Affero General Public License along
# with this program. If not, see <http://www.gnu.org/licenses/>.
#

require File.expand_path(File.dirname(__FILE__) + '/../spec_helper.rb')

describe ContentMigration do

  context "course copy" do
    before do
      course_with_teacher(:course_name => "from course", :active_all => true)
      @copy_from = @course

      course_with_teacher(:user => @user, :course_name => "tocourse", :course_code => "tocourse")
      @copy_to = @course

      @cm = ContentMigration.new(:context => @copy_to, :user => @user, :source_course => @copy_from, :copy_options => {:everything => "1"})
      @cm.user = @user
      @cm.migration_settings[:import_immediately] = true
      @cm.save!
    end

    it "should show correct progress" do
      ce = ContentExport.new
      ce.export_type = ContentExport::COMMON_CARTRIDGE
      ce.content_migration = @cm
      @cm.content_export = ce
      ce.save!

      @cm.progress.should == nil
      @cm.workflow_state = 'exporting'

      ce.progress = 10
      @cm.progress.should == 4
      ce.progress = 50
      @cm.progress.should == 20
      ce.progress = 75
      @cm.progress.should == 30
      ce.progress = 100
      @cm.progress.should == 40

      @cm.progress = 10
      @cm.progress.should == 46
      @cm.progress = 50
      @cm.progress.should == 70
      @cm.progress = 80
      @cm.progress.should == 88
      @cm.progress = 100
      @cm.progress.should == 100
    end

    def run_course_copy(warnings=[])
      worker = Canvas::Migration::Worker::CourseCopyWorker.new
      worker.perform(@cm)
      @cm.reload
      if @cm.migration_settings[:last_error]
        er = ErrorReport.last
        "#{er.message} - #{er.backtrace}".should == ""
      end
      @cm.warnings.should == warnings
      @cm.workflow_state.should == 'imported'
      @copy_to.reload
    end

    it "should migrate syllabus links on copy" do
      course_model

      topic = @copy_from.discussion_topics.create!(:title => "some topic", :message => "<p>some text</p>")
      @copy_from.syllabus_body = "<a href='/courses/#{@copy_from.id}/discussion_topics/#{topic.id}'>link</a>"
      @copy_from.save!

      run_course_copy

      new_topic = @copy_to.discussion_topics.find_by_migration_id(CC::CCHelper.create_key(topic))
      new_topic.should_not be_nil
      new_topic.message.should == topic.message
      @copy_to.syllabus_body.should match(/\/courses\/#{@copy_to.id}\/discussion_topics\/#{new_topic.id}/)
    end

    it "should copy course syllabus when the everything option is selected" do 
      course_model

      @copy_from.syllabus_body = "What up"
      @copy_from.save!

      run_course_copy

      @copy_to.syllabus_body.should =~ /#{@copy_from.syllabus_body}/
    end

    it "should not migrate syllabus when not selected" do
      course_model
      @copy_from.syllabus_body = "<p>wassup</p>"

      @cm.copy_options = {
        :course => {'syllabus_body' => false}
      }
      @cm.save!

      run_course_copy

      @copy_to.syllabus_body.should == nil
    end

    def make_grading_standard(context)
      gs = context.grading_standards.new
      gs.title = "Standard eh"
      gs.data = [["A", 0.93], ["A-", 0.89], ["B+", 0.85], ["B", 0.83], ["B!-", 0.80], ["C+", 0.77], ["C", 0.74], ["C-", 0.70], ["D+", 0.67], ["D", 0.64], ["D-", 0.61], ["F", 0]]
      gs.save!
      gs
    end
    it "should copy course attributes" do
      #set all the possible values to non-default values
      @copy_from.start_at = 5.minutes.ago
      @copy_from.conclude_at = 1.month.from_now
      @copy_from.is_public = false
      @copy_from.name = "haha copy from test &amp;"
      @copy_from.course_code = 'something funny'
      @copy_from.allow_student_wiki_edits = true
      @copy_from.show_public_context_messages = false
      @copy_from.allow_student_forum_attachments = false
      @copy_from.default_wiki_editing_roles = 'teachers'
      @copy_from.allow_student_organized_groups = false
      @copy_from.default_view = 'modules'
      @copy_from.show_all_discussion_entries = false
      @copy_from.open_enrollment = true
      @copy_from.storage_quota = 444
      @copy_from.allow_wiki_comments = true
      @copy_from.turnitin_comments = "Don't plagiarize"
      @copy_from.self_enrollment = true
      @copy_from.license = "cc_by_nc_nd"
      @copy_from.locale = "es"
      @copy_from.tab_configuration = [{"id"=>0}, {"id"=>14}, {"id"=>8}, {"id"=>5}, {"id"=>6}, {"id"=>2}, {"id"=>3, "hidden"=>true}]
      @copy_from.hide_final_grades = true
      gs = make_grading_standard(@copy_from)
      @copy_from.grading_standard = gs
      @copy_from.grading_standard_enabled = true
      @copy_from.save!

      run_course_copy

      #compare settings
      @copy_to.conclude_at.should == nil
      @copy_to.start_at.should == nil
      @copy_to.storage_quota.should == 444
      @copy_to.hide_final_grades.should == true
      @copy_to.grading_standard_enabled.should == true
      gs_2 = @copy_to.grading_standards.find_by_migration_id(mig_id(gs))
      gs_2.data.should == gs.data
      @copy_to.grading_standard.should == gs_2
      @copy_to.name.should == "tocourse"
      @copy_to.course_code.should == "tocourse"
      atts = Course.clonable_attributes
      atts -= Canvas::Migration::MigratorHelper::COURSE_NO_COPY_ATTS
      atts.each do |att|
        @copy_to.send(att).should == @copy_from.send(att)
      end
      @copy_to.tab_configuration.should == @copy_from.tab_configuration
     end

    it "should retain reference to account grading standard" do
      gs = make_grading_standard(@copy_from.root_account)
      @copy_from.grading_standard = gs
      @copy_from.grading_standard_enabled = true
      @copy_from.save!

      run_course_copy

      @copy_to.grading_standard.should == gs
    end

    it "should copy a course grading standard not owned by the copy_from course" do
      @other_course = course_model
      gs = make_grading_standard(@other_course)
      @copy_from.grading_standard = gs
      @copy_from.grading_standard_enabled = true
      @copy_from.save!

      run_course_copy

      @copy_to.grading_standard_enabled.should be_true
      @copy_to.grading_standard.data.should == gs.data
    end

    it "should create a warning if an account grading standard can't be found" do
      gs = make_grading_standard(@copy_from.root_account)
      @copy_from.grading_standard = gs
      @copy_from.grading_standard_enabled = true
      @copy_from.save!

      gs.delete

      run_course_copy(["Couldn't find account grading standard for the course."])

      @copy_to.grading_standard.should == nil
    end

    it "should not copy deleted grading standards" do
      gs = make_grading_standard(@copy_from)
      @copy_from.grading_standard_enabled = true
      @copy_from.save!

      gs.destroy
      run_course_copy

      @copy_to.grading_standards.should be_empty
    end


    def mig_id(obj)
      CC::CCHelper.create_key(obj)
    end


    it "should merge locked files and retain correct html links" do
      att = Attachment.create!(:filename => 'test.txt', :display_name => "testing.txt", :uploaded_data => StringIO.new('file'), :folder => Folder.root_folders(@copy_from).first, :context => @copy_from)
      att.update_attribute(:hidden, true)
      att.reload.should be_hidden
      topic = @copy_from.discussion_topics.create!(:title => "some topic", :message => "<img src='/courses/#{@copy_from.id}/files/#{att.id}/preview'>")

      run_course_copy

      new_att = @copy_to.attachments.find_by_migration_id(CC::CCHelper.create_key(att))
      new_att.should_not be_nil

      new_topic = @copy_to.discussion_topics.find_by_migration_id(CC::CCHelper.create_key(topic))
      new_topic.should_not be_nil
      new_topic.message.should match(Regexp.new("/courses/#{@copy_to.id}/files/#{new_att.id}/preview"))
    end

    it "should keep date-locked files locked" do
      student = user
      @copy_from.enroll_student(student)
      att = Attachment.create!(:filename => 'test.txt', :display_name => "testing.txt", :uploaded_data => StringIO.new('file'), :folder => Folder.root_folders(@copy_from).first, :context => @copy_from, :lock_at => 1.month.ago, :unlock_at => 1.month.from_now)
      att.grants_right?(student, :download).should be_false

      run_course_copy

      @copy_to.enroll_student(student)
      new_att = @copy_to.attachments.find_by_migration_id(CC::CCHelper.create_key(att))
      new_att.should be_present

      new_att.grants_right?(student, :download).should be_false
    end

    it "should translate links to module items in html content" do
      mod1 = @copy_from.context_modules.create!(:name => "some module")
      asmnt1 = @copy_from.assignments.create!(:title => "some assignment")
      tag = mod1.add_item({:id => asmnt1.id, :type => 'assignment', :indent => 1})
      body = %{<p>Link to module item: <a href="/courses/%s/modules/items/%s">some assignment</a></p>}
      page = @copy_from.wiki.wiki_pages.create!(:title => "some page", :body => body % [@copy_from.id, tag.id])

      run_course_copy

      mod1_to = @copy_to.context_modules.find_by_migration_id(mig_id(mod1))
      tag_to = mod1_to.content_tags.first
      page_to = @copy_to.wiki.wiki_pages.find_by_migration_id(mig_id(page))
      page_to.body.should == body % [@copy_to.id, tag_to.id]
    end

    context "unpublished items" do
      it "should copy unpublished modules" do
        cm = @copy_from.context_modules.create!(:name => "some module")
        cm.publish
        cm2 = @copy_from.context_modules.create!(:name => "another module")
        cm2.unpublish

        run_course_copy

        @copy_to.context_modules.count.should == 2
        cm_2 = @copy_to.context_modules.find_by_migration_id(mig_id(cm))
        cm_2.workflow_state.should == 'active'
        cm2_2 = @copy_to.context_modules.find_by_migration_id(mig_id(cm2))
        cm2_2.workflow_state.should == 'unpublished'
      end

      it "should copy links to unpublished items in modules" do
        mod1 = @copy_from.context_modules.create!(:name => "some module")
        page = @copy_from.wiki.wiki_pages.create(:title => "some page")
        page.workflow_state = :unpublished
        page.save!
        mod1.add_item({:id => page.id, :type => 'wiki_page'})

        asmnt1 = @copy_from.assignments.create!(:title => "some assignment")
        asmnt1.workflow_state = :unpublished
        asmnt1.save!
        mod1.add_item({:id => asmnt1.id, :type => 'assignment', :indent => 1})

        run_course_copy

        mod1_copy = @copy_to.context_modules.find_by_migration_id(mig_id(mod1))
        mod1_copy.content_tags.count.should == 2

        mod1_copy.content_tags.each do |tag_copy|
          tag_copy.unpublished?.should == true
          tag_copy.content.unpublished?.should == true
        end
      end

      it "should copy unpublised wiki pages" do
        wiki = @copy_from.wiki.wiki_pages.create(:title => "wiki", :body => "ohai")
        wiki.workflow_state = :unpublished
        wiki.save!

        run_course_copy

        wiki2 = @copy_to.wiki.wiki_pages.find_by_migration_id(mig_id(wiki))
        wiki2.workflow_state.should == 'unpublished'
      end
    end

    it "should find and fix wiki links by title or id" do
      # simulating what happens when the user clicks "link to new page" and enters a title that isn't
      # urlified the same way by the client vs. the server.  this doesn't break navigation because
      # ApplicationController#get_wiki_page can match by urlified title, but it broke import (see #9945)
      main_page = @copy_from.wiki.front_page
      main_page.body = %{<a href="/courses/#{@copy_from.id}/wiki/online:-unit-pages">wut</a>}
      main_page.save!
      @copy_from.wiki.wiki_pages.create!(:title => "Online: Unit Pages", :body => %{<a href="/courses/#{@copy_from.id}/wiki/#{main_page.id}">whoa</a>})
      run_course_copy
      @copy_to.wiki.front_page.body.should == %{<a href="/courses/#{@copy_to.id}/wiki/online-unit-pages">wut</a>}
      @copy_to.wiki.wiki_pages.find_by_url!("online-unit-pages").body.should == %{<a href="/courses/#{@copy_to.id}/wiki/#{main_page.url}">whoa</a>}
    end

    it "should selectively copy items" do
      dt1 = @copy_from.discussion_topics.create!(:message => "hi", :title => "discussion title")
      dt2 = @copy_from.discussion_topics.create!(:message => "hey", :title => "discussion title 2")
      dt3 = @copy_from.announcements.create!(:message => "howdy", :title => "announcement title")
      cm = @copy_from.context_modules.create!(:name => "some module")
      cm2 = @copy_from.context_modules.create!(:name => "another module")
      att = Attachment.create!(:filename => 'first.txt', :uploaded_data => StringIO.new('ohai'), :folder => Folder.unfiled_folder(@copy_from), :context => @copy_from)
      att2 = Attachment.create!(:filename => 'second.txt', :uploaded_data => StringIO.new('ohai'), :folder => Folder.unfiled_folder(@copy_from), :context => @copy_from)
      wiki = @copy_from.wiki.wiki_pages.create!(:title => "wiki", :body => "ohai")
      wiki2 = @copy_from.wiki.wiki_pages.create!(:title => "wiki2", :body => "ohais")
      data = [{:points => 3,:description => "Outcome row",:id => 1,:ratings => [{:points => 3,:description => "Rockin'",:criterion_id => 1,:id => 2}]}]
      rub1 = @copy_from.rubrics.build(:title => "rub1")
      rub1.data = data
      rub1.save!
      rub1.associate_with(@copy_from, @copy_from)
      rub2 = @copy_from.rubrics.build(:title => "rub2")
      rub2.data = data
      rub2.save!
      rub2.associate_with(@copy_from, @copy_from)
      default = @copy_from.root_outcome_group
      log = @copy_from.learning_outcome_groups.new
      log.context = @copy_from
      log.title = "outcome group"
      log.description = "<p>Groupage</p>"
      log.save!
      default.adopt_outcome_group(log)
      log2 = @copy_from.learning_outcome_groups.new
      log2.context = @copy_from
      log2.title = "empty group"
      log2.description = "<p>Groupage</p>"
      log2.save!
      default.adopt_outcome_group(log2)
      log3 = @copy_from.learning_outcome_groups.new
      log3.context = @copy_from
      log3.title = "empty group"
      log3.description = "<p>Groupage</p>"
      log3.save!
      default.adopt_outcome_group(log3)
      lo = @copy_from.created_learning_outcomes.new
      lo.context = @copy_from
      lo.short_description = "outcome1"
      lo.workflow_state = 'active'
      lo.data = {:rubric_criterion=>{:mastery_points=>2, :ratings=>[{:description=>"e", :points=>50}, {:description=>"me", :points=>2}, {:description=>"Does Not Meet Expectations", :points=>0.5}], :description=>"First outcome", :points_possible=>5}}
      lo.save!
      lo2 = @copy_from.created_learning_outcomes.new
      lo2.context = @copy_from
      lo2.short_description = "outcome2"
      lo2.workflow_state = 'active'
      lo2.data = {:rubric_criterion=>{:mastery_points=>2, :ratings=>[{:description=>"e", :points=>50}, {:description=>"me", :points=>2}, {:description=>"Does Not Meet Expectations", :points=>0.5}], :description=>"First outcome", :points_possible=>5}}
      lo2.save!
      lo3 = @copy_from.created_learning_outcomes.new
      lo3.context = @copy_from
      lo3.short_description = "outcome3"
      lo3.workflow_state = 'active'
      lo3.data = {:rubric_criterion=>{:mastery_points=>2, :ratings=>[{:description=>"e", :points=>50}, {:description=>"me", :points=>2}, {:description=>"Does Not Meet Expectations", :points=>0.5}], :description=>"First outcome", :points_possible=>5}}
      lo3.save!

      default.add_outcome(lo)
      log.add_outcome(lo2)
      default.add_outcome(lo3)

      # only select one of each type
      @cm.copy_options = {
              :discussion_topics => {mig_id(dt1) => "1"},
              :announcements => {mig_id(dt3) => "1"},
              :context_modules => {mig_id(cm) => "1", mig_id(cm2) => "0"},
              :attachments => {mig_id(att) => "1", mig_id(att2) => "0"},
              :wiki_pages => {mig_id(wiki) => "1", mig_id(wiki2) => "0"},
              :rubrics => {mig_id(rub1) => "1", mig_id(rub2) => "0"},
              :learning_outcomes => {mig_id(lo) => "1", mig_id(lo2) => "1", mig_id(lo3) => "0"},
              :learning_outcome_groups => {mig_id(log) => "1", mig_id(log2) => "1", mig_id(log3) => "0"},
      }
      @cm.save!

      run_course_copy

      @copy_to.discussion_topics.find_by_migration_id(mig_id(dt1)).should_not be_nil
      @copy_to.discussion_topics.find_by_migration_id(mig_id(dt2)).should be_nil
      @copy_to.discussion_topics.find_by_migration_id(mig_id(dt3)).should_not be_nil

      @copy_to.context_modules.find_by_migration_id(mig_id(cm)).should_not be_nil
      @copy_to.context_modules.find_by_migration_id(mig_id(cm2)).should be_nil

      @copy_to.attachments.find_by_migration_id(mig_id(att)).should_not be_nil
      @copy_to.attachments.find_by_migration_id(mig_id(att2)).should be_nil

      @copy_to.wiki.wiki_pages.find_by_migration_id(mig_id(wiki)).should_not be_nil
      @copy_to.wiki.wiki_pages.find_by_migration_id(mig_id(wiki2)).should be_nil

      @copy_to.rubrics.find_by_migration_id(mig_id(rub1)).should_not be_nil
      @copy_to.rubrics.find_by_migration_id(mig_id(rub2)).should be_nil

      @copy_to.created_learning_outcomes.find_by_migration_id(mig_id(lo)).should_not be_nil
      @copy_to.created_learning_outcomes.find_by_migration_id(mig_id(lo2)).should_not be_nil
      @copy_to.created_learning_outcomes.find_by_migration_id(mig_id(lo3)).should be_nil

      @copy_to.learning_outcome_groups.find_by_migration_id(mig_id(log)).should_not be_nil
      @copy_to.learning_outcome_groups.find_by_migration_id(mig_id(log2)).should_not be_nil
      @copy_to.learning_outcome_groups.find_by_migration_id(mig_id(log3)).should be_nil
    end

    it "should re-copy deleted items" do
      dt1 = @copy_from.discussion_topics.create!(:message => "hi", :title => "discussion title")
      cm = @copy_from.context_modules.create!(:name => "some module")
      att = Attachment.create!(:filename => 'first.txt', :uploaded_data => StringIO.new('ohai'), :folder => Folder.unfiled_folder(@copy_from), :context => @copy_from)
      wiki = @copy_from.wiki.wiki_pages.create!(:title => "wiki", :body => "ohai")
      quiz = @copy_from.quizzes.create! if Qti.qti_enabled?
      ag = @copy_from.assignment_groups.create!(:name => 'empty group')
      asmnt = @copy_from.assignments.create!(:title => "some assignment")
      cal = @copy_from.calendar_events.create!(:title => "haha", :description => "oi")
      tool = @copy_from.context_external_tools.create!(:name => "new tool", :consumer_key => "key", :shared_secret => "secret", :domain => 'example.com', :custom_fields => {'a' => '1', 'b' => '2'})
      tool.workflow_state = 'public'
      tool.save
      data = [{:points => 3,:description => "Outcome row",:id => 1,:ratings => [{:points => 3,:description => "Rockin'",:criterion_id => 1,:id => 2}]}]
      rub1 = @copy_from.rubrics.build(:title => "rub1")
      rub1.data = data
      rub1.save!
      rub1.associate_with(@copy_from, @copy_from)
      default = @copy_from.root_outcome_group
      lo = @copy_from.created_learning_outcomes.new
      lo.context = @copy_from
      lo.short_description = "outcome1"
      lo.workflow_state = 'active'
      lo.data = {:rubric_criterion=>{:mastery_points=>2, :ratings=>[{:description=>"e", :points=>50}, {:description=>"me", :points=>2}, {:description=>"Does Not Meet Expectations", :points=>0.5}], :description=>"First outcome", :points_possible=>5}}
      lo.save!
      default.add_outcome(lo)
      gs = @copy_from.grading_standards.new
      gs.title = "Standard eh"
      gs.data = [["A", 0.93], ["A-", 0.89], ["B+", 0.85], ["B", 0.83], ["B!-", 0.80], ["C+", 0.77], ["C", 0.74], ["C-", 0.70], ["D+", 0.67], ["D", 0.64], ["D-", 0.61], ["F", 0]]
      gs.save!

      run_course_copy

      @copy_to.discussion_topics.find_by_migration_id(mig_id(dt1)).destroy
      @copy_to.context_modules.find_by_migration_id(mig_id(cm)).destroy
      @copy_to.attachments.find_by_migration_id(mig_id(att)).destroy
      @copy_to.wiki.wiki_pages.find_by_migration_id(mig_id(wiki)).destroy
      @copy_to.rubrics.find_by_migration_id(mig_id(rub1)).destroy
      @copy_to.created_learning_outcomes.find_by_migration_id(mig_id(lo)).destroy
      @copy_to.quizzes.find_by_migration_id(mig_id(quiz)).destroy if Qti.qti_enabled?
      @copy_to.context_external_tools.find_by_migration_id(mig_id(tool)).destroy
      @copy_to.assignment_groups.find_by_migration_id(mig_id(ag)).destroy
      @copy_to.assignments.find_by_migration_id(mig_id(asmnt)).destroy
      @copy_to.grading_standards.find_by_migration_id(mig_id(gs)).destroy
      @copy_to.calendar_events.find_by_migration_id(mig_id(cal)).destroy

      @cm = ContentMigration.new(:context => @copy_to, :user => @user, :source_course => @copy_from, :copy_options => {:everything => "1"})
      @cm.user = @user
      @cm.save!

      run_course_copy

      @copy_to.discussion_topics.find_by_migration_id(mig_id(dt1)).workflow_state.should == 'active'
      @copy_to.context_modules.find_by_migration_id(mig_id(cm)).workflow_state.should == 'active'
      @copy_to.attachments.count.should == 1
      @copy_to.attachments.find_by_migration_id(mig_id(att)).file_state.should == 'available'
      @copy_to.wiki.wiki_pages.find_by_migration_id(mig_id(wiki)).workflow_state.should == 'active'
      @copy_to.rubrics.find_by_migration_id(mig_id(rub1)).workflow_state.should == 'active'
      @copy_to.created_learning_outcomes.find_by_migration_id(mig_id(lo)).workflow_state.should == 'active'
      @copy_to.quizzes.find_by_migration_id(mig_id(quiz)).workflow_state.should == 'created' if Qti.qti_enabled?
      @copy_to.context_external_tools.find_by_migration_id(mig_id(tool)).workflow_state.should == 'public'
      @copy_to.assignment_groups.find_by_migration_id(mig_id(ag)).workflow_state.should == 'available'
      @copy_to.assignments.find_by_migration_id(mig_id(asmnt)).workflow_state.should == asmnt.workflow_state
      @copy_to.grading_standards.find_by_migration_id(mig_id(gs)).workflow_state.should == 'active'
      @copy_to.calendar_events.find_by_migration_id(mig_id(cal)).workflow_state.should == 'active'
    end
    
    def create_outcome(context, group=nil)
      lo = LearningOutcome.new
      lo.context = context
      lo.short_description = "haha_#{rand(10_000)}"
      lo.data = {:rubric_criterion=>{:mastery_points=>3, :ratings=>[{:description=>"Exceeds Expectations", :points=>5}], :description=>"First outcome", :points_possible=>5}} 
      lo.save!
      if group
        group.add_outcome(lo)
      elsif context
        context.root_outcome_group.add_outcome(lo)
      end
      
      lo
    end

    it "should copy learning outcomes into the new course" do
      old_root = @copy_from.root_outcome_group
      
      lo = create_outcome(@copy_from, old_root)

      log = @copy_from.learning_outcome_groups.new
      log.context = @copy_from
      log.title = "An outcome group"
      log.description = "<p>Groupage</p>"
      log.save!
      old_root.adopt_outcome_group(log)

      lo2 = create_outcome(@copy_from, log)
      
      log_sub = @copy_from.learning_outcome_groups.new
      log_sub.context = @copy_from
      log_sub.title = "Sub group"
      log_sub.description = "<p>SubGroupage</p>"
      log_sub.save!
      log.adopt_outcome_group(log_sub)
      
      log_sub2 = @copy_from.learning_outcome_groups.new
      log_sub2.context = @copy_from
      log_sub2.title = "Sub group2"
      log_sub2.description = "<p>SubGroupage2</p>"
      log_sub2.save!
      log_sub.adopt_outcome_group(log_sub2)
      
      lo3 = create_outcome(@copy_from, log_sub2)

      # copy outcomes into new course
      new_root = @copy_to.root_outcome_group

      run_course_copy

      @copy_to.created_learning_outcomes.count.should == @copy_from.created_learning_outcomes.count
      @copy_to.learning_outcome_groups.count.should == @copy_from.learning_outcome_groups.count
      new_root.child_outcome_links.count.should == old_root.child_outcome_links.count
      new_root.child_outcome_groups.count.should == old_root.child_outcome_groups.count

      lo_new = new_root.child_outcome_links.first.content
      lo_new.short_description.should == lo.short_description
      lo_new.description.should == lo.description
      lo_new.data.should == lo.data

      log_new = new_root.child_outcome_groups.first
      log_new.title.should == log.title
      log_new.description.should == log.description
      log_new.child_outcome_links.length.should == 1

      lo_new = log_new.child_outcome_links.first.content
      lo_new.short_description.should == lo2.short_description
      lo_new.description.should == lo2.description
      lo_new.data.should == lo2.data
      
      log_sub_new = log_new.child_outcome_groups.first
      log_sub_new.title.should == log_sub.title
      log_sub_new.description.should == log_sub.description
      
      log_sub2_new = log_sub_new.child_outcome_groups.first
      log_sub2_new.title.should == log_sub2.title
      log_sub2_new.description.should == log_sub2.description
      
      lo3_new = log_sub2_new.child_outcome_links.first.content
      lo3_new.short_description.should == lo3.short_description
      lo3_new.description.should == lo3.description
      lo3_new.data.should == lo3.data
    end
    
    it "should relink to external outcomes" do
      account = @copy_from.account
      a_group = account.root_outcome_group
      
      root_group = LearningOutcomeGroup.create!(:title => "contextless group")
      
      lo = create_outcome(nil, root_group)
      
      lo2 = create_outcome(account, a_group)
      
      from_root = @copy_from.root_outcome_group
      from_root.add_outcome(lo)
      from_root.add_outcome(lo2)
      
      run_course_copy
      
      to_root = @copy_to.root_outcome_group
      to_root.child_outcome_links.count.should == 2
      to_root.child_outcome_links.find_by_content_id(lo.id).should_not be_nil
      to_root.child_outcome_links.find_by_content_id(lo2.id).should_not be_nil
    end
    
    it "should create outcomes in new course if external context not found" do 
      hash = {"is_global_outcome"=>true,
               "points_possible"=>nil,
               "type"=>"learning_outcome",
               "ratings"=>[],
               "description"=>nil,
               "mastery_points"=>nil,
               "external_identifier"=>"0",
               "title"=>"root outcome",
               "migration_id"=>"id1072dcf40e801c6468d9eaa5774e56d"}
      
      @cm.outcome_to_id_map = {}
      LearningOutcome.import_from_migration(hash, @cm)
      
      @cm.warnings.should == ["The external Learning Outcome couldn't be found for \"root outcome\", creating a copy."]
      
      to_root = @copy_to.root_outcome_group
      to_root.child_outcome_links.count.should == 1
      new_lo = to_root.child_outcome_links.first.content
      new_lo.id.should_not == 0
      new_lo.short_description.should == hash["title"]
    end

    it "should create rubrics in new course if external context not found" do
      hash = {
              "reusable"=>false,
              "public"=>false,
              "hide_score_total"=>nil,
              "free_form_criterion_comments"=>nil,
              "points_possible"=>nil,
              "data"=>[{"id"=>"1",
                        "description"=>"Outcome row",
                        "long_description"=>nil,
                        "points"=>3,
                        "mastery_points"=>nil,
                        "title"=>"Outcome row",
                        "ratings"=>[{"description"=>"Rockin'",
                                     "id"=>"2",
                                     "criterion_id"=>"1", "points"=>3}]}],
              "read_only"=>false,
              "description"=>nil,
              "external_identifier"=>"0",
              "title"=>"root rubric",
              "migration_id"=>"id1072dcf40e801c6468d9eaa5774e56d"}

      @cm.outcome_to_id_map = {}
      Rubric.import_from_migration(hash, @cm)

      @cm.warnings.should == ["The external Rubric couldn't be found for \"root rubric\", creating a copy."]

      new_rubric = @copy_to.rubrics.first
      new_rubric.id.should_not == 0
      new_rubric.title.should == hash["title"]
    end

    it "should link rubric (and assignments) to outcomes" do 
      root_group = LearningOutcomeGroup.create!(:title => "contextless group")
      
      lo = create_outcome(nil, root_group)
      lo2 = create_outcome(@copy_from)
      
      from_root = @copy_from.root_outcome_group
      from_root.add_outcome(lo)
      from_root.add_outcome(lo2)
      
      rub = Rubric.new(:context => @copy_from)
      rub.data = [
        {
          :points => 3,
          :description => "Outcome row",
          :id => 1,
          :ratings => [{:points => 3,:description => "Rockin'",:criterion_id => 1,:id => 2}],
          :learning_outcome_id => lo.id
        },
        {
          :points => 3,
          :description => "Outcome row 2",
          :id => 2,
          :ratings => [{:points => 3,:description => "lame'",:criterion_id => 2,:id => 3}],
          :learning_outcome_id => lo2.id
        }
      ]
      rub.alignments_changed = true
      rub.save!
      rub.associate_with(@copy_from, @copy_from)

      from_assign = @copy_from.assignments.create!(:title => "some assignment")
      rub.associate_with(from_assign, @copy_from, :purpose => "grading")
      
      run_course_copy
      
      new_lo2 = @copy_to.created_learning_outcomes.find_by_migration_id(mig_id(lo2))
      to_rub = @copy_to.rubrics.first
      to_assign = @copy_to.assignments.first
      
      to_rub.data[1]["learning_outcome_id"].should == new_lo2.id
      to_rub.data[0]["learning_outcome_id"].should == lo.id
      to_rub.learning_outcome_alignments.map(&:learning_outcome_id).sort.should == [lo.id, new_lo2.id].sort
      to_assign.learning_outcome_alignments.map(&:learning_outcome_id).sort.should == [lo.id, new_lo2.id].sort
    end

    it "should link assignments to account rubrics and outcomes" do
      account = @copy_from.account
      lo = create_outcome(account)

      rub = Rubric.new(:context => account)
      rub.data = [
          {
              :points => 3,
              :description => "Outcome row",
              :id => 1,
              :ratings => [{:points => 3,:description => "Rockin'",:criterion_id => 1,:id => 2}],
              :learning_outcome_id => lo.id
          }
      ]
      rub.alignments_changed = true
      rub.save!

      from_assign = @copy_from.assignments.create!(:title => "some assignment")
      rub.associate_with(from_assign, @copy_from, :purpose => "grading")

      run_course_copy

      to_assign = @copy_to.assignments.first
      to_assign.rubric.should == rub

      to_assign.learning_outcome_alignments.map(&:learning_outcome_id).should == [lo.id].sort
    end

    it "should link assignments to assignment groups on selective copy" do
      g = @copy_from.assignment_groups.create!(:name => "group")
      from_assign = @copy_from.assignments.create!(:title => "some assignment", :assignment_group_id => g.id)

      @cm.copy_options = {:all_assignments => true}
      run_course_copy

      to_assign = @copy_to.assignments.find_by_migration_id(mig_id(from_assign))
      to_assign.assignment_group.should == @copy_to.assignment_groups.find_by_migration_id(mig_id(g))
    end

    it "should copy a quiz when assignment is selected" do
      pending unless Qti.qti_enabled?
      @quiz = @copy_from.quizzes.create!
      @quiz.did_edit
      @quiz.offer!
      @quiz.assignment.should_not be_nil

      @cm.copy_options = {
        :assignments => {mig_id(@quiz.assignment) => "1"},
        :quizzes => {mig_id(@quiz) => "0"},
      }
      @cm.save!

      run_course_copy

      @copy_to.quizzes.find_by_migration_id(mig_id(@quiz)).should_not be_nil
    end

    it "should have correct question count on copied surveys and practive quizzes" do
      pending unless Qti.qti_enabled?
      sp = @copy_from.quizzes.create!(:title => "survey pub", :quiz_type => "survey")
      data = {
                          :question_type => "multiple_choice_question",
                          :question_name => "test fun",
                          :name => "test fun",
                          :points_possible => 10,
                          :question_text => "<strong>html for fun</strong>",
                          :answers =>
                                  [{:migration_id => "QUE_1016_A1", :text => "<br />", :weight => 100, :id => 8080},
                                   {:migration_id => "QUE_1017_A2", :text => "<pre>", :weight => 0, :id => 2279}]}.with_indifferent_access
      qq = sp.quiz_questions.create!
      qq.write_attribute(:question_data, data)
      qq.save!
      sp.generate_quiz_data
      sp.published_at = Time.now
      sp.workflow_state = 'available'
      sp.save!

      sp.question_count.should == 1

      run_course_copy

      q = @copy_to.quizzes.find_by_migration_id(mig_id(sp))
      q.should_not be_nil
      q.question_count.should == 1
    end

    it "should copy quizzes as published if they were published before" do
      pending unless Qti.qti_enabled?
      g = @copy_from.assignment_groups.create!(:name => "new group")
      asmnt_unpub = @copy_from.quizzes.create!(:title => "asmnt unpub", :quiz_type => "assignment", :assignment_group_id => g.id)
      asmnt_pub = @copy_from.quizzes.create(:title => "asmnt", :quiz_type => "assignment", :assignment_group_id => g.id)
      asmnt_pub.workflow_state = 'available'
      asmnt_pub.save!
      graded_survey_unpub = @copy_from.quizzes.create!(:title => "graded survey unpub", :quiz_type => "graded_survey", :assignment_group_id => g.id)
      graded_survey_pub = @copy_from.quizzes.create(:title => "grade survey pub", :quiz_type => "graded_survey", :assignment_group_id => g.id)
      graded_survey_pub.workflow_state = 'available'
      graded_survey_pub.save!
      survey_unpub = @copy_from.quizzes.create!(:title => "survey unpub", :quiz_type => "survey")
      survey_pub = @copy_from.quizzes.create(:title => "survey pub", :quiz_type => "survey")
      survey_pub.workflow_state = 'available'
      survey_pub.save!
      practice_unpub = @copy_from.quizzes.create!(:title => "practice unpub", :quiz_type => "practice_quiz")
      practice_pub = @copy_from.quizzes.create(:title => "practice pub", :quiz_type => "practice_quiz")
      practice_pub.workflow_state = 'available'
      practice_pub.save!

      run_course_copy

      [asmnt_unpub, asmnt_pub, graded_survey_unpub, graded_survey_pub, survey_pub, survey_unpub, practice_unpub, practice_pub].each do |orig|
        q = @copy_to.quizzes.find_by_migration_id(mig_id(orig))
        "#{q.title} - #{q.workflow_state}".should == "#{orig.title} - #{orig.workflow_state}" # titles in there to help identify what type failed
        q.quiz_type.should == orig.quiz_type
      end
    end

    it "should export quizzes with groups that point to external banks" do
      pending unless Qti.qti_enabled?
      course_with_teacher(:user => @user)
      different_course = @course
      different_account = Account.create!

      q1 = @copy_from.quizzes.create!(:title => 'quiz1')
      bank = different_course.assessment_question_banks.create!(:title => 'bank')
      bank2 = @copy_from.account.assessment_question_banks.create!(:title => 'bank2')
      bank2.assessment_question_bank_users.create!(:user => @user)
      bank3 = different_account.assessment_question_banks.create!(:title => 'bank3')
      group = q1.quiz_groups.create!(:name => "group", :pick_count => 3, :question_points => 5.0)
      group.assessment_question_bank = bank
      group.save
      group2 = q1.quiz_groups.create!(:name => "group2", :pick_count => 5, :question_points => 2.0)
      group2.assessment_question_bank = bank2
      group2.save
      group3 = q1.quiz_groups.create!(:name => "group3", :pick_count => 5, :question_points => 2.0)
      group3.assessment_question_bank = bank3
      group3.save

      run_course_copy(["User didn't have permission to reference question bank in quiz group Question Group"])

      q = @copy_to.quizzes.find_by_migration_id(mig_id(q1))
      q.should_not be_nil
      q.quiz_groups.count.should == 3
      g = q.quiz_groups[0]
      g.assessment_question_bank_id.should == bank.id
      g = q.quiz_groups[1]
      g.assessment_question_bank_id.should == bank2.id
      g = q.quiz_groups[2]
      g.assessment_question_bank_id.should == nil
    end

    it "should omit deleted questions in banks" do
      pending unless Qti.qti_enabled?
      bank1 = @copy_from.assessment_question_banks.create!(:title => 'bank')
      q1 = bank1.assessment_questions.create!(:question_data => {'name' => 'test question', 'answers' => [{'id' => 1}, {'id' => 2}]})
      q2 = bank1.assessment_questions.create!(:question_data => {'name' => 'test question 2', 'answers' => [{'id' => 3}, {'id' => 4}]})
      q3 = bank1.assessment_questions.create!(:question_data => {'name' => 'test question 3', 'answers' => [{'id' => 5}, {'id' => 6}]})
      q2.destroy

      run_course_copy

      bank2 = @copy_to.assessment_question_banks.first
      bank2.should be_present
      # we don't copy over deleted questions at all, not even marked as deleted
      bank2.assessment_questions.active.size.should == 2
      bank2.assessment_questions.size.should == 2
    end

    it "should copy discussion topic attributes" do
      topic = @copy_from.discussion_topics.create!(:title => "topic", :message => "<p>bloop</p>",
<<<<<<< HEAD
                                                   :pinned => true, :discussion_type => "threaded")
=======
                                                   :pinned => true, :discussion_type => "threaded",
                                                   :require_initial_post => true)
>>>>>>> dcc67c78
      topic.posted_at = 2.days.ago
      topic.position = 2
      topic.save!

      run_course_copy

      @copy_to.discussion_topics.count.should == 1
      new_topic = @copy_to.discussion_topics.first

<<<<<<< HEAD
      attrs = ["title", "message", "discussion_type", "type", "pinned", "position"]
=======
      attrs = ["title", "message", "discussion_type", "type", "pinned", "position", "require_initial_post"]
>>>>>>> dcc67c78
      topic.attributes.slice(*attrs).should == new_topic.attributes.slice(*attrs)

      new_topic.last_reply_at.to_i.should == new_topic.posted_at.to_i
      topic.posted_at.to_i.should == new_topic.posted_at.to_i
    end

    it "should copy a discussion topic when assignment is selected" do
      topic = @copy_from.discussion_topics.build(:title => "topic")
      assignment = @copy_from.assignments.build(:submission_types => 'discussion_topic', :title => topic.title)
      assignment.infer_times
      assignment.saved_by = :discussion_topic
      topic.assignment = assignment
      topic.save

      @cm.copy_options = {
              :assignments => {mig_id(assignment) => "1"},
              :discussion_topics => {mig_id(topic) => "0"},
      }
      @cm.save!

      run_course_copy

      @copy_to.discussion_topics.find_by_migration_id(mig_id(topic)).should_not be_nil
    end

    it "should copy selected announcements" do
      ann = @copy_from.announcements.create!(:message => "howdy", :title => "announcement title")

      @cm.copy_options = {
          :announcements => {mig_id(ann) => "1"},
      }
      @cm.save!

      run_course_copy

      @copy_to.announcements.find_by_migration_id(mig_id(ann)).should_not be_nil
    end

    it "should not copy announcements if not selected" do
      ann = @copy_from.announcements.create!(:message => "howdy", :title => "announcement title")

      @cm.copy_options = {
          :all_discussion_topics => "1", :all_announcements => "0"
      }
      @cm.save!

      run_course_copy

      @copy_to.announcements.find_by_migration_id(mig_id(ann)).should be_nil
    end

    it "should not copy deleted assignment attached to topic" do
      topic = @copy_from.discussion_topics.build(:title => "topic")
      assignment = @copy_from.assignments.build(:submission_types => 'discussion_topic', :title => topic.title)
      assignment.infer_times
      assignment.saved_by = :discussion_topic
      topic.assignment = assignment
      topic.save!
      assignment.workflow_state = 'deleted'
      assignment.save!

      topic.reload
      topic.active?.should == true

      run_course_copy

      @copy_to.discussion_topics.find_by_migration_id(mig_id(topic)).should_not be_nil
      @copy_to.assignments.find_by_migration_id(mig_id(assignment)).should be_nil
    end

    it "should not copy deleted assignment attached to quizzes" do
      pending unless Qti.qti_enabled?
      g = @copy_from.assignment_groups.create!(:name => "new group")
      quiz = @copy_from.quizzes.create(:title => "asmnt", :quiz_type => "assignment", :assignment_group_id => g.id)
      quiz.workflow_state = 'available'
      quiz.save!

      asmnt = quiz.assignment

      quiz.quiz_type = 'practice_quiz'
      quiz.save!

      asmnt.workflow_state = 'deleted'
      asmnt.save!

      run_course_copy

      @copy_to.quizzes.find_by_migration_id(mig_id(quiz)).should_not be_nil
      @copy_to.assignments.find_by_migration_id(mig_id(asmnt)).should be_nil
    end

    def create_rubric_asmnt
      @rubric = @copy_from.rubrics.new
      @rubric.title = "Rubric"
      @rubric.data = [{:ratings=>[{:criterion_id=>"309_6312", :points=>5.5, :description=>"Full Marks", :id=>"blank", :long_description=>""}, {:criterion_id=>"309_6312", :points=>0, :description=>"No Marks", :id=>"blank_2", :long_description=>""}], :points=>5.5, :description=>"Description of criterion", :id=>"309_6312", :long_description=>""}]
      @rubric.save!

      @assignment = @copy_from.assignments.create!(:title => "some assignment", :points_possible => 12)
      @assoc = @rubric.associate_with(@assignment, @copy_from, :purpose => 'grading', :use_for_grading => true)
      @assoc.hide_score_total = true
      @assoc.use_for_grading = true
      @assoc.save!
    end

    it "should still associate rubrics and assignments and copy rubric association properties" do
      create_rubric_asmnt
      @assoc.summary_data = {:saved_comments=>{"309_6312"=>["what the comment", "hey"]}}
      @assoc.save!

      run_course_copy

      rub = @copy_to.rubrics.find_by_migration_id(mig_id(@rubric))
      rub.should_not be_nil

      [:description, :id, :points].each do |k|
        rub.data.first[k].should == @rubric.data.first[k]
      end
      [:criterion_id, :description, :id, :points].each do |k|
        rub.data.first[:ratings].each_with_index do |criterion, i|
          criterion[k].should == @rubric.data.first[:ratings][i][k]
        end
      end

      asmnt2 = @copy_to.assignments.find_by_migration_id(mig_id(@assignment))
      asmnt2.rubric.id.should == rub.id
      asmnt2.rubric_association.use_for_grading.should == true
      asmnt2.rubric_association.hide_score_total.should == true
      asmnt2.rubric_association.summary_data.should == @assoc.summary_data
    end

    it "should copy rubrics associated with assignments when rubric isn't selected" do
      create_rubric_asmnt
      @cm.copy_options = {
              :assignments => {mig_id(@assignment) => "1"},
      }
      @cm.save!
      run_course_copy

      rub = @copy_to.rubrics.find_by_migration_id(mig_id(@rubric))
      rub.should_not be_nil
      asmnt2 = @copy_to.assignments.find_by_migration_id(mig_id(@assignment))
      asmnt2.rubric.id.should == rub.id
    end

    it "should assign the correct parent folder when the parent folder has already been created" do
      folder = Folder.root_folders(@copy_from).first
      folder = folder.sub_folders.create!(:context => @copy_from, :name => 'folder_1')
      att = Attachment.create!(:filename => 'dummy.txt', :uploaded_data => StringIO.new('fakety'), :folder => folder, :context => @copy_from)
      folder = folder.sub_folders.create!(:context => @copy_from, :name => 'folder_2')
      folder = folder.sub_folders.create!(:context => @copy_from, :name => 'folder_3')
      old_attachment = Attachment.create!(:filename => 'merge.test', :uploaded_data => StringIO.new('ohey'), :folder => folder, :context => @copy_from)

      run_course_copy

      new_attachment = @copy_to.attachments.find_by_migration_id(mig_id(old_attachment))
      new_attachment.should_not be_nil
      new_attachment.full_path.should == "course files/folder_1/folder_2/folder_3/merge.test"
      folder.reload
    end

    it "items in the root folder should be in the root in the new course" do
      att = Attachment.create!(:filename => 'dummy.txt', :uploaded_data => StringIO.new('fakety'), :folder => Folder.root_folders(@copy_from).first, :context => @copy_from)

      @copy_from.syllabus_body = "<a href='/courses/#{@copy_from.id}/files/#{att.id}/download?wrap=1'>link</a>"
      @copy_from.save!

      run_course_copy

      to_root = Folder.root_folders(@copy_to).first
      new_attachment = @copy_to.attachments.find_by_migration_id(mig_id(att))
      new_attachment.should_not be_nil
      new_attachment.full_path.should == "course files/dummy.txt"
      new_attachment.folder.should == to_root
      @copy_to.syllabus_body.should == %{<a href="/courses/#{@copy_to.id}/files/#{new_attachment.id}/download?wrap=1">link</a>}
    end

    it "should copy files into the correct folders when the folders share the same name" do
      root = Folder.root_folders(@copy_from).first
      f1 = root.sub_folders.create!(:name => "folder", :context => @copy_from)
      f2 = f1.sub_folders.create!(:name => "folder", :context => @copy_from)

      atts = []
      atts << Attachment.create!(:filename => 'dummy1.txt', :uploaded_data => StringIO.new('fakety'), :folder => f2, :context => @copy_from)
      atts << Attachment.create!(:filename => 'dummy2.txt', :uploaded_data => StringIO.new('fakety'), :folder => f1, :context => @copy_from)

      run_course_copy

      atts.each do |att|
        new_att = @copy_to.attachments.find_by_migration_id(mig_id(att))
        new_att.full_path.should == att.full_path
      end
    end

    it "should add a warning instead of failing when trying to copy an invalid file" do
      att = Attachment.create!(:filename => 'dummy.txt', :uploaded_data => StringIO.new('fakety'), :folder => Folder.root_folders(@copy_from).first, :context => @copy_from)
      Attachment.where(:id => att).update_all(:filename => nil)

      att.reload
      att.should_not be_valid

      run_course_copy(["Couldn't copy file \"dummy.txt\""])
    end

    it "should preserve media comment links" do
      pending unless Qti.qti_enabled?

      @copy_from.media_objects.create!(:media_id => '0_12345678')
      @copy_from.syllabus_body = <<-HTML.strip
      <p>
        Hello, students.<br>
        With associated media object: <a id="media_comment_0_l4l5n0wt" class="instructure_inline_media_comment video_comment" href="/media_objects/0_l4l5n0wt">this is a media comment</a>
        Without associated media object: <a id="media_comment_0_12345678" class="instructure_inline_media_comment video_comment" href="/media_objects/0_12345678">this is a media comment</a>
        another type: <a id="media_comment_0_bq09qam2" class="instructure_inline_media_comment video_comment" href="/courses/#{@copy_from.id}/file_contents/course%20files/media_objects/0_bq09qam2">this is a media comment</a>
      </p>
      HTML

      run_course_copy

      @copy_to.syllabus_body.should == @copy_from.syllabus_body.gsub("/courses/#{@copy_from.id}/file_contents/course%20files",'')
    end
    
    it "should re-use kaltura media objects" do
      media_id = '0_deadbeef'
      @copy_from.media_objects.create!(:media_id => media_id)
      att = Attachment.create!(:filename => 'video.mp4', :uploaded_data => StringIO.new('pixels and frames and stuff'), :folder => Folder.root_folders(@copy_from).first, :context => @copy_from)
      att.media_entry_id = media_id
      att.content_type = "video/mp4"
      att.save!

      run_course_copy

      @copy_to.attachments.find_by_migration_id(mig_id(att)).media_entry_id.should == media_id
      Delayed::Job.find_by_tag('MediaObject.add_media_files').should be_nil
    end

    it "should include implied files for course exports" do
      att = Attachment.create!(:filename => 'first.png', :uploaded_data => StringIO.new('ohai'), :folder => Folder.root_folders(@copy_from).first, :context => @copy_from)
      att2 = Attachment.create!(:filename => 'second.jpg', :uploaded_data => StringIO.new('ohais'), :folder => Folder.root_folders(@copy_from).first, :context => @copy_from)
      att3 = Attachment.create!(:filename => 'third.jpg', :uploaded_data => StringIO.new('3333'), :folder => Folder.root_folders(@copy_from).first, :context => @copy_from)

      asmnt_des = %{<a href="/courses/%s/files/%s/preview">First file</a>}
      wiki_body = %{<img src="/courses/%s/files/%s/preview">}
      asmnt = @copy_from.assignments.create!(:points_possible => 40, :grading_type => 'points', :description=>(asmnt_des % [@copy_from.id, att.id]), :title => "assignment")
      wiki = @copy_from.wiki.wiki_pages.create!(:title => "wiki", :body => (wiki_body % [@copy_from.id, att2.id]))

      # don't mark the attachments
      @cm.copy_options = {
              :wiki_pages => {mig_id(wiki) => "1"},
              :assignments => {mig_id(asmnt) => "1"},
      }
      @cm.save!
      run_course_copy

      @copy_to.attachments.count.should == 2
      att_2 = @copy_to.attachments.find_by_migration_id(mig_id(att))
      att_2.should_not be_nil
      att2_2 = @copy_to.attachments.find_by_migration_id(mig_id(att2))
      att2_2.should_not be_nil

      @copy_to.assignments.first.description.should == asmnt_des % [@copy_to.id, att_2.id]
      @copy_to.wiki.wiki_pages.first.body.should == wiki_body % [@copy_to.id, att2_2.id]
    end

    it "should include implied objects for context modules" do
      mod1 = @copy_from.context_modules.create!(:name => "some module")
      asmnt1 = @copy_from.assignments.create!(:title => "some assignment")
      mod1.add_item({:id => asmnt1.id, :type => 'assignment', :indent => 1})
      page = @copy_from.wiki.wiki_pages.create!(:title => "some page")
      page2 = @copy_from.wiki.wiki_pages.create!(:title => "some page 2")
      mod1.add_item({:id => page.id, :type => 'wiki_page'})
      att = Attachment.create!(:filename => 'first.png', :uploaded_data => StringIO.new('ohai'), :folder => Folder.root_folders(@copy_from).first, :context => @copy_from)
      att2 = Attachment.create!(:filename => 'first.png', :uploaded_data => StringIO.new('ohai'), :folder => Folder.root_folders(@copy_from).first, :context => @copy_from)
      mod1.add_item({:id => att.id, :type => 'attachment'})
      mod1.add_item({ :title => 'Example 1', :type => 'external_url', :url => 'http://a.example.com/' })
      mod1.add_item :type => 'context_module_sub_header', :title => "Sub Header"
      tool = @copy_from.context_external_tools.create!(:name => "b", :url => "http://www.google.com", :consumer_key => '12345', :shared_secret => 'secret')
      tool2 = @copy_from.context_external_tools.create!(:name => "b", :url => "http://www.instructure.com", :consumer_key => '12345', :shared_secret => 'secret')
      mod1.add_item :type => 'context_external_tool', :id => tool.id, :url => tool.url
      topic = @copy_from.discussion_topics.create!(:title => "topic")
      topic2 = @copy_from.discussion_topics.create!(:title => "topic2")
      mod1.add_item :type => 'discussion_topic', :id => topic.id
      quiz = @copy_from.quizzes.create!(:title => 'quiz')
      quiz2 = @copy_from.quizzes.create!(:title => 'quiz2')
      mod1.add_item :type => 'quiz', :id => quiz.id
      mod1.save!

      mod2 = @copy_from.context_modules.create!(:name => "not copied")
      asmnt2 = @copy_from.assignments.create!(:title => "some assignment again")
      mod2.add_item({:id => asmnt2.id, :type => 'assignment', :indent => 1})
      mod2.save!

      @cm.copy_options = {
                      :context_modules => {mig_id(mod1) => "1", mig_id(mod2) => "0"},
              }
      @cm.save!

      run_course_copy

      mod1_copy = @copy_to.context_modules.find_by_migration_id(mig_id(mod1))
      mod1_copy.should_not be_nil
      if Qti.qti_enabled?
        mod1_copy.content_tags.count.should == 8
      else
        mod1_copy.content_tags.count.should == 7
      end


      @copy_to.assignments.find_by_migration_id(mig_id(asmnt1)).should_not be_nil
      @copy_to.wiki.wiki_pages.find_by_migration_id(mig_id(page)).should_not be_nil
      @copy_to.attachments.find_by_migration_id(mig_id(att)).should_not be_nil
      @copy_to.context_external_tools.find_by_migration_id(mig_id(tool)).should_not be_nil
      @copy_to.discussion_topics.find_by_migration_id(mig_id(topic)).should_not be_nil
      @copy_to.quizzes.find_by_migration_id(mig_id(quiz)).should_not be_nil if Qti.qti_enabled?

      @copy_to.context_modules.find_by_migration_id(mig_id(mod2)).should be_nil
      @copy_to.assignments.find_by_migration_id(mig_id(asmnt2)).should be_nil
      @copy_to.attachments.find_by_migration_id(mig_id(att2)).should be_nil
      @copy_to.wiki.wiki_pages.find_by_migration_id(mig_id(page2)).should be_nil
      @copy_to.context_external_tools.find_by_migration_id(mig_id(tool2)).should be_nil
      @copy_to.discussion_topics.find_by_migration_id(mig_id(topic2)).should be_nil
      @copy_to.quizzes.find_by_migration_id(mig_id(quiz2)).should be_nil
    end

    it "should preserve links to re-uploaded attachments" do
      att = Attachment.create!(:filename => 'first.png', :uploaded_data => StringIO.new('ohai'), :folder => Folder.root_folders(@copy_from).first, :context => @copy_from)
      att.destroy
      new_att = Attachment.create!(:filename => 'first.png', :uploaded_data => StringIO.new('ohai'), :folder => Folder.root_folders(@copy_from).first, :context => @copy_from)
      @copy_from.attachments.find(att.id).should == new_att

      page = @copy_from.wiki.wiki_pages.create!(:title => "some page", :body => "<a href='/courses/#{@copy_from.id}/files/#{att.id}/download?wrap=1'>link</a>")

      @cm.copy_options = { :wiki_pages => {mig_id(page) => "1"}}
      @cm.save!

      run_course_copy

      att2 = @copy_to.attachments.find_by_filename('first.png')
      page2 = @copy_to.wiki.wiki_pages.find_by_migration_id(mig_id(page))
      page2.body.should include("<a href=\"/courses/#{@copy_to.id}/files/#{att2.id}/download?wrap=1\">link</a>")
    end

    it "should perform day substitutions" do
      pending unless Qti.qti_enabled?
      @copy_from.assert_assignment_group
      today = Time.now.utc
      asmnt = @copy_from.assignments.build
      asmnt.due_at = today
      asmnt.workflow_state = 'published'
      asmnt.save!
      @copy_from.reload

      @cm.copy_options = @cm.copy_options.merge(
              :shift_dates => true,
              :day_substitutions => {today.wday.to_s => (today.wday + 1).to_s}
      )
      @cm.save!

      run_course_copy

      new_assignment = @copy_to.assignments.first
      # new_assignment.due_at.should == today + 1.day does not work
      new_assignment.due_at.to_i.should_not == asmnt.due_at.to_i
      (new_assignment.due_at.to_i - (today + 1.day).to_i).abs.should < 60
    end

    it "should shift dates" do
      pending unless Qti.qti_enabled?
      options = {
              :everything => true,
              :shift_dates => true,
              :old_start_date => 'Jul 1, 2012',
              :old_end_date => 'Jul 11, 2012',
              :new_start_date => 'Aug 5, 2012',
              :new_end_date => 'Aug 15, 2012'
      }

      old_start = DateTime.parse("01 Jul 2012 06:00:00 UTC +00:00")
      new_start = DateTime.parse("05 Aug 2012 06:00:00 UTC +00:00")

      @copy_from.assert_assignment_group
      @copy_from.assignments.create!(:due_at => old_start + 1.day,
                                     :unlock_at => old_start + 2.days,
                                     :lock_at => old_start + 3.days,
                                     :peer_reviews_due_at => old_start + 4.days
      )
      @copy_from.quizzes.create!(:due_at => "05 Jul 2012 06:00:00 UTC +00:00",
                                 :unlock_at => old_start + 1.days,
                                 :lock_at => old_start + 5.days
      )
      @copy_from.discussion_topics.create!(:title => "some topic",
                                           :message => "<p>some text</p>",
                                           :delayed_post_at => old_start + 3.days)
      @copy_from.calendar_events.create!(:title => "an event",
                                         :start_at => old_start + 4.days,
                                         :end_at => old_start + 4.days + 1.hour)
      cm = @copy_from.context_modules.build(:name => "some module", :unlock_at => old_start + 1.days)
      cm.start_at = old_start + 2.day
      cm.end_at = old_start + 3.days
      cm.save!

      @cm.copy_options = options
      @cm.save!

      run_course_copy

      new_asmnt = @copy_to.assignments.first
      new_asmnt.due_at.to_i.should  == (new_start + 1.day).to_i
      new_asmnt.unlock_at.to_i.should == (new_start + 2.day).to_i
      new_asmnt.lock_at.to_i.should == (new_start + 3.day).to_i
      new_asmnt.peer_reviews_due_at.to_i.should == (new_start + 4.day).to_i

      new_quiz = @copy_to.quizzes.first
      new_quiz.due_at.to_i.should  == (new_start + 4.day).to_i
      new_quiz.unlock_at.to_i.should == (new_start + 1.day).to_i
      new_quiz.lock_at.to_i.should == (new_start + 5.day).to_i

      new_disc = @copy_to.discussion_topics.first
      new_disc.delayed_post_at.to_i.should == (new_start + 3.day).to_i

      new_event = @copy_to.calendar_events.first
      new_event.start_at.to_i.should == (new_start + 4.day).to_i
      new_event.end_at.to_i.should == (new_start + 4.day + 1.hour).to_i

      new_mod = @copy_to.context_modules.first
      new_mod.unlock_at.to_i.should  == (new_start + 1.day).to_i
      new_mod.start_at.to_i.should == (new_start + 2.day).to_i
      new_mod.end_at.to_i.should == (new_start + 3.day).to_i
    end

    it "should copy all quiz attributes" do
      pending unless Qti.qti_enabled?
      q = @copy_from.quizzes.create!(
              :title => 'quiz',
              :description => "<p>description eh</p>",
              :shuffle_answers => true,
              :show_correct_answers => 'true',
              :time_limit => 20,
              :allowed_attempts => 4,
              :scoring_policy => 'keep_highest',
              :quiz_type => 'survey',
              :access_code => 'code',
              :anonymous_submissions => true,
              :hide_results => 'until_after_last_attempt',
              :ip_filter => '192.168.1.1',
              :require_lockdown_browser => true,
              :require_lockdown_browser_for_results => true,
              :notify_of_update => true,
              :one_question_at_a_time => true,
              :cant_go_back => true
      )

      run_course_copy

      new_quiz = @copy_to.quizzes.first

      [:title, :description, :points_possible, :shuffle_answers,
       :show_correct_answers, :time_limit, :allowed_attempts, :scoring_policy, :quiz_type,
       :access_code, :anonymous_submissions,
       :hide_results, :ip_filter, :require_lockdown_browser,
       :require_lockdown_browser_for_results].each do |prop|
        new_quiz.send(prop).should == q.send(prop)
      end

    end

    context "should copy time correctly across daylight saving shift" do
      let(:local_time_zone) { ActiveSupport::TimeZone.new 'America/Denver' }

      def copy_assignment(options = {})
        account = @copy_to.account

        old_time_zone = account.default_time_zone
        account.default_time_zone = options.include?(:account_time_zone) ? options[:account_time_zone].name : 'UTC'
        account.save!

        Time.use_zone('UTC') do
          assignment = @copy_from.assignments.create! :title => 'Assignment', :due_at => old_date
          assignment.save!

          opts = {
                  :everything => true,
                  :shift_dates => true,
                  :old_start_date => old_start_date,
                  :old_end_date => old_end_date,
                  :new_start_date => new_start_date,
                  :new_end_date => new_end_date
          }
          opts[:time_zone] = options[:time_zone].name if options.include?(:time_zone)
          @cm.copy_options = @cm.copy_options.merge(opts)
          @cm.save!

          run_course_copy

          assignment2 = @copy_to.assignments.find_by_migration_id(mig_id(assignment))
          assignment2.due_at.in_time_zone(local_time_zone)
        end
      ensure
        account.default_time_zone = old_time_zone
        account.save!
      end

      context "from MST to MDT" do
        let(:old_date)       { local_time_zone.local(2012, 1, 6, 12, 0) } # 6 Jan 2012 12:00
        let(:new_date)       { local_time_zone.local(2012, 4, 6, 12, 0) } # 6 Apr 2012 12:00
        let(:old_start_date) { 'Jan 1, 2012' }
        let(:old_end_date)   { 'Jan 15, 2012' }
        let(:new_start_date) { 'Apr 1, 2012' }
        let(:new_end_date)   { 'Apr 15, 2012' }

        it "using an explicit time zone" do
          new_date.should == copy_assignment(:time_zone => local_time_zone)
        end

        it "using the account time zone" do
          new_date.should == copy_assignment(:account_time_zone => local_time_zone)
        end
      end

      context "from MDT to MST" do
        let(:old_date)       { local_time_zone.local(2012, 9, 6, 12, 0) }  # 6 Sep 2012 12:00
        let(:new_date)       { local_time_zone.local(2012, 12, 6, 12, 0) } # 6 Dec 2012 12:00
        let(:old_start_date) { 'Sep 1, 2012' }
        let(:old_end_date)   { 'Sep 15, 2012' }
        let(:new_start_date) { 'Dec 1, 2012' }
        let(:new_end_date)   { 'Dec 15, 2012' }

        it "using an explicit time zone" do
          new_date.should == copy_assignment(:time_zone => local_time_zone)
        end

        it "using the account time zone" do
          new_date.should == copy_assignment(:account_time_zone => local_time_zone)
        end
      end
    end

    it "should correctly copy all day dates for assignments and events" do
      date = "Jun 21 2012 11:59pm"
      date2 = "Jun 21 2012 00:00am"
      asmnt = @copy_from.assignments.create!(:title => 'all day', :due_at => date)
      asmnt.all_day.should be_true
      cal = @copy_from.calendar_events.create(:title => "haha", :description => "oi", :start_at => date2, :end_at => date2)

      run_course_copy

      asmnt_2 = @copy_to.assignments.find_by_migration_id(mig_id(asmnt))
      asmnt_2.all_day.should be_true
      asmnt_2.due_at.strftime("%H:%M").should == "23:59"
      asmnt_2.all_day_date.should == Date.parse("Jun 21 2012")

      cal_2 = @copy_to.calendar_events.find_by_migration_id(mig_id(cal))
      cal_2.all_day.should be_true
      cal_2.all_day_date.should == Date.parse("Jun 21 2012")
      cal_2.start_at.strftime("%H:%M").should == "00:00"
    end

    it "should leave file references in AQ context as-is on copy" do
      pending unless Qti.qti_enabled?
      @bank = @copy_from.assessment_question_banks.create!(:title => 'Test Bank')
      @attachment = attachment_with_context(@copy_from)
      @attachment2 = @attachment = Attachment.create!(:filename => 'test.jpg', :display_name => "test.jpg", :uploaded_data => StringIO.new('psych!'), :folder => Folder.unfiled_folder(@copy_from), :context => @copy_from)
      data = {"name" => "Hi", "question_text" => <<-HTML.strip, "answers" => [{"id" => 1}, {"id" => 2}]}
      File ref:<img src="/courses/#{@copy_from.id}/files/#{@attachment.id}/download">
      different file ref: <img src="/courses/#{@copy_from.id}/file_contents/course%20files/unfiled/test.jpg">
      media object: <a id="media_comment_0_l4l5n0wt" class="instructure_inline_media_comment video_comment" href="/media_objects/0_l4l5n0wt">this is a media comment</a>
      equation: <img class="equation_image" title="Log_216" src="/equation_images/Log_216" alt="Log_216">
      link to some other course: <a href="/courses/#{@copy_from.id + @copy_to.id}">Cool Course</a>
      canvas image: <img style="max-width: 723px;" src="/images/preview.png" alt="">
      HTML
      @question = @bank.assessment_questions.create!(:question_data => data)
      @question.reload.question_data['question_text'].should =~ %r{/assessment_questions/}

      run_course_copy

      bank = @copy_to.assessment_question_banks.first
      bank.assessment_questions.count.should == 1
      aq = bank.assessment_questions.first

      aq.question_data['question_text'].should match_ignoring_whitespace(@question.question_data['question_text'])
    end

    it "should correctly copy quiz question html file references" do
      pending unless Qti.qti_enabled?
      root = Folder.root_folders(@copy_from).first
      folder = root.sub_folders.create!(:context => @copy_from, :name => 'folder 1')
      att = Attachment.create!(:filename => 'first.jpg', :display_name => "first.jpg", :uploaded_data => StringIO.new('first'), :folder => root, :context => @copy_from)
      att2 = Attachment.create!(:filename => 'test.jpg', :display_name => "test.jpg", :uploaded_data => StringIO.new('second'), :folder => root, :context => @copy_from)
      att3 = Attachment.create!(:filename => 'testing.jpg', :display_name => "testing.jpg", :uploaded_data => StringIO.new('test this'), :folder => root, :context => @copy_from)
      att4 = Attachment.create!(:filename => 'sub_test.jpg', :display_name => "sub_test.jpg", :uploaded_data => StringIO.new('sub_folder'), :folder => folder, :context => @copy_from)
      qtext = <<-HTML.strip
File ref:<img src="/courses/%s/files/%s/download">
different file ref: <img src="/courses/%s/%s">
subfolder file ref: <img src="/courses/%s/%s">
media object: <a id="media_comment_0_l4l5n0wt" class="instructure_inline_media_comment video_comment" href="/media_objects/0_l4l5n0wt">this is a media comment</a>
equation: <img class="equation_image" title="Log_216" src="/equation_images/Log_216" alt="Log_216">
        HTML

      data = {:correct_comments_html => "<strong>correct</strong>",
                    :question_type => "multiple_choice_question",
                    :question_name => "test fun",
                    :name => "test fun",
                    :points_possible => 10,
                    :question_text => qtext % [@copy_from.id, att.id, @copy_from.id, "file_contents/course%20files/test.jpg", @copy_from.id, "file_contents/course%20files/folder%201/sub_test.jpg"],
                    :answers =>
                            [{:migration_id => "QUE_1016_A1", :html => %{File ref:<img src="/courses/#{@copy_from.id}/files/#{att3.id}/download">}, :comments_html =>'<i>comment</i>', :text => "", :weight => 100, :id => 8080},
                             {:migration_id => "QUE_1017_A2", :html => "<strong>html answer 2</strong>", :comments_html =>'<i>comment</i>', :text => "", :weight => 0, :id => 2279}]}.with_indifferent_access

      q1 = @copy_from.quizzes.create!(:title => 'quiz1')
      qq = q1.quiz_questions.create!
      qq.write_attribute(:question_data, data)
      qq.save!

      run_course_copy

      @copy_to.attachments.count.should == 4
      att_2 = @copy_to.attachments.find_by_migration_id(mig_id(att))
      att2_2 = @copy_to.attachments.find_by_migration_id(mig_id(att2))
      att3_2 = @copy_to.attachments.find_by_migration_id(mig_id(att3))
      att4_2 = @copy_to.attachments.find_by_migration_id(mig_id(att4))

      q_to = @copy_to.quizzes.first
      qq_to = q_to.quiz_questions.first
      qq_to.question_data[:question_text].should match_ignoring_whitespace(qtext % [@copy_to.id, att_2.id, @copy_to.id, "files/#{att2_2.id}/preview", @copy_to.id, "files/#{att4_2.id}/preview"])
      qq_to.question_data[:answers][0][:html].should match_ignoring_whitespace(%{File ref:<img src="/courses/#{@copy_to.id}/files/#{att3_2.id}/download">})
    end

    it "should copy all html fields in assessment questions" do
      pending unless Qti.qti_enabled?
      @bank = @copy_from.assessment_question_banks.create!(:title => 'Test Bank')
      data = {:correct_comments_html => "<strong>correct</strong>",
                          :question_type => "multiple_choice_question",
                          :incorrect_comments_html => "<strong>incorrect</strong>",
                          :neutral_comments_html => "<strong>meh</strong>",
                          :question_name => "test fun",
                          :name => "test fun",
                          :points_possible => 10,
                          :question_text => "<strong>html for fun</strong>",
                          :answers =>
                                  [{:migration_id => "QUE_1016_A1", :html => "<strong>html answer 1</strong>", :comments_html =>'<i>comment</i>', :text => "", :weight => 100, :id => 8080},
                                   {:migration_id => "QUE_1017_A2", :html => "<span style=\"color: #808000;\">html answer 2</span>", :comments_html =>'<i>comment</i>', :text => "", :weight => 0, :id => 2279}]}.with_indifferent_access
      aq_from1 = @bank.assessment_questions.create!(:question_data => data)
      data2 = data.clone
      data2[:question_text] = "<i>matching yo</i>"
      data2[:question_type] = 'matching_question'
      data2[:matches] = [{:match_id=>4835, :text=>"a", :html => '<i>a</i>'},
                        {:match_id=>6247, :text=>"b", :html => '<i>a</i>'}]
      data2[:answers][0][:match_id] = 4835
      data2[:answers][0][:left_html] = data2[:answers][0][:html]
      data2[:answers][0][:right] = "a"
      data2[:answers][1][:match_id] = 6247
      data2[:answers][1][:right] = "b"
      data2[:answers][1][:left_html] = data2[:answers][1][:html]
      aq_from2 = @bank.assessment_questions.create!(:question_data => data2)

      run_course_copy

      aq = @copy_to.assessment_questions.find_by_migration_id(mig_id(aq_from1))

      aq.question_data[:question_text].should == data[:question_text]
      aq.question_data[:answers][0][:html].should == data[:answers][0][:html]
      aq.question_data[:answers][0][:comments_html].should == data[:answers][0][:comments_html]
      aq.question_data[:answers][1][:html].should == data[:answers][1][:html]
      aq.question_data[:answers][1][:comments_html].should == data[:answers][1][:comments_html]
      aq.question_data[:correct_comments_html].should == data[:correct_comments_html]
      aq.question_data[:incorrect_comments_html].should == data[:incorrect_comments_html]
      aq.question_data[:neutral_comments_html].should == data[:neutral_comments_html]

      # and the matching question
      aq = @copy_to.assessment_questions.find_by_migration_id(mig_id(aq_from2))
      aq.question_data[:answers][0][:html].should == data2[:answers][0][:html]
      aq.question_data[:answers][0][:left_html].should == data2[:answers][0][:left_html]
      aq.question_data[:answers][1][:html].should == data2[:answers][1][:html]
      aq.question_data[:answers][1][:left_html].should == data2[:answers][1][:left_html]
    end

    it "should copy file_upload_questions" do
      pending unless Qti.qti_enabled?
      bank = @copy_from.assessment_question_banks.create!(:title => 'Test Bank')
      data = {:question_type => "file_upload_question",
              :points_possible => 10,
              :question_text => "<strong>html for fun</strong>"
              }.with_indifferent_access
      bank.assessment_questions.create!(:question_data => data)

      q = @copy_from.quizzes.create!(:title => "survey pub", :quiz_type => "survey")
      q.quiz_questions.create!(:question_data => data)
      q.generate_quiz_data
      q.published_at = Time.now
      q.workflow_state = 'available'
      q.save!

      run_course_copy

      @copy_to.assessment_questions.count.should == 2
      @copy_to.assessment_questions.each do |aq|
        aq.question_data['question_type'].should == data[:question_type]
        aq.question_data['question_text'].should == data[:question_text]
      end

      @copy_to.quizzes.count.should == 1
      quiz = @copy_to.quizzes.first
      quiz.quiz_questions.count.should == 1

      qq = quiz.quiz_questions.first
      qq.question_data['question_type'].should == data[:question_type]
      qq.question_data['question_text'].should == data[:question_text]
    end

    it "should import calendar events" do
      body_with_link = "<p>Watup? <strong>eh?</strong><a href=\"/courses/%s/assignments\">Assignments</a></p>"
      cal = @copy_from.calendar_events.new
      cal.title = "Calendar event"
      cal.description = body_with_link % @copy_from.id
      cal.start_at = 1.week.from_now
      cal.save!
      cal.all_day = true
      cal.save!
      cal2 = @copy_from.calendar_events.new
      cal2.title = "Stupid events"
      cal2.start_at = 5.minutes.from_now
      cal2.end_at = 10.minutes.from_now
      cal2.all_day = false
      cal2.save!
      cal3 = @copy_from.calendar_events.create!(:title => "deleted event")
      cal3.destroy

      run_course_copy

      @copy_to.calendar_events.count.should == 2
      cal_2 = @copy_to.calendar_events.find_by_migration_id(CC::CCHelper.create_key(cal))
      cal_2.title.should == cal.title
      cal_2.start_at.to_i.should == cal.start_at.to_i
      cal_2.end_at.to_i.should == cal.end_at.to_i
      cal_2.all_day.should == true
      cal_2.all_day_date.should == cal.all_day_date
      cal_2.description = body_with_link % @copy_to.id

      cal2_2 = @copy_to.calendar_events.find_by_migration_id(CC::CCHelper.create_key(cal2))
      cal2_2.title.should == cal2.title
      cal2_2.start_at.to_i.should == cal2.start_at.to_i
      cal2_2.end_at.to_i.should == cal2.end_at.to_i
      cal2_2.description.should == ''
    end

    it "should leave text answers as text" do
      pending unless Qti.qti_enabled?
      @bank = @copy_from.assessment_question_banks.create!(:title => 'Test Bank')
      data = {
                          :question_type => "multiple_choice_question",
                          :question_name => "test fun",
                          :name => "test fun",
                          :points_possible => 10,
                          :question_text => "<strong>html for fun</strong>",
                          :answers =>
                                  [{:migration_id => "QUE_1016_A1", :text => "<br />", :weight => 100, :id => 8080},
                                   {:migration_id => "QUE_1017_A2", :text => "<pre>", :weight => 0, :id => 2279}]}.with_indifferent_access
      aq_from1 = @bank.assessment_questions.create!(:question_data => data)

      run_course_copy

      aq = @copy_to.assessment_questions.find_by_migration_id(mig_id(aq_from1))

      aq.question_data[:answers][0][:text].should == data[:answers][0][:text]
      aq.question_data[:answers][1][:text].should == data[:answers][1][:text]
      aq.question_data[:answers][0][:html].should be_nil
      aq.question_data[:answers][1][:html].should be_nil
      aq.question_data[:question_text].should == data[:question_text]
    end

    context "copying frozen assignments" do
      append_before (:each) do
        @setting = PluginSetting.create!(:name => "assignment_freezer", :settings => {"no_copying" => "yes"})

        @asmnt = @copy_from.assignments.create!(:title => 'lock locky')
        @asmnt.copied = true
        @asmnt.freeze_on_copy = true
        @asmnt.save!
        @quiz = @copy_from.quizzes.create(:title => "quiz", :quiz_type => "assignment")
        @quiz.workflow_state = 'available'
        @quiz.save!
        @quiz.assignment.copied = true
        @quiz.assignment.freeze_on_copy = true
        @quiz.save!
        @topic = @copy_from.discussion_topics.build(:title => "topic")
        assignment = @copy_from.assignments.build(:submission_types => 'discussion_topic', :title => @topic.title)
        assignment.infer_times
        assignment.saved_by = :discussion_topic
        assignment.copied = true
        assignment.freeze_on_copy = true
        @topic.assignment = assignment
        @topic.save

        @admin = account_admin_user(opts={})
      end

      it "should copy for admin" do
        @cm.user = @admin
        @cm.save!

        run_course_copy

        @copy_to.assignments.count.should == (Qti.qti_enabled? ? 3 : 2)
        @copy_to.quizzes.count.should == 1 if Qti.qti_enabled?
        @copy_to.discussion_topics.count.should == 1
        @cm.content_export.error_messages.should == []
      end

      it "should copy for teacher if flag not set" do
        @setting.settings = {}
        @setting.save!

        run_course_copy

        @copy_to.assignments.count.should == (Qti.qti_enabled? ? 3 : 2)
        @copy_to.quizzes.count.should == 1 if Qti.qti_enabled?
        @copy_to.discussion_topics.count.should == 1
        @cm.content_export.error_messages.should == []
      end

      it "should not copy for teacher" do
        run_course_copy

        @copy_to.assignments.count.should == 0
        @copy_to.quizzes.count.should == 0
        @copy_to.discussion_topics.count.should == 0
        @cm.content_export.error_messages.should == [
                ["The assignment \"lock locky\" could not be copied because it is locked.", nil],
                ["The topic \"topic\" could not be copied because it is locked.", nil],
                ["The quiz \"quiz\" could not be copied because it is locked.", nil]]
      end

      it "should not mark assignment as copied if not set to be frozen" do
        @asmnt.freeze_on_copy = false
        @asmnt.copied = false
        @asmnt.save!

        run_course_copy

        asmnt_2 = @copy_to.assignments.find_by_migration_id(mig_id(@asmnt))
        asmnt_2.freeze_on_copy.should be_nil
        asmnt_2.copied.should be_nil
      end

    end

    context "external tools" do
      append_before do
        @tool_from = @copy_from.context_external_tools.create!(:name => "new tool", :consumer_key => "key", :shared_secret => "secret", :domain => 'example.com', :custom_fields => {'a' => '1', 'b' => '2'})
        @tool_from.settings[:course_navigation] = {:url => "http://www.example.com", :text => "Example URL"}
        @tool_from.save!
      end

      it "should copy external tools" do

        run_course_copy

        @copy_to.context_external_tools.count.should == 1

        tool_to = @copy_to.context_external_tools.first
        tool_to.name.should == @tool_from.name
        tool_to.custom_fields.should == @tool_from.custom_fields
        tool_to.has_course_navigation.should == true
        tool_to.consumer_key.should == @tool_from.consumer_key
        tool_to.shared_secret.should == @tool_from.shared_secret
      end

      it "should not duplicate external tools used in modules" do
        mod1 = @copy_from.context_modules.create!(:name => "some module")
        tag = mod1.add_item({:type => 'context_external_tool',
                             :title => 'Example URL',
                             :url => "http://www.example.com",
                             :new_tab => true})
        tag.save

        run_course_copy

        @copy_to.context_external_tools.count.should == 1

        tool_to = @copy_to.context_external_tools.first
        tool_to.name.should == @tool_from.name
        tool_to.consumer_key.should == @tool_from.consumer_key
        tool_to.has_course_navigation.should == true
      end

      it "should copy external tool assignments" do
        assignment_model(:course => @copy_from, :points_possible => 40, :submission_types => 'external_tool', :grading_type => 'points')
        tag_from = @assignment.build_external_tool_tag(:url => "http://example.com/one", :new_tab => true)
        tag_from.content_type = 'ContextExternalTool'
        tag_from.save!

        run_course_copy

        asmnt_2 = @copy_to.assignments.first
        asmnt_2.submission_types.should == "external_tool"
        asmnt_2.external_tool_tag.should_not be_nil
        tag_to = asmnt_2.external_tool_tag
        tag_to.content_type.should == tag_from.content_type
        tag_to.url.should == tag_from.url
        tag_to.new_tab.should == tag_from.new_tab
      end

      it "should copy vendor extensions" do
        @tool_from.settings[:vendor_extensions] = [{:platform=>"my.lms.com", :custom_fields=>{"key"=>"value"}}]
        @tool_from.save!

        run_course_copy

        tool = @copy_to.context_external_tools.find_by_migration_id(CC::CCHelper.create_key(@tool_from))
        tool.settings[:vendor_extensions].should == [{'platform'=>"my.lms.com", 'custom_fields'=>{"key"=>"value"}}]
      end

      it "should copy canvas extensions" do
        @tool_from.user_navigation = {:url => "http://www.example.com", :text => "hello", :labels => {'en' => 'hello', 'es' => 'hola'}, :extra => 'extra', :custom_fields=>{"key"=>"value"}}
        @tool_from.course_navigation = {:url => "http://www.example.com", :text => "hello", :labels => {'en' => 'hello', 'es' => 'hola'}, :default => 'disabled', :visibility => 'members', :extra => 'extra', :custom_fields=>{"key"=>"value"}}
        @tool_from.account_navigation = {:url => "http://www.example.com", :text => "hello", :labels => {'en' => 'hello', 'es' => 'hola'}, :extra => 'extra', :custom_fields=>{"key"=>"value"}}
        @tool_from.resource_selection = {:url => "http://www.example.com", :text => "hello", :labels => {'en' => 'hello', 'es' => 'hola'}, :selection_width => 100, :selection_height => 50, :extra => 'extra', :custom_fields=>{"key"=>"value"}}
        @tool_from.editor_button = {:url => "http://www.example.com", :text => "hello", :labels => {'en' => 'hello', 'es' => 'hola'}, :selection_width => 100, :selection_height => 50, :icon_url => "http://www.example.com", :extra => 'extra', :custom_fields=>{"key"=>"value"}}
        @tool_from.save!

        run_course_copy

        tool = @copy_to.context_external_tools.find_by_migration_id(CC::CCHelper.create_key(@tool_from))
        tool.course_navigation.should_not be_nil
        tool.course_navigation.should == @tool_from.course_navigation
        tool.editor_button.should_not be_nil
        tool.editor_button.should == @tool_from.editor_button
        tool.resource_selection.should_not be_nil
        tool.resource_selection.should == @tool_from.resource_selection
        tool.account_navigation.should_not be_nil
        tool.account_navigation.should == @tool_from.account_navigation
        tool.user_navigation.should_not be_nil
        tool.user_navigation.should == @tool_from.user_navigation
      end
    end
  end

  context "#prepare_data" do
    it "should strip invalid utf8" do
      data = {
        'assessment_questions' => [{
          'question_name' => "hai\xfbabcd"
        }]
      }
      ContentMigration.new.prepare_data(data)[:assessment_questions][0][:question_name].should == "haiabcd"
    end
  end

  context "import_object?" do
    before do
      @cm = ContentMigration.new
    end

    it "should return true for everything if there are no copy options" do
      @cm.import_object?("content_migrations", CC::CCHelper.create_key(@cm)).should == true
    end

    it "should return true for everything if 'everything' is selected" do
      @cm.migration_ids_to_import = {:copy => {:everything => "1"}}
      @cm.import_object?("content_migrations", CC::CCHelper.create_key(@cm)).should == true
    end

    it "should return true if there are no copy options" do
      @cm.migration_ids_to_import = {:copy => {}}
      @cm.import_object?("content_migrations", CC::CCHelper.create_key(@cm)).should == true
    end

    it "should return false for nil objects" do
      @cm.import_object?("content_migrations", nil).should == false
    end

    it "should return true for all object types if the all_ option is true" do
      @cm.migration_ids_to_import = {:copy => {:all_content_migrations => "1"}}
      @cm.import_object?("content_migrations", CC::CCHelper.create_key(@cm)).should == true
    end

    it "should return false for objects not selected" do
      @cm.save!
      @cm.migration_ids_to_import = {:copy => {:all_content_migrations => "0"}}
      @cm.import_object?("content_migrations", CC::CCHelper.create_key(@cm)).should == false
      @cm.migration_ids_to_import = {:copy => {:content_migrations => {}}}
      @cm.import_object?("content_migrations", CC::CCHelper.create_key(@cm)).should == false
      @cm.migration_ids_to_import = {:copy => {:content_migrations => {CC::CCHelper.create_key(@cm) => "0"}}}
      @cm.import_object?("content_migrations", CC::CCHelper.create_key(@cm)).should == false
    end

    it "should return true for selected objects" do
      @cm.save!
      @cm.migration_ids_to_import = {:copy => {:content_migrations => {CC::CCHelper.create_key(@cm) => "1"}}}
      @cm.import_object?("content_migrations", CC::CCHelper.create_key(@cm)).should == true
    end

  end
  
  it "should exclude user-hidden migration plugins" do
    ab = Canvas::Plugin.find(:academic_benchmark_importer)
    ContentMigration.migration_plugins(true).include?(ab).should be_false
  end

  context "zip file import" do
    it "should import" do
      course_with_teacher
      zip_path = File.join(File.dirname(__FILE__) + "/../fixtures/migration/file.zip")
      cm = ContentMigration.new(:context => @course, :user => @user,)
      cm.migration_type = 'zip_file_importer'
      cm.migration_settings[:folder_id] = Folder.root_folders(@course).first.id
      cm.save!

      attachment = Attachment.new
      attachment.context = cm
      attachment.uploaded_data = File.open(zip_path, 'rb')
      attachment.filename = 'file.zip'
      attachment.save!

      cm.attachment = attachment
      cm.save!

      cm.queue_migration
      run_jobs
      @course.reload
      @course.attachments.count.should == 1
    end
  end

end<|MERGE_RESOLUTION|>--- conflicted
+++ resolved
@@ -878,12 +878,8 @@
 
     it "should copy discussion topic attributes" do
       topic = @copy_from.discussion_topics.create!(:title => "topic", :message => "<p>bloop</p>",
-<<<<<<< HEAD
-                                                   :pinned => true, :discussion_type => "threaded")
-=======
                                                    :pinned => true, :discussion_type => "threaded",
                                                    :require_initial_post => true)
->>>>>>> dcc67c78
       topic.posted_at = 2.days.ago
       topic.position = 2
       topic.save!
@@ -893,11 +889,7 @@
       @copy_to.discussion_topics.count.should == 1
       new_topic = @copy_to.discussion_topics.first
 
-<<<<<<< HEAD
-      attrs = ["title", "message", "discussion_type", "type", "pinned", "position"]
-=======
       attrs = ["title", "message", "discussion_type", "type", "pinned", "position", "require_initial_post"]
->>>>>>> dcc67c78
       topic.attributes.slice(*attrs).should == new_topic.attributes.slice(*attrs)
 
       new_topic.last_reply_at.to_i.should == new_topic.posted_at.to_i
