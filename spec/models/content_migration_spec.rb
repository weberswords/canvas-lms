#
# Copyright (C) 2011 Instructure, Inc.
#
# This file is part of Canvas.
#
# Canvas is free software: you can redistribute it and/or modify it under
# the terms of the GNU Affero General Public License as published by the Free
# Software Foundation, version 3 of the License.
#
# Canvas is distributed in the hope that it will be useful, but WITHOUT ANY
# WARRANTY; without even the implied warranty of MERCHANTABILITY or FITNESS FOR
# A PARTICULAR PURPOSE. See the GNU Affero General Public License for more
# details.
#
# You should have received a copy of the GNU Affero General Public License along
# with this program. If not, see <http://www.gnu.org/licenses/>.
#

require File.expand_path(File.dirname(__FILE__) + '/../spec_helper.rb')

describe ContentMigration do

  context "course copy" do
    before do
      course_with_teacher(:course_name => "from course", :active_all => true)
      @copy_from = @course

      course_with_teacher(:user => @user, :course_name => "tocourse", :course_code => "tocourse")
      @copy_to = @course

      @cm = ContentMigration.new(:context => @copy_to, :user => @user, :source_course => @copy_from, :copy_options => {:everything => "1"})
      @cm.user = @user
      @cm.migration_settings[:import_immediately] = true
      @cm.save!
    end

    it "should show correct progress" do
      ce = ContentExport.new
      ce.export_type = ContentExport::COMMON_CARTRIDGE
      ce.content_migration = @cm
      ce.course = @course
      @cm.content_export = ce
      ce.save!

      @cm.progress.should == nil
      @cm.workflow_state = 'exporting'

      ce.progress = 10
      @cm.progress.should == 4
      ce.progress = 50
      @cm.progress.should == 20
      ce.progress = 75
      @cm.progress.should == 30
      ce.progress = 100
      @cm.progress.should == 40

      @cm.progress = 10
      @cm.progress.should == 46
      @cm.progress = 50
      @cm.progress.should == 70
      @cm.progress = 80
      @cm.progress.should == 88
      @cm.progress = 100
      @cm.progress.should == 100
    end

    def run_course_copy(warnings=[])
      worker = Canvas::Migration::Worker::CourseCopyWorker.new
      worker.perform(@cm)
      @cm.reload
      if @cm.migration_settings[:last_error]
        er = ErrorReport.last
        "#{er.message} - #{er.backtrace}".should == ""
      end
      @cm.warnings.should == warnings
      @cm.workflow_state.should == 'imported'
      @copy_to.reload
    end

    it "should migrate syllabus links on copy" do
      course_model

      topic = @copy_from.discussion_topics.create!(:title => "some topic", :message => "<p>some text</p>")
      @copy_from.syllabus_body = "<a href='/courses/#{@copy_from.id}/discussion_topics/#{topic.id}'>link</a>"
      @copy_from.save!

      @cm.copy_options = {
        everything: false,
        all_syllabus_body: true,
        all_discussion_topics: true
      }
      @cm.save!
      run_course_copy

      new_topic = @copy_to.discussion_topics.find_by_migration_id(CC::CCHelper.create_key(topic))
      new_topic.should_not be_nil
      new_topic.message.should == topic.message
      @copy_to.syllabus_body.should match(/\/courses\/#{@copy_to.id}\/discussion_topics\/#{new_topic.id}/)
    end

    it "should copy course syllabus when the everything option is selected" do 
      course_model

      @copy_from.syllabus_body = "What up"
      @copy_from.save!

      run_course_copy

      @copy_to.syllabus_body.should =~ /#{@copy_from.syllabus_body}/
    end

    it "should not migrate syllabus when not selected" do
      course_model
      @copy_from.syllabus_body = "<p>wassup</p>"

      @cm.copy_options = {
        :course => {'all_syllabus_body' => false}
      }
      @cm.save!

      run_course_copy

      @copy_to.syllabus_body.should == nil
    end

    def make_grading_standard(context)
      gs = context.grading_standards.new
      gs.title = "Standard eh"
      gs.data = [["A", 0.93], ["A-", 0.89], ["B+", 0.85], ["B", 0.83], ["B!-", 0.80], ["C+", 0.77], ["C", 0.74], ["C-", 0.70], ["D+", 0.67], ["D", 0.64], ["D-", 0.61], ["F", 0]]
      gs.save!
      gs
    end
    it "should copy course attributes" do
      #set all the possible values to non-default values
      @copy_from.start_at = 5.minutes.ago
      @copy_from.conclude_at = 1.month.from_now
      @copy_from.is_public = false
      @copy_from.name = "haha copy from test &amp;"
      @copy_from.course_code = 'something funny'
      @copy_from.allow_student_wiki_edits = true
      @copy_from.show_public_context_messages = false
      @copy_from.allow_student_forum_attachments = false
      @copy_from.default_wiki_editing_roles = 'teachers'
      @copy_from.allow_student_organized_groups = false
      @copy_from.default_view = 'modules'
      @copy_from.show_all_discussion_entries = false
      @copy_from.open_enrollment = true
      @copy_from.storage_quota = 444
      @copy_from.allow_wiki_comments = true
      @copy_from.turnitin_comments = "Don't plagiarize"
      @copy_from.self_enrollment = true
      @copy_from.license = "cc_by_nc_nd"
      @copy_from.locale = "es"
      @copy_from.tab_configuration = [{"id"=>0}, {"id"=>14}, {"id"=>8}, {"id"=>5}, {"id"=>6}, {"id"=>2}, {"id"=>3, "hidden"=>true}]
      @copy_from.hide_final_grades = true
      gs = make_grading_standard(@copy_from)
      @copy_from.grading_standard = gs
      @copy_from.grading_standard_enabled = true
      @copy_from.save!

      run_course_copy

      #compare settings
      @copy_to.conclude_at.should == nil
      @copy_to.start_at.should == nil
      @copy_to.storage_quota.should == 444
      @copy_to.hide_final_grades.should == true
      @copy_to.grading_standard_enabled.should == true
      gs_2 = @copy_to.grading_standards.find_by_migration_id(mig_id(gs))
      gs_2.data.should == gs.data
      @copy_to.grading_standard.should == gs_2
      @copy_to.name.should == "tocourse"
      @copy_to.course_code.should == "tocourse"
      atts = Course.clonable_attributes
      atts -= Canvas::Migration::MigratorHelper::COURSE_NO_COPY_ATTS
      atts.each do |att|
        @copy_to.send(att).should == @copy_from.send(att)
      end
      @copy_to.tab_configuration.should == @copy_from.tab_configuration
     end

    it "should retain reference to account grading standard" do
      gs = make_grading_standard(@copy_from.root_account)
      @copy_from.grading_standard = gs
      @copy_from.grading_standard_enabled = true
      @copy_from.save!

      run_course_copy

      @copy_to.grading_standard.should == gs
    end

    it "should copy a course grading standard not owned by the copy_from course" do
      @other_course = course_model
      gs = make_grading_standard(@other_course)
      @copy_from.grading_standard = gs
      @copy_from.grading_standard_enabled = true
      @copy_from.save!

      run_course_copy

      @copy_to.grading_standard_enabled.should be_true
      @copy_to.grading_standard.data.should == gs.data
    end

    it "should create a warning if an account grading standard can't be found" do
      gs = make_grading_standard(@copy_from.root_account)
      @copy_from.grading_standard = gs
      @copy_from.grading_standard_enabled = true
      @copy_from.save!

      gs.delete

      run_course_copy(["Couldn't find account grading standard for the course."])

      @copy_to.grading_standard.should == nil
    end

    it "should not copy deleted grading standards" do
      gs = make_grading_standard(@copy_from)
      @copy_from.grading_standard_enabled = true
      @copy_from.save!

      gs.destroy
      run_course_copy

      @copy_to.grading_standards.should be_empty
    end


    def mig_id(obj)
      CC::CCHelper.create_key(obj)
    end


    it "should merge locked files and retain correct html links" do
      att = Attachment.create!(:filename => 'test.txt', :display_name => "testing.txt", :uploaded_data => StringIO.new('file'), :folder => Folder.root_folders(@copy_from).first, :context => @copy_from)
      att.update_attribute(:hidden, true)
      att.reload.should be_hidden
      topic = @copy_from.discussion_topics.create!(:title => "some topic", :message => "<img src='/courses/#{@copy_from.id}/files/#{att.id}/preview'>")

      run_course_copy

      new_att = @copy_to.attachments.find_by_migration_id(CC::CCHelper.create_key(att))
      new_att.should_not be_nil

      new_topic = @copy_to.discussion_topics.find_by_migration_id(CC::CCHelper.create_key(topic))
      new_topic.should_not be_nil
      new_topic.message.should match(Regexp.new("/courses/#{@copy_to.id}/files/#{new_att.id}/preview"))
    end

    it "should keep date-locked files locked" do
      student = user
      @copy_from.enroll_student(student)
      att = Attachment.create!(:filename => 'test.txt', :display_name => "testing.txt", :uploaded_data => StringIO.new('file'), :folder => Folder.root_folders(@copy_from).first, :context => @copy_from, :lock_at => 1.month.ago, :unlock_at => 1.month.from_now)
      att.grants_right?(student, :download).should be_false

      run_course_copy

      @copy_to.enroll_student(student)
      new_att = @copy_to.attachments.find_by_migration_id(CC::CCHelper.create_key(att))
      new_att.should be_present

      new_att.grants_right?(student, :download).should be_false
    end

    it "should translate links to module items in html content" do
      mod1 = @copy_from.context_modules.create!(:name => "some module")
      asmnt1 = @copy_from.assignments.create!(:title => "some assignment")
      tag = mod1.add_item({:id => asmnt1.id, :type => 'assignment', :indent => 1})
      body = %{<p>Link to module item: <a href="/courses/%s/modules/items/%s">some assignment</a></p>}
      page = @copy_from.wiki.wiki_pages.create!(:title => "some page", :body => body % [@copy_from.id, tag.id])

      run_course_copy

      mod1_to = @copy_to.context_modules.find_by_migration_id(mig_id(mod1))
      tag_to = mod1_to.content_tags.first
      page_to = @copy_to.wiki.wiki_pages.find_by_migration_id(mig_id(page))
      page_to.body.should == body % [@copy_to.id, tag_to.id]
    end

    context "unpublished items" do
      before :each do
        Course.any_instance.stubs(:draft_state_enabled?).returns(true)
      end

      it "should copy unpublished modules" do
        cm = @copy_from.context_modules.create!(:name => "some module")
        cm.publish
        cm2 = @copy_from.context_modules.create!(:name => "another module")
        cm2.unpublish

        run_course_copy

        @copy_to.context_modules.count.should == 2
        cm_2 = @copy_to.context_modules.find_by_migration_id(mig_id(cm))
        cm_2.workflow_state.should == 'active'
        cm2_2 = @copy_to.context_modules.find_by_migration_id(mig_id(cm2))
        cm2_2.workflow_state.should == 'unpublished'
      end

      it "should copy links to unpublished items in modules" do
        mod1 = @copy_from.context_modules.create!(:name => "some module")
        page = @copy_from.wiki.wiki_pages.create(:title => "some page")
        page.workflow_state = :unpublished
        page.save!
        mod1.add_item({:id => page.id, :type => 'wiki_page'})

        asmnt1 = @copy_from.assignments.create!(:title => "some assignment")
        asmnt1.workflow_state = :unpublished
        asmnt1.save!
        mod1.add_item({:id => asmnt1.id, :type => 'assignment', :indent => 1})

        run_course_copy

        mod1_copy = @copy_to.context_modules.find_by_migration_id(mig_id(mod1))
        mod1_copy.content_tags.count.should == 2

        mod1_copy.content_tags.each do |tag_copy|
          tag_copy.unpublished?.should == true
          tag_copy.content.unpublished?.should == true
        end
      end

      it "should copy unpublised wiki pages" do
        wiki = @copy_from.wiki.wiki_pages.create(:title => "wiki", :body => "ohai")
        wiki.workflow_state = :unpublished
        wiki.save!

        run_course_copy

        wiki2 = @copy_to.wiki.wiki_pages.find_by_migration_id(mig_id(wiki))
        wiki2.workflow_state.should == 'unpublished'
      end
    end

    it "should find and fix wiki links by title or id" do
      # simulating what happens when the user clicks "link to new page" and enters a title that isn't
      # urlified the same way by the client vs. the server.  this doesn't break navigation because
      # ApplicationController#get_wiki_page can match by urlified title, but it broke import (see #9945)
      main_page = @copy_from.wiki.front_page
      main_page.body = %{<a href="/courses/#{@copy_from.id}/wiki/online:-unit-pages">wut</a>}
      main_page.save!
      @copy_from.wiki.wiki_pages.create!(:title => "Online: Unit Pages", :body => %{<a href="/courses/#{@copy_from.id}/wiki/#{main_page.id}">whoa</a>})
      run_course_copy
      @copy_to.wiki.front_page.body.should == %{<a href="/courses/#{@copy_to.id}/wiki/online-unit-pages">wut</a>}
      @copy_to.wiki.wiki_pages.find_by_url!("online-unit-pages").body.should == %{<a href="/courses/#{@copy_to.id}/wiki/#{main_page.url}">whoa</a>}
    end

    context "wiki front page" do
      it "should copy wiki front page setting" do
        page = @copy_from.wiki.wiki_pages.create!(:title => "stuff and stuff")
        @copy_from.wiki.set_front_page_url!(page.url)

        run_course_copy

        new_page = @copy_to.wiki.wiki_pages.find_by_migration_id(mig_id(page))
        @copy_to.wiki.front_page.should == new_page
      end

      it "should copy wiki has_no_front_page setting if draft state is enabled" do
        @copy_from.root_account.settings[:enable_draft] = true
        @copy_from.root_account.save!

        @copy_from.wiki.front_page.save!
        @copy_from.wiki.unset_front_page!

        run_course_copy

        @copy_to.wiki.has_no_front_page?.should == true
      end

      it "should set retain default behavior if front page is missing and draft state is not enabled" do
        @copy_from.default_view = 'wiki'
        @copy_from.save!
        @copy_from.wiki.set_front_page_url!('haha not here')

        run_course_copy

        @copy_to.wiki.has_front_page?.should == true
        @copy_to.wiki.get_front_page_url.should == 'front-page'
      end

      it "should set default view to feed if wiki front page is missing and draft state is enabled" do
        @copy_from.root_account.settings[:enable_draft] = true
        @copy_from.root_account.save!

        @copy_from.default_view = 'wiki'
        @copy_from.save!
        @copy_from.wiki.set_front_page_url!('haha not here')

        run_course_copy

        @copy_to.default_view.should == 'feed'
        @copy_to.wiki.has_front_page?.should == false
      end
    end

    it "should selectively copy items" do
      dt1 = @copy_from.discussion_topics.create!(:message => "hi", :title => "discussion title")
      dt2 = @copy_from.discussion_topics.create!(:message => "hey", :title => "discussion title 2")
      dt3 = @copy_from.announcements.create!(:message => "howdy", :title => "announcement title")
      cm = @copy_from.context_modules.create!(:name => "some module")
      cm2 = @copy_from.context_modules.create!(:name => "another module")
      att = Attachment.create!(:filename => 'first.txt', :uploaded_data => StringIO.new('ohai'), :folder => Folder.unfiled_folder(@copy_from), :context => @copy_from)
      att2 = Attachment.create!(:filename => 'second.txt', :uploaded_data => StringIO.new('ohai'), :folder => Folder.unfiled_folder(@copy_from), :context => @copy_from)
      wiki = @copy_from.wiki.wiki_pages.create!(:title => "wiki", :body => "ohai")
      wiki2 = @copy_from.wiki.wiki_pages.create!(:title => "wiki2", :body => "ohais")
      data = [{:points => 3,:description => "Outcome row",:id => 1,:ratings => [{:points => 3,:description => "Rockin'",:criterion_id => 1,:id => 2}]}]
      rub1 = @copy_from.rubrics.build(:title => "rub1")
      rub1.data = data
      rub1.save!
      rub1.associate_with(@copy_from, @copy_from)
      rub2 = @copy_from.rubrics.build(:title => "rub2")
      rub2.data = data
      rub2.save!
      rub2.associate_with(@copy_from, @copy_from)
      default = @copy_from.root_outcome_group
      log = @copy_from.learning_outcome_groups.new
      log.context = @copy_from
      log.title = "outcome group"
      log.description = "<p>Groupage</p>"
      log.save!
      default.adopt_outcome_group(log)
      log2 = @copy_from.learning_outcome_groups.new
      log2.context = @copy_from
      log2.title = "empty group"
      log2.description = "<p>Groupage</p>"
      log2.save!
      default.adopt_outcome_group(log2)
      log3 = @copy_from.learning_outcome_groups.new
      log3.context = @copy_from
      log3.title = "empty group"
      log3.description = "<p>Groupage</p>"
      log3.save!
      default.adopt_outcome_group(log3)
      lo = @copy_from.created_learning_outcomes.new
      lo.context = @copy_from
      lo.short_description = "outcome1"
      lo.workflow_state = 'active'
      lo.data = {:rubric_criterion=>{:mastery_points=>2, :ratings=>[{:description=>"e", :points=>50}, {:description=>"me", :points=>2}, {:description=>"Does Not Meet Expectations", :points=>0.5}], :description=>"First outcome", :points_possible=>5}}
      lo.save!
      lo2 = @copy_from.created_learning_outcomes.new
      lo2.context = @copy_from
      lo2.short_description = "outcome2"
      lo2.workflow_state = 'active'
      lo2.data = {:rubric_criterion=>{:mastery_points=>2, :ratings=>[{:description=>"e", :points=>50}, {:description=>"me", :points=>2}, {:description=>"Does Not Meet Expectations", :points=>0.5}], :description=>"First outcome", :points_possible=>5}}
      lo2.save!
      lo3 = @copy_from.created_learning_outcomes.new
      lo3.context = @copy_from
      lo3.short_description = "outcome3"
      lo3.workflow_state = 'active'
      lo3.data = {:rubric_criterion=>{:mastery_points=>2, :ratings=>[{:description=>"e", :points=>50}, {:description=>"me", :points=>2}, {:description=>"Does Not Meet Expectations", :points=>0.5}], :description=>"First outcome", :points_possible=>5}}
      lo3.save!

      default.add_outcome(lo)
      log.add_outcome(lo2)
      default.add_outcome(lo3)

      # only select one of each type
      @cm.copy_options = {
              :discussion_topics => {mig_id(dt1) => "1"},
              :announcements => {mig_id(dt3) => "1"},
              :context_modules => {mig_id(cm) => "1", mig_id(cm2) => "0"},
              :attachments => {mig_id(att) => "1", mig_id(att2) => "0"},
              :wiki_pages => {mig_id(wiki) => "1", mig_id(wiki2) => "0"},
              :rubrics => {mig_id(rub1) => "1", mig_id(rub2) => "0"},
              :learning_outcomes => {mig_id(lo) => "1", mig_id(lo2) => "1", mig_id(lo3) => "0"},
              :learning_outcome_groups => {mig_id(log) => "1", mig_id(log2) => "1", mig_id(log3) => "0"},
      }
      @cm.save!

      run_course_copy

      @copy_to.discussion_topics.find_by_migration_id(mig_id(dt1)).should_not be_nil
      @copy_to.discussion_topics.find_by_migration_id(mig_id(dt2)).should be_nil
      @copy_to.discussion_topics.find_by_migration_id(mig_id(dt3)).should_not be_nil

      @copy_to.context_modules.find_by_migration_id(mig_id(cm)).should_not be_nil
      @copy_to.context_modules.find_by_migration_id(mig_id(cm2)).should be_nil

      @copy_to.attachments.find_by_migration_id(mig_id(att)).should_not be_nil
      @copy_to.attachments.find_by_migration_id(mig_id(att2)).should be_nil

      @copy_to.wiki.wiki_pages.find_by_migration_id(mig_id(wiki)).should_not be_nil
      @copy_to.wiki.wiki_pages.find_by_migration_id(mig_id(wiki2)).should be_nil

      @copy_to.rubrics.find_by_migration_id(mig_id(rub1)).should_not be_nil
      @copy_to.rubrics.find_by_migration_id(mig_id(rub2)).should be_nil

      @copy_to.created_learning_outcomes.find_by_migration_id(mig_id(lo)).should_not be_nil
      @copy_to.created_learning_outcomes.find_by_migration_id(mig_id(lo2)).should_not be_nil
      @copy_to.created_learning_outcomes.find_by_migration_id(mig_id(lo3)).should be_nil

      @copy_to.learning_outcome_groups.find_by_migration_id(mig_id(log)).should_not be_nil
      @copy_to.learning_outcome_groups.find_by_migration_id(mig_id(log2)).should_not be_nil
      @copy_to.learning_outcome_groups.find_by_migration_id(mig_id(log3)).should be_nil
    end

    it "should re-copy deleted items" do
      dt1 = @copy_from.discussion_topics.create!(:message => "hi", :title => "discussion title")
      cm = @copy_from.context_modules.create!(:name => "some module")
      att = Attachment.create!(:filename => 'first.txt', :uploaded_data => StringIO.new('ohai'), :folder => Folder.unfiled_folder(@copy_from), :context => @copy_from)
      wiki = @copy_from.wiki.wiki_pages.create!(:title => "wiki", :body => "ohai")
      quiz = @copy_from.quizzes.create! if Qti.qti_enabled?
      ag = @copy_from.assignment_groups.create!(:name => 'empty group')
      asmnt = @copy_from.assignments.create!(:title => "some assignment")
      cal = @copy_from.calendar_events.create!(:title => "haha", :description => "oi")
      tool = @copy_from.context_external_tools.create!(:name => "new tool", :consumer_key => "key", :shared_secret => "secret", :domain => 'example.com', :custom_fields => {'a' => '1', 'b' => '2'})
      tool.workflow_state = 'public'
      tool.save
      data = [{:points => 3,:description => "Outcome row",:id => 1,:ratings => [{:points => 3,:description => "Rockin'",:criterion_id => 1,:id => 2}]}]
      rub1 = @copy_from.rubrics.build(:title => "rub1")
      rub1.data = data
      rub1.save!
      rub1.associate_with(@copy_from, @copy_from)
      default = @copy_from.root_outcome_group
      lo = @copy_from.created_learning_outcomes.new
      lo.context = @copy_from
      lo.short_description = "outcome1"
      lo.workflow_state = 'active'
      lo.data = {:rubric_criterion=>{:mastery_points=>2, :ratings=>[{:description=>"e", :points=>50}, {:description=>"me", :points=>2}, {:description=>"Does Not Meet Expectations", :points=>0.5}], :description=>"First outcome", :points_possible=>5}}
      lo.save!
      default.add_outcome(lo)
      gs = @copy_from.grading_standards.new
      gs.title = "Standard eh"
      gs.data = [["A", 0.93], ["A-", 0.89], ["B+", 0.85], ["B", 0.83], ["B!-", 0.80], ["C+", 0.77], ["C", 0.74], ["C-", 0.70], ["D+", 0.67], ["D", 0.64], ["D-", 0.61], ["F", 0]]
      gs.save!

      run_course_copy

      @copy_to.discussion_topics.find_by_migration_id(mig_id(dt1)).destroy
      @copy_to.context_modules.find_by_migration_id(mig_id(cm)).destroy
      @copy_to.attachments.find_by_migration_id(mig_id(att)).destroy
      @copy_to.wiki.wiki_pages.find_by_migration_id(mig_id(wiki)).destroy
      @copy_to.rubrics.find_by_migration_id(mig_id(rub1)).destroy
      @copy_to.created_learning_outcomes.find_by_migration_id(mig_id(lo)).destroy
      @copy_to.quizzes.find_by_migration_id(mig_id(quiz)).destroy if Qti.qti_enabled?
      @copy_to.context_external_tools.find_by_migration_id(mig_id(tool)).destroy
      @copy_to.assignment_groups.find_by_migration_id(mig_id(ag)).destroy
      @copy_to.assignments.find_by_migration_id(mig_id(asmnt)).destroy
      @copy_to.grading_standards.find_by_migration_id(mig_id(gs)).destroy
      @copy_to.calendar_events.find_by_migration_id(mig_id(cal)).destroy

      @cm = ContentMigration.new(:context => @copy_to, :user => @user, :source_course => @copy_from, :copy_options => {:everything => "1"})
      @cm.user = @user
      @cm.save!

      run_course_copy

      @copy_to.discussion_topics.find_by_migration_id(mig_id(dt1)).workflow_state.should == 'active'
      @copy_to.context_modules.find_by_migration_id(mig_id(cm)).workflow_state.should == 'active'
      @copy_to.attachments.count.should == 1
      @copy_to.attachments.find_by_migration_id(mig_id(att)).file_state.should == 'available'
      @copy_to.wiki.wiki_pages.find_by_migration_id(mig_id(wiki)).workflow_state.should == 'active'
      @copy_to.rubrics.find_by_migration_id(mig_id(rub1)).workflow_state.should == 'active'
      @copy_to.created_learning_outcomes.find_by_migration_id(mig_id(lo)).workflow_state.should == 'active'
      @copy_to.quizzes.find_by_migration_id(mig_id(quiz)).workflow_state.should == 'created' if Qti.qti_enabled?
      @copy_to.context_external_tools.find_by_migration_id(mig_id(tool)).workflow_state.should == 'public'
      @copy_to.assignment_groups.find_by_migration_id(mig_id(ag)).workflow_state.should == 'available'
      @copy_to.assignments.find_by_migration_id(mig_id(asmnt)).workflow_state.should == asmnt.workflow_state
      @copy_to.grading_standards.find_by_migration_id(mig_id(gs)).workflow_state.should == 'active'
      @copy_to.calendar_events.find_by_migration_id(mig_id(cal)).workflow_state.should == 'active'
    end
    
    def create_outcome(context, group=nil)
      lo = LearningOutcome.new
      lo.context = context
      lo.short_description = "haha_#{rand(10_000)}"
      lo.data = {:rubric_criterion=>{:mastery_points=>3, :ratings=>[{:description=>"Exceeds Expectations", :points=>5}], :description=>"First outcome", :points_possible=>5}} 
      lo.save!
      if group
        group.add_outcome(lo)
      elsif context
        context.root_outcome_group.add_outcome(lo)
      end
      
      lo
    end

    it "should copy learning outcomes into the new course" do
      old_root = @copy_from.root_outcome_group
      
      lo = create_outcome(@copy_from, old_root)

      log = @copy_from.learning_outcome_groups.new
      log.context = @copy_from
      log.title = "An outcome group"
      log.description = "<p>Groupage</p>"
      log.save!
      old_root.adopt_outcome_group(log)

      lo2 = create_outcome(@copy_from, log)
      
      log_sub = @copy_from.learning_outcome_groups.new
      log_sub.context = @copy_from
      log_sub.title = "Sub group"
      log_sub.description = "<p>SubGroupage</p>"
      log_sub.save!
      log.adopt_outcome_group(log_sub)
      
      log_sub2 = @copy_from.learning_outcome_groups.new
      log_sub2.context = @copy_from
      log_sub2.title = "Sub group2"
      log_sub2.description = "<p>SubGroupage2</p>"
      log_sub2.save!
      log_sub.adopt_outcome_group(log_sub2)
      
      lo3 = create_outcome(@copy_from, log_sub2)

      # copy outcomes into new course
      new_root = @copy_to.root_outcome_group

      run_course_copy

      @copy_to.created_learning_outcomes.count.should == @copy_from.created_learning_outcomes.count
      @copy_to.learning_outcome_groups.count.should == @copy_from.learning_outcome_groups.count
      new_root.child_outcome_links.count.should == old_root.child_outcome_links.count
      new_root.child_outcome_groups.count.should == old_root.child_outcome_groups.count

      lo_new = new_root.child_outcome_links.first.content
      lo_new.short_description.should == lo.short_description
      lo_new.description.should == lo.description
      lo_new.data.should == lo.data

      log_new = new_root.child_outcome_groups.first
      log_new.title.should == log.title
      log_new.description.should == log.description
      log_new.child_outcome_links.length.should == 1

      lo_new = log_new.child_outcome_links.first.content
      lo_new.short_description.should == lo2.short_description
      lo_new.description.should == lo2.description
      lo_new.data.should == lo2.data
      
      log_sub_new = log_new.child_outcome_groups.first
      log_sub_new.title.should == log_sub.title
      log_sub_new.description.should == log_sub.description
      
      log_sub2_new = log_sub_new.child_outcome_groups.first
      log_sub2_new.title.should == log_sub2.title
      log_sub2_new.description.should == log_sub2.description
      
      lo3_new = log_sub2_new.child_outcome_links.first.content
      lo3_new.short_description.should == lo3.short_description
      lo3_new.description.should == lo3.description
      lo3_new.data.should == lo3.data
    end
    
    it "should relink to external outcomes" do
      account = @copy_from.account
      a_group = account.root_outcome_group
      
      root_group = LearningOutcomeGroup.create!(:title => "contextless group")
      
      lo = create_outcome(nil, root_group)
      
      lo2 = create_outcome(account, a_group)
      
      from_root = @copy_from.root_outcome_group
      from_root.add_outcome(lo)
      from_root.add_outcome(lo2)
      
      run_course_copy
      
      to_root = @copy_to.root_outcome_group
      to_root.child_outcome_links.count.should == 2
      to_root.child_outcome_links.find_by_content_id(lo.id).should_not be_nil
      to_root.child_outcome_links.find_by_content_id(lo2.id).should_not be_nil
    end
    
    it "should create outcomes in new course if external context not found" do 
      hash = {"is_global_outcome"=>true,
               "points_possible"=>nil,
               "type"=>"learning_outcome",
               "ratings"=>[],
               "description"=>nil,
               "mastery_points"=>nil,
               "external_identifier"=>"0",
               "title"=>"root outcome",
               "migration_id"=>"id1072dcf40e801c6468d9eaa5774e56d"}
      
      @cm.outcome_to_id_map = {}
      LearningOutcome.import_from_migration(hash, @cm)
      
      @cm.warnings.should == ["The external Learning Outcome couldn't be found for \"root outcome\", creating a copy."]
      
      to_root = @copy_to.root_outcome_group
      to_root.child_outcome_links.count.should == 1
      new_lo = to_root.child_outcome_links.first.content
      new_lo.id.should_not == 0
      new_lo.short_description.should == hash["title"]
    end

    it "should create rubrics in new course if external context not found" do
      hash = {
              "reusable"=>false,
              "public"=>false,
              "hide_score_total"=>nil,
              "free_form_criterion_comments"=>nil,
              "points_possible"=>nil,
              "data"=>[{"id"=>"1",
                        "description"=>"Outcome row",
                        "long_description"=>nil,
                        "points"=>3,
                        "mastery_points"=>nil,
                        "title"=>"Outcome row",
                        "ratings"=>[{"description"=>"Rockin'",
                                     "id"=>"2",
                                     "criterion_id"=>"1", "points"=>3}]}],
              "read_only"=>false,
              "description"=>nil,
              "external_identifier"=>"0",
              "title"=>"root rubric",
              "migration_id"=>"id1072dcf40e801c6468d9eaa5774e56d"}

      @cm.outcome_to_id_map = {}
      Rubric.import_from_migration(hash, @cm)

      @cm.warnings.should == ["The external Rubric couldn't be found for \"root rubric\", creating a copy."]

      new_rubric = @copy_to.rubrics.first
      new_rubric.id.should_not == 0
      new_rubric.title.should == hash["title"]
    end

    it "should link rubric (and assignments) to outcomes" do 
      root_group = LearningOutcomeGroup.create!(:title => "contextless group")
      
      lo = create_outcome(nil, root_group)
      lo2 = create_outcome(@copy_from)
      
      from_root = @copy_from.root_outcome_group
      from_root.add_outcome(lo)
      from_root.add_outcome(lo2)
      
      rub = Rubric.new(:context => @copy_from)
      rub.data = [
        {
          :points => 3,
          :description => "Outcome row",
          :id => 1,
          :ratings => [{:points => 3,:description => "Rockin'",:criterion_id => 1,:id => 2}],
          :learning_outcome_id => lo.id
        },
        {
          :points => 3,
          :description => "Outcome row 2",
          :id => 2,
          :ratings => [{:points => 3,:description => "lame'",:criterion_id => 2,:id => 3}],
          :learning_outcome_id => lo2.id
        }
      ]
      rub.save!
      rub.associate_with(@copy_from, @copy_from)

      from_assign = @copy_from.assignments.create!(:title => "some assignment")
      rub.associate_with(from_assign, @copy_from, :purpose => "grading")
      
      run_course_copy
      
      new_lo2 = @copy_to.created_learning_outcomes.find_by_migration_id(mig_id(lo2))
      to_rub = @copy_to.rubrics.first
      to_assign = @copy_to.assignments.first
      
      to_rub.data[1]["learning_outcome_id"].should == new_lo2.id
      to_rub.data[0]["learning_outcome_id"].should == lo.id
      to_rub.learning_outcome_alignments.map(&:learning_outcome_id).sort.should == [lo.id, new_lo2.id].sort
      to_assign.learning_outcome_alignments.map(&:learning_outcome_id).sort.should == [lo.id, new_lo2.id].sort
    end

    it "should link assignments to account rubrics and outcomes" do
      account = @copy_from.account
      lo = create_outcome(account)

      rub = Rubric.new(:context => account)
      rub.data = [
          {
              :points => 3,
              :description => "Outcome row",
              :id => 1,
              :ratings => [{:points => 3,:description => "Rockin'",:criterion_id => 1,:id => 2}],
              :learning_outcome_id => lo.id
          }
      ]
      rub.save!

      from_assign = @copy_from.assignments.create!(:title => "some assignment")
      rub.associate_with(from_assign, @copy_from, :purpose => "grading")

      run_course_copy

      to_assign = @copy_to.assignments.first
      to_assign.rubric.should == rub

      to_assign.learning_outcome_alignments.map(&:learning_outcome_id).should == [lo.id].sort
    end

    it "should link assignments to assignment groups on selective copy" do
      g = @copy_from.assignment_groups.create!(:name => "group")
      from_assign = @copy_from.assignments.create!(:title => "some assignment", :assignment_group_id => g.id)

      @cm.copy_options = {:all_assignments => true}
      run_course_copy

      to_assign = @copy_to.assignments.find_by_migration_id(mig_id(from_assign))
      to_assign.assignment_group.should == @copy_to.assignment_groups.find_by_migration_id(mig_id(g))
    end

    it "should copy a quiz when assignment is selected" do
      pending unless Qti.qti_enabled?
      @quiz = @copy_from.quizzes.create!
      @quiz.did_edit
      @quiz.offer!
      @quiz.assignment.should_not be_nil

      @cm.copy_options = {
        :assignments => {mig_id(@quiz.assignment) => "1"},
        :quizzes => {mig_id(@quiz) => "0"},
      }
      @cm.save!

      run_course_copy

      @copy_to.quizzes.find_by_migration_id(mig_id(@quiz)).should_not be_nil
    end

    it "should create a new assignment if copying a new quiz (even if the assignment migration_id matches)" do
      pending unless Qti.qti_enabled?
      quiz = @copy_from.quizzes.create!(:title => "new quiz")
      quiz2 = @copy_to.quizzes.create!(:title => "already existing quiz")

      [quiz, quiz2].each do |q|
        q.did_edit
        q.offer!
      end

      a = quiz2.assignment
      a.migration_id = mig_id(quiz.assignment)
      a.save!

      run_course_copy

      @copy_to.quizzes.map(&:title).sort.should == ["already existing quiz", "new quiz"]
      @copy_to.assignments.map(&:title).sort.should == ["already existing quiz", "new quiz"]

      # Re-copying should find and update the old "new" quiz and assignment
      @cm = ContentMigration.new(:context => @copy_to, :user => @user, :source_course => @copy_from, :copy_options => {:everything => "1"})
      @cm.user = @user
      @cm.migration_settings[:import_immediately] = true
      @cm.save!

      quiz.title = "mwhaha changed"
      quiz.save!

      run_course_copy

      @copy_to.quizzes.map(&:title).sort.should == ["already existing quiz", "mwhaha changed"]
      @copy_to.assignments.map(&:title).sort.should == ["already existing quiz", "mwhaha changed"]
    end

    it "should have correct question count on copied surveys and practive quizzes" do
      pending unless Qti.qti_enabled?
      sp = @copy_from.quizzes.create!(:title => "survey pub", :quiz_type => "survey")
      data = {
                          :question_type => "multiple_choice_question",
                          :question_name => "test fun",
                          :name => "test fun",
                          :points_possible => 10,
                          :question_text => "<strong>html for fun</strong>",
                          :answers =>
                                  [{:migration_id => "QUE_1016_A1", :text => "<br />", :weight => 100, :id => 8080},
                                   {:migration_id => "QUE_1017_A2", :text => "<pre>", :weight => 0, :id => 2279}]}.with_indifferent_access
      qq = sp.quiz_questions.create!
      qq.write_attribute(:question_data, data)
      qq.save!
      sp.generate_quiz_data
      sp.published_at = Time.now
      sp.workflow_state = 'available'
      sp.save!

      sp.question_count.should == 1

      run_course_copy

      q = @copy_to.quizzes.find_by_migration_id(mig_id(sp))
      q.should_not be_nil
      q.question_count.should == 1
    end

    it "should copy quizzes as published if they were published before" do
      pending unless Qti.qti_enabled?
      g = @copy_from.assignment_groups.create!(:name => "new group")
      asmnt_unpub = @copy_from.quizzes.create!(:title => "asmnt unpub", :quiz_type => "assignment", :assignment_group_id => g.id)
      asmnt_pub = @copy_from.quizzes.create(:title => "asmnt", :quiz_type => "assignment", :assignment_group_id => g.id)
      asmnt_pub.workflow_state = 'available'
      asmnt_pub.save!
      graded_survey_unpub = @copy_from.quizzes.create!(:title => "graded survey unpub", :quiz_type => "graded_survey", :assignment_group_id => g.id)
      graded_survey_pub = @copy_from.quizzes.create(:title => "grade survey pub", :quiz_type => "graded_survey", :assignment_group_id => g.id)
      graded_survey_pub.workflow_state = 'available'
      graded_survey_pub.save!
      survey_unpub = @copy_from.quizzes.create!(:title => "survey unpub", :quiz_type => "survey")
      survey_pub = @copy_from.quizzes.create(:title => "survey pub", :quiz_type => "survey")
      survey_pub.workflow_state = 'available'
      survey_pub.save!
      practice_unpub = @copy_from.quizzes.create!(:title => "practice unpub", :quiz_type => "practice_quiz")
      practice_pub = @copy_from.quizzes.create(:title => "practice pub", :quiz_type => "practice_quiz")
      practice_pub.workflow_state = 'available'
      practice_pub.save!

      run_course_copy

      [asmnt_unpub, asmnt_pub, graded_survey_unpub, graded_survey_pub, survey_pub, survey_unpub, practice_unpub, practice_pub].each do |orig|
        q = @copy_to.quizzes.find_by_migration_id(mig_id(orig))
        "#{q.title} - #{q.workflow_state}".should == "#{orig.title} - #{orig.workflow_state}" # titles in there to help identify what type failed
        q.quiz_type.should == orig.quiz_type
      end
    end

    it "should export quizzes with groups that point to external banks" do
      pending unless Qti.qti_enabled?
      course_with_teacher(:user => @user)
      different_course = @course
      different_account = Account.create!

      q1 = @copy_from.quizzes.create!(:title => 'quiz1')
      bank = different_course.assessment_question_banks.create!(:title => 'bank')
      bank2 = @copy_from.account.assessment_question_banks.create!(:title => 'bank2')
      bank2.assessment_question_bank_users.create!(:user => @user)
      bank3 = different_account.assessment_question_banks.create!(:title => 'bank3')
      group = q1.quiz_groups.create!(:name => "group", :pick_count => 3, :question_points => 5.0)
      group.assessment_question_bank = bank
      group.save
      group2 = q1.quiz_groups.create!(:name => "group2", :pick_count => 5, :question_points => 2.0)
      group2.assessment_question_bank = bank2
      group2.save
      group3 = q1.quiz_groups.create!(:name => "group3", :pick_count => 5, :question_points => 2.0)
      group3.assessment_question_bank = bank3
      group3.save

      run_course_copy(["User didn't have permission to reference question bank in quiz group Question Group"])

      q = @copy_to.quizzes.find_by_migration_id(mig_id(q1))
      q.should_not be_nil
      q.quiz_groups.count.should == 3
      g = q.quiz_groups[0]
      g.assessment_question_bank_id.should == bank.id
      g = q.quiz_groups[1]
      g.assessment_question_bank_id.should == bank2.id
      g = q.quiz_groups[2]
      g.assessment_question_bank_id.should == nil
    end

    it "should omit deleted questions in banks" do
      pending unless Qti.qti_enabled?
      bank1 = @copy_from.assessment_question_banks.create!(:title => 'bank')
      q1 = bank1.assessment_questions.create!(:question_data => {'name' => 'test question', 'answers' => [{'id' => 1}, {'id' => 2}]})
      q2 = bank1.assessment_questions.create!(:question_data => {'name' => 'test question 2', 'answers' => [{'id' => 3}, {'id' => 4}]})
      q3 = bank1.assessment_questions.create!(:question_data => {'name' => 'test question 3', 'answers' => [{'id' => 5}, {'id' => 6}]})
      q2.destroy

      run_course_copy

      bank2 = @copy_to.assessment_question_banks.first
      bank2.should be_present
      # we don't copy over deleted questions at all, not even marked as deleted
      bank2.assessment_questions.active.size.should == 2
      bank2.assessment_questions.size.should == 2
    end

    it "should not copy plain text question comments as html" do
<<<<<<< HEAD
=======
      pending unless Qti.qti_enabled?
>>>>>>> 24eb4e85
      bank1 = @copy_from.assessment_question_banks.create!(:title => 'bank')
      q = bank1.assessment_questions.create!(:question_data => {
          "question_type" => "multiple_choice_question", 'name' => 'test question',
          'answers' => [{'id' => 1, "text" => "Correct", "weight" => 100, "comments" => "another comment"},
                        {'id' => 2, "text" => "inorrect", "weight" => 0}],
          "correct_comments" => "Correct answer comment", "incorrect_comments" => "Incorrect answer comment",
          "neutral_comments" => "General Comment", "more_comments" => "even more comments"
      })

      run_course_copy

      q2 = @copy_to.assessment_questions.first
      ["correct_comments_html", "incorrect_comments_html", "neutral_comments_html", "more_comments_html"].each do |k|
        q2.question_data.keys.should_not include(k)
      end
      q2.question_data["answers"].each do |a|
        a.keys.should_not include("comments_html")
      end
    end

    it "should copy discussion topic attributes" do
      topic = @copy_from.discussion_topics.create!(:title => "topic", :message => "<p>bloop</p>",
                                                   :pinned => true, :discussion_type => "threaded",
                                                   :require_initial_post => true)
      topic.posted_at = 2.days.ago
      topic.position = 2
      topic.save!

      run_course_copy

      @copy_to.discussion_topics.count.should == 1
      new_topic = @copy_to.discussion_topics.first

      attrs = ["title", "message", "discussion_type", "type", "pinned", "position", "require_initial_post"]
      topic.attributes.slice(*attrs).should == new_topic.attributes.slice(*attrs)

      new_topic.last_reply_at.to_i.should == new_topic.posted_at.to_i
      topic.posted_at.to_i.should == new_topic.posted_at.to_i
    end

    it "should copy a discussion topic when assignment is selected" do
      topic = @copy_from.discussion_topics.build(:title => "topic")
      assignment = @copy_from.assignments.build(:submission_types => 'discussion_topic', :title => topic.title)
      assignment.infer_times
      assignment.saved_by = :discussion_topic
      topic.assignment = assignment
      topic.save

      @cm.copy_options = {
              :assignments => {mig_id(assignment) => "1"},
              :discussion_topics => {mig_id(topic) => "0"},
      }
      @cm.save!

      run_course_copy

      @copy_to.discussion_topics.find_by_migration_id(mig_id(topic)).should_not be_nil
    end

    it "should copy selected announcements" do
      ann = @copy_from.announcements.create!(:message => "howdy", :title => "announcement title")

      @cm.copy_options = {
          :announcements => {mig_id(ann) => "1"},
      }
      @cm.save!

      run_course_copy

      @copy_to.announcements.find_by_migration_id(mig_id(ann)).should_not be_nil
    end

    it "should not copy announcements if not selected" do
      ann = @copy_from.announcements.create!(:message => "howdy", :title => "announcement title")

      @cm.copy_options = {
          :all_discussion_topics => "1", :all_announcements => "0"
      }
      @cm.save!

      run_course_copy

      @copy_to.announcements.find_by_migration_id(mig_id(ann)).should be_nil
    end

    it "should not copy deleted assignment attached to topic" do
      topic = @copy_from.discussion_topics.build(:title => "topic")
      assignment = @copy_from.assignments.build(:submission_types => 'discussion_topic', :title => topic.title)
      assignment.infer_times
      assignment.saved_by = :discussion_topic
      topic.assignment = assignment
      topic.save!
      assignment.workflow_state = 'deleted'
      assignment.save!

      topic.reload
      topic.active?.should == true

      run_course_copy

      @copy_to.discussion_topics.find_by_migration_id(mig_id(topic)).should_not be_nil
      @copy_to.assignments.find_by_migration_id(mig_id(assignment)).should be_nil
    end

    it "should not copy deleted assignment attached to quizzes" do
      pending unless Qti.qti_enabled?
      g = @copy_from.assignment_groups.create!(:name => "new group")
      quiz = @copy_from.quizzes.create(:title => "asmnt", :quiz_type => "assignment", :assignment_group_id => g.id)
      quiz.workflow_state = 'available'
      quiz.save!

      asmnt = quiz.assignment

      quiz.quiz_type = 'practice_quiz'
      quiz.save!

      asmnt.workflow_state = 'deleted'
      asmnt.save!

      run_course_copy

      @copy_to.quizzes.find_by_migration_id(mig_id(quiz)).should_not be_nil
      @copy_to.assignments.find_by_migration_id(mig_id(asmnt)).should be_nil
    end

    def create_rubric_asmnt
      @rubric = @copy_from.rubrics.new
      @rubric.title = "Rubric"
      @rubric.data = [{:ratings=>[{:criterion_id=>"309_6312", :points=>5.5, :description=>"Full Marks", :id=>"blank", :long_description=>""}, {:criterion_id=>"309_6312", :points=>0, :description=>"No Marks", :id=>"blank_2", :long_description=>""}], :points=>5.5, :description=>"Description of criterion", :id=>"309_6312", :long_description=>""}]
      @rubric.save!

      @assignment = @copy_from.assignments.create!(:title => "some assignment", :points_possible => 12)
      @assoc = @rubric.associate_with(@assignment, @copy_from, :purpose => 'grading', :use_for_grading => true)
      @assoc.hide_score_total = true
      @assoc.use_for_grading = true
      @assoc.save!
    end

    it "should still associate rubrics and assignments and copy rubric association properties" do
      create_rubric_asmnt
      @assoc.summary_data = {:saved_comments=>{"309_6312"=>["what the comment", "hey"]}}
      @assoc.save!

      run_course_copy

      rub = @copy_to.rubrics.find_by_migration_id(mig_id(@rubric))
      rub.should_not be_nil

      [:description, :id, :points].each do |k|
        rub.data.first[k].should == @rubric.data.first[k]
      end
      [:criterion_id, :description, :id, :points].each do |k|
        rub.data.first[:ratings].each_with_index do |criterion, i|
          criterion[k].should == @rubric.data.first[:ratings][i][k]
        end
      end

      asmnt2 = @copy_to.assignments.find_by_migration_id(mig_id(@assignment))
      asmnt2.rubric.id.should == rub.id
      asmnt2.rubric_association.use_for_grading.should == true
      asmnt2.rubric_association.hide_score_total.should == true
      asmnt2.rubric_association.summary_data.should == @assoc.summary_data
    end

    it "should copy rubrics associated with assignments when rubric isn't selected" do
      create_rubric_asmnt
      @cm.copy_options = {
              :assignments => {mig_id(@assignment) => "1"},
      }
      @cm.save!
      run_course_copy

      rub = @copy_to.rubrics.find_by_migration_id(mig_id(@rubric))
      rub.should_not be_nil
      asmnt2 = @copy_to.assignments.find_by_migration_id(mig_id(@assignment))
      asmnt2.rubric.id.should == rub.id
    end

    it "should assign the correct parent folder when the parent folder has already been created" do
      folder = Folder.root_folders(@copy_from).first
      folder = folder.sub_folders.create!(:context => @copy_from, :name => 'folder_1')
      att = Attachment.create!(:filename => 'dummy.txt', :uploaded_data => StringIO.new('fakety'), :folder => folder, :context => @copy_from)
      folder = folder.sub_folders.create!(:context => @copy_from, :name => 'folder_2')
      folder = folder.sub_folders.create!(:context => @copy_from, :name => 'folder_3')
      old_attachment = Attachment.create!(:filename => 'merge.test', :uploaded_data => StringIO.new('ohey'), :folder => folder, :context => @copy_from)

      run_course_copy

      new_attachment = @copy_to.attachments.find_by_migration_id(mig_id(old_attachment))
      new_attachment.should_not be_nil
      new_attachment.full_path.should == "course files/folder_1/folder_2/folder_3/merge.test"
      folder.reload
    end

    it "items in the root folder should be in the root in the new course" do
      att = Attachment.create!(:filename => 'dummy.txt', :uploaded_data => StringIO.new('fakety'), :folder => Folder.root_folders(@copy_from).first, :context => @copy_from)

      @copy_from.syllabus_body = "<a href='/courses/#{@copy_from.id}/files/#{att.id}/download?wrap=1'>link</a>"
      @copy_from.save!

      run_course_copy

      to_root = Folder.root_folders(@copy_to).first
      new_attachment = @copy_to.attachments.find_by_migration_id(mig_id(att))
      new_attachment.should_not be_nil
      new_attachment.full_path.should == "course files/dummy.txt"
      new_attachment.folder.should == to_root
      @copy_to.syllabus_body.should == %{<a href="/courses/#{@copy_to.id}/files/#{new_attachment.id}/download?wrap=1">link</a>}
    end

    it "should copy files into the correct folders when the folders share the same name" do
      root = Folder.root_folders(@copy_from).first
      f1 = root.sub_folders.create!(:name => "folder", :context => @copy_from)
      f2 = f1.sub_folders.create!(:name => "folder", :context => @copy_from)

      atts = []
      atts << Attachment.create!(:filename => 'dummy1.txt', :uploaded_data => StringIO.new('fakety'), :folder => f2, :context => @copy_from)
      atts << Attachment.create!(:filename => 'dummy2.txt', :uploaded_data => StringIO.new('fakety'), :folder => f1, :context => @copy_from)

      run_course_copy

      atts.each do |att|
        new_att = @copy_to.attachments.find_by_migration_id(mig_id(att))
        new_att.full_path.should == att.full_path
      end
    end

    it "should add a warning instead of failing when trying to copy an invalid file" do
      att = Attachment.create!(:filename => 'dummy.txt', :uploaded_data => StringIO.new('fakety'), :folder => Folder.root_folders(@copy_from).first, :context => @copy_from)
      Attachment.where(:id => att).update_all(:filename => nil)

      att.reload
      att.should_not be_valid

      run_course_copy(["Couldn't copy file \"dummy.txt\""])
    end

    it "should preserve media comment links" do
      pending unless Qti.qti_enabled?

      @copy_from.media_objects.create!(:media_id => '0_12345678')
      @copy_from.syllabus_body = <<-HTML.strip
      <p>
        Hello, students.<br>
        With associated media object: <a id="media_comment_0_l4l5n0wt" class="instructure_inline_media_comment video_comment" href="/media_objects/0_l4l5n0wt">this is a media comment</a>
        Without associated media object: <a id="media_comment_0_12345678" class="instructure_inline_media_comment video_comment" href="/media_objects/0_12345678">this is a media comment</a>
        another type: <a id="media_comment_0_bq09qam2" class="instructure_inline_media_comment video_comment" href="/courses/#{@copy_from.id}/file_contents/course%20files/media_objects/0_bq09qam2">this is a media comment</a>
      </p>
      HTML

      run_course_copy

      @copy_to.syllabus_body.should == @copy_from.syllabus_body.gsub("/courses/#{@copy_from.id}/file_contents/course%20files",'')
    end
    
    it "should re-use kaltura media objects" do
      media_id = '0_deadbeef'
      @copy_from.media_objects.create!(:media_id => media_id)
      att = Attachment.create!(:filename => 'video.mp4', :uploaded_data => StringIO.new('pixels and frames and stuff'), :folder => Folder.root_folders(@copy_from).first, :context => @copy_from)
      att.media_entry_id = media_id
      att.content_type = "video/mp4"
      att.save!

      run_course_copy

      @copy_to.attachments.find_by_migration_id(mig_id(att)).media_entry_id.should == media_id
      Delayed::Job.find_by_tag('MediaObject.add_media_files').should be_nil
    end

    it "should include implied files for course exports" do
      att = Attachment.create!(:filename => 'first.png', :uploaded_data => StringIO.new('ohai'), :folder => Folder.root_folders(@copy_from).first, :context => @copy_from)
      att2 = Attachment.create!(:filename => 'second.jpg', :uploaded_data => StringIO.new('ohais'), :folder => Folder.root_folders(@copy_from).first, :context => @copy_from)
      att3 = Attachment.create!(:filename => 'third.jpg', :uploaded_data => StringIO.new('3333'), :folder => Folder.root_folders(@copy_from).first, :context => @copy_from)

      asmnt_des = %{<a href="/courses/%s/files/%s/preview">First file</a>}
      wiki_body = %{<img src="/courses/%s/files/%s/preview">}
      asmnt = @copy_from.assignments.create!(:points_possible => 40, :grading_type => 'points', :description=>(asmnt_des % [@copy_from.id, att.id]), :title => "assignment")
      wiki = @copy_from.wiki.wiki_pages.create!(:title => "wiki", :body => (wiki_body % [@copy_from.id, att2.id]))

      # don't mark the attachments
      @cm.copy_options = {
              :wiki_pages => {mig_id(wiki) => "1"},
              :assignments => {mig_id(asmnt) => "1"},
      }
      @cm.save!
      run_course_copy

      @copy_to.attachments.count.should == 2
      att_2 = @copy_to.attachments.find_by_migration_id(mig_id(att))
      att_2.should_not be_nil
      att2_2 = @copy_to.attachments.find_by_migration_id(mig_id(att2))
      att2_2.should_not be_nil

      @copy_to.assignments.first.description.should == asmnt_des % [@copy_to.id, att_2.id]
      @copy_to.wiki.wiki_pages.first.body.should == wiki_body % [@copy_to.id, att2_2.id]
    end

    it "should include implied objects for context modules" do
      mod1 = @copy_from.context_modules.create!(:name => "some module")
      asmnt1 = @copy_from.assignments.create!(:title => "some assignment")
      mod1.add_item({:id => asmnt1.id, :type => 'assignment', :indent => 1})
      page = @copy_from.wiki.wiki_pages.create!(:title => "some page")
      page2 = @copy_from.wiki.wiki_pages.create!(:title => "some page 2")
      mod1.add_item({:id => page.id, :type => 'wiki_page'})
      att = Attachment.create!(:filename => 'first.png', :uploaded_data => StringIO.new('ohai'), :folder => Folder.root_folders(@copy_from).first, :context => @copy_from)
      att2 = Attachment.create!(:filename => 'first.png', :uploaded_data => StringIO.new('ohai'), :folder => Folder.root_folders(@copy_from).first, :context => @copy_from)
      mod1.add_item({:id => att.id, :type => 'attachment'})
      mod1.add_item({ :title => 'Example 1', :type => 'external_url', :url => 'http://a.example.com/' })
      mod1.add_item :type => 'context_module_sub_header', :title => "Sub Header"
      tool = @copy_from.context_external_tools.create!(:name => "b", :url => "http://www.google.com", :consumer_key => '12345', :shared_secret => 'secret')
      tool2 = @copy_from.context_external_tools.create!(:name => "b", :url => "http://www.instructure.com", :consumer_key => '12345', :shared_secret => 'secret')
      mod1.add_item :type => 'context_external_tool', :id => tool.id, :url => tool.url
      topic = @copy_from.discussion_topics.create!(:title => "topic")
      topic2 = @copy_from.discussion_topics.create!(:title => "topic2")
      mod1.add_item :type => 'discussion_topic', :id => topic.id
      quiz = @copy_from.quizzes.create!(:title => 'quiz')
      quiz2 = @copy_from.quizzes.create!(:title => 'quiz2')
      mod1.add_item :type => 'quiz', :id => quiz.id
      mod1.save!

      mod2 = @copy_from.context_modules.create!(:name => "not copied")
      asmnt2 = @copy_from.assignments.create!(:title => "some assignment again")
      mod2.add_item({:id => asmnt2.id, :type => 'assignment', :indent => 1})
      mod2.save!

      @cm.copy_options = {
                      :context_modules => {mig_id(mod1) => "1", mig_id(mod2) => "0"},
              }
      @cm.save!

      run_course_copy

      mod1_copy = @copy_to.context_modules.find_by_migration_id(mig_id(mod1))
      mod1_copy.should_not be_nil
      if Qti.qti_enabled?
        mod1_copy.content_tags.count.should == 8
      else
        mod1_copy.content_tags.count.should == 7
      end


      @copy_to.assignments.find_by_migration_id(mig_id(asmnt1)).should_not be_nil
      @copy_to.wiki.wiki_pages.find_by_migration_id(mig_id(page)).should_not be_nil
      @copy_to.attachments.find_by_migration_id(mig_id(att)).should_not be_nil
      @copy_to.context_external_tools.find_by_migration_id(mig_id(tool)).should_not be_nil
      @copy_to.discussion_topics.find_by_migration_id(mig_id(topic)).should_not be_nil
      @copy_to.quizzes.find_by_migration_id(mig_id(quiz)).should_not be_nil if Qti.qti_enabled?

      @copy_to.context_modules.find_by_migration_id(mig_id(mod2)).should be_nil
      @copy_to.assignments.find_by_migration_id(mig_id(asmnt2)).should be_nil
      @copy_to.attachments.find_by_migration_id(mig_id(att2)).should be_nil
      @copy_to.wiki.wiki_pages.find_by_migration_id(mig_id(page2)).should be_nil
      @copy_to.context_external_tools.find_by_migration_id(mig_id(tool2)).should be_nil
      @copy_to.discussion_topics.find_by_migration_id(mig_id(topic2)).should be_nil
      @copy_to.quizzes.find_by_migration_id(mig_id(quiz2)).should be_nil
    end

    it "should preserve links to re-uploaded attachments" do
      att = Attachment.create!(:filename => 'first.png', :uploaded_data => StringIO.new('ohai'), :folder => Folder.root_folders(@copy_from).first, :context => @copy_from)
      att.destroy
      new_att = Attachment.create!(:filename => 'first.png', :uploaded_data => StringIO.new('ohai'), :folder => Folder.root_folders(@copy_from).first, :context => @copy_from)
      @copy_from.attachments.find(att.id).should == new_att

      page = @copy_from.wiki.wiki_pages.create!(:title => "some page", :body => "<a href='/courses/#{@copy_from.id}/files/#{att.id}/download?wrap=1'>link</a>")

      @cm.copy_options = { :wiki_pages => {mig_id(page) => "1"}}
      @cm.save!

      run_course_copy

      att2 = @copy_to.attachments.find_by_filename('first.png')
      page2 = @copy_to.wiki.wiki_pages.find_by_migration_id(mig_id(page))
      page2.body.should include("<a href=\"/courses/#{@copy_to.id}/files/#{att2.id}/download?wrap=1\">link</a>")
    end

    it "should perform day substitutions" do
      pending unless Qti.qti_enabled?
      @copy_from.assert_assignment_group
      today = Time.now.utc
      asmnt = @copy_from.assignments.build
      asmnt.due_at = today
      asmnt.workflow_state = 'published'
      asmnt.save!
      @copy_from.reload

      @cm.copy_options = @cm.copy_options.merge(
              :shift_dates => true,
              :day_substitutions => {today.wday.to_s => (today.wday + 1).to_s}
      )
      @cm.save!

      run_course_copy

      new_assignment = @copy_to.assignments.first
      # new_assignment.due_at.should == today + 1.day does not work
      new_assignment.due_at.to_i.should_not == asmnt.due_at.to_i
      (new_assignment.due_at.to_i - (today + 1.day).to_i).abs.should < 60
    end

    it "should shift dates" do
      pending unless Qti.qti_enabled?
      options = {
              :everything => true,
              :shift_dates => true,
              :old_start_date => 'Jul 1, 2012',
              :old_end_date => 'Jul 11, 2012',
              :new_start_date => 'Aug 5, 2012',
              :new_end_date => 'Aug 15, 2012'
      }

      old_start = DateTime.parse("01 Jul 2012 06:00:00 UTC +00:00")
      new_start = DateTime.parse("05 Aug 2012 06:00:00 UTC +00:00")

      @copy_from.assert_assignment_group
      @copy_from.assignments.create!(:due_at => old_start + 1.day,
                                     :unlock_at => old_start + 2.days,
                                     :lock_at => old_start + 3.days,
                                     :peer_reviews_due_at => old_start + 4.days
      )
      @copy_from.quizzes.create!(:due_at => "05 Jul 2012 06:00:00 UTC +00:00",
                                 :unlock_at => old_start + 1.days,
                                 :lock_at => old_start + 5.days
      )
      @copy_from.discussion_topics.create!(:title => "some topic",
                                           :message => "<p>some text</p>",
                                           :delayed_post_at => old_start + 3.days)
      @copy_from.calendar_events.create!(:title => "an event",
                                         :start_at => old_start + 4.days,
                                         :end_at => old_start + 4.days + 1.hour)
      cm = @copy_from.context_modules.build(:name => "some module", :unlock_at => old_start + 1.days)
      cm.start_at = old_start + 2.day
      cm.end_at = old_start + 3.days
      cm.save!

      @cm.copy_options = options
      @cm.save!

      run_course_copy

      new_asmnt = @copy_to.assignments.first
      new_asmnt.due_at.to_i.should  == (new_start + 1.day).to_i
      new_asmnt.unlock_at.to_i.should == (new_start + 2.day).to_i
      new_asmnt.lock_at.to_i.should == (new_start + 3.day).to_i
      new_asmnt.peer_reviews_due_at.to_i.should == (new_start + 4.day).to_i

      new_quiz = @copy_to.quizzes.first
      new_quiz.due_at.to_i.should  == (new_start + 4.day).to_i
      new_quiz.unlock_at.to_i.should == (new_start + 1.day).to_i
      new_quiz.lock_at.to_i.should == (new_start + 5.day).to_i

      new_disc = @copy_to.discussion_topics.first
      new_disc.delayed_post_at.to_i.should == (new_start + 3.day).to_i

      new_event = @copy_to.calendar_events.first
      new_event.start_at.to_i.should == (new_start + 4.day).to_i
      new_event.end_at.to_i.should == (new_start + 4.day + 1.hour).to_i

      new_mod = @copy_to.context_modules.first
      new_mod.unlock_at.to_i.should  == (new_start + 1.day).to_i
      new_mod.start_at.to_i.should == (new_start + 2.day).to_i
      new_mod.end_at.to_i.should == (new_start + 3.day).to_i
    end

    it "should copy all quiz attributes" do
      pending unless Qti.qti_enabled?
      q = @copy_from.quizzes.create!(
              :title => 'quiz',
              :description => "<p>description eh</p>",
              :shuffle_answers => true,
              :show_correct_answers => 'true',
              :time_limit => 20,
              :allowed_attempts => 4,
              :scoring_policy => 'keep_highest',
              :quiz_type => 'survey',
              :access_code => 'code',
              :anonymous_submissions => true,
              :hide_results => 'until_after_last_attempt',
              :ip_filter => '192.168.1.1',
              :require_lockdown_browser => true,
              :require_lockdown_browser_for_results => true,
              :notify_of_update => true,
              :one_question_at_a_time => true,
              :cant_go_back => true
      )

      run_course_copy

      new_quiz = @copy_to.quizzes.first

      [:title, :description, :points_possible, :shuffle_answers,
       :show_correct_answers, :time_limit, :allowed_attempts, :scoring_policy, :quiz_type,
       :access_code, :anonymous_submissions,
       :hide_results, :ip_filter, :require_lockdown_browser,
       :require_lockdown_browser_for_results].each do |prop|
        new_quiz.send(prop).should == q.send(prop)
      end

    end

    context "should copy time correctly across daylight saving shift" do
      let(:local_time_zone) { ActiveSupport::TimeZone.new 'America/Denver' }

      def copy_assignment(options = {})
        account = @copy_to.account

        old_time_zone = account.default_time_zone
        account.default_time_zone = options.include?(:account_time_zone) ? options[:account_time_zone].name : 'UTC'
        account.save!

        Time.use_zone('UTC') do
          assignment = @copy_from.assignments.create! :title => 'Assignment', :due_at => old_date
          assignment.save!

          opts = {
                  :everything => true,
                  :shift_dates => true,
                  :old_start_date => old_start_date,
                  :old_end_date => old_end_date,
                  :new_start_date => new_start_date,
                  :new_end_date => new_end_date
          }
          opts[:time_zone] = options[:time_zone].name if options.include?(:time_zone)
          @cm.copy_options = @cm.copy_options.merge(opts)
          @cm.save!

          run_course_copy

          assignment2 = @copy_to.assignments.find_by_migration_id(mig_id(assignment))
          assignment2.due_at.in_time_zone(local_time_zone)
        end
      ensure
        account.default_time_zone = old_time_zone
        account.save!
      end

      context "from MST to MDT" do
        let(:old_date)       { local_time_zone.local(2012, 1, 6, 12, 0) } # 6 Jan 2012 12:00
        let(:new_date)       { local_time_zone.local(2012, 4, 6, 12, 0) } # 6 Apr 2012 12:00
        let(:old_start_date) { 'Jan 1, 2012' }
        let(:old_end_date)   { 'Jan 15, 2012' }
        let(:new_start_date) { 'Apr 1, 2012' }
        let(:new_end_date)   { 'Apr 15, 2012' }

        it "using an explicit time zone" do
          new_date.should == copy_assignment(:time_zone => local_time_zone)
        end

        it "using the account time zone" do
          new_date.should == copy_assignment(:account_time_zone => local_time_zone)
        end
      end

      context "from MDT to MST" do
        let(:old_date)       { local_time_zone.local(2012, 9, 6, 12, 0) }  # 6 Sep 2012 12:00
        let(:new_date)       { local_time_zone.local(2012, 12, 6, 12, 0) } # 6 Dec 2012 12:00
        let(:old_start_date) { 'Sep 1, 2012' }
        let(:old_end_date)   { 'Sep 15, 2012' }
        let(:new_start_date) { 'Dec 1, 2012' }
        let(:new_end_date)   { 'Dec 15, 2012' }

        it "using an explicit time zone" do
          new_date.should == copy_assignment(:time_zone => local_time_zone)
        end

        it "using the account time zone" do
          new_date.should == copy_assignment(:account_time_zone => local_time_zone)
        end
      end
    end

    it "should correctly copy all day dates for assignments and events" do
      date = "Jun 21 2012 11:59pm"
      date2 = "Jun 21 2012 00:00am"
      asmnt = @copy_from.assignments.create!(:title => 'all day', :due_at => date)
      asmnt.all_day.should be_true
      cal = @copy_from.calendar_events.create(:title => "haha", :description => "oi", :start_at => date2, :end_at => date2)

      run_course_copy

      asmnt_2 = @copy_to.assignments.find_by_migration_id(mig_id(asmnt))
      asmnt_2.all_day.should be_true
      asmnt_2.due_at.strftime("%H:%M").should == "23:59"
      asmnt_2.all_day_date.should == Date.parse("Jun 21 2012")

      cal_2 = @copy_to.calendar_events.find_by_migration_id(mig_id(cal))
      cal_2.all_day.should be_true
      cal_2.all_day_date.should == Date.parse("Jun 21 2012")
      cal_2.start_at.strftime("%H:%M").should == "00:00"
    end

    it "should leave file references in AQ context as-is on copy" do
      pending unless Qti.qti_enabled?
      @bank = @copy_from.assessment_question_banks.create!(:title => 'Test Bank')
      @attachment = attachment_with_context(@copy_from)
      @attachment2 = @attachment = Attachment.create!(:filename => 'test.jpg', :display_name => "test.jpg", :uploaded_data => StringIO.new('psych!'), :folder => Folder.unfiled_folder(@copy_from), :context => @copy_from)
      data = {"name" => "Hi", "question_text" => <<-HTML.strip, "answers" => [{"id" => 1}, {"id" => 2}]}
      File ref:<img src="/courses/#{@copy_from.id}/files/#{@attachment.id}/download">
      different file ref: <img src="/courses/#{@copy_from.id}/file_contents/course%20files/unfiled/test.jpg">
      media object: <a id="media_comment_0_l4l5n0wt" class="instructure_inline_media_comment video_comment" href="/media_objects/0_l4l5n0wt">this is a media comment</a>
      equation: <img class="equation_image" title="Log_216" src="/equation_images/Log_216" alt="Log_216">
      link to some other course: <a href="/courses/#{@copy_from.id + @copy_to.id}">Cool Course</a>
      canvas image: <img style="max-width: 723px;" src="/images/preview.png" alt="">
      HTML
      @question = @bank.assessment_questions.create!(:question_data => data)
      @question.reload.question_data['question_text'].should =~ %r{/assessment_questions/}

      run_course_copy

      bank = @copy_to.assessment_question_banks.first
      bank.assessment_questions.count.should == 1
      aq = bank.assessment_questions.first

      aq.question_data['question_text'].should match_ignoring_whitespace(@question.question_data['question_text'])
    end

    it "should correctly copy quiz question html file references" do
      pending unless Qti.qti_enabled?
      root = Folder.root_folders(@copy_from).first
      folder = root.sub_folders.create!(:context => @copy_from, :name => 'folder 1')
      att = Attachment.create!(:filename => 'first.jpg', :display_name => "first.jpg", :uploaded_data => StringIO.new('first'), :folder => root, :context => @copy_from)
      att2 = Attachment.create!(:filename => 'test.jpg', :display_name => "test.jpg", :uploaded_data => StringIO.new('second'), :folder => root, :context => @copy_from)
      att3 = Attachment.create!(:filename => 'testing.jpg', :display_name => "testing.jpg", :uploaded_data => StringIO.new('test this'), :folder => root, :context => @copy_from)
      att4 = Attachment.create!(:filename => 'sub_test.jpg', :display_name => "sub_test.jpg", :uploaded_data => StringIO.new('sub_folder'), :folder => folder, :context => @copy_from)
      qtext = <<-HTML.strip
File ref:<img src="/courses/%s/files/%s/download">
different file ref: <img src="/courses/%s/%s">
subfolder file ref: <img src="/courses/%s/%s">
media object: <a id="media_comment_0_l4l5n0wt" class="instructure_inline_media_comment video_comment" href="/media_objects/0_l4l5n0wt">this is a media comment</a>
equation: <img class="equation_image" title="Log_216" src="/equation_images/Log_216" alt="Log_216">
        HTML

      data = {:correct_comments_html => "<strong>correct</strong>",
                    :question_type => "multiple_choice_question",
                    :question_name => "test fun",
                    :name => "test fun",
                    :points_possible => 10,
                    :question_text => qtext % [@copy_from.id, att.id, @copy_from.id, "file_contents/course%20files/test.jpg", @copy_from.id, "file_contents/course%20files/folder%201/sub_test.jpg"],
                    :answers =>
                            [{:migration_id => "QUE_1016_A1", :html => %{File ref:<img src="/courses/#{@copy_from.id}/files/#{att3.id}/download">}, :comments_html =>'<i>comment</i>', :text => "", :weight => 100, :id => 8080},
                             {:migration_id => "QUE_1017_A2", :html => "<strong>html answer 2</strong>", :comments_html =>'<i>comment</i>', :text => "", :weight => 0, :id => 2279}]}.with_indifferent_access

      q1 = @copy_from.quizzes.create!(:title => 'quiz1')
      qq = q1.quiz_questions.create!
      qq.write_attribute(:question_data, data)
      qq.save!

      run_course_copy

      @copy_to.attachments.count.should == 4
      att_2 = @copy_to.attachments.find_by_migration_id(mig_id(att))
      att2_2 = @copy_to.attachments.find_by_migration_id(mig_id(att2))
      att3_2 = @copy_to.attachments.find_by_migration_id(mig_id(att3))
      att4_2 = @copy_to.attachments.find_by_migration_id(mig_id(att4))

      q_to = @copy_to.quizzes.first
      qq_to = q_to.active_quiz_questions.first
      qq_to.question_data[:question_text].should match_ignoring_whitespace(qtext % [@copy_to.id, att_2.id, @copy_to.id, "files/#{att2_2.id}/preview", @copy_to.id, "files/#{att4_2.id}/preview"])
      qq_to.question_data[:answers][0][:html].should match_ignoring_whitespace(%{File ref:<img src="/courses/#{@copy_to.id}/files/#{att3_2.id}/download">})
    end

    it "should copy all html fields in assessment questions" do
      pending unless Qti.qti_enabled?
      @bank = @copy_from.assessment_question_banks.create!(:title => 'Test Bank')
      data = {:correct_comments_html => "<strong>correct</strong>",
                          :question_type => "multiple_choice_question",
                          :incorrect_comments_html => "<strong>incorrect</strong>",
                          :neutral_comments_html => "<strong>meh</strong>",
                          :question_name => "test fun",
                          :name => "test fun",
                          :points_possible => 10,
                          :question_text => "<strong>html for fun</strong>",
                          :answers =>
                                  [{:migration_id => "QUE_1016_A1", :html => "<strong>html answer 1</strong>", :comments_html =>'<i>comment</i>', :text => "", :weight => 100, :id => 8080},
                                   {:migration_id => "QUE_1017_A2", :html => "<span style=\"color: #808000;\">html answer 2</span>", :comments_html =>'<i>comment</i>', :text => "", :weight => 0, :id => 2279}]}.with_indifferent_access
      aq_from1 = @bank.assessment_questions.create!(:question_data => data)
      data2 = data.clone
      data2[:question_text] = "<i>matching yo</i>"
      data2[:question_type] = 'matching_question'
      data2[:matches] = [{:match_id=>4835, :text=>"a", :html => '<i>a</i>'},
                        {:match_id=>6247, :text=>"b", :html => '<i>a</i>'}]
      data2[:answers][0][:match_id] = 4835
      data2[:answers][0][:left_html] = data2[:answers][0][:html]
      data2[:answers][0][:right] = "a"
      data2[:answers][1][:match_id] = 6247
      data2[:answers][1][:right] = "b"
      data2[:answers][1][:left_html] = data2[:answers][1][:html]
      aq_from2 = @bank.assessment_questions.create!(:question_data => data2)

      run_course_copy

      aq = @copy_to.assessment_questions.find_by_migration_id(mig_id(aq_from1))

      aq.question_data[:question_text].should == data[:question_text]
      aq.question_data[:answers][0][:html].should == data[:answers][0][:html]
      aq.question_data[:answers][0][:comments_html].should == data[:answers][0][:comments_html]
      aq.question_data[:answers][1][:html].should == data[:answers][1][:html]
      aq.question_data[:answers][1][:comments_html].should == data[:answers][1][:comments_html]
      aq.question_data[:correct_comments_html].should == data[:correct_comments_html]
      aq.question_data[:incorrect_comments_html].should == data[:incorrect_comments_html]
      aq.question_data[:neutral_comments_html].should == data[:neutral_comments_html]

      # and the matching question
      aq = @copy_to.assessment_questions.find_by_migration_id(mig_id(aq_from2))
      aq.question_data[:answers][0][:html].should == data2[:answers][0][:html]
      aq.question_data[:answers][0][:left_html].should == data2[:answers][0][:left_html]
      aq.question_data[:answers][1][:html].should == data2[:answers][1][:html]
      aq.question_data[:answers][1][:left_html].should == data2[:answers][1][:left_html]
    end

    it "should copy file_upload_questions" do
      pending unless Qti.qti_enabled?
      bank = @copy_from.assessment_question_banks.create!(:title => 'Test Bank')
      data = {:question_type => "file_upload_question",
              :points_possible => 10,
              :question_text => "<strong>html for fun</strong>"
              }.with_indifferent_access
      bank.assessment_questions.create!(:question_data => data)

      q = @copy_from.quizzes.create!(:title => "survey pub", :quiz_type => "survey")
      q.quiz_questions.create!(:question_data => data)
      q.generate_quiz_data
      q.published_at = Time.now
      q.workflow_state = 'available'
      q.save!

      run_course_copy

      @copy_to.assessment_questions.count.should == 2
      @copy_to.assessment_questions.each do |aq|
        aq.question_data['question_type'].should == data[:question_type]
        aq.question_data['question_text'].should == data[:question_text]
      end

      @copy_to.quizzes.count.should == 1
      quiz = @copy_to.quizzes.first
      quiz.active_quiz_questions.size.should == 1

      qq = quiz.active_quiz_questions.first
      qq.question_data['question_type'].should == data[:question_type]
      qq.question_data['question_text'].should == data[:question_text]
    end

    it "should import calendar events" do
      body_with_link = "<p>Watup? <strong>eh?</strong><a href=\"/courses/%s/assignments\">Assignments</a></p>"
      cal = @copy_from.calendar_events.new
      cal.title = "Calendar event"
      cal.description = body_with_link % @copy_from.id
      cal.start_at = 1.week.from_now
      cal.save!
      cal.all_day = true
      cal.save!
      cal2 = @copy_from.calendar_events.new
      cal2.title = "Stupid events"
      cal2.start_at = 5.minutes.from_now
      cal2.end_at = 10.minutes.from_now
      cal2.all_day = false
      cal2.save!
      cal3 = @copy_from.calendar_events.create!(:title => "deleted event")
      cal3.destroy

      run_course_copy

      @copy_to.calendar_events.count.should == 2
      cal_2 = @copy_to.calendar_events.find_by_migration_id(CC::CCHelper.create_key(cal))
      cal_2.title.should == cal.title
      cal_2.start_at.to_i.should == cal.start_at.to_i
      cal_2.end_at.to_i.should == cal.end_at.to_i
      cal_2.all_day.should == true
      cal_2.all_day_date.should == cal.all_day_date
      cal_2.description = body_with_link % @copy_to.id

      cal2_2 = @copy_to.calendar_events.find_by_migration_id(CC::CCHelper.create_key(cal2))
      cal2_2.title.should == cal2.title
      cal2_2.start_at.to_i.should == cal2.start_at.to_i
      cal2_2.end_at.to_i.should == cal2.end_at.to_i
      cal2_2.description.should == ''
    end

    it "should leave text answers as text" do
      pending unless Qti.qti_enabled?
      @bank = @copy_from.assessment_question_banks.create!(:title => 'Test Bank')
      data = {
                          :question_type => "multiple_choice_question",
                          :question_name => "test fun",
                          :name => "test fun",
                          :points_possible => 10,
                          :question_text => "<strong>html for fun</strong>",
                          :answers =>
                                  [{:migration_id => "QUE_1016_A1", :text => "<br />", :weight => 100, :id => 8080},
                                   {:migration_id => "QUE_1017_A2", :text => "<pre>", :weight => 0, :id => 2279}]}.with_indifferent_access
      aq_from1 = @bank.assessment_questions.create!(:question_data => data)

      run_course_copy

      aq = @copy_to.assessment_questions.find_by_migration_id(mig_id(aq_from1))

      aq.question_data[:answers][0][:text].should == data[:answers][0][:text]
      aq.question_data[:answers][1][:text].should == data[:answers][1][:text]
      aq.question_data[:answers][0][:html].should be_nil
      aq.question_data[:answers][1][:html].should be_nil
      aq.question_data[:question_text].should == data[:question_text]
    end

    context "copying frozen assignments" do
      append_before (:each) do
        @setting = PluginSetting.create!(:name => "assignment_freezer", :settings => {"no_copying" => "yes"})

        @asmnt = @copy_from.assignments.create!(:title => 'lock locky')
        @asmnt.copied = true
        @asmnt.freeze_on_copy = true
        @asmnt.save!
        @quiz = @copy_from.quizzes.create(:title => "quiz", :quiz_type => "assignment")
        @quiz.workflow_state = 'available'
        @quiz.save!
        @quiz.assignment.copied = true
        @quiz.assignment.freeze_on_copy = true
        @quiz.save!
        @topic = @copy_from.discussion_topics.build(:title => "topic")
        assignment = @copy_from.assignments.build(:submission_types => 'discussion_topic', :title => @topic.title)
        assignment.infer_times
        assignment.saved_by = :discussion_topic
        assignment.copied = true
        assignment.freeze_on_copy = true
        @topic.assignment = assignment
        @topic.save

        @admin = account_admin_user(opts={})
      end

      it "should copy for admin" do
        @cm.user = @admin
        @cm.save!

        run_course_copy

        @copy_to.assignments.count.should == (Qti.qti_enabled? ? 3 : 2)
        @copy_to.quizzes.count.should == 1 if Qti.qti_enabled?
        @copy_to.discussion_topics.count.should == 1
        @cm.content_export.error_messages.should == []
      end

      it "should copy for teacher if flag not set" do
        @setting.settings = {}
        @setting.save!

        run_course_copy

        @copy_to.assignments.count.should == (Qti.qti_enabled? ? 3 : 2)
        @copy_to.quizzes.count.should == 1 if Qti.qti_enabled?
        @copy_to.discussion_topics.count.should == 1
        @cm.content_export.error_messages.should == []
      end

      it "should not copy for teacher" do
        run_course_copy

        @copy_to.assignments.count.should == 0
        @copy_to.quizzes.count.should == 0
        @copy_to.discussion_topics.count.should == 0
        @cm.content_export.error_messages.should == [
                ["The assignment \"lock locky\" could not be copied because it is locked.", nil],
                ["The topic \"topic\" could not be copied because it is locked.", nil],
                ["The quiz \"quiz\" could not be copied because it is locked.", nil]]
      end

      it "should not mark assignment as copied if not set to be frozen" do
        @asmnt.freeze_on_copy = false
        @asmnt.copied = false
        @asmnt.save!

        run_course_copy

        asmnt_2 = @copy_to.assignments.find_by_migration_id(mig_id(@asmnt))
        asmnt_2.freeze_on_copy.should be_nil
        asmnt_2.copied.should be_nil
      end

    end

    context "external tools" do
      append_before do
        @tool_from = @copy_from.context_external_tools.create!(:name => "new tool", :consumer_key => "key", :shared_secret => "secret", :domain => 'example.com', :custom_fields => {'a' => '1', 'b' => '2'})
        @tool_from.settings[:course_navigation] = {:url => "http://www.example.com", :text => "Example URL"}
        @tool_from.save!
      end

      it "should copy external tools" do

        run_course_copy

        @copy_to.context_external_tools.count.should == 1

        tool_to = @copy_to.context_external_tools.first
        tool_to.name.should == @tool_from.name
        tool_to.custom_fields.should == @tool_from.custom_fields
        tool_to.has_course_navigation.should == true
        tool_to.consumer_key.should == @tool_from.consumer_key
        tool_to.shared_secret.should == @tool_from.shared_secret
      end

      it "should not duplicate external tools used in modules" do
        mod1 = @copy_from.context_modules.create!(:name => "some module")
        tag = mod1.add_item({:type => 'context_external_tool',
                             :title => 'Example URL',
                             :url => "http://www.example.com",
                             :new_tab => true})
        tag.save

        run_course_copy

        @copy_to.context_external_tools.count.should == 1

        tool_to = @copy_to.context_external_tools.first
        tool_to.name.should == @tool_from.name
        tool_to.consumer_key.should == @tool_from.consumer_key
        tool_to.has_course_navigation.should == true
      end

      it "should copy external tool assignments" do
        assignment_model(:course => @copy_from, :points_possible => 40, :submission_types => 'external_tool', :grading_type => 'points')
        tag_from = @assignment.build_external_tool_tag(:url => "http://example.com/one", :new_tab => true)
        tag_from.content_type = 'ContextExternalTool'
        tag_from.save!

        run_course_copy

        asmnt_2 = @copy_to.assignments.first
        asmnt_2.submission_types.should == "external_tool"
        asmnt_2.external_tool_tag.should_not be_nil
        tag_to = asmnt_2.external_tool_tag
        tag_to.content_type.should == tag_from.content_type
        tag_to.url.should == tag_from.url
        tag_to.new_tab.should == tag_from.new_tab
      end

      it "should copy vendor extensions" do
        @tool_from.settings[:vendor_extensions] = [{:platform=>"my.lms.com", :custom_fields=>{"key"=>"value"}}]
        @tool_from.save!

        run_course_copy

        tool = @copy_to.context_external_tools.find_by_migration_id(CC::CCHelper.create_key(@tool_from))
        tool.settings[:vendor_extensions].should == [{'platform'=>"my.lms.com", 'custom_fields'=>{"key"=>"value"}}]
      end

      it "should copy canvas extensions" do
        @tool_from.user_navigation = {:url => "http://www.example.com", :text => "hello", :labels => {'en' => 'hello', 'es' => 'hola'}, :extra => 'extra', :custom_fields=>{"key"=>"value"}}
        @tool_from.course_navigation = {:url => "http://www.example.com", :text => "hello", :labels => {'en' => 'hello', 'es' => 'hola'}, :default => 'disabled', :visibility => 'members', :extra => 'extra', :custom_fields=>{"key"=>"value"}}
        @tool_from.account_navigation = {:url => "http://www.example.com", :text => "hello", :labels => {'en' => 'hello', 'es' => 'hola'}, :extra => 'extra', :custom_fields=>{"key"=>"value"}}
        @tool_from.resource_selection = {:url => "http://www.example.com", :text => "hello", :labels => {'en' => 'hello', 'es' => 'hola'}, :selection_width => 100, :selection_height => 50, :extra => 'extra', :custom_fields=>{"key"=>"value"}}
        @tool_from.editor_button = {:url => "http://www.example.com", :text => "hello", :labels => {'en' => 'hello', 'es' => 'hola'}, :selection_width => 100, :selection_height => 50, :icon_url => "http://www.example.com", :extra => 'extra', :custom_fields=>{"key"=>"value"}}
        @tool_from.save!

        run_course_copy

        tool = @copy_to.context_external_tools.find_by_migration_id(CC::CCHelper.create_key(@tool_from))
        tool.course_navigation.should_not be_nil
        tool.course_navigation.should == @tool_from.course_navigation
        tool.editor_button.should_not be_nil
        tool.editor_button.should == @tool_from.editor_button
        tool.resource_selection.should_not be_nil
        tool.resource_selection.should == @tool_from.resource_selection
        tool.account_navigation.should_not be_nil
        tool.account_navigation.should == @tool_from.account_navigation
        tool.user_navigation.should_not be_nil
        tool.user_navigation.should == @tool_from.user_navigation
      end
    end
  end

  context "#prepare_data" do
    it "should strip invalid utf8" do
      data = {
        'assessment_questions' => [{
          'question_name' => "hai\xfbabcd"
        }]
      }
      ContentMigration.new.prepare_data(data)[:assessment_questions][0][:question_name].should == "haiabcd"
    end
  end

  context "import_object?" do
    before do
      course
      @cm = ContentMigration.new(context: @course)
    end

    it "should return true for everything if there are no copy options" do
      @cm.import_object?("content_migrations", CC::CCHelper.create_key(@cm)).should == true
    end

    it "should return true for everything if 'everything' is selected" do
      @cm.migration_ids_to_import = {:copy => {:everything => "1"}}
      @cm.import_object?("content_migrations", CC::CCHelper.create_key(@cm)).should == true
    end

    it "should return true if there are no copy options" do
      @cm.migration_ids_to_import = {:copy => {}}
      @cm.import_object?("content_migrations", CC::CCHelper.create_key(@cm)).should == true
    end

    it "should return false for nil objects" do
      @cm.import_object?("content_migrations", nil).should == false
    end

    it "should return true for all object types if the all_ option is true" do
      @cm.migration_ids_to_import = {:copy => {:all_content_migrations => "1"}}
      @cm.import_object?("content_migrations", CC::CCHelper.create_key(@cm)).should == true
    end

    it "should return false for objects not selected" do
      @cm.save!
      @cm.migration_ids_to_import = {:copy => {:all_content_migrations => "0"}}
      @cm.import_object?("content_migrations", CC::CCHelper.create_key(@cm)).should == false
      @cm.migration_ids_to_import = {:copy => {:content_migrations => {}}}
      @cm.import_object?("content_migrations", CC::CCHelper.create_key(@cm)).should == false
      @cm.migration_ids_to_import = {:copy => {:content_migrations => {CC::CCHelper.create_key(@cm) => "0"}}}
      @cm.import_object?("content_migrations", CC::CCHelper.create_key(@cm)).should == false
    end

    it "should return true for selected objects" do
      @cm.save!
      @cm.migration_ids_to_import = {:copy => {:content_migrations => {CC::CCHelper.create_key(@cm) => "1"}}}
      @cm.import_object?("content_migrations", CC::CCHelper.create_key(@cm)).should == true
    end

  end
  
  it "should exclude user-hidden migration plugins" do
    ab = Canvas::Plugin.find(:academic_benchmark_importer)
    ContentMigration.migration_plugins(true).include?(ab).should be_false
  end

  context "zip file import" do
    it "should import" do
      course_with_teacher
      zip_path = File.join(File.dirname(__FILE__) + "/../fixtures/migration/file.zip")
      cm = ContentMigration.new(:context => @course, :user => @user,)
      cm.migration_type = 'zip_file_importer'
      cm.migration_settings[:folder_id] = Folder.root_folders(@course).first.id
      cm.save!

      attachment = Attachment.new
      attachment.context = cm
      attachment.uploaded_data = File.open(zip_path, 'rb')
      attachment.filename = 'file.zip'
      attachment.save!

      cm.attachment = attachment
      cm.save!

      cm.queue_migration
      run_jobs
      @course.reload
      @course.attachments.count.should == 1
    end
  end

end<|MERGE_RESOLUTION|>--- conflicted
+++ resolved
@@ -969,10 +969,7 @@
     end
 
     it "should not copy plain text question comments as html" do
-<<<<<<< HEAD
-=======
       pending unless Qti.qti_enabled?
->>>>>>> 24eb4e85
       bank1 = @copy_from.assessment_question_banks.create!(:title => 'bank')
       q = bank1.assessment_questions.create!(:question_data => {
           "question_type" => "multiple_choice_question", 'name' => 'test question',
