--- conflicted
+++ resolved
@@ -383,8 +383,6 @@
       @tools << @course.context_external_tools.create!(:name => "b", :domain => "google.com", :consumer_key => '12345', :shared_secret => 'secret')
       @tools << @account.context_external_tools.create!(:name => "c", :url => "http://www.google.com", :consumer_key => '12345', :shared_secret => 'secret')
       ContextExternalTool.all_tools_for(@course).to_a.should eql(@tools.sort_by(&:name))
-<<<<<<< HEAD
-=======
     end
 
     it "returns all tools that are selectable" do
@@ -395,7 +393,6 @@
       @tools << @course.context_external_tools.create!(:name => "a", :url => "http://www.google.com", :consumer_key => '12345', :shared_secret => 'secret', not_selectable: true)
       tools = ContextExternalTool.all_tools_for(@course, selectable: true)
       tools.count.should == 2
->>>>>>> ff220643
     end
   end
 
