# coding: utf-8
#
# Copyright (C) 2014 - present Instructure, Inc.
#
# This file is part of Canvas.
#
# Canvas is free software: you can redistribute it and/or modify it under
# the terms of the GNU Affero General Public License as published by the Free
# Software Foundation, version 3 of the License.
#
# Canvas is distributed in the hope that it will be useful, but WITHOUT ANY
# WARRANTY; without even the implied warranty of MERCHANTABILITY or FITNESS FOR
# A PARTICULAR PURPOSE. See the GNU Affero General Public License for more
# details.
#
# You should have received a copy of the GNU Affero General Public License along
# with this program. If not, see <http://www.gnu.org/licenses/>.

require File.expand_path(File.dirname(__FILE__) + '/course_copy_helper.rb')

describe ContentMigration do
  context "course copy" do
    include_examples "course copy"

    it "should show correct progress" do
      ce = @course.content_exports.build
      ce.export_type = ContentExport::COMMON_CARTRIDGE
      ce.content_migration = @cm
      @cm.content_export = ce
      ce.save!

      expect(@cm.progress).to eq nil
      @cm.workflow_state = 'exporting'

      ce.progress = 10
      expect(@cm.progress).to eq 4
      ce.progress = 50
      expect(@cm.progress).to eq 20
      ce.progress = 75
      expect(@cm.progress).to eq 30
      ce.progress = 100
      expect(@cm.progress).to eq 40

      @cm.progress = 10
      expect(@cm.progress).to eq 46
      @cm.progress = 50
      expect(@cm.progress).to eq 70
      @cm.progress = 80
      expect(@cm.progress).to eq 88
      @cm.progress = 100
      expect(@cm.progress).to eq 100
    end

    it "should set started_at and finished_at" do
      time = 5.minutes.ago
      Timecop.freeze(time) do
        run_course_copy
      end
      @cm.reload
      expect(@cm.started_at.to_i).to eq time.to_i
      expect(@cm.finished_at.to_i).to eq time.to_i
    end

    it "should migrate syllabus links on copy" do
      course_model

      topic = @copy_from.discussion_topics.create!(:title => "some topic", :message => "<p>some text</p>")
      @copy_from.syllabus_body = "<a href='/courses/#{@copy_from.id}/discussion_topics/#{topic.id}'>link</a>"
      @copy_from.save!

      @cm.copy_options = {
        everything: false,
        all_syllabus_body: true,
        all_discussion_topics: true
      }
      @cm.save!
      run_course_copy

      new_topic = @copy_to.discussion_topics.where(migration_id: CC::CCHelper.create_key(topic)).first
      expect(new_topic).not_to be_nil
      expect(new_topic.message).to eq topic.message
      expect(@copy_to.syllabus_body).to match(/\/courses\/#{@copy_to.id}\/discussion_topics\/#{new_topic.id}/)
    end

    it "should copy course syllabus when the everything option is selected" do
      course_model

      @copy_from.syllabus_body = "What up"
      @copy_from.save!

      run_course_copy

      expect(@copy_to.syllabus_body).to match /#{@copy_from.syllabus_body}/
    end

    it "should not migrate a blank syllabus" do
      body = "woo"
      @copy_to.update_attribute(:syllabus_body, body)

      run_course_copy

      expect(@copy_to.syllabus_body).to eq body
    end

    it "should not migrate syllabus when not selected" do
      course_model
      @copy_from.syllabus_body = "<p>wassup</p>"

      @cm.copy_options = {
        :course => {'all_syllabus_body' => false}
      }
      @cm.save!

      run_course_copy

      expect(@copy_to.syllabus_body).to eq nil
    end

    it "should merge locked files and retain correct html links" do
      att = Attachment.create!(:filename => 'test.txt', :display_name => "testing.txt", :uploaded_data => StringIO.new('file'), :folder => Folder.root_folders(@copy_from).first, :context => @copy_from)
      att.update_attribute(:hidden, true)
      expect(att.reload).to be_hidden
      topic = @copy_from.discussion_topics.create!(:title => "some topic", :message => "<img src='/courses/#{@copy_from.id}/files/#{att.id}/preview'>")

      run_course_copy

      new_att = @copy_to.attachments.where(migration_id: CC::CCHelper.create_key(att)).first
      expect(new_att).not_to be_nil

      new_topic = @copy_to.discussion_topics.where(migration_id: CC::CCHelper.create_key(topic)).first
      expect(new_topic).not_to be_nil
      expect(new_topic.message).to match(Regexp.new("/courses/#{@copy_to.id}/files/#{new_att.id}/preview"))
    end

    it "should preserve links to files in poorly named folders" do
      rf = Folder.root_folders(@copy_from).first
      folder = rf.sub_folders.create!(:name => "course files", :context => @copy_from)
      att = Attachment.create!(:filename => 'test.txt', :display_name => "testing.txt", :uploaded_data => StringIO.new('file'), :folder => folder, :context => @copy_from)
      topic = @copy_from.discussion_topics.create!(:title => "some topic", :message => "<img src='/courses/#{@copy_from.id}/files/#{att.id}/preview'>")

      run_course_copy

      new_att = @copy_to.attachments.where(migration_id: CC::CCHelper.create_key(att)).first
      expect(new_att).not_to be_nil

      new_topic = @copy_to.discussion_topics.where(migration_id: CC::CCHelper.create_key(topic)).first
      expect(new_topic).not_to be_nil

      expect(new_topic.message).to match(Regexp.new("/courses/#{@copy_to.id}/files/#{new_att.id}/preview"))
    end

    it "should keep date-locked files locked" do
      student = user_factory
      @copy_from.enroll_student(student)
      att = Attachment.create!(:filename => 'test.txt', :display_name => "testing.txt", :uploaded_data => StringIO.new('file'), :folder => Folder.root_folders(@copy_from).first, :context => @copy_from, :lock_at => 1.month.ago, :unlock_at => 1.month.from_now)
      expect(att.grants_right?(student, :download)).to be_falsey

      run_course_copy

      @copy_to.enroll_student(student)
      new_att = @copy_to.attachments.where(migration_id: CC::CCHelper.create_key(att)).first
      expect(new_att).to be_present

      expect(new_att.grants_right?(student, :download)).to be_falsey
    end

    it "should translate links to module items in html content" do
      mod1 = @copy_from.context_modules.create!(:name => "some module")
      asmnt1 = @copy_from.assignments.create!(:title => "some assignment")
      tag = mod1.add_item({:id => asmnt1.id, :type => 'assignment', :indent => 1})
      body = %{<p>Link to module item: <a href="/courses/%s/modules/items/%s">some assignment</a></p>}
      page = @copy_from.wiki_pages.create!(:title => "some page", :body => body % [@copy_from.id, tag.id])

      run_course_copy

      mod1_to = @copy_to.context_modules.where(migration_id: mig_id(mod1)).first
      tag_to = mod1_to.content_tags.first
      page_to = @copy_to.wiki_pages.where(migration_id: mig_id(page)).first
      expect(page_to.body).to eq body % [@copy_to.id, tag_to.id]
    end

    it "should translate links to modules in quiz content" do
      skip unless Qti.qti_enabled?

      mod1 = @copy_from.context_modules.create!(:name => "some module")
      body = %{<p>Link to module: <a href="/courses/%s/modules/%s">some module</a></p>}
      quiz = @copy_from.quizzes.create!(:title => "some page", :description => body % [@copy_from.id, mod1.id])

      run_course_copy

      mod1_to = @copy_to.context_modules.where(migration_id: mig_id(mod1)).first
      quiz_to = @copy_to.quizzes.where(migration_id: mig_id(quiz)).first
      expect(quiz_to.description).to eq body % [@copy_to.id, mod1_to.id]
    end

    it "should not interweave module order" do
      mod1 = @copy_from.context_modules.create!(:name => "some module")
      mod2 = @copy_from.context_modules.create!(:name => "some module 2")

      run_course_copy

      [mod1, mod2].each(&:destroy)
      mod3 = @copy_from.context_modules.create!(:name => "some module 3")
      expect(mod3.position).to eq 1

      run_course_copy

      mod3_to = @copy_to.context_modules.where(migration_id: mig_id(mod3)).first
      expect(mod3_to.position).to eq 3 # put at end
    end

    it "shan't interweave module order when restoring deleting modules in the destination course neither" do
      ['A', 'B'].map { |name| @copy_to.context_modules.create!(:name => name) }
      ['C', 'D'].map { |name| @copy_from.context_modules.create!(:name => name) }
      run_course_copy
      expect(@copy_to.context_modules.order(:position).pluck(:name)).to eq(['A', 'B', 'C', 'D'])

      @copy_to.context_modules.where(name: ['C', 'D']).map(&:destroy)
      run_course_copy
      expect(@copy_to.context_modules.order(:position).pluck(:name)).to eq(['A', 'B', 'C', 'D'])
    end

    it "should be able to copy links to files in folders with html entities and unicode in path" do
      root_folder = Folder.root_folders(@copy_from).first
      folder1 = root_folder.sub_folders.create!(:context => @copy_from, :name => "mol&eacute; ? i'm silly")
      att1 = Attachment.create!(:filename => "first.txt", :uploaded_data => StringIO.new('ohai'), :folder => folder1, :context => @copy_from)
      img = Attachment.create!(:filename => "img.png", :uploaded_data => stub_png_data, :folder => folder1, :context => @copy_from)
      folder2 = root_folder.sub_folders.create!(:context => @copy_from, :name => "olé")
      att2 = Attachment.create!(:filename => "first.txt", :uploaded_data => StringIO.new('ohai'), :folder => folder2, :context => @copy_from)

      body = "<a class='instructure_file_link' href='/courses/#{@copy_from.id}/files/#{att1.id}/download'>link</a>"
      body += "<a class='instructure_file_link' href='/courses/#{@copy_from.id}/files/#{att2.id}/download'>link</a>"
      body += "<img src='/courses/#{@copy_from.id}/files/#{img.id}/preview'>"
      dt = @copy_from.discussion_topics.create!(:message => body, :title => "discussion title")
      page = @copy_from.wiki_pages.create!(:title => "some page", :body => body)

      run_course_copy

      att_to1 = @copy_to.attachments.where(migration_id: mig_id(att1)).first
      att_to2 = @copy_to.attachments.where(migration_id: mig_id(att2)).first
      img_to = @copy_to.attachments.where(migration_id: mig_id(img)).first

      page_to = @copy_to.wiki_pages.where(migration_id: mig_id(page)).first
      expect(page_to.body).to include "/courses/#{@copy_to.id}/files/#{att_to1.id}/download"
      expect(page_to.body).to include "/courses/#{@copy_to.id}/files/#{att_to2.id}/download"
      expect(page_to.body).to include "/courses/#{@copy_to.id}/files/#{img_to.id}/preview"

      dt_to = @copy_to.discussion_topics.where(migration_id: mig_id(dt)).first
      expect(dt_to.message).to include "/courses/#{@copy_to.id}/files/#{att_to1.id}/download"
      expect(dt_to.message).to include "/courses/#{@copy_to.id}/files/#{att_to2.id}/download"
      expect(dt_to.message).to include "/courses/#{@copy_to.id}/files/#{img_to.id}/preview"
    end

    it "should selectively copy items" do
      dt1 = @copy_from.discussion_topics.create!(:message => "hi", :title => "discussion title")
      dt2 = @copy_from.discussion_topics.create!(:message => "hey", :title => "discussion title 2")
      dt3 = @copy_from.announcements.create!(:message => "howdy", :title => "announcement title")
      cm = @copy_from.context_modules.create!(:name => "some module")
      cm2 = @copy_from.context_modules.create!(:name => "another module")
      att = Attachment.create!(:filename => 'first.txt', :uploaded_data => StringIO.new('ohai'), :folder => Folder.unfiled_folder(@copy_from), :context => @copy_from)
      att2 = Attachment.create!(:filename => 'second.txt', :uploaded_data => StringIO.new('ohai'), :folder => Folder.unfiled_folder(@copy_from), :context => @copy_from)
      wiki = @copy_from.wiki_pages.create!(:title => "wiki", :body => "ohai")
      wiki2 = @copy_from.wiki_pages.create!(:title => "wiki2", :body => "ohais")
      data = [{:points => 3,:description => "Outcome row",:id => 1,:ratings => [{:points => 3,:description => "Rockin'",:criterion_id => 1,:id => 2}]}]
      rub1 = @copy_from.rubrics.build(:title => "rub1")
      rub1.data = data
      rub1.save!
      rub1.associate_with(@copy_from, @copy_from)
      rub2 = @copy_from.rubrics.build(:title => "rub2")
      rub2.data = data
      rub2.save!
      rub2.associate_with(@copy_from, @copy_from)
      ef1 = @copy_from.external_feeds.create! url: 'https://feed1.example.org', verbosity: 'full'
      ef2 = @copy_from.external_feeds.create! url: 'https://feed2.example.org', verbosity: 'full'
      default = @copy_from.root_outcome_group
      log = @copy_from.learning_outcome_groups.new
      log.context = @copy_from
      log.title = "outcome group"
      log.description = "<p>Groupage</p>"
      log.save!
      default.adopt_outcome_group(log)

      lo = @copy_from.created_learning_outcomes.new
      lo.context = @copy_from
      lo.short_description = "outcome1"
      lo.workflow_state = 'active'
      lo.data = {:rubric_criterion=>{:mastery_points=>2, :ratings=>[{:description=>"e", :points=>50}, {:description=>"me", :points=>2}, {:description=>"Does Not Meet Expectations", :points=>0.5}], :description=>"First outcome", :points_possible=>5}}
      lo.save!

      log.add_outcome(lo)

      # only select one of each type
      @cm.copy_options = {
              :discussion_topics => {mig_id(dt1) => "1"},
              :announcements => {mig_id(dt3) => "1"},
              :context_modules => {mig_id(cm) => "1", mig_id(cm2) => "0"},
              :attachments => {mig_id(att) => "1", mig_id(att2) => "0"},
              :wiki_pages => {mig_id(wiki) => "1", mig_id(wiki2) => "0"},
              :rubrics => {mig_id(rub1) => "1", mig_id(rub2) => "0"},
              :external_feeds => {mig_id(ef1) => "1", mig_id(ef2) => "0"}
      }
      @cm.save!

      run_course_copy

      expect(@copy_to.discussion_topics.where(migration_id: mig_id(dt1)).first).not_to be_nil
      expect(@copy_to.discussion_topics.where(migration_id: mig_id(dt2)).first).to be_nil
      expect(@copy_to.discussion_topics.where(migration_id: mig_id(dt3)).first).not_to be_nil

      expect(@copy_to.context_modules.where(migration_id: mig_id(cm)).first).not_to be_nil
      expect(@copy_to.context_modules.where(migration_id: mig_id(cm2)).first).to be_nil

      expect(@copy_to.attachments.where(migration_id: mig_id(att)).first).not_to be_nil
      expect(@copy_to.attachments.where(migration_id: mig_id(att2)).first).to be_nil

      expect(@copy_to.wiki_pages.where(migration_id: mig_id(wiki)).first).not_to be_nil
      expect(@copy_to.wiki_pages.where(migration_id: mig_id(wiki2)).first).to be_nil

      expect(@copy_to.rubrics.where(migration_id: mig_id(rub1)).first).not_to be_nil
      expect(@copy_to.rubrics.where(migration_id: mig_id(rub2)).first).to be_nil

      expect(@copy_to.created_learning_outcomes.where(migration_id: mig_id(lo)).first).to be_nil
      expect(@copy_to.learning_outcome_groups.where(migration_id: mig_id(log)).first).to be_nil

      expect(@copy_to.external_feeds.where(migration_id: mig_id(ef1)).first).not_to be_nil
      expect(@copy_to.external_feeds.where(migration_id: mig_id(ef2)).first).to be_nil
    end

    it "should re-copy deleted items" do
      dt1 = @copy_from.discussion_topics.create!(:message => "hi", :title => "discussion title")
      cm = @copy_from.context_modules.create!(:name => "some module")
      att = Attachment.create!(:filename => 'first.txt', :uploaded_data => StringIO.new('ohai'), :folder => Folder.unfiled_folder(@copy_from), :context => @copy_from)
      wiki = @copy_from.wiki_pages.create!(:title => "wiki", :body => "ohai")
      quiz = @copy_from.quizzes.create! if Qti.qti_enabled?
      ag = @copy_from.assignment_groups.create!(:name => 'empty group')
      asmnt = @copy_from.assignments.create!(:title => "some assignment")
      cal = @copy_from.calendar_events.create!(:title => "haha", :description => "oi")
      tool = @copy_from.context_external_tools.create!(:name => "new tool", :consumer_key => "key", :shared_secret => "secret", :domain => 'example.com', :custom_fields => {'a' => '1', 'b' => '2'})
      tool.workflow_state = 'public'
      tool.save
      data = [{:points => 3,:description => "Outcome row",:id => 1,:ratings => [{:points => 3,:description => "Rockin'",:criterion_id => 1,:id => 2}]}]
      rub1 = @copy_from.rubrics.build(:title => "rub1")
      rub1.data = data
      rub1.save!
      rub1.associate_with(@copy_from, @copy_from)
      default = @copy_from.root_outcome_group
      lo = @copy_from.created_learning_outcomes.new
      lo.context = @copy_from
      lo.short_description = "outcome1"
      lo.workflow_state = 'active'
      lo.data = {:rubric_criterion=>{:mastery_points=>2, :ratings=>[{:description=>"e", :points=>50}, {:description=>"me", :points=>2}, {:description=>"Does Not Meet Expectations", :points=>0.5}], :description=>"First outcome", :points_possible=>5}}
      lo.save!
      default.add_outcome(lo)
      gs = @copy_from.grading_standards.new
      gs.title = "Standard eh"
      gs.data = [["A", 0.93], ["A-", 0.89], ["B+", 0.85], ["B", 0.83], ["B!-", 0.80], ["C+", 0.77], ["C", 0.74], ["C-", 0.70], ["D+", 0.67], ["D", 0.64], ["D-", 0.61], ["F", 0]]
      gs.save!

      run_course_copy

      @copy_to.discussion_topics.where(migration_id: mig_id(dt1)).first.destroy
      @copy_to.context_modules.where(migration_id: mig_id(cm)).first.destroy
      @copy_to.attachments.where(migration_id: mig_id(att)).first.destroy
      @copy_to.wiki_pages.where(migration_id: mig_id(wiki)).first.destroy
      @copy_to.rubrics.where(migration_id: mig_id(rub1)).first.destroy
      @copy_to.created_learning_outcomes.where(migration_id: mig_id(lo)).first.destroy
      @copy_to.quizzes.where(migration_id: mig_id(quiz)).first.destroy if Qti.qti_enabled?
      @copy_to.context_external_tools.where(migration_id: mig_id(tool)).first.destroy
      @copy_to.assignment_groups.where(migration_id: mig_id(ag)).first.destroy
      @copy_to.assignments.where(migration_id: mig_id(asmnt)).first.destroy
      @copy_to.grading_standards.where(migration_id: mig_id(gs)).first.destroy
      @copy_to.calendar_events.where(migration_id: mig_id(cal)).first.destroy

      @cm = ContentMigration.create!(
        :context => @copy_to,
        :user => @user,
        :source_course => @copy_from,
        :migration_type => 'course_copy_importer',
        :copy_options => {:everything => "1"}
      )

      run_course_copy

      expect(@copy_to.discussion_topics.where(migration_id: mig_id(dt1)).first.workflow_state).to eq 'active'
      expect(@copy_to.context_modules.where(migration_id: mig_id(cm)).first.workflow_state).to eq 'active'
      expect(@copy_to.attachments.count).to eq 1
      expect(@copy_to.attachments.where(migration_id: mig_id(att)).first.file_state).to eq 'available'
      expect(@copy_to.wiki_pages.where(migration_id: mig_id(wiki)).first.workflow_state).to eq 'active'
      rub2 = @copy_to.rubrics.where(migration_id: mig_id(rub1)).first
      expect(rub2.workflow_state).to eq 'active'
      expect(rub2.rubric_associations.first.bookmarked).to eq true
      expect(@copy_to.created_learning_outcomes.where(migration_id: mig_id(lo)).first.workflow_state).to eq 'active'
      expect(@copy_to.quizzes.where(migration_id: mig_id(quiz)).first.workflow_state).to eq 'unpublished' if Qti.qti_enabled?
      expect(@copy_to.context_external_tools.where(migration_id: mig_id(tool)).first.workflow_state).to eq 'public'
      expect(@copy_to.assignment_groups.where(migration_id: mig_id(ag)).first.workflow_state).to eq 'available'
      expect(@copy_to.assignments.where(migration_id: mig_id(asmnt)).first.workflow_state).to eq asmnt.workflow_state
      expect(@copy_to.grading_standards.where(migration_id: mig_id(gs)).first.workflow_state).to eq 'active'
      expect(@copy_to.calendar_events.where(migration_id: mig_id(cal)).first.workflow_state).to eq 'active'
    end

    it "should copy course attributes" do
      Account.default.allow_self_enrollment!
      account_admin_user(:user => @cm.user, :account => @copy_to.account)
      #set all the possible values to non-default values
      @copy_from.start_at = 5.minutes.ago
      @copy_from.conclude_at = 1.month.from_now
      @copy_from.is_public = false
      @copy_from.name = "haha copy from test &amp;"
      @copy_from.course_code = 'something funny'
      @copy_from.allow_student_wiki_edits = true
      @copy_from.show_public_context_messages = false
      @copy_from.allow_student_forum_attachments = false
      @copy_from.default_wiki_editing_roles = 'teachers'
      @copy_from.allow_student_organized_groups = false
      @copy_from.show_announcements_on_home_page = false
      @copy_from.home_page_announcement_limit = 3
      @copy_from.default_view = 'modules'
      @copy_from.open_enrollment = true
      @copy_from.storage_quota = 444
      @copy_from.allow_wiki_comments = true
      @copy_from.turnitin_comments = "Don't plagiarize"
      @copy_from.self_enrollment = true
      @copy_from.license = "cc_by_nc_nd"
      @copy_from.locale = "es"
      @copy_from.tab_configuration = [{"id"=>0}, {"id"=>14}, {"id"=>8}, {"id"=>5}, {"id"=>6}, {"id"=>2}, {"id"=>3, "hidden"=>true}]
      @copy_from.hide_final_grades = true
      gs = make_grading_standard(@copy_from)
      @copy_from.grading_standard = gs
      @copy_from.grading_standard_enabled = true
      @copy_from.is_public = true
      @copy_from.public_syllabus = true
      @copy_from.public_syllabus_to_auth = true
      @copy_from.lock_all_announcements = true
      @copy_from.allow_student_discussion_editing = false
      @copy_from.restrict_student_future_view = true
      @copy_from.restrict_student_past_view = true
      @copy_from.show_total_grade_as_points = true
      @copy_from.organize_epub_by_content_type = true
      @copy_from.enable_offline_web_export = true
      @copy_from.save!

      run_course_copy

      #compare settings
      expect(@copy_to.conclude_at).to eq nil
      expect(@copy_to.start_at).to eq nil
      expect(@copy_to.storage_quota).to eq 444
      expect(@copy_to.hide_final_grades).to eq true
      expect(@copy_to.grading_standard_enabled).to eq true
      gs_2 = @copy_to.grading_standards.where(migration_id: mig_id(gs)).first
      expect(gs_2.data).to eq gs.data
      expect(@copy_to.grading_standard).to eq gs_2
      expect(@copy_to.name).to eq "tocourse"
      expect(@copy_to.course_code).to eq "tocourse"
      # other attributes changed from defaults are compared in clonable_attributes below
      atts = Course.clonable_attributes
      atts -= Canvas::Migration::MigratorHelper::COURSE_NO_COPY_ATTS
      atts.each do |att|
        expect(@copy_to.send(att)).to eq(@copy_from.send(att)), "@copy_to.#{att}: expected #{@copy_from.send(att)}, got #{@copy_to.send(att)}"
      end
      expect(@copy_to.tab_configuration).to eq @copy_from.tab_configuration
    end

    it "should copy dashboard images" do
      att = attachment_model(:context => @copy_from, :uploaded_data => stub_png_data, :filename => "homework.png")
      @copy_from.image_id = att.id
      @copy_from.save!

      run_course_copy

      @copy_to.reload
      new_att = @copy_to.attachments.where(:migration_id => mig_id(att)).first
      expect(@copy_to.image_id.to_i).to eq new_att.id

      example_url = "example.com"
      @copy_from.image_url = example_url
      @copy_from.image_id = nil
      @copy_from.save!

      run_course_copy

      @copy_to.reload
      expect(@copy_to.image_url).to eq example_url
    end

    it "should convert domains in imported urls if specified in account settings" do
      account = @copy_to.root_account
      account.settings[:default_migration_settings] = {:domain_substitution_map => {"http://derp.derp" => "https://derp.derp"}}
      account.save!

      mod = @copy_from.context_modules.create!(:name => "some module")
      tag1 = mod.add_item({ :title => 'Example 1', :type => 'external_url', :url => 'http://derp.derp/something' })
      tool = @copy_from.context_external_tools.create!(:name => "b", :url => "http://derp.derp/somethingelse", :consumer_key => '12345', :shared_secret => 'secret')
      tag2 = mod.add_item :type => 'context_external_tool', :id => tool.id, :url => "#{tool.url}?queryyyyy=something"

      @copy_from.syllabus_body = "<p><a href=\"http://derp.derp/stuff\">this is a link to an insecure domain that could cause problems</a></p>"

      run_course_copy

      tool_to = @copy_to.context_external_tools.where(migration_id: mig_id(tool)).first
      expect(tool_to.url).to eq tool.url.sub("http://derp.derp", "https://derp.derp")
      tag1_to = @copy_to.context_module_tags.where(migration_id: mig_id(tag1)).first
      expect(tag1_to.url).to eq tag1.url.sub("http://derp.derp", "https://derp.derp")
      tag2_to = @copy_to.context_module_tags.where(migration_id: mig_id(tag2)).first
      expect(tag2_to.url).to eq tag2.url.sub("http://derp.derp", "https://derp.derp")

      expect(@copy_to.syllabus_body).to eq @copy_from.syllabus_body.sub("http://derp.derp", "https://derp.derp")
    end

    it "should copy module settings" do
      mod1 = @copy_from.context_modules.create!(:name => "some module")
      tag = mod1.add_item({ :title => 'Example 1', :type => 'external_url', :url => 'http://derp.derp/something' })
      mod1.completion_requirements = {tag.id => {:type => 'must_view'}}
      mod1.require_sequential_progress = true
      mod1.requirement_count = 1
      mod1.save!

      mod2 = @copy_from.context_modules.create!(:name => "some module 2")
      mod2.prerequisites = "module_#{mod1.id}"
      mod2.save!

      run_course_copy

      mod1_to = @copy_to.context_modules.where(:migration_id => mig_id(mod1)).first
      tag_to = mod1_to.content_tags.first
      expect(mod1_to.completion_requirements).to eq [{:id => tag_to.id, :type => 'must_view'}]
      expect(mod1_to.require_sequential_progress).to be_truthy
      expect(mod1_to.requirement_count).to be_truthy
      mod2_to = @copy_to.context_modules.where(:migration_id => mig_id(mod2)).first

      expect(mod2_to.prerequisites.count).to eq 1
      expect(mod2_to.prerequisites.first[:id]).to eq mod1_to.id

      mod1.update_attribute(:require_sequential_progress, false)
      run_course_copy
      expect(mod1_to.reload.require_sequential_progress).to be_falsey
    end

    it "should sync module items (even when removed) on re-copy" do
      mod = @copy_from.context_modules.create!(:name => "some module")
      page = @copy_from.wiki_pages.create(:title => "some page")
      tag1 = mod.add_item({:id => page.id, :type => 'wiki_page'})
      asmnt = @copy_from.assignments.create!(:title => "some assignment")
      tag2 = mod.add_item({:id => asmnt.id, :type => 'assignment', :indent => 1})

      run_course_copy

      mod_to = @copy_to.context_modules.where(:migration_id => mig_id(mod)).first
      tag1_to = mod_to.content_tags.where(:migration_id => mig_id(tag1)).first
      tag2_to = mod_to.content_tags.where(:migration_id => mig_id(tag2)).first

      tag2.destroy

      run_course_copy

      tag1_to.reload
      tag2_to.reload

      expect(tag1_to).to_not be_deleted
      expect(tag2_to).to be_deleted
    end

    it "should preserve media comment links" do
      skip unless Qti.qti_enabled?

      @copy_from.media_objects.create!(:media_id => '0_12345678')
      @copy_from.syllabus_body = <<-HTML.strip
      <p>
        Hello, students.<br>
        With associated media object: <a id="media_comment_0_l4l5n0wt" class="instructure_inline_media_comment video_comment" href="/media_objects/0_l4l5n0wt">this is a media comment</a>
        Without associated media object: <a id="media_comment_0_12345678" class="instructure_inline_media_comment video_comment" href="/media_objects/0_12345678">this is a media comment</a>
        another type: <a id="media_comment_0_bq09qam2" class="instructure_inline_media_comment video_comment" href="/courses/#{@copy_from.id}/file_contents/course%20files/media_objects/0_bq09qam2">this is a media comment</a>
      </p>
      HTML

      run_course_copy

      expect(@copy_to.syllabus_body).to eq @copy_from.syllabus_body.gsub("/courses/#{@copy_from.id}/file_contents/course%20files",'')
    end

    it "should copy weird object links" do
      att = Attachment.create!(:filename => 'test.txt', :uploaded_data => StringIO.new('pixels and frames and stuff'),
        :folder => Folder.root_folders(@copy_from).first, :context => @copy_from)
      @copy_from.syllabus_body = "<object><param value=\"/courses/#{@copy_from.id}/files/#{att.id}/download\"></object>"
      @copy_from.save!

      run_course_copy

      att2 = @copy_to.attachments.where(:migration_id => mig_id(att)).first
      expect(@copy_to.reload.syllabus_body).to include "/courses/#{@copy_to.id}/files/#{att2.id}/download"
    end

    it "should re-use kaltura media objects" do
      expect {
        media_id = '0_deadbeef'
        @copy_from.media_objects.create!(:media_id => media_id)
        att = Attachment.create!(:filename => 'video.mp4', :uploaded_data => StringIO.new('pixels and frames and stuff'), :folder => Folder.root_folders(@copy_from).first, :context => @copy_from)
        att.media_entry_id = media_id
        att.content_type = "video/mp4"
        att.save!

        run_course_copy

        expect(@copy_to.attachments.where(migration_id: mig_id(att)).first.media_entry_id).to eq media_id
      }.to change { Delayed::Job.jobs_count(:tag, 'MediaObject.add_media_files') }.by(0)
    end

    it "should import calendar events" do
      body_with_link = "<p>Watup? <strong>eh?</strong><a href=\"/courses/%s/assignments\">Assignments</a></p>"
      cal = @copy_from.calendar_events.new
      cal.title = "Calendar event"
      cal.description = body_with_link % @copy_from.id
      cal.start_at = 1.week.from_now
      cal.save!
      cal.all_day = true
      cal.save!
      cal2 = @copy_from.calendar_events.new
      cal2.title = "Stupid events"
      cal2.start_at = 5.minutes.from_now
      cal2.end_at = 10.minutes.from_now
      cal2.all_day = false
      cal2.save!
      cal3 = @copy_from.calendar_events.create!(:title => "deleted event")
      cal3.destroy

      run_course_copy

      expect(@copy_to.calendar_events.count).to eq 2
      cal_2 = @copy_to.calendar_events.where(migration_id: CC::CCHelper.create_key(cal)).first
      expect(cal_2.title).to eq cal.title
      expect(cal_2.start_at.to_i).to eq cal.start_at.to_i
      expect(cal_2.end_at.to_i).to eq cal.end_at.to_i
      expect(cal_2.all_day).to eq true
      expect(cal_2.all_day_date).to eq cal.all_day_date
      cal_2.description = body_with_link % @copy_to.id

      cal2_2 = @copy_to.calendar_events.where(migration_id: CC::CCHelper.create_key(cal2)).first
      expect(cal2_2.title).to eq cal2.title
      expect(cal2_2.start_at.to_i).to eq cal2.start_at.to_i
      expect(cal2_2.end_at.to_i).to eq cal2.end_at.to_i
      expect(cal2_2.description).to eq ''
    end

    it "should not leave link placeholders on catastrophic failure" do
      att = Attachment.create!(:filename => 'test.txt', :display_name => "testing.txt",
        :uploaded_data => StringIO.new('file'), :folder => Folder.root_folders(@copy_from).first, :context => @copy_from)
      topic = @copy_from.discussion_topics.create!(:title => "some topic", :message => "<img src='/courses/#{@copy_from.id}/files/#{att.id}/preview'>")

      allow(Importers::WikiPageImporter).to receive(:process_migration).and_raise(ArgumentError)

      expect{
        run_course_copy
      }.to raise_error(ArgumentError)

      new_att = @copy_to.attachments.where(migration_id: CC::CCHelper.create_key(att)).first
      expect(new_att).not_to be_nil

      new_topic = @copy_to.discussion_topics.where(migration_id: CC::CCHelper.create_key(topic)).first
      expect(new_topic).not_to be_nil
      expect(new_topic.message).to match(Regexp.new("/courses/#{@copy_to.id}/files/#{new_att.id}/preview"))
    end

    it "should be able to copy links to folders" do
      folder = Folder.root_folders(@copy_from).first.sub_folders.create!(:context => @copy_from, :name => 'folder_1')
      att = Attachment.create!(:filename => 'test.txt', :display_name => "testing.txt",
        :uploaded_data => StringIO.new('file'), :folder => folder, :context => @copy_from)

      topic = @copy_from.discussion_topics.create!(:title => "some topic",
        :message => "<a href='/courses/#{@copy_from.id}/files/folder/#{folder.name}'>an ill-advised link</a>")

      run_course_copy

      new_topic = @copy_to.discussion_topics.where(:migration_id => mig_id(topic)).first
      expect(new_topic.message).to match(Regexp.new("/courses/#{@copy_to.id}/files/folder/#{folder.name}"))
    end

    it "should not desync imported module item published status with existing content" do
      asmnt = @copy_from.assignments.create!(:title => "some assignment")
      page = @copy_from.wiki_pages.create!(:title => "some page")

      run_course_copy

      new_asmnt = @copy_to.assignments.where(:migration_id => mig_id(asmnt)).first
      new_asmnt.unpublish!

      new_page = @copy_to.wiki_pages.where(:migration_id => mig_id(page)).first
      new_page.unpublish!

      mod1 = @copy_from.context_modules.create!(:name => "some module")
      tag = mod1.add_item({:id => asmnt.id, :type => 'assignment', :indent => 1})
      tag2 = mod1.add_item({:id => page.id, :type => 'wiki_page', :indent => 1})

      @cm.copy_options = {:all_context_modules => "1"}
      @cm.save!
      run_course_copy

      new_tag = @copy_to.context_module_tags.where(:migration_id => mig_id(tag)).first
      expect(new_tag).to be_unpublished

      new_tag2 = @copy_to.context_module_tags.where(:migration_id => mig_id(tag2)).first
      expect(new_tag2).to be_unpublished
    end

    it "should restore deleted module items on re-import" do
      page = @copy_from.wiki_pages.create!(:title => "some page")

      mod = @copy_from.context_modules.create!(:name => "some module")
      tag1 = mod.add_item({ :title => 'Example 1', :type => 'external_url', :url => 'http://derp.derp/something' })
      tag2 = mod.add_item({:id => page.id, :type => 'wiki_page', :indent => 1})

      run_course_copy

      new_mod = @copy_to.context_modules.where(:migration_id => mig_id(mod)).first
      new_mod.destroy!

      run_course_copy

      new_mod.reload
      expect(new_mod).to_not be_deleted
      new_mod.content_tags.each do |new_tag|
        expect(new_tag).to_not be_deleted
      end
    end

    it "should copy over published tableless module items" do
      mod = @copy_from.context_modules.create!(:name => "some module")
      tag1 = mod.add_item({ :title => 'Example 1', :type => 'external_url', :url => 'http://derp.derp/something' })
      tag1.publish!
      tag2 = mod.add_item({ :title => 'Example 2', :type => 'external_url', :url => 'http://derp.derp/something2' })

      run_course_copy

      new_tag1 = @copy_to.context_module_tags.where(:migration_id => mig_id(tag1)).first
      new_tag2 = @copy_to.context_module_tags.where(:migration_id => mig_id(tag2)).first
      expect(new_tag1).to be_published
      expect(new_tag2).to be_unpublished
    end

    it "preserves publish state of external tool items" do
      tool = @copy_from.context_external_tools.create!(:name => "b", :url => "http://derp.derp/somethingelse", :consumer_key => '12345', :shared_secret => 'secret')
      mod = @copy_from.context_modules.create!(:name => "some module")
      tag1 = mod.add_item :type => 'context_external_tool', :id => tool.id, :url => "#{tool.url}?queryyyyy=something"
      tag1.publish!
      tag2 = mod.add_item :type => 'context_external_tool', :id => tool.id, :url => "#{tool.url}?queryyyyy=something"

      run_course_copy

      new_tag1 = @copy_to.context_module_tags.where(:migration_id => mig_id(tag1)).first
      new_tag2 = @copy_to.context_module_tags.where(:migration_id => mig_id(tag2)).first
      expect(new_tag1).to be_published
      expect(new_tag2).to be_unpublished
    end

    it "shouldn't try to translate links to similarishly looking urls" do
<<<<<<< HEAD
      body = %{<p>link to external thing <a href="https://someotherexampledomain.com/users/what">sad</a></p>}
=======
      body = %{<p>link to external thing <a href="https://someotherexampledomain.com/users/what">sad</a></p>
        <p>another link to external thing <a href="https://someotherexampledomain2.com/files">so sad</a></p>}
>>>>>>> c8582746
      page = @copy_from.wiki_pages.create!(:title => "some page", :body => body)

      run_course_copy

      page_to = @copy_to.wiki_pages.where(:migration_id => mig_id(page)).first
      expect(page_to.body).to eq body
    end
<<<<<<< HEAD
=======

    it "should still translate links to /course/X/files" do
      body = %{<p>link to course files <a href="/courses/%s/files">files</a></p>}
      page = @copy_from.wiki_pages.create!(:title => "some page", :body => body % @copy_from.id.to_s)
      run_course_copy

      page_to = @copy_to.wiki_pages.where(:migration_id => mig_id(page)).first
      expect(page_to.body).to eq (body % @copy_to.id.to_s)
    end
>>>>>>> c8582746
  end
end<|MERGE_RESOLUTION|>--- conflicted
+++ resolved
@@ -752,12 +752,8 @@
     end
 
     it "shouldn't try to translate links to similarishly looking urls" do
-<<<<<<< HEAD
-      body = %{<p>link to external thing <a href="https://someotherexampledomain.com/users/what">sad</a></p>}
-=======
       body = %{<p>link to external thing <a href="https://someotherexampledomain.com/users/what">sad</a></p>
         <p>another link to external thing <a href="https://someotherexampledomain2.com/files">so sad</a></p>}
->>>>>>> c8582746
       page = @copy_from.wiki_pages.create!(:title => "some page", :body => body)
 
       run_course_copy
@@ -765,8 +761,6 @@
       page_to = @copy_to.wiki_pages.where(:migration_id => mig_id(page)).first
       expect(page_to.body).to eq body
     end
-<<<<<<< HEAD
-=======
 
     it "should still translate links to /course/X/files" do
       body = %{<p>link to course files <a href="/courses/%s/files">files</a></p>}
@@ -776,6 +770,5 @@
       page_to = @copy_to.wiki_pages.where(:migration_id => mig_id(page)).first
       expect(page_to.body).to eq (body % @copy_to.id.to_s)
     end
->>>>>>> c8582746
   end
 end