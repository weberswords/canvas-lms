--- conflicted
+++ resolved
@@ -112,11 +112,7 @@
       run_course_copy
 
       new_assignment = @copy_to.assignments.find_by_migration_id(mig_id(@assignment))
-<<<<<<< HEAD
-      new_assignment.peer_reviews_assigned.should be_false
-=======
       expect(new_assignment.peer_reviews_assigned).to be_falsey
->>>>>>> a6fe9501
     end
 
     it "should include implied objects for context modules" do
