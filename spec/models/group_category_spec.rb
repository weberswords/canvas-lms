--- conflicted
+++ resolved
@@ -160,13 +160,13 @@
 
   context 'destroy' do
     it "should not remove the database row" do
-      category = GroupCategory.create(name: "foo")
+      category = GroupCategory.create(name: "foo", course: @course)
       category.destroy
       expect{ GroupCategory.find(category.id) }.not_to raise_error
     end
 
     it "should set deleted_at upon destroy" do
-      category = GroupCategory.create(name: "foo")
+      category = GroupCategory.create(name: "foo", course: @course)
       category.destroy
       category.reload
       expect(category.deleted_at?).to eq true
@@ -624,8 +624,6 @@
       expect(group.leader).to eq @student
     end
   end
-<<<<<<< HEAD
-=======
 
   it 'should set root_account_id when created' do
     group_category = GroupCategory.create!(name: 'Test', account: account)
@@ -667,7 +665,6 @@
     expect(gc.sis_source_id).to eq('1')
   end
 
->>>>>>> db3b445b
 end
 
 def assert_random_group_assignment(category, course, initial_spread, result_spread, opts={})
