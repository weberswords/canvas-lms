--- conflicted
+++ resolved
@@ -104,14 +104,10 @@
     @new_course.quizzes.should be_empty
     @new_course.assignments.should be_empty
     @new_course.sis_source_id.should == 'sis_id'
-<<<<<<< HEAD
-
-=======
     @new_course.syllabus_body.should be_blank
 
     @course.uuid.should_not == @new_course.uuid
     @course.wiki_id.should_not == @new_course.wiki_id
->>>>>>> bd910c91
     @course.replacement_course_id.should == @new_course.id
   end
 end
