# encoding: UTF-8
#
# Copyright (C) 2011 Instructure, Inc.
#
# This file is part of Canvas.
#
# Canvas is free software: you can redistribute it and/or modify it under
# the terms of the GNU Affero General Public License as published by the Free
# Software Foundation, version 3 of the License.
#
# Canvas is distributed in the hope that it will be useful, but WITHOUT ANY
# WARRANTY; without even the implied warranty of MERCHANTABILITY or FITNESS FOR
# A PARTICULAR PURPOSE. See the GNU Affero General Public License for more
# details.
#
# You should have received a copy of the GNU Affero General Public License along
# with this program. If not, see <http://www.gnu.org/licenses/>.
#

require File.expand_path(File.dirname(__FILE__) + '/../spec_helper.rb')

describe QuizSubmission do
  before(:each) do
    course
    @quiz = @course.quizzes.create!
  end

  it "should copy the quiz's points_possible whenever it's saved" do
    Quiz.where(:id => @quiz).update_all(:points_possible => 1.1)
    q = @quiz.quiz_submissions.create!
    q.reload.quiz_points_possible.should eql 1.1

    Quiz.where(:id => @quiz).update_all(:points_possible => 1.9)
    q.reload.quiz_points_possible.should eql 1.1

    q.save!
    q.reload.quiz_points_possible.should eql 1.9
  end

  it "should not lose time" do
    @quiz.update_attribute(:time_limit, 10)
    q = @quiz.quiz_submissions.create!
    q.update_attribute(:started_at, Time.now)
    original_end_at = q.end_at

    @quiz.update_attribute(:time_limit, 5)
    @quiz.update_quiz_submission_end_at_times

    q.reload
    q.end_at.should eql original_end_at
  end

  describe "#update_scores" do
    before(:each) do
      student_in_course
      assignment_quiz([])
      qd = multiple_choice_question_data
      @quiz.quiz_data = [qd]
      @quiz.points_possible = qd[:points_possible]
      @quiz.save!
    end

    it "should update scores for a completed submission" do
      qs = @quiz.generate_submission(@student)
      qs.submission_data = { "question_1" => "1658" }
      qs.grade_submission

      # sanity check
      qs.reload
      qs.score.should == 50
      qs.kept_score.should == 50

      qs.update_scores({:fudge_points => -5, :question_score_1 => 50})
      qs.score.should == 45
      qs.fudge_points.should == -5
      qs.kept_score.should == 45
      v = qs.versions.current.model
      v.score.should == 45
      v.fudge_points.should == -5
    end

    it "should not allow updating scores on an uncompleted submission" do
      qs = @quiz.generate_submission(@student)
      qs.should be_untaken
      lambda { qs.update_scores }.should raise_error
    end

    it "should update scores for a previous submission" do
      qs = @quiz.generate_submission(@student)
      qs.submission_data = { "question_1" => "2405" }
      qs.grade_submission

      qs = @quiz.generate_submission(@student)
      qs.submission_data = { "question_1" => "8544" }
      qs.grade_submission

      # sanity check
      qs.score.should == 0
      qs.kept_score.should == 0
      qs.versions.count.should == 2

      qs.update_scores({:submission_version_number => 1, :fudge_points => 10, :question_score_1 => 0})
      qs.score.should == 0
      qs.kept_score.should == 10
      qs.versions.get(1).model.score.should == 10
      qs.versions.current.model.score.should == 0
    end

    it "should allow updating scores on a completed version of a submission while the current version is in progress" do
      qs = @quiz.generate_submission(@student)
      qs.submission_data = { "question_1" => "2405" }
      qs.grade_submission

      qs = @quiz.generate_submission(@student)
      qs.backup_submission_data({ "question_1" => "" }) # simulate k/v pairs we store for quizzes in progress
      qs.reload.attempt.should == 2

      lambda { qs.update_scores }.should raise_error
      lambda { qs.update_scores(:submission_version_number => 1, :fudge_points => 1, :question_score_1 => 0) }.should_not raise_error

      qs.should be_untaken
      qs.score.should be_nil
      qs.kept_score.should == 1

      v = qs.versions.current.model
      v.score.should == 1
      v.fudge_points.should == 1
    end

    it "should keep kept_score up-to-date when score changes while quiz is being re-taken" do
      qs = @quiz.generate_submission(@user)
      qs.submission_data = { "question_1" => "2405" }
      qs.grade_submission
      qs.kept_score.should == 0

      qs = @quiz.generate_submission(@user)
      qs.backup_submission_data({ "foo" => "bar2" }) # simulate k/v pairs we store for quizzes in progress
      qs.reload

      qs.update_scores(:submission_version_number => 1, :fudge_points => 3)
      qs.reload

      qs.should be_untaken
      # score is nil because the current attempt is still in progress
      # but kept_score is 3 because that's the higher score of the previous attempt
      qs.score.should be_nil
      qs.kept_score.should == 3
    end
  end

  it "should not allowed grading on an already-graded submission" do
    q = @quiz.quiz_submissions.create!
    q.workflow_state = "complete"
    q.save!

    q.workflow_state.should eql("complete")
    q.state.should eql(:complete)
    q.write_attribute(:submission_data, [])
    res = false
    begin
      res = q.grade_submission
      0.should eql(1)
    rescue => e
      e.to_s.should match(Regexp.new("Can't grade an already-submitted submission"))
    end
    res.should eql(false)
  end
  
  context "explicitly setting grade" do
    
    before(:each) do
      course_with_student
      @quiz = @course.quizzes.create!
      @quiz.generate_quiz_data
      @quiz.published_at = Time.now
      @quiz.workflow_state = 'available'
      @quiz.scoring_policy == "keep_highest"
      @quiz.save!
      @assignment = @quiz.assignment
      @quiz_sub = @quiz.generate_submission @user, false
      @quiz_sub.workflow_state = "complete"
      @quiz_sub.save!
      @quiz_sub.score = 5
      @quiz_sub.fudge_points = 0
      @quiz_sub.kept_score = 5
      @quiz_sub.with_versioning(true, &:save!)
      @submission = @quiz_sub.submission 
    end
    
    it "it should adjust the fudge points" do
      @assignment.grade_student(@user, {:grade => 3})
      
      @quiz_sub.reload
      @quiz_sub.score.should == 3
      @quiz_sub.kept_score.should == 3
      @quiz_sub.fudge_points.should == -2
      @quiz_sub.manually_scored.should_not be_true
      
      @submission.reload
      @submission.score.should == 3
      @submission.grade.should == "3"
    end
    
    it "should use the explicit grade even if it isn't the highest score" do
      @quiz_sub.score = 4.0
      @quiz_sub.attempt = 2
      @quiz_sub.with_versioning(true, &:save!)
      
      @quiz_sub.reload
      @quiz_sub.score.should == 4
      @quiz_sub.kept_score.should == 5
      @quiz_sub.manually_scored.should_not be_true
      @submission.reload
      @submission.score.should == 5
      @submission.grade.should == "5"
      
      @assignment.grade_student(@user, {:grade => 3})
      @quiz_sub.reload
      @quiz_sub.score.should == 3
      @quiz_sub.kept_score.should == 3
      @quiz_sub.fudge_points.should == -1
      @quiz_sub.manually_scored.should be_true
      @submission.reload
      @submission.score.should == 3
      @submission.grade.should == "3"
    end
    
    it "should not have manually_scored set when updated normally" do
      @quiz_sub.score = 4.0
      @quiz_sub.attempt = 2
      @quiz_sub.with_versioning(true, &:save!)
      @assignment.grade_student(@user, {:grade => 3})
      @quiz_sub.reload
      @quiz_sub.manually_scored.should be_true
      
      @quiz_sub.update_scores(:fudge_points => 2)
      
      @quiz_sub.reload
      @quiz_sub.score.should == 2
      @quiz_sub.kept_score.should == 5
      @quiz_sub.manually_scored.should_not be_true
      @submission.reload
      @submission.score.should == 5
      @submission.grade.should == "5"
    end
    
    it "should add a version to the submission" do
      @assignment.grade_student(@user, {:grade => 3})
      @submission.reload
      @submission.versions.count.should == 2
      @submission.score.should == 3
      @assignment.grade_student(@user, {:grade => 6})
      @submission.reload
      @submission.versions.count.should == 3
      @submission.score.should == 6
    end

    it "should only update the last completed quiz submission" do
      @quiz_sub.score = 4.0
      @quiz_sub.attempt = 2
      @quiz_sub.with_versioning(true, &:save!)
      @quiz.generate_submission(@user)
      @assignment.grade_student(@user, {:grade => 3})

      @quiz_sub.reload.score.should be_nil
      @quiz_sub.kept_score.should == 3
      @quiz_sub.manually_scored.should be_false

      last_version = @quiz_sub.versions.current.reload.model
      last_version.score.should == 3
      last_version.manually_scored.should be_true
    end
  end

  it "should know if it is overdue" do
    now = Time.now
    q = @quiz.quiz_submissions.new
    q.end_at = now
    q.save!

    q.overdue?.should eql(false)
    q.end_at = now - (3 * 60)
    q.save!
    q.overdue?.should eql(false)

    q.overdue?(true).should eql(true)
    q.end_at = now - (6 * 60)
    q.save!
    q.overdue?.should eql(true)
    q.overdue?(true).should eql(true)
  end

  it "should know if it is extendable" do
    @quiz.update_attribute(:time_limit, 10)
    now = Time.now.utc
    q = @quiz.quiz_submissions.new
    q.end_at = now

    q.extendable?.should be_true
    q.end_at = now - 1.minute
    q.extendable?.should be_true
    q.end_at = now - 30.minutes
    q.extendable?.should be_true
    q.end_at = now - 90.minutes
    q.extendable?.should be_false
  end

  it "should calculate score based on quiz scoring policy" do
    q = @course.quizzes.create!(:scoring_policy => "keep_latest")
    s = q.quiz_submissions.new
    s.workflow_state = "complete"
    s.score = 5.0
    s.attempt = 1
    s.with_versioning(true, &:save!)
    s.score.should eql(5.0)
    s.kept_score.should eql(5.0)

    s.score = 4.0
    s.attempt = 2
    s.with_versioning(true, &:save!)
    s.version_number.should eql(2)
    s.kept_score.should eql(4.0)

    q.update_attributes!(:scoring_policy => "keep_highest")
    s.reload
    s.score = 3.0
    s.attempt = 3
    s.with_versioning(true, &:save!)
    s.kept_score.should eql(5.0)

    s.update_scores(:submission_version_number => 2, :fudge_points => 6.0)
    s.kept_score.should eql(6.0)
  end

  describe "with an essay question" do
    before(:each) do
      quiz_with_graded_submission([{:question_data => {:name => 'question 1', :points_possible => 1, 'question_type' => 'essay_question'}}]) do
        {
          "text_after_answers"            => "",
          "question_#{@questions[0].id}"  => "<p>Lorem ipsum answer.</p>",
          "context_id"                    => "#{@course.id}",
          "context_type"                  => "Course",
          "user_id"                       => "#{@user.id}",
          "quiz_id"                       => "#{@quiz.id}",
          "course_id"                     => "#{@course.id}",
          "question_text"                 => "Lorem ipsum question",
        }
      end
    end

    it "should leave a submission in pending_review state if there are essay questions" do
      @quiz_submission.submission.workflow_state.should eql 'pending_review'
    end

    it "should mark a submission as complete once an essay question has been graded" do
      @quiz_submission.update_scores({
        'context_id' => @course.id,
        'override_scores' => true,
        'context_type' => 'Course',
        'submission_version_number' => '1',
        "question_score_#{@questions[0].id}" => '1'
      })
      @quiz_submission.submission.workflow_state.should eql 'graded'
    end

    it "should increment the assignment needs_grading_count for pending_review state" do
      @quiz.assignment.reload.needs_grading_count.should == 1
    end
  end

  describe "with multiple essay questions" do
    before(:each) do
      quiz_with_graded_submission([{:question_data => {:name => 'question 1', :points_possible => 1, 'question_type' => 'essay_question'}},
                                   {:question_data => {:name => 'question 2', :points_possible => 1, 'question_type' => 'essay_question'}}]) do
        {
          "text_after_answers"            => "",
          "question_#{@questions[0].id}"  => "<p>Lorem ipsum answer 1.</p>",
          "question_#{@questions[1].id}"  => "<p>Lorem ipsum answer 2.</p>",
          "context_id"                    => "#{@course.id}",
          "context_type"                  => "Course",
          "user_id"                       => "#{@user.id}",
          "quiz_id"                       => "#{@quiz.id}",
          "course_id"                     => "#{@course.id}",
          "question_text"                 => "Lorem ipsum question",
        }
      end
    end

    it "should not mark a submission complete if there are essay questions without grades" do
      @quiz_submission.update_scores({
        'context_id' => @course.id,
        'override_scores' => true,
        'context_type' => 'Course',
        'submission_version_number' => '1',
        "question_score_#{@questions[0].id}" => '1',
        "question_score_#{@questions[1].id}" => "--"
      })
      @quiz_submission.submission.workflow_state.should eql 'pending_review'
    end

    it "should mark a submission complete if all essay questions have been graded" do
      @quiz_submission.update_scores({
        'context_id' => @course.id,
        'override_scores' => true,
        'context_type' => 'Course',
        'submission_version_number' => '1',
        "question_score_#{@questions[0].id}" => '1',
        "question_score_#{@questions[1].id}" => "0"
      })
      @quiz_submission.submission.workflow_state.should eql 'graded'
    end
  end

  describe "formula questions" do
    before do
      @quiz = @course.quizzes.create!(:title => "formula quiz")
      @quiz.quiz_questions.create! :question_data => {
        :name => "Question",
        :question_type => "calculated_question",
        :answer_tolerance => 2.0,
        :formulas => [[0, "2*z"]],
        :variables => [["variable_0", {:scale => 0, :min => 1.0, :max => 10.0, :name => 'z'}]],
        :answers => [["answer_0", {
          :weight => 100,
          :variables => [["variable_0", {:value => 2.0, :name => 'z'}]],
          :answer_text => "4.0"
        }]],
        :question_text => "2 * [z] is ?"
      }
      @quiz.generate_quiz_data(:persist => true)
    end

    it "should respect the answer_tolerance" do
      submission = @quiz.generate_submission(@user)
      submission.submission_data = {
        "question_#{@quiz.quiz_questions.first.id}" => 3.0, # off by 1
      }
      submission.grade_submission
      submission.instance_variable_get(:@user_answers).first[:correct].should be_true
    end
  end

  it "should update associated submission" do
    c = factory_with_protected_attributes(Course, :workflow_state => "active")
    a = c.assignments.new(:title => "some assignment")
    a.workflow_state = "available"
    a.save!
    u = User.new
    u.workflow_state = "registered"
    u.save!
    c.enroll_student(u)
    s = a.submit_homework(u)
    quiz = c.quizzes.create!
    q = quiz.quiz_submissions.new
    q.submission_id = s.id
    q.user_id = u.id
    q.workflow_state = "complete"
    q.score = 5.0
    q.save!
    q.kept_score.should eql(5.0)
    s.reload

    s.score.should eql(5.0)
  end

  describe "learning outcomes" do
    it "should create learning outcome results when aligned to assessment questions" do
      course_with_student(:active_all => true)
      @quiz = @course.quizzes.create!(:title => "new quiz", :shuffle_answers => true)
      @q1 = @quiz.quiz_questions.create!(:question_data => {:name => 'question 1', :points_possible => 1, 'question_type' => 'multiple_choice_question', 'answers' => {'answer_0' => {'answer_text' => '1', 'answer_weight' => '100'}, 'answer_1' => {'answer_text' => '2'}, 'answer_2' => {'answer_text' => '3'},'answer_3' => {'answer_text' => '4'}}})
      @q2 = @quiz.quiz_questions.create!(:question_data => {:name => 'question 2', :points_possible => 1, 'question_type' => 'multiple_choice_question', 'answers' => {'answer_0' => {'answer_text' => '1', 'answer_weight' => '100'}, 'answer_1' => {'answer_text' => '2'}, 'answer_2' => {'answer_text' => '3'},'answer_3' => {'answer_text' => '4'}}})
      @outcome = @course.created_learning_outcomes.create!(:short_description => 'new outcome')
      @bank = @q1.assessment_question.assessment_question_bank
      @outcome.align(@bank, @bank.context, :mastery_score => 0.7)
      @bank.learning_outcome_alignments.length.should eql(1)
      @q2.assessment_question.assessment_question_bank.should eql(@bank)
      answer_1 = @q1.question_data[:answers].detect{|a| a[:weight] == 100 }[:id]
      answer_2 = @q2.question_data[:answers].detect{|a| a[:weight] == 100 }[:id]
      @quiz.generate_quiz_data(:persist => true)
      @sub = @quiz.generate_submission(@user)
      @sub.submission_data = {}
      question_1 = @q1.question_data[:id]
      question_2 = @q2.question_data[:id]
      @sub.submission_data["question_#{question_1}"] = answer_1
      @sub.submission_data["question_#{question_2}"] = answer_2 + 1
      @sub.grade_submission
      @sub.score.should eql(1.0)
      @outcome.reload
      @results = @outcome.learning_outcome_results.find_all_by_user_id(@user.id)
      @results.length.should eql(2)
      @results = @results.sort_by(&:associated_asset_id)
      @results.first.associated_asset.should eql(@q1.assessment_question)
      @results.first.mastery.should eql(true)
      @results.last.associated_asset.should eql(@q2.assessment_question)
      @results.last.mastery.should eql(false)
    end

    it "should update learning outcome results when aligned to assessment questions" do
      course_with_student(:active_all => true)
      @quiz = @course.quizzes.create!(:title => "new quiz", :shuffle_answers => true)
      @q1 = @quiz.quiz_questions.create!(:question_data => {:name => 'question 1', :points_possible => 1, 'question_type' => 'multiple_choice_question', 'answers' => {'answer_0' => {'answer_text' => '1', 'answer_weight' => '100'}, 'answer_1' => {'answer_text' => '2'}, 'answer_2' => {'answer_text' => '3'},'answer_3' => {'answer_text' => '4'}}})
      @q2 = @quiz.quiz_questions.create!(:question_data => {:name => 'question 2', :points_possible => 1, 'question_type' => 'multiple_choice_question', 'answers' => {'answer_0' => {'answer_text' => '1', 'answer_weight' => '100'}, 'answer_1' => {'answer_text' => '2'}, 'answer_2' => {'answer_text' => '3'},'answer_3' => {'answer_text' => '4'}}})
      @outcome = @course.created_learning_outcomes.create!(:short_description => 'new outcome')
      @bank = @q1.assessment_question.assessment_question_bank
      @outcome.align(@bank, @bank.context, :mastery_score => 0.7)
      @bank.learning_outcome_alignments.length.should eql(1)
      @q2.assessment_question.assessment_question_bank.should eql(@bank)
      answer_1 = @q1.question_data[:answers].detect{|a| a[:weight] == 100 }[:id]
      answer_2 = @q2.question_data[:answers].detect{|a| a[:weight] == 100 }[:id]
      @quiz.generate_quiz_data(:persist => true)
      @sub = @quiz.generate_submission(@user)
      @sub.submission_data = {}
      question_1 = @q1.question_data[:id]
      question_2 = @q2.question_data[:id]
      @sub.submission_data["question_#{question_1}"] = answer_1
      @sub.submission_data["question_#{question_2}"] = answer_2 + 1
      @sub.grade_submission
      @sub.score.should eql(1.0)
      @outcome.reload
      @results = @outcome.learning_outcome_results.find_all_by_user_id(@user.id)
      @results.length.should eql(2)
      @results = @results.sort_by(&:associated_asset_id)
      @results.first.associated_asset.should eql(@q1.assessment_question)
      @results.first.mastery.should eql(true)
      @results.last.associated_asset.should eql(@q2.assessment_question)
      @results.last.mastery.should eql(false)

      @sub = @quiz.generate_submission(@user)
      @sub.attempt.should eql(2)
      @sub.submission_data = {}
      question_1 = @q1.question_data[:id]
      question_2 = @q2.question_data[:id]
      @sub.submission_data["question_#{question_1}"] = answer_1 + 1
      @sub.submission_data["question_#{question_2}"] = answer_2
      @sub.grade_submission
      @sub.score.should eql(1.0)
      @outcome.reload
      @results = @outcome.learning_outcome_results.find_all_by_user_id(@user.id)
      @results.length.should eql(2)
      @results = @results.sort_by(&:associated_asset_id)
      @results.first.associated_asset.should eql(@q1.assessment_question)
      @results.first.mastery.should eql(false)
      @results.first.original_mastery.should eql(true)
      @results.last.associated_asset.should eql(@q2.assessment_question)
      @results.last.mastery.should eql(true)
      @results.last.original_mastery.should eql(false)
    end
  end

  describe ".score_question" do
    it "should score a multiple_choice_question" do
      qd = multiple_choice_question_data
      QuizSubmission.score_question(qd, { "question_1" => "1658" }).should ==
        { :question_id => 1, :correct => true, :points => 50, :answer_id => 1658, :text => "1658" }

      QuizSubmission.score_question(qd, { "question_1" => "8544" }).should ==
        { :question_id => 1, :correct => false, :points => 0, :answer_id => 8544, :text => "8544" }

      QuizSubmission.score_question(qd, { "question_1" => "5" }).should ==
        { :question_id => 1, :correct => false, :points => 0, :text => "5" }

      QuizSubmission.score_question(qd, {}).should ==
        { :question_id => 1, :correct => false, :points => 0, :text => "" }

      QuizSubmission.score_question(qd, { "undefined_if_blank" => "1" }).should ==
        { :question_id => 1, :correct => "undefined", :points => 0, :text => "" }
    end

    it "should score a true_false_question" do
      qd = true_false_question_data
      QuizSubmission.score_question(qd, { "question_1" => "8950" }).should ==
        { :question_id => 1, :correct => true, :points => 45, :answer_id => 8950, :text => "8950" }

      QuizSubmission.score_question(qd, { "question_1" => "8403" }).should ==
        { :question_id => 1, :correct => false, :points => 0, :answer_id => 8403, :text => "8403" }

      QuizSubmission.score_question(qd, { "question_1" => "5" }).should ==
        { :question_id => 1, :correct => false, :points => 0, :text => "5" }

      QuizSubmission.score_question(qd, {}).should ==
        { :question_id => 1, :correct => false, :points => 0, :text => "" }

      QuizSubmission.score_question(qd, { "undefined_if_blank" => "1" }).should ==
        { :question_id => 1, :correct => "undefined", :points => 0, :text => "" }
    end

    it "should score a short_answer_question (Fill In The Blank)" do
      qd = short_answer_question_data
      QuizSubmission.score_question(qd, { "question_1" => "stupid" }).should ==
        { :question_id => 1, :correct => true, :points => 16.5, :answer_id => 7100, :text => "stupid" }
      QuizSubmission.score_question(qd, { "question_1" => "   DUmB\n " }).should ==
        { :question_id => 1, :correct => true, :points => 16.5, :answer_id => 2159, :text => "   DUmB\n " }

      QuizSubmission.score_question(qd, { "question_1" => "short" }).should ==
        { :question_id => 1, :correct => false, :points => 0, :text => "short" }

      # Blank answer from quiz taker should not match even if blank answer is on quiz (blanks created by default)
      qd_with_blank = short_answer_question_data_one_blank
      QuizSubmission.score_question(qd_with_blank, { "question_1" => "" }).should ==
        { :question_id => 1, :correct => false, :points => 0, :text => "" }

      QuizSubmission.score_question(qd, {}).should ==
        { :question_id => 1, :correct => false, :points => 0, :text => "" }

      # Preserve idea of "undefined" for when student wasn't asked the question (ie no response) as separate from
      # student was asked but didn't answer. Can happen when instructor adds question to a quiz that a student has
      # already started or completed.
      QuizSubmission.score_question(qd, { "undefined_if_blank" => "1" }).should ==
        { :question_id => 1, :correct => 'undefined', :points => 0, :text => "" }
    end

    it "should score an essay_question" do
      qd = essay_question_data
      text = "that's too <b>dang</b> hard! <script>alert(1)</script>"
      sanitized = "that's too <b>dang</b> hard! alert(1)"
      QuizSubmission.score_question(qd, { "question_1" => text }).should ==
        { :question_id => 1, :correct => "undefined", :points => 0, :text => sanitized }

      QuizSubmission.score_question(qd, {}).should ==
        { :question_id => 1, :correct => "undefined", :points => 0, :text => "" }
    end

    it "should score a text_only_question" do
      QuizSubmission.score_question(text_only_question_data, {}).should ==
        { :question_id => 3, :correct => "no_score", :points => 0, :text => "" }
    end

    it "should score a matching_question" do
      q = matching_question_data

      # 1 wrong answer
      user_answer = QuizSubmission.score_question(q, {
        "question_1_answer_7396" => "3562",
        "question_1_answer_6081" => "3855",
        "question_1_answer_4224" => "1397",
        "question_1_answer_7397" => "6067",
        "question_1_answer_7398" => "6068",
        "question_1_answer_7399" => "6069",
      })
      user_answer.delete(:points).should be_close(41.67, 0.01)
      user_answer.should == {
        :question_id => 1, :correct => "partial", :text => "",
        :answer_7396 => "3562",
        :answer_6081 => "3855",
        :answer_4224 => "1397",
        :answer_7397 => "6067",
        :answer_7398 => "6068",
        :answer_7399 => "6069",
      }

      # 1 wrong answer but no partial credit allowed
      user_answer = QuizSubmission.score_question(q.merge(:allow_partial_credit => false), {
        "question_1_answer_7396" => "3562",
        "question_1_answer_6081" => "3855",
        "question_1_answer_4224" => "1397",
        "question_1_answer_7397" => "6067",
        "question_1_answer_7398" => "6068",
        "question_1_answer_7399" => "6069",
      })
      user_answer.should == {
        :question_id => 1, :correct => false, :points => 0, :text => "",
        :answer_7396 => "3562",
        :answer_6081 => "3855",
        :answer_4224 => "1397",
        :answer_7397 => "6067",
        :answer_7398 => "6068",
        :answer_7399 => "6069",
      }

      # all wrong answers
      user_answer = QuizSubmission.score_question(q, {
        "question_1_answer_7396" => "3562",
        "question_1_answer_6081" => "1500",
        "question_1_answer_4224" => "8513",
      })
      user_answer.should == {
        :question_id => 1, :correct => false, :points => 0, :text => "",
        :answer_7396 => "3562",
        :answer_6081 => "1500",
        :answer_4224 => "8513",
        :answer_7397 => "",
        :answer_7398 => "",
        :answer_7399 => "",
      }

      user_answer = QuizSubmission.score_question(q, {
        "question_1_answer_7396" => "6061",
        "question_1_answer_6081" => "3855",
        "question_1_answer_4224" => "1397",
        "question_1_answer_7397" => "6067",
        "question_1_answer_7398" => "6068",
        "question_1_answer_7399" => "6069",
      })
      user_answer.should == {
        :question_id => 1, :correct => true, :points => 50, :text => "",
        :answer_7396 => "6061",
        :answer_6081 => "3855",
        :answer_4224 => "1397",
        :answer_7397 => "6067",
        :answer_7398 => "6068",
        :answer_7399 => "6069",
      }

      # selected a different answer but the text of that answer was the same
      user_answer = QuizSubmission.score_question(q, {
        "question_1_answer_7396" => "1397",
        "question_1_answer_6081" => "3855",
        "question_1_answer_4224" => "1397",
        "question_1_answer_7397" => "6067",
        "question_1_answer_7398" => "6068",
        "question_1_answer_7399" => "6069",
      })
      user_answer.should == {
        :question_id => 1, :correct => true, :points => 50, :text => "",
        :answer_7396 => "6061",
        :answer_6081 => "3855",
        :answer_4224 => "1397",
        :answer_7397 => "6067",
        :answer_7398 => "6068",
        :answer_7399 => "6069",
      }

      # no answer shouldn't be treated as a blank string, breaking undefined_if_blank
      QuizSubmission.score_question(q, { "undefined_if_blank" => "1" }).should == {
        :question_id => 1, :correct => "undefined", :points => 0, :text => "",
        :answer_7396 => "",
        :answer_6081 => "",
        :answer_4224 => "",
        :answer_7397 => "",
        :answer_7398 => "",
        :answer_7399 => "",
      }
    end

    it "should score a numerical_question" do
      qd = numerical_question_data

      QuizSubmission.score_question(qd, { "question_1" => "3.2" }).should == {
        :question_id => 1, :correct => false, :points => 0, :text => "3.2" }

      QuizSubmission.score_question(qd, { "question_1" => "4" }).should == {
        :question_id => 1, :correct => true, :points => 26.2, :text => "4", :answer_id => 9222 }

      QuizSubmission.score_question(qd, { "question_1" => "-4" }).should == {
        :question_id => 1, :correct => true, :points => 26.2, :text => "-4", :answer_id => 997 }

      QuizSubmission.score_question(qd, { "question_1" => "4.05" }).should == {
        :question_id => 1, :correct => true, :points => 26.2, :text => "4.05", :answer_id => 9370 }
      QuizSubmission.score_question(qd, { "question_1" => "4.10" }).should == {
        :question_id => 1, :correct => true, :points => 26.2, :text => "4.10", :answer_id => 9370 }
      QuizSubmission.score_question(qd, { "question_1" => "3.90" }).should == {
        :question_id => 1, :correct => true, :points => 26.2, :text => "3.90", :answer_id => 9370 }

      QuizSubmission.score_question(qd, { "question_1" => "-4.1" }).should == {
        :question_id => 1, :correct => true, :points => 26.2, :text => "-4.1", :answer_id => 5450 }
      QuizSubmission.score_question(qd, { "question_1" => "-3.9" }).should == {
        :question_id => 1, :correct => true, :points => 26.2, :text => "-3.9", :answer_id => 5450 }
      QuizSubmission.score_question(qd, { "question_1" => "-4.05" }).should == {
        :question_id => 1, :correct => true, :points => 26.2, :text => "-4.05", :answer_id => 5450 }

      QuizSubmission.score_question(qd, { "question_1" => "" }).should == {
        :question_id => 1, :correct => false, :points => 0, :text => "" }

      QuizSubmission.score_question(qd, { :undefined_if_blank => "1" }).should == {
        :question_id => 1, :correct => "undefined", :points => 0, :text => "" }

      # blank answer should not be treated as 0.0
      qd2 = qd.dup
      qd2["answers"] << { "exact" => 0, "numerical_answer_type" => "exact_answer", "margin" => 0, "weight" => 100, "id" => 1234 }
      QuizSubmission.score_question(qd2, { "question_1" => "" }).should == {
        :question_id => 1, :correct => false, :points => 0, :text => "" }
    end

    it "should score a calculated_question" do
      qd = calculated_question_data

      QuizSubmission.score_question(qd, { "question_1" => "-11.7" }).should == {
        :question_id => 1, :correct => true, :points => 26.2, :text => "-11.7", :answer_id => 6396 }

      QuizSubmission.score_question(qd, { "question_1" => "-11.68" }).should == {
        :question_id => 1, :correct => true, :points => 26.2, :text => "-11.68", :answer_id => 6396 }

      QuizSubmission.score_question(qd, { "question_1" => "-11.675" }).should == {
        :question_id => 1, :correct => false, :points => 0, :text => "-11.675" }

      QuizSubmission.score_question(qd, {}).should == {
        :question_id => 1, :correct => false, :points => 0, :text => "" }

      QuizSubmission.score_question(qd, { "question_1" => "-11.72" }).should == {
        :question_id => 1, :correct => true, :points => 26.2, :text => "-11.72", :answer_id => 6396 }
    end

    it "should score a multiple_answers_question" do
      qd = multiple_answers_question_data

      QuizSubmission.score_question(qd, {
        "question_1_answer_9761" => "1",
        "question_1_answer_3079" => "0",
        "question_1_answer_5194" => "1",
        "question_1_answer_166"  => "1",
        "question_1_answer_4739" => "0",
        "question_1_answer_2196" => "1",
        "question_1_answer_8982" => "1",
        "question_1_answer_9701" => "1",
        "question_1_answer_7381" => "0",
      }).should == {
        :question_id => 1, :correct => true, :points => 50, :text => "",
        :answer_9761 => "1",
        :answer_3079 => "0",
        :answer_5194 => "1",
        :answer_166  => "1",
        :answer_4739 => "0",
        :answer_2196 => "1",
        :answer_8982 => "1",
        :answer_9701 => "1",
        :answer_7381 => "0",
      }

      # partial credit
      user_answer = QuizSubmission.score_question(qd, {
        "question_1_answer_9761" => "1",
        "question_1_answer_3079" => "0",
        "question_1_answer_5194" => "1",
        "question_1_answer_166"  => "1",
        "question_1_answer_4739" => "1",
        "question_1_answer_2196" => "1",
        "question_1_answer_8982" => "1",
        "question_1_answer_9701" => "1",
        "question_1_answer_7381" => "0",
      })
      user_answer.delete(:points).should be_close(41.67, 0.01)
      user_answer.should == {
        :question_id => 1, :correct => "partial", :text => "",
        :answer_9761 => "1",
        :answer_3079 => "0",
        :answer_5194 => "1",
        :answer_166  => "1",
        :answer_4739 => "1",
        :answer_2196 => "1",
        :answer_8982 => "1",
        :answer_9701 => "1",
        :answer_7381 => "0",
      }

      user_answer = QuizSubmission.score_question(qd.merge(:allow_partial_credit => false), {
        "question_1_answer_9761" => "1",
        "question_1_answer_3079" => "0",
        "question_1_answer_5194" => "1",
        "question_1_answer_166"  => "1",
        "question_1_answer_4739" => "1",
        "question_1_answer_2196" => "1",
        "question_1_answer_8982" => "1",
        "question_1_answer_9701" => "1",
        "question_1_answer_7381" => "0",
      })
      user_answer.should == {
        :question_id => 1, :correct => false, :points => 0, :text => "",
        :answer_9761 => "1",
        :answer_3079 => "0",
        :answer_5194 => "1",
        :answer_166  => "1",
        :answer_4739 => "1",
        :answer_2196 => "1",
        :answer_8982 => "1",
        :answer_9701 => "1",
        :answer_7381 => "0",
      }

      # checking one that shouldn't be checked, subtracts one correct answer's worth of points
      user_answer = QuizSubmission.score_question(qd, {
        "question_1_answer_9761" => "1",
        "question_1_answer_3079" => "0",
        "question_1_answer_5194" => "0",
        "question_1_answer_166"  => "1",
        "question_1_answer_4739" => "1",
        "question_1_answer_2196" => "1",
        "question_1_answer_8982" => "1",
        "question_1_answer_9701" => "0",
        "question_1_answer_7381" => "0",
      })
      user_answer.delete(:points).should be_close(25.0, 0.01)
      user_answer.should == {
        :question_id => 1, :correct => "partial", :text => "",
        :answer_9761 => "1",
        :answer_3079 => "0",
        :answer_5194 => "0",
        :answer_166  => "1",
        :answer_4739 => "1",
        :answer_2196 => "1",
        :answer_8982 => "1",
        :answer_9701 => "0",
        :answer_7381 => "0",
      }

      # can't get less than 0
      user_answer = QuizSubmission.score_question(qd, {
        "question_1_answer_9761" => "0",
        "question_1_answer_3079" => "1",
        "question_1_answer_5194" => "0",
        "question_1_answer_166"  => "0",
        "question_1_answer_4739" => "1",
        "question_1_answer_2196" => "1",
        "question_1_answer_8982" => "1",
        "question_1_answer_9701" => "0",
        "question_1_answer_7381" => "1",
      })
      user_answer.should == {
        :question_id => 1, :correct => false, :points => 0, :text => "",
        :answer_9761 => "0",
        :answer_3079 => "1",
        :answer_5194 => "0",
        :answer_166  => "0",
        :answer_4739 => "1",
        :answer_2196 => "1",
        :answer_8982 => "1",
        :answer_9701 => "0",
        :answer_7381 => "1",
      }

      # incorrect_dock allows a different value to be subtracted on incorrect answer
      # this isn't exposed in the UI anywhere yet, but the code supports it
      user_answer = QuizSubmission.score_question(qd.merge(:incorrect_dock => 1.5), {
        "question_1_answer_9761" => "1",
        "question_1_answer_3079" => "0",
        "question_1_answer_5194" => "0",
        "question_1_answer_166"  => "1",
        "question_1_answer_4739" => "1",
        "question_1_answer_2196" => "1",
        "question_1_answer_8982" => "1",
        "question_1_answer_9701" => "0",
        "question_1_answer_7381" => "0",
      })
      user_answer.delete(:points).should be_close(31.83, 0.01)
      user_answer.should == {
        :question_id => 1, :correct => "partial", :text => "",
        :answer_9761 => "1",
        :answer_3079 => "0",
        :answer_5194 => "0",
        :answer_166  => "1",
        :answer_4739 => "1",
        :answer_2196 => "1",
        :answer_8982 => "1",
        :answer_9701 => "0",
        :answer_7381 => "0",
      }

      QuizSubmission.score_question(qd, { "undefined_if_blank" => "1" }).should ==
        { :question_id => 1, :correct => "undefined", :points => 0, :text => "" }
    end

    it "should score a multiple_dropdowns_question" do
      q = multiple_dropdowns_question_data

      user_answer = QuizSubmission.score_question(q, { "question_1630873_4e6185159bea49c4d29047379b400ad5"=>"6994", "question_1630873_3f507e80e33ef092a02948a064433ec5"=>"5988", "question_1630873_78635a3709b540a59678c806b102d038"=>"9908", "question_1630873_657b11f1c17376f178c4d80c4c25d0ab"=>"1121", "question_1630873_02c8346333761ffe9bbddee7b1c5a537"=>"4390", "question_1630873_1865cbc77c83d7571ed8b3a108d11d3d"=>"7604", "question_1630873_94239fc44b4f8aaf36bd3596768f4816"=>"6955", "question_1630873_cd073d17d0d9558fb2be7d7bf9a1c840"=>"3353", "question_1630873_69d0969351d989767d7096f28daf7461"=>"3390"})
      user_answer.delete(:points).should be_close(0.44, 0.01)
      user_answer.should == {
        :question_id => 1630873, :correct => "partial", :text => "",
        :answer_for_structure1 => 4390,
        :answer_id_for_structure1 => 4390,
        :answer_for_event1 => 3390,
        :answer_id_for_event1 => 3390,
        :answer_for_structure2 => 6955,
        :answer_id_for_structure2 => 6955,
        :answer_for_structure3 => 5988,
        :answer_id_for_structure3 => 5988,
        :answer_for_structure4 => 7604,
        :answer_id_for_structure4 => 7604,
        :answer_for_event2 => 3353,
        :answer_id_for_event2 => 3353,
        :answer_for_structure5 => 9908,
        :answer_id_for_structure5 => 9908,
        :answer_for_structure6 => 6994,
        :answer_id_for_structure6 => 6994,
        :answer_for_structure7 => 1121,
        :answer_id_for_structure7 => 1121,
      }

      user_answer = QuizSubmission.score_question(q, { "question_1630873_4e6185159bea49c4d29047379b400ad5"=>"1883", "question_1630873_3f507e80e33ef092a02948a064433ec5"=>"5988", "question_1630873_78635a3709b540a59678c806b102d038"=>"878", "question_1630873_657b11f1c17376f178c4d80c4c25d0ab"=>"9570", "question_1630873_02c8346333761ffe9bbddee7b1c5a537"=>"1522", "question_1630873_1865cbc77c83d7571ed8b3a108d11d3d"=>"9532", "question_1630873_94239fc44b4f8aaf36bd3596768f4816"=>"1228", "question_1630873_cd073d17d0d9558fb2be7d7bf9a1c840"=>"599", "question_1630873_69d0969351d989767d7096f28daf7461"=>"5498"})
      user_answer.should == {
        :question_id => 1630873, :correct => false, :points => 0, :text => "",
        :answer_for_structure1 => 1522,
        :answer_id_for_structure1 => 1522,
        :answer_for_event1 => 5498,
        :answer_id_for_event1 => 5498,
        :answer_for_structure2 => 1228,
        :answer_id_for_structure2 => 1228,
        :answer_for_structure3 => 5988,
        :answer_id_for_structure3 => 5988,
        :answer_for_structure4 => 9532,
        :answer_id_for_structure4 => 9532,
        :answer_for_event2 => 599,
        :answer_id_for_event2 => 599,
        :answer_for_structure5 => 878,
        :answer_id_for_structure5 => 878,
        :answer_for_structure6 => 1883,
        :answer_id_for_structure6 => 1883,
        :answer_for_structure7 => 9570,
        :answer_id_for_structure7 => 9570,
      }

      user_answer = QuizSubmission.score_question(q, { "question_1630873_4e6185159bea49c4d29047379b400ad5"=>"6994", "question_1630873_3f507e80e33ef092a02948a064433ec5"=>"7676", "question_1630873_78635a3709b540a59678c806b102d038"=>"9908", "question_1630873_657b11f1c17376f178c4d80c4c25d0ab"=>"1121", "question_1630873_02c8346333761ffe9bbddee7b1c5a537"=>"4390", "question_1630873_1865cbc77c83d7571ed8b3a108d11d3d"=>"7604", "question_1630873_94239fc44b4f8aaf36bd3596768f4816"=>"6955", "question_1630873_cd073d17d0d9558fb2be7d7bf9a1c840"=>"3353", "question_1630873_69d0969351d989767d7096f28daf7461"=>"3390"})
      user_answer.should == {
        :question_id => 1630873, :correct => true, :points => 0.5, :text => "",
        :answer_for_structure1 => 4390,
        :answer_id_for_structure1 => 4390,
        :answer_for_event1 => 3390,
        :answer_id_for_event1 => 3390,
        :answer_for_structure2 => 6955,
        :answer_id_for_structure2 => 6955,
        :answer_for_structure3 => 7676,
        :answer_id_for_structure3 => 7676,
        :answer_for_structure4 => 7604,
        :answer_id_for_structure4 => 7604,
        :answer_for_event2 => 3353,
        :answer_id_for_event2 => 3353,
        :answer_for_structure5 => 9908,
        :answer_id_for_structure5 => 9908,
        :answer_for_structure6 => 6994,
        :answer_id_for_structure6 => 6994,
        :answer_for_structure7 => 1121,
        :answer_id_for_structure7 => 1121,
      }
    end

    it "should score a fill_in_multiple_blanks_question" do
      q = fill_in_multiple_blanks_question_data
      user_answer = QuizSubmission.score_question(q, {
        "question_1_8238a0de6965e6b81a8b9bba5eacd3e2" => "control",
        "question_1_a95fbffb573485f87b8c8aca541f5d4e" => "patrol",
        "question_1_3112b644eec409c20c346d2a393bd45e" => "soul",
        "question_1_fb1b03eb201132f7c1a5824cf9ebecb7" => "toll",
        "question_1_90811a00aaf122ea20ab5c28be681ac9" => "assplode",
        "question_1_ce36b05cfdedbc990a188907fc29d37b" => "old",
      })
      user_answer.should ==
        { :question_id => 1, :correct => true, :points => 50.0, :text => "",
          :answer_for_answer1 => "control",
          :answer_id_for_answer1 => 3950,
          :answer_for_answer2 => "patrol",
          :answer_id_for_answer2 => 9181,
          :answer_for_answer3 => "soul",
          :answer_id_for_answer3 => 3733,
          :answer_for_answer4 => "toll",
          :answer_id_for_answer4 => 7829,
          :answer_for_answer5 => "assplode",
          :answer_id_for_answer5 => 5301,
          :answer_for_answer6 => "old",
          :answer_id_for_answer6 => 3367,
        }

      user_answer = QuizSubmission.score_question(q, {
        "question_1_8238a0de6965e6b81a8b9bba5eacd3e2" => "control",
        "question_1_a95fbffb573485f87b8c8aca541f5d4e" => "patrol",
        "question_1_3112b644eec409c20c346d2a393bd45e" => "soul",
        "question_1_fb1b03eb201132f7c1a5824cf9ebecb7" => "toll",
        "question_1_90811a00aaf122ea20ab5c28be681ac9" => "wut",
        "question_1_ce36b05cfdedbc990a188907fc29d37b" => "old",
      })
      user_answer.delete(:points).should be_close(41.6, 0.1)
      user_answer.should ==
        { :question_id => 1, :correct => "partial", :text => "",
          :answer_for_answer1 => "control",
          :answer_id_for_answer1 => 3950,
          :answer_for_answer2 => "patrol",
          :answer_id_for_answer2 => 9181,
          :answer_for_answer3 => "soul",
          :answer_id_for_answer3 => 3733,
          :answer_for_answer4 => "toll",
          :answer_id_for_answer4 => 7829,
          :answer_for_answer5 => "wut",
          :answer_id_for_answer5 => nil,
          :answer_for_answer6 => "old",
          :answer_id_for_answer6 => 3367,
        }

      user_answer = QuizSubmission.score_question(q, {
        "question_1_a95fbffb573485f87b8c8aca541f5d4e" => "0",
        "question_1_3112b644eec409c20c346d2a393bd45e" => "fail",
        "question_1_fb1b03eb201132f7c1a5824cf9ebecb7" => "wrong",
        "question_1_90811a00aaf122ea20ab5c28be681ac9" => "wut",
        "question_1_ce36b05cfdedbc990a188907fc29d37b" => "oh well",
      })
      user_answer.should ==
        { :question_id => 1, :correct => false, :points => 0, :text => "",
          :answer_for_answer1 => "",
          :answer_id_for_answer1 => nil,
          :answer_for_answer2 => "0",
          :answer_id_for_answer2 => nil,
          :answer_for_answer3 => "fail",
          :answer_id_for_answer3 => nil,
          :answer_for_answer4 => "wrong",
          :answer_id_for_answer4 => nil,
          :answer_for_answer5 => "wut",
          :answer_id_for_answer5 => nil,
          :answer_for_answer6 => "oh well",
          :answer_id_for_answer6 => nil,
        }

      # one blank to fill in
      user_answer = QuizSubmission.score_question(fill_in_multiple_blanks_question_one_blank_data, { "question_2_10ca8479f89652b254a5c6ec90ab9ab8" => " DUmB \n " })
      user_answer.should ==
        { :question_id => 2, :correct => true, :points => 3.75, :text => "",
          :answer_for_myblank => "dumb",
          :answer_id_for_myblank => 1235, }

      user_answer = QuizSubmission.score_question(fill_in_multiple_blanks_question_one_blank_data, { "question_2_10ca8479f89652b254a5c6ec90ab9ab8" => "wut" })
      user_answer.should ==
        { :question_id => 2, :correct => false, :points => 0, :text => "",
          :answer_for_myblank => "wut",
          :answer_id_for_myblank => nil, }
    end

    it "should score an unknown question type" do
      # if a question with an invalid type makes it into the quiz data, we
      # score it as always 0 out of points_possible, rather than raise an error
      qd = {"name"=>"Question 1", "question_type"=>"Error", "assessment_question_id"=>nil, "migration_id"=>"i1234", "id"=>2, "points_possible"=>5.35, "question_name"=>"Question 1", "qti_error"=>"There was an error exporting an assessment question - No question type used when trying to parse a qti question", "question_text"=>"test1", "answers"=>[], "assessment_question_migration_id"=>"i1234"}.with_indifferent_access
      user_answer = QuizSubmission.score_question(qd, {})
      user_answer.should ==
        { :question_id => 2, :correct => false, :points => 0, :text => "", }
    end

    it "should not escape user responses in fimb questions" do
      course_with_student(:active_all => true)
      q = {:neutral_comments=>"",
       :position=>1,
       :question_name=>"Question 1",
       :correct_comments=>"",
       :answers=>
        [{:comments=>"",
          :blank_id=>"answer1",
          :weight=>100,
          :text=>"control",
          :id=>3950},
         {:comments=>"",
          :blank_id=>"answer1",
          :weight=>100,
          :text=>"controll",
          :id=>9177}],
       :points_possible=>50,
       :question_type=>"fill_in_multiple_blanks_question",
       :assessment_question_id=>7903,
       :name=>"Question 1",
       :question_text=>
        "<p><span>Ayo my quality [answer1]</p>",
       :id=>1,
       :incorrect_comments=>""}

       user_answer = QuizSubmission.score_question(q, {
         "question_1_#{AssessmentQuestion.variable_id("answer1")}" => "<>&\""
       })
       user_answer[:answer_for_answer1].should == "<>&\""
    end

    it "should not fail if fimb question doesn't have any answers" do
      course_with_student(:active_all => true)
      # @quiz = @course.quizzes.create!(:title => "new quiz", :shuffle_answers => true)
      q = {:position=>1, :name=>"Question 1", :correct_comments=>"", :question_type=>"fill_in_multiple_blanks_question", :assessment_question_id=>7903, :incorrect_comments=>"", :neutral_comments=>"", :id=>1, :points_possible=>50, :question_name=>"Question 1", :answers=>[], :question_text=>"<p><span>Ayo my quality [answer1].</p>"}
      lambda {
        QuizSubmission.score_question(q, { "question_1_8238a0de6965e6b81a8b9bba5eacd3e2" => "bleh" })
      }.should_not raise_error
    end
  end

  describe "#score_to_keep" do
    before(:each) do
      student_in_course
      assignment_quiz([])
      qd = multiple_choice_question_data
      @quiz.quiz_data = [qd]
      @quiz.points_possible = qd[:points_possible]
      @quiz.save!
    end

    context "keep_highest" do
      before(:each) do
        @quiz.scoring_policy = "keep_highest"
        @quiz.save!
      end

      it "should be nil during first in-progress submission" do
        qs = @quiz.generate_submission(@student)
        qs.score_to_keep.should be_nil
      end

      it "should be the submission score for one complete submission" do
        qs = @quiz.generate_submission(@student)
        qs.submission_data = { "question_1" => "1658" }
        qs.grade_submission
        qs.score_to_keep.should == @quiz.points_possible
      end

      it "should be correct for multiple complete versions" do
        qs = @quiz.generate_submission(@student)
        qs.submission_data = { "question_1" => "1658" }
        qs.grade_submission
        qs = @quiz.generate_submission(@student)
        qs.submission_data = { "question_1" => "2405" }
        qs.grade_submission
        qs.score_to_keep.should == @quiz.points_possible
      end

      it "should be correct for multiple versions, current version in progress" do
        qs = @quiz.generate_submission(@student)
        qs.submission_data = { "question_1" => "1658" }
        qs.grade_submission
        qs = @quiz.generate_submission(@student)
        qs.submission_data = { "question_1" => "2405" }
        qs.grade_submission
        qs = @quiz.generate_submission(@student)
        qs.score_to_keep.should == @quiz.points_possible
      end
    end

    context "keep_latest" do
      before(:each) do
        @quiz.scoring_policy = "keep_latest"
        @quiz.save!
      end

      it "should be nil during first in-progress submission" do
        qs = @quiz.generate_submission(@student)
        qs.score_to_keep.should be_nil
      end

      it "should be the submission score for one complete submission" do
        qs = @quiz.generate_submission(@student)
        qs.submission_data = { "question_1" => "1658" }
        qs.grade_submission
        qs.score_to_keep.should == @quiz.points_possible
      end

      it "should be correct for multiple complete versions" do
        qs = @quiz.generate_submission(@student)
        qs.submission_data = { "question_1" => "1658" }
        qs.grade_submission
        qs = @quiz.generate_submission(@student)
        qs.submission_data = { "question_1" => "2405" }
        qs.grade_submission
        qs.score_to_keep.should == 0
      end

      it "should be correct for multiple versions, current version in progress" do
        qs = @quiz.generate_submission(@student)
        qs.submission_data = { "question_1" => "1658" }
        qs.grade_submission
        qs = @quiz.generate_submission(@student)
        qs.submission_data = { "question_1" => "2405" }
        qs.grade_submission
        qs = @quiz.generate_submission(@student)
        qs.score_to_keep.should == 0
      end
    end
  end

  context "permissions" do
    it "should allow read to observers" do
      course_with_student(:active_all => true)
      @observer = user
      oe = @course.enroll_user(@observer, 'ObserverEnrollment', :enrollment_state => 'active')
      oe.update_attribute(:associated_user, @user)
      @quiz = @course.quizzes.create!
      qs = @quiz.generate_submission(@user)
      qs.grants_right?(@observer, nil, :read).should be_true
    end
  end

  describe "question" do
    let(:submission) { QuizSubmission.new }
    let(:question1) { {:id => 1} }
    let(:question2) { {:id => 2} }
    let(:questions) { [question1, question2] }

    before do
      submission.stubs(:questions).returns(questions)
    end

    it "returns the question matching the passed in ID" do
      submission.question(1).should == question1
    end

    it "casts the ID to an integer" do
      submission.question('2').should == question2
    end

    it "returns nil when not found" do
      submission.question(3).should be_nil
    end

    describe "has_question?" do
      it "returns true when it has a question identified by the ID" do
        submission.has_question?(1).should be_true
      end

      it "returns false when the question cannot be found" do
        submission.has_question?(3).should be_false
      end
    end
  end

  describe "question_answered?" do
    let(:submission) { QuizSubmission.new }

    before do
      submission.stubs(:temporary_data).returns \
        'question_1' => 'A',
        'question_2' => '',
        'question_3_123456abcdefghijklmnopqrstuvwxyz' => 'A',
        'question_3_654321abcdefghijklmnopqrstuvwxyz' => 'B',
        'question_4_123456abcdefghijklmnopqrstuvwxyz' => 'A',
        'question_4_654321abcdefghijklmnopqrstuvwxyz' => '',
        'question_5_123456abcdefghijklmnopqrstuvwxyz' => '',
        'question_5_654321abcdefghijklmnopqrstuvwxyz' => '',
        'question_6_answer_5231'=>'7700',
        'question_6_answer_3055'=>'3037',
        'question_6_answer_7094'=>'9976',
        'question_6_answer_6346'=>'6392',
        'question_7_answer_5231'=>'7700',
        'question_7_answer_3055'=>'',
        'question_7_answer_7094'=>'9976',
        'question_7_answer_6346'=>'',
        'question_8_answer_123' => '0',
        'question_8_answer_234' => '0',
        'question_8_answer_345' => '0',
        'question_9_answer_123' => '0',
        'question_9_answer_234' => '1',
        'question_9_answer_345' => '1'
    end

    context "on a single answer question" do
      context "when answered" do
        it "returns true" do
          submission.question_answered?(1).should be_true
        end
      end

      context "when not answered" do
        it "returns false" do
          submission.question_answered?(2).should be_false
        end
      end
    end

    context "on a fill in multiple blanks question" do
      context "when all answered" do
        it "returns true" do
          submission.question_answered?(3).should be_true
        end
      end

      context "when some answered" do
        it "returns false" do
          submission.question_answered?(4).should be_false
        end
      end

      context "when none answered" do
        it "returns false" do
          submission.question_answered?(5).should be_false
        end
      end
    end

    context "on a matching question" do
      context "when all answered" do
        it "returns true" do
          submission.question_answered?(6).should be_true
        end
      end

      context "when some answered" do
        it "returns false" do
          submission.question_answered?(7).should be_false
        end
      end
    end

    context "on a multiple answers question" do
      context "when none answered" do
        it "returns false" do
          submission.question_answered?(8).should be_false
        end
      end

      context "when answers selected" do
        it "returns true" do
          submission.question_answered?(9).should be_true
        end
      end
    end

    context "with no response recorded yet" do
      it "returns false" do
        submission.question_answered?(100).should be_false
      end
    end
  end

  describe "update_submission_version" do
    let(:submission) { QuizSubmission.new }

    before do
      submission.with_versioning(true) do |s|
        s.score = 10
        s.save_without_validation
      end
      submission.version_number.should == 1

      submission.with_versioning(true) do |s|
        s.score = 15
        s.save_without_validation
      end
      submission.version_number.should == 2
    end

    it "updates a previous version given current attributes" do
      vs = submission.versions
      vs.size.should == 2

      submission.score = 25
      submission.update_submission_version(vs.last, [:score])
      submission.versions.map{ |s| s.model.score }.should == [15, 25]
    end

    context "when loading UTF-8 data" do
      it "should strip bad chars" do
<<<<<<< HEAD
=======
        pending("1.9 only") if RUBY_VERSION < "1.9"
        
>>>>>>> dce95d23
        vs = submission.versions

        # inject bad byte into yaml
        submission.submission_data = ["bad\x81byte"]
        submission.update_submission_version(vs.last, [:submission_data])

        # reload yaml by setting a different column
        submission.score = 20
        submission.update_submission_version(vs.last, [:score])

        submission.versions.map{ |s| s.model.submission_data }.should == [nil, ["badbyte"]]
      end
    end

  end
end<|MERGE_RESOLUTION|>--- conflicted
+++ resolved
@@ -1423,11 +1423,8 @@
 
     context "when loading UTF-8 data" do
       it "should strip bad chars" do
-<<<<<<< HEAD
-=======
         pending("1.9 only") if RUBY_VERSION < "1.9"
         
->>>>>>> dce95d23
         vs = submission.versions
 
         # inject bad byte into yaml
