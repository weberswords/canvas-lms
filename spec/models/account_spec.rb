--- conflicted
+++ resolved
@@ -1015,8 +1015,6 @@
     end
   end
 
-<<<<<<< HEAD
-=======
   describe "enable_draft!" do
 
     it "updates the enable_draft setting and saves the account" do
@@ -1036,7 +1034,6 @@
     end
   end
 
->>>>>>> 24eb4e85
   describe "#enable_quiz_regrade!" do
 
     it "updates the enable_quiz_regrade setting and saves the account" do
@@ -1071,8 +1068,5 @@
       account.root_account.should_not be_draft_state_enabled
     end
   end
-<<<<<<< HEAD
-=======
-
->>>>>>> 24eb4e85
+
 end