#
# Copyright (C) 2011 Instructure, Inc.
#
# This file is part of Canvas.
#
# Canvas is free software: you can redistribute it and/or modify it under
# the terms of the GNU Affero General Public License as published by the Free
# Software Foundation, version 3 of the License.
#
# Canvas is distributed in the hope that it will be useful, but WITHOUT ANY
# WARRANTY; without even the implied warranty of MERCHANTABILITY or FITNESS FOR
# A PARTICULAR PURPOSE. See the GNU Affero General Public License for more
# details.
#
# You should have received a copy of the GNU Affero General Public License along
# with this program. If not, see <http://www.gnu.org/licenses/>.
#

require File.expand_path(File.dirname(__FILE__) + '/../spec_helper.rb')

describe Account do

  it "should provide a list of courses" do
    @account = Account.new
    lambda{@account.courses}.should_not raise_error
  end
  
  context "equella_settings" do
    it "should respond to :equella_settings" do
      Account.new.should respond_to(:equella_settings)
      Account.new.equella_settings.should be_nil
    end
    
    it "should return the equella_settings data if defined" do
      a = Account.new
      a.equella_endpoint = "http://oer.equella.com/signon.do"
      a.equella_settings.should_not be_nil
      a.equella_settings.endpoint.should eql("http://oer.equella.com/signon.do")
      a.equella_settings.default_action.should_not be_nil
    end
  end
  
  # it "should have an atom feed" do
    # account_model
    # @a.to_atom.should be_is_a(Atom::Entry)
  # end

  context "course lists" do
    before(:each) do
      @account = Account.create!
      process_csv_data_cleanly([
        "user_id,login_id,first_name,last_name,email,status",
        "U001,user1,User,One,user1@example.com,active",
        "U002,user2,User,Two,user2@example.com,active",
        "U003,user3,User,Three,user3@example.com,active",
        "U004,user4,User,Four,user4@example.com,active",
        "U005,user5,User,Five,user5@example.com,active",
        "U006,user6,User,Six,user6@example.com,active",
        "U007,user7,User,Seven,user7@example.com,active",
        "U008,user8,User,Eight,user8@example.com,active",
        "U009,user9,User,Nine,user9@example.com,active",
        "U010,user10,User,Ten,user10@example.com,active",
        "U011,user11,User,Eleven,user11@example.com,deleted"
      ])
      process_csv_data_cleanly([
        "term_id,name,status,start_date,end_date",
        "T001,Term 1,active,,",
        "T002,Term 2,active,,",
        "T003,Term 3,active,,"
      ])
      process_csv_data_cleanly([
        "course_id,short_name,long_name,account_id,term_id,status",
        "C001,C001,Test Course 1,,T001,active",
        "C002,C002,Test Course 2,,T001,deleted",
        "C003,C003,Test Course 3,,T002,deleted",
        "C004,C004,Test Course 4,,T002,deleted",
        "C005,C005,Test Course 5,,T003,active",
        "C006,C006,Test Course 6,,T003,active",
        "C007,C007,Test Course 7,,T003,active",
        "C008,C008,Test Course 8,,T003,active",
        "C009,C009,Test Course 9,,T003,active",
        "C001S,C001S,Test search Course 1,,T001,active",
        "C002S,C002S,Test search Course 2,,T001,deleted",
        "C003S,C003S,Test search Course 3,,T002,deleted",
        "C004S,C004S,Test search Course 4,,T002,deleted",
        "C005S,C005S,Test search Course 5,,T003,active",
        "C006S,C006S,Test search Course 6,,T003,active",
        "C007S,C007S,Test search Course 7,,T003,active",
        "C008S,C008S,Test search Course 8,,T003,active",
        "C009S,C009S,Test search Course 9,,T003,active"
      ])
      process_csv_data_cleanly([
        "section_id,course_id,name,start_date,end_date,status",
        "S001,C001,Sec1,,,active",
        "S002,C002,Sec2,,,active",
        "S003,C003,Sec3,,,active",
        "S004,C004,Sec4,,,active",
        "S005,C005,Sec5,,,active",
        "S006,C006,Sec6,,,active",
        "S007,C007,Sec7,,,deleted",
        "S008,C001,Sec8,,,deleted",
        "S009,C008,Sec9,,,active",
        "S001S,C001S,Sec1,,,active",
        "S002S,C002S,Sec2,,,active",
        "S003S,C003S,Sec3,,,active",
        "S004S,C004S,Sec4,,,active",
        "S005S,C005S,Sec5,,,active",
        "S006S,C006S,Sec6,,,active",
        "S007S,C007S,Sec7,,,deleted",
        "S008S,C001S,Sec8,,,deleted",
        "S009S,C008S,Sec9,,,active"
      ])
      process_csv_data_cleanly([
        "course_id,user_id,role,section_id,status,associated_user_id",
        ",U001,student,S001,active,",
        ",U002,student,S002,active,",
        ",U003,student,S003,active,",
        ",U004,student,S004,active,",
        ",U005,student,S005,active,",
        ",U006,student,S006,deleted,",
        ",U007,student,S007,active,",
        ",U008,student,S008,active,",
        ",U009,student,S005,deleted,",
        ",U001,student,S001S,active,",
        ",U002,student,S002S,active,",
        ",U003,student,S003S,active,",
        ",U004,student,S004S,active,",
        ",U005,student,S005S,active,",
        ",U006,student,S006S,deleted,",
        ",U007,student,S007S,active,",
        ",U008,student,S008S,active,",
        ",U009,student,S005S,deleted,"
      ])
      
    end
    
    context "fast list" do
      it "should list associated courses" do
        @account.fast_all_courses.map(&:sis_source_id).sort.should == [
          "C001", "C005", "C006", "C007", "C008", "C009",
          "C001S", "C005S", "C006S", "C007S", "C008S", "C009S", ].sort
      end
    
      it "should list associated courses by term" do
        @account.fast_all_courses({:term => EnrollmentTerm.find_by_sis_source_id("T001")}).map(&:sis_source_id).sort.should == ["C001", "C001S"]
        @account.fast_all_courses({:term => EnrollmentTerm.find_by_sis_source_id("T002")}).map(&:sis_source_id).sort.should == []
        @account.fast_all_courses({:term => EnrollmentTerm.find_by_sis_source_id("T003")}).map(&:sis_source_id).sort.should == ["C005", "C006", "C007", "C008", "C009", "C005S", "C006S", "C007S", "C008S", "C009S"].sort
      end
    
      it "should list associated nonenrollmentless courses" do
        @account.fast_all_courses({:hide_enrollmentless_courses => true}).map(&:sis_source_id).sort.should == ["C001", "C005", "C007", "C001S", "C005S", "C007S"].sort #C007 probably shouldn't be here, cause the enrollment section is deleted, but we kinda want to minimize database traffic
      end

      it "should list associated nonenrollmentless courses by term" do
        @account.fast_all_courses({:term => EnrollmentTerm.find_by_sis_source_id("T001"), :hide_enrollmentless_courses => true}).map(&:sis_source_id).sort.should == ["C001", "C001S"]
        @account.fast_all_courses({:term => EnrollmentTerm.find_by_sis_source_id("T002"), :hide_enrollmentless_courses => true}).map(&:sis_source_id).sort.should == []
        @account.fast_all_courses({:term => EnrollmentTerm.find_by_sis_source_id("T003"), :hide_enrollmentless_courses => true}).map(&:sis_source_id).sort.should == ["C005", "C007", "C005S", "C007S"].sort
      end
    end
  
    context "name searching" do
      it "should list associated courses" do
        @account.courses_name_like("search").map(&:sis_source_id).sort.should == [
          "C001S", "C005S", "C006S", "C007S", "C008S", "C009S"]
      end
      
      it "should list associated courses by term" do
        @account.courses_name_like("search", {:term => EnrollmentTerm.find_by_sis_source_id("T001")}).map(&:sis_source_id).sort.should == ["C001S"]
        @account.courses_name_like("search", {:term => EnrollmentTerm.find_by_sis_source_id("T002")}).map(&:sis_source_id).sort.should == []
        @account.courses_name_like("search", {:term => EnrollmentTerm.find_by_sis_source_id("T003")}).map(&:sis_source_id).sort.should == ["C005S", "C006S", "C007S", "C008S", "C009S"]
      end
    
      it "should list associated nonenrollmentless courses" do
        @account.courses_name_like("search", {:hide_enrollmentless_courses => true}).map(&:sis_source_id).sort.should == ["C001S", "C005S", "C007S"] #C007 probably shouldn't be here, cause the enrollment section is deleted, but we kinda want to minimize database traffic
      end

      it "should list associated nonenrollmentless courses by term" do
        @account.courses_name_like("search", {:term => EnrollmentTerm.find_by_sis_source_id("T001"), :hide_enrollmentless_courses => true}).map(&:sis_source_id).sort.should == ["C001S"]
        @account.courses_name_like("search", {:term => EnrollmentTerm.find_by_sis_source_id("T002"), :hide_enrollmentless_courses => true}).map(&:sis_source_id).sort.should == []
        @account.courses_name_like("search", {:term => EnrollmentTerm.find_by_sis_source_id("T003"), :hide_enrollmentless_courses => true}).map(&:sis_source_id).sort.should == ["C005S", "C007S"]
      end
    end
  end
  
  context "services" do
    before(:each) do
      @a = Account.new
    end
    it "should be able to specify a list of enabled services" do
      @a.allowed_services = 'facebook,twitter'
      @a.service_enabled?(:facebook).should be_true
      @a.service_enabled?(:twitter).should be_true
      @a.service_enabled?(:diigo).should be_false
      @a.service_enabled?(:avatars).should be_false
    end
    
    it "should not enable services off by default" do
      @a.service_enabled?(:facebook).should be_true
      @a.service_enabled?(:avatars).should be_false
    end
    
    it "should add and remove services from the defaults" do
      @a.allowed_services = '+avatars,-facebook'
      @a.service_enabled?(:avatars).should be_true
      @a.service_enabled?(:twitter).should be_true
      @a.service_enabled?(:facebook).should be_false
    end
    
    it "should allow settings services" do
      lambda {@a.enable_service(:completly_bogs)}.should raise_error
      
      @a.disable_service(:twitter)
      @a.service_enabled?(:twitter).should be_false
      
      @a.enable_service(:twitter)
      @a.service_enabled?(:twitter).should be_true
    end
    
    it "should use + and - by default when setting service availabilty" do
      @a.enable_service(:twitter)
      @a.service_enabled?(:twitter).should be_true
      @a.allowed_services.should be_nil
      
      @a.disable_service(:twitter)
      @a.allowed_services.should match('\-twitter')
      
      @a.disable_service(:avatars)
      @a.service_enabled?(:avatars).should be_false
      @a.allowed_services.should_not match('avatars')
      
      @a.enable_service(:avatars)
      @a.service_enabled?(:avatars).should be_true
      @a.allowed_services.should match('\+avatars')
    end

    it "should be able to set service availibity for previously hard-coded values" do
      @a.allowed_services = 'avatars,facebook'
      
      @a.enable_service(:twitter)
      @a.service_enabled?(:twitter).should be_true
      @a.allowed_services.should match(/twitter/)
      @a.allowed_services.should_not match(/[+-]/)
      
      @a.disable_service(:facebook)
      @a.allowed_services.should_not match(/facebook/)
      @a.allowed_services.should_not match(/[+-]/)
      
      @a.disable_service(:avatars)
      @a.disable_service(:twitter)
      @a.allowed_services.should be_nil
    end

    it "should not wipe out services that are substrings of each other" do
      @a.disable_service('google_docs_previews')
      @a.disable_service('google_docs')
      @a.allowed_services.should == '-google_docs_previews,-google_docs'
    end
  end
  
  context "settings=" do
    it "should filter disabled settings" do
      a = Account.new
      a.root_account_id = 1
      a.settings = {'global_javascript' => 'something'}.with_indifferent_access
      a.settings[:global_javascript].should eql(nil)
      
      a.root_account_id = nil
      a.settings = {'global_javascript' => 'something'}.with_indifferent_access
      a.settings[:global_javascript].should eql(nil)
      
      a.settings[:global_includes] = true
      a.settings = {'global_javascript' => 'something'}.with_indifferent_access
      a.settings[:global_javascript].should eql('something')

      a.settings = {'error_reporting' => 'string'}.with_indifferent_access
      a.settings[:error_reporting].should eql(nil)
      
      a.settings = {'error_reporting' => {
        'action' => 'email',
        'email' => 'bob@yahoo.com',
        'extra' => 'something'
      }}.with_indifferent_access
      a.settings[:error_reporting].should be_is_a(Hash)
      a.settings[:error_reporting][:action].should eql('email')
      a.settings[:error_reporting][:email].should eql('bob@yahoo.com')
      a.settings[:error_reporting][:extra].should eql(nil)
    end
  end
  
  context "turnitin secret" do
    it "should decrypt the turnitin secret to the original value" do
      a = Account.new
      a.turnitin_shared_secret = "asdf"
      a.turnitin_shared_secret.should eql("asdf")
      a.turnitin_shared_secret = "2t87aot72gho8a37gh4g[awg'waegawe-,v-3o7fya23oya2o3"
      a.turnitin_shared_secret.should eql("2t87aot72gho8a37gh4g[awg'waegawe-,v-3o7fya23oya2o3")
    end
  end

  it "should make a default enrollment term if necessary" do
    a = Account.create!(:name => "nada")
    a.enrollment_terms.size.should == 1
    a.enrollment_terms.first.name.should == EnrollmentTerm::DEFAULT_TERM_NAME

    # don't create a new default term for sub-accounts
    a2 = a.all_accounts.create!(:name => "sub")
    a2.enrollment_terms.size.should == 0
  end

  context "page view reports" do
    before(:each) do
      @a = Account.create!(:name => 'nada')
    end
    it "should build hourly reports" do
      lambda{@a.page_views_by_hour}.should_not raise_error
    end
    it "should build daily reports" do
      lambda{@a.page_views_by_day}.should_not raise_error
    end
  end

  def account_with_admin_and_restricted_user(account)
    account.add_account_membership_type('Restricted Admin')
    admin = User.create
    user = User.create
    account.account_users.create(:user => admin, :membership_type => 'AccountAdmin')
    account.account_users.create(:user => user, :membership_type => 'Restricted Admin')
    [ admin, user ]
  end


  it "should set up access policy correctly" do
    # Set up a hierarchy of 4 accounts - a root account, a sub account,
    # a sub sub account, and SiteAdmin account.  Create a 'Restricted Admin'
    # role in each one, and create an admin user and a user in the restricted
    # admin role for each one
    root_account = Account.create
    sub_account = Account.create(:parent_account => root_account)
    sub_sub_account = Account.create(:parent_account => sub_account)

    hash = {}
    hash[:site_admin] = { :account => Account.site_admin}
    hash[:root] = { :account => root_account}
    hash[:sub] = { :account => sub_account}
    hash[:sub_sub] = { :account => sub_sub_account}

    hash.each do |k, v|
      v[:account].update_attribute(:settings, {:no_enrollments_can_create_courses => false})
      admin, user = account_with_admin_and_restricted_user(v[:account])
      hash[k][:admin] = admin
      hash[k][:user] = user
    end

    limited_access = [ :read, :manage, :update, :delete ]
    full_access = RoleOverride.permissions.map { |k, v| k } + limited_access
    # site admin has access to everything everywhere
    hash.each do |k, v|
      account = v[:account]
      account.check_policy(hash[:site_admin][:admin]).should == full_access
      account.check_policy(hash[:site_admin][:user]).should == limited_access
    end

    # root admin has access to everything except site admin
    account = hash[:site_admin][:account]
    account.check_policy(hash[:root][:admin]).should == []
    account.check_policy(hash[:root][:user]).should == []
    hash.each do |k, v|
      next if k == :site_admin
      account = v[:account]
      account.check_policy(hash[:root][:admin]).should == full_access
      account.check_policy(hash[:root][:user]).should == limited_access
    end

    # sub account has access to sub and sub_sub
    hash.each do |k, v|
      next unless k == :site_admin || k == :root
      account = v[:account]
      account.check_policy(hash[:sub][:admin]).should == []
      account.check_policy(hash[:sub][:user]).should == []
    end
    hash.each do |k, v|
      next if k == :site_admin || k == :root
      account = v[:account]
      account.check_policy(hash[:sub][:admin]).should == full_access
      account.check_policy(hash[:sub][:user]).should == limited_access
    end

    # Grant 'Restricted Admin' a specific permission, and re-check everything
    some_access = [:read_reports] + limited_access
    hash.each do |k, v|
      account = v[:account]
      account.role_overrides.create(:permission => 'read_reports', :enrollment_type => 'Restricted Admin', :enabled => true)
    end
    RoleOverride.clear_cached_contexts
    hash.each do |k, v|
      account = v[:account]
      account.check_policy(hash[:site_admin][:admin]).should == full_access
      account.check_policy(hash[:site_admin][:user]).should == some_access
    end

    account = hash[:site_admin][:account]
    account.check_policy(hash[:root][:admin]).should == []
    account.check_policy(hash[:root][:user]).should == []
    hash.each do |k, v|
      next if k == :site_admin
      account = v[:account]
      account.check_policy(hash[:root][:admin]).should == full_access
      account.check_policy(hash[:root][:user]).should == some_access
    end

    # sub account has access to sub and sub_sub
    hash.each do |k, v|
      next unless k == :site_admin || k == :root
      account = v[:account]
      account.check_policy(hash[:sub][:admin]).should == []
      account.check_policy(hash[:sub][:user]).should == []
    end
    hash.each do |k, v|
      next if k == :site_admin || k == :root
      account = v[:account]
      account.check_policy(hash[:sub][:admin]).should == full_access
      account.check_policy(hash[:sub][:user]).should == some_access
    end
  end

  it "should correctly return sub-accounts as options" do
    a = Account.default
    sub = Account.create!(:name => 'sub', :parent_account => a)
    sub2 = Account.create!(:name => 'sub2', :parent_account => a)
    sub2_1 = Account.create!(:name => 'sub2-1', :parent_account => sub2)
    options = a.sub_accounts_as_options
    options.should ==
      [
        ["Default Account", a.id],
        ["&nbsp;&nbsp;sub", sub.id],
        ["&nbsp;&nbsp;sub2", sub2.id],
        ["&nbsp;&nbsp;&nbsp;&nbsp;sub2-1", sub2_1.id]
      ]
  end

  it "should return the correct user count" do
    a = Account.default
    a.all_users.count.should == a.user_count
    a.user_count.should == 0

    u = User.create!
    a.add_user(u)
    a.all_users.count.should == a.user_count(:reload)
    a.user_count.should == 1

    course_with_teacher
    @teacher.update_account_associations
    a.all_users.count.should == a.user_count(:reload)
    a.user_count.should == 2

    a2 = a.sub_accounts.create!
    course_with_teacher(:account => a2)
    @teacher.update_account_associations
    a.all_users.count.should == a.user_count(:reload)
    a.user_count.should == 3

    user_with_pseudonym
    a.all_users.count.should == a.user_count(:reload)
    a.user_count.should == 4

  end

  it "group_categories should not include deleted categories" do
    account = Account.default
    account.group_categories.count.should == 0
    category1 = account.group_categories.create(:name => 'category 1')
    category2 = account.group_categories.create(:name => 'category 2')
    account.group_categories.count.should == 2
    category1.destroy
    account.reload
    account.group_categories.count.should == 1
    account.group_categories.to_a.should == [category2]
  end

  it "all_group_categories should include deleted categories" do
    account = Account.default
    account.all_group_categories.count.should == 0
    category1 = account.group_categories.create(:name => 'category 1')
    category2 = account.group_categories.create(:name => 'category 2')
    account.all_group_categories.count.should == 2
    category1.destroy
    account.reload
    account.all_group_categories.count.should == 2
  end
  
  it "should return correct values for login_handle_name based on authorization_config" do
    account = Account.default
    account.login_handle_name.should == "Email"
    
    config = account.account_authorization_configs.create(:auth_type => 'cas')
    account.login_handle_name.should == "Login"
    
    config.auth_type = 'saml'
    config.save
    account.reload.login_handle_name.should == "Login"
    
    config.auth_type = 'ldap'
    config.save
    account.reload.login_handle_name.should == "Email"
    config.login_handle_name = "LDAP Login"
    config.save
    account.reload.login_handle_name.should == "LDAP Login"
  end

  context "users_not_in_groups" do
    before :each do
      @account = Account.default
      @user1 = account_admin_user(:account => @account)
      @user2 = account_admin_user(:account => @account)
      @user3 = account_admin_user(:account => @account)
    end

    it "should not include deleted users" do
      @user1.destroy
      @account.users_not_in_groups([]).size.should == 2
    end

    it "should not include users in one of the groups" do
      group = @account.groups.create
      group.add_user(@user1)
      users = @account.users_not_in_groups([group])
      users.size.should == 2
      users.should_not be_include(@user1)
    end

    it "should include users otherwise" do
      group = @account.groups.create
      group.add_user(@user1)
      users = @account.users_not_in_groups([group])
      users.should be_include(@user2)
      users.should be_include(@user3)
    end
  end

  it "should order results of paginate_users_not_in_groups by user's sortable name" do
    @account = Account.default
    @user1 = account_admin_user(:account => @account); @user1.sortable_name = 'jonny'; @user1.save
    @user2 = account_admin_user(:account => @account); @user2.sortable_name = 'bob'; @user2.save
    @user3 = account_admin_user(:account => @account); @user3.sortable_name = 'richard'; @user3.save
    users = @account.paginate_users_not_in_groups([], 1)
    users.map{ |u| u.id }.should == [@user2.id, @user1.id, @user3.id]
  end

  context "tabs_available" do
    it "should not include external tools if not configured for course navigation" do
      @account = Account.default.sub_accounts.create!(:name => "sub-account")
      tool = @account.context_external_tools.new(:name => "bob", :consumer_key => "bob", :shared_secret => "bob")
      tool.settings[:user_navigation] = {:url => "http://www.example.com", :text => "Example URL"}
      tool.save!
      tool.has_account_navigation.should == false
      tabs = @account.tabs_available(nil)
      tabs.map{|t| t[:id] }.should_not be_include(tool.asset_string)
    end
    
    it "should include external tools if configured on the account" do
      @account = Account.default.sub_accounts.create!(:name => "sub-account")
      tool = @account.context_external_tools.new(:name => "bob", :consumer_key => "bob", :shared_secret => "bob")
      tool.settings[:account_navigation] = {:url => "http://www.example.com", :text => "Example URL"}
      tool.save!
      tool.has_account_navigation.should == true
      tabs = @account.tabs_available(nil)
      tabs.map{|t| t[:id] }.should be_include(tool.asset_string)
      tab = tabs.detect{|t| t[:id] == tool.asset_string }
      tab[:label].should == tool.settings[:account_navigation][:text]
      tab[:href].should == :account_external_tool_path
      tab[:args].should == [@account.id, tool.id]
    end
    
    it "should include external tools if configured on the root account" do
      @account = Account.default.sub_accounts.create!(:name => "sub-account")
      tool = @account.context_external_tools.new(:name => "bob", :consumer_key => "bob", :shared_secret => "bob")
      tool.settings[:account_navigation] = {:url => "http://www.example.com", :text => "Example URL"}
      tool.save!
      tool.has_account_navigation.should == true
      tabs = @account.tabs_available(nil)
      tabs.map{|t| t[:id] }.should be_include(tool.asset_string)
      tab = tabs.detect{|t| t[:id] == tool.asset_string }
      tab[:label].should == tool.settings[:account_navigation][:text]
      tab[:href].should == :account_external_tool_path
      tab[:args].should == [@account.id, tool.id]
    end
  end

<<<<<<< HEAD
  context "users_not_in_groups" do
    before :each do
      @account = Account.default
      @user1 = account_admin_user(:account => @account)
      @user2 = account_admin_user(:account => @account)
      @user3 = account_admin_user(:account => @account)
    end

    it "should not include deleted users" do
      @user1.destroy
      @account.users_not_in_groups([]).size.should == 2
    end

    it "should not include users in one of the groups" do
      group = @account.groups.create
      group.add_user(@user1)
      users = @account.users_not_in_groups([group])
      users.size.should == 2
      users.should_not be_include(@user1)
    end

    it "should include users otherwise" do
      group = @account.groups.create
      group.add_user(@user1)
      users = @account.users_not_in_groups([group])
      users.should be_include(@user2)
      users.should be_include(@user3)
    end
  end

  it "should order results of paginate_users_not_in_groups by user's sortable name" do
    @account = Account.default
    @user1 = account_admin_user(:account => @account); @user1.sortable_name = 'jonny'; @user1.save
    @user2 = account_admin_user(:account => @account); @user2.sortable_name = 'bob'; @user2.save
    @user3 = account_admin_user(:account => @account); @user3.sortable_name = 'richard'; @user3.save
    users = @account.paginate_users_not_in_groups([], 1)
    users.map{ |u| u.id }.should == [@user2.id, @user1.id, @user3.id]
  end

  context "tabs_available" do
    it "should not include external tools if not configured for course navigation" do
      @account = Account.default.sub_accounts.create!(:name => "sub-account")
      tool = @account.context_external_tools.new(:name => "bob", :consumer_key => "bob", :shared_secret => "bob")
      tool.settings[:user_navigation] = {:url => "http://www.example.com", :text => "Example URL"}
      tool.save!
      tool.has_account_navigation.should == false
      tabs = @account.tabs_available(nil)
      tabs.map{|t| t[:id] }.should_not be_include(tool.asset_string)
    end
    
    it "should include external tools if configured on the account" do
      @account = Account.default.sub_accounts.create!(:name => "sub-account")
      tool = @account.context_external_tools.new(:name => "bob", :consumer_key => "bob", :shared_secret => "bob")
      tool.settings[:account_navigation] = {:url => "http://www.example.com", :text => "Example URL"}
      tool.save!
      tool.has_account_navigation.should == true
      tabs = @account.tabs_available(nil)
      tabs.map{|t| t[:id] }.should be_include(tool.asset_string)
      tab = tabs.detect{|t| t[:id] == tool.asset_string }
      tab[:label].should == tool.settings[:account_navigation][:text]
      tab[:href].should == :account_external_tool_path
      tab[:args].should == [@account.id, tool.id]
    end
    
    it "should include external tools if configured on the root account" do
      @account = Account.default.sub_accounts.create!(:name => "sub-account")
      tool = @account.context_external_tools.new(:name => "bob", :consumer_key => "bob", :shared_secret => "bob")
      tool.settings[:account_navigation] = {:url => "http://www.example.com", :text => "Example URL"}
      tool.save!
      tool.has_account_navigation.should == true
      tabs = @account.tabs_available(nil)
      tabs.map{|t| t[:id] }.should be_include(tool.asset_string)
      tab = tabs.detect{|t| t[:id] == tool.asset_string }
      tab[:label].should == tool.settings[:account_navigation][:text]
      tab[:href].should == :account_external_tool_path
      tab[:args].should == [@account.id, tool.id]
    end
  end

=======
>>>>>>> 4e99e282
  describe "fast_all_users" do
    it "should preserve sortable_name" do
      user_with_pseudonym(:active_all => 1)
      @user.update_attributes(:name => "John St. Clair", :sortable_name => "St. Clair, John")
      @johnstclair = @user
      user_with_pseudonym(:active_all => 1, :username => 'jt@instructure.com', :name => 'JT Olds')
      @jtolds = @user
      Account.default.fast_all_users.should == [@jtolds, @johnstclair]
    end
  end

  describe "open_registration_for?" do
    it "should be true for anyone if open registration is turned on" do
      account = Account.default
      account.settings = { :open_registration => true }
      account.open_registration_for?(nil).should be_true
      account.open_registration_for?(user).should be_true
    end

    it "should be true for account admins" do
      account = Account.default
      account.open_registration_for?(nil).should be_false
      account.open_registration_for?(user).should be_false
      user
      account.add_user(@user)
      account.open_registration_for?(@user).should be_true
    end
  end
<<<<<<< HEAD
>>>>>>> 9b9fd33... fix permission check for TAs refs #5833
=======
>>>>>>> 4e99e282
end<|MERGE_RESOLUTION|>--- conflicted
+++ resolved
@@ -586,88 +586,6 @@
     end
   end
 
-<<<<<<< HEAD
-  context "users_not_in_groups" do
-    before :each do
-      @account = Account.default
-      @user1 = account_admin_user(:account => @account)
-      @user2 = account_admin_user(:account => @account)
-      @user3 = account_admin_user(:account => @account)
-    end
-
-    it "should not include deleted users" do
-      @user1.destroy
-      @account.users_not_in_groups([]).size.should == 2
-    end
-
-    it "should not include users in one of the groups" do
-      group = @account.groups.create
-      group.add_user(@user1)
-      users = @account.users_not_in_groups([group])
-      users.size.should == 2
-      users.should_not be_include(@user1)
-    end
-
-    it "should include users otherwise" do
-      group = @account.groups.create
-      group.add_user(@user1)
-      users = @account.users_not_in_groups([group])
-      users.should be_include(@user2)
-      users.should be_include(@user3)
-    end
-  end
-
-  it "should order results of paginate_users_not_in_groups by user's sortable name" do
-    @account = Account.default
-    @user1 = account_admin_user(:account => @account); @user1.sortable_name = 'jonny'; @user1.save
-    @user2 = account_admin_user(:account => @account); @user2.sortable_name = 'bob'; @user2.save
-    @user3 = account_admin_user(:account => @account); @user3.sortable_name = 'richard'; @user3.save
-    users = @account.paginate_users_not_in_groups([], 1)
-    users.map{ |u| u.id }.should == [@user2.id, @user1.id, @user3.id]
-  end
-
-  context "tabs_available" do
-    it "should not include external tools if not configured for course navigation" do
-      @account = Account.default.sub_accounts.create!(:name => "sub-account")
-      tool = @account.context_external_tools.new(:name => "bob", :consumer_key => "bob", :shared_secret => "bob")
-      tool.settings[:user_navigation] = {:url => "http://www.example.com", :text => "Example URL"}
-      tool.save!
-      tool.has_account_navigation.should == false
-      tabs = @account.tabs_available(nil)
-      tabs.map{|t| t[:id] }.should_not be_include(tool.asset_string)
-    end
-    
-    it "should include external tools if configured on the account" do
-      @account = Account.default.sub_accounts.create!(:name => "sub-account")
-      tool = @account.context_external_tools.new(:name => "bob", :consumer_key => "bob", :shared_secret => "bob")
-      tool.settings[:account_navigation] = {:url => "http://www.example.com", :text => "Example URL"}
-      tool.save!
-      tool.has_account_navigation.should == true
-      tabs = @account.tabs_available(nil)
-      tabs.map{|t| t[:id] }.should be_include(tool.asset_string)
-      tab = tabs.detect{|t| t[:id] == tool.asset_string }
-      tab[:label].should == tool.settings[:account_navigation][:text]
-      tab[:href].should == :account_external_tool_path
-      tab[:args].should == [@account.id, tool.id]
-    end
-    
-    it "should include external tools if configured on the root account" do
-      @account = Account.default.sub_accounts.create!(:name => "sub-account")
-      tool = @account.context_external_tools.new(:name => "bob", :consumer_key => "bob", :shared_secret => "bob")
-      tool.settings[:account_navigation] = {:url => "http://www.example.com", :text => "Example URL"}
-      tool.save!
-      tool.has_account_navigation.should == true
-      tabs = @account.tabs_available(nil)
-      tabs.map{|t| t[:id] }.should be_include(tool.asset_string)
-      tab = tabs.detect{|t| t[:id] == tool.asset_string }
-      tab[:label].should == tool.settings[:account_navigation][:text]
-      tab[:href].should == :account_external_tool_path
-      tab[:args].should == [@account.id, tool.id]
-    end
-  end
-
-=======
->>>>>>> 4e99e282
   describe "fast_all_users" do
     it "should preserve sortable_name" do
       user_with_pseudonym(:active_all => 1)
@@ -696,8 +614,4 @@
       account.open_registration_for?(@user).should be_true
     end
   end
-<<<<<<< HEAD
->>>>>>> 9b9fd33... fix permission check for TAs refs #5833
-=======
->>>>>>> 4e99e282
 end