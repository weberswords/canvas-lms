--- conflicted
+++ resolved
@@ -1120,21 +1120,12 @@
     expect(account.format_referer('https://example.com:443')).to eq 'https://example.com'
     expect(account.format_referer('http://example.com:3000')).to eq 'http://example.com:3000'
   end
-<<<<<<< HEAD
 
   it 'should format trusted referers when set' do
     account = Account.new
     account.trusted_referers = 'https://example.com/,http://example.com:80,http://example.com:3000'
     expect(account.settings[:trusted_referers]).to eq 'https://example.com,http://example.com,http://example.com:3000'
 
-=======
-
-  it 'should format trusted referers when set' do
-    account = Account.new
-    account.trusted_referers = 'https://example.com/,http://example.com:80,http://example.com:3000'
-    expect(account.settings[:trusted_referers]).to eq 'https://example.com,http://example.com,http://example.com:3000'
-
->>>>>>> 80148e8d
     account.trusted_referers = nil
     expect(account.settings[:trusted_referers]).to be_nil
 
@@ -1164,8 +1155,6 @@
     it 'should be false when a referer is not trusted' do
       expect(account.trusted_referer?('https://example.com:5000')).to be_falsey
     end
-<<<<<<< HEAD
-=======
 
     it 'should be false when the account has no trusted referer setting' do
       account.settings.delete(:trusted_referers)
@@ -1181,6 +1170,5 @@
       account.settings[:trusted_referers] = ''
       expect(account.trusted_referer?('https://example.com')).to be_falsey
     end
->>>>>>> 80148e8d
   end
 end