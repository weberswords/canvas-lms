--- conflicted
+++ resolved
@@ -59,32 +59,6 @@
       group.enrollment_terms << @context.enrollment_term
     end
 
-<<<<<<< HEAD
-    describe "#in_closed_grading_period?" do
-      it "returns true if the submission is due in a closed grading period" do
-        @assignment.due_at = in_closed_grading_period
-        @assignment.save!
-        submission = Submission.create!(@valid_attributes)
-        expect(submission).to be_in_closed_grading_period
-      end
-
-      it "returns false if the submission is due in an open grading period" do
-        @assignment.due_at = in_open_grading_period
-        @assignment.save!
-        submission = Submission.create!(@valid_attributes)
-        expect(submission).not_to be_in_closed_grading_period
-      end
-
-      it "returns false if the submission is due outside of any grading period" do
-        @assignment.due_at = outside_of_any_grading_period
-        @assignment.save!
-        submission = Submission.create!(@valid_attributes)
-        expect(submission).not_to be_in_closed_grading_period
-      end
-    end
-
-=======
->>>>>>> 0e58dddc
     describe "permissions" do
       before(:once) do
         @admin = user(active_all: true)
@@ -94,25 +68,6 @@
       end
 
       describe "grade" do
-<<<<<<< HEAD
-        context "the submission is due in a closed grading period" do
-          before(:once) do
-            @assignment.due_at = in_closed_grading_period
-            @assignment.save!
-            @submission = Submission.create!(@valid_attributes)
-          end
-
-          it "has grade permissions if the user is a root account admin" do
-            expect(@submission.grants_right?(@admin, :grade)).to eq(true)
-          end
-
-          it "does not have grade permissions if the user is not a root account admin" do
-            expect(@submission.grants_right?(@teacher, :grade)).to eq(false)
-          end
-        end
-
-=======
->>>>>>> 0e58dddc
         context "the submission is due in an open grading period" do
           before(:once) do
             @assignment.due_at = in_open_grading_period
@@ -160,17 +115,6 @@
     end
   end
 
-<<<<<<< HEAD
-  it "#in_closed_grading_period? returns false if the course does not have Multiple Grading Periods enabled" do
-    @context.root_account.disable_feature!(:multiple_grading_periods)
-    @assignment.due_at = 9.days.ago
-    @assignment.save!
-    submission = Submission.create!(@valid_attributes)
-    expect(submission).not_to be_in_closed_grading_period
-  end
-
-=======
->>>>>>> 0e58dddc
   it "should create a new instance given valid attributes" do
     Submission.create!(@valid_attributes)
   end
