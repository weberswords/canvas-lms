--- conflicted
+++ resolved
@@ -2456,10 +2456,6 @@
       expect(Submission.needs_grading.count).to eq(0)
     end
   end
-<<<<<<< HEAD
-end
-=======
->>>>>>> e1007716
 
   describe "#plagiarism_service_to_use" do
     it "returns nil when no service is configured" do
@@ -2499,17 +2495,9 @@
     end
   end
 
-<<<<<<< HEAD
+
   def submission_spec_model(opts={})
     @submission = Submission.new(@valid_attributes.merge(opts))
-    expect(@submission.assignment).to eql(@assignment)
-    expect(@assignment.context).to eql(@context)
-    expect(@submission.assignment.context).to eql(@context)
-=======
-
-  def submission_spec_model(opts={})
-    @submission = Submission.new(@valid_attributes.merge(opts))
->>>>>>> e1007716
     @submission.save!
   end
 
