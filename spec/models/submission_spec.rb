#
# Copyright (C) 2011 - 2014 Instructure, Inc.
#
# This file is part of Canvas.
#
# Canvas is free software: you can redistribute it and/or modify it under
# the terms of the GNU Affero General Public License as published by the Free
# Software Foundation, version 3 of the License.
#
# Canvas is distributed in the hope that it will be useful, but WITHOUT ANY
# WARRANTY; without even the implied warranty of MERCHANTABILITY or FITNESS FOR
# A PARTICULAR PURPOSE. See the GNU Affero General Public License for more
# details.
#
# You should have received a copy of the GNU Affero General Public License along
# with this program. If not, see <http://www.gnu.org/licenses/>.
#

require File.expand_path(File.dirname(__FILE__) + '/../spec_helper.rb')
require File.expand_path(File.dirname(__FILE__) + '/../sharding_spec_helper.rb')
require File.expand_path(File.dirname(__FILE__) + '/../lib/validates_as_url.rb')

describe Submission do
  before(:once) do
    course_with_student(active_all: true)
    @context = @course
    @assignment = @context.assignments.new(:title => "some assignment")
    @assignment.workflow_state = "published"
    @assignment.save
    @valid_attributes = {
      :assignment_id => @assignment.id,
      :user_id => @user.id,
      :grade => "1.5",
      :url => "www.instructure.com"
    }
  end

  it "should create a new instance given valid attributes" do
    Submission.create!(@valid_attributes)
  end

  include_examples "url validation tests"
  it "should check url validity" do
    test_url_validation(Submission.create!(@valid_attributes))
  end

  it "should add http:// to the body for long urls, too" do
    s = Submission.create!(@valid_attributes)
    expect(s.url).to eq 'http://www.instructure.com'

    long_url = ("a"*300 + ".com")
    s.url = long_url
    s.save!
    expect(s.url).to eq "http://#{long_url}"
    # make sure it adds the "http://" to the body for long urls, too
    expect(s.body).to eq "http://#{long_url}"
  end

  it "should offer the context, if one is available" do
    @course = Course.new
    @assignment = Assignment.new(:context => @course)
    @assignment.expects(:context).returns(@course)

    @submission = Submission.new
    expect{@submission.context}.not_to raise_error
    expect(@submission.context).to be_nil
    @submission.assignment = @assignment
    expect(@submission.context).to eql(@course)
  end

  it "should have an interesting state machine" do
    submission_spec_model
    expect(@submission.state).to eql(:submitted)
    @submission.grade_it
    expect(@submission.state).to eql(:graded)
  end

  it "should be versioned" do
    submission_spec_model
    expect(@submission).to be_respond_to(:versions)
  end

  it "should not save new versions by default" do
    submission_spec_model
    expect {
      @submission.save!
    }.not_to change(@submission.versions, :count)
  end

  describe "version indexing" do
    it "should create a SubmissionVersion when a new submission is created" do
      expect {
        submission_spec_model
      }.to change(SubmissionVersion, :count)
    end

    it "should create a SubmissionVersion when a new version is saved" do
      submission_spec_model
      expect {
        @submission.with_versioning(:explicit => true) { @submission.save }
      }.to change(SubmissionVersion, :count)
    end
  end

  it "should ensure the media object exists" do
    assignment_model
    se = @course.enroll_student(user)
    MediaObject.expects(:ensure_media_object).with("fake", { :context => se.user, :user => se.user })
    @submission = @assignment.submit_homework(se.user, :media_comment_id => "fake", :media_comment_type => "audio")
  end

  it "should log submissions with grade changes" do
    submission_spec_model

    Auditors::GradeChange.expects(:record).once

    @submission.score = 5
    @submission.save!

    @submission.grader_id = @user.id
    @submission.save!
  end

  it "should log excused submissions" do
    submission_spec_model

    Auditors::GradeChange.expects(:record).once

    @submission.excused = true
    @submission.save!

    @submission.grader_id = @user.id
    @submission.save!
  end

  context "#graded_anonymously" do
    it "saves when grade changed and set explicitly" do
      submission_spec_model
      expect(@submission.graded_anonymously).to be_falsey
      @submission.score = 42
      @submission.graded_anonymously = true
      @submission.save!
      expect(@submission.graded_anonymously).to be_truthy
      @submission.reload
      expect(@submission.graded_anonymously).to be_truthy
    end

    it "retains its value when grade does not change" do
      submission_spec_model(graded_anonymously: true, score: 3, grade: "3")
      @submission = Submission.find(@submission.id) # need new model object
      expect(@submission.graded_anonymously).to be_truthy
      @submission.body = 'test body'
      @submission.save!
      @submission.reload
      expect(@submission.graded_anonymously).to be_truthy
    end

    it "resets when grade changed and not set explicitly" do
      submission_spec_model(graded_anonymously: true, score: 3, grade: "3")
      @submission = Submission.find(@submission.id) # need new model object
      expect(@submission.graded_anonymously).to be_truthy
      @submission.score = 42
      @submission.save!
      @submission.reload
      expect(@submission.graded_anonymously).to be_falsey
    end
  end

  context "Discussion Topic" do
    it "should use correct date for its submitted_at value" do
      course_with_student_logged_in(:active_all => true)
      @topic = @course.discussion_topics.create(:title => "some topic")
      @assignment = @course.assignments.create(:title => "some discussion assignment")
      @assignment.submission_types = 'discussion_topic'
      @assignment.save!
      @entry1 = @topic.discussion_entries.create(:message => "first entry", :user => @user)
      @topic.assignment_id = @assignment.id
      @topic.save!
      @submission = @assignment.submissions.where(:user_id => @entry1.user_id).first
      new_time = Time.now + 30.minutes
      Time.stubs(:now).returns(new_time)
      @entry2 = @topic.discussion_entries.create(:message => "second entry", :user => @user)
      @submission.reload
      expect((@submission.submitted_at.to_i - @submission.created_at.to_i).abs).to be < 1.minute
    end

    it "should not create multiple versions on submission for discussion topics" do
      course_with_student_logged_in(:active_all => true)
      @topic = @course.discussion_topics.create(:title => "some topic")
      @assignment = @course.assignments.create(:title => "some discussion assignment")
      @assignment.submission_types = 'discussion_topic'
      @assignment.save!
      @topic.assignment_id = @assignment.id
      @topic.save!

      Timecop.freeze(1.second.ago) do
        @assignment.submit_homework(@student, :submission_type => 'discussion_topic')
      end
      @assignment.submit_homework(@student, :submission_type => 'discussion_topic')
      expect(@student.submissions.first.submission_history.count).to eq 1
    end
  end

  context "broadcast policy" do
    context "Submission Notifications" do
      before :once do
        Notification.create(:name => 'Assignment Submitted')
        Notification.create(:name => 'Assignment Resubmitted')
        Notification.create(:name => 'Assignment Submitted Late')
        Notification.create(:name => 'Group Assignment Submitted Late')

        course_with_teacher(course: @course, active_all: true)
      end

      it "should send the correct message when an assignment is turned in on-time" do
        @assignment.workflow_state = "published"
        @assignment.update_attributes(:due_at => Time.now + 1000)

        submission_spec_model(:user => @student)
        expect(@submission.messages_sent.keys).to eq ['Assignment Submitted']
      end

      it "should send the correct message when an assignment is turned in late" do
        @assignment.workflow_state = "published"
        @assignment.update_attributes(:due_at => Time.now - 1000)

        submission_spec_model(:user => @student)
        expect(@submission.messages_sent.keys).to eq ['Assignment Submitted Late']
      end

      it "should send the correct message when an assignment is resubmitted on-time" do
        @assignment.submission_types = ['online_text_entry']
        @assignment.due_at = Time.now + 1000
        @assignment.save!

        @assignment.submit_homework(@student, :body => "lol")
        resubmission = @assignment.submit_homework(@student, :body => "frd")
        expect(resubmission.messages_sent.keys).to eq ['Assignment Resubmitted']
      end

      it "should send the correct message when an assignment is resubmitted late" do
        @assignment.submission_types = ['online_text_entry']
        @assignment.due_at = Time.now - 1000
        @assignment.save!

        @assignment.submit_homework(@student, :body => "lol")
        resubmission = @assignment.submit_homework(@student, :body => "frd")
        expect(resubmission.messages_sent.keys).to eq ['Assignment Submitted Late']
      end

      it "should send the correct message when a group assignment is submitted late" do
        @a = assignment_model(:course => @context, :group_category => "Study Groups", :due_at => Time.now - 1000, :submission_types => ["online_text_entry"])
        @group1 = @a.context.groups.create!(:name => "Study Group 1", :group_category => @a.group_category)
        @group1.add_user(@student)
        submission = @a.submit_homework @student, :submission_type => "online_text_entry", :body => "blah"

        expect(submission.messages_sent.keys).to eq ['Group Assignment Submitted Late']
      end
    end

    context "Submission Graded" do
      before :once do
        Notification.create(:name => 'Submission Graded', :category => 'TestImmediately')
      end

      it "should create a message when the assignment has been graded and published" do
        submission_spec_model
        @cc = @user.communication_channels.create(:path => "somewhere")
        @submission.reload
        expect(@submission.assignment).to eql(@assignment)
        expect(@submission.assignment.state).to eql(:published)
        @submission.grade_it!
        expect(@submission.messages_sent).to be_include('Submission Graded')
      end

      it "should not create a message for a soft-concluded student" do
        submission_spec_model
        @course.start_at = 2.weeks.ago
        @course.conclude_at = 1.weeks.ago
        @course.restrict_enrollments_to_course_dates = true
        @course.save!

        @cc = @user.communication_channels.create(:path => "somewhere")
        @submission.reload
        expect(@submission.assignment).to eql(@assignment)
        expect(@submission.assignment.state).to eql(:published)
        @submission.grade_it!
        expect(@submission.messages_sent).to_not be_include('Submission Graded')
      end

      it "notifies observers" do
        submission_spec_model
        course_with_observer(course: @course, associated_user_id: @user.id, active_all: true, active_cc: true)
        @submission.grade_it!
        expect(@observer.email_channel.messages.length).to eq 1
      end

      it "should not create a message when a muted assignment has been graded and published" do
        submission_spec_model
        @cc = @user.communication_channels.create(:path => "somewhere")
        @assignment.mute!
        @submission.reload
        expect(@submission.assignment).to eql(@assignment)
        expect(@submission.assignment.state).to eql(:published)
        @submission.grade_it!
        expect(@submission.messages_sent).not_to be_include "Submission Graded"
      end

      it "should not create a message when this is a quiz submission" do
        submission_spec_model
        @cc = @user.communication_channels.create(:path => "somewhere")
        @quiz = Quizzes::Quiz.create!(:context => @course)
        @submission.quiz_submission = @quiz.generate_submission(@user)
        @submission.save!
        @submission.reload
        expect(@submission.assignment).to eql(@assignment)
        expect(@submission.assignment.state).to eql(:published)
        @submission.grade_it!
        expect(@submission.messages_sent).not_to include('Submission Graded')
      end

      it "should create a hidden stream_item_instance when muted, graded, and published" do
        submission_spec_model
        @cc = @user.communication_channels.create :path => "somewhere"
        @assignment.mute!
        expect {
          @submission = @assignment.grade_student(@user, :grade => 10)[0]
        }.to change StreamItemInstance, :count
        expect(@user.stream_item_instances.last).to be_hidden
      end

      it "should hide any existing stream_item_instances when muted" do
        submission_spec_model
        @cc = @user.communication_channels.create :path => "somewhere"
        expect {
          @submission = @assignment.grade_student(@user, :grade => 10)[0]
        }.to change StreamItemInstance, :count
        expect(@user.stream_item_instances.last).not_to be_hidden
        @assignment.mute!
        expect(@user.stream_item_instances.last).to be_hidden
      end

      it "should not create a message for admins and teachers with quiz submissions" do
        course_with_teacher(:active_all => true)
        assignment = @course.assignments.create!(
          :title => 'assignment',
          :points_possible => 10)
        quiz       = @course.quizzes.build(
          :assignment_id   => assignment.id,
          :title           => 'test quiz',
          :points_possible => 10)
        quiz.workflow_state = 'available'
        quiz.save!

        user       = account_admin_user
        channel    = user.communication_channels.create!(:path => 'admin@example.com')
        submission = quiz.generate_submission(user, false)
        Quizzes::SubmissionGrader.new(submission).grade_submission

        channel2   = @teacher.communication_channels.create!(:path => 'chang@example.com')
        submission2 = quiz.generate_submission(@teacher, false)
        Quizzes::SubmissionGrader.new(submission2).grade_submission

        expect(submission.submission.messages_sent).not_to be_include('Submission Graded')
        expect(submission2.submission.messages_sent).not_to be_include('Submission Graded')
      end
    end

    it "should create a stream_item_instance when graded and published" do
      Notification.create :name => "Submission Graded"
      submission_spec_model
      @cc = @user.communication_channels.create :path => "somewhere"
      expect {
        @assignment.grade_student(@user, :grade => 10)
      }.to change StreamItemInstance, :count
    end

    it "should create a stream_item_instance when graded, and then made it visible when unmuted" do
      Notification.create :name => "Submission Graded"
      submission_spec_model
      @cc = @user.communication_channels.create :path => "somewhere"
      @assignment.mute!
      expect {
        @assignment.grade_student(@user, :grade => 10)
      }.to change StreamItemInstance, :count

      @assignment.unmute!
      stream_item_ids       = StreamItem.where(:asset_type => 'Submission', :asset_id => @assignment.submissions.all).pluck(:id)
      stream_item_instances = StreamItemInstance.where(:stream_item_id => stream_item_ids)
      stream_item_instances.each { |sii| expect(sii).not_to be_hidden }
    end


    context "Submission Grade Changed" do
      it "should create a message when the score is changed and the grades were already published" do
        Notification.create(:name => 'Submission Grade Changed')
        @assignment.stubs(:score_to_grade).returns("10.0")
        @assignment.stubs(:due_at).returns(Time.now  - 100)
        submission_spec_model

        @cc = @user.communication_channels.create(:path => "somewhere")
        s = @assignment.grade_student(@user, :grade => 10)[0] #@submission
        s.graded_at = Time.parse("Jan 1 2000")
        s.save
        @submission = @assignment.grade_student(@user, :grade => 9)[0]
        expect(@submission).to eql(s)
        expect(@submission.messages_sent).to be_include('Submission Grade Changed')
      end

      it 'doesnt create a grade changed message when theres a quiz attached' do
        Notification.create(:name => 'Submission Grade Changed')
        @assignment.stubs(:score_to_grade).returns("10.0")
        @assignment.stubs(:due_at).returns(Time.now  - 100)
        submission_spec_model
        @quiz = Quizzes::Quiz.create!(:context => @course)
        @submission.quiz_submission = @quiz.generate_submission(@user)
        @submission.save!
        @cc = @user.communication_channels.create(:path => "somewhere")
        s = @assignment.grade_student(@user, :grade => 10)[0] #@submission
        s.graded_at = Time.parse("Jan 1 2000")
        s.save
        @submission = @assignment.grade_student(@user, :grade => 9)[0]
        expect(@submission).to eql(s)
        expect(@submission.messages_sent).not_to include('Submission Grade Changed')
      end

      it "should create a message when the score is changed and the grades were already published" do
        Notification.create(:name => 'Submission Grade Changed')
        Notification.create(:name => 'Submission Graded')
        @assignment.stubs(:score_to_grade).returns("10.0")
        @assignment.stubs(:due_at).returns(Time.now  - 100)
        submission_spec_model

        @cc = @user.communication_channels.create(:path => "somewhere")
        s = @assignment.grade_student(@user, :grade => 10)[0] #@submission
        @submission = @assignment.grade_student(@user, :grade => 9)[0]
        expect(@submission).to eql(s)
        expect(@submission.messages_sent).not_to be_include('Submission Grade Changed')
        expect(@submission.messages_sent).to be_include('Submission Graded')
      end

      it "should not create a message when the score is changed and the grades were already published for a muted assignment" do
        Notification.create(:name => 'Submission Grade Changed')
        @assignment.mute!
        @assignment.stubs(:score_to_grade).returns("10.0")
        @assignment.stubs(:due_at).returns(Time.now  - 100)
        submission_spec_model

        @cc = @user.communication_channels.create(:path => "somewhere")
        s = @assignment.grade_student(@user, :grade => 10)[0] #@submission
        s.graded_at = Time.parse("Jan 1 2000")
        s.save
        @submission = @assignment.grade_student(@user, :grade => 9)[0]
        expect(@submission).to eql(s)
        expect(@submission.messages_sent).not_to be_include('Submission Grade Changed')

      end

      it "should NOT create a message when the score is changed and the submission was recently graded" do
        Notification.create(:name => 'Submission Grade Changed')
        @assignment.stubs(:score_to_grade).returns("10.0")
        @assignment.stubs(:due_at).returns(Time.now  - 100)
        submission_spec_model

        @cc = @user.communication_channels.create(:path => "somewhere")
        s = @assignment.grade_student(@user, :grade => 10)[0] #@submission
        @submission = @assignment.grade_student(@user, :grade => 9)[0]
        expect(@submission).to eql(s)
        expect(@submission.messages_sent).not_to be_include('Submission Grade Changed')
      end
    end
  end

  context "turnitin" do

    context "Turnitin LTI" do
      let(:lti_tii_data) do
        {
            "attachment_42" => {
                :status => "error",
                :outcome_response => {
                    "outcomes_tool_placement_url" => "https://api.turnitin.com/api/lti/1p0/invalid?lang=en_us",
                    "paperid" => "607954245",
                    "lis_result_sourcedid" => "10-5-42-8-invalid"
                },
                :public_error_message => "Turnitin has not returned a score after 11 attempts to retrieve one."
            }
        }
      end

      let(:submission) { Submission.new }

      describe "#turnitinable_by_lti?" do
        it 'returns true if there is an associated lti tool and data stored' do
          submission.turnitin_data = lti_tii_data
          expect(submission.turnitinable_by_lti?).to be true
        end
      end

      describe "#resubmit_lti_tii" do
        let(:tool) do
          @course.context_external_tools.create(
              name: "a",
              consumer_key: '12345',
              shared_secret: 'secret',
              url: 'http://example.com/launch')
        end

        it 'resubmits errored tii attachments' do
          a = @course.assignments.create!(title: "test",
                                          submission_types: 'external_tool',
                                          external_tool_tag_attributes: {url: tool.url})
          submission.assignment = a
          submission.turnitin_data = lti_tii_data
          submission.user = @user
          outcome_response_processor_mock = mock('outcome_response_processor')
          outcome_response_processor_mock.expects(:resubmit).with(submission, "attachment_42")
          Turnitin::OutcomeResponseProcessor.stubs(:new).returns(outcome_response_processor_mock)
          submission.retrieve_lti_tii_score
        end
      end
    end

    context "submission" do
      def init_turnitin_api
        @turnitin_api = Turnitin::Client.new('test_account', 'sekret')
        @submission.context.expects(:turnitin_settings).at_least(1).returns([:placeholder])
        Turnitin::Client.expects(:new).at_least(1).with(:placeholder).returns(@turnitin_api)
      end

      before(:once) do
        @assignment.submission_types = "online_upload,online_text_entry"
        @assignment.turnitin_enabled = true
        @assignment.turnitin_settings = @assignment.turnitin_settings
        @assignment.save!
        @submission = @assignment.submit_homework(@user, { :body => "hello there", :submission_type => 'online_text_entry' })
      end

      it "should submit to turnitin after a delay" do
        job = Delayed::Job.list_jobs(:future, 100).find { |j| j.tag == 'Submission#submit_to_turnitin' }
        expect(job).not_to be_nil
        expect(job.run_at).to be > Time.now.utc
      end

      it "should initially set turnitin submission to pending" do
        init_turnitin_api
        @turnitin_api.expects(:createOrUpdateAssignment).with(@assignment, @assignment.turnitin_settings).returns({ :assignment_id => "1234" })
        @turnitin_api.expects(:enrollStudent).with(@context, @user).returns(stub(:success? => true))
        @turnitin_api.expects(:submitPaper).returns({
          @submission.asset_string => {
            :object_id => '12345'
          }
        })
        @submission.submit_to_turnitin
        expect(@submission.reload.turnitin_data[@submission.asset_string][:status]).to eq 'pending'
      end

      it "should schedule a retry if something fails initially" do
        init_turnitin_api
        @turnitin_api.expects(:createOrUpdateAssignment).with(@assignment, @assignment.turnitin_settings).returns({ :assignment_id => "1234" })
        @turnitin_api.expects(:enrollStudent).with(@context, @user).returns(stub(:success? => false))
        @submission.submit_to_turnitin
        expect(Delayed::Job.list_jobs(:future, 100).find_all { |j| j.tag == 'Submission#submit_to_turnitin' }.size).to eq 2
      end

      it "should set status as failed if something fails after several attempts" do
        init_turnitin_api
        @assignment.expects(:create_in_turnitin).returns(false)
        @turnitin_api.expects(:enrollStudent).with(@context, @user).returns(stub(:success? => false, :error? => true, :error_hash => {}))
        @turnitin_api.expects(:submitPaper).never
        @submission.submit_to_turnitin(Submission::TURNITIN_RETRY)
        expect(@submission.reload.turnitin_data[:status]).to eq 'error'
      end

      it "should set status back to pending on retry" do
        init_turnitin_api
        # first a submission, to get us into failed state
        @assignment.expects(:create_in_turnitin).returns(false)
        @turnitin_api.expects(:enrollStudent).with(@context, @user).returns(stub(:success? => false, :error? => true, :error_hash => {}))
        @turnitin_api.expects(:submitPaper).never
        @submission.submit_to_turnitin(Submission::TURNITIN_RETRY)
        expect(@submission.reload.turnitin_data[:status]).to eq 'error'

        # resubmit
        @submission.resubmit_to_turnitin
        expect(@submission.reload.turnitin_data[:status]).to be_nil
        expect(@submission.turnitin_data[@submission.asset_string][:status]).to eq 'pending'
      end

      it "should set status to scored on success" do
        init_turnitin_api
        @submission.turnitin_data ||= {}
        @submission.turnitin_data[@submission.asset_string] = { :object_id => '1234', :status => 'pending' }
        @turnitin_api.expects(:generateReport).with(@submission, @submission.asset_string).returns({
          :similarity_score => 56,
          :web_overlap => 22,
          :publication_overlap => 0,
          :student_overlap => 33
        })

        @submission.check_turnitin_status
        expect(@submission.reload.turnitin_data[@submission.asset_string][:status]).to eq 'scored'
      end

      it "should set status as failed if something fails after several attempts" do
        init_turnitin_api
        @submission.turnitin_data ||= {}
        @submission.turnitin_data[@submission.asset_string] = { :object_id => '1234', :status => 'pending' }
        @turnitin_api.expects(:generateReport).with(@submission, @submission.asset_string).returns({})

        expects_job_with_tag('Submission#check_turnitin_status') do
          @submission.check_turnitin_status(Submission::TURNITIN_STATUS_RETRY-1)
          expect(@submission.reload.turnitin_data[@submission.asset_string][:status]).to eq 'pending'
        end

        @submission.check_turnitin_status(Submission::TURNITIN_STATUS_RETRY)
        @submission.reload
        updated_data = @submission.turnitin_data[@submission.asset_string]
        expect(updated_data[:status]).to eq 'error'
      end

      it "should check status for all assets" do
        init_turnitin_api
        @submission.turnitin_data ||= {}
        @submission.turnitin_data[@submission.asset_string] = { :object_id => '1234', :status => 'pending' }
        @submission.turnitin_data["other_asset"] = { :object_id => 'xxyy', :status => 'pending' }
        @turnitin_api.expects(:generateReport).with(@submission, @submission.asset_string).returns({
          :similarity_score => 56, :web_overlap => 22, :publication_overlap => 0, :student_overlap => 33
        })
        @turnitin_api.expects(:generateReport).with(@submission, "other_asset").returns({ :similarity_score => 20 })

        @submission.check_turnitin_status
        @submission.reload
        expect(@submission.turnitin_data[@submission.asset_string][:status]).to eq 'scored'
        expect(@submission.turnitin_data["other_asset"][:status]).to eq 'scored'
      end

      it "should not blow up if submission_type has changed when job runs" do
        @submission.submission_type = 'online_url'
        @submission.context.expects(:turnitin_settings).never
        expect { @submission.submit_to_turnitin }.not_to raise_error
      end
    end

    describe "group" do
      before(:once) do
        @teacher = User.create(:name => "some teacher")
        @student = User.create(:name => "a student")
        @student1 = User.create(:name => "student 1")
        @context.enroll_teacher(@teacher)
        @context.enroll_student(@student)
        @context.enroll_student(@student1)

        @a = assignment_model(:course => @context, :group_category => "Study Groups")
        @a.submission_types = "online_upload,online_text_entry"
        @a.turnitin_enabled = true
        @a.save!

        @group1 = @a.context.groups.create!(:name => "Study Group 1", :group_category => @a.group_category)
        @group1.add_user(@student)
        @group1.add_user(@student1)
      end

      it "should submit to turnitin for the original submitter" do
        submission = @a.submit_homework @student, :submission_type => "online_text_entry", :body => "blah"
        Submission.where(assignment_id: @a).each do |s|
          if s.id == submission.id
            expect(s.turnitin_data[:last_processed_attempt]).to be > 0
          else
            expect(s.turnitin_data).to eq({})
          end
        end
      end

    end

    context "report" do
      before :once do
        @assignment.submission_types = "online_upload,online_text_entry"
        @assignment.turnitin_enabled = true
        @assignment.turnitin_settings = @assignment.turnitin_settings
        @assignment.save!
        @submission = @assignment.submit_homework(@user, { :body => "hello there", :submission_type => 'online_text_entry' })
        @submission.turnitin_data = {
          "submission_#{@submission.id}" => {
            :web_overlap => 92,
            :error => true,
            :publication_overlap => 0,
            :state => "failure",
            :object_id => "123456789",
            :student_overlap => 90,
            :similarity_score => 92
          }
        }
        @submission.save!
      end

      before :each do
        api = Turnitin::Client.new('test_account', 'sekret')
        Turnitin::Client.expects(:new).at_least(1).returns(api)
        api.expects(:sendRequest).with(:generate_report, 1, has_entries(:oid => "123456789")).at_least(1).returns('http://foo.bar')
      end

      it "should let teachers view the turnitin report" do
        @teacher = User.create
        @context.enroll_teacher(@teacher)
        expect(@submission).to be_grants_right(@teacher, nil, :view_turnitin_report)
        expect(@submission.turnitin_report_url("submission_#{@submission.id}", @teacher)).not_to be_nil
      end

      it "should let students view the turnitin report after grading" do
        @assignment.turnitin_settings[:originality_report_visibility] = 'after_grading'
        @assignment.save!
        @submission.reload

        expect(@submission).not_to be_grants_right(@user, nil, :view_turnitin_report)
        expect(@submission.turnitin_report_url("submission_#{@submission.id}", @user)).to be_nil

        @submission.score = 1
        @submission.grade_it!
        AdheresToPolicy::Cache.clear

        expect(@submission).to be_grants_right(@user, nil, :view_turnitin_report)
        expect(@submission.turnitin_report_url("submission_#{@submission.id}", @user)).not_to be_nil
      end

      it "should let students view the turnitin report immediately if the visibility setting allows it" do
        @assignment.turnitin_settings[:originality_report_visibility] = 'after_grading'
        @assignment.save
        @submission.reload

        expect(@submission).not_to be_grants_right(@user, nil, :view_turnitin_report)
        expect(@submission.turnitin_report_url("submission_#{@submission.id}", @user)).to be_nil

        @assignment.turnitin_settings[:originality_report_visibility] = 'immediate'
        @assignment.save
        @submission.reload
        AdheresToPolicy::Cache.clear

        expect(@submission).to be_grants_right(@user, nil, :view_turnitin_report)
        expect(@submission.turnitin_report_url("submission_#{@submission.id}", @user)).not_to be_nil
      end

      it "should let students view the turnitin report after the due date if the visibility setting allows it" do
        @assignment.turnitin_settings[:originality_report_visibility] = 'after_due_date'
        @assignment.due_at = Time.now + 1.day
        @assignment.save
        @submission.reload

        expect(@submission).not_to be_grants_right(@user, nil, :view_turnitin_report)
        expect(@submission.turnitin_report_url("submission_#{@submission.id}", @user)).to be_nil

        @assignment.due_at = Time.now - 1.day
        @assignment.save
        @submission.reload
        AdheresToPolicy::Cache.clear

        expect(@submission).to be_grants_right(@user, nil, :view_turnitin_report)
        expect(@submission.turnitin_report_url("submission_#{@submission.id}", @user)).not_to be_nil
      end
    end
  end

  context '#external_tool_url' do
    let(:submission) { Submission.new }
    let(:lti_submission) { @assignment.submit_homework @user, submission_type: 'basic_lti_launch', url: 'http://www.example.com' }
    context 'submission_type of "basic_lti_launch"' do
      it 'returns a url containing the submitted url' do
        expect(lti_submission.external_tool_url).to include(lti_submission.url)
      end
    end
    context 'submission_type of anything other than "basic_lti_launch"' do
      it 'returns nothing' do
        expect(submission.external_tool_url).to be_nil
      end
    end
  end

  it "should return the correct quiz_submission_version" do
    # see redmine #6048

    # set up the data to have a submission with a quiz submission with multiple versions
    course
    quiz = @course.quizzes.create!
    quiz_submission = quiz.generate_submission @user, false
    quiz_submission.save

    submission = Submission.create!({
      :assignment_id => @assignment.id,
      :user_id => @user.id,
      :quiz_submission_id => quiz_submission.id
    })

    submission = @assignment.submit_homework @user, :submission_type => 'online_quiz'
    submission.quiz_submission_id = quiz_submission.id

    # set the microseconds of the submission.submitted_at to be less than the
    # quiz_submission.finished_at.

    # first set them to be exactly the same (with microseconds)
    time_to_i = submission.submitted_at.to_i
    usec = submission.submitted_at.usec
    timestamp = "#{time_to_i}.#{usec}".to_f

    quiz_submission.finished_at = Time.at(timestamp)
    quiz_submission.save

    # get the data in a strange state where the quiz_submission.finished_at is
    # microseconds older than the submission (caused the bug in #6048)
    quiz_submission.finished_at = Time.at(timestamp + 0.00001)
    quiz_submission.save

    # verify the data is weird, to_i says they are equal, but the usecs are off
    expect(quiz_submission.finished_at.to_i).to eq submission.submitted_at.to_i
    expect(quiz_submission.finished_at.usec).to be > submission.submitted_at.usec

    # create the versions that Submission#quiz_submission_version uses
    quiz_submission.with_versioning do
      quiz_submission.save
      quiz_submission.save
    end

    # the real test, quiz_submission_version shouldn't care about usecs
    expect(submission.reload.quiz_submission_version).to eq 2
  end

  it "should return only comments readable by the user" do
    course_with_teacher(:active_all => true)
    @student1 = student_in_course(:active_user => true).user
    @student2 = student_in_course(:active_user => true).user

    @assignment = @course.assignments.new(:title => "some assignment")
    @assignment.submission_types = "online_text_entry"
    @assignment.workflow_state = "published"
    @assignment.save

    @submission = @assignment.submit_homework(@student1, :body => 'some message')
    sc1 = SubmissionComment.create!(:submission => @submission, :author => @teacher, :comment => "a")
    sc2 = SubmissionComment.create!(:submission => @submission, :author => @teacher, :comment => "b", :hidden => true)
    sc3 = SubmissionComment.create!(:submission => @submission, :author => @student1, :comment => "c")
    sc4 = SubmissionComment.create!(:submission => @submission, :author => @student2, :comment => "d")
    @submission.reload

    @submission.limit_comments(@teacher)
    expect(@submission.submission_comments.count).to eql 4
    expect(@submission.visible_submission_comments.count).to eql 3

    @submission.limit_comments(@student1)
    expect(@submission.submission_comments.count).to eql 3
    expect(@submission.visible_submission_comments.count).to eql 3

    @submission.limit_comments(@student2)
    expect(@submission.submission_comments.count).to eql 1
    expect(@submission.visible_submission_comments.count).to eql 1
  end

  describe "read/unread state" do
    it "should be read if a submission exists with no grade" do
      @submission = @assignment.submit_homework(@user)
      expect(@submission.read?(@user)).to be_truthy
    end

    it "should be unread after assignment is graded" do
      @submission = @assignment.grade_student(@user, { :grade => 3 }).first
      expect(@submission.unread?(@user)).to be_truthy
    end

    it "should be unread after submission is graded" do
      @assignment.submit_homework(@user)
      @submission = @assignment.grade_student(@user, { :grade => 3 }).first
      expect(@submission.unread?(@user)).to be_truthy
    end

    it "should be unread after submission is commented on by teacher" do
      @student = @user
      course_with_teacher(:course => @context, :active_all => true)
      @submission = @assignment.grade_student(@student, { :grader => @teacher, :comment => "good!" }).first
      expect(@submission.unread?(@user)).to be_truthy
    end

    it "should be read if other submission fields change" do
      @submission = @assignment.submit_homework(@user)
      @submission.workflow_state = 'graded'
      @submission.graded_at = Time.now
      @submission.save!
      expect(@submission.read?(@user)).to be_truthy
    end
  end

  describe "mute" do
    let(:submission) { Submission.new }

    before :each do
      submission.published_score = 100
      submission.published_grade = 'A'
      submission.graded_at = Time.now
      submission.grade = 'B'
      submission.score = 90
      submission.mute
    end

    specify { expect(submission.published_score).to be_nil }
    specify { expect(submission.published_grade).to be_nil }
    specify { expect(submission.graded_at).to be_nil }
    specify { expect(submission.grade).to be_nil }
    specify { expect(submission.score).to be_nil }
  end

  describe "muted_assignment?" do
    it "returns true if assignment is muted" do
      assignment = stub(:muted? => true)
      @submission = Submission.new
      @submission.expects(:assignment).returns(assignment)
      expect(@submission.muted_assignment?).to eq true
    end

    it "returns false if assignment is not muted" do
      assignment = stub(:muted? => false)
      @submission = Submission.new
      @submission.expects(:assignment).returns(assignment)
      expect(@submission.muted_assignment?).to eq false
    end
  end

  describe "without_graded_submission?" do
    let(:submission) { Submission.new }

    it "returns false if submission does not has_submission?" do
      submission.stubs(:has_submission?).returns false
      submission.stubs(:graded?).returns true
      expect(submission.without_graded_submission?).to eq false
    end

    it "returns false if submission does is not graded" do
      submission.stubs(:has_submission?).returns true
      submission.stubs(:graded?).returns false
      expect(submission.without_graded_submission?).to eq false
    end

    it "returns true if submission is not graded and has no submission" do
      submission.stubs(:has_submission?).returns false
      submission.stubs(:graded?).returns false
      expect(submission.without_graded_submission?).to eq true
    end
  end

  describe "graded?" do
    it "is false before graded" do
      submission, _ = @assignment.find_or_create_submission(@user)
      expect(submission).to_not be_graded
    end

    it "is true for graded assignments" do
      submission, _ = @assignment.grade_student(@user, grade: 1)
      expect(submission).to be_graded
    end

    it "is also true for excused assignments" do
      submission, _ = @assignment.find_or_create_submission(@user)
      submission.excused = true
      expect(submission).to be_graded
    end
  end

  describe "autograded" do
    let(:submission) { Submission.new }

    it "returns false when its not autograded" do
      submission = Submission.new
      expect(submission).to_not be_autograded

      submission.grader_id = Shard.global_id_for(@user.id)
      expect(submission).to_not be_autograded
    end

    it "returns true when its autograded" do
      submission = Submission.new
      submission.grader_id = -1
      expect(submission).to be_autograded
    end
  end

  describe "past_due" do
    before :once do
      submission_spec_model
      @submission1 = @submission

      add_section('overridden section')
      u2 = student_in_section(@course_section, :active_all => true)
      submission_spec_model(:user => u2)
      @submission2 = @submission

      @assignment.update_attribute(:due_at, Time.zone.now - 1.day)
      @submission1.reload
      @submission2.reload
    end

    it "should update when an assignment's due date is changed" do
      expect(@submission1).to be_past_due
      @assignment.reload.update_attribute(:due_at, Time.zone.now + 1.day)
      expect(@submission1.reload).not_to be_past_due
    end

    it "should update when an applicable override is changed" do
      expect(@submission1).to be_past_due
      expect(@submission2).to be_past_due

      assignment_override_model :assignment => @assignment,
                                :due_at => Time.zone.now + 1.day,
                                :set => @course_section
      expect(@submission1.reload).to be_past_due
      expect(@submission2.reload).not_to be_past_due
    end

    it "should give a quiz submission 30 extra seconds before making it past due" do
      quiz_with_graded_submission([{:question_data => {:name => 'question 1', :points_possible => 1, 'question_type' => 'essay_question'}}]) do
        {
          "text_after_answers"            => "",
          "question_#{@questions[0].id}"  => "<p>Lorem ipsum answer.</p>",
          "context_id"                    => "#{@course.id}",
          "context_type"                  => "Course",
          "user_id"                       => "#{@user.id}",
          "quiz_id"                       => "#{@quiz.id}",
          "course_id"                     => "#{@course.id}",
          "question_text"                 => "Lorem ipsum question",
        }
      end
      @assignment.due_at = "20130101T23:59Z"
      @assignment.save!

      submission = @quiz_submission.submission.reload
      submission.write_attribute(:submitted_at, @assignment.due_at + 3.days)
      expect(submission).to be_past_due

      submission.write_attribute(:submitted_at, @assignment.due_at + 30.seconds)
      expect(submission).not_to be_past_due
    end
  end

  describe "late" do
    before :once do
      submission_spec_model
    end

    it "should be false if not past due" do
      @submission.submitted_at = 2.days.ago
      @submission.cached_due_date = 1.day.ago
      expect(@submission).not_to be_late
    end

    it "should be false if not submitted, even if past due" do
      @submission.submission_type = nil # forces submitted_at to be nil
      @submission.cached_due_date = 1.day.ago
      expect(@submission).not_to be_late
    end

    it "should be true if submitted and past due" do
      @submission.submitted_at = 1.day.ago
      @submission.cached_due_date = 2.days.ago
      expect(@submission).to be_late
    end
  end

  describe "missing" do
    before :once do
      submission_spec_model
    end

    it "should be false if not past due" do
      @submission.submitted_at = 2.days.ago
      @submission.cached_due_date = 1.day.ago
      expect(@submission).not_to be_missing
    end

    it "should be false if submitted, even if past due" do
      @submission.submitted_at = 1.day.ago
      @submission.cached_due_date = 2.days.ago
      expect(@submission).not_to be_missing
    end

    it "should be true if not submitted, past due, and expects a submission" do
      @submission.assignment.submission_types = "online_quiz"
      @submission.submission_type = nil # forces submitted_at to be nil
      @submission.cached_due_date = 1.day.ago

      # Regardless of score
      @submission.score = 0.00000001
      @submission.graded_at = Time.zone.now + 1.day

      expect(@submission).to be_missing
    end

    it "should be true if not submitted, score of zero, and does not expect a submission" do
      @submission.assignment.submission_types = "on_paper"
      @submission.submission_type = nil # forces submitted_at to be nil
      @submission.cached_due_date = 1.day.ago
      @submission.score = 0
      @submission.graded_at = Time.zone.now + 1.day
      expect(@submission).to be_missing
    end

    it "should be false if not submitted, score greater than zero, and does not expect a submission" do
      @submission.assignment.submission_types = "on_paper"
      @submission.submission_type = nil # forces submitted_at to be nil
      @submission.cached_due_date = 1.day.ago
      @submission.score = 0.00000001
      @submission.graded_at = Time.zone.now + 1.day
      expect(@submission).to be_missing
    end
  end

  describe "cached_due_date" do
    it "should get initialized during submission creation" do
      # create an invited user, so that the submission is not automatically
      # created by the DueDateCacher
      student_in_course
      @assignment.update_attribute(:due_at, Time.zone.now - 1.day)

      override = @assignment.assignment_overrides.build
      override.title = "Some Title"
      override.set = @course.default_section
      override.override_due_at(Time.zone.now + 1.day)
      override.save!
      # mysql just truncated the timestamp
      override.reload

      submission = @assignment.submissions.create(:user => @user)
      expect(submission.cached_due_date).to eq override.due_at
    end
  end

  describe "update_attachment_associations" do
    before do
      course_with_student active_all: true
      @assignment = @course.assignments.create!
    end

    it "doesn't include random attachment ids" do
      f = Attachment.create! uploaded_data: StringIO.new('blah'),
        context: @course,
        filename: 'blah.txt'
      sub = @assignment.submit_homework(@user, attachments: [f])
      expect(sub.attachments).to eq []
    end
  end

  describe "versioned_attachments" do
    it "should include user attachments" do
      student_in_course(active_all: true)
      att = attachment_model(filename: "submission.doc", :context => @student)
      sub = @assignment.submit_homework(@student, attachments: [att])
      expect(sub.versioned_attachments).to eq [att]
    end

    it "should not include attachments with a context of Submission" do
      student_in_course(active_all: true)
      att = attachment_model(filename: "submission.doc", :context => @student)
      sub = @assignment.submit_homework(@student, attachments: [att])
      sub.attachments.update_all(:context_type => "Submission", :context_id => sub.id)
      expect(sub.reload.versioned_attachments).to be_empty
    end
  end

  context "bulk loading" do
    def ensure_attachments_arent_queried
      Attachment.expects(:where).never
    end

    def submission_for_some_user
      student_in_course active_all: true
      @assignment.submit_homework(@student,
                                  submission_type: "online_url",
                                  url: "http://example.com")
    end

    describe "#bulk_load_versioned_attachments" do
      it "loads attachments for many submissions at once" do
        attachments = []
<<<<<<< HEAD

        submissions = 3.times.map do |i|
          student_in_course(active_all: true)
          attachments << [
                          attachment_model(filename: "submission#{i}-a.doc", :context => @student),
                          attachment_model(filename: "submission#{i}-b.doc", :context => @student)
                         ]

=======

        submissions = 3.times.map do |i|
          student_in_course(active_all: true)
          attachments << [
                          attachment_model(filename: "submission#{i}-a.doc", :context => @student),
                          attachment_model(filename: "submission#{i}-b.doc", :context => @student)
                         ]

>>>>>>> 3653920c
          @assignment.submit_homework @student, attachments: attachments[i]
        end

        Submission.bulk_load_versioned_attachments(submissions)
        ensure_attachments_arent_queried
        submissions.each_with_index do |s, i|
          expect(s.versioned_attachments).to eq attachments[i]
        end
      end

      it "includes url submission attachments" do
        s = submission_for_some_user
        s.attachment = attachment_model(filename: "screenshot.jpg",
                                        context: @student)

        Submission.bulk_load_versioned_attachments([s])
        ensure_attachments_arent_queried
        expect(s.versioned_attachments).to eq [s.attachment]
      end

      it "handles bad data" do
        s = submission_for_some_user
        s.update_attribute(:attachment_ids, '99999999')
        Submission.bulk_load_versioned_attachments([s])
        expect(s.versioned_attachments).to eq []
      end

      it "handles submission histories with different attachments" do
        student_in_course(active_all: true)
        attachments = [attachment_model(filename: "submission-a.doc", :context => @student)]
        Timecop.freeze(10.second.ago) do
          @assignment.submit_homework(@student, submission_type: 'online_upload',
                                      attachments: [attachments[0]])
        end

        attachments << attachment_model(filename: "submission-b.doc", :context => @student)
        Timecop.freeze(5.second.ago) do
          @assignment.submit_homework @student, attachments: [attachments[1]]
        end

        attachments << attachment_model(filename: "submission-c.doc", :context => @student)
        Timecop.freeze(1.second.ago) do
          @assignment.submit_homework @student, attachments: [attachments[2]]
        end

        submission = @assignment.submission_for_student(@student)
        Submission.bulk_load_versioned_attachments(submission.submission_history)

        submission.submission_history.each_with_index do |s, index|
          expect(s.attachment_ids.to_i).to eq attachments[index].id
        end
      end
    end

    describe "#bulk_load_attachments_for_submissions" do
      it "loads attachments for many submissions at once and returns a hash" do
        expected_attachments_for_submissions = {}

        submissions = 3.times.map do |i|
          student_in_course(active_all: true)
          attachment = [attachment_model(filename: "submission#{i}.doc", :context => @student)]
          sub = @assignment.submit_homework @student, attachments: attachment
          expected_attachments_for_submissions[sub] = attachment
          sub
        end

        result = Submission.bulk_load_attachments_for_submissions(submissions)
        ensure_attachments_arent_queried
        expect(result).to eq(expected_attachments_for_submissions)
      end

      it "handles bad data" do
        s = submission_for_some_user
        s.update_attribute(:attachment_ids, '99999999')
        expected_attachments_for_submissions = { s => [] }
        result = Submission.bulk_load_attachments_for_submissions(s)
        expect(result).to eq(expected_attachments_for_submissions)
      end
    end
  end

  describe "#assign_assessor" do
    def peer_review_assignment
      assignment = @course.assignments.build(title: 'Peer review',
        due_at: Time.now - 1.day,
        points_possible: 5,
        submission_types: 'online_text_entry')
      assignment.peer_reviews_assigned = true
      assignment.peer_reviews = true
      assignment.automatic_peer_reviews = true
      assignment.save!

      assignment
    end

    before(:each) do
      student_in_course(active_all: true)
      @student2 = user
      @course.enroll_student(@student2).accept!
      @assignment = peer_review_assignment
      @assignment.submit_homework(@student,  body: 'Lorem ipsum dolor')
      @assignment.submit_homework(@student2, body: 'Sit amet consectetuer')
    end

    it "should send a reminder notification" do
      AssessmentRequest.any_instance.expects(:send_reminder!).once
      submission1, submission2 = @assignment.submissions
      submission1.assign_assessor(submission2)
    end
  end

  describe "#get_web_snapshot" do
    it "should not blow up if web snapshotting fails" do
      sub = Submission.new(@valid_attributes)
      CutyCapt.expects(:enabled?).returns(true)
      CutyCapt.expects(:snapshot_attachment_for_url).with(sub.url).returns(nil)
      sub.get_web_snapshot
    end
  end

  describe '#submit_attachments_to_canvadocs' do
    it 'creates crocodoc documents' do
      Canvas::Crocodoc.stubs(:enabled?).returns true
      s = @assignment.submit_homework(@user,
                                      submission_type: "online_text_entry",
                                      body: "hi")

      # creates crocodoc documents
      a1 = crocodocable_attachment_model context: @user
      s.attachments = [a1]
      s.save
      cd = a1.crocodoc_document
      expect(cd).not_to be_nil

      # shouldn't mess with existing crocodoc documents
      a2 = crocodocable_attachment_model context: @user
      s.attachments = [a1, a2]
      s.save
      expect(a1.crocodoc_document(true)).to eq cd
      expect(a2.crocodoc_document).to eq a2.crocodoc_document
    end

    context "canvadocs_submissions records" do
      before(:once) do
        @student1, @student2 = n_students_in_course(2)
        @attachment = crocodocable_attachment_model(context: @student1)
        @assignment = @course.assignments.create! name: "A1",
          submission_types: "online_upload"
      end

      before do
        Canvadocs.stubs(:enabled?).returns true
        Canvadocs.stubs(:annotations_supported?).returns true
        Canvadocs.stubs(:config).returns {}
      end

      it "ties submissions to canvadocs" do
        s = @assignment.submit_homework(@student1,
                                        submission_type: "online_upload",
                                        attachments: [@attachment])
        expect(s.canvadocs).to eq [@attachment.canvadoc]
      end

      it "create records for each group submission" do
        gc = @course.group_categories.create! name: "Project Groups"
        group = gc.groups.create! name: "A Team", context: @course
        group.add_user(@student1)
        group.add_user(@student2)

        @assignment.update_attribute :group_category, gc
        @assignment.submit_homework(@student1,
                                    submission_type: "online_upload",
                                    attachments: [@attachment])

        [@student1, @student2].each do |student|
          submission = @assignment.submission_for_student(student)
          expect(submission.canvadocs).to eq [@attachment.canvadoc]
        end
      end
    end

    it "doesn't create jobs for non-previewable documents" do
      job_scope = Delayed::Job.where(strand: "canvadocs")
      orig_job_count = job_scope.count

      attachment = attachment_model(context: @user)
      s = @assignment.submit_homework(@user,
                                      submission_type: "online_upload",
                                      attachments: [attachment])
      expect(job_scope.count).to eq orig_job_count
    end

    it "doesn't use canvadocs for moderated grading assignments" do
      @assignment.update_attribute :moderated_grading, true
      Canvas::Crocodoc.stubs(:enabled?).returns true
      Canvadocs.stubs(:enabled?).returns true
      Canvadocs.stubs(:annotations_supported?).returns true

      attachment = crocodocable_attachment_model(context: @user)
      s = @assignment.submit_homework(@user,
                                      submission_type: "online_upload",
                                      attachments: [attachment])
      run_jobs
      expect(@attachment.canvadoc).to be_nil
      expect(@attachment.crocodoc_document).not_to be_nil
    end
  end

  describe "cross-shard attachments" do
    specs_require_sharding
    it "should work" do
      @shard1.activate do
        @student = user(:active_user => true)
        @attachment = Attachment.create! uploaded_data: StringIO.new('blah'), context: @student, filename: 'blah.txt'
      end
      course(:active_all => true)
      @course.enroll_user(@student, "StudentEnrollment").accept!
      @assignment = @course.assignments.create!

      sub = @assignment.submit_homework(@user, attachments: [@attachment])
      expect(sub.attachments).to eq [@attachment]
    end
  end

  describe '.process_bulk_update' do
    before(:once) do
      course_with_teacher active_all: true
      @u1, @u2 = n_students_in_course(2)
      @a1, @a2 = 2.times.map {
        @course.assignments.create! points_possible: 10
      }
      @progress = Progress.create!(context: @course, tag: "submissions_update")
    end

    it 'updates submissions on an assignment' do
      Submission.process_bulk_update(@progress, @course, nil, @teacher, {
        @a1.id.to_s => {
          @u1.id => {posted_grade: 5},
          @u2.id => {posted_grade: 10}
        }
      })

      expect(@a1.submission_for_student(@u1).grade).to eql "5"
      expect(@a1.submission_for_student(@u2).grade).to eql "10"
    end

    it 'updates submissions on multiple assignments' do
      Submission.process_bulk_update(@progress, @course, nil, @teacher, {
        @a1.id => {
          @u1.id => {posted_grade: 5},
          @u2.id => {posted_grade: 10}
        },
        @a2.id.to_s => {
          @u1.id => {posted_grade: 10},
          @u2.id => {posted_grade: 5}
        }
      })

      expect(@a1.submission_for_student(@u1).grade).to eql "5"
      expect(@a1.submission_for_student(@u2).grade).to eql "10"
      expect(@a2.submission_for_student(@u1).grade).to eql "10"
      expect(@a2.submission_for_student(@u2).grade).to eql "5"
    end

    it "should maintain grade when only updating comments" do
      @a1.grade_student(@u1, :grade => 3)
      Submission.process_bulk_update(@progress, @course, nil, @teacher,
                                     {
                                       @a1.id => {
                                         @u1.id => {text_comment: "comment"}
                                       }
                                     })

      expect(@a1.submission_for_student(@u1).grade).to eql "3"
    end

    it "should nil grade when receiving empty posted_grade" do
      @a1.grade_student(@u1, :grade => 3)
      Submission.process_bulk_update(@progress, @course, nil, @teacher,
                                     {
                                       @a1.id => {
                                         @u1.id => {posted_grade: nil}
                                       }
                                     })

      expect(@a1.submission_for_student(@u1).grade).to be_nil
    end
  end

  describe 'crocodoc_whitelist' do
    before(:once) do
      submission_spec_model
    end

    context "not moderated" do
      it "returns nil" do
        expect(@submission.crocodoc_whitelist).to be_nil
      end
    end

    context "moderated" do
      before(:once) do
        @assignment.moderated_grading = true
        @assignment.save!
        @submission.reload
        @pg = @submission.find_or_create_provisional_grade!(scorer: @teacher, score: 1)
      end

      context "grades not published" do
        context "student not in moderation set" do
          it "returns the student alone" do
            expect(@submission.crocodoc_whitelist).to eq([@student.reload.crocodoc_id!])
          end
        end

        context "student in moderation set" do
          it "returns the student alone" do
            @assignment.moderated_grading_selections.create!(student: @student)
            expect(@submission.crocodoc_whitelist).to eq([@student.reload.crocodoc_id!])
          end
        end
      end

      context "grades published" do
        before(:once) do
          @assignment.grades_published_at = 1.hour.ago
          @assignment.save!
          @submission.reload
        end

        context "student not in moderation set" do
          it "returns nil" do
            expect(@submission.crocodoc_whitelist).to be_nil
          end
        end

        context "student in moderation set" do
          before(:once) do
            @sel = @assignment.moderated_grading_selections.create!(student: @student)
          end

          it "returns nil if no provisional grade was published" do
            expect(@submission.crocodoc_whitelist).to be_nil
          end

          it "returns the student's and selected provisional grader's ids" do
            @sel.provisional_grade = @pg
            @sel.save!
            expect(@submission.crocodoc_whitelist).to match_array([@student.reload.crocodoc_id!,
                                                                   @teacher.reload.crocodoc_id!])
          end

          it "returns the student's, provisional grader's, and moderator's ids for a copied mark" do
            moderator = @course.enroll_teacher(user_model, :enrollment_state => 'active').user
            final = @pg.copy_to_final_mark!(moderator)
            @sel.provisional_grade = final
            @sel.save!
            expect(@submission.crocodoc_whitelist).to match_array([@student.reload.crocodoc_id!,
                                                                   @teacher.reload.crocodoc_id!,
                                                                   moderator.reload.crocodoc_id!])
          end
        end
      end
    end
  end

  describe '#rubric_association_with_assessing_user_id' do
    before :once do
      submission_model assignment: @assignment, user: @student
      rubric_association_model association_object: @assignment, purpose: 'grading'
    end
    subject { @submission.rubric_association_with_assessing_user_id }

    it 'sets assessing_user_id to submission.user_id' do
      expect(subject.assessing_user_id).to eq @submission.user_id
    end
  end

  describe '#visible_rubric_assessments_for' do
    before :once do
      submission_model assignment: @assignment, user: @student
      @viewing_user = @teacher
    end
    subject { @submission.visible_rubric_assessments_for(@viewing_user) }

    it 'returns empty if assignment is muted?' do
      @assignment.update_attribute(:muted, true)
      expect(@assignment.muted?).to be_truthy, 'precondition'
      expect(subject).to be_empty
    end

    it 'returns empty if viewing user cannot :read_grade' do
      student_in_course(active_all: true)
      @viewing_user = @student
      expect(@submission.grants_right?(@viewing_user, :read_grade)).to be_falsey, 'precondition'
      expect(subject).to be_empty
    end

    context 'with rubric_assessments' do
      before :once do
        @assessed_user = @student
        rubric_association_model association_object: @assignment, purpose: 'grading'
        student_in_course(active_all: true)
        [ @teacher, @student ].each do |user|
          @rubric_association.rubric_assessments.create!({
            artifact: @submission,
            assessment_type: 'grading',
            assessor: user,
            rubric: @rubric,
            user: @assessed_user
          })
        end
        @teacher_assessment = @submission.rubric_assessments.where(assessor_id: @teacher).first
        @student_assessment = @submission.rubric_assessments.where(assessor_id: @student).first
      end
      subject { @submission.visible_rubric_assessments_for(@viewing_user) }

      it 'returns rubric_assessments for teacher' do
        expect(subject).to include(@teacher_assessment)
      end

      it 'returns only student rubric assessment' do
        @viewing_user = @student
        expect(subject).not_to include(@teacher_assessment)
        expect(subject).to include(@student_assessment)
      end
    end
  end
end

def submission_spec_model(opts={})
  @submission = Submission.new(@valid_attributes.merge(opts))
  expect(@submission.assignment).to eql(@assignment)
  expect(@assignment.context).to eql(@context)
  expect(@submission.assignment.context).to eql(@context)
  @submission.save!
end<|MERGE_RESOLUTION|>--- conflicted
+++ resolved
@@ -1176,7 +1176,6 @@
     describe "#bulk_load_versioned_attachments" do
       it "loads attachments for many submissions at once" do
         attachments = []
-<<<<<<< HEAD
 
         submissions = 3.times.map do |i|
           student_in_course(active_all: true)
@@ -1185,16 +1184,6 @@
                           attachment_model(filename: "submission#{i}-b.doc", :context => @student)
                          ]
 
-=======
-
-        submissions = 3.times.map do |i|
-          student_in_course(active_all: true)
-          attachments << [
-                          attachment_model(filename: "submission#{i}-a.doc", :context => @student),
-                          attachment_model(filename: "submission#{i}-b.doc", :context => @student)
-                         ]
-
->>>>>>> 3653920c
           @assignment.submit_homework @student, attachments: attachments[i]
         end
 
