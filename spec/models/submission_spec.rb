#
# Copyright (C) 2011 - present Instructure, Inc.
#
# This file is part of Canvas.
#
# Canvas is free software: you can redistribute it and/or modify it under
# the terms of the GNU Affero General Public License as published by the Free
# Software Foundation, version 3 of the License.
#
# Canvas is distributed in the hope that it will be useful, but WITHOUT ANY
# WARRANTY; without even the implied warranty of MERCHANTABILITY or FITNESS FOR
# A PARTICULAR PURPOSE. See the GNU Affero General Public License for more
# details.
#
# You should have received a copy of the GNU Affero General Public License along
# with this program. If not, see <http://www.gnu.org/licenses/>.
#

require_relative '../sharding_spec_helper'
require_relative '../lib/validates_as_url'

describe Submission do
  subject(:submission) { Submission.new }

  before(:once) do
    PostPolicy.enable_feature!

    course_with_teacher(active_all: true)
    course_with_student(active_all: true, course: @course)
    @context = @course
    @assignment = @context.assignments.create!(
      title: 'some assignment',
      workflow_state: 'published'
    )
    @valid_attributes = {
      assignment: @assignment,
      user: @user,
      grade: "1.5",
      grader: @teacher,
      url: "www.instructure.com",
      workflow_state: "submitted"
    }
  end

  it { is_expected.to validate_numericality_of(:points_deducted).is_greater_than_or_equal_to(0).allow_nil }
  it { is_expected.to validate_numericality_of(:seconds_late_override).is_greater_than_or_equal_to(0).allow_nil }
  it { is_expected.to validate_inclusion_of(:late_policy_status).in_array(["none", "missing", "late"]).allow_nil }
  it { is_expected.to validate_inclusion_of(:cached_tardiness).in_array(["missing", "late"]).allow_nil }

  it { is_expected.to delegate_method(:auditable?).to(:assignment).with_prefix(true) }
  it { is_expected.to delegate_method(:can_be_moderated_grader?).to(:assignment).with_prefix(true) }

  describe '#anonymous_id' do
    subject { submission.anonymous_id }

    let(:student) { @student }
    let(:assignment) { @assignment }

    it { is_expected.to be_blank }

    it 'sets an anoymous_id on validation' do
      submission.validate
      expect(submission.anonymous_id).to be_present
    end

    it 'does not change if already persisted' do
      submission = assignment.submissions.find_by!(user: student)
      expect { submission.save! }.not_to change { submission.anonymous_id }
    end
  end

  describe '.anonymous_ids_for' do
    subject { Submission.anonymous_ids_for(@first_assignment) }

    before do
      student_with_anonymous_ids = @student
      student_without_anonymous_ids = student_in_course(course: @course, active_all: true).user
      @first_assignment = @course.assignments.create!
      @course.assignments.create! # second_assignment
      @first_assignment_submission = @first_assignment.submissions.find_by!(user: student_with_anonymous_ids)
      Submission.where(user: student_without_anonymous_ids).update_all(anonymous_id: nil)
    end

    it 'only contains submissions with anonymous_ids' do
      is_expected.to contain_exactly(@first_assignment_submission.anonymous_id)
    end
  end

  describe "with grading periods" do
    let(:in_closed_grading_period) { 9.days.ago }
    let(:in_open_grading_period) { 1.day.from_now }
    let(:outside_of_any_grading_period) { 10.days.from_now }

    before(:once) do
      @root_account = @context.root_account
      group = @root_account.grading_period_groups.create!
      @closed_period = group.grading_periods.create!(
        title: "Closed!",
        start_date: 2.weeks.ago,
        end_date: 1.week.ago,
        close_date: 3.days.ago
      )
      @open_period = group.grading_periods.create!(
        title: "Open!",
        start_date: 3.days.ago,
        end_date: 3.days.from_now,
        close_date: 5.days.from_now
      )
      group.enrollment_terms << @context.enrollment_term
    end

    describe "permissions" do
      before(:once) do
        @admin = user_factory(active_all: true)
        @root_account.account_users.create!(user: @admin)
        @teacher = user_factory(active_all: true)
        @context.enroll_teacher(@teacher)
      end

      describe "grade" do
        context "the submission is deleted" do
          before(:once) do
            @assignment.due_at = in_open_grading_period
            @assignment.save!
            submission_spec_model
            @submission.update(workflow_state: 'deleted')
          end

          it "does not have grade permissions if the user is a root account admin" do
            expect(@submission.grants_right?(@admin, :grade)).to eq(false)
          end

          it "does not have grade permissions if the user is non-root account admin with manage_grades permissions" do
            expect(@submission.grants_right?(@teacher, :grade)).to eq(false)
          end

          it "doesn't have grade permissions if the user is non-root account admin without manage_grades permissions" do
            @student = user_factory(active_all: true)
            @context.enroll_student(@student)
            expect(@submission.grants_right?(@student, :grade)).to eq(false)
          end
        end

        context "the submission is due in an open grading period" do
          before(:once) do
            @assignment.due_at = in_open_grading_period
            @assignment.save!
            submission_spec_model
          end

          it "has grade permissions if the user is a root account admin" do
            expect(@submission.grants_right?(@admin, :grade)).to eq(true)
          end

          it "has grade permissions if the user is non-root account admin with manage_grades permissions" do
            expect(@submission.grants_right?(@teacher, :grade)).to eq(true)
          end

          it "doesn't have grade permissions if the user is non-root account admin without manage_grades permissions" do
            @student = user_factory(active_all: true)
            @context.enroll_student(@student)
            expect(@submission.grants_right?(@student, :grade)).to eq(false)
          end
        end

        context "the submission is due outside of any grading period" do
          before(:once) do
            @assignment.due_at = outside_of_any_grading_period
            @assignment.save!
            submission_spec_model
          end

          it "has grade permissions if the user is a root account admin" do
            expect(@submission.grants_right?(@admin, :grade)).to eq(true)
          end

          it "has grade permissions if the user is non-root account admin with manage_grades permissions" do
            expect(@submission.grants_right?(@teacher, :grade)).to eq(true)
          end

          it "doesn't have grade permissions if the user is non-root account admin without manage_grades permissions" do
            @student = user_factory(active_all: true)
            @context.enroll_student(@student)
            expect(@submission.grants_right?(@student, :grade)).to eq(false)
          end
        end

        context 'when part of a moderated assignment' do
          before(:once) do
            @assignment.update!(
              moderated_grading: true,
              grader_count: 2
            )
            submission_spec_model(assignment: @assignment)
          end

          it 'may not be graded if grades are not published' do
            expect(@submission.grants_right?(@teacher, :grade)).to eq false
          end

          it 'sets an error message indicating moderation is in progress if grades are not published' do
            @submission.grants_right?(@teacher, :grade)
            expect(@submission.grading_error_message).to eq 'This assignment is currently being moderated'
          end

          it 'may be graded if grades are not published but grade_posting_in_progress is true' do
            @submission.grade_posting_in_progress = true
            expect(@submission.grants_right?(@teacher, :grade)).to eq true
          end

          it 'may be graded when grades for the assignment are published' do
            @submission.assignment.update!(grades_published_at: Time.zone.now)
            expect(@submission.grants_right?(@teacher, :grade)).to eq true
          end
        end
      end

      describe "make_group_comment" do
        let_once(:course) { Course.create! }
        let_once(:student) { course.enroll_user(User.create!, "StudentEnrollment", enrollment_state: "active").user }
        let_once(:student2) { course.enroll_user(User.create!, "StudentEnrollment", enrollment_state: "active").user }
        let_once(:teacher) { course.enroll_user(User.create!, "TeacherEnrollment", enrollment_state: "active").user }

        before(:once) do
          all_groups = @course.group_categories.create!(name: "all groups")
          all_groups.groups.create!(context: @course, name: "group 1").add_user(student)
          all_groups.groups.create!(context: @course, name: "group 2").add_user(student2)

          @group_assignment = course.assignments.create!(
            grade_group_students_individually: false,
            group_category: all_groups,
            name: "group assignment"
          )
          @submission = @group_assignment.submissions.find_by(user: student)
        end

        it "allows a student to make a group comment for their own submission" do
          expect(@submission.grants_right?(student, :make_group_comment)).to be true
        end

        it "allows a teacher to make a group comment" do
          expect(@submission.grants_right?(teacher, :make_group_comment)).to be true
        end

        it "allows a peer reviewer to make a group comment for their assigned submission" do
          @group_assignment.update!(peer_reviews: true)
          peer_submission = @group_assignment.submissions.find_by(user: student2)
          AssessmentRequest.create!(assessor: student2, assessor_asset: peer_submission, asset: @submission, user: student)
          expect(@submission.grants_right?(student2, :make_group_comment)).to be true
        end

        it "does not allow a student not peer reviewing to make a group comment" do
          @group_assignment.update!(peer_reviews: true)
          expect(@submission.grants_right?(student2, :make_group_comment)).to be false
        end
      end
    end
  end

  describe 'entered_score' do
    let(:submission) { @assignment.submissions.find_by!(user_id: @student) }

    it 'returns nil if score is not present' do
      expect(submission.entered_score).to be_nil
    end

    it 'returns score if no points deducted' do
      submission.update(score: 123)
      expect(submission.entered_score).to eql(submission.score)
    end

    it 'returns score without deduction' do
      submission.update(score: 100, points_deducted: 23)
      expect(submission.entered_score).to eql(123)
    end

    it "returns the score without deduction when late policy is disabled" do
      late_policy_factory(course: @course, deduct: 2.35, every: :day)
      @assignment.update!(due_at: 1.hour.ago, points_possible: 10, submission_types: "online_text_entry")
      @assignment.submit_homework(@student, body: "late submission")
      @assignment.grade_student(@student, grade: 10, grader: @teacher)
      @course.late_policy.update!(late_submission_deduction_enabled: false)
      expect(submission.entered_score).to eq 10.0
    end
  end

  describe 'entered_grade' do
    let(:submission) { @assignment.submissions.find_by!(user_id: @student) }

    it 'returns grade without deduction' do
      @assignment.update(grading_type: 'percent', points_possible: 100)
      submission.update(score: 25.5, points_deducted: 60)
      expect(submission.entered_grade).to eql('85.5%')
    end

    it 'returns grade if grading_type is pass_fail' do
      @assignment.update(grading_type: 'pass_fail')
      submission.update(grade: 'complete')
      expect(submission.entered_grade).to eql('complete')
    end

    it 'returns the grade for a letter grade assignment with no points possible' do
      @assignment.update(grading_type: 'letter_grade', points_possible: 0)
      submission.update(grade: 'B')
      expect(submission.entered_grade).to eql('B')
    end

    it 'returns the grade for a GPA scale assignment with no points possible' do
      @assignment.update(grading_type: 'gpa_scale', points_possible: nil)
      submission.update(grade: 'B')
      expect(submission.entered_grade).to eql('B')
    end
  end

  describe 'cached_due_date' do
    before(:once) do
      @now = Time.zone.local(2013, 10, 18)
    end

    let(:submission) { @assignment.submissions.find_by!(user_id: @student) }

    it "gets initialized during submission creation" do
      # create an invited user, so that the submission is not automatically
      # created by the DueDateCacher
      student_in_course
      @assignment.update_attribute(:due_at, Time.zone.now - 1.day)

      override = @assignment.assignment_overrides.build
      override.title = "Some Title"
      override.set = @course.default_section
      override.override_due_at(Time.zone.now + 1.day)
      override.save!

      submission = @assignment.submissions.find_by!(user: @user)
      expect(submission.cached_due_date).to eq override.reload.due_at.change(usec: 0)
    end

    it "should not truncate seconds off of cached due dates" do
      time = DateTime.parse("2018-12-24 23:59:59")
      @assignment.update_attribute(:due_at, time)
      submission = @assignment.submissions.find_by!(user: @user)
      expect(submission.cached_due_date.to_i).to eq time.to_i
    end

    context 'due date changes after student submits' do
      before(:once) do
        Timecop.freeze(@now) do
          @assignment.update!(due_at: 20.minutes.ago, submission_types: "online_text_entry")
          @assignment.submit_homework(@student, body: "a body")
        end
      end

      it 'changes if the assignment due date changes' do
        expect { @assignment.update!(due_at: 15.minutes.ago(@now)) }.to change {
          submission.reload.cached_due_date
        }.from(20.minutes.ago(@now)).to(15.minutes.ago(@now))
      end

      context 'student overrides' do
        before(:once) do
          @override = @assignment.assignment_overrides.create!(due_at: 15.minutes.ago(@now), due_at_overridden: true)
        end

        it 'changes if an override is added for the student' do
          expect { @override.assignment_override_students.create!(user: @student) }.to change {
            submission.reload.cached_due_date
          }.from(20.minutes.ago(@now)).to(15.minutes.ago(@now))
        end

        it "does not change if an override is added for the student and the due date is earlier" \
        " than an existing override that applies to the student for the assignment" do
          section = @course.course_sections.create!(name: "My Awesome Section")
          student_in_section(section, user: @student)
          @assignment.assignment_overrides.create!(
            due_at: 10.minutes.ago(@now),
            due_at_overridden: true,
            set: section
          )

          override = @assignment.assignment_overrides.create!(
            due_at: 15.minutes.ago(@now),
            due_at_overridden: true
          )

          expect { override.assignment_override_students.create!(user: @student) }.not_to change {
            submission.reload.cached_due_date
          }
        end

        it 'changes if an override is removed for the student' do
          @override.assignment_override_students.create!(user: @student)
          expect { @override.assignment_override_students.find_by(user_id: @student).destroy }.to change {
            submission.reload.cached_due_date
          }.from(15.minutes.ago(@now)).to(20.minutes.ago(@now))
        end

        it 'changes if the due date for the override is changed' do
          @override.assignment_override_students.create!(user: @student, workflow_state: 'active')
          expect { @override.update!(due_at: 14.minutes.ago(@now)) }.to change {
            submission.reload.cached_due_date
          }.from(15.minutes.ago(@now)).to(14.minutes.ago(@now))
        end
      end

      context 'section overrides' do
        before(:once) do
          @section = @course.course_sections.create!(name: 'My Awesome Section')
        end

        it 'changes if an override is added for the section the student is in' do
          student_in_section(@section, user: @student)
          expect do
            @assignment.assignment_overrides.create!(
              due_at: 15.minutes.ago(@now),
              due_at_overridden: true,
              set: @section
            )
          end.to change {
            submission.reload.cached_due_date
          }.from(20.minutes.ago(@now)).to(15.minutes.ago(@now))
        end

        it 'changes if a student is added to the section after the override is added for the section' do
          @assignment.assignment_overrides.create!(
            due_at: 15.minutes.ago(@now),
            due_at_overridden: true,
            set: @section
          )

          expect { student_in_section(@section, user: @student) }.to change {
            submission.reload.cached_due_date
          }.from(20.minutes.ago(@now)).to(15.minutes.ago(@now))
        end

        it 'changes if a student is removed from a section with a due date for the assignment' do
          @assignment.assignment_overrides.create!(
            due_at: 15.minutes.ago(@now),
            due_at_overridden: true,
            set: @section
          )

          @course.enroll_student(@student, section: @section, allow_multiple_enrollments: true).accept!
          expect { @student.enrollments.find_by(course_section_id: @section).destroy }.to change {
            submission.reload.cached_due_date
          }.from(15.minutes.ago(@now)).to(20.minutes.ago(@now))
        end

        it 'changes if the due date for the override is changed' do
          student_in_section(@section, user: @student)
          override = @assignment.assignment_overrides.create!(
            due_at: 15.minutes.ago(@now),
            due_at_overridden: true,
            set: @section
          )
          expect { override.update!(due_at: 14.minutes.ago(@now)) }.to change {
            submission.reload.cached_due_date
          }.from(15.minutes.ago(@now)).to(14.minutes.ago(@now))
        end
      end

      context 'group overrides' do
        before(:once) do
          category = @course.group_categories.create!(name: 'New Group Category')
          @group = @course.groups.create!(group_category: category)
          @assignment = @course.assignments.create!(group_category: category, due_at: 20.minutes.ago(@now))
          @assignment.submit_homework(@student, body: "a body")
        end

        it 'changes if an override is added for the group the student is in' do
          @group.add_user(@student, 'active')

          expect do
            @assignment.assignment_overrides.create!(
              due_at: 15.minutes.ago(@now),
              due_at_overridden: true,
              set: @group
            )
          end.to change {
            submission.reload.cached_due_date
          }.from(20.minutes.ago(@now)).to(15.minutes.ago(@now))
        end

        it 'changes if a student is added to the group after the override is added for the group' do
          @assignment.assignment_overrides.create!(
            due_at: 15.minutes.ago(@now),
            due_at_overridden: true,
            set: @group
          )

          expect { @group.add_user(@student, 'active') }.to change {
            submission.reload.cached_due_date
          }.from(20.minutes.ago(@now)).to(15.minutes.ago(@now))
        end

        it 'changes if a student is removed from a group with a due date for the assignment' do
          @group.add_user(@student, 'active')
          @assignment.assignment_overrides.create!(
            due_at: 15.minutes.ago(@now),
            due_at_overridden: true,
            set: @group
          )

          expect { @group.group_memberships.find_by(user_id: @student).destroy }.to change {
            submission.reload.cached_due_date
          }.from(15.minutes.ago(@now)).to(20.minutes.ago(@now))
        end

        it 'changes if the due date for the override is changed' do
          @group.add_user(@student, 'active')
          override = @assignment.assignment_overrides.create!(
            due_at: 15.minutes.ago(@now),
            due_at_overridden: true,
            set: @group
          )

          expect { override.update!(due_at: 14.minutes.ago(@now)) }.to change {
            submission.reload.cached_due_date
          }.from(15.minutes.ago(@now)).to(14.minutes.ago(@now))
        end
      end

      it 'uses the most lenient due date if there are multiple overrides' do
        category = @course.group_categories.create!(name: 'New Group Category')
        group = @course.groups.create!(group_category: category)
        assignment = @course.assignments.create!(group_category: category, due_at: 20.minutes.ago(@now))
        assignment.submit_homework(@student, body: "a body")

        section = @course.course_sections.create!(name: 'My Awesome Section')
        @course.enroll_student(@student, section: section, allow_multiple_enrollments: true).accept!
        assignment.assignment_overrides.create!(
          due_at: 6.minutes.ago(@now),
          due_at_overridden: true,
          set: section
        )

        group.add_user(@student, 'active')
        assignment.assignment_overrides.create!(
          due_at: 21.minutes.ago(@now),
          due_at_overridden: true,
          set: group
        )

        student_override = assignment.assignment_overrides.create!(
          due_at: 14.minutes.ago(@now),
          due_at_overridden: true
        )
        override_student = student_override.assignment_override_students.create!(user: @student)

        submission = assignment.submissions.find_by!(user: @student)
        expect { @student.enrollments.find_by(course_section: section).destroy }.to change {
          submission.reload.cached_due_date
        }.from(6.minutes.ago(@now)).to(14.minutes.ago(@now))

        expect { override_student.destroy }.to change {
          submission.reload.cached_due_date
        }.from(14.minutes.ago(@now)).to(21.minutes.ago(@now))
      end

      it 'uses override due dates instead of assignment due dates, even if the assignment due date is more lenient' do
        student_override = @assignment.assignment_overrides.create!(
          due_at: 21.minutes.ago(@now),
          due_at_overridden: true
        )

        student_override.assignment_override_students.create!(user: @student)
        expect(submission.cached_due_date).to eq(21.minutes.ago(@now))
      end

      it 'falls back to use the assignment due date if all overrides are destroyed' do
        student_override = @assignment.assignment_overrides.create!(
          due_at: 21.minutes.ago(@now),
          due_at_overridden: true
        )

        override_student = student_override.assignment_override_students.create!(user: @student)
        expect { override_student.destroy }.to change {
          submission.reload.cached_due_date
        }.from(21.minutes.ago(@now)).to(20.minutes.ago(@now))
      end
    end
  end

  describe "#excused" do
    let(:submission) do
      submission = @assignment.submissions.find_by!(user: @student)
      submission.update!(excused: true)
      submission
    end

    it "sets excused to false if the late_policy_status is being changed to a not-nil value" do
      submission.update!(late_policy_status: "missing")
      expect(submission).not_to be_excused
    end

    it "does not set excused to false if the late_policy_status ie being changed to a nil value" do
      # need to skip callbacks so excused does not get set to false
      submission.update_column(:late_policy_status, "missing")
      submission.update!(late_policy_status: nil)
      expect(submission).to be_excused
    end
  end

  describe "#late_policy_status" do
    let(:submission) do
      submission = @assignment.submissions.find_by!(user: @student)
      submission.update!(late_policy_status: "late", seconds_late_override: 60)
      submission
    end

    it "sets late_policy_status to nil if the submission is updated to be excused" do
      submission.update!(excused: true)
      expect(submission.late_policy_status).to be_nil
    end

    it "sets seconds_late_override to nil if the submission is updated to be excused" do
      submission.update!(excused: true)
      expect(submission.seconds_late_override).to be_nil
    end

    it "does not set late_policy_status to nil if the submission is updated to not be excused" do
      # need to skip callbacks so late_policy_status does not get set to nil
      submission.update_column(:excused, true)
      submission.update!(excused: false)
      expect(submission.late_policy_status).to eql "late"
    end

    it "does not set seconds_late_override to nil if the submission is updated to not be excused" do
      # need to skip callbacks so seconds_late_override does not get set to nil
      submission.update_column(:excused, true)
      submission.update!(excused: false)
      expect(submission.seconds_late_override).to be 60
    end
  end

  describe "seconds_late_override" do
    let(:submission) { @assignment.submissions.find_by!(user: @student) }

    it "sets seconds_late_override to nil if the late_policy_status is set to anything other than 'late'" do
      submission.update!(late_policy_status: "late", seconds_late_override: 60)
      expect do
        submission.update!(late_policy_status: "missing")
      end.to change { submission.seconds_late_override }.from(60).to(nil)
    end

    it "does not set seconds_late_override if late_policy status is not 'late'" do
      submission.update!(seconds_late_override: 60)
      expect(submission.seconds_late_override).to be_nil
    end
  end

  describe "seconds_late" do
    before(:once) do
      @date = Time.zone.local(2017, 1, 15, 12)
      @assignment.update!(due_at: 1.hour.ago(@date), submission_types: "online_text_entry")
    end

    let(:submission) { @assignment.submissions.find_by!(user_id: @student) }

    it "returns time between submitted_at and cached_due_date" do
      Timecop.freeze(@date) do
        @assignment.submit_homework(@student, body: "a body")
        expect(submission.seconds_late).to eql 60.minutes.to_i
      end
    end

    it "is adjusted if the student resubmits" do
      Timecop.freeze(@date) { @assignment.submit_homework(@student, body: "a body") }
      Timecop.freeze(30.minutes.from_now(@date)) do
        @assignment.submit_homework(@student, body: "a body")
        expect(submission.seconds_late).to eql 90.minutes.to_i
      end
    end

    it "returns seconds_late_override if the submission has a late_policy_status of 'late'" \
    " and a seconds_late_override" do
      Timecop.freeze(@date) do
        @assignment.submit_homework(@student, body: "a body")
        submission.update!(late_policy_status: "late", seconds_late_override: 90.minutes)
        expect(submission.seconds_late).to eql 90.minutes.to_i
      end
    end

    it "is not adjusted if the student resubmits and the submission has a late_policy_status of 'late'" \
    " and a seconds_late_override" do
      Timecop.freeze(@date) { @assignment.submit_homework(@student, body: "a body") }
      submission.update!(late_policy_status: "late", seconds_late_override: 90.minutes)
      Timecop.freeze(40.minutes.from_now(@date)) do
        @assignment.submit_homework(@student, body: "a body")
        expect(submission.seconds_late).to eql 90.minutes.to_i
      end
    end

    it "returns 0 if the submission has a late_policy_status of 'late' but no seconds_late_override is present" do
      Timecop.freeze(@date) do
        @assignment.submit_homework(@student, body: "a body")
        submission.update!(late_policy_status: "late")
        expect(submission.seconds_late).to be 0
      end
    end

    it "is zero if it is not late" do
      Timecop.freeze(2.hours.ago(@date)) do
        @assignment.submit_homework(@student, body: "a body")
        expect(submission.seconds_late).to be 0
      end
    end

    it "is zero if it was turned in late but the teacher sets the late_policy_status to 'late'" \
    " and sets seconds_late_override to zero" do
      Timecop.freeze(@date) do
        @assignment.submit_homework(@student, body: "a body")
        submission.update!(late_policy_status: "late", seconds_late_override: 0)
        expect(submission.seconds_late).to be 0
      end
    end

    it "is zero if cached_due_date is nil" do
      Timecop.freeze(@date) do
        @assignment.update!(due_at: nil)
        @assignment.submit_homework(@student, body: "a body")
        expect(submission.seconds_late).to be 0
      end
    end

    it "subtracts 60 seconds from the time of submission when submission_type is 'online_quiz'" do
      Timecop.freeze(@date) do
        @assignment.update!(submission_types: "online_quiz")
        @assignment.submit_homework(@student, submission_type: "online_quiz", body: "a body")
        expect(submission.seconds_late).to eql 59.minutes.to_i
      end
    end

    it "includes seconds" do
      Timecop.freeze(30.seconds.from_now(@date)) do
        @assignment.submit_homework(@student, body: "a body")
        expect(submission.seconds_late).to eql((60.minutes + 30.seconds).to_i)
      end
    end

    it "uses the current time if submitted_at is nil" do
      Timecop.freeze(1.day.from_now(@date)) do
        @assignment.grade_student(@student, score: 10, grader: @teacher)
        expect(submission.seconds_late).to eql 25.hours.to_i
      end
    end
  end

  describe "#apply_late_policy" do
    before(:once) do
      @date = Time.zone.local(2017, 1, 15, 12)
      @assignment.update!(due_at: 3.hours.ago(@date), points_possible: 1000, submission_types: "online_text_entry")
      @late_policy = late_policy_model(deduct: 10.0, every: :hour, missing: 80.0)
    end

    let(:submission) { @assignment.submissions.find_by(user_id: @student) }

    context "as a before_save" do
      before(:once) do
        @late_policy.update!(course_id: @course)
      end

      it "deducts a percentage per interval late if grade_matches_current_submission is true" do
        Timecop.freeze(@date) do
          @assignment.submit_homework(@student, body: "a body")
          submission.score = 700
          submission.grade_matches_current_submission = true
          submission.save!
          expect(submission.points_deducted).to eql 300.0
        end
      end

      it "deducts a percentage per interval late if grade_matches_current_submission is nil" do
        Timecop.freeze(@date) do
          @assignment.submit_homework(@student, body: "a body")
          submission.score = 700
          submission.grade_matches_current_submission = nil
          submission.save!
          expect(submission.points_deducted).to eql 300.0
        end
      end

      it "deducts nothing if grade_matches_current_submission is false" do
        Timecop.freeze(@date) do
          @assignment.submit_homework(@student, body: "a body")
          submission.score = 700
          submission.grade_matches_current_submission = false
          submission.save!
          expect(submission.points_deducted).to be_nil
        end
      end

      it "sets points_deducted to nil if a submission's status is changed to missing" do
        submission.update!(score: 5, points_deducted: 2)
        expect { submission.update!(late_policy_status: "missing") }.to change {
          submission.points_deducted
        }.from(2).to(nil)
      end

      it "sets score to raw_score if a submission has points_deducted and the status is changed to missing" do
        submission.update!(score: 5, points_deducted: 2)
        expect { submission.update!(late_policy_status: "missing") }.to change {
          submission.score
        }.from(5).to(7)
      end

      it "keeps the given score if a submission is set to missing and given a score" do
        submission.update!(score: 5, points_deducted: 2)
        expect { submission.update!(score: 3, late_policy_status: "missing") }.to change {
          submission.score
        }.from(5).to(3)
      end
    end

    it "deducts nothing if grading period is closed" do
      grading_period = double("grading_period", closed?: true)
      expect(submission).to receive(:grading_period).and_return(grading_period)
      @assignment.submit_homework(@student, body: "a body")
      submission.score = 700
      submission.apply_late_policy(@late_policy, @assignment)
      expect(submission.score).to eq 700
      expect(submission.points_deducted).to be nil
    end

    it "deducts a percentage per interval late" do
      Timecop.freeze(@date) do
        @assignment.submit_homework(@student, body: "a body")
        submission.score = 700
        submission.apply_late_policy(@late_policy, @assignment)
        expect(submission.score).to eq 400
        expect(submission.points_deducted).to eq 300
      end
    end

    it "deducts nothing if there is no late policy" do
      Timecop.freeze(@date) do
        @assignment.submit_homework(@student, body: "a body")
        submission.score = 700
        submission.apply_late_policy(nil, @assignment)
        expect(submission.score).to eq 700
        expect(submission.points_deducted).to eq 0
      end
    end

    it "deducts nothing if the submission is not late" do
      Timecop.freeze(@date) do
        @assignment.submit_homework(@student, body: "gary, what have you done?")
        submission.score = 700
        submission.late_policy_status = "missing"
        submission.apply_late_policy(@late_policy, @assignment)

        expect(submission.score).to eq 700
        expect(submission.points_deducted).to be_nil
      end
    end

    it "does not round decimal places in the score" do
      Timecop.freeze(2.days.ago(@date)) do
        @assignment.submit_homework(@student, body: "a body")
        original_score = 1.3800000000000001
        submission.score = original_score
        submission.apply_late_policy(@late_policy, @assignment)
        expect(submission.score).to eq original_score
      end
    end

    it "deducts only once even if called twice" do
      Timecop.freeze(@date) do
        @assignment.submit_homework(@student, body: "a body")
        submission.score = 800
        submission.apply_late_policy(@late_policy, @assignment)
        expect(submission.score).to eq 500
        expect(submission.points_deducted).to eq 300
        submission.apply_late_policy(@late_policy, @assignment)
        expect(submission.score).to eq 500
        expect(submission.points_deducted).to eq 300
      end
    end

    it "sets the points_deducted to 0.0 if the score is set to nil and the submission is late" do
      Timecop.freeze(@date) do
        @assignment.submit_homework(@student, body: "a body")
        submission.update!(score: 400, points_deducted: 300)
        submission.score = nil
        submission.apply_late_policy(@late_policy, @assignment)
        expect(submission.points_deducted).to eql 0.0
      end
    end

    it "sets the points_deducted to nil if the score is set to nil and the submission is not late" do
      Timecop.freeze(@date) do
        @assignment.submit_homework(@student, body: "a body")
        submission.update!(score: 400, points_deducted: 300)
        submission.score = nil
        submission.late_policy_status = "none"
        submission.apply_late_policy(@late_policy, @assignment)
        expect(submission.points_deducted).to be_nil
      end
    end

    it "applies missing policy if submission is missing" do
      Timecop.freeze(1.day.from_now(@date)) do
        submission.score = nil
        submission.apply_late_policy(@late_policy, @assignment)
        expect(submission.score).to eq 200
      end
    end

    it "sets grade_matches_current_submission to true when missing policy is applied" do
      Timecop.freeze(1.day.from_now(@date)) do
        submission.score = nil
        submission.grade_matches_current_submission = false
        submission.apply_late_policy(@late_policy, @assignment)
        expect(submission.grade_matches_current_submission).to be true
      end
    end

    it "sets the workflow state to 'graded' when submission is missing" do
      Timecop.freeze(1.day.from_now(@date)) do
        submission.score = nil
        submission.apply_late_policy(@late_policy, @assignment)
        expect(submission.workflow_state).to eq "graded"
      end
    end

    describe "posting of missing submissions" do
      before(:once) do
        late_policy_factory(course: @course, missing: 50)
      end

      context "when the submission was not previously posted" do
        context "for an automatically-posted assignment" do
          it "posts a previously-unscored submission if deducting points for missing submissions" do
            submission.update!(late_policy_status: :missing)
            expect(submission.posted_at).not_to be nil
          end

          it "does not post the submission if missing submission deduction is not enabled" do
            @course.late_policy.update!(missing_submission_deduction_enabled: false)
            expect {
              submission.update!(late_policy_status: :missing)
            }.not_to change { submission.reload.posted_at }
          end

          it "does not update the posted-at date of an already-posted submission" do
            @assignment.post_submissions

            expect {
              submission.update!(late_policy_status: :missing)
            }.not_to change { submission.reload.posted_at }
          end
        end

        it "does not post submissions if the assignment is manually posted" do
          @assignment.post_policy.update!(post_manually: true)

          expect {
            submission.update!(late_policy_status: :missing)
          }.not_to change { submission.reload.posted_at }
        end
      end
    end

    it "does not change the score of a missing submission if it already has one" do
      Timecop.freeze(1.day.from_now(@date)) do
        @assignment.grade_student(@student, grade: 1000, grader: @teacher)
        submission.apply_late_policy(@late_policy, @assignment)
        expect(submission.score).to be 1000.0
      end
    end

    context "with regraded" do
      it "does not apply the deduction multiple times if submission saved multiple times" do
        @late_policy.update!(course_id: @course)
        Timecop.freeze(@date) do
          @assignment.submit_homework(@student, body: 'a body')
          # The submission is saved once in grade_student.  Using sub
          # here to avoid masking/using the submission in the let
          # above. I want to make sure I'm using the exact same object
          # as returned by grade_student.
          sub = @assignment.grade_student(@student, grade: 1000, grader: @teacher).first
          sub.save!
          expect(sub.score).to be 700.0
        end
      end
    end

    context "assignment on paper" do
      before(:once) do
        @date = Time.zone.local(2017, 1, 15, 12)
        @assignment.update!(due_at: 3.hours.ago(@date), points_possible: 1000, submission_types: "on_paper")
        @late_policy = late_policy_factory(course: @course, deduct: 10.0, every: :hour, missing: 80.0)
      end

      it "does not deduct from late assignment" do
        Timecop.freeze(@date) do
          @assignment.submit_homework(@student, body: "a body")
          @assignment.grade_student(@student, grade: 700, grader: @teacher)
          expect(submission.score).to eq 700
          expect(submission.points_deducted).to eq nil
        end
      end

      it "does not grade missing assignment" do
        Timecop.freeze(@date) do
          submission.apply_late_policy
          expect(submission.score).to eq nil
          expect(submission.points_deducted).to eq nil
        end
      end

      it "deducts a percentage per interval late if manually marked late" do
        @assignment.submit_homework(@student, body: "a body")
        submission.late_policy_status = 'late'
        submission.seconds_late_override = 4.hours
        submission.score = 700
        submission.apply_late_policy(@late_policy, @assignment)
        expect(submission.score).to be 300.0
        expect(submission.points_deducted).to eq 400
      end

      context "when change late_policy_status from late to none" do
        before do
          @assignment.course.update!(late_policy: @late_policy)
          @assignment.submit_homework(@student, body: "a body")

          submission.update!(
            score: 700,
            late_policy_status: 'late',
            seconds_late_override: 4.hours
          )
        end

        it "removes late penalty from score" do
          expect { submission.update!(late_policy_status: 'none') }
            .to change { submission.score }.from(300).to(700)
        end

        it "sets points_deducted to nil" do
          expect { submission.update!(late_policy_status: 'none') }
            .to change { submission.points_deducted }.from(400).to(nil)
        end
      end

      context "when changing late_policy_status from none to nil" do
        before do
          @assignment.update!(due_at: 1.hour.from_now)
          @assignment.course.update!(late_policy: @late_policy)
          @assignment.submit_homework(@student, body: "a body")
          submission.update!(score: 700, late_policy_status: 'late', seconds_late_override: 4.hours)
        end

        it "applies the late policy to the score" do
          expect { submission.update!(late_policy_status: 'none') }
            .to change { submission.score }.from(300).to(700)
        end

        it "applies the late policy to points_deducted" do
          expect { submission.update!(late_policy_status: 'none') }
            .to change { submission.points_deducted }.from(400).to(nil)
        end
      end

      it "applies missing policy if submission is manually marked missing" do
        Timecop.freeze(1.day.from_now(@date)) do
          submission.score = nil
          submission.late_policy_status = 'missing'
          submission.apply_late_policy(@late_policy, @assignment)
          expect(submission.score).to eq 200
        end
      end
    end

    context "assignment expecting no submission" do
      before(:once) do
        @date = Time.zone.local(2017, 1, 15, 12)
        @assignment.update!(due_at: 3.hours.ago(@date), points_possible: 1000, submission_types: "none")
        @late_policy = late_policy_factory(course: @course, deduct: 10.0, every: :hour, missing: 80.0)
      end

      it "does not deduct from late assignment" do
        Timecop.freeze(@date) do
          @assignment.submit_homework(@student, body: "a body")
          @assignment.grade_student(@student, grade: 700, grader: @teacher)
          expect(submission.score).to eq 700
          expect(submission.points_deducted).to eq nil
        end
      end

      it "does not grade missing assignment" do
        Timecop.freeze(@date) do
          submission.apply_late_policy
          expect(submission.score).to eq nil
          expect(submission.points_deducted).to eq nil
        end
      end

      it "deducts a percentage per interval late if manually marked late" do
        @assignment.submit_homework(@student, body: "a body")
        submission.late_policy_status = 'late'
        submission.seconds_late_override = 4.hours
        submission.score = 700
        submission.apply_late_policy(@late_policy, @assignment)
        expect(submission.score).to eq 300
        expect(submission.points_deducted).to eq 400
      end

      it "applies missing policy if submission is manually marked missing" do
        Timecop.freeze(1.day.from_now(@date)) do
          submission.score = nil
          submission.late_policy_status = 'missing'
          submission.apply_late_policy(@late_policy, @assignment)
          expect(submission.score).to eq 200
        end
      end
    end

    context 'when submitting to an LTI assignment' do
      before(:once) do
        @date = Time.zone.local(2017, 1, 15, 12)
        @assignment.update!(due_at: @date - 3.hours, points_possible: 1_000, submission_types: 'external_tool')
        @late_policy = late_policy_factory(course: @course, deduct: 10.0, every: :hour, missing: 80.0)
      end

      it "deducts a percentage per interval late if submitted late" do
        Timecop.freeze(@date) do
          @assignment.submit_homework(@student, body: "a body")
          @assignment.grade_student(@student, grade: 700, grader: @teacher)
          expect(submission.points_deducted).to eq 300
        end
      end

      it "applies the deduction to the awarded score if submitted late" do
        Timecop.freeze(@date) do
          @assignment.submit_homework(@student, body: "a body")
          @assignment.grade_student(@student, grade: 700, grader: @teacher)
          expect(submission.score).to eq 400
        end
      end

      it "does not grade missing submissions" do
        Timecop.freeze(@date) do
          submission.apply_late_policy
          expect(submission.score).to be_nil
        end
      end

      it "deducts a percentage per interval late if the submission is manually marked late" do
        @assignment.submit_homework(@student, body: "a body")
        submission.late_policy_status = 'late'
        submission.seconds_late_override = 4.hours
        submission.score = 700
        submission.apply_late_policy(@late_policy, @assignment)
        expect(submission.points_deducted).to eq 400
      end

      it "applies the deduction to the awarded score if the submission is manually marked late" do
        @assignment.submit_homework(@student, body: "a body")
        submission.late_policy_status = 'late'
        submission.seconds_late_override = 4.hours
        submission.score = 700
        submission.apply_late_policy(@late_policy, @assignment)
        expect(submission.score).to eq 300
      end

      it "applies the missing policy if the submission is manually marked missing" do
        Timecop.freeze(@date + 1.day) do
          submission.score = nil
          submission.late_policy_status = 'missing'
          submission.apply_late_policy(@late_policy, @assignment)
          expect(submission.score).to eq 200
        end
      end
    end
  end

  describe "#apply_late_policy_before_save" do
    before(:once) do
      @date = Time.zone.local(2017, 3, 25, 11)
      @assignment.update!(due_at: 4.days.ago(@date), points_possible: 1000, submission_types: "online_text_entry")
      @late_policy = late_policy_factory(course: @course, deduct: 5.0, every: :day, missing: 80.0)
    end

    let(:submission) { @assignment.submissions.find_by(user_id: @student) }

    it "applies the late policy when score changes" do
      Timecop.freeze(2.days.ago(@date)) do
        @assignment.submit_homework(@student, body: "a body")
        @assignment.grade_student(@student, grade: 600, grader: @teacher)
        expect(submission.score).to eq 500
        expect(submission.points_deducted).to eq 100
      end
    end

    it "applies the late policy when entered grade is equal to previous penalized grade" do
      Timecop.freeze(2.days.ago(@date)) do
        @assignment.submit_homework(@student, body: "a body")
        @assignment.grade_student(@student, grade: 600, grader: @teacher)

        @assignment.grade_student(@student, grade: 500, grader: @teacher)
        expect(submission.score).to eq 400
      end
    end

    it "does not apply the late policy when what-if score changes" do
      Timecop.freeze(2.days.ago(@date)) do
        @assignment.submit_homework(@student, body: "a body")
        @assignment.grade_student(@student, grade: 600, grader: @teacher)
      end
      Timecop.freeze(@date) do
        @assignment.submit_homework(@student, body: "a body")
        submission.update!(student_entered_score: 900)
        expect(submission.score).to eq 500
        expect(submission.points_deducted).to eq 100
      end
    end

    it "does not apply the late policy more than once when working with decimals with a scale of more than 2" do
      Timecop.freeze(3.days.ago(@date)) do
        @course.late_policy.update!(late_submission_deduction: 2.35)
        @assignment.submit_homework(@student, body: "a body")
        @assignment.update!(points_possible: 10)
        @assignment.grade_student(@student, grade: 10, grader: @teacher)
        DueDateCacher.recompute(@assignment, update_grades: true)
        expect(submission.score).to be 9.76
      end
    end

    it "does not change a previous grade when student submits ungraded work" do
      asg = @course.assignments.create!(points_possible: 1000, submission_types: "online_text_entry")
      Timecop.freeze(2.days.ago(@date)) do
        asg.update!(due_at: 4.days.ago(@date))
        ph = asg.submissions.last
        expect(ph.missing?).to be true
        expect(ph.score).to eq 200
        expect(ph.points_deducted).to be nil
      end
      Timecop.freeze(@date) do
        hw = asg.submit_homework(@student, body: "a body", submission_type: "online_text_entry")
        hw.save!
        expect(hw.late?).to be true
        expect(hw.score).to eq 200
        expect(hw.points_deducted).to be nil
      end
    end

    it "re-applies the late policy when seconds_late_override changes" do
      Timecop.freeze(@date) do
        @assignment.submit_homework(@student, body: "a body")
        @assignment.grade_student(@student, grade: 800, grader: @teacher)
      end
      submission.update!(seconds_late_override: 3.days, late_policy_status: "late")
      expect(submission.score).to eq 650
      expect(submission.points_deducted).to eq 150
    end
  end

  include_examples "url validation tests"
  it "should check url validity" do
    test_url_validation(submission_spec_model)
  end

  it "should add http:// to the body for long urls, too" do
    s = submission_spec_model(submit_homework: true)
    expect(s.url).to eq 'http://www.instructure.com'

    long_url = ("a"*300 + ".com")
    s.url = long_url
    s.save!
    expect(s.url).to eq "http://#{long_url}"
    # make sure it adds the "http://" to the body for long urls, too
    expect(s.body).to eq "http://#{long_url}"
  end

  it "should offer the context, if one is available" do
    @course = Course.new
    @assignment = Assignment.new(:context => @course)
    expect(@assignment).to receive(:context).and_return(@course)

    @submission = Submission.new
    expect{@submission.context}.not_to raise_error
    expect(@submission.context).to be_nil
    @submission.assignment = @assignment
    expect(@submission.context).to eql(@course)
  end

  it "should have an interesting state machine" do
    submission_spec_model(submit_homework: true)
    expect(@submission.state).to eql(:submitted)
    @submission.grade_it
    expect(@submission.state).to eql(:graded)
  end

  it "should be versioned" do
    submission_spec_model
    expect(@submission).to be_respond_to(:versions)
  end

  it "should not save new versions by default" do
    submission_spec_model
    expect {
      @submission.save!
    }.not_to change(@submission.versions, :count)
  end

  it "does not create a new version if only the posted_at field is updated" do
    submission_spec_model
    expect {
      @submission.update!(posted_at: Time.zone.now)
    }.not_to change {
      @submission.reload.versions.count
    }
  end

  it "does not update the most recent version if only the posted_at field is updated" do
    submission_spec_model
    expect {
      @submission.update!(posted_at: Time.zone.now)
    }.not_to change {
      @submission.reload.versions.first.model.posted_at
    }
  end

  describe "version indexing" do
    it "should create a SubmissionVersion when a new submission is created" do
      expect {
        submission_spec_model
      }.to change(SubmissionVersion, :count)
    end

    it "should create a SubmissionVersion when a new version is saved" do
      submission_spec_model
      expect {
        @submission.with_versioning(:explicit => true) { @submission.save }
      }.to change(SubmissionVersion, :count)
    end

    it "should not fail preload if versionable is nil" do
      submission_spec_model
      version = Version.find_by(versionable: @submission)
      version.update_attribute(:versionable_id, Submission.last.id + 1)
      expect do
        ActiveRecord::Associations::Preloader.new.preload([version].map(&:model), :originality_reports)
      end.not_to raise_error
    end
  end

  it "should ensure the media object exists" do
    assignment_model
    se = @course.enroll_student(user_factory)
    expect(MediaObject).to receive(:ensure_media_object).with("fake", { :context => se.user, :user => se.user })
    @submission = @assignment.submit_homework(se.user, :media_comment_id => "fake", :media_comment_type => "audio")
  end

  describe "#grade_change_audit" do
    let_once(:submission) { @assignment.submissions.find_by(user: @student) }

    it "should log submissions with grade changes" do
      expect(Auditors::GradeChange).to receive(:record).once
      submission.update!(grader: @teacher, score: 5)
    end

    it "grade change event author can be set" do
      assistant = User.create!
      @course.enroll_ta(assistant, enrollment_state: "active")

      expect(Auditors::GradeChange).to receive(:record).once do |args|
        expect(args[:submission].grader_id).to eq assistant.id
      end

      submission.grade_change_event_author_id = assistant.id
      submission.update!(score: 5)
    end

    it "uses the existing grader_id as the author if grade_change_event_author_id is not set" do
      @assignment.grade_student(@student, grade: 10, grader: @teacher)

      expect(Auditors::GradeChange).to receive(:record).once do |args|
        expect(args[:submission].grader_id).to eq @teacher.id
      end

      submission.reload.update!(score: 5)
    end

    it "should log excused submissions" do
      expect(Auditors::GradeChange).to receive(:record).once
      submission.update!(excused: true, grader: @user)
    end

    it "should log just one submission affected by assignment update" do
      expect(Auditors::GradeChange).to receive(:record).twice
      # only graded submissions are updated by assignment
      submission.update!(score: 111, workflow_state: 'graded')
      @assignment.update!(points_possible: 999)
    end

    it "should not log ungraded submission change when assignment muted" do
      expect(Auditors::GradeChange).to receive(:record).never
      @assignment.mute!
      @assignment.unmute!
    end

    it "inserts a grade change audit record by default" do
      expect(Auditors::GradeChange::Stream).to receive(:insert).once
      submission.grade_change_audit(force_audit: true)
    end

    it "does not insert a grade change audit record if skip_insert is true" do
      expect(Auditors::GradeChange::Stream).not_to receive(:insert)
      submission.grade_change_audit(force_audit: true, skip_insert: true)
    end

    it "emits a grade change live event when skip_insert is false" do
      expect(Canvas::LiveEvents).to receive(:grade_changed).once
      submission.grade_change_audit(force_audit: true, skip_insert: false)
    end

    it "emits a grade change live event when skip_insert is true" do
      expect(Canvas::LiveEvents).to receive(:grade_changed).once
      submission.grade_change_audit(force_audit: true, skip_insert: true)
    end
  end

  context "#graded_anonymously" do
    it "saves when grade changed and set explicitly" do
      submission_spec_model
      expect(@submission.graded_anonymously).to be_falsey
      @submission.score = 42
      @submission.graded_anonymously = true
      @submission.save!
      expect(@submission.graded_anonymously).to be_truthy
      @submission.reload
      expect(@submission.graded_anonymously).to be_truthy
    end

    it "retains its value when grade does not change" do
      submission_spec_model(graded_anonymously: true, score: 3, grade: "3")
      @submission = Submission.find(@submission.id) # need new model object
      expect(@submission.graded_anonymously).to be_truthy
      @submission.body = 'test body'
      @submission.save!
      @submission.reload
      expect(@submission.graded_anonymously).to be_truthy
    end

    it "resets when grade changed and not set explicitly" do
      submission_spec_model(graded_anonymously: true, score: 3, grade: "3")
      @submission = Submission.find(@submission.id) # need new model object
      expect(@submission.graded_anonymously).to be_truthy
      @submission.score = 42
      @submission.save!
      @submission.reload
      expect(@submission.graded_anonymously).to be_falsey
    end
  end

  context "Discussion Topic" do
    it "submitted_at does not change when a second discussion entry is created" do
      course_with_student(:active_all => true)
      @topic = @course.discussion_topics.create(:title => "some topic")
      @assignment = @course.assignments.create(:title => "some discussion assignment")
      @assignment.submission_types = 'discussion_topic'
      @assignment.save!
      @entry1 = @topic.discussion_entries.create(:message => "first entry", :user => @user)
      @topic.assignment_id = @assignment.id
      @topic.save!

      Timecop.freeze(30.minutes.from_now) do
        expect do
          @topic.discussion_entries.create(:message => "second entry", :user => @user)
        end.not_to(change { @assignment.submissions.find_by(user: @user).submitted_at })
      end
    end

    it "should not create multiple versions on submission for discussion topics" do
      course_with_student(:active_all => true)
      @topic = @course.discussion_topics.create(:title => "some topic")
      @assignment = @course.assignments.create(:title => "some discussion assignment")
      @assignment.submission_types = 'discussion_topic'
      @assignment.save!
      @topic.assignment_id = @assignment.id
      @topic.save!

      Timecop.freeze(1.second.ago) do
        @assignment.submit_homework(@student, :submission_type => 'discussion_topic')
      end
      @assignment.submit_homework(@student, :submission_type => 'discussion_topic')
      expect(@student.submissions.first.submission_history.count).to eq 1
    end
  end

  context "broadcast policy" do
    context "Submission Notifications" do
      before :once do
        Notification.create(:name => 'Assignment Submitted')
        Notification.create(:name => 'Assignment Resubmitted')
        Notification.create(:name => 'Assignment Submitted Late')
        Notification.create(:name => 'Group Assignment Submitted Late')

        course_with_teacher(course: @course, active_all: true)
      end

      it "should send the correct message when an assignment is turned in on-time" do
        @assignment.workflow_state = "published"
        @assignment.update(:due_at => Time.now + 1000)

        submission_spec_model(user: @student, submit_homework: true)
        expect(@submission.messages_sent.keys).to eq ['Assignment Submitted']
      end

      it "should not send a message to a TA without grading rights" do
        limited_role = custom_ta_role("limitedta", :account => @course.account)
        [:view_all_grades, :manage_grades].each do |permission|
          @course.account.role_overrides.create!(:permission => permission, :enabled => false, :role => limited_role)
        end

        limited_ta = user_factory(:active_all => true, :active_cc => true)
        @course.enroll_user(limited_ta, "TaEnrollment", :role => limited_role, :enrollment_state => "active")
        normal_ta = user_factory(:active_all => true, :active_cc => true)
        @course.enroll_user(normal_ta, "TaEnrollment", :enrollment_state => "active")

        n = Notification.where(:name => 'Assignment Submitted').first
        n.update(:category => "TestImmediately")
        [limited_ta, normal_ta].each do |ta|
          NotificationPolicy.create(:notification => n, :communication_channel => ta.communication_channel, :frequency => "immediately")
        end
        @assignment.workflow_state = "published"
        @assignment.update(:due_at => Time.now + 1000)

        submission_spec_model(user: @student, submit_homework: true)
        expect(@submission.messages_sent['Assignment Submitted'].map(&:user)).to eq [normal_ta]
      end


      it "should send the correct message when an assignment is turned in late" do
        @assignment.workflow_state = "published"
        @assignment.update(:due_at => Time.now - 1000)

        submission_spec_model(user: @student, submit_homework: true)
        expect(@submission.messages_sent.keys).to eq ['Assignment Submitted Late']
      end

      it "should send the correct message when an assignment is resubmitted on-time" do
        @assignment.submission_types = ['online_text_entry']
        @assignment.due_at = Time.now + 1000
        @assignment.save!

        @assignment.submit_homework(@student, :body => "lol")
        resubmission = @assignment.submit_homework(@student, :body => "frd")
        expect(resubmission.messages_sent.keys).to eq ['Assignment Resubmitted']
      end

      it "should send the correct message when an assignment is resubmitted late" do
        @assignment.submission_types = ['online_text_entry']
        @assignment.due_at = Time.now - 1000
        @assignment.save!

        @assignment.submit_homework(@student, :body => "lol")
        resubmission = @assignment.submit_homework(@student, :body => "frd")
        expect(resubmission.messages_sent.keys).to eq ['Assignment Submitted Late']
      end

      it "should send the correct message when a group assignment is submitted late" do
        @a = assignment_model(:course => @context, :group_category => "Study Groups", :due_at => Time.now - 1000, :submission_types => ["online_text_entry"])
        @group1 = @a.context.groups.create!(:name => "Study Group 1", :group_category => @a.group_category)
        @group1.add_user(@student)
        submission = @a.submit_homework @student, :submission_type => "online_text_entry", :body => "blah"

        expect(submission.messages_sent.keys).to eq ['Group Assignment Submitted Late']
      end

      context "Submission Posted" do
        let(:submission) { @assignment.submissions.find_by!(user: @student) }
        let(:submission_posted_messages) do
          Message.where(
            communication_channel: @student.email_channel,
            notification: @submission_posted_notification
          )
        end

        before(:once) do
          @submission_posted_notification = Notification.find_or_create_by(
            category: "Grading",
            name: "Submission Posted"
          )
          @student.update!(email: "fakeemail@example.com")
          @student.email_channel.update!(workflow_state: :active)
        end

        it "does not send a notification when a submission is not being posted" do
          expect { submission.update!(body: "hello") }.not_to change { submission_posted_messages.count }
        end

        context "when grade_posting_in_progress is true" do
          before(:each) do
            submission.grade_posting_in_progress = true
          end

          it "sends a notification when a submission is posted and assignment posts manually" do
            @assignment.ensure_post_policy(post_manually: true)

            expect {
              submission.update!(posted_at: Time.zone.now)
            }.to change {
              submission_posted_messages.count
            }.by(1)
          end

          it "sends a notification when a submission is posted and assignment posts automatically" do
            expect {
              submission.update!(posted_at: Time.zone.now)
            }.to change {
              submission_posted_messages.count
            }.by(1)
          end
        end

        context "when grade_posting_in_progress is false" do
          before(:each) do
            submission.grade_posting_in_progress = false
          end

          it "does not send a notification when a submission is posted and assignment posts manually" do
            @assignment.ensure_post_policy(post_manually: true)

            expect {
              submission.update!(posted_at: Time.zone.now)
            }.not_to change {
              submission_posted_messages.count
            }
          end

          it "does not send a notification when a submission is posted and assignment posts automatically" do
            expect {
              submission.update!(posted_at: Time.zone.now)
            }.not_to change {
              submission_posted_messages.count
            }
          end
        end
      end
    end

    context "Submission Graded" do
      before :once do
        @assignment.ensure_post_policy(post_manually: false)
        Notification.create(:name => 'Submission Graded', :category => 'TestImmediately')
        submission_spec_model(submit_homework: true)
      end

      it "should create a message when the assignment has been graded and published" do
        @cc = @user.communication_channels.create(:path => "somewhere")
        @submission.reload
        expect(@submission.assignment).to eql(@assignment)
        expect(@submission.assignment.state).to eql(:published)
        @submission = @assignment.grade_student(@student, grader: @teacher, score: 5).first
        expect(@submission.messages_sent).to include('Submission Graded')
      end

      it "should not create a message for a soft-concluded student" do
        @course.start_at = 2.weeks.ago
        @course.conclude_at = 1.weeks.ago
        @course.restrict_enrollments_to_course_dates = true
        @course.save!

        @cc = @user.communication_channels.create(:path => "somewhere")
        @submission.reload
        expect(@submission.assignment).to eql(@assignment)
        expect(@submission.assignment.state).to eql(:published)
        @submission = @assignment.grade_student(@student, grader: @teacher, score: 5).first
        expect(@submission.messages_sent).to_not include('Submission Graded')
      end

      it "notifies observers" do
        course_with_observer(course: @course, associated_user_id: @user.id, active_all: true, active_cc: true)
        @assignment.grade_student(@student, grader: @teacher, score: 5)
        expect(@observer.email_channel.messages.length).to eq 1
      end

      it "should not create a message when a muted assignment has been graded and published" do
        @cc = @user.communication_channels.create(:path => "somewhere")
        @assignment.ensure_post_policy(post_manually: true)
        @submission.reload
        expect(@submission.assignment).to eql(@assignment)
        expect(@submission.assignment.state).to eql(:published)
        @submission = @assignment.grade_student(@student, grader: @teacher, score: 5).first
        expect(@submission.messages_sent).not_to include "Submission Graded"
      end

      it "should not create a message when this is a quiz submission" do
        @cc = @user.communication_channels.create(:path => "somewhere")
        @quiz = Quizzes::Quiz.create!(:context => @course)
        @submission.quiz_submission = @quiz.generate_submission(@user)
        @submission.save!
        @submission.reload
        expect(@submission.assignment).to eql(@assignment)
        expect(@submission.assignment.state).to eql(:published)
        @submission = @assignment.grade_student(@student, grader: @teacher, score: 5).first
        expect(@submission.messages_sent).not_to include('Submission Graded')
      end

      it "should create a hidden stream_item_instance when muted, graded, and published" do
        @cc = @user.communication_channels.create :path => "somewhere"
        @assignment.ensure_post_policy(post_manually: true)
        expect {
          @assignment.grade_student(@user, grade: 10, grader: @teacher).first
        }.to change StreamItemInstance, :count
        expect(@user.stream_item_instances.last).to be_hidden
      end

      it "should hide any existing stream_item_instances when grades are hidden" do
        @cc = @user.communication_channels.create :path => "somewhere"
        expect {
          @assignment.grade_student(@student, grader: @teacher, score: 5).first
        }.to change StreamItemInstance, :count
        expect(@user.stream_item_instances.last).not_to be_hidden
        @assignment.hide_submissions
        expect(@user.stream_item_instances.last).to be_hidden
      end

      it "should show hidden stream_item_instances when grades are posted" do
        @cc = @user.communication_channels.create :path => "somewhere"
        @assignment.ensure_post_policy(post_manually: true)
        expect {
          @assignment.update_submission(@student, :author => @teacher, :comment => "some comment")
        }.to change StreamItemInstance, :count
        expect(@submission.submission_comments.last).to be_hidden
        expect(@user.stream_item_instances.last).to be_hidden
        @assignment.post_submissions
        expect(@submission.submission_comments.last).to_not be_hidden
        expect(@submission.reload.submission_comments_count).to eq 1
        expect(@user.stream_item_instances.last).to_not be_hidden
      end

      it "should not create hidden stream_item_instances for instructors when muted, graded, and published" do
        @cc = @teacher.communication_channels.create :path => "somewhere"
        @assignment.mute!
        expect {
          @submission.add_comment(:author => @student, :comment => "some comment")
        }.to change StreamItemInstance, :count
        expect(@teacher.stream_item_instances.last).to_not be_hidden
      end

      it "should not hide any existing stream_item_instances for instructors when muted" do
        @cc = @teacher.communication_channels.create :path => "somewhere"
        expect {
          @submission.add_comment(:author => @student, :comment => "some comment")
        }.to change StreamItemInstance, :count
        expect(@teacher.stream_item_instances.last).to_not be_hidden
        @assignment.mute!
        @teacher.reload
        expect(@teacher.stream_item_instances.last).to_not be_hidden
      end

      it "should not create a message for admins and teachers with quiz submissions" do
        course_with_teacher(:active_all => true)
        assignment = @course.assignments.create!(
          :title => 'assignment',
          :points_possible => 10)
        quiz       = @course.quizzes.build(
          :assignment_id   => assignment.id,
          :title           => 'test quiz',
          :points_possible => 10)
        quiz.workflow_state = 'available'
        quiz.save!

        user       = account_admin_user
        user.communication_channels.create!(:path => 'admin@example.com')
        submission = quiz.generate_submission(user, false)
        Quizzes::SubmissionGrader.new(submission).grade_submission

        @teacher.communication_channels.create!(:path => 'chang@example.com')
        submission2 = quiz.generate_submission(@teacher, false)
        Quizzes::SubmissionGrader.new(submission2).grade_submission

        expect(submission.submission.messages_sent).not_to include('Submission Graded')
        expect(submission2.submission.messages_sent).not_to include('Submission Graded')
      end
    end

    it "should create a stream_item_instance when graded and published" do
      Notification.create :name => "Submission Graded"
      submission_spec_model
      @cc = @user.communication_channels.create :path => "somewhere"
      expect {
        @assignment.grade_student(@user, grade: 10, grader: @teacher)
      }.to change StreamItemInstance, :count
    end

    it "should create a stream_item_instance when graded, and then made it visible when unmuted" do
      Notification.create :name => "Submission Graded"
      submission_spec_model
      @cc = @user.communication_channels.create :path => "somewhere"
      @assignment.mute!
      expect {
        @assignment.grade_student(@user, grade: 10, grader: @teacher)
      }.to change StreamItemInstance, :count

      @assignment.unmute!
      stream_item_ids       = StreamItem.where(:asset_type => 'Submission', :asset_id => @assignment.submissions.all).pluck(:id)
      stream_item_instances = StreamItemInstance.where(:stream_item_id => stream_item_ids)
      stream_item_instances.each { |sii| expect(sii).not_to be_hidden }
    end

    context "Submission Grade Changed" do
      before :once do
        @assignment.ensure_post_policy(post_manually: false)
      end

      it "creates a message when the score is changed and the grades were already published" do
        Notification.create(:name => 'Submission Grade Changed')
        allow(@assignment).to receive(:score_to_grade).and_return("10.0")
        allow(@assignment).to receive(:due_at).and_return(Time.now  - 100)
        submission_spec_model

        @cc = @user.communication_channels.create(:path => "somewhere")
        s = @assignment.grade_student(@user, grade: 10, grader: @teacher)[0] # @submission
        s.graded_at = Time.zone.parse("Jan 1 2000")
        s.save
        @submission = @assignment.grade_student(@user, grade: 9, grader: @teacher)[0]
        expect(@submission).to eql(s)
        expect(@submission.messages_sent).to include('Submission Grade Changed')
      end

      it "does not create a grade changed message when theres a quiz attached" do
        Notification.create(:name => 'Submission Grade Changed')
        allow(@assignment).to receive(:score_to_grade).and_return("10.0")
        allow(@assignment).to receive(:due_at).and_return(Time.now  - 100)
        submission_spec_model

        @quiz = Quizzes::Quiz.create!(:context => @course)
        @submission.quiz_submission = @quiz.generate_submission(@user)
        @submission.save!
        @cc = @user.communication_channels.create(:path => "somewhere")
        s = @assignment.grade_student(@user, grade: 10, grader: @teacher)[0] # @submission
        s.graded_at = Time.zone.parse("Jan 1 2000")
        s.save
        @submission = @assignment.grade_student(@user, grade: 9, grader: @teacher)[0]
        expect(@submission).to eql(s)
        expect(@submission.messages_sent).not_to include('Submission Grade Changed')
      end

      it "does not create a message when grades were already published for an assignment with hidden grades" do
        @assignment.ensure_post_policy(post_manually: true)
        Notification.create(:name => 'Submission Grade Changed')
        allow(@assignment).to receive(:score_to_grade).and_return("10.0")
        allow(@assignment).to receive(:due_at).and_return(Time.now  - 100)
        submission_spec_model

        @cc = @user.communication_channels.create(:path => "somewhere")
        s = @assignment.grade_student(@user, grade: 10, grader: @teacher)[0] # @submission
        s.graded_at = Time.zone.parse("Jan 1 2000")
        s.save
        @submission = @assignment.grade_student(@user, grade: 9, grader: @teacher)[0]
        expect(@submission).to eql(s)
        expect(@submission.messages_sent).not_to include('Submission Grade Changed')
      end

      it "does not create a message when the submission was recently graded" do
        Notification.create(:name => 'Submission Grade Changed')
        allow(@assignment).to receive(:score_to_grade).and_return("10.0")
        allow(@assignment).to receive(:due_at).and_return(Time.now  - 100)
        submission_spec_model

        @cc = @user.communication_channels.create(:path => "somewhere")
        s = @assignment.grade_student(@user, grade: 10, grader: @teacher)[0] # @submission
        @submission = @assignment.grade_student(@user, grade: 9, grader: @teacher)[0]
        expect(@submission).to eql(s)
        expect(@submission.messages_sent).not_to include('Submission Grade Changed')
      end
    end
  end

  describe "permission policy" do
    describe "can :grade" do
      before(:each) do
        @submission = Submission.new
        @grader = User.new
      end

      it "delegates to can_grade?" do
        [true, false].each do |value|
          allow(@submission).to receive(:can_grade?).with(@grader).and_return(value)

          expect(@submission.grants_right?(@grader, :grade)).to eq(value)
        end
      end
    end

    describe "can :autograde" do
      before(:each) do
        @submission = Submission.new
      end

      it "delegates to can_autograde?" do
        [true, false].each do |value|
          allow(@submission).to receive(:can_autograde?).and_return(value)

          expect(@submission.grants_right?(nil, :autograde)).to eq(value)
        end
      end
    end

    describe "can :read_grade" do
      before(:once) do
        @course = Course.create!
        @student = @course.enroll_user(User.create!, "StudentEnrollment", enrollment_state: "active").user
        @assignment = @course.assignments.create!
        @submission = @assignment.submissions.find_by(user: @student)
      end

      it "returns true when their submission is posted and assignment manually posts" do
        @assignment.ensure_post_policy(post_manually: true)
        @submission.update!(posted_at: Time.zone.now)
        expect(@submission.grants_right?(@student, :read_grade)).to be true
      end

      it "returns false when their submission is not posted and assignment manually posts" do
        @assignment.ensure_post_policy(post_manually: true)
        expect(@submission.grants_right?(@student, :read_grade)).to be false
      end

      it "returns true when their submission is posted and assignment automatically posts" do
        @assignment.ensure_post_policy(post_manually: false)
        @submission.update!(posted_at: Time.zone.now)
        expect(@submission.grants_right?(@student, :read_grade)).to be true
      end

      it "returns true when their submission is not posted and assignment automatically posts" do
        @assignment.ensure_post_policy(post_manually: false)
        expect(@submission.grants_right?(@student, :read_grade)).to be true
      end
    end
  end

  describe 'computation of scores' do
    before(:once) do
      @assignment.ensure_post_policy(post_manually: false)
      @assignment.update!(points_possible: 10)
      submission_spec_model
    end

    let(:scores) do
      enrollment = Enrollment.where(user_id: @submission.user_id, course_id: @submission.context).first
      enrollment.scores.order(:grading_period_id)
    end

    let(:grading_period_scores) do
      scores.where.not(grading_period_id: nil)
    end

    let(:course_scores) do
      scores.where(course_score: true)
    end

    let(:course_and_grading_period_scores) do
      scores.where(course_score: true).or(scores.where.not(grading_period_id: nil).where(assignment_group_id: nil))
    end

    it 'recomputes course scores when the submission score changes' do
      expect { @assignment.grade_student(@student, grader: @teacher, score: 5) }.to change {
        course_scores.pluck(:current_score)
      }.from([nil]).to([50.0])
    end

    context 'with grading periods' do
      before(:once) do
        @now = Time.zone.now
        course = @submission.context
        assignment_outside_of_period = course.assignments.create!(
          due_at: 10.days.from_now(@now),
          points_possible: 10
        )
        assignment_outside_of_period.grade_student(@user, grade: 8, grader: @teacher)
        @assignment.update!(due_at: @now)
        @root_account = course.root_account
        group = @root_account.grading_period_groups.create!
        group.enrollment_terms << course.enrollment_term
        @grading_period = group.grading_periods.create!(
          title: 'Current Grading Period',
          start_date: 5.days.ago(@now),
          end_date: 5.days.from_now(@now)
        )
      end

      it 'updates the course score and grading period score if a submission ' \
      'in a grading period is graded' do
        expect { @assignment.grade_student(@student, grader: @teacher, score: 5) }.to change {
          course_and_grading_period_scores.pluck(:current_score)
        }.from([nil, 80.0]).to([50.0, 65.0])
      end

      it 'only updates the course score (not the grading period score) if a submission ' \
      'not in a grading period is graded' do
        day_after_grading_period_ends = 1.day.from_now(@grading_period.end_date)
        @assignment.update!(due_at: day_after_grading_period_ends)
        expect { @assignment.grade_student(@student, grader: @teacher, score: 5) }.to change {
          course_and_grading_period_scores.pluck(:current_score)
        }.from([nil, 80.0]).to([nil, 65.0])
      end
    end
  end

  describe '#can_grade?' do
    before(:each) do
      @account = Account.new
      @course = Course.new(account: @account)
      @assignment = Assignment.new(course: @course)
      @submission = Submission.new(assignment: @assignment)

      @grader = User.new
      @grader.id = 10
      @student = User.new
      @student.id = 42

      allow(@course).to receive(:account_membership_allows).with(@grader).and_return(true)
      allow(@course).to receive(:grants_right?).with(@grader, nil, :manage_grades).and_return(true)

      @assignment.course = @course
      allow(@assignment).to receive(:published?).and_return(true)
      grading_period = double("grading_period", closed?: false)
      allow(@submission).to receive(:grading_period).and_return(grading_period)

      @submission.grader = @grader
      @submission.user = @student
    end

    it 'returns true for published assignments if the grader is a teacher who is allowed to
        manage grades' do
      expect(@submission.grants_right?(@grader, :grade)).to be_truthy
    end

    context 'when assignment is unpublished' do
      before(:each) do
        allow(@assignment).to receive(:published?).and_return(false)

        @status = @submission.grants_right?(@grader, :grade)
      end

      it 'returns false' do
        expect(@status).to be_falsey
      end

      it 'sets an appropriate error message' do
        expect(@submission.grading_error_message).to include('unpublished')
      end
    end

    context 'when the grader does not have the right to manage grades for the course' do
      before(:each) do
        allow(@course).to receive(:grants_right?).with(@grader, nil, :manage_grades).and_return(false)

        @status = @submission.grants_right?(@grader, :grade)
      end

      it 'returns false' do
        expect(@status).to be_falsey
      end

      it 'sets an appropriate error message' do
        expect(@submission.grading_error_message).to include('manage grades')
      end
    end

    context 'when the grader is a teacher and the assignment is in a closed grading period' do
      before(:each) do
        allow(@course).to receive(:account_membership_allows).with(@grader).and_return(false)
        grading_period = double("grading_period", closed?: true)
        allow(@submission).to receive(:grading_period).and_return(grading_period)

        @status = @submission.grants_right?(@grader, :grade)
      end

      it 'returns false' do
        expect(@status).to be_falsey
      end

      it 'sets an appropriate error message' do
        expect(@submission.grading_error_message).to include('closed grading period')
      end
    end

    context "when grader_id is a teacher's id and the assignment is in a closed grading period" do
      before(:each) do
        allow(@course).to receive(:account_membership_allows).with(@grader).and_return(false)
        grading_period = double("grading_period", closed?: true)
        allow(@submission).to receive(:grading_period).and_return(grading_period)
        @submission.grader = nil
        @submission.grader_id = 10

        @status = @submission.grants_right?(@grader, :grade)
      end

      it 'returns false' do
        expect(@status).to be_falsey
      end

      it 'sets an appropriate error message' do
        expect(@submission.grading_error_message).to include('closed grading period')
      end
    end

    it 'returns true if the grader is an admin even if the assignment is in
        a closed grading period' do
      allow(@course).to receive(:account_membership_allows).with(@grader).and_return(true)
      grading_period = double("grading_period", closed?: false)
      allow(@submission).to receive(:grading_period).and_return(grading_period)

      expect(@submission.grants_right?(@grader, :grade)).to be_truthy
    end
  end

  describe '#can_autograde?' do
    before(:each) do
      @account = Account.new
      @course = Course.new(account: @account)
      @assignment = Assignment.new(course: @course)
      @submission = Submission.new(assignment: @assignment)

      @submission.grader_id = -1
      @submission.user_id = 10

      allow(@assignment).to receive(:published?).and_return(true)
      grading_period = double("grading_period", closed?: false)
      allow(@submission).to receive(:grading_period).and_return(grading_period)
    end

    it 'returns true for published assignments with an autograder and when the assignment is not
        in a closed grading period' do
      expect(@submission.grants_right?(nil, :autograde)).to be_truthy
    end

    context 'when assignment is unpublished' do
      before(:each) do
        allow(@assignment).to receive(:published?).and_return(false)

        @status = @submission.grants_right?(nil, :autograde)
      end

      it 'returns false' do
        expect(@status).to be_falsey
      end

      it 'sets an appropriate error message' do
        expect(@submission.grading_error_message).to include('unpublished')
      end
    end

    context 'when the grader is not an autograder' do
      before(:each) do
        @submission.grader_id = 1

        @status = @submission.grants_right?(nil, :autograde)
      end

      it 'returns false' do
        expect(@status).to be_falsey
      end

      it 'sets an appropriate error message' do
        expect(@submission.grading_error_message).to include('autograded')
      end
    end

    context 'when the assignment is in a closed grading period for the student' do
      before(:each) do
        grading_period = double("grading_period", closed?: true)
        allow(@submission).to receive(:grading_period).and_return(grading_period)

        @status = @submission.grants_right?(nil, :autograde)
      end

      it 'returns false' do
        expect(@status).to be_falsey
      end

      it 'sets an appropriate error message' do
        expect(@submission.grading_error_message).to include('closed grading period')
      end
    end
  end

  describe "#user_can_read_grade?" do
    before(:once) do
      @course = Course.create!
      @student = @course.enroll_user(User.create!, "StudentEnrollment", enrollment_state: "active").user
      @assignment = @course.assignments.create!
      @submission = @assignment.submissions.find_by(user: @student)
    end

    it "returns true when their submission is posted and assignment manually posts" do
      @assignment.ensure_post_policy(post_manually: true)
      @submission.update!(posted_at: Time.zone.now)
      expect(@submission.user_can_read_grade?(@student)).to be true
    end

    it "returns false when their submission is not posted and assignment manually posts" do
      @assignment.ensure_post_policy(post_manually: true)
      expect(@submission.user_can_read_grade?(@student)).to be false
    end

    it "returns true when their submission is posted and assignment automatically posts" do
      @assignment.ensure_post_policy(post_manually: false)
      @submission.update!(posted_at: Time.zone.now)
      expect(@submission.user_can_read_grade?(@student)).to be true
    end

    it "returns true when their submission is not posted and assignment automatically posts" do
      @assignment.ensure_post_policy(post_manually: false)
      expect(@submission.user_can_read_grade?(@student)).to be true
    end
  end

  context "OriginalityReport" do
    let(:attachment) { attachment_model(context: group) }
    let(:course) { course_model }
    let(:submission) { submission_model }
    let(:group) { Group.create!(name: 'test group', context: course) }

    let(:originality_report) do
      AttachmentAssociation.create!(context: submission, attachment_id: attachment)
      submission.update(attachment_ids: attachment.id.to_s)
      OriginalityReport.create!(attachment: attachment, originality_score: '1', submission: submission)
    end

    describe "#originality_data" do
      it "generates the originality data" do
        originality_report.originality_report_url = 'http://example.com'
        originality_report.save!
        expect(submission.originality_data).to eq({
          attachment.asset_string => {
            similarity_score: originality_report.originality_score,
            state: originality_report.state,
            report_url: originality_report.originality_report_url,
            status: originality_report.workflow_state,
            error_message: nil
          }
        })
      end

      it "prioritizes recent originality report if multiple exist for an attachment" do
        AttachmentAssociation.create!(context: submission, attachment_id: attachment)
        submission.update(attachment_ids: attachment.id.to_s)
        first_report = OriginalityReport.create!(
          attachment: attachment,
          submission: submission,
          workflow_state: 'pending'
        )
        second_report = OriginalityReport.create!(
          attachment: attachment,
          submission: submission,
          originality_score: 50
        )

        report_data = submission.originality_data[attachment.asset_string]
        expect(report_data[:similarity_score]).to eq second_report.originality_score
      end

      it "includes tii data" do
        tii_data = {
          similarity_score: 10,
          state: 'acceptable',
          report_url: 'http://example.com',
          status: 'scored'
        }
        submission.turnitin_data[attachment.asset_string] = tii_data
        expect(submission.originality_data).to eq({
          attachment.asset_string => tii_data
        })
      end

      it "overrites the tii data with the originality data" do
        originality_report.originality_report_url = 'http://example.com'
        originality_report.save!
        tii_data = {
          similarity_score: 10,
          state: 'acceptable',
          report_url: 'http://example.com/tii',
          status: 'pending'
        }
        submission.turnitin_data[attachment.asset_string] = tii_data
        expect(submission.originality_data).to eq({
          attachment.asset_string => {
            similarity_score: originality_report.originality_score,
            state: originality_report.state,
            report_url: originality_report.originality_report_url,
            status: originality_report.workflow_state,
            error_message: nil
          }
        })
      end

      it 'does not cause error if originality score is nil' do
        originality_report.update(originality_score: nil)
        expect{submission.originality_data}.not_to raise_error
      end

      it "rounds the score to 2 decimal places" do
        originality_report.originality_score = 2.94997
        originality_report.save!
        expect(submission.originality_data[attachment.asset_string][:similarity_score]).to eq(2.95)
      end

      it "filters out :provider key and value" do
        originality_report.originality_report_url = 'http://example.com'
        originality_report.save!
        tii_data = {
          provider: 'vericite',
          similarity_score: 10,
          state: 'acceptable',
          report_url: 'http://example.com/tii',
          status: 'pending'
        }
        submission.turnitin_data[attachment.asset_string] = tii_data
        expect(submission.originality_data).not_to include :vericite
      end

      it "finds originality data text entry submissions" do
        submission.update!(attachment_ids: attachment.id.to_s)
        originality_report.update!(attachment: nil)
        expect(submission.originality_data).to eq({
          OriginalityReport.submission_asset_key(submission) => {
            similarity_score: originality_report.originality_score,
            state: originality_report.state,
            report_url: originality_report.originality_report_url,
            status: originality_report.workflow_state,
            error_message: nil
          }
        })
      end

      context 'when originality report has an error message' do
        subject { submission.originality_data[attachment.asset_string] }

        let(:error_message) { "We can't process that file :(" }

        before { originality_report.update!(error_message: error_message) }

        it 'includes the error message' do
          expect(subject[:error_message]).to eq error_message
        end
      end
    end

    describe '#attachment_ids_for_version' do
      let(:attachments) do
        [
          attachment_model(filename: "submission-a.doc", context: @student),
          attachment_model(filename: "submission-b.doc", context: @student),
          attachment_model(filename: "submission-c.doc", context: @student)
        ]
      end
      let(:single_attachment) { attachment_model(filename: "single.doc", context: @student) }

      before { student_in_course(active_all: true) }

      it "includes attachment ids from 'attachment_id'" do
        submission = @assignment.submit_homework(@student, submission_type: 'online_upload', attachments: attachments)
        submission.update!(attachment_id: single_attachment)
        expect(submission.attachment_ids_for_version).to match_array attachments.map(&:id) + [single_attachment.id]
      end
    end

    describe '#has_originality_report?' do
      let(:test_course) do
        test_course = course_model
        test_course.enroll_teacher(test_teacher, enrollment_state: 'active')
        test_course.enroll_student(test_student, enrollment_state: 'active')
        test_course
      end
      let(:test_teacher) { User.create }
      let(:test_student) { User.create }
      let(:assignment) { Assignment.create!(title: 'test assignment', context: test_course) }
      let(:attachment) { attachment_model(filename: "submission.doc", context: test_student) }
      let(:report_url) { 'http://www.test-score.com' }

      it 'returns true for standard reports' do
        submission = assignment.submit_homework(test_student, attachments: [attachment])
        OriginalityReport.create!(
          attachment: attachment,
          submission: submission,
          originality_score: 0.5,
          originality_report_url: report_url
        )
        expect(submission.has_originality_report?). to eq true
      end

      it 'returns true for text entry reports' do
        submission = assignment.submit_homework(test_student)
        OriginalityReport.create!(
          submission: submission,
          originality_score: 0.5,
          originality_report_url: report_url
        )
        expect(submission.has_originality_report?). to eq true
      end

      it 'returns true for group reports' do
        user_two = test_student.dup
        user_two.update!(lti_context_id: SecureRandom.uuid)
        assignment.course.enroll_student(user_two)

        group = group_model(context: assignment.course)
        group.update!(users: [user_two, test_student])

        submission = assignment.submit_homework(test_student, submission_type: 'online_upload', attachments: [attachment])
        submission_two = assignment.submit_homework(user_two, submission_type: 'online_upload', attachments: [attachment])

        submission.update!(group: group)
        submission_two.update!(group: group)

        assignment.submissions.each do |s|
          s.update!(group: group, turnitin_data: {blah: 1})
        end

        report = OriginalityReport.create!(originality_score: '1', submission: submission, attachment: attachment)
        report.copy_to_group_submissions!

        expect(assignment.submissions.map(&:has_originality_report?)).to match_array [true, true]
      end

      it 'returns false when no reports are present' do
        submission = assignment.submit_homework(test_student, attachments: [attachment])
        expect(submission.has_originality_report?). to eq false
      end
    end

    describe '#originality_report_url' do
      let_once(:test_course) do
        test_course = course_model
        test_course.enroll_teacher(test_teacher, enrollment_state: 'active')
        test_course.enroll_student(test_student, enrollment_state: 'active')
        test_course
      end

      let_once(:test_teacher) { User.create }
      let_once(:test_student) { User.create }
      let_once(:assignment) { Assignment.create!(title: 'test assignment', context: test_course) }
      let_once(:attachment) { attachment_model(filename: "submission.doc", context: test_student) }
      let_once(:submission) { assignment.submit_homework(test_student, attachments: [attachment]) }
      let_once(:report_url) { 'http://www.test-score.com' }
      let!(:originality_report) {
        OriginalityReport.create!(attachment: attachment,
                                  submission: submission,
                                  originality_score: 0.5,
                                  originality_report_url: report_url)
      }

      it 'returns nil if no originality report exists for the submission' do
        originality_report.destroy
        expect(submission.originality_report_url(attachment.asset_string, test_teacher)).to be_nil
      end

      it 'returns nil if no report url is present in the report' do
        originality_report.update_attribute(:originality_report_url, nil)
        expect(submission.originality_report_url(attachment.asset_string, test_teacher)).to be_nil
      end

      it 'returns the originality_report_url if present' do
        expect(submission.originality_report_url(attachment.asset_string, test_teacher)).to eq(report_url)
      end

      it 'returns the report url for text entry submission reports' do
        originality_report.update!(attachment: nil)
        expect(submission.originality_report_url(submission.asset_string, test_teacher)).to eq report_url
      end

      context 'when there are multiple originality reports' do
        let(:submission2) { assignment.submit_homework(test_student, body: 'hello world') }
        let(:report_url2) { 'http://www.another-test-score.com/' }
        let(:originality_report2) {
          OriginalityReport.create!(attachment: nil,
                                    submission: submission2,
                                    originality_score: 0.4,
                                    originality_report_url: report_url2)
        }

        it 'can use attempt number to find the report url for text entry submissions' do
          originality_report2
          originality_report.update!(attachment: nil)
          expect(submission2.attempt).to be > submission.attempt
          expect(submission.originality_report_url(submission.asset_string, test_teacher, submission.attempt.to_s)).to eq report_url
          expect(submission.originality_report_url(submission.asset_string, test_teacher, submission2.attempt.to_s)).to eq report_url2
        end
      end

      it 'requires the :grade permission' do
        unauthorized_user = User.new
        expect(submission.originality_report_url(attachment.asset_string, unauthorized_user)).to be_nil
      end

      it 'treats attachments in submission history as valid' do
        submission = nil
        first_attachment = attachment
        Timecop.freeze(10.second.ago) do
          submission = assignment.submit_homework(test_student, submission_type: 'online_upload',
                                     attachments: [first_attachment])
        end

        attachment = attachment_model(filename: "submission-b.doc", :context => test_student)
        Timecop.freeze(5.second.ago) do
          submission = assignment.submit_homework test_student, attachments: [attachment]
        end

        attachment = attachment_model(filename: "submission-c.doc", :context => test_student)
        Timecop.freeze(1.second.ago) do
          submission = assignment.submit_homework test_student, attachments: [attachment]
        end

        first_history = submission.submission_history.first
        expect(first_history.originality_report_url(first_attachment.asset_string, test_teacher)).to eq(report_url)
      end
    end
  end

  context "turnitin" do

    context "Turnitin LTI" do
      let(:lti_tii_data) do
        {
            "attachment_42" => {
                :status => "error",
                :outcome_response => {
                    "outcomes_tool_placement_url" => "https://api.turnitin.com/api/lti/1p0/invalid?lang=en_us",
                    "paperid" => "607954245",
                    "lis_result_sourcedid" => "10-5-42-8-invalid"
                },
                :public_error_message => "Turnitin has not returned a score after 11 attempts to retrieve one."
            }
        }
      end

      let(:submission) { Submission.new }

      describe "#turnitinable_by_lti?" do
        it 'returns true if there is an associated lti tool and data stored' do
          submission.turnitin_data = lti_tii_data
          expect(submission.turnitinable_by_lti?).to be true
        end
      end

      describe "#resubmit_lti_tii" do
        let(:tool) do
          @course.context_external_tools.create(
              name: "a",
              consumer_key: '12345',
              shared_secret: 'secret',
              url: 'http://example.com/launch')
        end

        it 'resubmits errored tii attachments' do
          a = @course.assignments.create!(title: "test",
                                          submission_types: 'external_tool',
                                          external_tool_tag_attributes: {url: tool.url})
          submission.assignment = a
          submission.turnitin_data = lti_tii_data
          submission.user = @user
          outcome_response_processor_mock = double('outcome_response_processor')
          expect(outcome_response_processor_mock).to receive(:resubmit).with(submission, "attachment_42")
          allow(Turnitin::OutcomeResponseProcessor).to receive(:new).and_return(outcome_response_processor_mock)
          submission.retrieve_lti_tii_score
        end

        it 'resubmits errored tii attachments even if turnitin_data has non-hash values' do
          a = @course.assignments.create!(title: "test",
                                          submission_types: 'external_tool',
                                          external_tool_tag_attributes: {url: tool.url})
          submission.assignment = a
          submission.turnitin_data = lti_tii_data.merge(last_processed_attempt: 1)
          submission.user = @user
          outcome_response_processor_mock = double('outcome_response_processor')
          expect(outcome_response_processor_mock).to receive(:resubmit).with(submission, "attachment_42")
          allow(Turnitin::OutcomeResponseProcessor).to receive(:new).and_return(outcome_response_processor_mock)
          submission.retrieve_lti_tii_score
        end
      end
    end

    context "submission" do
      def init_turnitin_api
        @turnitin_api = Turnitin::Client.new('test_account', 'sekret')
        expect(@submission.context).to receive(:turnitin_settings).at_least(1).and_return([:placeholder])
        expect(Turnitin::Client).to receive(:new).at_least(1).with(:placeholder).and_return(@turnitin_api)
      end

      before(:once) do
        setup_account_for_turnitin(@assignment.context.account)
        @assignment.submission_types = "online_upload,online_text_entry"
        @assignment.turnitin_enabled = true
        @assignment.turnitin_settings = @assignment.turnitin_settings
        @assignment.save!
        @submission = @assignment.submit_homework(@user, { :body => "hello there", :submission_type => 'online_text_entry' })
      end

      it "should submit to turnitin after a delay" do
        job = Delayed::Job.list_jobs(:future, 100).find { |j| j.tag == 'Submission#submit_to_turnitin' }
        expect(job).not_to be_nil
        expect(job.run_at).to be > Time.now.utc
      end

      it "should initially set turnitin submission to pending" do
        init_turnitin_api
        expect(@turnitin_api).to receive(:createOrUpdateAssignment).with(@assignment, @assignment.turnitin_settings).and_return({ :assignment_id => "1234" })
        expect(@turnitin_api).to receive(:enrollStudent).with(@context, @user).and_return(double(:success? => true))
        expect(@turnitin_api).to receive(:submitPaper).and_return({
          @submission.asset_string => {
            :object_id => '12345'
          }
        })
        @submission.submit_to_turnitin
        expect(@submission.reload.turnitin_data[@submission.asset_string][:status]).to eq 'pending'
      end

      it "should schedule a retry if something fails initially" do
        init_turnitin_api
        expect(@turnitin_api).to receive(:createOrUpdateAssignment).with(@assignment, @assignment.turnitin_settings).and_return({ :assignment_id => "1234" })
        expect(@turnitin_api).to receive(:enrollStudent).with(@context, @user).and_return(double(:success? => false))
        @submission.submit_to_turnitin
        expect(Delayed::Job.list_jobs(:future, 100).find_all { |j| j.tag == 'Submission#submit_to_turnitin' }.size).to eq 2
      end

      it "should set status as failed if something fails on a retry" do
        init_turnitin_api
        expect(@assignment).to receive(:create_in_turnitin).and_return(false)
        expect(@turnitin_api).to receive(:enrollStudent).with(@context, @user).and_return(double(:success? => false, :error? => true, :error_hash => {}))
        expect(@turnitin_api).to receive(:submitPaper).never
        @submission.submit_to_turnitin(Submission::TURNITIN_RETRY)
        expect(@submission.reload.turnitin_data[:status]).to eq 'error'
      end

      it "should set status back to pending on retry" do
        init_turnitin_api
        # first a submission, to get us into failed state
        expect(@assignment).to receive(:create_in_turnitin).and_return(false)
        expect(@turnitin_api).to receive(:enrollStudent).with(@context, @user).and_return(double(:success? => false, :error? => true, :error_hash => {}))
        expect(@turnitin_api).to receive(:submitPaper).never
        @submission.submit_to_turnitin(Submission::TURNITIN_RETRY)
        expect(@submission.reload.turnitin_data[:status]).to eq 'error'

        # resubmit
        @submission.resubmit_to_turnitin
        expect(@submission.reload.turnitin_data[:status]).to be_nil
        expect(@submission.turnitin_data[@submission.asset_string][:status]).to eq 'pending'
      end

      it "should set status to scored on success" do
        init_turnitin_api
        @submission.turnitin_data ||= {}
        @submission.turnitin_data[@submission.asset_string] = { :object_id => '1234', :status => 'pending' }
        expect(@turnitin_api).to receive(:generateReport).with(@submission, @submission.asset_string).and_return({
          :similarity_score => 56,
          :web_overlap => 22,
          :publication_overlap => 0,
          :student_overlap => 33
        })

        @submission.check_turnitin_status
        expect(@submission.reload.turnitin_data[@submission.asset_string][:status]).to eq 'scored'
      end

      it "should set status as failed if something fails after several attempts" do
        init_turnitin_api
        @submission.turnitin_data ||= {}
        @submission.turnitin_data[@submission.asset_string] = { :object_id => '1234', :status => 'pending' }
        expect(@turnitin_api).to receive(:generateReport).with(@submission, @submission.asset_string).and_return({})

        expects_job_with_tag('Submission#check_turnitin_status') do
          @submission.check_turnitin_status(Submission::TURNITIN_STATUS_RETRY-1)
          expect(@submission.reload.turnitin_data[@submission.asset_string][:status]).to eq 'pending'
        end

        @submission.check_turnitin_status(Submission::TURNITIN_STATUS_RETRY)
        @submission.reload
        updated_data = @submission.turnitin_data[@submission.asset_string]
        expect(updated_data[:status]).to eq 'error'
      end

      it "should check status for all assets" do
        init_turnitin_api
        @submission.turnitin_data ||= {}
        @submission.turnitin_data[@submission.asset_string] = { :object_id => '1234', :status => 'pending' }
        @submission.turnitin_data["other_asset"] = { :object_id => 'xxyy', :status => 'pending' }
        expect(@turnitin_api).to receive(:generateReport).with(@submission, @submission.asset_string).and_return({
          :similarity_score => 56, :web_overlap => 22, :publication_overlap => 0, :student_overlap => 33
        })
        expect(@turnitin_api).to receive(:generateReport).with(@submission, "other_asset").and_return({ :similarity_score => 20 })

        @submission.check_turnitin_status
        @submission.reload
        expect(@submission.turnitin_data[@submission.asset_string][:status]).to eq 'scored'
        expect(@submission.turnitin_data["other_asset"][:status]).to eq 'scored'
      end

      it "should not blow up if submission_type has changed when job runs" do
        @submission.submission_type = 'online_url'
        expect(@submission.context).to receive(:turnitin_settings).never
        expect { @submission.submit_to_turnitin }.not_to raise_error
      end
    end

    describe "group" do
      before(:once) do
        @teacher = User.create(:name => "some teacher")
        @student = User.create(:name => "a student")
        @student1 = User.create(:name => "student 1")
        @context.enroll_teacher(@teacher)
        @context.enroll_student(@student)
        @context.enroll_student(@student1)
        setup_account_for_turnitin(@context.account)

        @a = assignment_model(:course => @context, :group_category => "Study Groups")
        @a.submission_types = "online_upload,online_text_entry"
        @a.turnitin_enabled = true
        @a.save!

        @group1 = @a.context.groups.create!(:name => "Study Group 1", :group_category => @a.group_category)
        @group1.add_user(@student)
        @group1.add_user(@student1)
      end

      it "should submit to turnitin for the original submitter" do
        submission = @a.submit_homework @student, :submission_type => "online_text_entry", :body => "blah"
        Submission.where(assignment_id: @a).each do |s|
          if s.id == submission.id
            expect(s.turnitin_data[:last_processed_attempt]).to be > 0
          else
            expect(s.turnitin_data).to eq({})
          end
        end
      end

    end

    context "report" do
      before :once do
        @assignment.submission_types = "online_upload,online_text_entry"
        @assignment.turnitin_enabled = true
        @assignment.turnitin_settings = @assignment.turnitin_settings
        @assignment.save!
        @submission = @assignment.submit_homework(@user, { :body => "hello there", :submission_type => 'online_text_entry' })
        @submission.turnitin_data = {
          "submission_#{@submission.id}" => {
            :web_overlap => 92,
            :error => true,
            :publication_overlap => 0,
            :state => "failure",
            :object_id => "123456789",
            :student_overlap => 90,
            :similarity_score => 92
          }
        }
        @submission.save!
      end

      before :each do
        api = Turnitin::Client.new('test_account', 'sekret')
        expect(Turnitin::Client).to receive(:new).at_least(1).and_return(api)
        expect(api).to receive(:sendRequest).with(:generate_report, 1, include(:oid => "123456789")).at_least(1).and_return('http://foo.bar')
      end

      it "should let teachers view the turnitin report" do
        @teacher = User.create
        @context.enroll_teacher(@teacher)
        expect(@submission).to be_grants_right(@teacher, nil, :view_turnitin_report)
        expect(@submission.turnitin_report_url("submission_#{@submission.id}", @teacher)).not_to be_nil
      end

      it "should let students view the turnitin report after grading" do
        @assignment.turnitin_settings[:originality_report_visibility] = 'after_grading'
        @assignment.save!
        @submission.reload

        expect(@submission).not_to be_grants_right(@user, nil, :view_turnitin_report)
        expect(@submission.turnitin_report_url("submission_#{@submission.id}", @user)).to be_nil

        @submission.score = 1
        @submission.grade_it!
        AdheresToPolicy::Cache.clear

        expect(@submission).to be_grants_right(@user, nil, :view_turnitin_report)
        expect(@submission.turnitin_report_url("submission_#{@submission.id}", @user)).not_to be_nil
      end

      it "should let students view the turnitin report immediately if the visibility setting allows it" do
        @assignment.turnitin_settings[:originality_report_visibility] = 'after_grading'
        @assignment.save
        @submission.reload

        expect(@submission).not_to be_grants_right(@user, nil, :view_turnitin_report)
        expect(@submission.turnitin_report_url("submission_#{@submission.id}", @user)).to be_nil

        @assignment.turnitin_settings[:originality_report_visibility] = 'immediate'
        @assignment.save
        @submission.reload
        AdheresToPolicy::Cache.clear

        expect(@submission).to be_grants_right(@user, nil, :view_turnitin_report)
        expect(@submission.turnitin_report_url("submission_#{@submission.id}", @user)).not_to be_nil
      end

      it "should let students view the turnitin report after the due date if the visibility setting allows it" do
        @assignment.turnitin_settings[:originality_report_visibility] = 'after_due_date'
        @assignment.due_at = Time.now + 1.day
        @assignment.save
        @submission.reload

        expect(@submission).not_to be_grants_right(@user, nil, :view_turnitin_report)
        expect(@submission.turnitin_report_url("submission_#{@submission.id}", @user)).to be_nil

        @assignment.due_at = Time.now - 1.day
        @assignment.save
        @submission.reload
        AdheresToPolicy::Cache.clear

        expect(@submission).to be_grants_right(@user, nil, :view_turnitin_report)
        expect(@submission.turnitin_report_url("submission_#{@submission.id}", @user)).not_to be_nil
      end
    end
  end

  describe "'view_turnitin_report' right" do
    subject { @submission }

    let(:teacher) { @teacher }
    let(:student) { @student }

    before :once do
      @assignment.update!(submission_types: "online_upload,online_text_entry")
      @submission = @assignment.submit_homework(student, {body: "hello there", submission_type: 'online_text_entry'})
      @submission.update!(turnitin_data: {
        "submission_#{@submission.id}" => {
          web_overlap: 92,
          error: true,
          publication_overlap: 0,
          state: "failure",
          object_id: "123456789",
          student_overlap: 90,
          similarity_score: 92
        }
      })
    end

    it "is available when the plagiarism report is from turnitin" do
      expect(@submission).to be_grants_right(teacher, nil, :view_turnitin_report)
    end

    it "is available when the plagiarism report is blank (defaults to turnitin)" do
      @submission.turnitin_data.delete(:provider)
      expect(@submission).to be_grants_right(teacher, nil, :view_turnitin_report)
    end

    it "is not available when the plagiarism report is from vericite" do
      @submission.turnitin_data[:provider] = 'vericite'
      expect(@submission).not_to be_grants_right(teacher, nil, :view_turnitin_report)
    end

    it { expect(@submission).to be_grants_right(student, nil, :view_turnitin_report) }

    context 'when originality report visibility is after_grading' do
      before do
        @assignment.update!(
          turnitin_settings: @assignment.turnitin_settings.merge(originality_report_visibility: 'after_grading')
        )
      end

      it { is_expected.not_to be_grants_right(student, nil, :view_turnitin_report) }

      context 'when the submission is graded' do
        subject(:submission) { @assignment.grade_student(student, grade: 10, grader: teacher).first }

        it { is_expected.to be_grants_right(student, nil, :view_turnitin_report) }
      end
    end

    context 'when originality report visibility is after_due_date' do
      before do
        @assignment.update!(
          turnitin_settings: @assignment.turnitin_settings.merge(originality_report_visibility: 'after_due_date')
        )
      end

      it { is_expected.not_to be_grants_right(student, nil, :view_turnitin_report) }

      context 'when assignment.due_date is in the past' do
        before { @assignment.update!(due_at: 1.day.ago) }
        it { is_expected.to be_grants_right(student, nil, :view_turnitin_report) }
      end
    end

    context 'when originality report visibility is never' do
      before do
        @assignment.update!(
          turnitin_settings: @assignment.turnitin_settings.merge(originality_report_visibility: 'never')
        )
      end
      it { is_expected.not_to be_grants_right(student, nil, :view_turnitin_report) }
    end
  end

  describe "'view_vericite_report' right" do
    let(:teacher) do
      user = User.create
      @context.enroll_teacher(user)
      user
    end

    before :once do
      @assignment.update!(submission_types: "online_upload,online_text_entry")

      @submission = @assignment.submit_homework(@user, {body: "hello there", submission_type: 'online_text_entry'})
      @submission.turnitin_data = {
        "submission_#{@submission.id}" => {
          web_overlap: 92,
          error: true,
          publication_overlap: 0,
          state: "failure",
          object_id: "123456789",
          student_overlap: 90,
          similarity_score: 92
        },
        provider: 'vericite'
      }
      @submission.save!
    end

    it "is available when the plagiarism report is from vericite" do
      expect(@submission).to be_grants_right(teacher, nil, :view_vericite_report)
    end

    it "is not available when the plagiarism report is from turnitin" do
      @submission.turnitin_data[:provider] = 'turnitin'
      expect(@submission).not_to be_grants_right(teacher, nil, :view_vericite_report)
    end

    it "is not available when the plagiarism report is blank (defaults to turnitin)" do
      @submission.turnitin_data.delete(:provider)
      expect(@submission).not_to be_grants_right(teacher, nil, :view_vericite_report)
    end
  end

  context '#external_tool_url' do
    let(:submission) { Submission.new }
    let(:lti_submission) { @assignment.submit_homework @user, submission_type: 'basic_lti_launch', url: 'http://www.example.com' }
    context 'submission_type of "basic_lti_launch"' do
      it 'returns a url containing the submitted url' do
        expect(lti_submission.external_tool_url).to eq(lti_submission.url)
      end
    end

    context 'submission_type of anything other than "basic_lti_launch"' do
      it 'returns nothing' do
        expect(submission.external_tool_url).to be_nil
      end
    end
  end

  it "should return the correct quiz_submission_version" do
    # set up the data to have a submission with a quiz submission with multiple versions
    course_factory
    quiz = @course.quizzes.create!
    quiz_submission = quiz.generate_submission @user, false
    quiz_submission.save

    @assignment.submissions.find_by!(user: @user).update!(quiz_submission_id: quiz_submission.id)

    submission = @assignment.submit_homework @user, :submission_type => 'online_quiz'
    submission.quiz_submission_id = quiz_submission.id

    # set the microseconds of the submission.submitted_at to be less than the
    # quiz_submission.finished_at.

    # first set them to be exactly the same (with microseconds)
    time_to_i = submission.submitted_at.to_i
    usec = submission.submitted_at.usec
    timestamp = "#{time_to_i}.#{usec}".to_f

    quiz_submission.finished_at = Time.at(timestamp)
    quiz_submission.save

    # get the data in a strange state where the quiz_submission.finished_at is
    # microseconds older than the submission (caused the bug in #6048)
    quiz_submission.finished_at = Time.at(timestamp + 0.00001)
    quiz_submission.save

    # verify the data is weird, to_i says they are equal, but the usecs are off
    expect(quiz_submission.finished_at.to_i).to eq submission.submitted_at.to_i
    expect(quiz_submission.finished_at.usec).to be > submission.submitted_at.usec

    # create the versions that Submission#quiz_submission_version uses
    quiz_submission.with_versioning do
      quiz_submission.save
      quiz_submission.save
    end

    # the real test, quiz_submission_version shouldn't care about usecs
    expect(submission.reload.quiz_submission_version).to eq 2
  end

  it "should return only comments readable by the user" do
    course_with_teacher(:active_all => true)
    @course.default_post_policy.update!(post_manually: false)
    @student1 = student_in_course(:active_user => true).user
    @student2 = student_in_course(:active_user => true).user

    @assignment = @course.assignments.new(:title => "some assignment")
    @assignment.submission_types = "online_text_entry"
    @assignment.workflow_state = "published"
    @assignment.save

    @submission = @assignment.submit_homework(@student1, :body => 'some message')
    @submission.add_comment(author: @teacher, comment: "a")
    @submission.add_comment(author: @teacher, comment: "b", hidden: true)
    @submission.add_comment(author: @student1, comment: "c")
    @submission.add_comment(author: @student2, comment: "d")
    @submission.add_comment(author: @teacher, comment: "e", draft: true)
    @submission.reload

    @submission.limit_comments(@teacher)
    expect(@submission.submission_comments.count).to eql 5
    expect(@submission.visible_submission_comments.count).to eql 4

    @submission.limit_comments(@student1)
    expect(@submission.submission_comments.count).to eql 4
    expect(@submission.visible_submission_comments.count).to eql 4

    @submission.limit_comments(@student2)
    expect(@submission.submission_comments.count).to eql 1
    expect(@submission.visible_submission_comments.count).to eql 1
  end

  describe "read/unread state" do
    it "should be read if a submission exists with no grade" do
      @submission = @assignment.submit_homework(@user)
      expect(@submission.read?(@user)).to be_truthy
    end

    it "should be unread after assignment is graded" do
      @submission = @assignment.grade_student(@user, grade: 3, grader: @teacher).first
      expect(@submission.unread?(@user)).to be_truthy
    end

    it "should be unread after submission is graded" do
      @assignment.submit_homework(@user)
      @submission = @assignment.grade_student(@user, grade: 3, grader: @teacher).first
      expect(@submission.unread?(@user)).to be_truthy
    end

    it "should be unread after submission is commented on by teacher" do
      @student = @user
      course_with_teacher(:course => @context, :active_all => true)
      @submission = @assignment.update_submission(@student, { :commenter => @teacher, :comment => "good!" }).first
      expect(@submission.unread?(@user)).to be_truthy
    end

    it "should be read if other submission fields change" do
      @submission = @assignment.submit_homework(@user)
      @submission.workflow_state = 'graded'
      @submission.graded_at = Time.now
      @submission.save!
      expect(@submission.read?(@user)).to be_truthy
    end

    it "mark read/unread" do
      @submission = @assignment.submit_homework(@user)
      @submission.workflow_state = 'graded'
      @submission.graded_at = Time.now
      @submission.save!
      expect(@submission.read?(@user)).to be_truthy
      @submission.mark_unread(@user)
      expect(@submission.read?(@user)).to be_falsey
      @submission.mark_read(@user)
      expect(@submission.read?(@user)).to be_truthy
    end
  end

  describe "mute" do
    let(:submission) { Submission.new }

    before :each do
      submission.published_score = 100
      submission.published_grade = 'A'
      submission.graded_at = Time.now
      submission.grade = 'B'
      submission.score = 90
      submission.mute
    end

    specify { expect(submission.published_score).to be_nil }
    specify { expect(submission.published_grade).to be_nil }
    specify { expect(submission.graded_at).to be_nil }
    specify { expect(submission.grade).to be_nil }
    specify { expect(submission.score).to be_nil }
  end

  describe "muted_assignment?" do
    it "returns true if assignment is muted" do
      assignment = double(:muted? => true)
      @submission = Submission.new
      expect(@submission).to receive(:assignment).and_return(assignment)
      expect(@submission.muted_assignment?).to eq true
    end

    it "returns false if assignment is not muted" do
      assignment = double(:muted? => false)
      @submission = Submission.new
      expect(@submission).to receive(:assignment).and_return(assignment)
      expect(@submission.muted_assignment?).to eq false
    end
  end

  describe "without_graded_submission?" do
    let(:submission) { Submission.new }

    it "returns false if submission does not has_submission?" do
      allow(submission).to receive(:has_submission?).and_return false
      allow(submission).to receive(:graded?).and_return true
      expect(submission.without_graded_submission?).to eq false
    end

    it "returns false if submission does is not graded" do
      allow(submission).to receive(:has_submission?).and_return true
      allow(submission).to receive(:graded?).and_return false
      expect(submission.without_graded_submission?).to eq false
    end

    it "returns true if submission is not graded and has no submission" do
      allow(submission).to receive(:has_submission?).and_return false
      allow(submission).to receive(:graded?).and_return false
      expect(submission.without_graded_submission?).to eq true
    end
  end

  describe "graded?" do
    it "is false before graded" do
      submission, _ = @assignment.find_or_create_submission(@user)
      expect(submission).to_not be_graded
    end

    it "is true for graded assignments" do
      submission = @assignment.grade_student(@user, grade: 1, grader: @teacher)[0]
      expect(submission).to be_graded
    end

    it "is also true for excused assignments" do
      submission, _ = @assignment.find_or_create_submission(@user)
      submission.excused = true
      expect(submission).to be_graded
    end
  end

  describe "autograded" do
    let(:submission) { Submission.new }

    it "returns false when its not autograded" do
      submission = Submission.new
      expect(submission).to_not be_autograded

      submission.grader_id = Shard.global_id_for(@user.id)
      expect(submission).to_not be_autograded
    end

    it "returns true when its autograded" do
      submission = Submission.new
      submission.grader_id = -1
      expect(submission).to be_autograded
    end
  end

  describe "past_due" do
    before :once do
      submission_spec_model
      @submission1 = @submission

      add_section('overridden section')
      u2 = student_in_section(@course_section, :active_all => true)
      submission_spec_model(:user => u2)
      @submission2 = @submission

      @assignment.update_attribute(:due_at, Time.zone.now - 1.day)
      @submission1.reload
      @submission2.reload
    end

    it "should update when an assignment's due date is changed" do
      expect(@submission1).to be_past_due
      @assignment.reload.update_attribute(:due_at, Time.zone.now + 1.day)
      expect(@submission1.reload).not_to be_past_due
    end

    it "should update when an applicable override is changed" do
      expect(@submission1).to be_past_due
      expect(@submission2).to be_past_due

      assignment_override_model :assignment => @assignment,
                                :due_at => Time.zone.now + 1.day,
                                :set => @course_section
      expect(@submission1.reload).to be_past_due
      expect(@submission2.reload).not_to be_past_due
    end

    it "should give a quiz submission 30 extra seconds before making it past due" do
      quiz_with_graded_submission([{:question_data => {:name => 'question 1', :points_possible => 1, 'question_type' => 'essay_question'}}]) do
        {
          "text_after_answers"            => "",
          "question_#{@questions[0].id}"  => "<p>Lorem ipsum answer.</p>",
          "context_id"                    => "#{@course.id}",
          "context_type"                  => "Course",
          "user_id"                       => "#{@user.id}",
          "quiz_id"                       => "#{@quiz.id}",
          "course_id"                     => "#{@course.id}",
          "question_text"                 => "Lorem ipsum question",
        }
      end
      @assignment.due_at = "20130101T23:59Z"
      @assignment.save!

      submission = @quiz_submission.submission.reload
      submission.write_attribute(:submitted_at, @assignment.due_at + 3.days)
      expect(submission).to be_past_due

      submission.write_attribute(:submitted_at, @assignment.due_at + 30.seconds)
      expect(submission).not_to be_past_due
    end
  end

  describe "late" do
    before :once do
      submission_spec_model(submit_homework: true)
    end

    it 'should be false if not past due' do
      @submission.submitted_at = 2.days.ago
      @submission.cached_due_date = 1.day.ago
      expect(@submission).not_to be_late
    end

    it 'should be false if not submitted, even if past due' do
      @submission.submission_type = nil
      @submission.cached_due_date = 1.day.ago # forces submitted_at to be nil
      expect(@submission).not_to be_late
    end

    it "should be true if submitted and past due" do
      @submission.submitted_at = 1.day.ago
      @submission.cached_due_date = 2.days.ago
      expect(@submission).to be_late
    end
  end

  describe "scope: postable" do
    subject(:submissions) { assignment.submissions.postable }

    let(:assignment) { @course.assignments.create! }
    let(:submission) { assignment.submissions.find_by(user: @student) }

    before :each do
      assignment.ensure_post_policy(post_manually: true)
    end

    it "does not include submissions that neither have grades nor hidden comments" do
      submission.add_comment(author: @teacher, comment: "good job!", hidden: false)
      is_expected.not_to include(submission)
    end

    it "includes submissions with hidden comments" do
      submission.add_comment(author: @teacher, comment: "good job!", hidden: true)
      is_expected.to include(submission)
    end

    it "includes submissions with a grade" do
      assignment.grade_student(@student, grader: @teacher, grade: 10)
      is_expected.to include(submission)
    end

    it "includes submissions that are excused" do
      assignment.grade_student(@student, grader: @teacher, excused: true)
      is_expected.to include(submission)
    end
  end

  describe "scope: with_hidden_comments" do
    subject(:submissions) { assignment.submissions.with_hidden_comments }

    let(:assignment) { @course.assignments.create! }
    let(:submission) { assignment.submissions.find_by(user: @student) }

    before :each do
      assignment.grade_student(@student, grader: @teacher, score: 5)
    end

    it "does not include submissions without a hidden comment" do
      submission.add_comment(author: @teacher, comment: "good job!", hidden: false)
      is_expected.not_to include(submission)
    end

    it "includes submissions with hidden comments" do
      submission.add_comment(author: @teacher, comment: "good job!", hidden: true)
      is_expected.to include(submission)
    end
  end

  describe 'scope: anonymized' do
    subject(:submissions) { assignment.all_submissions.anonymized }

    let(:assignment) { @course.assignments.create! }
    let(:first_student) { @student }
    let(:second_student) { student_in_course(course: @course, active_all: true).user }
    let(:submission_with_anonymous_id) { submission_model(assignment: assignment, user: first_student) }
    let(:submission_without_anonymous_id) do
      submission_model(assignment: assignment, user: second_student).tap do |submission|
        submission.update_attribute(:anonymous_id, nil)
      end
    end

    it 'only contains submissions that have anonymous_ids' do
      is_expected.to contain_exactly(submission_with_anonymous_id)
    end
  end

  describe "scope: due_in_past" do
    subject(:submissions) { student.submissions.due_in_past }

    let(:future_assignment) { @course.assignments.create!(due_at: 2.days.from_now) }
    let(:past_assignment) { @course.assignments.create!(due_at: 2.days.ago) }
    let(:whenever_assignment) { @course.assignments.create!(due_at: nil) }
    let(:student) { @student }
    let(:future_submission) { future_assignment.submission_for_student(student) }
    let(:past_submission) { past_assignment.submission_for_student(student) }
    let(:whenever_submission) { whenever_assignment.submission_for_student(student) }

    it "includes submissions with a due date in the past" do
      is_expected.to include(past_submission)
    end

    it "excludes submissions with a due date in the future" do
      is_expected.not_to include(future_submission)
    end

    it "excludes submissions without a due date" do
      is_expected.not_to include(whenever_submission)
    end
  end

  describe "scope: missing" do
    context "not submitted" do
      before :once do
        @now = Time.zone.now
        submission_spec_model(cached_due_date: 1.day.ago(@now), submission_type: nil)
        @submission.assignment.update!(submission_types: "online_upload")
      end

      it 'includes submission when due date has passed with no submission, late_policy_status is nil, excused is nil' do
        expect(Submission.missing).to include @submission
      end

      it 'includes submission when late_policy_status is "missing"' do
        @submission.update(late_policy_status: 'missing')

        expect(Submission.missing).to include @submission
      end

      it 'includes submission when late_policy_status is not nil, not missing' do
        @submission.update(late_policy_status: 'foo')

        expect(Submission.missing).to include @submission
      end

      it 'excludes submission when past due and excused' do
        @submission.update(excused: true)

        expect(Submission.missing).to be_empty
      end

      it 'excludes submission when past due and assignment does not expect a submission' do
        @submission.assignment.update(submission_types: 'none')

        expect(Submission.missing).to be_empty
      end

      it 'excludes submission when it is excused and late_policy_status is missing' do
        @submission.update(excused: true, late_policy_status: 'missing')

        expect(Submission.missing).to be_empty
      end

      it 'includes submission when late_policy_status is missing and assignment does not expect a submission' do
        @submission.update(late_policy_status: 'missing')
        @submission.assignment.update(submission_types: 'none')

        expect(Submission.missing).to include @submission
      end

      it 'excludes submission when due date has not passed' do
        @submission.update(cached_due_date: 1.day.from_now(@now))

        expect(Submission.missing).to be_empty
      end

      it 'includes missing quiz_lti assignments' do
        @course.context_external_tools.create!(
          name: 'Quizzes.Next',
          consumer_key: 'test_key',
          shared_secret: 'test_secret',
          tool_id: 'Quizzes 2',
          url: 'http://example.com/launch'
        )
        @assignment.quiz_lti!
        @assignment.due_at = 1.day.ago(@now)
        @assignment.save!

        expect(Submission.missing).to include @submission
      end
    end

    context "submitted" do
      before :once do
        @now = Time.zone.now
        submission_spec_model(cached_due_date: 1.day.ago(@now), submission_type: nil, submit_homework: true)
        @submission.assignment.update!(submission_types: "online_upload")
      end

      it 'excludes submission when late_policy_status is nil' do
        expect(Submission.missing).to be_empty
      end

      it 'includes submission when late_policy_status is "missing"' do
        @submission.update(late_policy_status: 'missing')

        expect(Submission.missing).not_to be_empty
      end

      it 'excludes submission when late_policy_status is not nil, not missing' do
        @submission.update(late_policy_status: 'foo')

        expect(Submission.missing).to be_empty
      end

      it 'excludes submission when submitted before the due date' do
        @submission.update(submitted_at: 2.days.ago(@now))

        expect(Submission.missing).to be_empty
      end

      it 'excludes submission when submitted after the due date' do
        @submission.update(submitted_at: @now)

        expect(Submission.missing).to be_empty
      end
    end
  end

  describe "#late?" do
    before(:once) do
      course = Course.create!
      student = User.create!
      course.enroll_student(student, enrollment_state: "active")
      now = Time.zone.now
      assignment = course.assignments.create!(submission_types: "online_text_entry", due_at: 10.days.ago(now))
      @submission = assignment.submit_homework(student, body: "Submitting late :(")
    end

    it "returns true if the submission is past due" do
      expect(@submission).to be_late
    end

    it "returns false if the submission is excused" do
      @submission.excused = true
      expect(@submission).not_to be_late
    end

    it "returns false if the submission is past due but has its late_policy_status set to something other than 'late'" do
      @submission.late_policy_status = "missing"
      expect(@submission).not_to be_late
    end
  end

  describe "#missing" do
    SUBMISSIONS_THAT_CANT_BE_MISSING = %w/none on_paper external_tool/
    SUBMISSION_TYPES = %w/none on_paper online_quiz discussion_topic external_tool online_upload online_text_entry online_url media_recording/

    before :once do
      @now = Time.zone.now
      submission_spec_model(cached_due_date: 1.day.ago(@now), submission_type: nil, submit_homework: true)
      @submission.assignment.update!(submission_types: 'on_paper')
      @another_assignment = assignment_model(course: @course, due_at: 1.day.ago)
      @another_submission = @another_assignment.submissions.last
    end

    SUBMISSION_TYPES.each do |sub_type|
      should_not_be_missing = SUBMISSIONS_THAT_CANT_BE_MISSING.include?(sub_type)
      expected_status = should_not_be_missing ? 'false' : 'true'
      it "returns #{expected_status} when late_policy_status is nil and submission_type is #{sub_type}" do
        @another_assignment.update(submission_types: sub_type)

        if should_not_be_missing
          expect(@another_submission.reload).not_to be_missing
        else
          expect(@another_submission.reload).to be_missing
        end
      end
    end

    it 'returns false when late_policy_status is nil standalone' do
      expect(@submission).not_to be_missing
    end

    it 'returns true when late_policy_status is "missing"' do
      @submission.update(late_policy_status: 'missing')

      expect(@submission).to be_missing
    end

    it 'returns false when the submission is excused and late_policy_status is "missing"' do
      @submission.excused = true
      @submission.late_policy_status = "missing"
      expect(@submission).not_to be_missing
    end

    it 'returns false when late_policy_status is not nil, not missing' do
      @submission.update(late_policy_status: 'late')

      expect(@submission).not_to be_missing
    end

    it 'returns false when not past due' do
      @submission.update(submitted_at: 2.days.ago(@now))

      expect(@submission).not_to be_missing
    end

    it 'returns false when past due and submitted' do
      @submission.update(submitted_at: @now)

      expect(@submission).not_to be_missing
    end

    it 'returns false when past due, not submitted, assignment does not expect a submission, is excused' do
      @submission.assignment.update(submission_types: 'none')
      @submission.update(excused: true)
      @submission.update_columns(submission_type: nil)

      expect(@submission).not_to be_missing
    end

    it 'returns false when past due, not submitted, assignment does not expect a submission, not excused, and no score' do
      @submission.assignment.update(submission_types: 'none')
      @submission.update_columns(submission_type: nil)

      expect(@submission).not_to be_missing
    end

    it 'returns false when past due, not submitted, assignment does not expect a submission, not excused, has a score, workflow state is not "graded"' do
      @submission.update(score: 1)
      @submission.update_columns(submission_type: nil)

      expect(@submission).not_to be_missing
    end

    it 'returns false when past due, not submitted, assignment does not expect a submission, not excused, has a score, workflow state is "graded", and score is 0' do
      @submission.update(score: 0, workflow_state: 'graded')
      @submission.update_columns(submission_type: nil)

      expect(@submission).not_to be_missing
    end

    it 'returns false when past due, not submitted, assignment does not expect a submission, not excused, has a score, workflow state is "graded", and score is greater than 0' do
      @submission.update(score: 1, workflow_state: 'graded')
      @submission.update_columns(submission_type: nil)

      expect(@submission).not_to be_missing
    end

    it 'returns true for missing quiz_lti submissions' do
        @course.context_external_tools.create!(
          name: 'Quizzes.Next',
          consumer_key: 'test_key',
          shared_secret: 'test_secret',
          tool_id: 'Quizzes 2',
          url: 'http://example.com/launch'
        )

        @another_assignment.quiz_lti!
        @another_assignment.save!

        @another_submission.reload
        expect(@another_submission).to be_missing
    end
  end

  describe "update_attachment_associations" do
    before do
      course_with_student active_all: true
      @assignment = @course.assignments.create!
    end

    it "doesn't include random attachment ids" do
      f = Attachment.create! uploaded_data: StringIO.new('blah'),
        context: @course,
        filename: 'blah.txt'
      sub = @assignment.submit_homework(@user, attachments: [f])
      expect(sub.attachments).to eq []
    end
  end

  describe "versioned_attachments" do
    it "should include user attachments" do
      student_in_course(active_all: true)
      att = attachment_model(filename: "submission.doc", :context => @student)
      sub = @assignment.submit_homework(@student, attachments: [att])
      expect(sub.versioned_attachments).to eq [att]
    end

    it "should not include attachments with a context of Submission" do
      student_in_course(active_all: true)
      att = attachment_model(filename: "submission.doc", :context => @student)
      sub = @assignment.submit_homework(@student, attachments: [att])
      sub.attachments.update_all(:context_type => "Submission", :context_id => sub.id)
      expect(sub.reload.versioned_attachments).to be_empty
    end

    it "includes attachments owned by other users in a group for a group submission" do
      student1, student2 = n_students_in_course(2, { course: @course })
      assignment = @course.assignments.create!(name: "A1", submission_types: "online_upload")

      group_category = @course.group_categories.create!(name: "Project Groups")
      group = group_category.groups.create!(name: "A Team", context: @course)
      group.add_user(student1)
      group.add_user(student2)
      assignment.update(group_category: group_category)

      user_attachment = attachment_model(context: student1)
      assignment.submit_homework(student1, submission_type: "online_upload", attachments: [user_attachment])

      [student1, student2].each do |student|
        submission = assignment.submission_for_student(student)
        submission.versioned_attachments
        expect(submission.versioned_attachments).to include user_attachment
      end
    end
  end

  describe "includes_attachment?" do
    it "includes current attachments" do
      spoiler = attachment_model(context: @student)
      attachment_model context: @student
      sub = @assignment.submit_homework @student, attachments: [@attachment]
      expect(sub.attachments).to eq([@attachment])
      expect(sub.includes_attachment?(spoiler)).to eq false
      expect(sub.includes_attachment?(@attachment)).to eq true
    end

    it "includes attachments to previous versions" do
      old_attachment_1 = attachment_model(context: @student)
      old_attachment_2 = attachment_model(context: @student)
      sub = @assignment.submit_homework @student, attachments: [old_attachment_1, old_attachment_2]
      attachment_model context: @student
      sub = @assignment.submit_homework @student, attachments: [@attachment]
      expect(sub.attachments.to_a).to eq([@attachment])
      expect(sub.includes_attachment?(old_attachment_1)).to eq true
      expect(sub.includes_attachment?(old_attachment_2)).to eq true
    end
  end

  describe "#versioned_originality_reports" do
    it "loads originality reports for the submission" do
      student_in_course(active_all: true)
      attachment = attachment_model(filename: "submission.doc", :context => @student)
      submission = @assignment.submit_homework(@student, attachments: [attachment])
      report = OriginalityReport.create!(attachment: attachment, originality_score: '1', submission: submission)

      expect(submission.versioned_originality_reports).to eq [report]
    end

    it "memoizes the loaded originality reports" do
      student_in_course(active_all: true)
      attachment = attachment_model(filename: "submission.doc", :context => @student)
      submission = @assignment.submit_homework(@student, attachments: [attachment])
      OriginalityReport.create!(attachment: attachment, originality_score: '1', submission: submission)

      submission.versioned_originality_reports
      expect(OriginalityReport).to receive(:where).never
      submission.versioned_originality_reports
    end

    it "returns an empty array when there are no reports" do
      student_in_course(active_all: true)
      attachment = attachment_model(filename: "submission.doc", :context => @student)
      submission = @assignment.submit_homework(@student, attachments: [attachment])

      expect(submission.versioned_originality_reports).to eq []
    end

    it "returns an empty array when there are no attachments" do
      student_in_course(active_all: true)
      submission = @assignment.submit_homework(@student, body: "Oh my!")

      expect(submission.versioned_originality_reports).to eq []
    end
  end

  describe "#bulk_load_versioned_originality_reports" do
    it "bulk loads originality reports for many submissions at once" do
      originality_reports = []
      submissions = Array.new(3) do |i|
        student_in_course(active_all: true)
        attachments = [
          attachment_model(filename: "submission#{i}-a.doc", :context => @student),
          attachment_model(filename: "submission#{i}-b.doc", :context => @student)
        ]

        sub = @assignment.submit_homework(@student, attachments: attachments)
        originality_reports << attachments.map do |a|
          OriginalityReport.create!(attachment: a, originality_score: '1', submission: sub)
        end
        sub
      end

      Submission.bulk_load_versioned_originality_reports(submissions)
      submissions.each_with_index do |s, i|
        expect(s.versioned_originality_reports).to eq originality_reports[i]
      end
    end

    it "avoids N+1s in the bulk load" do
      student_in_course(active_all: true)
      attachment = attachment_model(filename: "submission.doc", :context => @student)
      submission = @assignment.submit_homework(@student, attachments: [attachment])
      OriginalityReport.create!(attachment: attachment, originality_score: '1', submission: submission)

      Submission.bulk_load_versioned_originality_reports([submission])
      expect(OriginalityReport).to receive(:where).never
      submission.versioned_originality_reports
    end

    it "ignores invalid attachment ids" do
      student_in_course(active_all: true)
      s = @assignment.submit_homework(@student, submission_type: "online_url", url: "http://example.com")
      s.update_attribute(:attachment_ids, '99999999')
      Submission.bulk_load_versioned_originality_reports([s])
      expect(s.versioned_originality_reports).to eq []
    end

    it "loads only the originality reports that pertain to that version" do
      student_in_course(active_all: true)
      originality_reports = []
      attachment = attachment_model(filename: "submission-a.doc", context: @student)
      Timecop.freeze(10.seconds.ago) do
        sub = @assignment.submit_homework(@student, submission_type: 'online_upload', attachments: [attachment])
        originality_reports <<
          OriginalityReport.create!(attachment: attachment, originality_score: '1', submission: sub)
      end

      attachment = attachment_model(filename: "submission-b.doc", :context => @student)
      Timecop.freeze(5.seconds.ago) do
        sub = @assignment.submit_homework(@student, attachments: [attachment])
        originality_reports <<
          OriginalityReport.create!(attachment: attachment, originality_score: '1',submission: sub)
      end

      attachment = attachment_model(filename: "submission-c.doc", :context => @student)
      Timecop.freeze(1.second.ago) do
        sub = @assignment.submit_homework(@student, attachments: [attachment])
        originality_reports <<
          OriginalityReport.create!(attachment: attachment, originality_score: '1', submission: sub)
      end

      submission = @assignment.submission_for_student(@student)
      Submission.bulk_load_versioned_originality_reports(submission.submission_history)

      submission.submission_history.each_with_index do |s, index|
        expect(s.versioned_originality_reports.first).to eq originality_reports[index]
      end
    end
  end

  context "bulk loading attachments" do
    def ensure_attachments_arent_queried
      expect(Attachment).to receive(:where).never
    end

    def submission_for_some_user
      student_in_course active_all: true
      @assignment.submit_homework(@student,
                                  submission_type: "online_url",
                                  url: "http://example.com")
    end

    describe "#bulk_load_versioned_attachments" do
      it "loads attachments for many submissions at once" do
        attachments = []

        submissions = 3.times.map do |i|
          student_in_course(active_all: true)
          attachments << [
                          attachment_model(filename: "submission#{i}-a.doc", :context => @student),
                          attachment_model(filename: "submission#{i}-b.doc", :context => @student)
                         ]

          @assignment.submit_homework @student, attachments: attachments[i]
        end

        Submission.bulk_load_versioned_attachments(submissions)
        ensure_attachments_arent_queried
        submissions.each_with_index do |s, i|
          expect(s.versioned_attachments).to eq attachments[i]
        end
      end

      it "filters out deleted attachments" do
        student = student_in_course(active_all: true).user
        attachment = attachment_model(filename: "submission.doc", context: student)
        submission = @assignment.submit_homework(student, attachments: [attachment])
        attachment.destroy_permanently!
        submission_with_attachments = Submission.bulk_load_versioned_attachments([submission]).first
        expect(submission_with_attachments.versioned_attachments).to be_empty
      end

      it "includes url submission attachments" do
        s = submission_for_some_user
        s.attachment = attachment_model(filename: "screenshot.jpg",
                                        context: @student)

        Submission.bulk_load_versioned_attachments([s])
        ensure_attachments_arent_queried
        expect(s.versioned_attachments).to eq [s.attachment]
      end

      it "handles bad data" do
        s = submission_for_some_user
        s.update_attribute(:attachment_ids, '99999999')
        Submission.bulk_load_versioned_attachments([s])
        expect(s.versioned_attachments).to eq []
      end

      it "handles submission histories with different attachments" do
        student_in_course(active_all: true)
        attachments = [attachment_model(filename: "submission-a.doc", :context => @student)]
        Timecop.freeze(10.second.ago) do
          @assignment.submit_homework(@student, submission_type: 'online_upload',
                                      attachments: [attachments[0]])
        end

        attachments << attachment_model(filename: "submission-b.doc", :context => @student)
        Timecop.freeze(5.second.ago) do
          @assignment.submit_homework @student, attachments: [attachments[1]]
        end

        attachments << attachment_model(filename: "submission-c.doc", :context => @student)
        Timecop.freeze(1.second.ago) do
          @assignment.submit_homework @student, attachments: [attachments[2]]
        end

        submission = @assignment.submission_for_student(@student)
        Submission.bulk_load_versioned_attachments(submission.submission_history)

        submission.submission_history.each_with_index do |s, index|
          expect(s.attachment_ids.to_i).to eq attachments[index].id
        end
      end
    end

    describe "#bulk_load_attachments_for_submissions" do
      it "loads attachments for many submissions at once and returns a hash" do
        expected_attachments_for_submissions = {}

        submissions = 3.times.map do |i|
          student_in_course(active_all: true)
          attachment = [attachment_model(filename: "submission#{i}.doc", :context => @student)]
          sub = @assignment.submit_homework @student, attachments: attachment
          expected_attachments_for_submissions[sub] = attachment
          sub
        end

        result = Submission.bulk_load_attachments_for_submissions(submissions)
        ensure_attachments_arent_queried
        expect(result).to eq(expected_attachments_for_submissions)
      end

      it "handles bad data" do
        s = submission_for_some_user
        s.update_attribute(:attachment_ids, '99999999')
        expected_attachments_for_submissions = { s => [] }
        result = Submission.bulk_load_attachments_for_submissions(s)
        expect(result).to eq(expected_attachments_for_submissions)
      end

      it "filters out attachment associations that don't point to an attachment" do
        student = student_in_course(active_all: true).user
        attachment = attachment_model(filename: "submission.doc", context: student)
        submission = @assignment.submit_homework(student, attachments: [attachment])
        submission.attachment_associations.find_by(attachment_id: attachment.id).update!(attachment_id: nil)
        attachments = Submission.bulk_load_attachments_for_submissions([submission]).first.second
        expect(attachments).to be_empty
      end

      it "filters out attachment associations that point to deleted attachments" do
        student = student_in_course(active_all: true).user
        attachment = attachment_model(filename: "submission.doc", context: student)
        submission = @assignment.submit_homework(student, attachments: [attachment])
        attachment.destroy_permanently!
        attachments = Submission.bulk_load_attachments_for_submissions([submission]).first.second
        expect(attachments).to be_empty
      end

      it "includes valid attachments and filters out deleted attachments" do
        student = student_in_course(active_all: true).user
        attachment = attachment_model(filename: "submission.doc", context: student)
        submission = @assignment.submit_homework(student, attachments: [attachment])
        attachment.destroy_permanently!

        another_student = student_in_course(active_all: true).user
        another_attachment = attachment_model(filename: "submission.doc", context: another_student)
        another_submission = @assignment.submit_homework(another_student, attachments: [another_attachment])

        bulk_loaded_submissions = Submission.bulk_load_attachments_for_submissions([submission, another_submission])
        submission_attachments = bulk_loaded_submissions.find { |s| s.first.id == submission.id }.second
        expect(submission_attachments).to be_empty

        another_submission_attachments = bulk_loaded_submissions.find { |s| s.first.id == another_submission.id }.second
        expect(another_submission_attachments).not_to be_empty
      end
    end
  end

  describe "#assign_assessor" do
    def peer_review_assignment
      assignment = @course.assignments.build(title: 'Peer review',
        due_at: Time.now - 1.day,
        points_possible: 5,
        submission_types: 'online_text_entry')
      assignment.peer_reviews_assigned = true
      assignment.peer_reviews = true
      assignment.automatic_peer_reviews = true
      assignment.save!

      assignment
    end

    before(:each) do
      student_in_course(active_all: true)
      @student2 = user_factory
      @student2_enrollment = @course.enroll_student(@student2)
      @student2_enrollment.accept!
      @assignment = peer_review_assignment
      @student1_homework = @assignment.submit_homework(@student,  body: 'Lorem ipsum dolor')
      @student2_homework = @assignment.submit_homework(@student2, body: 'Sit amet consectetuer')
    end

    it "should send a reminder notification" do
      expect_any_instance_of(AssessmentRequest).to receive(:send_reminder!).once
      submission1, submission2 = @assignment.submissions
      submission1.assign_assessor(submission2)
    end

    it "should not allow read access when assignment's peer reviews are off" do
      @student1_homework.assign_assessor(@student2_homework)
      expect(@student1_homework.grants_right?(@student2, :read)).to eq true
      @assignment.peer_reviews = false
      @assignment.save!
      @student1_homework.reload
      AdheresToPolicy::Cache.clear
      expect(@student1_homework.grants_right?(@student2, :read)).to eq false
    end

    it "should not allow read access when other student's enrollment is not active" do
      @student2_homework.assign_assessor(@student1_homework)
      @student2_enrollment.conclude
      expect(@student2_homework.grants_right?(@student, :read)).to eq false
    end
  end

  describe "#get_web_snapshot" do
    it "should not blow up if web snapshotting fails" do
      sub = submission_spec_model
      expect(CutyCapt).to receive(:enabled?).and_return(true)
      expect(CutyCapt).to receive(:snapshot_attachment_for_url).with(sub.url).and_return(nil)
      sub.get_web_snapshot
    end
  end

  describe '#submit_attachments_to_canvadocs' do
    it 'creates crocodoc documents' do
      allow(Canvas::Crocodoc).to receive(:enabled?).and_return true
      s = @assignment.submit_homework(@user,
                                      submission_type: "online_text_entry",
                                      body: "hi")

      # creates crocodoc documents
      a1 = crocodocable_attachment_model context: @user
      s.attachments = [a1]
      s.save
      cd = a1.crocodoc_document
      expect(cd).not_to be_nil

      # shouldn't mess with existing crocodoc documents
      a2 = crocodocable_attachment_model context: @user
      s.attachments = [a1, a2]
      s.save
      expect(a1.reload_crocodoc_document).to eq cd
      expect(a2.crocodoc_document).to eq a2.crocodoc_document
    end

    context "canvadocs_submissions records" do
      before(:once) do
        @student1, @student2 = n_students_in_course(2)
        @attachment = crocodocable_attachment_model(context: @student1)
        @assignment = @course.assignments.create! name: "A1",
          submission_types: "online_upload"
      end

      before do
        allow(Canvadocs).to receive(:enabled?).and_return true
        allow(Canvadocs).to receive(:annotations_supported?).and_return true
        allow(Canvadocs).to receive(:config).and_return(nil)
      end

      it "ties submissions to canvadocs" do
        s = @assignment.submit_homework(@student1,
                                        submission_type: "online_upload",
                                        attachments: [@attachment])
        expect(@attachment.canvadoc.submissions).to eq [s]
      end

      context "preferred_plugins" do
        it "should not send o365  as preferred plugins by default" do
          @assignment.submit_homework(@student1,
                                      submission_type: "online_upload",
                                      attachments: [@attachment])

          job = Delayed::Job.where(strand: 'canvadocs').last
          expect(job.payload_object.args[1][:preferred_plugins]).to eq [
            Canvadocs::RENDER_PDFJS,
            Canvadocs::RENDER_BOX,
            Canvadocs::RENDER_CROCODOC
          ]
        end

        it "should send o365 as a preferred plugin when the 'Prefer Office 365 file viewer' account setting is enabled" do
          @assignment.context.root_account.settings[:canvadocs_prefer_office_online] = true
          @assignment.context.root_account.save!
          @assignment.submit_homework(@student1,
                                      submission_type: "online_upload",
                                      attachments: [@attachment])

          job = Delayed::Job.where(strand: 'canvadocs').last
          expect(job.payload_object.args[1][:preferred_plugins]).to eq [
            Canvadocs::RENDER_O365,
            Canvadocs::RENDER_PDFJS,
            Canvadocs::RENDER_BOX,
            Canvadocs::RENDER_CROCODOC
          ]
        end
      end

      it "create records for each group submission" do
        gc = @course.group_categories.create! name: "Project Groups"
        group = gc.groups.create! name: "A Team", context: @course
        group.add_user(@student1)
        group.add_user(@student2)

        @assignment.update_attribute :group_category, gc
        @assignment.submit_homework(@student1,
                                    submission_type: "online_upload",
                                    attachments: [@attachment])

        [@student1, @student2].each do |student|
          submission = @assignment.submission_for_student(student)
          expect(@attachment.canvadoc.submissions).to include submission
        end
      end
    end

    it "doesn't create jobs for non-previewable documents" do
      job_scope = Delayed::Job.where(strand: "canvadocs")
      orig_job_count = job_scope.count

      attachment = attachment_model(context: @user)
      @assignment.submit_homework(@user,
                                      submission_type: "online_upload",
                                      attachments: [attachment])
      expect(job_scope.count).to eq orig_job_count
    end
  end

  describe '.process_bulk_update' do
    before(:once) do
      course_with_teacher active_all: true
      @u1, @u2 = n_students_in_course(2)
      @a1, @a2 = 2.times.map {
        @course.assignments.create! points_possible: 10
      }
      @progress = Progress.create!(context: @course, tag: "submissions_update")
    end

    it 'updates submissions on an assignment' do
      Submission.process_bulk_update(@progress, @course, nil, @teacher, {
        @a1.id.to_s => {
          @u1.id => {posted_grade: 5},
          @u2.id => {posted_grade: 10}
        }
      })

      expect(@a1.submission_for_student(@u1).grade).to eql "5"
      expect(@a1.submission_for_student(@u2).grade).to eql "10"
    end

    it 'only recalculates scores for users with changed submissions' do
      data1 = {@a1.id.to_s => {@u1.id => {posted_grade: 5}, @u2.id => {posted_grade: 10}}}
      data2 = {@a1.id.to_s => {@u1.id => {posted_grade: 5}, @u2.id => {posted_grade: 11}}} # leave u1 the same
      Submission.process_bulk_update(@progress, @course, nil, @teacher, data1)

      expect_any_instantiation_of(@course).to receive(:recompute_student_scores).with([@u2.id])
      Submission.process_bulk_update(@progress, @course, nil, @teacher, data2)
    end

    it 'updates submissions on multiple assignments' do
      Submission.process_bulk_update(@progress, @course, nil, @teacher, {
        @a1.id => {
          @u1.id => {posted_grade: 5},
          @u2.id => {posted_grade: 10}
        },
        @a2.id.to_s => {
          @u1.id => {posted_grade: 10},
          @u2.id => {posted_grade: 5}
        }
      })

      expect(@a1.submission_for_student(@u1).grade).to eql "5"
      expect(@a1.submission_for_student(@u2).grade).to eql "10"
      expect(@a2.submission_for_student(@u1).grade).to eql "10"
      expect(@a2.submission_for_student(@u2).grade).to eql "5"
    end

    it "should maintain grade when only updating comments" do
      @a1.grade_student(@u1, grade: 3, grader: @teacher)
      Submission.process_bulk_update(@progress, @course, nil, @teacher,
                                     {
                                       @a1.id => {
                                         @u1.id => {text_comment: "comment"}
                                       }
                                     })

      expect(@a1.submission_for_student(@u1).grade).to eql "3"
    end

    it "should nil grade when receiving empty posted_grade" do
      @a1.grade_student(@u1, grade: 3, grader: @teacher)
      Submission.process_bulk_update(@progress, @course, nil, @teacher,
                                     {
                                       @a1.id => {
                                         @u1.id => {posted_grade: nil}
                                       }
                                     })

      expect(@a1.submission_for_student(@u1).grade).to be_nil
    end
  end

  describe 'find_or_create_provisional_grade!' do
    before(:once) do
      @assignment.grader_count = 1
      @assignment.moderated_grading = true
      @assignment.final_grader = @teacher
      @assignment.save!
      submission_spec_model

      @teacher2 = User.create(name: "some teacher 2")
      @context.enroll_teacher(@teacher2)
    end

    context "when force_save is true" do
      it {
        expect { @submission.find_or_create_provisional_grade!(@teacher, force_save: true) }.
          to change { AnonymousOrModerationEvent.provisional_grade_created.count }.by(1)
      }

      it {
        expect { @submission.find_or_create_provisional_grade!(@teacher, force_save: true) }.
          to_not change { AnonymousOrModerationEvent.provisional_grade_updated.count }
      }

      context 'given an existing provisional grade' do
        before(:once) { @submission.find_or_create_provisional_grade!(@teacher, force_save: true) }

        it {
          expect { @submission.find_or_create_provisional_grade!(@teacher, force_save: true) }.
            to change { AnonymousOrModerationEvent.provisional_grade_updated.count }.by(1)
        }

        it {
          expect { @submission.find_or_create_provisional_grade!(@teacher, force_save: true) }.
            not_to change { AnonymousOrModerationEvent.provisional_grade_created.count }
        }
      end
    end

    it "properly creates a provisional grade with all default values but scorer" do
      @submission.find_or_create_provisional_grade!(@teacher)

      expect(@submission.provisional_grades.length).to be 1

      pg = @submission.provisional_grades.first

      expect(pg.scorer_id).to eql @teacher.id
      expect(pg.final).to be false
      expect(pg.graded_anonymously).to be_nil
      expect(pg.grade).to be_nil
      expect(pg.score).to be_nil
      expect(pg.source_provisional_grade).to be_nil
    end

    it "properly amends information to an existing provisional grade" do
      @submission.find_or_create_provisional_grade!(@teacher)
      @submission.find_or_create_provisional_grade!(
        @teacher,
        score: 15.0,
        grade: "20",
        graded_anonymously: true
      )

      expect(@submission.provisional_grades.length).to be 1

      pg = @submission.provisional_grades.first

      expect(pg.scorer_id).to eql @teacher.id
      expect(pg.final).to be false
      expect(pg.graded_anonymously).to be true
      expect(pg.grade).to eql "20"
      expect(pg.score).to be 15.0
      expect(pg.source_provisional_grade).to be_nil
    end

    it "does not update grade or score if not given" do
      @submission.find_or_create_provisional_grade!(@teacher, grade: "20", score: 12.0)

      expect(@submission.provisional_grades.first.grade).to eql "20"
      expect(@submission.provisional_grades.first.score).to eql 12.0

      @submission.find_or_create_provisional_grade!(@teacher)

      expect(@submission.provisional_grades.first.grade).to eql "20"
      expect(@submission.provisional_grades.first.score).to eql 12.0
    end

    it "does not update graded_anonymously if not given" do
      @submission.find_or_create_provisional_grade!(@teacher, graded_anonymously: true)

      expect(@submission.provisional_grades.first.graded_anonymously).to eql true

      @submission.find_or_create_provisional_grade!(@teacher)

      expect(@submission.provisional_grades.first.graded_anonymously).to eql true
    end

    it "raises an exception if final is true and user is not allowed to select final grade" do
      expect{ @submission.find_or_create_provisional_grade!(@student, final: true) }.
        to raise_error(Assignment::GradeError, "User not authorized to give final provisional grades")
    end

    it "raises an exception if grade is not final and student does not need a provisional grade" do
      @assignment.grade_student(@student, grade: 2, grader: @teacher2, provisional: true)
      third_teacher = User.create!
      @course.enroll_teacher(third_teacher, enrollment_state: :active)

      expect{ @submission.find_or_create_provisional_grade!(third_teacher, final: false) }.
        to raise_error(Assignment::GradeError, "Student already has the maximum number of provisional grades")
    end

    it "raises an exception if the grade is final and no non-final provisional grades exist" do
      expect{ @submission.find_or_create_provisional_grade!(@teacher, final: true) }.
        to raise_error(Assignment::GradeError,
          "Cannot give a final mark for a student with no other provisional grades")
    end

    it "raises an exception if the grade has been selected" do
      pg = @submission.find_or_create_provisional_grade!(@teacher, grade: "2", score: 2)
      selection = @assignment.moderated_grading_selections.where(student: @submission.user).first
      selection.provisional_grade = pg
      selection.save!

      expect{
        @submission.find_or_create_provisional_grade!(@teacher, grade: "3", score: 3)
      }.to raise_error(Assignment::GradeError) do |error|
        expect(error.error_code).to eq Assignment::GradeError::PROVISIONAL_GRADE_MODIFY_SELECTED
      end
    end

    it 'sets the source provisional grade if one is provided' do
      new_source = ModeratedGrading::ProvisionalGrade.new
      provisional_grade = @submission.find_or_create_provisional_grade!(@teacher, source_provisional_grade: new_source)
      expect(provisional_grade.source_provisional_grade).to be new_source
    end

    it 'does not wipe out the existing source provisional grade, if a source_provisional_grade is not provided' do
      @submission.find_or_create_provisional_grade!(@teacher)
      expect { @submission.find_or_create_provisional_grade!(@teacher, force_save: true) }.
        not_to change { @submission.provisional_grades.last.source_provisional_grade }
    end
  end

  describe 'moderated_grading_whitelist' do
    before(:once) do
      @student = @user
      @assignment.update!(
        final_grader: @teacher,
        grader_comments_visible_to_graders: false,
        grader_count: 3,
        moderated_grading: true,
        submission_types: :online_text_entry
      )
      @assignment.submit_homework(@student, body: 'my submission', submission_type: :online_text_entry)
      @submission = @assignment.submissions.find_by(user: @student)
    end

    let(:user_ids_in_whitelist) { whitelist.map { |user| user.fetch(:global_id)&.to_i } }

    it 'returns nil when the assignment is not moderated' do
      # Skipping validations here because they'd prevent turning off Moderated Grading
      # for an assignment with graded submissions.
      @assignment.update_column(:moderated_grading, false)
      expect(@submission.moderated_grading_whitelist).to be_nil
    end

    it 'returns nil when the user is not present' do
      expect(@submission.moderated_grading_whitelist(nil)).to be_nil
    end

    it 'can be passed a collection of attachments for checking if crocodoc is available' do
      attachment = double
      expect(attachment).to receive(:crocodoc_available?).and_return(true)
      @submission.moderated_grading_whitelist(loaded_attachments: [attachment])
    end

    it 'returns a collection of moderated grading ids' do
      moderated_grading_ids = @student.moderated_grading_ids(false)
      expect(@submission.moderated_grading_whitelist.first).to eq moderated_grading_ids
    end

    it 'calls moderation_whitelist_for_user to generate the whitelist' do
      expect(@submission).to receive(:moderation_whitelist_for_user).with(@student).once.and_call_original
      @submission.moderated_grading_whitelist
    end
  end

  describe 'moderation_whitelist_for_user' do
    before(:once) do
      @student = @user
      @provisional_grader = User.create!
      @other_provisional_grader = User.create!
      @course.enroll_teacher(@provisional_grader, enrollment_state: :active)
      @course.enroll_teacher(@other_provisional_grader, enrollment_state: :active)
      @eligible_provisional_grader = User.create!
      @course.enroll_teacher(@eligible_provisional_grader, enrollment_state: :active)
      @admin = account_admin_user(account: @course.root_account)
      @assignment.update!(
        final_grader: @teacher,
        grader_comments_visible_to_graders: false,
        grader_count: 3,
        moderated_grading: true,
        submission_types: :online_text_entry
      )
      @assignment.submit_homework(@student, body: 'my submission', submission_type: :online_text_entry)
      @submission = @assignment.submissions.find_by(user: @student)
      @assignment.grade_student(@student, grader: @teacher, provisional: true, score: 5)
      @assignment.grade_student(@student, grader: @provisional_grader, provisional: true, score: 1)
      @assignment.grade_student(@student, grader: @other_provisional_grader, provisional: true, score: 3)
    end

    let(:user_ids_in_whitelist) { whitelist.map { |user| user.fetch(:global_id)&.to_i } }

    it 'returns an empty array when the assignment is not moderated' do
      # Skipping validations here because they'd prevent turning off Moderated Grading
      # for an assignment with graded submissions.
      @assignment.update_column(:moderated_grading, false)
      expect(@submission.moderation_whitelist_for_user(@teacher)).to be_empty
    end

    it 'returns an empty array when the user is not present' do
      expect(@submission.moderation_whitelist_for_user(nil)).to be_empty
    end

    it 'returns an empty array when the user is not permitted to view annotations for the submission' do
      other_student = User.create!
      @course.enroll_student(other_student, enrollment_state: :active)
      expect(@submission.moderation_whitelist_for_user(other_student)).to be_empty
    end

    context 'when grades are not published' do
      context 'when the user is the final grader' do
        let(:whitelist) { @submission.moderation_whitelist_for_user(@teacher) }

        it 'includes the current user' do
          expect(whitelist).to include @teacher
        end

        it 'includes all provisional graders' do
          expect(whitelist).to include(*@assignment.moderation_grader_users)
        end

        it 'includes the student' do
          expect(whitelist).to include @student
        end

        it 'does not include eligible provisional graders' do
          expect(whitelist).not_to include @eligible_provisional_grader
        end

        it 'does not include duplicates' do
          expect(whitelist.uniq).to eq whitelist
        end

        it 'does not include nil values' do
          expect(whitelist).not_to include nil
        end
      end

      context 'when the user is a provisional grader' do
        let(:whitelist) { @submission.moderation_whitelist_for_user(@provisional_grader) }

        context 'when grader comments are visible to other graders' do
          before(:once) do
            @assignment.update!(grader_comments_visible_to_graders: true)
          end

          it 'includes all provisional graders' do
            expect(whitelist).to include(*@assignment.moderation_grader_users)
          end

          it 'includes the final grader' do
            expect(whitelist).to include @teacher
          end

          it 'includes the student' do
            expect(whitelist).to include @student
          end

          it 'does not include eligible provisional graders' do
            expect(whitelist).not_to include @eligible_provisional_grader
          end

          it 'does not include duplicates' do
            expect(whitelist.uniq).to eq whitelist
          end

          it 'does not include nil values' do
            expect(whitelist).not_to include nil
          end
        end

        context 'when grader comments are not visible to other graders' do
          it 'includes the current user' do
            expect(whitelist).to include @provisional_grader
          end

          it 'does not include other provisional graders' do
            expect(whitelist).not_to include @other_provisional_grader
          end

          it 'does not include the final grader' do
            expect(whitelist).not_to include @teacher
          end

          it 'includes the student' do
            expect(whitelist).to include @student
          end

          it 'does not include eligible provisional graders' do
            expect(whitelist).not_to include @eligible_provisional_grader
          end

          it 'does not include duplicates' do
            expect(whitelist.uniq).to eq whitelist
          end

          it 'does not include nil values' do
            expect(whitelist).not_to include nil
          end
        end
      end

      context 'when the user is an eligible provisional grader' do
        let(:whitelist) { @submission.moderation_whitelist_for_user(@eligible_provisional_grader) }

        context 'when grader comments are visible to other graders' do
          before(:once) do
            @assignment.update!(grader_comments_visible_to_graders: true)
          end

          it 'includes the current user' do
            expect(whitelist).to include @eligible_provisional_grader
          end

          it 'includes all provisional graders' do
            expect(whitelist).to include(*@assignment.moderation_grader_users)
          end

          it 'includes the final grader' do
            expect(whitelist).to include @teacher
          end

          it 'includes the student' do
            expect(whitelist).to include @student
          end

          it 'does not include other eligible provisional graders' do
            other_eligible_provisional_grader = User.create!
            @course.enroll_teacher(other_eligible_provisional_grader, enrollment_state: :active)
            expect(whitelist).not_to include other_eligible_provisional_grader
          end

          it 'does not include duplicates' do
            expect(whitelist.uniq).to eq whitelist
          end

          it 'does not include nil values' do
            expect(whitelist).not_to include nil
          end
        end

        context 'when grader comments are not visible to other graders' do
          it 'includes the current user' do
            expect(whitelist).to include @eligible_provisional_grader
          end

          it 'does not include provisional graders' do
            expect(whitelist).not_to include(*@assignment.moderation_grader_users)
          end

          it 'does not include the final grader' do
            expect(whitelist).not_to include @teacher
          end

          it 'includes the student' do
            expect(whitelist).to include @student
          end

          it 'does not include other eligible provisional graders' do
            other_eligible_provisional_grader = User.create!
            @course.enroll_teacher(other_eligible_provisional_grader, enrollment_state: :active)
            expect(whitelist).not_to include other_eligible_provisional_grader
          end

          it 'does not include duplicates' do
            expect(whitelist.uniq).to eq whitelist
          end

          it 'does not include nil values' do
            expect(whitelist).not_to include nil
          end
        end
      end

      context 'when the user is an admin' do
        let(:whitelist) { @submission.moderation_whitelist_for_user(@admin) }

        it 'includes the current user' do
          expect(whitelist).to include @admin
        end

        it 'includes all provisional graders' do
          expect(whitelist).to include(*@assignment.moderation_grader_users)
        end

        it 'includes the final grader' do
          expect(whitelist).to include @teacher
        end

        it 'includes the student' do
          expect(whitelist).to include @student
        end

        it 'does not include eligible provisional graders' do
          expect(whitelist).not_to include @eligible_provisional_grader
        end

        it 'does not include duplicates' do
          expect(whitelist.uniq).to eq whitelist
        end

        it 'does not include nil values' do
          expect(whitelist).not_to include nil
        end
      end

      context 'when the user is a student' do
        let(:whitelist) { @submission.moderation_whitelist_for_user(@student) }

        it 'includes the current user' do
          expect(whitelist).to include @student
        end

        it 'does not include the admin' do
          expect(whitelist).not_to include @admin
        end

        it 'does not include provisional graders' do
          expect(whitelist).not_to include(*@assignment.moderation_grader_users)
        end

        it 'does not include eligible provisional graders' do
          expect(whitelist).not_to include @eligible_provisional_grader
        end

        it 'does not include duplicates' do
          expect(whitelist.uniq).to eq whitelist
        end

        it 'does not include nil values' do
          expect(whitelist).not_to include nil
        end
      end
    end

    context 'when grades are published' do
      before(:once) do
        provisional_grade = @submission.find_or_create_provisional_grade!(@provisional_grader)
        selection = @assignment.moderated_grading_selections.find_by(student: @student)
        selection.update!(provisional_grade: provisional_grade)
        provisional_grade.publish!
        @assignment.update!(grades_published_at: 1.hour.ago)
        @submission.reload
      end

      context 'when the user is the final grader' do
        let(:whitelist) { @submission.moderation_whitelist_for_user(@teacher) }

        it 'includes the current user' do
          expect(whitelist).to include @teacher
        end

        it 'includes the provisional grader whose grade was selected' do
          expect(whitelist).to include @provisional_grader
        end

        it 'does not include the provisional grader whose grade was not selected' do
          expect(whitelist).not_to include @other_provisional_grader
        end

        it 'includes the student' do
          expect(whitelist).to include @student
        end

        it 'does not include eligible provisional graders' do
          expect(whitelist).not_to include @eligible_provisional_grader
        end

        it 'does not include duplicates' do
          expect(whitelist.uniq).to eq whitelist
        end

        it 'does not include nil values' do
          expect(whitelist).not_to include nil
        end

        it 'does not raise an error when the submission has no grader' do
          @submission.update!(grader: nil, score: nil)
          expect { whitelist }.not_to raise_error
        end
      end

      context 'when the user is a provisional grader' do
        let(:whitelist) { @submission.moderation_whitelist_for_user(@provisional_grader) }

        it 'includes the current user' do
          expect(whitelist).to include @provisional_grader
        end

        it 'does not include other provisional graders whose grades were not selected' do
          expect(whitelist).not_to include @other_provisional_grader
        end

        it 'does not include the final grader if their grade was not selected' do
          expect(whitelist).not_to include @teacher
        end

        it 'includes the student' do
          expect(whitelist).to include @student
        end

        it 'does not include eligible provisional graders' do
          expect(whitelist).not_to include @eligible_provisional_grader
        end

        it 'does not include duplicates' do
          expect(whitelist.uniq).to eq whitelist
        end

        it 'does not include nil values' do
          expect(whitelist).not_to include nil
        end

        it 'does not raise an error when the submission has no grader' do
          @submission.update!(grader: nil, score: nil)
          expect { whitelist }.not_to raise_error
        end
      end

      context 'when the user is an eligible provisional grader' do
        let(:whitelist) { @submission.moderation_whitelist_for_user(@eligible_provisional_grader) }

        it 'includes the current user' do
          expect(whitelist).to include @eligible_provisional_grader
        end

        it 'includes the provisional grader whose grade was selected' do
          expect(whitelist).to include @provisional_grader
        end

        it 'does not include the provisional grader whose grade was not selected' do
          expect(whitelist).not_to include @other_provisional_grader
        end

        it 'does not include the final grader if their grade was not selected' do
          expect(whitelist).not_to include @teacher
        end

        it 'includes the student' do
          expect(whitelist).to include @student
        end

        it 'does not include other eligible provisional graders' do
          other_eligible_provisional_grader = User.create!
          @course.enroll_teacher(other_eligible_provisional_grader, enrollment_state: :active)
          expect(whitelist).not_to include other_eligible_provisional_grader
        end

        it 'does not include duplicates' do
          expect(whitelist.uniq).to eq whitelist
        end

        it 'does not include nil values' do
          expect(whitelist).not_to include nil
        end

        it 'does not raise an error when the submission has no grader' do
          @submission.update!(grader: nil, score: nil)
          expect { whitelist }.not_to raise_error
        end
      end

      context 'when the user is an admin' do
        let(:whitelist) { @submission.moderation_whitelist_for_user(@admin) }

        it 'includes the current user' do
          expect(whitelist).to include @admin
        end

        it 'includes the provisional grader whose grade was selected' do
          expect(whitelist).to include @provisional_grader
        end

        it 'does not include the provisional grader whose grade was not selected' do
          expect(whitelist).not_to include @other_provisional_grader
        end

        it 'does not include the final grader if their grade was not selected' do
          expect(whitelist).not_to include @teacher
        end

        it 'includes the student' do
          expect(whitelist).to include @student
        end

        it 'does not include eligible provisional graders' do
          expect(whitelist).not_to include @eligible_provisional_grader
        end

        it 'does not include duplicates' do
          expect(whitelist.uniq).to eq whitelist
        end

        it 'does not include nil values' do
          expect(whitelist).not_to include nil
        end

        it 'does not raise an error when the submission has no grader' do
          @submission.update!(grader: nil, score: nil)
          expect { whitelist }.not_to raise_error
        end
      end

      context 'when the user is a student' do
        let(:whitelist) { @submission.moderation_whitelist_for_user(@student) }

        it 'includes the current user' do
          expect(whitelist).to include @student
        end

        it 'includes the provisional grader whose grade was selected' do
          expect(whitelist).to include @provisional_grader
        end

        it 'does not include the provisional grader whose grade was not selected' do
          expect(whitelist).not_to include @other_provisional_grader
        end

        it 'does not include the final grader if their grade was not selected' do
          expect(whitelist).not_to include @teacher
        end

        it 'does not include eligible provisional graders' do
          expect(whitelist).not_to include @eligible_provisional_grader
        end

        it 'does not include duplicates' do
          expect(whitelist.uniq).to eq whitelist
        end

        it 'does not include nil values' do
          expect(whitelist).not_to include nil
        end

        it 'does not raise an error when the submission has no grader' do
          @submission.update!(grader: nil, score: nil)
          expect { whitelist }.not_to raise_error
        end
      end
    end
  end

  describe 'anonymous_identities' do
    let(:submission) { @assignment.submissions.first }

    it 'includes the student in the list' do
      expect(submission.anonymous_identities).to have_key @student.id
    end

    it 'includes the anonymous name' do
      expect(submission.anonymous_identities.dig(@student.id, :name)).to eq 'Student'
    end

    it 'includes the anonymous id' do
      expect(submission.anonymous_identities.dig(@student.id, :id)).to eq submission.anonymous_id
    end
  end

  describe '#visible_rubric_assessments_for' do
    subject { @submission.visible_rubric_assessments_for(@viewing_user) }

    before :once do
      submission_model assignment: @assignment, user: @student
      @viewing_user = @teacher
      @assessed_user = @student
      rubric_association_model association_object: @assignment, purpose: 'grading'
      [@teacher, @student].each do |user|
        @rubric_association.rubric_assessments.create!({
          artifact: @submission,
          assessment_type: 'grading',
          assessor: user,
          rubric: @rubric,
          user: @assessed_user
        })
      end
      @teacher_assessment = @submission.rubric_assessments.where(assessor_id: @teacher).first
      @student_assessment = @submission.rubric_assessments.where(assessor_id: @student).first
    end

    it "returns empty if submission is unposted and user cannot :read_grade" do
      @assignment.ensure_post_policy(post_manually: true)
      @viewing_user = @student
      expect(subject).to be_empty
    end

    it "returns the rubric assessments if user can :read_grade" do
      expect(subject).to contain_exactly(@teacher_assessment, @student_assessment)
    end

    it "returns the rubric assessments if the submission is posted" do
      @submission.update!(posted_at: Time.zone.now)
      expect(subject).to contain_exactly(@teacher_assessment, @student_assessment)
    end

    it 'does not return rubric assessments if assignment has no rubric' do
      @assignment.rubric_association.destroy!

      expect(subject).not_to include(@teacher_assessment)
    end

    it 'only returns rubric assessments from associated rubrics' do
      other = @rubric_association.dup
      other.save!
      other_assessment = other.rubric_assessments.create!({
        artifact: @submission,
        assessment_type: 'grading',
        assessor: @teacher,
        rubric: @rubric,
        user: @assessed_user
      })

      expect(subject).to eq([other_assessment])
    end

    context "attempt argument" do
      before(:once) do
        @submission2 = @assignment.submit_homework(@student, body: 'bar', submitted_at: 1.hour.since)
      end

      it 'returns an empty list if no rubric assessments exist for the desired attempt' do
        expect(
          @submission2.visible_rubric_assessments_for(@viewing_user, attempt: @submission2.attempt)
        ).to be_empty
      end

      it 'can find historic rubric assessments of older attempts' do
        expect(
          @submission2.visible_rubric_assessments_for(@viewing_user, attempt: @submission.attempt)
        ).to contain_exactly(@teacher_assessment, @student_assessment)
      end
    end
  end

  describe '#add_comment' do
    before(:once) do
      submission_spec_model
    end

    it 'creates a draft comment when passed true in the draft_comment option' do
      comment = @submission.add_comment(author: @teacher, comment: '42', draft_comment: true)

      expect(comment).to be_draft
    end

    it 'creates a final comment when not passed in a draft_comment option' do
      comment = @submission.add_comment(author: @teacher, comment: '42')

      expect(comment).not_to be_draft
    end

    it 'creates a final comment when passed false in the draft_comment option' do
      comment = @submission.add_comment(author: @teacher, comment: '42', draft_comment: false)

      expect(comment).not_to be_draft
    end

    it 'creates a comment without an author when skip_author option is true' do
      comment = @submission.add_comment(comment: '42', skip_author: true)

      expect(comment.author).to be_nil
    end

    it 'allows you to specify submission attempt for the comment' do
      @submission.update!(attempt: 4)
      comment = @submission.add_comment(author: @teacher, comment: '42', attempt: 3)
      expect(comment.attempt).to eq 3
    end

    it "sets comment hidden to false if comment causes posting" do
      @assignment.ensure_post_policy(post_manually: false)
      @assignment.grade_student(@student, grader: @teacher, score: 5)
      @submission.update!(posted_at: nil)
      comment = @submission.add_comment(author: @teacher, comment: 'a comment!', hidden: true)
      expect(comment).not_to be_hidden
    end

    it "does not set comment hidden to false if comment does not cause posting" do
      @assignment.ensure_post_policy(post_manually: true)
      @assignment.grade_student(@student, grader: @teacher, score: 5)
      @submission.update!(posted_at: nil)
      comment = @submission.add_comment(author: @teacher, comment: 'a comment!', hidden: true)
      expect(comment).to be_hidden
    end

    describe 'audit event logging' do
      let(:course) { Course.create! }
      let(:assignment) { course.assignments.create!(title: 'ok', anonymous_grading: true) }
      let(:student) { course.enroll_student(User.create!, enrollment_state: 'active').user }
      let(:teacher) { course.enroll_teacher(User.create!, enrollment_state: 'active').user }
      let(:submission) { assignment.submissions.find_by!(user: student) }
      let(:comment_params) { {comment: 'my great submission', author: student} }
      let(:last_event) { AnonymousOrModerationEvent.where(assignment: assignment, submission: submission).last }

      context 'for an auditable assignment' do
        it 'creates an event when a non-draft comment is published' do
          expect { submission.add_comment(comment_params) }.to change {
            AnonymousOrModerationEvent.where(assignment: assignment, submission: submission).count
          }.by(1)
        end

        it 'sets "submission_comment_created" as the event type' do
          submission.add_comment(comment_params)
          expect(last_event.event_type).to eq 'submission_comment_created'
        end

        it 'sets the user ID to the author of the comment' do
          submission.add_comment(comment_params)
          expect(last_event.user_id).to eq student.id
        end

        it 'does not create events for draft comments' do
          draft_params = comment_params.merge(draft_comment: true)
          expect { submission.add_comment(draft_params) }.not_to change {
            AnonymousOrModerationEvent.where(assignment: assignment, submission: submission).count
          }
        end

        describe 'auditable attributes' do
          it 'captures the value of the "comment" attribute' do
            submission.add_comment(comment_params)
            expect(last_event.payload['comment']).to eq 'my great submission'
          end

          it 'captures the value of the "author_id" attribute' do
            submission.add_comment(comment_params)
            expect(last_event.payload['author_id']).to eq student.id
          end

          it 'captures the value of the "media_comment_id" attribute' do
            submission.add_comment(comment_params.merge(media_comment_id: 12))
            expect(last_event.payload['media_comment_id']).to eq '12'
          end

          it 'captures the value of the "media_comment_type" attribute' do
            submission.add_comment(comment_params.merge(media_comment_type: 'audio'))
            expect(last_event.payload['media_comment_type']).to eq 'audio'
          end

          it 'captures the value of the "group_comment_id" attribute' do
            submission.add_comment(comment_params.merge(group_comment_id: 12))
            expect(last_event.payload['group_comment_id']).to eq '12'
          end

          it 'captures the value of the "assessment_request" attribute' do
            assessment_request = submission.assessment_requests.create!(
              user: student,
              assessor: student,
              assessor_asset: submission
            )
            submission.add_comment(comment_params.merge(assessment_request: assessment_request))
            expect(last_event.payload['assessment_request_id']).to eq assessment_request.id
          end

          it 'captures the value of the "attachments" attribute' do
            attachment = Attachment.create!(
              filename: 'my_great_file.txt',
              uploaded_data: StringIO.new('hello!'),
              context: course
            )
            submission.add_comment(comment_params.merge(attachments: [attachment]))
            expect(last_event.payload['attachment_ids']).to eq attachment.id.to_s
          end

          it 'captures the value of the "anonymous" attribute' do
            assignment.update!(anonymous_peer_reviews: true)
            submission.add_comment(comment_params)
            expect(last_event.payload['anonymous']).to eq true
          end

          it 'captures the value of the "provisional_grade_id" attribute' do
            assignment.update!(moderated_grading: true, final_grader: teacher, grader_count: 1)
            provisional_grade = submission.find_or_create_provisional_grade!(teacher)

            provisional_comment_params = comment_params.merge(provisional: true, author: teacher)
            submission.add_comment(provisional_comment_params)
            expect(last_event.payload['provisional_grade_id']).to eq provisional_grade.id
          end
        end

        describe "external tool autograding" do
          let(:external_tool) do
            Account.default.context_external_tools.create!(
              name: "Undertow",
              url: "http://www.example.com",
              consumer_key: "12345",
              shared_secret: "secret"
            )
          end

          it "creates an event when graded by an external tool" do
            expect { assignment.grade_student(student, grader_id: -external_tool.id, score: 80) }.to change {
              AnonymousOrModerationEvent.where(assignment: assignment, submission: submission).count
            }.by(1)
          end
        end

        describe "quiz autograding" do
          let(:quiz) do
            quiz = course.quizzes.create!
            quiz.workflow_state = "available"
            quiz.quiz_questions.create!({ question_data: test_quiz_data.first })
            quiz.save!
            quiz.assignment.updating_user = teacher
            quiz.assignment.update_attribute(:anonymous_grading, true)
            quiz
          end
          let(:quiz_assignment) { quiz.assignment }
          let(:quiz_submission) do
            qsub = Quizzes::SubmissionManager.new(quiz).find_or_create_submission(student)
            qsub.quiz_data = test_quiz_data
            qsub.started_at = 1.minute.ago
            qsub.attempt = 1
            qsub.submission_data = [{:points=>0, :text=>"7051", :question_id=>128, :correct=>false, :answer_id=>7051}]
            qsub.score = 0
            qsub.save!
            qsub.finished_at = Time.now.utc
            qsub.workflow_state = 'complete'
            qsub.submission = quiz.assignment.find_or_create_submission(student)
            qsub
          end

          it "creates an event when graded by a quiz" do
            real_submission = quiz_submission.submission
            real_submission.audit_grade_changes = true
            expect { quiz_submission.with_versioning(true) { quiz_submission.save! } }.to change {
              AnonymousOrModerationEvent.where(assignment: quiz_assignment, submission: real_submission).count
            }.by(1)
          end
        end
      end

      it 'does not create audit events when the assignment is not auditable' do
        assignment1 = course.assignments.create!(title: 'ok', anonymous_grading: false)
        submission1 = assignment1.submission_for_student(student)
        expect { submission1.add_comment(comment_params) }.not_to change {
          AnonymousOrModerationEvent.where(assignment: assignment, submission: submission).count
        }
      end
    end

    describe "submission posting" do
      let(:course) { Course.create! }
      let(:assignment) { course.assignments.create!(title: "ok") }
      let(:student) { course.enroll_student(User.create!, enrollment_state: "active").user }
      let(:teacher) { course.enroll_teacher(User.create!, enrollment_state: "active").user }
      let(:submission) { assignment.submissions.find_by!(user: student) }
      let(:comment_params) { {comment: "oh no", author: teacher} }

      context "when the submission is unposted" do
        it "posts the submission if the comment is from an instructor in the course" do
          submission.add_comment(comment_params)
          expect(submission).to be_posted
        end

        it "posts the submission if the comment is from an admin" do
          admin = User.create!
          course.root_account.account_users.create!(user: admin)
          submission.add_comment(comment_params.merge({author: admin}))
          expect(submission).to be_posted
        end

        it "does not post the submission if the comment is not from an instructor or admin" do
          submission.add_comment(comment_params.merge({author: student}))
          expect(submission).not_to be_posted
        end

        it "does not post the submission if the comment is a draft" do
          submission.add_comment(comment_params.merge({draft_comment: true}))
          expect(submission).not_to be_posted
        end

        it "does not post the submission if the comment has no author" do
          comment_params.delete(:author)
          submission.add_comment(comment_params)
          expect(submission).not_to be_posted
        end

        it "does not post the submission if the comment is provisional" do
          moderated_assignment = course.assignments.create!(
            title: "aa",
            moderated_grading: true,
            final_grader: teacher,
            grader_count: 2
          )

          moderated_submission = moderated_assignment.submission_for_student(student)
          moderated_submission.add_comment(comment_params.merge({provisional: true}))
          expect(moderated_submission).not_to be_posted
        end

        it "does not post the submission if the assignment is manually-posted" do
          assignment.ensure_post_policy(post_manually: true)
          submission.add_comment(comment_params)
          expect(submission).not_to be_posted
        end

        it "does not post the submission if post policies are not enabled and the assignment is muted" do
          assignment.mute!
          expect(submission).not_to be_posted
        end
      end

      it "does not update the posted_at date if a submission is already posted" do
        submission.update!(posted_at: 1.day.ago)

        expect {
          submission.add_comment(comment_params)
        }.not_to change {
          assignment.submission_for_student(student).posted_at
        }
      end
    end
  end

  describe "#last_teacher_comment" do
    before(:once) do
      submission_spec_model
    end

    it "returns the last published comment made by the teacher" do
      @submission.add_comment(author: @teacher, comment: 'a comment')
      expect(@submission.last_teacher_comment).to be_present
    end

    it "does not include draft comments" do
      @submission.add_comment(author: @teacher, comment: 'a comment', draft_comment: true)
      expect(@submission.last_teacher_comment).to be_nil
    end
  end

  describe '#ensure_grader_can_grade' do
    before(:each) do
      @submission = Submission.new()
    end

    context 'when #grader_can_grade? returns true' do
      before(:each) do
        expect(@submission).to receive(:grader_can_grade?).and_return(true)
      end

      it 'returns true' do
        expect(@submission.ensure_grader_can_grade).to be_truthy
      end

      it 'does not add any errors to @submission' do
        @submission.ensure_grader_can_grade

        expect(@submission.errors.full_messages).to be_empty
      end
    end

    context 'when #grader_can_grade? returns false' do
      before(:each) do
        expect(@submission).to receive(:grader_can_grade?).and_return(false)
      end

      it 'returns false' do
        expect(@submission.ensure_grader_can_grade).to be_falsey
      end

      it 'adds an error to the :grade field' do
        @submission.ensure_grader_can_grade

        expect(@submission.errors[:grade]).not_to be_empty
      end
    end
  end

  describe '#grader_can_grade?' do
    before(:each) do
      @submission = Submission.new()
    end

    it "returns true if grade hasn't been changed" do
      expect(@submission).to receive(:grade_changed?).and_return(false)

      expect(@submission.grader_can_grade?).to be_truthy
    end

    it "returns true if the submission is autograded and the submission can be autograded" do
      expect(@submission).to receive(:grade_changed?).and_return(true)

      expect(@submission).to receive(:autograded?).and_return(true)
      expect(@submission).to receive(:grants_right?).with(nil, :autograde).and_return(true)

      expect(@submission.grader_can_grade?).to be_truthy
    end

    it "returns true if the submission isn't autograded but can still be graded" do
      expect(@submission).to receive(:grade_changed?).and_return(true)
      expect(@submission).to receive(:autograded?).and_return(false)

      @submission.grader = @grader = User.new

      expect(@submission).to receive(:grants_right?).with(@grader, :grade).and_return(true)

      expect(@submission.grader_can_grade?).to be_truthy
    end

    it "returns false if the grade changed but the submission can't be graded at all" do
      @submission.grader = @grader = User.new

      expect(@submission).to receive(:grade_changed?).and_return(true)
      expect(@submission).to receive(:autograded?).and_return(false)
      expect(@submission).to receive(:grants_right?).with(@grader, :grade).and_return(false)

      expect(@submission.grader_can_grade?).to be_falsey
    end
  end

  describe "#submission_history" do
    let!(:student) {student_in_course(active_all: true).user}
    let(:attachment) {attachment_model(filename: "submission-a.doc", :context => student)}
    let(:submission) { @assignment.submit_homework(student, submission_type: 'online_upload',attachments: [attachment]) }

    it "includes originality data" do
      OriginalityReport.create!(submission: submission, attachment: attachment, originality_score: 1.0, workflow_state:'pending')
      submission.originality_reports.load_target
      expect(submission.submission_history.first.turnitin_data[attachment.asset_string][:similarity_score]).to eq 1.0
    end

    it "doesn't include the originality_data if originality_report isn't pre loaded" do
      OriginalityReport.create!(submission: submission, attachment: attachment, originality_score: 1.0, workflow_state:'pending')
      expect(submission.submission_history.first.turnitin_data[attachment.asset_string]).to be_nil
    end

    it "returns self as complete history when no history record is present" do
      student.submissions.destroy_all

      create_sql = "INSERT INTO #{Submission.quoted_table_name}
                     (assignment_id, user_id, workflow_state, created_at, updated_at, context_code)
                     values
                     (#{@assignment.id}, #{student.id}, 'unsubmitted', now(), now(), '#{@assignment.context_code}')"

      sub = Submission.find(Submission.connection.create(create_sql))
      expect(sub.submission_history).to eq([sub])
    end
  end

  describe "#visible_submission_comments_for" do
    before(:once) do
      @teacher = course_with_user("TeacherEnrollment", course: @course, name: "Teacher", active_all: true).user
      @first_ta = course_with_user("TaEnrollment", course: @course, name: "First Ta", active_all: true).user
      @second_ta = course_with_user("TaEnrollment", course: @course, name: "Second Ta", active_all: true).user
      @third_ta = course_with_user("TaEnrollment", course: @course, name: "Third Ta", active_all: true).user
      @student = course_with_user("StudentEnrollment", course: @course, name: "Student", active_all: true).user
      @admin = account_admin_user(account: @course.account)

      @assignment = @course.assignments.create!(name: "plain assignment")
      @assignment.ensure_post_policy(post_manually: true)

      @submission = @assignment.submissions.find_by(user: @student)
      @student_comment = @submission.add_comment(author: @student, comment: "Student comment")
      @teacher_comment = @submission.add_comment(author: @teacher, comment: "Teacher comment")
      @first_ta_comment = @submission.add_comment(author: @first_ta, comment: "First Ta comment")
    end

    it "shows teacher all comments" do
      comments = @submission.visible_submission_comments_for(@teacher)
      expect(comments).to match_array([@student_comment, @teacher_comment, @first_ta_comment])
    end

    it "shows ta all comments" do
      comments = @submission.visible_submission_comments_for(@first_ta)
      expect(comments).to match_array([@student_comment, @teacher_comment, @first_ta_comment])
    end

    it "shows student all comments, when submission is posted" do
      @submission.update!(posted_at: Time.zone.now)
      comments = @submission.visible_submission_comments_for(@student)
      expect(comments).to match_array([@student_comment, @teacher_comment, @first_ta_comment])
    end

    it "shows student only their own comment, when submission is unposted" do
      comments = @submission.visible_submission_comments_for(@student)
      expect(comments).to match_array([@student_comment])
    end

    context "for an assignment with peer reviews" do
      let_once(:assignment) do
        @course.assignments.create!(name: "peer review assignment", peer_reviews: true, muted: true)
      end

      before(:once) do
        assignment.ensure_post_policy(post_manually: true)
        @submission = assignment.submissions.find_by(user: @student)
        @student2 = course_with_user("StudentEnrollment", course: @course, name: "Student2", active_all: true).user
        student2_sub = assignment.submissions.find_by(user: @student2)
        student2_request = AssessmentRequest.create!(assessor: @student2, assessor_asset: student2_sub, asset: @submission, user: @student)
        @teacher_comment = @submission.add_comment(author: @teacher, comment: "A teacher comment")
        @peer_review_comment = @submission.add_comment(author: @student2, comment: "A peer reviewer's comment", assessment_request: student2_request)
        @student_comment = @submission.add_comment(author: @student, comment: "A comment by the submitter")
      end

      context "when grades are hidden" do
        before(:once) do
          other_assessor = @course.enroll_student(User.create!(name: "Student3")).user
          other_request = AssessmentRequest.create!(
            assessor: other_assessor,
            assessor_asset: @assignment.submission_for_student(other_assessor),
            asset: @submission,
            user: @student
          )
          @alternate_assessment_comment = @submission.add_comment(author: other_assessor, comment: "Other assessment", assessment_request: other_request)
        end

        it "shows the submitting student their own comments and any peer review comments" do
          comments = @submission.visible_submission_comments_for(@student)
          expect(comments).to match_array([@peer_review_comment, @student_comment, @alternate_assessment_comment])
        end

        it "shows a peer-reviewing student only their own comments" do
          comments = @submission.visible_submission_comments_for(@student2)
          expect(comments).to match_array([@peer_review_comment])
        end
      end

      context "when grades have been posted" do
        before(:once) do
          assignment.post_submissions
        end

        it "shows the submitting student comments from all users" do
          comments = @submission.visible_submission_comments_for(@student)
          expect(comments).to match_array([@peer_review_comment, @student_comment, @teacher_comment])
        end

        it "shows a peer-reviewing student only their own comments" do
          comments = @submission.visible_submission_comments_for(@student2)
          expect(comments).to match_array([@peer_review_comment])
        end
      end
    end

    context "when assignment is graded as a group" do
      let_once(:all_groups) { @course.group_categories.create!(name: "all groups") }

      before(:once) do
        student2 = course_with_user("StudentEnrollment", course: @course, name: "Student2", active_all: true).user
        group1 = all_groups.groups.create!(context: @course)
        group1.add_user(@student)
        group1.add_user(student2)
        assignment = @course.assignments.create!(
          grade_group_students_individually: false,
          group_category: all_groups,
          name: "group assignment"
        )
        @submission = assignment.submissions.find_by(user: @student)
        @student_comment = @submission.add_comment(author: @student, comment: "Student comment", group_comment_id: group1.id)
        @student2_comment = @submission.add_comment(author: student2, comment: "Student2 comment", group_comment_id: group1.id)
      end

      it "returns comments scoped to that group" do
        comments = @submission.visible_submission_comments_for(@teacher)
        expect(comments).to match_array([@student_comment, @student2_comment])
      end

      context "when peer reviews are enabled" do
        before(:once) do
          @student = @course.enroll_student(User.create!, enrollment_state: "active").user
          @student2 = @course.enroll_student(User.create!, enrollment_state: "active").user
          all_groups.groups.create!(context: @course).add_user(@student)
          all_groups.groups.create!(context: @course).add_user(@student2)
          assignment = @course.assignments.create!(
            grade_group_students_individually: false,
            group_category: all_groups,
            name: "group assignment",
            peer_reviews: true
          )
          @submission = assignment.submissions.find_by(user: @student)
          student2_sub = assignment.submissions.find_by(user: @student2)
          AssessmentRequest.create!(
            assessor: @student2,
            assessor_asset: student2_sub,
            asset: @submission,
            user: @student
          )
          @peer_review_comment = @submission.add_comment(author: @student2, comment: "Student2", group_comment_id: "ab")
          @student_comment = @submission.add_comment(author: @student, comment: "Student", group_comment_id: "ac")
          @teacher_comment = @submission.add_comment(author: @teacher, comment: "Teacher", group_comment_id: "ad")
        end

        it "shows a peer reviewer only their own comments" do
          comments = @submission.visible_submission_comments_for(@student2)
          expect(comments).to match_array([@peer_review_comment])
        end

        it "shows all comments to the submitting student" do
          comments = @submission.visible_submission_comments_for(@student)
          expect(comments).to match_array([@peer_review_comment, @student_comment, @teacher_comment])
        end

        it "shows all comments to a teacher" do
          comments = @submission.visible_submission_comments_for(@teacher)
          expect(comments).to match_array([@peer_review_comment, @student_comment, @teacher_comment])
        end
      end
    end

    context "when the assignment is a group peer-reviewed assignment" do
      let_once(:student1) { @course.enroll_student(User.create!, active_all: true).user }
      let_once(:student2) { @course.enroll_student(User.create!, active_all: true).user }
      let_once(:student3) { @course.enroll_student(User.create!, active_all: true).user }
      let_once(:student4) { @course.enroll_student(User.create!, active_all: true).user }

      let_once(:group_category) do
        group_category = @course.group_categories.create!(name: "a group")
        group_category.create_groups(3)

        group_category.groups.first.add_user(student1)
        group_category.groups.second.add_user(student2)
        group_category.groups.second.add_user(student3)
        group_category.groups.third.add_user(student4)
        group_category
      end

      let_once(:assignment) do
        @course.assignments.create!(group_category: group_category, peer_reviews: true)
      end

      before(:once) do
        assignment.submit_homework(student1, body: "I am student 1")
        assignment.submit_homework(student2, body: "I am student 2")
        assignment.submit_homework(student3, body: "I am student 3")
        assignment.submit_homework(student4, body: "I am student 4")

        assignment.assign_peer_review(student1, student2)
        assignment.assign_peer_review(student1, student4)
      end

      context "when the assignment is manually posted" do
        before(:once) do
          assignment.post_policy.update!(post_manually: true)

          # Call update_submission to post the comment (rather than add_comment)
          # so that it gets propagated to other group members
          student2_submission_params = {
            assessment_request: AssessmentRequest.find_by(assessor: student1, user: student2),
            author: student1,
            comment: "good job",
            group_comment: true
          }
          assignment.update_submission(student2, student2_submission_params)

          student4_submission_params = {
            assessment_request: AssessmentRequest.find_by(assessor: student1, user: student4),
            author: student1,
            comment: "bad job",
            group_comment: true
          }
          assignment.update_submission(student4, student4_submission_params)
        end

        it "allows the specific recipient of the comment to view it" do
          comment = SubmissionComment.find_by(submission: assignment.submission_for_student(student2), author: student1)

          expect(comment).to be_grants_right(student2, :read)
        end

        it "allows other students in the recipient's group to view their respective comment" do
          pending "TALLY-667 will fix a bug with this behavior"
          comment = SubmissionComment.find_by(submission: assignment.submission_for_student(student3), author: student1)

          expect(comment).to be_grants_right(student3, :read)
        end

        it "does not allow assessed students in a different group to view the comment" do
          comment = SubmissionComment.find_by(submission: assignment.submission_for_student(student2), author: student1)

          expect(comment).not_to be_grants_right(student4, :read)
        end
      end
    end

    context "for a moderated assignment" do
      before(:once) do
        @assignment = @course.assignments.create!(
          name: "moderated assignment",
          moderated_grading: true,
          grader_count: 10,
          final_grader: @teacher
        )
        @assignment.grade_student(@student, grade: 1, grader: @first_ta, provisional: true)
        @assignment.grade_student(@student, grade: 1, grader: @second_ta, provisional: true)
        @assignment.grade_student(@student, grade: 1, grader: @teacher, provisional: true)
        @submission = @assignment.submissions.find_by(user: @student)
        @student_comment = @submission.add_comment(author: @student, comment: "Student comment")
        @first_ta_comment = @submission.add_comment(author: @first_ta, comment: "First Ta comment", provisional: true)
        @second_ta_comment = @submission.add_comment(author: @second_ta, comment: "Second Ta comment", provisional: true)
        @third_ta_comment = @submission.add_comment(author: @third_ta, comment: "Third Ta comment", provisional: true)
        @final_grader_comment = @submission.add_comment(author: @teacher, comment: "Final Grader comment", provisional: true)
      end

      context "when graders can view other graders' comments" do
        context "when grades are unpublished" do
          it "shows final grader all submission comments" do
            comments = @submission.visible_submission_comments_for(@teacher)
            expect(comments).to match_array([
              @student_comment,
              @first_ta_comment,
              @second_ta_comment,
              @third_ta_comment,
              @final_grader_comment
            ])
          end

          it "shows provisional grader all submission comments" do
            comments = @submission.visible_submission_comments_for(@first_ta)
            expect(comments).to match_array([
              @student_comment,
              @first_ta_comment,
              @second_ta_comment,
              @third_ta_comment,
              @final_grader_comment
            ])
          end

          it "shows student only their own comments" do
            comments = @submission.visible_submission_comments_for(@student)
            expect(comments).to match_array([@student_comment])
          end

          it "shows admins all submission comments" do
            comments = @submission.visible_submission_comments_for(@admin)
            expect(comments).to match_array([
              @student_comment,
              @first_ta_comment,
              @second_ta_comment,
              @third_ta_comment,
              @final_grader_comment
            ])
          end
        end

        context "when grades are published" do
          before(:once) do
            ModeratedGrading::ProvisionalGrade.find_by(submission: @submission, scorer: @first_ta).publish!
            @assignment.update!(grades_published_at: Time.zone.now)
            @submission.reload
          end

          it "shows final grader all submission comments" do
            comments = @submission.visible_submission_comments_for(@teacher)
            expect(comments.pluck(:comment)).to match_array([
              "Student comment",
              "First Ta comment",
              "Second Ta comment",
              "Third Ta comment",
              "Final Grader comment"
            ])
          end

          it "shows provisional grader all submission comments" do
            comments = @submission.visible_submission_comments_for(@first_ta)
            expect(comments.pluck(:comment)).to match_array([
              "Student comment",
              "First Ta comment",
              "Second Ta comment",
              "Third Ta comment",
              "Final Grader comment"
            ])
          end

          it "shows student only their own comments" do
            comments = @submission.visible_submission_comments_for(@student)
            expect(comments).to match_array([@student_comment])
          end

          it "when grades are posted, shows student their own, chosen grader's, and final grader's comments" do
            @assignment.post_submissions
            comments = @submission.visible_submission_comments_for(@student)
            expect(comments.pluck(:comment)).to match_array([
              "Student comment",
              "First Ta comment",
              "Final Grader comment"
            ])
          end

          it "shows admins all submission comments" do
            comments = @submission.visible_submission_comments_for(@admin)
            expect(comments.pluck(:comment)).to match_array([
              "Student comment",
              "First Ta comment",
              "Second Ta comment",
              "Third Ta comment",
              "Final Grader comment"
            ])
          end
        end
      end

      context "when graders cannot view other graders' comments" do
        before(:once) do
          @assignment.update!(grader_comments_visible_to_graders: false)
        end

        context "when grades are unpublished" do
          it "shows final grader all submission comments" do
            comments = @submission.visible_submission_comments_for(@teacher)
            expect(comments).to match_array([
              @student_comment,
              @first_ta_comment,
              @second_ta_comment,
              @third_ta_comment,
              @final_grader_comment
            ])
          end

          it "shows provisional grader their own and student's" do
            comments = @submission.visible_submission_comments_for(@second_ta)
            expect(comments.pluck(:comment)).to match_array(["Student comment", "Second Ta comment"])
          end

          it "shows student only their own comments" do
            comments = @submission.visible_submission_comments_for(@student)
            expect(comments).to match_array([@student_comment])
          end

          it "shows admins all submission comments" do
            comments = @submission.visible_submission_comments_for(@admin)
            expect(comments).to match_array([
              @student_comment,
              @first_ta_comment,
              @second_ta_comment,
              @third_ta_comment,
              @final_grader_comment
            ])
          end
        end

        context "when grades are published" do
          before(:once) do
            ModeratedGrading::ProvisionalGrade.find_by(submission: @submission, scorer: @first_ta).publish!
            @assignment.update!(grades_published_at: Time.zone.now)
            @submission.reload
          end

          it "shows final grader all submission comments" do
            comments = @submission.visible_submission_comments_for(@teacher)
            expect(comments.pluck(:comment)).to match_array([
              "Student comment",
              "First Ta comment",
              "Second Ta comment",
              "Third Ta comment",
              "Final Grader comment"
            ])
          end

          it "shows provisional grader their own, student's, chosen grader's, and final grader's comments" do
            comments = @submission.visible_submission_comments_for(@second_ta)
            expect(comments.pluck(:comment)).to match_array([
              "Student comment",
              "First Ta comment",
              "Second Ta comment",
              "Final Grader comment"
            ])
          end

          it "shows student only their own comments" do
            comments = @submission.visible_submission_comments_for(@student)
            expect(comments).to match_array([@student_comment])
          end

          it "when grades are posted, shows student own, chosen grader's, and final grader's comments" do
            @assignment.post_submissions
            comments = @submission.visible_submission_comments_for(@student)
            expect(comments.pluck(:comment)).to match_array([
              "Student comment",
              "First Ta comment",
              "Final Grader comment"
            ])
          end

          it "shows admins all submission comments" do
            comments = @submission.visible_submission_comments_for(@admin)
            expect(comments.pluck(:comment)).to match_array([
              "Student comment",
              "First Ta comment",
              "Second Ta comment",
              "Third Ta comment",
              "Final Grader comment"
            ])
          end
        end
      end
    end
  end

  describe ".needs_grading" do
    before :once do
      @submission = @assignment.submit_homework(@student, submission_type: "online_text_entry", body: "a body")
    end

    it "includes submission that has not been graded" do
      expect(Submission.needs_grading.count).to eq(1)
    end

    it "includes submission by enrolled student" do
      @student.enrollments.take!.complete
      expect(Submission.needs_grading.count).to eq(0)
      @course.enroll_student(@student).accept
      expect(Submission.needs_grading.count).to eq(1)
    end

    it "includes submission by user with multiple enrollments in the course only once" do
      another_section = @course.course_sections.create(name: 'two')
      @course.enroll_student(@student, section: another_section, allow_multiple_enrollments: true).accept
      expect(Submission.needs_grading.count).to eq(1)
    end

    it "does not include submission that has been graded" do
      @assignment.grade_student(@student, grade: '100', grader: @teacher)
      expect(Submission.needs_grading.count).to eq(0)
    end

    it "does include submissions that have been graded but the score was reset to nil" do
      @assignment.grade_student(@student, grade: '100', grader: @teacher)
      @assignment.grade_student(@student, grade: nil, grader: @teacher)
      expect(Submission.needs_grading.count).to eq(1)
    end

    it "does not include submission by non-student user" do
      @student.enrollments.take!.complete
      @course.enroll_user(@student, 'TaEnrollment').accept
      expect(Submission.needs_grading.count).to eq(0)
    end

    it "does not include excused submissions" do
      @assignment.grade_student(@student, excused: true, grader: @teacher)
      expect(Submission.needs_grading.count).to eq(0)
    end

    it 'does not include submissions for inactive/concluded students who have other active enrollments somewhere' do
      @course.enroll_student(@student).update_attribute(:workflow_state, 'inactive')
      course_with_student(user: @student, active_all: true)
      expect(Submission.needs_grading).not_to include @assignment.submissions.first
    end

    context "sharding" do
      specs_require_sharding

      it "serializes relative to current scope's shard" do
        @shard1.activate do
          expect(Submission.shard(Shard.default).needs_grading.count).to eq(1)
        end
      end

      it "works with cross shard attachments" do
        @shard1.activate do
          @student = user_factory(active_user: true)
          @attachment = Attachment.create! uploaded_data: StringIO.new('blah'), context: @student, filename: 'blah.txt'
        end
        course_factory(active_all: true)
        @course.enroll_user(@student, "StudentEnrollment").accept!
        @assignment = @course.assignments.create!

        sub = @assignment.submit_homework(@user, attachments: [@attachment])
        expect(sub.attachments).to eq [@attachment]
      end
    end
  end

  describe "#can_view_details?" do
    before :each do
      @assignment.update!(anonymous_grading: true)
      @submission = @assignment.submit_homework(@student, submission_type: 'online_text_entry', body: 'a body')
    end

    context "for peer reviewers" do
      let(:reviewer) { @context.enroll_user(User.create!, "StudentEnrollment", enrollment_state: "active").user }
      let(:reviewer_sub) { @assignment.submissions.find_by!(user: reviewer) }

      before(:each) do
        @assignment.update!(peer_reviews: true)
      end

      it "returns true for peer reviewer of student under view" do
        AssessmentRequest.create!(assessor: reviewer, assessor_asset: reviewer_sub, asset: @submission, user: @student)
        expect(@submission.can_view_details?(reviewer)). to be true
      end

      it "returns false for peer reviewer of student not under view" do
        new_student = @context.enroll_user(User.create!, "StudentEnrollment", enrollment_state: "active").user
        new_student_sub = @assignment.submissions.find_by!(user: new_student)
        expect(new_student_sub.can_view_details?(reviewer)).to be false
      end
    end

    context 'when the assignment is muted' do
      it "returns false if user isn't present" do
        expect(@submission).not_to be_can_view_details(nil)
      end

      it "returns true for submitting student if assignment anonymous grading" do
        expect(@submission.can_view_details?(@student)).to be true
      end

      it "returns false for non-submitting student if assignment anonymous grading" do
        new_student = User.create!
        @context.enroll_student(new_student, enrollment_state: 'active')
        expect(@submission.can_view_details?(@new_student)).to be false
      end

      it "returns false for teacher if assignment anonymous grading" do
        expect(@submission.can_view_details?(@teacher)).to be false
      end

      it "returns false for admin if assignment anonymous grading" do
        expect(@submission.can_view_details?(account_admin_user)).to be false
      end

      it "returns true for site admin if assignment anonymous grading" do
        expect(@submission.can_view_details?(site_admin_user)).to be true
      end
    end

    context 'when the assignment is unmuted' do
      before(:each) do
        @assignment.unmute!
      end

      it "returns false if user isn't present" do
        expect(@submission).not_to be_can_view_details(nil)
      end

      it "returns true for submitting student if assignment anonymous grading" do
        expect(@submission.can_view_details?(@student)).to be true
      end

      it "returns false for non-submitting student if assignment anonymous grading" do
        new_student = User.create!
        @context.enroll_student(new_student, enrollment_state: 'active')
        expect(@submission.can_view_details?(@new_student)).to be false
      end

      it "returns true for teacher if assignment anonymous grading" do
        expect(@submission.can_view_details?(@teacher)).to be true
      end

      it "returns true for admin if assignment anonymous grading" do
        expect(@submission.can_view_details?(account_admin_user)).to be true
      end

      it "returns true for site admin if assignment anonymous grading" do
        expect(@submission.can_view_details?(site_admin_user)).to be true
      end
    end
  end

  describe "#needs_grading?" do
    before :once do
      @submission = @assignment.submit_homework(@student, submission_type: 'online_text_entry', body: 'a body')
    end

    it "returns true for submission that has not been graded" do
      expect(@submission.needs_grading?).to be true
    end

    it "returns false for submission that has been graded" do
      @assignment.grade_student(@student, grade: '100', grader: @teacher)
      @submission.reload
      expect(@submission.needs_grading?).to be false
    end

    it "returns true for submission that has been graded but the score was reset to nil" do
      @assignment.grade_student(@student, grade: '100', grader: @teacher)
      @assignment.grade_student(@student, grade: nil, grader: @teacher)
      @submission.reload
      expect(@submission.needs_grading?).to be true
    end

    it "returns true for submission that is pending review" do
      @submission.workflow_state = 'pending_review'
      expect(@submission.needs_grading?).to be true
    end

    it "returns false for submission with nil submission_type" do
      @submission.submission_type = nil
      expect(@submission.needs_grading?).to be false
    end
  end

  describe "#plagiarism_service_to_use" do
    it "returns nil when no service is configured" do
      submission = @assignment.submit_homework(@student, submission_type: 'online_text_entry',
                                               body: 'whee')

      expect(submission.plagiarism_service_to_use).to be_nil
    end

    it "returns :turnitin when only turnitin is configured" do
      setup_account_for_turnitin(@context.account)
      submission = @assignment.submit_homework(@student, submission_type: 'online_text_entry',
                                               body: 'whee')

      expect(submission.plagiarism_service_to_use).to eq(:turnitin)
    end

    it "returns :vericite when only vericite is configured" do
      plugin = Canvas::Plugin.find(:vericite)
      PluginSetting.create!(name: plugin.id, settings: plugin.default_settings, disabled: false)

      submission = @assignment.submit_homework(@student, submission_type: 'online_text_entry',
                                               body: 'whee')

      expect(submission.plagiarism_service_to_use).to eq(:vericite)
    end

    it "returns :vericite when both vericite and turnitin are enabled" do
      setup_account_for_turnitin(@context.account)
      plugin = Canvas::Plugin.find(:vericite)
      PluginSetting.create!(name: plugin.id, settings: plugin.default_settings, disabled: false)

      submission = @assignment.submit_homework(@student, submission_type: 'online_text_entry',
                                               body: 'whee')

      expect(submission.plagiarism_service_to_use).to eq(:vericite)
    end
  end

  describe "#resubmit_to_vericite" do
    it "calls resubmit_to_plagiarism_later" do
      plugin = Canvas::Plugin.find(:vericite)
      PluginSetting.create!(name: plugin.id, settings: plugin.default_settings, disabled: false)

      submission = @assignment.submit_homework(@student, submission_type: 'online_text_entry',
                                               body: 'whee')

      expect(submission).to receive(:submit_to_plagiarism_later).once
      submission.resubmit_to_vericite
    end
  end

  describe 'scope: late' do
    before :once do
      @now = Time.zone.now

      ### Quizzes
      @quiz = generate_quiz(@course)
      @quiz_assignment = @quiz.assignment

      # rubocop:disable Rails/SkipsModelValidations
      @unsubmitted_quiz_submission = @assignment.submissions.create(user: User.create, submission_type: 'online_quiz')
      Submission.where(id: @unsubmitted_quiz_submission.id).update_all(submitted_at: nil, cached_due_date: nil)

      @ongoing_unsubmitted_quiz = generate_quiz_submission(@quiz, student: User.create)
      @ongoing_unsubmitted_quiz_submission = @ongoing_unsubmitted_quiz.submission
      @ongoing_unsubmitted_quiz_submission.save!
      Submission.where(id: @ongoing_unsubmitted_quiz_submission.id).update_all(submitted_at: nil)

      @timely_quiz1 = generate_quiz_submission(@quiz, student: User.create, finished_at: @now)
      @timely_quiz1_submission = @timely_quiz1.submission
      Submission.where(id: @timely_quiz1_submission.id).update_all(submitted_at: @now, cached_due_date: nil)

      @timely_quiz2 = generate_quiz_submission(@quiz, student: User.create, finished_at: @now)
      @timely_quiz2_submission = @timely_quiz2.submission
      Submission.where(id: @timely_quiz2_submission.id).update_all(submitted_at: @now, cached_due_date: @now + 1.hour)

      @timely_quiz3 = generate_quiz_submission(@quiz, student: User.create, finished_at: @now)
      @timely_quiz3_submission = @timely_quiz3.submission
      Submission.where(id: @timely_quiz3_submission.id).
        update_all(submitted_at: @now, cached_due_date: @now - 45.seconds)

      @late_quiz1 = generate_quiz_submission(@quiz, student: User.create, finished_at: @now)
      @late_quiz1_submission = @late_quiz1.submission
      Submission.where(id: @late_quiz1_submission).update_all(submitted_at: @now, cached_due_date: @now - 61.seconds)

      @late_quiz2 = generate_quiz_submission(@quiz, student: User.create, finished_at: @now)
      @late_quiz2_submission = @late_quiz2.submission
      Submission.where(id: @late_quiz2_submission).update_all(submitted_at: @now, cached_due_date: @now - 1.hour)

      @timely_quiz_marked_late = generate_quiz_submission(@quiz, student: User.create, finished_at: @now)
      @timely_quiz_marked_late_submission = @timely_quiz_marked_late.submission
      Submission.where(id: @timely_quiz_marked_late_submission).update_all(submitted_at: @now, cached_due_date: nil)
      Submission.where(id: @timely_quiz_marked_late_submission).update_all(late_policy_status: 'late')

      @ongoing_late_quiz1 = generate_quiz_submission(@quiz, student: User.create)
      @ongoing_late_quiz1_submission = @ongoing_late_quiz1.submission
      @ongoing_late_quiz1_submission.save!
      Submission.where(id: @ongoing_late_quiz1_submission).
        update_all(submitted_at: @now, cached_due_date: @now - 61.seconds)

      @ongoing_late_quiz2 = generate_quiz_submission(@quiz, student: User.create)
      @ongoing_late_quiz2_submission = @ongoing_late_quiz2.submission
      @ongoing_late_quiz2_submission.save!
      Submission.where(id: @ongoing_late_quiz2_submission).
        update_all(submitted_at: @now, cached_due_date: @now - 1.hour)

      @ongoing_timely_quiz_marked_late = generate_quiz_submission(@quiz, student: User.create)
      @ongoing_timely_quiz_marked_late_submission = @ongoing_timely_quiz_marked_late.submission
      @ongoing_timely_quiz_marked_late_submission.save!
      Submission.where(id: @ongoing_timely_quiz_marked_late_submission).
        update_all(submitted_at: @now, cached_due_date: nil, late_policy_status: 'late')

      ### Homeworks
      @unsubmitted_hw = @assignment.submissions.create(user: User.create, submission_type: 'online_text_entry')
      Submission.where(id: @unsubmitted_hw.id).update_all(submitted_at: nil, cached_due_date: nil)

      @timely_hw1 = @assignment.submissions.create(user: User.create, submission_type: 'online_text_entry')
      Submission.where(id: @timely_hw1.id).update_all(submitted_at: @now, cached_due_date: nil)

      @timely_hw2 = @assignment.submissions.create(user: User.create, submission_type: 'online_text_entry')
      Submission.where(id: @timely_hw2.id).update_all(submitted_at: @now, cached_due_date: @now + 1.hour)

      @late_hw1 = @assignment.submissions.create(user: User.create, submission_type: 'online_text_entry')
      Submission.where(id: @late_hw1.id).update_all(submitted_at: @now, cached_due_date: @now - 45.seconds)

      @late_hw2 = @assignment.submissions.create(user: User.create, submission_type: 'online_text_entry')
      Submission.where(id: @late_hw2.id).update_all(submitted_at: @now, cached_due_date: @now - 61.seconds)

      @late_hw3 = @assignment.submissions.create(user: User.create, submission_type: 'online_text_entry')
      Submission.where(id: @late_hw3.id).update_all(submitted_at: @now, cached_due_date: @now - 1.hour)

      @late_hw_excused = @assignment.submissions.create(user: User.create, submission_type: 'online_text_entry')
      Submission.where(id: @late_hw_excused.id).update_all(submitted_at: @now, cached_due_date: @now - 1.hour, excused: true)

      @timely_hw_marked_late = @assignment.submissions.create(user: User.create, submission_type: 'online_text_entry')
      Submission.where(id: @timely_hw_marked_late.id).update_all(submitted_at: @now, cached_due_date: nil)
      Submission.where(id: @timely_hw_marked_late.id).update_all(late_policy_status: 'late')
      # rubocop:enable Rails/SkipsModelValidations

      @late_submission_ids = Submission.late.map(&:id)
    end

    ### Quizzes
    it 'excludes unsubmitted quizzes' do
      expect(@late_submission_ids).not_to include(@unsubmitted_quiz_submission.id)
    end

    it 'excludes ongoing quizzes that have never been submitted before' do
      expect(@late_submission_ids).not_to include(@ongoing_unsubmitted_quiz_submission.id)
    end

    it 'excludes quizzes submitted with no due date' do
      expect(@late_submission_ids).not_to include(@timely_quiz1_submission.id)
    end

    it 'excludes quizzes submitted before the due date' do
      expect(@late_submission_ids).not_to include(@timely_quiz2_submission.id)
    end

    it 'excludes quizzes submitted less than 60 seconds after the due date' do
      expect(@late_submission_ids).not_to include(@timely_quiz3_submission.id)
    end

    it 'includes quizzes submitted more than 60 seconds after the due date' do
      expect(@late_submission_ids).to include(@late_quiz1_submission.id)
    end

    it 'excludes quizzes that were last submitted more than 60 seconds after the due date but are being retaken' do
      expect(@late_submission_ids).not_to include(@ongoing_late_quiz1_submission.id)
    end

    it 'includes quizzes submitted after the due date' do
      expect(@late_submission_ids).to include(@late_quiz2_submission.id)
    end

    it 'excludes quizzes that were last submitted after the due date but are being retaken' do
      expect(@late_submission_ids).not_to include(@ongoing_late_quiz2_submission.id)
    end

    it 'includes quizzes that have been manually marked as late' do
      expect(@late_submission_ids).to include(@timely_quiz_marked_late_submission.id)
    end

    it 'includes quizzes that have been manually marked as late but are being retaken' do
      expect(@late_submission_ids).to include(@ongoing_timely_quiz_marked_late_submission.id)
    end

    ### Homeworks
    it 'excludes unsubmitted homeworks' do
      expect(@late_submission_ids).not_to include(@unsubmitted_hw.id)
    end

    it 'excludes homeworks submitted with no due date' do
      expect(@late_submission_ids).not_to include(@timely_hw1.id)
    end

    it 'excludes homeworks submitted before the due date' do
      expect(@late_submission_ids).not_to include(@timely_hw2.id)
    end

    it 'includes homeworks submitted less than 60 seconds after the due date' do
      expect(@late_submission_ids).to include(@late_hw1.id)
    end

    it 'includes homeworks submitted more than 60 seconds after the due date' do
      expect(@late_submission_ids).to include(@late_hw2.id)
    end

    it 'includes homeworks submitted after the due date' do
      expect(@late_submission_ids).to include(@late_hw3.id)
    end

    it 'excludes excused homework submitted after the due date' do
      expect(@late_submission_ids).not_to include(@late_hw_excused.id)
    end

    it 'includes homeworks that have been manually marked as late' do
      expect(@late_submission_ids).to include(@timely_hw_marked_late.id)
    end
  end

  describe 'scope: not_late' do
    before :once do
      @now = Time.zone.now

      ### Quizzes
      @quiz = generate_quiz(@course)
      @quiz_assignment = @quiz.assignment

      # rubocop:disable Rails/SkipsModelValidations
      @unsubmitted_quiz_submission = @assignment.submissions.create(user: User.create, submission_type: 'online_quiz')
      Submission.where(id: @unsubmitted_quiz_submission.id).update_all(submitted_at: nil, cached_due_date: nil)

      @ongoing_unsubmitted_quiz = generate_quiz_submission(@quiz, student: User.create)
      @ongoing_unsubmitted_quiz_submission = @ongoing_unsubmitted_quiz.submission
      @ongoing_unsubmitted_quiz_submission.save!
      Submission.where(id: @ongoing_unsubmitted_quiz_submission.id).update_all(submitted_at: nil)

      @timely_quiz1 = generate_quiz_submission(@quiz, student: User.create, finished_at: @now)
      @timely_quiz1_submission = @timely_quiz1.submission
      Submission.where(id: @timely_quiz1_submission.id).update_all(submitted_at: @now, cached_due_date: nil)

      @timely_quiz2 = generate_quiz_submission(@quiz, student: User.create, finished_at: @now)
      @timely_quiz2_submission = @timely_quiz2.submission
      Submission.where(id: @timely_quiz2_submission.id).update_all(submitted_at: @now, cached_due_date: @now + 1.hour)

      @timely_quiz3 = generate_quiz_submission(@quiz, student: User.create, finished_at: @now)
      @timely_quiz3_submission = @timely_quiz3.submission
      Submission.where(id: @timely_quiz3_submission.id).
        update_all(submitted_at: @now, cached_due_date: @now - 45.seconds)

      @late_quiz1 = generate_quiz_submission(@quiz, student: User.create, finished_at: @now)
      @late_quiz1_submission = @late_quiz1.submission
      Submission.where(id: @late_quiz1_submission).update_all(submitted_at: @now, cached_due_date: @now - 61.seconds)

      @late_quiz2 = generate_quiz_submission(@quiz, student: User.create, finished_at: @now)
      @late_quiz2_submission = @late_quiz2.submission
      Submission.where(id: @late_quiz2_submission).update_all(submitted_at: @now, cached_due_date: @now - 1.hour)

      @timely_quiz_marked_late = generate_quiz_submission(@quiz, student: User.create, finished_at: @now)
      @timely_quiz_marked_late_submission = @timely_quiz_marked_late.submission
      Submission.where(id: @timely_quiz_marked_late_submission).update_all(submitted_at: @now, cached_due_date: nil)
      Submission.where(id: @timely_quiz_marked_late_submission).update_all(late_policy_status: 'late')

      @ongoing_late_quiz1 = generate_quiz_submission(@quiz, student: User.create)
      @ongoing_late_quiz1_submission = @ongoing_late_quiz1.submission
      @ongoing_late_quiz1_submission.save!
      Submission.where(id: @ongoing_late_quiz1_submission).
        update_all(submitted_at: @now, cached_due_date: @now - 61.seconds)

      @ongoing_late_quiz2 = generate_quiz_submission(@quiz, student: User.create)
      @ongoing_late_quiz2_submission = @ongoing_late_quiz2.submission
      @ongoing_late_quiz2_submission.save!
      Submission.where(id: @ongoing_late_quiz2_submission).
        update_all(submitted_at: @now, cached_due_date: @now - 1.hour)

      @ongoing_timely_quiz_marked_late = generate_quiz_submission(@quiz, student: User.create)
      @ongoing_timely_quiz_marked_late_submission = @ongoing_timely_quiz_marked_late.submission
      @ongoing_timely_quiz_marked_late_submission.save!
      Submission.where(id: @ongoing_timely_quiz_marked_late_submission).
        update_all(submitted_at: @now, cached_due_date: nil, late_policy_status: 'late')

      ### Homeworks
      @unsubmitted_hw = @assignment.submissions.create(user: User.create, submission_type: 'online_text_entry')
      Submission.where(id: @unsubmitted_hw.id).update_all(submitted_at: nil, cached_due_date: nil)

      @timely_hw1 = @assignment.submissions.create(user: User.create, submission_type: 'online_text_entry')
      Submission.where(id: @timely_hw1.id).update_all(submitted_at: @now, cached_due_date: nil)

      @timely_hw2 = @assignment.submissions.create(user: User.create, submission_type: 'online_text_entry')
      Submission.where(id: @timely_hw2.id).update_all(submitted_at: @now, cached_due_date: @now + 1.hour)

      @late_hw1 = @assignment.submissions.create(user: User.create, submission_type: 'online_text_entry')
      Submission.where(id: @late_hw1.id).update_all(submitted_at: @now, cached_due_date: @now - 45.seconds)

      @late_hw2 = @assignment.submissions.create(user: User.create, submission_type: 'online_text_entry')
      Submission.where(id: @late_hw2.id).update_all(submitted_at: @now, cached_due_date: @now - 61.seconds)

      @late_hw3 = @assignment.submissions.create(user: User.create, submission_type: 'online_text_entry')
      Submission.where(id: @late_hw3.id).update_all(submitted_at: @now, cached_due_date: @now - 1.hour)

      @late_hw_excused = @assignment.submissions.create(user: User.create, submission_type: 'online_text_entry')
      Submission.where(id: @late_hw_excused.id).update_all(submitted_at: @now, cached_due_date: @now - 1.hour, excused: true)

      @timely_hw_marked_late = @assignment.submissions.create(user: User.create, submission_type: 'online_text_entry')
      Submission.where(id: @timely_hw_marked_late.id).update_all(submitted_at: @now, cached_due_date: nil)
      Submission.where(id: @timely_hw_marked_late.id).update_all(late_policy_status: 'late')
      # rubocop:enable Rails/SkipsModelValidations

      @not_late_submission_ids = Submission.not_late.map(&:id)
    end

    ### Quizzes
    it 'includes unsubmitted quizzes' do
      expect(@not_late_submission_ids).to include(@unsubmitted_quiz_submission.id)
    end

    it 'includes ongoing quizzes that have never been submitted before' do
      expect(@not_late_submission_ids).to include(@ongoing_unsubmitted_quiz_submission.id)
    end

    it 'includes quizzes submitted with no due date' do
      expect(@not_late_submission_ids).to include(@timely_quiz1_submission.id)
    end

    it 'includes quizzes submitted before the due date' do
      expect(@not_late_submission_ids).to include(@timely_quiz2_submission.id)
    end

    it 'includes quizzes submitted less than 60 seconds after the due date' do
      expect(@not_late_submission_ids).to include(@timely_quiz3_submission.id)
    end

    it 'excludes quizzes submitted more than 60 seconds after the due date' do
      expect(@not_late_submission_ids).not_to include(@late_quiz1_submission.id)
    end

    it 'includes quizzes that were last submitted more than 60 seconds after the due date but are being retaken' do
      expect(@not_late_submission_ids).to include(@ongoing_late_quiz1_submission.id)
    end

    it 'excludes quizzes submitted after the due date' do
      expect(@not_late_submission_ids).not_to include(@late_quiz2_submission.id)
    end

    it 'includes quizzes that were last submitted after the due date but are being retaken' do
      expect(@not_late_submission_ids).to include(@ongoing_late_quiz2_submission.id)
    end

    it 'excludes quizzes that have been manually marked as late' do
      expect(@not_late_submission_ids).not_to include(@timely_quiz_marked_late_submission.id)
    end

    it 'excludes quizzes that have been manually marked as late but are being retaken' do
      expect(@not_late_submission_ids).not_to include(@ongoing_timely_quiz_marked_late_submission.id)
    end

    ### Homeworks
    it 'includes unsubmitted homeworks' do
      expect(@not_late_submission_ids).to include(@unsubmitted_hw.id)
    end

    it 'includes homeworks submitted with no due date' do
      expect(@not_late_submission_ids).to include(@timely_hw1.id)
    end

    it 'includes homeworks submitted before the due date' do
      expect(@not_late_submission_ids).to include(@timely_hw2.id)
    end

    it 'excludes homeworks submitted less than 60 seconds after the due date' do
      expect(@not_late_submission_ids).not_to include(@late_hw1.id)
    end

    it 'excludes homeworks submitted more than 60 seconds after the due date' do
      expect(@not_late_submission_ids).not_to include(@late_hw2.id)
    end

    it 'excludes homeworks submitted after the due date' do
      expect(@not_late_submission_ids).not_to include(@late_hw3.id)
    end

    it 'includes excused homework submitted after the due date' do
      expect(@not_late_submission_ids).to include(@late_hw_excused.id)
    end

    it 'excludes homeworks that have been manually marked as late' do
      expect(@not_late_submission_ids).not_to include(@timely_hw_marked_late.id)
    end
  end

  describe "scope: with_assignment" do
    it "excludes submissions to deleted assignments" do
      expect { @assignment.destroy }.to change { @student.submissions.with_assignment.count }.by(-1)
    end
  end

  describe "scope: for_assignment" do
    it "includes all submissions for a given assignment" do
      first_assignment = @assignment
      @course.assignments.create!

      submissions = Submission.for_assignment(@assignment)
      expect(submissions).to match_array(first_assignment.submissions)
    end
  end

  describe '#filter_attributes_for_user' do
    let(:user) { instance_double('User', id: 1) }
    let(:session) { {} }
    let(:submission) { @assignment.submissions.build(user_id: 2) }

    context 'assignment is set to manually post grades' do
      before do
        @assignment.ensure_post_policy(post_manually: true)
        @assignment.grade_student(@student, grader: @teacher, score: 5)
      end

      it 'filters score' do
        expect(submission.assignment).to receive(:user_can_read_grades?).and_return(false)
        hash = { 'score' => 10 }
        expect(submission.filter_attributes_for_user(hash, user, session)).not_to have_key('score')
      end

      it 'filters grade' do
        expect(submission.assignment).to receive(:user_can_read_grades?).and_return(false)
        hash = { 'grade' => 10 }
        expect(submission.filter_attributes_for_user(hash, user, session)).not_to have_key('grade')
      end

      it 'filters published_score' do
        expect(submission.assignment).to receive(:user_can_read_grades?).and_return(false)
        hash = { 'published_score' => 10 }
        expect(submission.filter_attributes_for_user(hash, user, session)).not_to have_key('published_score')
      end

      it 'filters published_grade' do
        expect(submission.assignment).to receive(:user_can_read_grades?).and_return(false)
        hash = { 'published_grade' => 10 }
        expect(submission.filter_attributes_for_user(hash, user, session)).not_to have_key('published_grade')
      end

      it 'filters entered_score' do
        expect(submission.assignment).to receive(:user_can_read_grades?).and_return(false)
        hash = { 'entered_score' => 10 }
        expect(submission.filter_attributes_for_user(hash, user, session)).not_to have_key('entered_score')
      end

      it 'filters entered_grade' do
        expect(submission.assignment).to receive(:user_can_read_grades?).and_return(false)
        hash = { 'entered_grade' => 10 }
        expect(submission.filter_attributes_for_user(hash, user, session)).not_to have_key('entered_grade')
      end
    end
  end

  describe '#provisional_grade' do
    before(:once) do
      @assignment.update!(moderated_grading: true, grader_count: 2, final_grader: @teacher)
      @assignment.grade_student(@student, score: 10, grader: @teacher, provisional: true)
      @assignment.grade_student(@student, score: 50, grader: @teacher, provisional: true, final: true)
    end
    let(:submission) { @assignment.submissions.first }

    it 'returns the provisional grade matching the passed-in scorer if provided' do
      expect(submission.provisional_grade(@teacher).score).to eq 10
    end

    it 'returns the final provisional grade if final is true' do
      expect(submission.provisional_grade(@teacher, final: true).score).to eq 50
    end

    context 'when no matching grade is found' do
      let(:non_scorer) { User.new }

      it 'returns a null provisional grade by default' do
        provisional_grade = submission.provisional_grade(non_scorer)
        expect(provisional_grade).to be_a(ModeratedGrading::NullProvisionalGrade)
      end

      it 'returns nil if default_to_null_grade is false' do
        provisional_grade = submission.provisional_grade(non_scorer, default_to_null_grade: false)
        expect(provisional_grade).to be nil
      end
    end
  end

  describe '#update_line_item_result' do
    it 'does nothing if lti_result does not exist' do
      submission = submission_model assignment: @assignment
      expect(submission).to receive(:update_line_item_result)
      submission.save!
    end

    context 'with lti_result' do
      let(:lti_result) { lti_result_model(assignment: @assignment) }
      let(:submission) { lti_result.submission }

      it 'does nothing if score has not changed' do
        lti_result
        expect(lti_result).not_to receive(:update)
        submission.save!
      end

      it 'updates the lti_result score_given if the score has changed' do
        expect(lti_result.result_score).to eq submission.score
        submission.update!(score: 1)
        expect(lti_result.reload.result_score).to eq submission.score
      end
    end
  end

  describe '#delete_ignores' do
    context 'for submission ignores' do
      before :once do
        @submission = @assignment.submissions.find_by!(user_id: @student)
        @ignore = Ignore.create!(asset: @assignment, user: @student, purpose: 'submitting')
      end

      it 'should delete submission ignores when asset is submitted' do
        @assignment.submit_homework(@student, {submission_type: 'online_text_entry', body: 'Hi'})
        expect {@ignore.reload}.to raise_error ActiveRecord::RecordNotFound
      end

      it 'should not delete submission ignores when asset is not submitted' do
        @submission.student_entered_score = 5
        @submission.save!
        expect(@ignore.reload).to eq @ignore
      end

      it 'should delete submission ignores when asset is excused' do
        @submission.excused = true
        @submission.save!
        expect {@ignore.reload}.to raise_error ActiveRecord::RecordNotFound
      end
    end

    context 'for grading ignores' do
      before :once do
        @student1 = @student
        @student2 = student_in_course(course: @course, active_all: true).user
        @sub1 = @assignment.submit_homework(@student1, {submission_type: 'online_text_entry', body: 'Hi'})
        @sub2 = @assignment.submit_homework(@student2, {submission_type: 'online_text_entry', body: 'Hi'})
        @ignore = Ignore.create!(asset: @assignment, user: @teacher, purpose: 'grading')
      end

      it 'should delete grading ignores if every submission is graded or excused' do
        @sub1.score = 5
        @sub1.save!
        @sub2.excused = true
        @sub2.save!
        expect {@ignore.reload}.to raise_error ActiveRecord::RecordNotFound
      end

      it 'should not delete grading ignores if some submissions are ungraded' do
        @sub1.score = 5
        @sub1.save!
        expect(@ignore.reload).to eq @ignore
      end
    end
  end

  def submission_spec_model(opts={})
    submit_homework = opts.delete(:submit_homework)
    opts = submit_homework ? @valid_attributes.merge(opts) : @valid_attributes.except(:workflow_state, :url).merge(opts)
    assignment = opts.delete(:assignment) || Assignment.find(opts.delete(:assignment_id))
    user = opts.delete(:user) || User.find(opts.delete(:user_id))

    @submission = if submit_homework
                    assignment.submit_homework(user)
                  else
                    assignment.submissions.find_by!(user: user)
                  end
    unless assignment.grades_published? || @submission.grade_posting_in_progress || assignment.permits_moderation?(user)
      opts.delete(:grade)
    end
    @submission.update!(opts)
    @submission
  end

  def setup_account_for_turnitin(account)
    account.update(turnitin_account_id: 'test_account',
                              turnitin_shared_secret: 'skeret',
                              settings: account.settings.merge(enable_turnitin: true))
  end

  context 'generated observer alerts' do
    before :once do
      course_with_teacher
      @threshold = observer_alert_threshold_model(alert_type: 'assignment_grade_high', threshold: '80', course: @course)
      @assignment = assignment_model(context: @course, points_possible: 10)
    end

    it "doesn't create an alert if the observer has been deleted" do
      # This sets up the environment for an error we've seen in the wild
      observer_user_ids = @course.observer_enrollments.pluck(:user_id).uniq
      User.where(id: observer_user_ids).destroy_all

      expect {
        @assignment.grade_student(@threshold.student, score: 10, grader: @teacher)
      }.not_to change {
        ObserverAlert.where(context: @assignment, alert_type: :assignment_grade_high).count
      }
    end

    it "logs if it can't create an observer alert" do
      allow(ObserverAlert).to receive(:create!).and_raise(ActiveRecord::RecordInvalid.new)
      submission_id = @assignment.submissions.find_by(user: @threshold.student).id

      expect(Rails.logger).to receive(:error).
        with("Couldn't create ObserverAlert for submission #{submission_id} observer #{@threshold.observer_id}")

      @assignment.grade_student(@threshold.student, score: 10, grader: @teacher)
    end
  end

  describe "#grade_posting_in_progress" do
    subject { submission.grade_posting_in_progress }

    it { is_expected.to be nil }

    it "reports its value" do
      submission.grade_posting_in_progress = true
      expect(submission.grade_posting_in_progress).to be true
    end
  end

  describe "#grade_posting_in_progress=" do
    it "can set a value" do
      expect { submission.grade_posting_in_progress = true }.to change {
        submission.grade_posting_in_progress
      }.from(nil).to(true)
    end
  end

  describe 'extra_attempts validations' do
    it { is_expected.to validate_numericality_of(:extra_attempts).is_greater_than_or_equal_to(0).allow_nil }

    describe '#extra_attempts_can_only_be_set_on_online_uploads' do
      it 'does not allowe extra_attempts to be set for non online upload submission types' do
        submission = @assignment.submissions.first

        %w[online_upload online_url online_text_entry].each do |submission_type|
          submission.assignment.submission_types = submission_type
          submission.assignment.save!
          submission.extra_attempts = 10
          expect(submission).to be_valid
        end

        %w[discussion_entry online_quiz].each do |submission_type|
          submission.assignment.submission_types = submission_type
          submission.assignment.save!
          submission.extra_attempts = 10
          expect(submission).to_not be_valid
        end
      end
    end
  end

  describe '#ensure_attempts_are_in_range' do
    let(:submission) { @assignment.submissions.first }

    context 'the assignment is of a type that is restricted by attempts' do
      before do
        @assignment.allowed_attempts = 10
        @assignment.submission_types = 'online_upload'
        @assignment.save!
      end

      context 'attempts_left <= 0' do
        before do
          submission.attempt = 10
          submission.save!
        end

        context 'the submitted_at changed' do
          it 'is invalid' do
            submission.submitted_at = Time.zone.now
            expect(submission).to_not be_valid
          end
        end

        context 'the submitted_at did not change' do
          it 'is valid' do
            expect(submission).to be_valid
          end
        end
      end
    end

    context 'the assignment is of a type that is not restricted by attempts' do
      before do
        @assignment.allowed_attempts = 10
        @assignment.submission_types = 'online_discussion'
        @assignment.save!
        submission.attempt = 10
        submission.save!
      end

      it 'is valid' do
        expect(submission).to be_valid
      end
    end
  end

  describe '#attempts_left' do
    let(:submission) { @assignment.submissions.first }

    context 'allowed_attempts is set to a number > 0 on the assignment' do
      before do
        @assignment.allowed_attempts = 10
        @assignment.submission_types = 'online_upload'
        @assignment.save!
      end

      context 'the submission has extra_attempts set to a value > 0' do
        it 'returns assignment.allowed_attempts + submission.extra_attempts - submission.attempt' do
          submission.extra_attempts = 12
          submission.attempt = 6
          submission.save!
          expect(submission.attempts_left).to eq(10 + 12 - 6)
        end

        it 'correctly recalculates when allowed_attempts and extra_attempts change' do
          submission.extra_attempts = 12
          submission.attempt = 22
          submission.save!
          expect(submission.attempts_left).to eq(0)
          @assignment.allowed_attempts = 11
          @assignment.save!
          expect(submission.attempts_left).to eq(1)
          submission.extra_attempts = 13
          submission.save!
          expect(submission.attempts_left).to eq(2)
        end

        it 'will never return negative values' do
          submission.attempt = 1000
          submission.save!
          expect(submission.attempts_left).to eq(0)
        end
      end

      context 'the submission has extra_attempts set to nil' do
        it 'returns allowed_attempts from the assignment' do
          submission.extra_attempts = nil
          submission.attempt = 6
          submission.save!
          expect(submission.attempts_left).to eq(10 - 6)
        end
      end
    end

    context 'allowed_attempts is set to nil or -1 on the assignment' do
      it 'returns nil' do
        @assignment.allowed_attempts = nil
        @assignment.save!
        expect(submission.attempts_left).to be_nil
        @assignment.allowed_attempts = -1
        @assignment.save!
        expect(submission.attempts_left).to be_nil
      end
    end
  end

  describe '#attempt' do
    it 'is nil when homework has not been submitted' do
      submission = Submission.find_by(user: @student)
      expect(submission.attempt).to eq nil
    end

    it 'is 1 when homework is submitted' do
      submission = @assignment.submit_homework(
        @student,
        submission_type: 'online_text_entry',
        body: 'body'
      )
      expect(submission.attempt).to eq 1
    end

    it 'is incremented when homework is resubmitted' do
      submission = @assignment.submit_homework(
        @student,
        submission_type: 'online_text_entry',
        body: 'body',
        submitted_at: 1.hour.ago
      )

      # Due to unit tests being ran in a transaction and not actually committed
      # to the database, we can't call submit_homework multiple times. We are
      # instead just updating the submitted_at time, which triggers the before_save
      # callback.
      submission.update!(submitted_at: 2.hour.ago)
      submission.update!(submitted_at: 1.hour.ago)
      expect(submission.attempt).to eq 3
    end
  end

  describe '#submission_drafts' do
    before(:once) do
      @submission = Submission.find_by(user: @student)
    end

    it 'is empty by default' do
      expect(@submission.submission_drafts).to eq []
    end

    describe 'with drafts for multiple attempts' do
      before(:once) do
        @submission = @assignment.submit_homework(@student, submission_type: 'online_text_entry', body: 'foo')
        @draft1 = SubmissionDraft.new(submission: @submission, submission_attempt: 0)
        @draft2 = SubmissionDraft.new(submission: @submission, submission_attempt: 1)
        @submission.submission_drafts << @draft1
        @submission.submission_drafts << @draft2
      end

      it 'can have drafts for different submission attempts' do
        expect(@submission.submission_drafts.sort).to eq [@draft1, @draft2]
      end

      it 'deletes all drafts for all submission attempts when homework is submitted' do
        @assignment.submit_homework(@student, submission_type: 'online_text_entry', body: 'foo')
        @submission.reload
        expect(@submission.submission_drafts).to eq []
        expect(SubmissionDraft.count).to be 0
      end
    end

    describe 'with attachments' do
      before(:once) do
        @attachment1 = attachment_model
        @attachment2 = attachment_model
        @submission_draft = SubmissionDraft.create!(
          submission: @submission,
          submission_attempt: 0
        )
        @submission_draft.attachments = [@attachment1, @attachment2]
      end

      it 'can access the attachments' do
        expect(@submission.submission_drafts.first.attachments.sort).to eq [@attachment1, @attachment2]
      end

      it 'will cascade deletes to SubmissionDraftAttachments when homework is submitted' do
        @assignment.submit_homework(@student, submission_type: 'online_text_entry', body: 'foo')
        @submission.reload
        expect(@submission.submission_drafts).to eq []
        expect(SubmissionDraft.count).to be 0
        expect(SubmissionDraftAttachment.count).to be 0
      end
    end
  end

  describe "#hide_grade_from_student?" do
    subject(:submission) { assignment.submissions.find_by!(user: student) }

    let(:course) { @course }
    let(:assignment) { @assignment }
    let(:teacher) { @teacher }
    let(:student) { @student }

    before do
      course.enroll_student(student)
      course.enroll_teacher(teacher)
    end

    it { is_expected.not_to be_hide_grade_from_student }

    context 'when assignment posts manually' do
      before { assignment.ensure_post_policy(post_manually: true) }

      it { is_expected.to be_hide_grade_from_student }
      it { is_expected.not_to be_hide_grade_from_student(for_plagiarism: true) }

      context 'when a submission is posted' do
        before { submission.update!(posted_at: Time.zone.now) }
        it { is_expected.not_to be_hide_grade_from_student }
      end
    end

    context 'when assignment posts automatically' do
      before { assignment.ensure_post_policy(post_manually: false) }
      it { is_expected.not_to be_hide_grade_from_student }

      context 'when a submission is posted' do
        before { submission.update!(posted_at: Time.zone.now) }
        it { is_expected.not_to be_hide_grade_from_student }
      end

      context "when a submission is graded but not posted" do
        before do
          assignment.grade_student(student, score: 5, grader: teacher)
          assignment.hide_submissions
        end
        it { is_expected.to be_hide_grade_from_student }
      end

      context "when homework has been submitted, but the submission is not graded or posted" do
        before do
          assignment.update!(submission_types: "online_text_entry")
          assignment.submit_homework(student, submission_type: "online_text_entry", body: "hi")
        end
        it { is_expected.not_to be_hide_grade_from_student }
      end

      context "when a student re-submits to a previously graded and subsequently hidden submission" do
        before do
          assignment.update!(submission_types: "online_text_entry")
          assignment.submit_homework(student, submission_type: "online_text_entry", body: "hi")
          assignment.grade_student(student, score: 0, grader: teacher)
          assignment.hide_submissions
          assignment.submit_homework(student, submission_type: "online_text_entry", body: "I will never give up")
        end

        it { is_expected.to be_hide_grade_from_student }
      end
    end
  end

  describe "posting and unposting" do
    subject(:submission) { @assignment.submissions.first }

    describe "#posted?" do
      it { is_expected.not_to be_posted }

      it "returns true if the submission's posted_at date is not nil" do
        submission.update!(posted_at: Time.zone.now)
        expect(submission).to be_posted
      end
    end

    describe "#handle_posted_at_changed" do
      context "when posting an individual submission" do
        context "when post policies are enabled" do
          it "unmutes the assignment if all submissions are now posted" do
            submission.update!(posted_at: Time.zone.now)
            expect(@assignment.reload).not_to be_muted
          end

          it "does not unmute the assignment if some submissions remain unposted" do
            @course.enroll_student(User.create!, enrollment_state: "active")
            submission.update!(posted_at: Time.zone.now)
            expect(@assignment.reload).to be_muted
          end
        end
      end

      context "when unposting an individual submission" do
        before(:each) { submission.update!(posted_at: 1.day.ago) }

        context "when post policies are enabled" do
          it "mutes an unmuted assignment when a submission is hidden" do
            @assignment.post_submissions

            submission.update!(posted_at: nil)
            expect(@assignment.reload).to be_muted
          end
        end
      end
    end
  end

  context "caching" do
    specs_require_cache(:redis_cache_store)

    def check_cache_clear
      key = @student.cache_key(:submissions)
      yield
      expect(@student.cache_key(:submissions)).to_not eq key
    end

    it "should clear key when submission is deleted" do
      check_cache_clear do
        sub = @student.submissions.first
        @student.enrollments.first.destroy
        expect(sub.reload).to be_deleted
      end
    end

    it "should clear key when a submission comment is made" do
      check_cache_clear do
        @student.submissions.first.add_comment(:author => @teacher, :comment => "some comment")
      end
    end

    it "should clear key when assignment is unmuted" do
      @assignment.mute!
      check_cache_clear do
        @assignment.unmute!
      end
    end
  end
<<<<<<< HEAD
  
  describe "postable scope" do
    specs_require_sharding
    
=======

  describe "postable scope" do
    specs_require_sharding

>>>>>>> 3ea1ef55
    it "should work cross-shard" do
      @shard1.activate do
        expect(@assignment.submissions.postable.to_sql).to_not include(@shard1.name)
      end
    end
  end
end<|MERGE_RESOLUTION|>--- conflicted
+++ resolved
@@ -6949,17 +6949,10 @@
       end
     end
   end
-<<<<<<< HEAD
-  
+
   describe "postable scope" do
     specs_require_sharding
-    
-=======
-
-  describe "postable scope" do
-    specs_require_sharding
-
->>>>>>> 3ea1ef55
+
     it "should work cross-shard" do
       @shard1.activate do
         expect(@assignment.submissions.postable.to_sql).to_not include(@shard1.name)
