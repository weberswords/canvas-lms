#
# Copyright (C) 2011 - 2014 Instructure, Inc.
#
# This file is part of Canvas.
#
# Canvas is free software: you can redistribute it and/or modify it under
# the terms of the GNU Affero General Public License as published by the Free
# Software Foundation, version 3 of the License.
#
# Canvas is distributed in the hope that it will be useful, but WITHOUT ANY
# WARRANTY; without even the implied warranty of MERCHANTABILITY or FITNESS FOR
# A PARTICULAR PURPOSE. See the GNU Affero General Public License for more
# details.
#
# You should have received a copy of the GNU Affero General Public License along
# with this program. If not, see <http://www.gnu.org/licenses/>.
#

require File.expand_path(File.dirname(__FILE__) + '/../spec_helper.rb')
require File.expand_path(File.dirname(__FILE__) + '/../sharding_spec_helper.rb')
require File.expand_path(File.dirname(__FILE__) + '/../lib/validates_as_url.rb')

describe Submission do
  before(:once) do
    course_with_teacher(active_all: true)
    course_with_student(active_all: true, course: @course)
    @context = @course
    @assignment = @context.assignments.new(:title => "some assignment")
    @assignment.workflow_state = "published"
    @assignment.save
    @valid_attributes = {
      assignment_id: @assignment.id,
      user_id: @user.id,
      grade: "1.5",
      grader: @teacher,
      url: "www.instructure.com"
    }
  end

  describe "with grading periods" do
    let(:in_closed_grading_period) { 9.days.ago }
    let(:in_open_grading_period) { 1.day.from_now }
    let(:outside_of_any_grading_period) { 10.days.from_now }

    before(:once) do
      @root_account = @context.root_account
      group = @root_account.grading_period_groups.create!
      @closed_period = group.grading_periods.create!(
        title: "Closed!",
        start_date: 2.weeks.ago,
        end_date: 1.week.ago,
        close_date: 3.days.ago
      )
      @open_period = group.grading_periods.create!(
        title: "Open!",
        start_date: 3.days.ago,
        end_date: 3.days.from_now,
        close_date: 5.days.from_now
      )
      group.enrollment_terms << @context.enrollment_term
    end

    describe "permissions" do
      before(:once) do
        @admin = user_factory(active_all: true)
        @root_account.account_users.create!(user: @admin)
        @teacher = user_factory(active_all: true)
        @context.enroll_teacher(@teacher)
      end

      describe "grade" do
        context "the submission is due in an open grading period" do
          before(:once) do
            @assignment.due_at = in_open_grading_period
            @assignment.save!
            @submission = Submission.create!(@valid_attributes)
          end

          it "has grade permissions if the user is a root account admin" do
            expect(@submission.grants_right?(@admin, :grade)).to eq(true)
          end

          it "has grade permissions if the user is non-root account admin with manage_grades permissions" do
            expect(@submission.grants_right?(@teacher, :grade)).to eq(true)
          end

          it "has not have grade permissions if the user is non-root account admin without manage_grades permissions" do
            @student = user_factory(active_all: true)
            @context.enroll_student(@student)
            expect(@submission.grants_right?(@student, :grade)).to eq(false)
          end
        end

        context "the submission is due outside of any grading period" do
          before(:once) do
            @assignment.due_at = outside_of_any_grading_period
            @assignment.save!
            @submission = Submission.create!(@valid_attributes)
          end

          it "has grade permissions if the user is a root account admin" do
            expect(@submission.grants_right?(@admin, :grade)).to eq(true)
          end

          it "has grade permissions if the user is non-root account admin with manage_grades permissions" do
            expect(@submission.grants_right?(@teacher, :grade)).to eq(true)
          end

          it "has not have grade permissions if the user is non-root account admin without manage_grades permissions" do
            @student = user_factory(active_all: true)
            @context.enroll_student(@student)
            expect(@submission.grants_right?(@student, :grade)).to eq(false)
          end
        end
      end
    end
  end

  it "should create a new instance given valid attributes" do
    Submission.create!(@valid_attributes)
  end

  include_examples "url validation tests"
  it "should check url validity" do
    test_url_validation(Submission.create!(@valid_attributes))
  end

  it "should add http:// to the body for long urls, too" do
    s = Submission.create!(@valid_attributes)
    expect(s.url).to eq 'http://www.instructure.com'

    long_url = ("a"*300 + ".com")
    s.url = long_url
    s.save!
    expect(s.url).to eq "http://#{long_url}"
    # make sure it adds the "http://" to the body for long urls, too
    expect(s.body).to eq "http://#{long_url}"
  end

  it "should offer the context, if one is available" do
    @course = Course.new
    @assignment = Assignment.new(:context => @course)
    @assignment.expects(:context).returns(@course)

    @submission = Submission.new
    expect{@submission.context}.not_to raise_error
    expect(@submission.context).to be_nil
    @submission.assignment = @assignment
    expect(@submission.context).to eql(@course)
  end

  it "should have an interesting state machine" do
    submission_spec_model
    expect(@submission.state).to eql(:submitted)
    @submission.grade_it
    expect(@submission.state).to eql(:graded)
  end

  it "should be versioned" do
    submission_spec_model
    expect(@submission).to be_respond_to(:versions)
  end

  it "should not save new versions by default" do
    submission_spec_model
    expect {
      @submission.save!
    }.not_to change(@submission.versions, :count)
  end

  describe "version indexing" do
    it "should create a SubmissionVersion when a new submission is created" do
      expect {
        submission_spec_model
      }.to change(SubmissionVersion, :count)
    end

    it "should create a SubmissionVersion when a new version is saved" do
      submission_spec_model
      expect {
        @submission.with_versioning(:explicit => true) { @submission.save }
      }.to change(SubmissionVersion, :count)
    end
  end

  it "should ensure the media object exists" do
    assignment_model
    se = @course.enroll_student(user_factory)
    MediaObject.expects(:ensure_media_object).with("fake", { :context => se.user, :user => se.user })
    @submission = @assignment.submit_homework(se.user, :media_comment_id => "fake", :media_comment_type => "audio")
  end

  it "should log submissions with grade changes" do
    submission_spec_model

    Auditors::GradeChange.expects(:record).once

    @submission.score = 5
    @submission.save!

    @submission.grader_id = @user.id
    @submission.save!
  end

  it "should log excused submissions" do
    submission_spec_model

    Auditors::GradeChange.expects(:record).once

    @submission.excused = true
    @submission.save!

    @submission.grader_id = @user.id
    @submission.save!
  end

  it "should log submissions affected by assignment update" do
    submission_spec_model

    Auditors::GradeChange.expects(:record).twice

    # only graded submissions are updated by assignment
    @submission.score = 111
    @submission.save!

    @assignment.points_possible = 999
    @assignment.save!
  end

  it "should log graded submission change when assignment muted" do
    submission_spec_model
    @submission.grade_it!

    Auditors::GradeChange.expects(:record)
    @assignment.mute!
  end

  it "should log graded submission change when assignment unmuted" do
    @assignment.mute!
    submission_spec_model
    @submission.grade_it!

    Auditors::GradeChange.expects(:record)
    @assignment.unmute!
  end

  it "should not log ungraded submission change when assignment muted" do
    submission_spec_model
    Auditors::GradeChange.expects(:record).never
    @assignment.mute!
    @assignment.unmute!
  end

  context "#graded_anonymously" do
    it "saves when grade changed and set explicitly" do
      submission_spec_model
      expect(@submission.graded_anonymously).to be_falsey
      @submission.score = 42
      @submission.graded_anonymously = true
      @submission.save!
      expect(@submission.graded_anonymously).to be_truthy
      @submission.reload
      expect(@submission.graded_anonymously).to be_truthy
    end

    it "retains its value when grade does not change" do
      submission_spec_model(graded_anonymously: true, score: 3, grade: "3")
      @submission = Submission.find(@submission.id) # need new model object
      expect(@submission.graded_anonymously).to be_truthy
      @submission.body = 'test body'
      @submission.save!
      @submission.reload
      expect(@submission.graded_anonymously).to be_truthy
    end

    it "resets when grade changed and not set explicitly" do
      submission_spec_model(graded_anonymously: true, score: 3, grade: "3")
      @submission = Submission.find(@submission.id) # need new model object
      expect(@submission.graded_anonymously).to be_truthy
      @submission.score = 42
      @submission.save!
      @submission.reload
      expect(@submission.graded_anonymously).to be_falsey
    end
  end

  context "Discussion Topic" do
    it "should use correct date for its submitted_at value" do
      course_with_student(:active_all => true)
      @topic = @course.discussion_topics.create(:title => "some topic")
      @assignment = @course.assignments.create(:title => "some discussion assignment")
      @assignment.submission_types = 'discussion_topic'
      @assignment.save!
      @entry1 = @topic.discussion_entries.create(:message => "first entry", :user => @user)
      @topic.assignment_id = @assignment.id
      @topic.save!
      @submission = @assignment.submissions.where(:user_id => @entry1.user_id).first
      new_time = Time.now + 30.minutes
      Time.stubs(:now).returns(new_time)
      @entry2 = @topic.discussion_entries.create(:message => "second entry", :user => @user)
      @submission.reload
      expect((@submission.submitted_at.to_i - @submission.created_at.to_i).abs).to be < 1.minute
    end

    it "should not create multiple versions on submission for discussion topics" do
      course_with_student(:active_all => true)
      @topic = @course.discussion_topics.create(:title => "some topic")
      @assignment = @course.assignments.create(:title => "some discussion assignment")
      @assignment.submission_types = 'discussion_topic'
      @assignment.save!
      @topic.assignment_id = @assignment.id
      @topic.save!

      Timecop.freeze(1.second.ago) do
        @assignment.submit_homework(@student, :submission_type => 'discussion_topic')
      end
      @assignment.submit_homework(@student, :submission_type => 'discussion_topic')
      expect(@student.submissions.first.submission_history.count).to eq 1
    end
  end

  context "broadcast policy" do
    context "Submission Notifications" do
      before :once do
        Notification.create(:name => 'Assignment Submitted')
        Notification.create(:name => 'Assignment Resubmitted')
        Notification.create(:name => 'Assignment Submitted Late')
        Notification.create(:name => 'Group Assignment Submitted Late')

        course_with_teacher(course: @course, active_all: true)
      end

      it "should send the correct message when an assignment is turned in on-time" do
        @assignment.workflow_state = "published"
        @assignment.update_attributes(:due_at => Time.now + 1000)

        submission_spec_model(:user => @student)
        expect(@submission.messages_sent.keys).to eq ['Assignment Submitted']
      end

      it "should send the correct message when an assignment is turned in late" do
        @assignment.workflow_state = "published"
        @assignment.update_attributes(:due_at => Time.now - 1000)

        submission_spec_model(:user => @student)
        expect(@submission.messages_sent.keys).to eq ['Assignment Submitted Late']
      end

      it "should send the correct message when an assignment is resubmitted on-time" do
        @assignment.submission_types = ['online_text_entry']
        @assignment.due_at = Time.now + 1000
        @assignment.save!

        @assignment.submit_homework(@student, :body => "lol")
        resubmission = @assignment.submit_homework(@student, :body => "frd")
        expect(resubmission.messages_sent.keys).to eq ['Assignment Resubmitted']
      end

      it "should send the correct message when an assignment is resubmitted late" do
        @assignment.submission_types = ['online_text_entry']
        @assignment.due_at = Time.now - 1000
        @assignment.save!

        @assignment.submit_homework(@student, :body => "lol")
        resubmission = @assignment.submit_homework(@student, :body => "frd")
        expect(resubmission.messages_sent.keys).to eq ['Assignment Submitted Late']
      end

      it "should send the correct message when a group assignment is submitted late" do
        @a = assignment_model(:course => @context, :group_category => "Study Groups", :due_at => Time.now - 1000, :submission_types => ["online_text_entry"])
        @group1 = @a.context.groups.create!(:name => "Study Group 1", :group_category => @a.group_category)
        @group1.add_user(@student)
        submission = @a.submit_homework @student, :submission_type => "online_text_entry", :body => "blah"

        expect(submission.messages_sent.keys).to eq ['Group Assignment Submitted Late']
      end
    end

    context "Submission Graded" do
      before :once do
        Notification.create(:name => 'Submission Graded', :category => 'TestImmediately')
      end

      it "should create a message when the assignment has been graded and published" do
        submission_spec_model
        @cc = @user.communication_channels.create(:path => "somewhere")
        @submission.reload
        expect(@submission.assignment).to eql(@assignment)
        expect(@submission.assignment.state).to eql(:published)
        @submission.grade_it!
        expect(@submission.messages_sent).to be_include('Submission Graded')
      end

      it "should not create a message for a soft-concluded student" do
        submission_spec_model
        @course.start_at = 2.weeks.ago
        @course.conclude_at = 1.weeks.ago
        @course.restrict_enrollments_to_course_dates = true
        @course.save!

        @cc = @user.communication_channels.create(:path => "somewhere")
        @submission.reload
        expect(@submission.assignment).to eql(@assignment)
        expect(@submission.assignment.state).to eql(:published)
        @submission.grade_it!
        expect(@submission.messages_sent).to_not be_include('Submission Graded')
      end

      it "notifies observers" do
        submission_spec_model
        course_with_observer(course: @course, associated_user_id: @user.id, active_all: true, active_cc: true)
        @submission.grade_it!
        expect(@observer.email_channel.messages.length).to eq 1
      end

      it "should not create a message when a muted assignment has been graded and published" do
        submission_spec_model
        @cc = @user.communication_channels.create(:path => "somewhere")
        @assignment.mute!
        @submission.reload
        expect(@submission.assignment).to eql(@assignment)
        expect(@submission.assignment.state).to eql(:published)
        @submission.grade_it!
        expect(@submission.messages_sent).not_to be_include "Submission Graded"
      end

      it "should not create a message when this is a quiz submission" do
        submission_spec_model
        @cc = @user.communication_channels.create(:path => "somewhere")
        @quiz = Quizzes::Quiz.create!(:context => @course)
        @submission.quiz_submission = @quiz.generate_submission(@user)
        @submission.save!
        @submission.reload
        expect(@submission.assignment).to eql(@assignment)
        expect(@submission.assignment.state).to eql(:published)
        @submission.grade_it!
        expect(@submission.messages_sent).not_to include('Submission Graded')
      end

      it "should create a hidden stream_item_instance when muted, graded, and published" do
        submission_spec_model
        @cc = @user.communication_channels.create :path => "somewhere"
        @assignment.mute!
        expect {
          @submission = @assignment.grade_student(@user, grade: 10, grader: @teacher)[0]
        }.to change StreamItemInstance, :count
        expect(@user.stream_item_instances.last).to be_hidden
      end

      it "should hide any existing stream_item_instances when muted" do
        submission_spec_model
        @cc = @user.communication_channels.create :path => "somewhere"
        expect {
          @submission = @assignment.grade_student(@user, grade: 10, grader: @teacher)[0]
        }.to change StreamItemInstance, :count
        expect(@user.stream_item_instances.last).not_to be_hidden
        @assignment.mute!
        expect(@user.stream_item_instances.last).to be_hidden
      end

      it "should not create hidden stream_item_instances for instructors when muted, graded, and published" do
        submission_spec_model
        @cc = @teacher.communication_channels.create :path => "somewhere"
        @assignment.mute!
        expect {
          @submission.add_comment(:author => @student, :comment => "some comment")
        }.to change StreamItemInstance, :count
        expect(@teacher.stream_item_instances.last).to_not be_hidden
      end

      it "should not hide any existing stream_item_instances for instructors when muted" do
        submission_spec_model
        @cc = @teacher.communication_channels.create :path => "somewhere"
        expect {
          @submission.add_comment(:author => @student, :comment => "some comment")
        }.to change StreamItemInstance, :count
        expect(@teacher.stream_item_instances.last).to_not be_hidden
        @assignment.mute!
        @teacher.reload
        expect(@teacher.stream_item_instances.last).to_not be_hidden
      end

      it "should not create a message for admins and teachers with quiz submissions" do
        course_with_teacher(:active_all => true)
        assignment = @course.assignments.create!(
          :title => 'assignment',
          :points_possible => 10)
        quiz       = @course.quizzes.build(
          :assignment_id   => assignment.id,
          :title           => 'test quiz',
          :points_possible => 10)
        quiz.workflow_state = 'available'
        quiz.save!

        user       = account_admin_user
        user.communication_channels.create!(:path => 'admin@example.com')
        submission = quiz.generate_submission(user, false)
        Quizzes::SubmissionGrader.new(submission).grade_submission

        @teacher.communication_channels.create!(:path => 'chang@example.com')
        submission2 = quiz.generate_submission(@teacher, false)
        Quizzes::SubmissionGrader.new(submission2).grade_submission

        expect(submission.submission.messages_sent).not_to be_include('Submission Graded')
        expect(submission2.submission.messages_sent).not_to be_include('Submission Graded')
      end
    end

    it "should create a stream_item_instance when graded and published" do
      Notification.create :name => "Submission Graded"
      submission_spec_model
      @cc = @user.communication_channels.create :path => "somewhere"
      expect {
        @assignment.grade_student(@user, grade: 10, grader: @teacher)
      }.to change StreamItemInstance, :count
    end

    it "should create a stream_item_instance when graded, and then made it visible when unmuted" do
      Notification.create :name => "Submission Graded"
      submission_spec_model
      @cc = @user.communication_channels.create :path => "somewhere"
      @assignment.mute!
      expect {
        @assignment.grade_student(@user, grade: 10, grader: @teacher)
      }.to change StreamItemInstance, :count

      @assignment.unmute!
      stream_item_ids       = StreamItem.where(:asset_type => 'Submission', :asset_id => @assignment.submissions.all).pluck(:id)
      stream_item_instances = StreamItemInstance.where(:stream_item_id => stream_item_ids)
      stream_item_instances.each { |sii| expect(sii).not_to be_hidden }
    end


    context "Submission Grade Changed" do
      it "should create a message when the score is changed and the grades were already published" do
        Notification.create(:name => 'Submission Grade Changed')
        @assignment.stubs(:score_to_grade).returns("10.0")
        @assignment.stubs(:due_at).returns(Time.now  - 100)
        submission_spec_model

        @cc = @user.communication_channels.create(:path => "somewhere")
        s = @assignment.grade_student(@user, grade: 10, grader: @teacher)[0] # @submission
        s.graded_at = Time.zone.parse("Jan 1 2000")
        s.save
        @submission = @assignment.grade_student(@user, grade: 9, grader: @teacher)[0]
        expect(@submission).to eql(s)
        expect(@submission.messages_sent).to be_include('Submission Grade Changed')
      end

      it 'doesnt create a grade changed message when theres a quiz attached' do
        Notification.create(:name => 'Submission Grade Changed')
        @assignment.stubs(:score_to_grade).returns("10.0")
        @assignment.stubs(:due_at).returns(Time.now  - 100)
        submission_spec_model
        @quiz = Quizzes::Quiz.create!(:context => @course)
        @submission.quiz_submission = @quiz.generate_submission(@user)
        @submission.save!
        @cc = @user.communication_channels.create(:path => "somewhere")
        s = @assignment.grade_student(@user, grade: 10, grader: @teacher)[0] # @submission
        s.graded_at = Time.zone.parse("Jan 1 2000")
        s.save
        @submission = @assignment.grade_student(@user, grade: 9, grader: @teacher)[0]
        expect(@submission).to eql(s)
        expect(@submission.messages_sent).not_to include('Submission Grade Changed')
      end

      it "should not create a message when the score is changed and the grades were already published for a muted assignment" do
        Notification.create(:name => 'Submission Grade Changed')
        @assignment.mute!
        @assignment.stubs(:score_to_grade).returns("10.0")
        @assignment.stubs(:due_at).returns(Time.now  - 100)
        submission_spec_model

        @cc = @user.communication_channels.create(:path => "somewhere")
        s = @assignment.grade_student(@user, grade: 10, grader: @teacher)[0] # @submission
        s.graded_at = Time.zone.parse("Jan 1 2000")
        s.save
        @submission = @assignment.grade_student(@user, grade: 9, grader: @teacher)[0]
        expect(@submission).to eql(s)
        expect(@submission.messages_sent).not_to be_include('Submission Grade Changed')

      end

      it "should NOT create a message when the score is changed and the submission was recently graded" do
        Notification.create(:name => 'Submission Grade Changed')
        @assignment.stubs(:score_to_grade).returns("10.0")
        @assignment.stubs(:due_at).returns(Time.now  - 100)
        submission_spec_model

        @cc = @user.communication_channels.create(:path => "somewhere")
        s = @assignment.grade_student(@user, grade: 10, grader: @teacher)[0] # @submission
        @submission = @assignment.grade_student(@user, grade: 9, grader: @teacher)[0]
        expect(@submission).to eql(s)
        expect(@submission.messages_sent).not_to be_include('Submission Grade Changed')
      end
    end
  end

  describe "permission policy" do
    describe "can :grade" do
      before(:each) do
        @submission = Submission.new
        @grader = User.new
      end

      it "delegates to can_grade?" do
        [true, false].each do |value|
          @submission.stubs(:can_grade?).with(@grader).returns(value)

          expect(@submission.grants_right?(@grader, :grade)).to eq(value)
        end
      end
    end

    describe "can :autograde" do
      before(:each) do
        @submission = Submission.new
      end

      it "delegates to can_autograde?" do
        [true, false].each do |value|
          @submission.stubs(:can_autograde?).returns(value)

          expect(@submission.grants_right?(nil, :autograde)).to eq(value)
        end
      end
    end
  end

  describe 'computation of scores' do
    before(:once) do
      @assignment.update!(points_possible: 10)
      @submission = Submission.create!(@valid_attributes)
    end

    let(:scores) do
      enrollment = Enrollment.where(user_id: @submission.user_id, course_id: @submission.context).first
      enrollment.scores.order(:grading_period_id)
    end

    let(:grading_period_scores) do
      scores.where.not(grading_period_id: nil)
    end

    it 'recomputes course scores when the submission score changes' do
      expect { @submission.update!(score: 5) }.to change {
        scores.pluck(:current_score)
      }.from([nil]).to([50.0])
    end

    context 'with grading periods' do
      before(:once) do
        @now = Time.zone.now
        course = @submission.context
        assignment_outside_of_period = course.assignments.create!(
          due_at: 10.days.from_now(@now),
          points_possible: 10
        )
        assignment_outside_of_period.grade_student(@user, grade: 8, grader: @teacher)
        @assignment.update!(due_at: @now)
        @root_account = course.root_account
        group = @root_account.grading_period_groups.create!
        group.enrollment_terms << course.enrollment_term
        @grading_period = group.grading_periods.create!(
          title: 'Current Grading Period',
          start_date: 5.days.ago(@now),
          end_date: 5.days.from_now(@now)
        )
      end

      it 'updates the course score and grading period score if a submission ' \
      'in a grading period is graded' do
        expect { @submission.update!(score: 5) }.to change {
          scores.pluck(:current_score)
        }.from([nil, 80.0]).to([50.0, 65.0])
      end

      it 'only updates the course score (not the grading period score) if a submission ' \
      'not in a grading period is graded' do
        day_after_grading_period_ends = 1.day.from_now(@grading_period.end_date)
        @assignment.update!(due_at: day_after_grading_period_ends)
        expect { @submission.update!(score: 5) }.to change {
          scores.pluck(:current_score)
        }.from([nil, 80.0]).to([nil, 65.0])
      end
    end
  end

  describe '#can_grade?' do
    before(:each) do
      @account = Account.new
      @course = Course.new(account: @account)
      @assignment = Assignment.new(course: @course)
      @submission = Submission.new(assignment: @assignment)

      @grader = User.new
      @grader.id = 10
      @student = User.new
      @student.id = 42

      @course.stubs(:account_membership_allows).with(@grader).returns(true)
      @course.stubs(:grants_right?).with(@grader, nil, :manage_grades).returns(true)

      @assignment.course = @course
      @assignment.stubs(:published?).returns(true)
      @assignment.stubs(:in_closed_grading_period_for_student?).with(42).returns(false)

      @submission.grader = @grader
      @submission.user = @student
    end

    it 'returns true for published assignments if the grader is a teacher who is allowed to
        manage grades' do
      expect(@submission.grants_right?(@grader, :grade)).to be_truthy
    end

    context 'when assignment is unpublished' do
      before(:each) do
        @assignment.stubs(:published?).returns(false)

        @status = @submission.grants_right?(@grader, :grade)
      end

      it 'returns false' do
        expect(@status).to be_falsey
      end

      it 'sets an appropriate error message' do
        expect(@submission.grading_error_message).to include('unpublished')
      end
    end

    context 'when the grader does not have the right to manage grades for the course' do
      before(:each) do
        @course.stubs(:grants_right?).with(@grader, nil, :manage_grades).returns(false)

        @status = @submission.grants_right?(@grader, :grade)
      end

      it 'returns false' do
        expect(@status).to be_falsey
      end

      it 'sets an appropriate error message' do
        expect(@submission.grading_error_message).to include('manage grades')
      end
    end

    context 'when the grader is a teacher and the assignment is in a closed grading period' do
      before(:each) do
        @course.stubs(:account_membership_allows).with(@grader).returns(false)
        @assignment.stubs(:in_closed_grading_period_for_student?).with(42).returns(true)

        @status = @submission.grants_right?(@grader, :grade)
      end

      it 'returns false' do
        expect(@status).to be_falsey
      end

      it 'sets an appropriate error message' do
        expect(@submission.grading_error_message).to include('closed grading period')
      end
    end

    context "when grader_id is a teacher's id and the assignment is in a closed grading period" do
      before(:each) do
        @course.stubs(:account_membership_allows).with(@grader).returns(false)
        @assignment.stubs(:in_closed_grading_period_for_student?).with(42).returns(true)
        @submission.grader = nil
        @submission.grader_id = 10

        @status = @submission.grants_right?(@grader, :grade)
      end

      it 'returns false' do
        expect(@status).to be_falsey
      end

      it 'sets an appropriate error message' do
        expect(@submission.grading_error_message).to include('closed grading period')
      end
    end

    it 'returns true if the grader is an admin even if the assignment is in
        a closed grading period' do
      @course.stubs(:account_membership_allows).with(@grader).returns(true)
      @assignment.stubs(:in_closed_grading_period_for_student?).with(10).returns(false)

      expect(@submission.grants_right?(@grader, :grade)).to be_truthy
    end
  end

  describe '#can_autograde?' do
    before(:each) do
      @account = Account.new
      @course = Course.new(account: @account)
      @assignment = Assignment.new(course: @course)
      @submission = Submission.new(assignment: @assignment)

      @submission.grader_id = -1
      @submission.user_id = 10

      @assignment.stubs(:published?).returns(true)
      @assignment.stubs(:in_closed_grading_period_for_student?).with(10).returns(false)
    end

    it 'returns true for published assignments with an autograder and when the assignment is not
        in a closed grading period' do
      expect(@submission.grants_right?(nil, :autograde)).to be_truthy
    end

    context 'when assignment is unpublished' do
      before(:each) do
        @assignment.stubs(:published?).returns(false)

        @status = @submission.grants_right?(nil, :autograde)
      end

      it 'returns false' do
        expect(@status).to be_falsey
      end

      it 'sets an appropriate error message' do
        expect(@submission.grading_error_message).to include('unpublished')
      end
    end

    context 'when the grader is not an autograder' do
      before(:each) do
        @submission.grader_id = 1

        @status = @submission.grants_right?(nil, :autograde)
      end

      it 'returns false' do
        expect(@status).to be_falsey
      end

      it 'sets an appropriate error message' do
        expect(@submission.grading_error_message).to include('autograded')
      end
    end

    context 'when the assignment is in a closed grading period for the student' do
      before(:each) do
        @assignment.stubs(:in_closed_grading_period_for_student?).with(10).returns(true)

        @status = @submission.grants_right?(nil, :autograde)
      end

      it 'returns false' do
        expect(@status).to be_falsey
      end

      it 'sets an appropriate error message' do
        expect(@submission.grading_error_message).to include('closed grading period')
      end
    end
  end

  context "OriginalityReport" do
    let(:attachment) { attachment_model }
    let(:course) { course_model }
    let(:submission) { submission_model }

    let(:originality_report) do
      OriginalityReport.create!(attachment: attachment, originality_score: '1', submission: submission)
    end

    describe "#originality_data" do
      it "generates the originality data" do
        originality_report.originality_report_url = 'http://example.com'
        originality_report.save!
        expect(submission.originality_data).to eq({
                                                    attachment.asset_string => {
                                                      similarity_score: originality_report.originality_score,
                                                      state: originality_report.state,
                                                      report_url: originality_report.originality_report_url,
                                                      status: originality_report.workflow_state
                                                    }
                                                  })
      end

      it "includes tii data" do
        tii_data = {
          similarity_score: 10,
          state: 'acceptable',
          report_url: 'http://example.com',
          status: 'scored'
        }
        submission.turnitin_data[attachment.asset_string] = tii_data
        expect(submission.originality_data).to eq({
                                                    attachment.asset_string => tii_data
                                                  })
      end

      it "overrites the tii data with the originality data" do
        originality_report.originality_report_url = 'http://example.com'
        originality_report.save!
        tii_data = {
          similarity_score: 10,
          state: 'acceptable',
          report_url: 'http://example.com/tii',
          status: 'pending'
        }
        submission.turnitin_data[attachment.asset_string] = tii_data
        expect(submission.originality_data).to eq({
                                                    attachment.asset_string => {
                                                      similarity_score: originality_report.originality_score,
                                                      state: originality_report.state,
                                                      report_url: originality_report.originality_report_url,
                                                      status: originality_report.workflow_state
                                                    }
                                                  })
      end

      it "rounds the score to 2 decimal places" do
        originality_report.originality_score = 2.94997
        originality_report.save!
        expect(submission.originality_data[attachment.asset_string][:similarity_score]).to eq(2.95)
      end

      it "filters out :provider key and value" do
         originality_report.originality_report_url = 'http://example.com'
        originality_report.save!
        tii_data = {
          provider: 'vericite',
          similarity_score: 10,
          state: 'acceptable',
          report_url: 'http://example.com/tii',
          status: 'pending'
        }
        submission.turnitin_data[attachment.asset_string] = tii_data
        expect(submission.originality_data).not_to include :vericite
      end

    end

    describe '#originality_report_url' do
      let_once(:test_course) do
        test_course = course_model
        test_course.enroll_teacher(test_teacher, enrollment_state: 'active')
        test_course.enroll_student(test_student, enrollment_state: 'active')
        test_course
      end

      let_once(:test_teacher) { User.create }
      let_once(:test_student) { User.create }
      let_once(:assignment) { Assignment.create!(title: 'test assignment', context: test_course) }
      let_once(:attachment) { attachment_model(filename: "submission.doc", context: test_student) }
      let_once(:submission) { assignment.submit_homework(test_student, attachments: [attachment]) }
      let_once(:report_url) { 'http://www.test-score.com' }
      let!(:originality_report) {
        OriginalityReport.create!(attachment: attachment,
                                  submission: submission,
                                  originality_score: 0.5,
                                  originality_report_url: report_url)
      }

      it 'returns nil if no originality report exists for the submission' do
        originality_report.destroy
        expect(submission.originality_report_url(attachment.asset_string, test_teacher)).to be_nil
      end

      it 'returns nil if no report url is present in the report' do
        originality_report.update_attribute(:originality_report_url, nil)
        expect(submission.originality_report_url(attachment.asset_string, test_teacher)).to be_nil
      end

      it 'returns the originality_report_url if present' do
        expect(submission.originality_report_url(attachment.asset_string, test_teacher)).to eq(report_url)
      end

      it 'requires the :grade permission' do
        unauthorized_user = User.new
        expect(submission.originality_report_url(attachment.asset_string, unauthorized_user)).to be_nil
      end
    end
  end

  context "turnitin" do

    context "Turnitin LTI" do
      let(:lti_tii_data) do
        {
            "attachment_42" => {
                :status => "error",
                :outcome_response => {
                    "outcomes_tool_placement_url" => "https://api.turnitin.com/api/lti/1p0/invalid?lang=en_us",
                    "paperid" => "607954245",
                    "lis_result_sourcedid" => "10-5-42-8-invalid"
                },
                :public_error_message => "Turnitin has not returned a score after 11 attempts to retrieve one."
            }
        }
      end

      let(:submission) { Submission.new }

      describe "#turnitinable_by_lti?" do
        it 'returns true if there is an associated lti tool and data stored' do
          submission.turnitin_data = lti_tii_data
          expect(submission.turnitinable_by_lti?).to be true
        end
      end

      describe "#resubmit_lti_tii" do
        let(:tool) do
          @course.context_external_tools.create(
              name: "a",
              consumer_key: '12345',
              shared_secret: 'secret',
              url: 'http://example.com/launch')
        end

        it 'resubmits errored tii attachments' do
          a = @course.assignments.create!(title: "test",
                                          submission_types: 'external_tool',
                                          external_tool_tag_attributes: {url: tool.url})
          submission.assignment = a
          submission.turnitin_data = lti_tii_data
          submission.user = @user
          outcome_response_processor_mock = mock('outcome_response_processor')
          outcome_response_processor_mock.expects(:resubmit).with(submission, "attachment_42")
          Turnitin::OutcomeResponseProcessor.stubs(:new).returns(outcome_response_processor_mock)
          submission.retrieve_lti_tii_score
        end

        it 'resubmits errored tii attachments even if turnitin_data has non-hash values' do
          a = @course.assignments.create!(title: "test",
                                          submission_types: 'external_tool',
                                          external_tool_tag_attributes: {url: tool.url})
          submission.assignment = a
          submission.turnitin_data = lti_tii_data.merge(last_processed_attempt: 1)
          submission.user = @user
          outcome_response_processor_mock = mock('outcome_response_processor')
          outcome_response_processor_mock.expects(:resubmit).with(submission, "attachment_42")
          Turnitin::OutcomeResponseProcessor.stubs(:new).returns(outcome_response_processor_mock)
          submission.retrieve_lti_tii_score
        end
      end
    end

    context "submission" do
      def init_turnitin_api
        @turnitin_api = Turnitin::Client.new('test_account', 'sekret')
        @submission.context.expects(:turnitin_settings).at_least(1).returns([:placeholder])
        Turnitin::Client.expects(:new).at_least(1).with(:placeholder).returns(@turnitin_api)
      end

      before(:once) do
        setup_account_for_turnitin(@assignment.context.account)
        @assignment.submission_types = "online_upload,online_text_entry"
        @assignment.turnitin_enabled = true
        @assignment.turnitin_settings = @assignment.turnitin_settings
        @assignment.save!
        @submission = @assignment.submit_homework(@user, { :body => "hello there", :submission_type => 'online_text_entry' })
      end

      it "should submit to turnitin after a delay" do
        job = Delayed::Job.list_jobs(:future, 100).find { |j| j.tag == 'Submission#submit_to_turnitin' }
        expect(job).not_to be_nil
        expect(job.run_at).to be > Time.now.utc
      end

      it "should initially set turnitin submission to pending" do
        init_turnitin_api
        @turnitin_api.expects(:createOrUpdateAssignment).with(@assignment, @assignment.turnitin_settings).returns({ :assignment_id => "1234" })
        @turnitin_api.expects(:enrollStudent).with(@context, @user).returns(stub(:success? => true))
        @turnitin_api.expects(:submitPaper).returns({
          @submission.asset_string => {
            :object_id => '12345'
          }
        })
        @submission.submit_to_turnitin
        expect(@submission.reload.turnitin_data[@submission.asset_string][:status]).to eq 'pending'
      end

      it "should schedule a retry if something fails initially" do
        init_turnitin_api
        @turnitin_api.expects(:createOrUpdateAssignment).with(@assignment, @assignment.turnitin_settings).returns({ :assignment_id => "1234" })
        @turnitin_api.expects(:enrollStudent).with(@context, @user).returns(stub(:success? => false))
        @submission.submit_to_turnitin
        expect(Delayed::Job.list_jobs(:future, 100).find_all { |j| j.tag == 'Submission#submit_to_turnitin' }.size).to eq 2
      end

      it "should set status as failed if something fails on a retry" do
        init_turnitin_api
        @assignment.expects(:create_in_turnitin).returns(false)
        @turnitin_api.expects(:enrollStudent).with(@context, @user).returns(stub(:success? => false, :error? => true, :error_hash => {}))
        @turnitin_api.expects(:submitPaper).never
        @submission.submit_to_turnitin(Submission::TURNITIN_RETRY)
        expect(@submission.reload.turnitin_data[:status]).to eq 'error'
      end

      it "should set status back to pending on retry" do
        init_turnitin_api
        # first a submission, to get us into failed state
        @assignment.expects(:create_in_turnitin).returns(false)
        @turnitin_api.expects(:enrollStudent).with(@context, @user).returns(stub(:success? => false, :error? => true, :error_hash => {}))
        @turnitin_api.expects(:submitPaper).never
        @submission.submit_to_turnitin(Submission::TURNITIN_RETRY)
        expect(@submission.reload.turnitin_data[:status]).to eq 'error'

        # resubmit
        @submission.resubmit_to_turnitin
        expect(@submission.reload.turnitin_data[:status]).to be_nil
        expect(@submission.turnitin_data[@submission.asset_string][:status]).to eq 'pending'
      end

      it "should set status to scored on success" do
        init_turnitin_api
        @submission.turnitin_data ||= {}
        @submission.turnitin_data[@submission.asset_string] = { :object_id => '1234', :status => 'pending' }
        @turnitin_api.expects(:generateReport).with(@submission, @submission.asset_string).returns({
          :similarity_score => 56,
          :web_overlap => 22,
          :publication_overlap => 0,
          :student_overlap => 33
        })

        @submission.check_turnitin_status
        expect(@submission.reload.turnitin_data[@submission.asset_string][:status]).to eq 'scored'
      end

      it "should set status as failed if something fails after several attempts" do
        init_turnitin_api
        @submission.turnitin_data ||= {}
        @submission.turnitin_data[@submission.asset_string] = { :object_id => '1234', :status => 'pending' }
        @turnitin_api.expects(:generateReport).with(@submission, @submission.asset_string).returns({})

        expects_job_with_tag('Submission#check_turnitin_status') do
          @submission.check_turnitin_status(Submission::TURNITIN_STATUS_RETRY-1)
          expect(@submission.reload.turnitin_data[@submission.asset_string][:status]).to eq 'pending'
        end

        @submission.check_turnitin_status(Submission::TURNITIN_STATUS_RETRY)
        @submission.reload
        updated_data = @submission.turnitin_data[@submission.asset_string]
        expect(updated_data[:status]).to eq 'error'
      end

      it "should check status for all assets" do
        init_turnitin_api
        @submission.turnitin_data ||= {}
        @submission.turnitin_data[@submission.asset_string] = { :object_id => '1234', :status => 'pending' }
        @submission.turnitin_data["other_asset"] = { :object_id => 'xxyy', :status => 'pending' }
        @turnitin_api.expects(:generateReport).with(@submission, @submission.asset_string).returns({
          :similarity_score => 56, :web_overlap => 22, :publication_overlap => 0, :student_overlap => 33
        })
        @turnitin_api.expects(:generateReport).with(@submission, "other_asset").returns({ :similarity_score => 20 })

        @submission.check_turnitin_status
        @submission.reload
        expect(@submission.turnitin_data[@submission.asset_string][:status]).to eq 'scored'
        expect(@submission.turnitin_data["other_asset"][:status]).to eq 'scored'
      end

      it "should not blow up if submission_type has changed when job runs" do
        @submission.submission_type = 'online_url'
        @submission.context.expects(:turnitin_settings).never
        expect { @submission.submit_to_turnitin }.not_to raise_error
      end
    end

    describe "group" do
      before(:once) do
        @teacher = User.create(:name => "some teacher")
        @student = User.create(:name => "a student")
        @student1 = User.create(:name => "student 1")
        @context.enroll_teacher(@teacher)
        @context.enroll_student(@student)
        @context.enroll_student(@student1)
        setup_account_for_turnitin(@context.account)

        @a = assignment_model(:course => @context, :group_category => "Study Groups")
        @a.submission_types = "online_upload,online_text_entry"
        @a.turnitin_enabled = true
        @a.save!

        @group1 = @a.context.groups.create!(:name => "Study Group 1", :group_category => @a.group_category)
        @group1.add_user(@student)
        @group1.add_user(@student1)
      end

      it "should submit to turnitin for the original submitter" do
        submission = @a.submit_homework @student, :submission_type => "online_text_entry", :body => "blah"
        Submission.where(assignment_id: @a).each do |s|
          if s.id == submission.id
            expect(s.turnitin_data[:last_processed_attempt]).to be > 0
          else
            expect(s.turnitin_data).to eq({})
          end
        end
      end

    end

    context "report" do
      before :once do
        @assignment.submission_types = "online_upload,online_text_entry"
        @assignment.turnitin_enabled = true
        @assignment.turnitin_settings = @assignment.turnitin_settings
        @assignment.save!
        @submission = @assignment.submit_homework(@user, { :body => "hello there", :submission_type => 'online_text_entry' })
        @submission.turnitin_data = {
          "submission_#{@submission.id}" => {
            :web_overlap => 92,
            :error => true,
            :publication_overlap => 0,
            :state => "failure",
            :object_id => "123456789",
            :student_overlap => 90,
            :similarity_score => 92
          }
        }
        @submission.save!
      end

      before :each do
        api = Turnitin::Client.new('test_account', 'sekret')
        Turnitin::Client.expects(:new).at_least(1).returns(api)
        api.expects(:sendRequest).with(:generate_report, 1, has_entries(:oid => "123456789")).at_least(1).returns('http://foo.bar')
      end

      it "should let teachers view the turnitin report" do
        @teacher = User.create
        @context.enroll_teacher(@teacher)
        expect(@submission).to be_grants_right(@teacher, nil, :view_turnitin_report)
        expect(@submission.turnitin_report_url("submission_#{@submission.id}", @teacher)).not_to be_nil
      end

      it "should let students view the turnitin report after grading" do
        @assignment.turnitin_settings[:originality_report_visibility] = 'after_grading'
        @assignment.save!
        @submission.reload

        expect(@submission).not_to be_grants_right(@user, nil, :view_turnitin_report)
        expect(@submission.turnitin_report_url("submission_#{@submission.id}", @user)).to be_nil

        @submission.score = 1
        @submission.grade_it!
        AdheresToPolicy::Cache.clear

        expect(@submission).to be_grants_right(@user, nil, :view_turnitin_report)
        expect(@submission.turnitin_report_url("submission_#{@submission.id}", @user)).not_to be_nil
      end

      it "should let students view the turnitin report immediately if the visibility setting allows it" do
        @assignment.turnitin_settings[:originality_report_visibility] = 'after_grading'
        @assignment.save
        @submission.reload

        expect(@submission).not_to be_grants_right(@user, nil, :view_turnitin_report)
        expect(@submission.turnitin_report_url("submission_#{@submission.id}", @user)).to be_nil

        @assignment.turnitin_settings[:originality_report_visibility] = 'immediate'
        @assignment.save
        @submission.reload
        AdheresToPolicy::Cache.clear

        expect(@submission).to be_grants_right(@user, nil, :view_turnitin_report)
        expect(@submission.turnitin_report_url("submission_#{@submission.id}", @user)).not_to be_nil
      end

      it "should let students view the turnitin report after the due date if the visibility setting allows it" do
        @assignment.turnitin_settings[:originality_report_visibility] = 'after_due_date'
        @assignment.due_at = Time.now + 1.day
        @assignment.save
        @submission.reload

        expect(@submission).not_to be_grants_right(@user, nil, :view_turnitin_report)
        expect(@submission.turnitin_report_url("submission_#{@submission.id}", @user)).to be_nil

        @assignment.due_at = Time.now - 1.day
        @assignment.save
        @submission.reload
        AdheresToPolicy::Cache.clear

        expect(@submission).to be_grants_right(@user, nil, :view_turnitin_report)
        expect(@submission.turnitin_report_url("submission_#{@submission.id}", @user)).not_to be_nil
      end
    end
  end

  context '#external_tool_url' do
    let(:submission) { Submission.new }
    let(:lti_submission) { @assignment.submit_homework @user, submission_type: 'basic_lti_launch', url: 'http://www.example.com' }
    context 'submission_type of "basic_lti_launch"' do
      it 'returns a url containing the submitted url' do
        expect(lti_submission.external_tool_url).to eq(lti_submission.url)
      end
    end

    context 'submission_type of anything other than "basic_lti_launch"' do
      it 'returns nothing' do
        expect(submission.external_tool_url).to be_nil
      end
    end
  end

  it "should return the correct quiz_submission_version" do
    # see redmine #6048

    # set up the data to have a submission with a quiz submission with multiple versions
    course_factory
    quiz = @course.quizzes.create!
    quiz_submission = quiz.generate_submission @user, false
    quiz_submission.save

    submission = Submission.create!({
      :assignment_id => @assignment.id,
      :user_id => @user.id,
      :quiz_submission_id => quiz_submission.id
    })

    submission = @assignment.submit_homework @user, :submission_type => 'online_quiz'
    submission.quiz_submission_id = quiz_submission.id

    # set the microseconds of the submission.submitted_at to be less than the
    # quiz_submission.finished_at.

    # first set them to be exactly the same (with microseconds)
    time_to_i = submission.submitted_at.to_i
    usec = submission.submitted_at.usec
    timestamp = "#{time_to_i}.#{usec}".to_f

    quiz_submission.finished_at = Time.at(timestamp)
    quiz_submission.save

    # get the data in a strange state where the quiz_submission.finished_at is
    # microseconds older than the submission (caused the bug in #6048)
    quiz_submission.finished_at = Time.at(timestamp + 0.00001)
    quiz_submission.save

    # verify the data is weird, to_i says they are equal, but the usecs are off
    expect(quiz_submission.finished_at.to_i).to eq submission.submitted_at.to_i
    expect(quiz_submission.finished_at.usec).to be > submission.submitted_at.usec

    # create the versions that Submission#quiz_submission_version uses
    quiz_submission.with_versioning do
      quiz_submission.save
      quiz_submission.save
    end

    # the real test, quiz_submission_version shouldn't care about usecs
    expect(submission.reload.quiz_submission_version).to eq 2
  end

  it "should return only comments readable by the user" do
    course_with_teacher(:active_all => true)
    @student1 = student_in_course(:active_user => true).user
    @student2 = student_in_course(:active_user => true).user

    @assignment = @course.assignments.new(:title => "some assignment")
    @assignment.submission_types = "online_text_entry"
    @assignment.workflow_state = "published"
    @assignment.save

    @submission = @assignment.submit_homework(@student1, :body => 'some message')
    SubmissionComment.create!(:submission => @submission, :author => @teacher, :comment => "a")
    SubmissionComment.create!(:submission => @submission, :author => @teacher, :comment => "b", :hidden => true)
    SubmissionComment.create!(:submission => @submission, :author => @student1, :comment => "c")
    SubmissionComment.create!(:submission => @submission, :author => @student2, :comment => "d")
    SubmissionComment.create!(:submission => @submission, :author => @teacher, :comment => "e", :draft => true)
    @submission.reload

    @submission.limit_comments(@teacher)
    expect(@submission.submission_comments.count).to eql 5
    expect(@submission.visible_submission_comments.count).to eql 3

    @submission.limit_comments(@student1)
    expect(@submission.submission_comments.count).to eql 3
    expect(@submission.visible_submission_comments.count).to eql 3

    @submission.limit_comments(@student2)
    expect(@submission.submission_comments.count).to eql 1
    expect(@submission.visible_submission_comments.count).to eql 1
  end

  describe "read/unread state" do
    it "should be read if a submission exists with no grade" do
      @submission = @assignment.submit_homework(@user)
      expect(@submission.read?(@user)).to be_truthy
    end

    it "should be unread after assignment is graded" do
      @submission = @assignment.grade_student(@user, grade: 3, grader: @teacher).first
      expect(@submission.unread?(@user)).to be_truthy
    end

    it "should be unread after submission is graded" do
      @assignment.submit_homework(@user)
      @submission = @assignment.grade_student(@user, grade: 3, grader: @teacher).first
      expect(@submission.unread?(@user)).to be_truthy
    end

    it "should be unread after submission is commented on by teacher" do
      @student = @user
      course_with_teacher(:course => @context, :active_all => true)
      @submission = @assignment.update_submission(@student, { :commenter => @teacher, :comment => "good!" }).first
      expect(@submission.unread?(@user)).to be_truthy
    end

    it "should be read if other submission fields change" do
      @submission = @assignment.submit_homework(@user)
      @submission.workflow_state = 'graded'
      @submission.graded_at = Time.now
      @submission.save!
      expect(@submission.read?(@user)).to be_truthy
    end
  end

  describe "mute" do
    let(:submission) { Submission.new }

    before :each do
      submission.published_score = 100
      submission.published_grade = 'A'
      submission.graded_at = Time.now
      submission.grade = 'B'
      submission.score = 90
      submission.mute
    end

    specify { expect(submission.published_score).to be_nil }
    specify { expect(submission.published_grade).to be_nil }
    specify { expect(submission.graded_at).to be_nil }
    specify { expect(submission.grade).to be_nil }
    specify { expect(submission.score).to be_nil }
  end

  describe "muted_assignment?" do
    it "returns true if assignment is muted" do
      assignment = stub(:muted? => true)
      @submission = Submission.new
      @submission.expects(:assignment).returns(assignment)
      expect(@submission.muted_assignment?).to eq true
    end

    it "returns false if assignment is not muted" do
      assignment = stub(:muted? => false)
      @submission = Submission.new
      @submission.expects(:assignment).returns(assignment)
      expect(@submission.muted_assignment?).to eq false
    end
  end

  describe "without_graded_submission?" do
    let(:submission) { Submission.new }

    it "returns false if submission does not has_submission?" do
      submission.stubs(:has_submission?).returns false
      submission.stubs(:graded?).returns true
      expect(submission.without_graded_submission?).to eq false
    end

    it "returns false if submission does is not graded" do
      submission.stubs(:has_submission?).returns true
      submission.stubs(:graded?).returns false
      expect(submission.without_graded_submission?).to eq false
    end

    it "returns true if submission is not graded and has no submission" do
      submission.stubs(:has_submission?).returns false
      submission.stubs(:graded?).returns false
      expect(submission.without_graded_submission?).to eq true
    end
  end

  describe "graded?" do
    it "is false before graded" do
      submission, _ = @assignment.find_or_create_submission(@user)
      expect(submission).to_not be_graded
    end

    it "is true for graded assignments" do
      submission = @assignment.grade_student(@user, grade: 1, grader: @teacher)[0]
      expect(submission).to be_graded
    end

    it "is also true for excused assignments" do
      submission, _ = @assignment.find_or_create_submission(@user)
      submission.excused = true
      expect(submission).to be_graded
    end
  end

  describe "autograded" do
    let(:submission) { Submission.new }

    it "returns false when its not autograded" do
      submission = Submission.new
      expect(submission).to_not be_autograded

      submission.grader_id = Shard.global_id_for(@user.id)
      expect(submission).to_not be_autograded
    end

    it "returns true when its autograded" do
      submission = Submission.new
      submission.grader_id = -1
      expect(submission).to be_autograded
    end
  end

  describe "past_due" do
    before :once do
      submission_spec_model
      @submission1 = @submission

      add_section('overridden section')
      u2 = student_in_section(@course_section, :active_all => true)
      submission_spec_model(:user => u2)
      @submission2 = @submission

      @assignment.update_attribute(:due_at, Time.zone.now - 1.day)
      @submission1.reload
      @submission2.reload
    end

    it "should update when an assignment's due date is changed" do
      expect(@submission1).to be_past_due
      @assignment.reload.update_attribute(:due_at, Time.zone.now + 1.day)
      expect(@submission1.reload).not_to be_past_due
    end

    it "should update when an applicable override is changed" do
      expect(@submission1).to be_past_due
      expect(@submission2).to be_past_due

      assignment_override_model :assignment => @assignment,
                                :due_at => Time.zone.now + 1.day,
                                :set => @course_section
      expect(@submission1.reload).to be_past_due
      expect(@submission2.reload).not_to be_past_due
    end

    it "should give a quiz submission 30 extra seconds before making it past due" do
      quiz_with_graded_submission([{:question_data => {:name => 'question 1', :points_possible => 1, 'question_type' => 'essay_question'}}]) do
        {
          "text_after_answers"            => "",
          "question_#{@questions[0].id}"  => "<p>Lorem ipsum answer.</p>",
          "context_id"                    => "#{@course.id}",
          "context_type"                  => "Course",
          "user_id"                       => "#{@user.id}",
          "quiz_id"                       => "#{@quiz.id}",
          "course_id"                     => "#{@course.id}",
          "question_text"                 => "Lorem ipsum question",
        }
      end
      @assignment.due_at = "20130101T23:59Z"
      @assignment.save!

      submission = @quiz_submission.submission.reload
      submission.write_attribute(:submitted_at, @assignment.due_at + 3.days)
      expect(submission).to be_past_due

      submission.write_attribute(:submitted_at, @assignment.due_at + 30.seconds)
      expect(submission).not_to be_past_due
    end
  end

  describe "late" do
    before :once do
      submission_spec_model
    end

    it "should be false if not past due" do
      @submission.submitted_at = 2.days.ago
      @submission.cached_due_date = 1.day.ago
      expect(@submission).not_to be_late
    end

    it "should be false if not submitted, even if past due" do
      @submission.submission_type = nil # forces submitted_at to be nil
      @submission.cached_due_date = 1.day.ago
      expect(@submission).not_to be_late
    end

    it "should be true if submitted and past due" do
      @submission.submitted_at = 1.day.ago
      @submission.cached_due_date = 2.days.ago
      expect(@submission).to be_late
    end
  end

  describe "missing" do
    before :once do
      submission_spec_model
    end

    it "should be false if not past due" do
      @submission.submitted_at = 2.days.ago
      @submission.cached_due_date = 1.day.ago
      expect(@submission).not_to be_missing
    end

    it "should be false if submitted, even if past due" do
      @submission.submitted_at = 1.day.ago
      @submission.cached_due_date = 2.days.ago
      expect(@submission).not_to be_missing
    end

    it "should be true if not submitted, past due, and expects a submission" do
      @submission.assignment.submission_types = "online_quiz"
      @submission.submission_type = nil # forces submitted_at to be nil
      @submission.cached_due_date = 1.day.ago

      # Regardless of score
      @submission.score = 0.00000001
      @submission.graded_at = Time.zone.now + 1.day

      expect(@submission).to be_missing
    end

    it "should be true if not submitted, score of zero, and does not expect a submission" do
      @submission.assignment.submission_types = "on_paper"
      @submission.submission_type = nil # forces submitted_at to be nil
      @submission.cached_due_date = 1.day.ago
      @submission.score = 0
      @submission.graded_at = Time.zone.now + 1.day
      expect(@submission).to be_missing
    end

    it "should be false if not submitted, score greater than zero, and does not expect a submission" do
      @submission.assignment.submission_types = "on_paper"
      @submission.submission_type = nil # forces submitted_at to be nil
      @submission.cached_due_date = 1.day.ago
      @submission.score = 0.00000001
      @submission.graded_at = Time.zone.now + 1.day
      expect(@submission).to be_missing
    end
  end

  describe "cached_due_date" do
    it "should get initialized during submission creation" do
      # create an invited user, so that the submission is not automatically
      # created by the DueDateCacher
      student_in_course
      @assignment.update_attribute(:due_at, Time.zone.now - 1.day)

      override = @assignment.assignment_overrides.build
      override.title = "Some Title"
      override.set = @course.default_section
      override.override_due_at(Time.zone.now + 1.day)
      override.save!
      # mysql just truncated the timestamp
      override.reload

      submission = @assignment.submissions.create(:user => @user)
      expect(submission.cached_due_date).to eq override.due_at
    end
  end

  describe "update_attachment_associations" do
    before do
      course_with_student active_all: true
      @assignment = @course.assignments.create!
    end

    it "doesn't include random attachment ids" do
      f = Attachment.create! uploaded_data: StringIO.new('blah'),
        context: @course,
        filename: 'blah.txt'
      sub = @assignment.submit_homework(@user, attachments: [f])
      expect(sub.attachments).to eq []
    end
  end

  describe "versioned_attachments" do
    it "should include user attachments" do
      student_in_course(active_all: true)
      att = attachment_model(filename: "submission.doc", :context => @student)
      sub = @assignment.submit_homework(@student, attachments: [att])
      expect(sub.versioned_attachments).to eq [att]
    end

    it "should not include attachments with a context of Submission" do
      student_in_course(active_all: true)
      att = attachment_model(filename: "submission.doc", :context => @student)
      sub = @assignment.submit_homework(@student, attachments: [att])
      sub.attachments.update_all(:context_type => "Submission", :context_id => sub.id)
      expect(sub.reload.versioned_attachments).to be_empty
    end
  end

  describe "includes_attachment?" do
    it "includes current attachments" do
      spoiler = attachment_model(context: @student)
      attachment_model context: @student
      sub = @assignment.submit_homework @student, attachments: [@attachment]
      expect(sub.attachments).to eq([@attachment])
      expect(sub.includes_attachment?(spoiler)).to eq false
      expect(sub.includes_attachment?(@attachment)).to eq true
    end

    it "includes attachments to previous versions" do
      old_attachment_1 = attachment_model(context: @student)
      old_attachment_2 = attachment_model(context: @student)
      sub = @assignment.submit_homework @student, attachments: [old_attachment_1, old_attachment_2]
      attachment_model context: @student
      sub = @assignment.submit_homework @student, attachments: [@attachment]
      expect(sub.attachments.to_a).to eq([@attachment])
      expect(sub.includes_attachment?(old_attachment_1)).to eq true
      expect(sub.includes_attachment?(old_attachment_2)).to eq true
    end
  end

  context "bulk loading" do
    def ensure_attachments_arent_queried
      Attachment.expects(:where).never
    end

    def submission_for_some_user
      student_in_course active_all: true
      @assignment.submit_homework(@student,
                                  submission_type: "online_url",
                                  url: "http://example.com")
    end

    describe "#bulk_load_versioned_attachments" do
      it "loads attachments for many submissions at once" do
        attachments = []

        submissions = 3.times.map do |i|
          student_in_course(active_all: true)
          attachments << [
                          attachment_model(filename: "submission#{i}-a.doc", :context => @student),
                          attachment_model(filename: "submission#{i}-b.doc", :context => @student)
                         ]

          @assignment.submit_homework @student, attachments: attachments[i]
        end

        Submission.bulk_load_versioned_attachments(submissions)
        ensure_attachments_arent_queried
        submissions.each_with_index do |s, i|
          expect(s.versioned_attachments).to eq attachments[i]
        end
      end

      it "includes url submission attachments" do
        s = submission_for_some_user
        s.attachment = attachment_model(filename: "screenshot.jpg",
                                        context: @student)

        Submission.bulk_load_versioned_attachments([s])
        ensure_attachments_arent_queried
        expect(s.versioned_attachments).to eq [s.attachment]
      end

      it "handles bad data" do
        s = submission_for_some_user
        s.update_attribute(:attachment_ids, '99999999')
        Submission.bulk_load_versioned_attachments([s])
        expect(s.versioned_attachments).to eq []
      end

      it "handles submission histories with different attachments" do
        student_in_course(active_all: true)
        attachments = [attachment_model(filename: "submission-a.doc", :context => @student)]
        Timecop.freeze(10.second.ago) do
          @assignment.submit_homework(@student, submission_type: 'online_upload',
                                      attachments: [attachments[0]])
        end

        attachments << attachment_model(filename: "submission-b.doc", :context => @student)
        Timecop.freeze(5.second.ago) do
          @assignment.submit_homework @student, attachments: [attachments[1]]
        end

        attachments << attachment_model(filename: "submission-c.doc", :context => @student)
        Timecop.freeze(1.second.ago) do
          @assignment.submit_homework @student, attachments: [attachments[2]]
        end

        submission = @assignment.submission_for_student(@student)
        Submission.bulk_load_versioned_attachments(submission.submission_history)

        submission.submission_history.each_with_index do |s, index|
          expect(s.attachment_ids.to_i).to eq attachments[index].id
        end
      end
    end

    describe "#bulk_load_attachments_for_submissions" do
      it "loads attachments for many submissions at once and returns a hash" do
        expected_attachments_for_submissions = {}

        submissions = 3.times.map do |i|
          student_in_course(active_all: true)
          attachment = [attachment_model(filename: "submission#{i}.doc", :context => @student)]
          sub = @assignment.submit_homework @student, attachments: attachment
          expected_attachments_for_submissions[sub] = attachment
          sub
        end

        result = Submission.bulk_load_attachments_for_submissions(submissions)
        ensure_attachments_arent_queried
        expect(result).to eq(expected_attachments_for_submissions)
      end

      it "handles bad data" do
        s = submission_for_some_user
        s.update_attribute(:attachment_ids, '99999999')
        expected_attachments_for_submissions = { s => [] }
        result = Submission.bulk_load_attachments_for_submissions(s)
        expect(result).to eq(expected_attachments_for_submissions)
      end
    end
  end

  describe "#assign_assessor" do
    def peer_review_assignment
      assignment = @course.assignments.build(title: 'Peer review',
        due_at: Time.now - 1.day,
        points_possible: 5,
        submission_types: 'online_text_entry')
      assignment.peer_reviews_assigned = true
      assignment.peer_reviews = true
      assignment.automatic_peer_reviews = true
      assignment.save!

      assignment
    end

    before(:each) do
      student_in_course(active_all: true)
      @student2 = user_factory
      @course.enroll_student(@student2).accept!
      @assignment = peer_review_assignment
      @assignment.submit_homework(@student,  body: 'Lorem ipsum dolor')
      @assignment.submit_homework(@student2, body: 'Sit amet consectetuer')
    end

    it "should send a reminder notification" do
      AssessmentRequest.any_instance.expects(:send_reminder!).once
      submission1, submission2 = @assignment.submissions
      submission1.assign_assessor(submission2)
    end
  end

  describe "#get_web_snapshot" do
    it "should not blow up if web snapshotting fails" do
      sub = Submission.new(@valid_attributes)
      CutyCapt.expects(:enabled?).returns(true)
      CutyCapt.expects(:snapshot_attachment_for_url).with(sub.url).returns(nil)
      sub.get_web_snapshot
    end
  end

  describe '#submit_attachments_to_canvadocs' do
    it 'creates crocodoc documents' do
      Canvas::Crocodoc.stubs(:enabled?).returns true
      s = @assignment.submit_homework(@user,
                                      submission_type: "online_text_entry",
                                      body: "hi")

      # creates crocodoc documents
      a1 = crocodocable_attachment_model context: @user
      s.attachments = [a1]
      s.save
      cd = a1.crocodoc_document
      expect(cd).not_to be_nil

      # shouldn't mess with existing crocodoc documents
      a2 = crocodocable_attachment_model context: @user
      s.attachments = [a1, a2]
      s.save
      expect(a1.crocodoc_document(true)).to eq cd
      expect(a2.crocodoc_document).to eq a2.crocodoc_document
    end

    context "canvadocs_submissions records" do
      before(:once) do
        @student1, @student2 = n_students_in_course(2)
        @attachment = crocodocable_attachment_model(context: @student1)
        @assignment = @course.assignments.create! name: "A1",
          submission_types: "online_upload"
      end

      before do
        Canvadocs.stubs(:enabled?).returns true
        Canvadocs.stubs(:annotations_supported?).returns true
        Canvadocs.stubs(:config).returns {}
      end

      it "ties submissions to canvadocs" do
        s = @assignment.submit_homework(@student1,
                                        submission_type: "online_upload",
                                        attachments: [@attachment])
        expect(@attachment.canvadoc.submissions).to eq [s]
      end

      it "create records for each group submission" do
        gc = @course.group_categories.create! name: "Project Groups"
        group = gc.groups.create! name: "A Team", context: @course
        group.add_user(@student1)
        group.add_user(@student2)

        @assignment.update_attribute :group_category, gc
        @assignment.submit_homework(@student1,
                                    submission_type: "online_upload",
                                    attachments: [@attachment])

        [@student1, @student2].each do |student|
          submission = @assignment.submission_for_student(student)
          expect(@attachment.canvadoc.submissions).to include submission
        end
      end

      context 'preferred plugin course id' do
        let(:submit_homework) do
          ->() do
            @assignment.submit_homework(@student1,
                                        submission_type: "online_upload",
                                        attachments: [@attachment])
          end
        end

        it 'sets preferred plugin course id to the course ID' do
          submit_homework.call
          expect(@attachment.canvadoc.preferred_plugin_course_id).to eq(@course.id.to_s)
        end
      end
    end

    it "doesn't create jobs for non-previewable documents" do
      job_scope = Delayed::Job.where(strand: "canvadocs")
      orig_job_count = job_scope.count

      attachment = attachment_model(context: @user)
      @assignment.submit_homework(@user,
                                      submission_type: "online_upload",
                                      attachments: [attachment])
      expect(job_scope.count).to eq orig_job_count
    end

    it "doesn't use canvadocs for moderated grading assignments" do
      @assignment.update_attribute :moderated_grading, true
      Canvas::Crocodoc.stubs(:enabled?).returns true
      Canvadocs.stubs(:enabled?).returns true
      Canvadocs.stubs(:annotations_supported?).returns true

      attachment = crocodocable_attachment_model(context: @user)
      @assignment.submit_homework(@user,
                                      submission_type: "online_upload",
                                      attachments: [attachment])
      run_jobs
      expect(@attachment.canvadoc).to be_nil
      expect(@attachment.crocodoc_document).not_to be_nil
    end
  end

  describe "cross-shard attachments" do
    specs_require_sharding
    it "should work" do
      @shard1.activate do
        @student = user_factory(active_user: true)
        @attachment = Attachment.create! uploaded_data: StringIO.new('blah'), context: @student, filename: 'blah.txt'
      end
      course_factory(active_all: true)
      @course.enroll_user(@student, "StudentEnrollment").accept!
      @assignment = @course.assignments.create!

      sub = @assignment.submit_homework(@user, attachments: [@attachment])
      expect(sub.attachments).to eq [@attachment]
    end
  end

  describe '.process_bulk_update' do
    before(:once) do
      course_with_teacher active_all: true
      @u1, @u2 = n_students_in_course(2)
      @a1, @a2 = 2.times.map {
        @course.assignments.create! points_possible: 10
      }
      @progress = Progress.create!(context: @course, tag: "submissions_update")
    end

    it 'updates submissions on an assignment' do
      Submission.process_bulk_update(@progress, @course, nil, @teacher, {
        @a1.id.to_s => {
          @u1.id => {posted_grade: 5},
          @u2.id => {posted_grade: 10}
        }
      })

      expect(@a1.submission_for_student(@u1).grade).to eql "5"
      expect(@a1.submission_for_student(@u2).grade).to eql "10"
    end

    it 'updates submissions on multiple assignments' do
      Submission.process_bulk_update(@progress, @course, nil, @teacher, {
        @a1.id => {
          @u1.id => {posted_grade: 5},
          @u2.id => {posted_grade: 10}
        },
        @a2.id.to_s => {
          @u1.id => {posted_grade: 10},
          @u2.id => {posted_grade: 5}
        }
      })

      expect(@a1.submission_for_student(@u1).grade).to eql "5"
      expect(@a1.submission_for_student(@u2).grade).to eql "10"
      expect(@a2.submission_for_student(@u1).grade).to eql "10"
      expect(@a2.submission_for_student(@u2).grade).to eql "5"
    end

    it "should maintain grade when only updating comments" do
      @a1.grade_student(@u1, grade: 3, grader: @teacher)
      Submission.process_bulk_update(@progress, @course, nil, @teacher,
                                     {
                                       @a1.id => {
                                         @u1.id => {text_comment: "comment"}
                                       }
                                     })

      expect(@a1.submission_for_student(@u1).grade).to eql "3"
    end

    it "should nil grade when receiving empty posted_grade" do
      @a1.grade_student(@u1, grade: 3, grader: @teacher)
      Submission.process_bulk_update(@progress, @course, nil, @teacher,
                                     {
                                       @a1.id => {
                                         @u1.id => {posted_grade: nil}
                                       }
                                     })

      expect(@a1.submission_for_student(@u1).grade).to be_nil
    end
  end

  describe 'find_or_create_provisional_grade!' do
    before(:once) do
      submission_spec_model
      @assignment.moderated_grading = true
      @assignment.save!

      @teacher2 = User.create(name: "some teacher 2")
      @context.enroll_teacher(@teacher2)
    end

    it "properly creates a provisional grade with all default values but scorer" do
      @submission.find_or_create_provisional_grade!(@teacher)

      expect(@submission.provisional_grades.length).to eql 1

      pg = @submission.provisional_grades.first

      expect(pg.scorer_id).to eql @teacher.id
      expect(pg.final).to eql false
      expect(pg.graded_anonymously).to be_nil
      expect(pg.grade).to be_nil
      expect(pg.score).to be_nil
      expect(pg.source_provisional_grade).to be_nil
    end

    it "properly amends information to an existing provisional grade" do
      @submission.find_or_create_provisional_grade!(@teacher)
      @submission.find_or_create_provisional_grade!(@teacher,
        score: 15.0,
        grade: "20",
        graded_anonymously: true
      )

      expect(@submission.provisional_grades.length).to eql 1

      pg = @submission.provisional_grades.first

      expect(pg.scorer_id).to eql @teacher.id
      expect(pg.final).to eql false
      expect(pg.graded_anonymously).to eql true
      expect(pg.grade).to eql "20"
      expect(pg.score).to eql 15.0
      expect(pg.source_provisional_grade).to be_nil
    end

    it "does not update grade or score if not given" do
      @submission.find_or_create_provisional_grade!(@teacher, grade: "20", score: 12.0)

      expect(@submission.provisional_grades.first.grade).to eql "20"
      expect(@submission.provisional_grades.first.score).to eql 12.0

      @submission.find_or_create_provisional_grade!(@teacher)

      expect(@submission.provisional_grades.first.grade).to eql "20"
      expect(@submission.provisional_grades.first.score).to eql 12.0
    end

    it "does not update graded_anonymously if not given" do
      @submission.find_or_create_provisional_grade!(@teacher, graded_anonymously: true)

      expect(@submission.provisional_grades.first.graded_anonymously).to eql true

      @submission.find_or_create_provisional_grade!(@teacher)

      expect(@submission.provisional_grades.first.graded_anonymously).to eql true
    end

    it "raises an exception if final is true and user is not allowed to moderate grades" do
      expect{ @submission.find_or_create_provisional_grade!(@student, final: true) }
        .to raise_error(Assignment::GradeError, "User not authorized to give final provisional grades")
    end

    it "raises an exception if grade is not final and student does not need a provisional grade" do
      @submission.find_or_create_provisional_grade!(@teacher)

      expect{ @submission.find_or_create_provisional_grade!(@teacher2, final: false) }
        .to raise_error(Assignment::GradeError, "Student already has the maximum number of provisional grades")
    end

    it "raises an exception if the grade is final and no non-final provisional grades exist" do
      expect{ @submission.find_or_create_provisional_grade!(@teacher, final: true) }
        .to raise_error(Assignment::GradeError,
          "Cannot give a final mark for a student with no other provisional grades")
    end
  end

  describe 'crocodoc_whitelist' do
    before(:once) do
      submission_spec_model
    end

    context "not moderated" do
      it "returns nil" do
        expect(@submission.crocodoc_whitelist).to be_nil
      end
    end

    context "moderated" do
      before(:once) do
        @assignment.moderated_grading = true
        @assignment.save!
        @submission.reload
        @pg = @submission.find_or_create_provisional_grade!(@teacher, score: 1)
      end

      context "grades not published" do
        context "student not in moderation set" do
          it "returns the student alone" do
            expect(@submission.crocodoc_whitelist).to eq([@student.reload.crocodoc_id!])
          end
        end

        context "student in moderation set" do
          it "returns the student alone" do
            @assignment.moderated_grading_selections.create!(student: @student)
            expect(@submission.crocodoc_whitelist).to eq([@student.reload.crocodoc_id!])
          end
        end
      end

      context "grades published" do
        before(:once) do
          @assignment.grades_published_at = 1.hour.ago
          @assignment.save!
          @submission.reload
        end

        context "student not in moderation set" do
          it "returns nil" do
            expect(@submission.crocodoc_whitelist).to be_nil
          end
        end

        context "student in moderation set" do
          before(:once) do
            @sel = @assignment.moderated_grading_selections.create!(student: @student)
          end

          it "returns nil if no provisional grade was published" do
            expect(@submission.crocodoc_whitelist).to be_nil
          end

          it "returns the student's and selected provisional grader's ids" do
            @sel.provisional_grade = @pg
            @sel.save!
            expect(@submission.crocodoc_whitelist).to match_array([@student.reload.crocodoc_id!,
                                                                   @teacher.reload.crocodoc_id!])
          end

          it "returns the student's, provisional grader's, and moderator's ids for a copied mark" do
            moderator = @course.enroll_teacher(user_model, :enrollment_state => 'active').user
            final = @pg.copy_to_final_mark!(moderator)
            @sel.provisional_grade = final
            @sel.save!
            expect(@submission.crocodoc_whitelist).to match_array([@student.reload.crocodoc_id!,
                                                                   @teacher.reload.crocodoc_id!,
                                                                   moderator.reload.crocodoc_id!])
          end
        end
      end
    end
  end

  describe '#rubric_association_with_assessing_user_id' do
    before :once do
      submission_model assignment: @assignment, user: @student
      rubric_association_model association_object: @assignment, purpose: 'grading'
    end
    subject { @submission.rubric_association_with_assessing_user_id }

    it 'sets assessing_user_id to submission.user_id' do
      expect(subject.assessing_user_id).to eq @submission.user_id
    end
  end

  describe '#visible_rubric_assessments_for' do
    before :once do
      submission_model assignment: @assignment, user: @student
      @viewing_user = @teacher
    end
    subject { @submission.visible_rubric_assessments_for(@viewing_user) }

    it 'returns empty if assignment is muted?' do
      @assignment.update_attribute(:muted, true)
      expect(@assignment.muted?).to be_truthy, 'precondition'
      expect(subject).to be_empty
    end

    it 'returns empty if viewing user cannot :read_grade' do
      student_in_course(active_all: true)
      @viewing_user = @student
      expect(@submission.grants_right?(@viewing_user, :read_grade)).to be_falsey, 'precondition'
      expect(subject).to be_empty
    end

    context 'with rubric_assessments' do
      before :once do
        @assessed_user = @student
        rubric_association_model association_object: @assignment, purpose: 'grading'
        student_in_course(active_all: true)
        [ @teacher, @student ].each do |user|
          @rubric_association.rubric_assessments.create!({
            artifact: @submission,
            assessment_type: 'grading',
            assessor: user,
            rubric: @rubric,
            user: @assessed_user
          })
        end
        @teacher_assessment = @submission.rubric_assessments.where(assessor_id: @teacher).first
        @student_assessment = @submission.rubric_assessments.where(assessor_id: @student).first
      end
      subject { @submission.visible_rubric_assessments_for(@viewing_user) }

      it 'returns rubric_assessments for teacher' do
        expect(subject).to include(@teacher_assessment)
      end

      it 'returns only student rubric assessment' do
        @viewing_user = @student
        expect(subject).not_to include(@teacher_assessment)
        expect(subject).to include(@student_assessment)
      end
    end
  end

  describe '#add_comment' do
    before(:once) do
      @submission = Submission.create!(@valid_attributes)
    end

    it 'creates a draft comment when passed true in the draft_comment option' do
      comment = @submission.add_comment(author: @teacher, comment: '42', draft_comment: true)

      expect(comment).to be_draft
    end

    it 'creates a final comment when not passed in a draft_comment option' do
      comment = @submission.add_comment(author: @teacher, comment: '42')

      expect(comment).not_to be_draft
    end

    it 'creates a final comment when passed false in the draft_comment option' do
      comment = @submission.add_comment(author: @teacher, comment: '42', draft_comment: false)

      expect(comment).not_to be_draft
    end
  end

  describe "#last_teacher_comment" do
    before(:once) do
      submission_spec_model
    end

    it "returns the last published comment made by the teacher" do
      @submission.add_comment(author: @teacher, comment: "how is babby formed")
      expect(@submission.last_teacher_comment).to be_present
    end

    it "does not include draft comments" do
      @submission.add_comment(author: @teacher, comment: "how is babby formed", draft_comment: true)
      expect(@submission.last_teacher_comment).to be_nil
    end
  end

  describe '#ensure_grader_can_grade' do
    before(:each) do
      @submission = Submission.new()
    end

    context 'when #grader_can_grade? returns true' do
      before(:each) do
        @submission.expects(:grader_can_grade?).returns(true)
      end

      it 'returns true' do
        expect(@submission.ensure_grader_can_grade).to be_truthy
      end

      it 'does not add any errors to @submission' do
        @submission.ensure_grader_can_grade

        expect(@submission.errors.full_messages).to be_empty
      end
    end

    context 'when #grader_can_grade? returns false' do
      before(:each) do
        @submission.expects(:grader_can_grade?).returns(false)
      end

      it 'returns false' do
        expect(@submission.ensure_grader_can_grade).to be_falsey
      end

      it 'adds an error to the :grade field' do
        @submission.ensure_grader_can_grade

        expect(@submission.errors[:grade]).not_to be_empty
      end
    end
  end

  describe '#grader_can_grade?' do
    before(:each) do
      @submission = Submission.new()
    end

    it "returns true if grade hasn't been changed" do
      @submission.expects(:grade_changed?).returns(false)

      expect(@submission.grader_can_grade?).to be_truthy
    end

    it "returns true if the submission is autograded and the submission can be autograded" do
      @submission.expects(:grade_changed?).returns(true)

      @submission.expects(:autograded?).returns(true)
      @submission.expects(:grants_right?).with(nil, :autograde).returns(true)

      expect(@submission.grader_can_grade?).to be_truthy
    end

    it "returns true if the submission isn't autograded but can still be graded" do
      @submission.expects(:grade_changed?).returns(true)
      @submission.expects(:autograded?).returns(false)

      @submission.grader = @grader = User.new

      @submission.expects(:grants_right?).with(@grader, :grade).returns(true)

      expect(@submission.grader_can_grade?).to be_truthy
    end

    it "returns false if the grade changed but the submission can't be graded at all" do
      @submission.grader = @grader = User.new

      @submission.expects(:grade_changed?).returns(true)
      @submission.expects(:autograded?).returns(false)
      @submission.expects(:grants_right?).with(@grader, :grade).returns(false)

      expect(@submission.grader_can_grade?).to be_falsey
    end
  end

  describe "#submission_history" do
    let!(:student) {student_in_course(active_all: true).user}
    let(:attachment) {attachment_model(filename: "submission-a.doc", :context => student)}
    let(:submission) { @assignment.submit_homework(student, submission_type: 'online_upload',attachments: [attachment]) }

    it "includes originality data" do
      OriginalityReport.create!(submission: submission, attachment: attachment, originality_score: 1.0, workflow_state:'pending')
      submission.originality_reports.load_target
      expect(submission.submission_history.first.turnitin_data[attachment.asset_string][:similarity_score]).to eq 1.0
    end

    it "doesn't include the originality_data if originality_report isn't pre loaded" do
      OriginalityReport.create!(submission: submission, attachment: attachment, originality_score: 1.0, workflow_state:'pending')
      expect(submission.submission_history.first.turnitin_data[attachment.asset_string]).to be_nil
    end
  end

  describe ".needs_grading" do
    before :once do
      @submission = @assignment.submit_homework(@student, submission_type: 'online_text_entry', body: 'asdf')
    end

    it "includes submission that has not been graded" do
      expect(Submission.needs_grading.count).to eq(1)
    end

    it "includes submission by enrolled student" do
      @student.enrollments.take!.complete
      expect(Submission.needs_grading.count).to eq(0)
      @course.enroll_student(@student).accept
      expect(Submission.needs_grading.count).to eq(1)
    end

    it "includes submission by user with multiple enrollments in the course only once" do
      another_section = @course.course_sections.create(name: 'two')
      @course.enroll_student(@student, section: another_section, allow_multiple_enrollments: true).accept
      expect(Submission.needs_grading.count).to eq(1)
    end

    it "does not include submission that has been graded" do
      @assignment.grade_student(@student, grade: '100', grader: @teacher)
      expect(Submission.needs_grading.count).to eq(0)
    end

    it "does not include submission by non-student user" do
      @student.enrollments.take!.complete
      @course.enroll_user(@student, 'TaEnrollment').accept
      expect(Submission.needs_grading.count).to eq(0)
    end
  end

  describe "#plagiarism_service_to_use" do
    it "returns nil when no service is configured" do
      submission = @assignment.submit_homework(@student, submission_type: 'online_text_entry',
                                               body: 'whee')

      expect(submission.plagiarism_service_to_use).to be_nil
    end

    it "returns :turnitin when only turnitin is configured" do
      setup_account_for_turnitin(@context.account)
      submission = @assignment.submit_homework(@student, submission_type: 'online_text_entry',
                                               body: 'whee')

      expect(submission.plagiarism_service_to_use).to eq(:turnitin)
    end

    it "returns :vericite when only vericite is configured" do
      plugin = Canvas::Plugin.find(:vericite)
      PluginSetting.create!(name: plugin.id, settings: plugin.default_settings, disabled: false)

      submission = @assignment.submit_homework(@student, submission_type: 'online_text_entry',
                                               body: 'whee')

      expect(submission.plagiarism_service_to_use).to eq(:vericite)
    end

    it "returns :vericite when both vericite and turnitin are enabled" do
      setup_account_for_turnitin(@context.account)
      plugin = Canvas::Plugin.find(:vericite)
      PluginSetting.create!(name: plugin.id, settings: plugin.default_settings, disabled: false)

      submission = @assignment.submit_homework(@student, submission_type: 'online_text_entry',
                                               body: 'whee')

      expect(submission.plagiarism_service_to_use).to eq(:vericite)
    end
  end

<<<<<<< HEAD
=======
  describe "#resubmit_to_vericite" do
    it "calls resubmit_to_plagiarism_later" do
      plugin = Canvas::Plugin.find(:vericite)
      PluginSetting.create!(name: plugin.id, settings: plugin.default_settings, disabled: false)

      submission = @assignment.submit_homework(@student, submission_type: 'online_text_entry',
                                               body: 'whee')

      submission.expects(:submit_to_plagiarism_later).once
      submission.resubmit_to_vericite
    end
  end

>>>>>>> 695c806d

  def submission_spec_model(opts={})
    @submission = Submission.new(@valid_attributes.merge(opts))
    @submission.save!
  end

  def setup_account_for_turnitin(account)
    account.update_attributes(turnitin_account_id: 'test_account',
                              turnitin_shared_secret: 'skeret',
                              settings: account.settings.merge(enable_turnitin: true))
  end
end<|MERGE_RESOLUTION|>--- conflicted
+++ resolved
@@ -2470,8 +2470,6 @@
     end
   end
 
-<<<<<<< HEAD
-=======
   describe "#resubmit_to_vericite" do
     it "calls resubmit_to_plagiarism_later" do
       plugin = Canvas::Plugin.find(:vericite)
@@ -2485,7 +2483,6 @@
     end
   end
 
->>>>>>> 695c806d
 
   def submission_spec_model(opts={})
     @submission = Submission.new(@valid_attributes.merge(opts))
