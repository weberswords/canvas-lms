#
# Copyright (C) 2011 Instructure, Inc.
#
# This file is part of Canvas.
#
# Canvas is free software: you can redistribute it and/or modify it under
# the terms of the GNU Affero General Public License as published by the Free
# Software Foundation, version 3 of the License.
#
# Canvas is distributed in the hope that it will be useful, but WITHOUT ANY
# WARRANTY; without even the implied warranty of MERCHANTABILITY or FITNESS FOR
# A PARTICULAR PURPOSE. See the GNU Affero General Public License for more
# details.
#
# You should have received a copy of the GNU Affero General Public License along
# with this program. If not, see <http://www.gnu.org/licenses/>.
#

require File.expand_path(File.dirname(__FILE__) + '/../spec_helper.rb')

describe GroupMembership do
  
  it "should ensure a mutually exclusive relationship" do
    group = group_model
    user = user_model
    @gm = group_membership_model(:group_id => group.id, :user_id => user.id, :save => false)
    @gm.should_receive(:ensure_mutually_exclusive_membership)
    @gm.save!
  end
  
  it "should dispatch a 'new_student_organized_group' message if the first membership in a student organized group" do
    course_with_teacher
    student = user_model
    @course.enroll_student(student)
    group = @course.groups.create(:group_category => GroupCategory.student_organized_for(@course))

    Notification.create(:name => "New Student Organized Group", :category => "TestImmediately")
    @teacher.communication_channels.create(:path => "test_channel_email_#{@teacher.id}", :path_type => "email").confirm

    group_membership = group.group_memberships.create(:user => student)
    group_membership.messages_sent.should be_include("New Student Organized Group")
  end
  
  it "should be invalid if group wants a common section, but doesn't have one with the user" do
    course_with_teacher(:active_all => true)
    section1 = @course.course_sections.create
    section2 = @course.course_sections.create
    user1 = section1.enroll_user(user_model, 'StudentEnrollment').user
    user2 = section2.enroll_user(user_model, 'StudentEnrollment').user
    group_category = @course.group_categories.build(:name => "My Category")
    group_category.configure_self_signup(true, true)
    group_category.save
    group = group_category.groups.create(:context => @course)
    group.add_user(user1)
    membership = group.group_memberships.build(:user => user2)
    membership.should_not be_valid
    membership.errors[:user_id].should_not be_nil
  end
<<<<<<< HEAD
=======

  context 'active_given_enrollments?' do
    it 'should be false if the membership is pending (requested)' do
      course(:active_all => true)
      group = @course.groups.create
      student = user_model
      enrollment = @course.enroll_student(student)
      membership = group.add_user(student)
      membership.workflow_state = 'requested'
      membership.active_given_enrollments?([enrollment]).should be_false
    end

    it 'should be false if the membership is terminated (deleted)' do
      course(:active_all => true)
      group = @course.groups.create
      student = user_model
      enrollment = @course.enroll_student(student)
      membership = group.add_user(student)
      membership.workflow_state = 'deleted'
      membership.active_given_enrollments?([enrollment]).should be_false
    end

    it 'should be false given a course group without an enrollment in the list' do
      course(:active_all => true)
      group = @course.groups.create
      student = user_model
      enrollment = @course.enroll_student(student)
      membership = group.add_user(student)
      membership.active_given_enrollments?([]).should be_false
    end

    it 'should be true for other course groups' do
      course(:active_all => true)
      group = @course.groups.create
      student = user_model
      enrollment = @course.enroll_student(student)
      membership = group.add_user(student)
      membership.active_given_enrollments?([enrollment]).should be_true
    end

    it 'should be true for account groups regardless of enrollments' do
      account = Account.default
      group = account.groups.create
      student = user_model
      membership = group.add_user(student)
      membership.active_given_enrollments?([]).should be_true
    end
  end
>>>>>>> 02fcbf17
end

def group_membership_model(opts={})
  do_save = opts.has_key?(:save) ? opts.delete(:save) : true
  @group_membership = factory_with_protected_attributes(GroupMembership, valid_group_membership_attributes.merge(opts), do_save)
end

def valid_group_membership_attributes
  {
    :group_id => 1, 
    :user_id => 1
  }
end


#   include Workflow
#   
#   belongs_to :group
#   belongs_to :user
#   
#   before_save :ensure_mutually_exclusive_membership
#   before_save :assign_uuid
#   
#   def assign_uuid
#     self.uuid ||= UUIDSingleton.instance.generate
#   end
#   protected :assign_uuid
# 
#   def ensure_mutually_exclusive_membership
#     return unless self.group
#     self.group.peer_groups.each do |group|
#       member = group.group_memberships.find_by_user_id(self.user_id)
#       member.destroy if member
#     end
#   end
#   protected :ensure_mutually_exclusive_membership
#   
#   workflow do
#     state :new do
#       event :admit, :transitions_to => :admitted
#       event :reject, :transitions_to => :rejected
#     end
#     
#     state :admitted do
#       event :expel, :transitions_to => :expelled
#     end
#     
#     state :expelled
#     state :rejected
#     
#   end
#   
# end<|MERGE_RESOLUTION|>--- conflicted
+++ resolved
@@ -56,8 +56,6 @@
     membership.should_not be_valid
     membership.errors[:user_id].should_not be_nil
   end
-<<<<<<< HEAD
-=======
 
   context 'active_given_enrollments?' do
     it 'should be false if the membership is pending (requested)' do
@@ -106,7 +104,6 @@
       membership.active_given_enrollments?([]).should be_true
     end
   end
->>>>>>> 02fcbf17
 end
 
 def group_membership_model(opts={})
