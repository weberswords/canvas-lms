#
# Copyright (C) 2011 Instructure, Inc.
#
# This file is part of Canvas.
#
# Canvas is free software: you can redistribute it and/or modify it under
# the terms of the GNU Affero General Public License as published by the Free
# Software Foundation, version 3 of the License.
#
# Canvas is distributed in the hope that it will be useful, but WITHOUT ANY
# WARRANTY; without even the implied warranty of MERCHANTABILITY or FITNESS FOR
# A PARTICULAR PURPOSE. See the GNU Affero General Public License for more
# details.
#
# You should have received a copy of the GNU Affero General Public License along
# with this program. If not, see <http://www.gnu.org/licenses/>.
#

require File.expand_path(File.dirname(__FILE__) + '/../spec_helper.rb')

describe Assignment do
  it "should create a new instance given valid attributes" do
    setup_assignment
    @c.assignments.create!(assignment_valid_attributes)
  end

  it "should have a useful state machine" do
    assignment_model
    @a.state.should eql(:published)
    @a.unpublish
    @a.state.should eql(:available)
  end

  it "should always be associated with a group" do
    assignment_model
    @assignment.save!
    @assignment.assignment_group.should_not be_nil
  end

  it "should be associated with a group when the course has no active groups" do
    course_model
    @course.require_assignment_group
    @course.assignment_groups.first.destroy
    @course.assignment_groups.size.should == 1
    @course.assignment_groups.active.size.should == 0
    @assignment = assignment_model(:course => @course)
    @assignment.assignment_group.should_not be_nil
  end

  it "should touch assignment group on create/save" do
    course
    group = @course.assignment_groups.create!(:name => "Assignments")
    AssignmentGroup.update_all({ :updated_at => 1.hour.ago }, { :id => group.id })
    orig_time = group.reload.updated_at.to_i
    a = @course.assignments.build(
                                          "title"=>"test",
                                          "external_tool_tag_attributes"=>{"url"=>"", "new_tab"=>""}
                                  )
    a.assignment_group = group
    a.save!
    @course.assignments.count.should == 1
    group.reload
    group.updated_at.to_i.should_not == orig_time
  end

  it "should be able to submit homework" do
    setup_assignment_with_homework
    @assignment.submissions.size.should eql(1)
    @submission = @assignment.submissions.first
    @submission.user_id.should eql(@user.id)
    @submission.versions.length.should eql(1)
  end

  describe '#grade_student' do
    before { setup_assignment_without_submission }

    describe 'with a valid student' do
      before do
        @result = @assignment.grade_student(@user, :grade => "10")
        @assignment.reload
      end

      it 'returns an array' do
        @result.should be_is_a(Array)
      end

      it 'now has a submission' do
        @assignment.submissions.size.should eql(1)
      end

      describe 'the submission after grading' do
        subject { @assignment.submissions.first }

        its(:state) { should eql(:graded) }
        it { should == @result[0] }
        its(:score) { should == 10.0 }
        its(:user_id) { should == @user.id }
        specify { subject.versions.length.should == 1 }
      end
    end

    it 'raises an error if there is no student' do
      lambda { @assignment.grade_student(nil) }.should raise_error(StandardError, 'Student is required')
    end

    it 'will not continue if the student does not belong here' do
      lambda { @assignment.grade_student(User.new) }.should raise_error(StandardError, 'Student must be enrolled in the course as a student to be graded')
    end
  end

  it "should update a submission's graded_at when grading it" do
    setup_assignment_with_homework
    @assignment.grade_student(@user, :grade => 1)
    @submission = @assignment.submissions.first
    original_graded_at = @submission.graded_at
    new_time = Time.now + 1.hour
    Time.stubs(:now).returns(new_time)
    @assignment.grade_student(@user, :grade => 2)
    @submission.reload
    @submission.graded_at.should_not eql original_graded_at
  end

  context "needs_grading_count" do
    it "should update when submissions transition state" do
      setup_assignment_with_homework
      @assignment.needs_grading_count.should eql(1)
      @assignment.grade_student(@user, :grade => "0")
      @assignment.reload
      @assignment.needs_grading_count.should eql(0)
    end

    it "should not update when non-student submissions transition state" do
      assignment_model
      s = Assignment.find_or_create_submission(@assignment.id, @teacher.id)
      s.submission_type = 'online_quiz'
      s.workflow_state = 'submitted'
      s.save!
      @assignment.needs_grading_count.should eql(0)
      s.workflow_state = 'graded'
      s.save!
      @assignment.reload
      @assignment.needs_grading_count.should eql(0)
    end
  
    it "should update when enrollment changes" do
      setup_assignment_with_homework
      @assignment.needs_grading_count.should eql(1)
      @course.offer!
      @course.enrollments.find_by_user_id(@user.id).destroy
      @assignment.reload
      @assignment.needs_grading_count.should eql(0)
      e = @course.enroll_student(@user)
      e.invite
      e.accept
      @assignment.reload
      @assignment.needs_grading_count.should eql(1)
  
      # multiple enrollments should not cause double-counting (either by creating as or updating into "active")
      section2 = @course.course_sections.create!(:name => 's2')
      e2 = @course.enroll_student(@user, 
                                  :enrollment_state => 'invited',
                                  :section => section2,
                                  :allow_multiple_enrollments => true)
      e2.accept
      section3 = @course.course_sections.create!(:name => 's2')
      e3 = @course.enroll_student(@user, 
                                  :enrollment_state => 'active', 
                                  :section => section3,
                                  :allow_multiple_enrollments => true)
      @user.enrollments.count(:conditions => "workflow_state = 'active'").should eql(3)
      @assignment.reload
      @assignment.needs_grading_count.should eql(1)
  
      # and as long as one enrollment is still active, the count should not change
      e2.destroy
      e3.complete
      @assignment.reload
      @assignment.needs_grading_count.should eql(1)
  
      # ok, now gone for good
      e.destroy
      @assignment.reload
      @assignment.needs_grading_count.should eql(0)
      @user.enrollments.count(:conditions => "workflow_state = 'active'").should eql(0)

      # enroll the user as a teacher, it should have no effect
      e4 = @course.enroll_teacher(@user)
      e4.accept
      @assignment.reload
      @assignment.needs_grading_count.should eql(0)
      @user.enrollments.count(:conditions => "workflow_state = 'active'").should eql(1)
    end

    it "updated_at should be set when needs_grading_count changes due to a submission" do
      setup_assignment_with_homework
      @assignment.needs_grading_count.should eql(1)
      old_timestamp = Time.now.utc - 1.minute
      Assignment.update_all({:updated_at => old_timestamp}, {:id => @assignment.id})
      @assignment.grade_student(@user, :grade => "0")
      @assignment.reload
      @assignment.needs_grading_count.should eql(0)
      @assignment.updated_at.should > old_timestamp
    end

    it "updated_at should be set when needs_grading_count changes due to an enrollment change" do
      setup_assignment_with_homework
      old_timestamp = Time.now.utc - 1.minute
      @assignment.needs_grading_count.should eql(1)
      Assignment.update_all({:updated_at => old_timestamp}, {:id => @assignment.id})
      @course.offer!
      @course.enrollments.find_by_user_id(@user.id).destroy
      @assignment.reload
      @assignment.needs_grading_count.should eql(0)
      @assignment.updated_at.should > old_timestamp
    end
  end

  context "needs_grading_count_for_user" do
    it "should only count submissions in the user's visible section(s)" do
      course_with_teacher(:active_all => true)
      @section = @course.course_sections.create!(:name => 'section 2')
      @user2 = user_with_pseudonym(:active_all => true, :name => 'Student2', :username => 'student2@instructure.com')
      @section.enroll_user(@user2, 'StudentEnrollment', 'active')
      @user1 = user_with_pseudonym(:active_all => true, :name => 'Student1', :username => 'student1@instructure.com')
      @course.enroll_student(@user1).update_attribute(:workflow_state, 'active')

      # enroll a section-limited TA
      @ta = user_with_pseudonym(:active_all => true, :name => 'TA1', :username => 'ta1@instructure.com')
      ta_enrollment = @course.enroll_ta(@ta)
      ta_enrollment.limit_privileges_to_course_section = true
      ta_enrollment.workflow_state = 'active'
      ta_enrollment.save!

      # make a submission in each section
      @assignment = @course.assignments.create(:title => "some assignment", :submission_types => ['online_text_entry'])
      @assignment.submit_homework @user1, :submission_type => "online_text_entry", :body => "o hai"
      @assignment.submit_homework @user2, :submission_type => "online_text_entry", :body => "haldo"
      @assignment.reload

      # check the teacher sees both, the TA sees one
      @assignment.needs_grading_count_for_user(@teacher).should eql(2)
      @assignment.needs_grading_count_for_user(@ta).should eql(1)

      # grade an assignment
      @assignment.grade_student(@user1, :grade => "1")
      @assignment.reload

      # check that the numbers changed
      @assignment.needs_grading_count_for_user(@teacher).should eql(1)
      @assignment.needs_grading_count_for_user(@ta).should eql(0)

      # test limited enrollment in multiple sections
      @course.enroll_user(@ta, 'TaEnrollment', :enrollment_state => 'active', :section => @section,
                          :allow_multiple_enrollments => true, :limit_privileges_to_course_section => true)
      @assignment.reload
      @assignment.needs_grading_count_for_user(@ta).should eql(1)
    end
  end

  it "should preserve pass/fail with zero points possible" do
    setup_assignment_without_submission
    @assignment.grading_type = 'pass_fail'
    @assignment.points_possible = 0.0
    @assignment.save
    s = @assignment.grade_student(@user, :grade => 'pass')
    s.should be_is_a(Array)
    @assignment.reload
    @assignment.submissions.size.should eql(1)
    @submission = @assignment.submissions.first
    @submission.state.should eql(:graded)
    @submission.should eql(s[0])
    @submission.score.should eql(0.0)
    @submission.grade.should eql('complete')
    @submission.user_id.should eql(@user.id)

    @assignment.grade_student(@user, :grade => 'fail')
    @assignment.reload
    @assignment.submissions.size.should eql(1)
    @submission = @assignment.submissions.first
    @submission.state.should eql(:graded)
    @submission.should eql(s[0])
    @submission.score.should eql(0.0)
    @submission.grade.should eql('incomplete')
    @submission.user_id.should eql(@user.id)
  end

  it "should preserve pass/fail with no points possible" do
    setup_assignment_without_submission
    @assignment.grading_type = 'pass_fail'
    @assignment.points_possible = nil
    @assignment.save
    s = @assignment.grade_student(@user, :grade => 'pass')
    s.should be_is_a(Array)
    @assignment.reload
    @assignment.submissions.size.should eql(1)
    @submission = @assignment.submissions.first
    @submission.state.should eql(:graded)
    @submission.should eql(s[0])
    @submission.score.should eql(0.0)
    @submission.grade.should eql('complete')
    @submission.user_id.should eql(@user.id)

    @assignment.grade_student(@user, :grade => 'fail')
    @assignment.reload
    @assignment.submissions.size.should eql(1)
    @submission = @assignment.submissions.first
    @submission.state.should eql(:graded)
    @submission.should eql(s[0])
    @submission.score.should eql(0.0)
    @submission.grade.should eql('incomplete')
    @submission.user_id.should eql(@user.id)
  end

  it "should preserve letter grades with zero points possible" do
    setup_assignment_without_submission
    @assignment.grading_type = 'letter_grade'
    @assignment.points_possible = 0.0
    @assignment.save!

    s = @assignment.grade_student(@user, :grade => 'C')
    s.should be_is_a(Array)
    @assignment.reload
    @assignment.submissions.size.should eql(1)
    @submission = @assignment.submissions.first
    @submission.state.should eql(:graded)
    @submission.score.should eql(0.0)
    @submission.grade.should eql('C')
    @submission.user_id.should eql(@user.id)
  end

  it "should preserve letter grades with no points possible" do
    setup_assignment_without_submission
    @assignment.grading_type = 'letter_grade'
    @assignment.points_possible = nil
    @assignment.save!

    s = @assignment.grade_student(@user, :grade => 'C')
    s.should be_is_a(Array)
    @assignment.reload
    @assignment.submissions.size.should eql(1)
    @submission = @assignment.submissions.first
    @submission.state.should eql(:graded)
    @submission.score.should eql(0.0)
    @submission.grade.should eql('C')
    @submission.user_id.should eql(@user.id)
  end

  it "should give a grade to extra credit assignments" do
    setup_assignment_without_submission
    @assignment.grading_type = 'points'
    @assignment.points_possible = 0.0
    @assignment.save
    s = @assignment.grade_student(@user, :grade => "1")
    s.should be_is_a(Array)
    @assignment.reload
    @assignment.submissions.size.should eql(1)
    @submission = @assignment.submissions.first
    @submission.state.should eql(:graded)
    @submission.should eql(s[0])
    @submission.score.should eql(1.0)
    @submission.grade.should eql("1")
    @submission.user_id.should eql(@user.id)

    @submission.score = 2.0
    @submission.save
    @submission.reload
    @submission.grade.should eql("2")
  end

  it "should be able to grade an already-existing submission" do
    setup_assignment_without_submission

    s = @a.submit_homework(@user)
    s2 = @a.grade_student(@user, :grade => "10")
    s.reload
    s.should eql(s2[0])
    # there should only be one version, even though the grade changed
    s.versions.length.should eql(1)
    s2[0].state.should eql(:graded)
  end

  it "should not mark as submitted if no submission" do
    setup_assignment_without_submission

    s = @a.submit_homework(@user)
    s.workflow_state.should == "unsubmitted"
  end

  describe  "interpret_grade" do
    it "should return nil when no grade was entered and assignment uses a grading standard (letter grade)" do
      Assignment.interpret_grade("", 20, GradingStandard.default_grading_standard).should be_nil
    end
  end

  it "should create a new version for each submission" do
    setup_assignment_without_submission
    @a.submit_homework(@user)
    @a.submit_homework(@user)
    @a.submit_homework(@user)
    @a.reload
    @a.submissions.first.versions.length.should eql(3)
  end

  it "should default to unmuted" do
    assignment_model
    @assignment.muted?.should eql false
  end

  it "should be mutable" do
    assignment_model
    @assignment.respond_to?(:mute!).should eql true
    @assignment.mute!
    @assignment.muted?.should eql true
  end

  it "should be unmutable" do
    assignment_model
    @assignment.respond_to?(:unmute!).should eql true
    @assignment.mute!
    @assignment.unmute!
    @assignment.muted?.should eql false
  end

  describe "infer_due_at" do
    it "should set to all_day" do
      assignment_model(:due_at => "Sep 3 2008 12:00am")
      @assignment.all_day.should eql(false)
      @assignment.infer_due_at
      @assignment.save!
      @assignment.all_day.should eql(true)
      @assignment.due_at.strftime("%H:%M").should eql("23:59")
      @assignment.all_day_date.should eql(Date.parse("Sep 3 2008"))
    end

    it "should not set to all_day without infer_due_at call" do
      assignment_model(:due_at => "Sep 3 2008 12:00am")
      @assignment.all_day.should eql(false)
      @assignment.due_at.strftime("%H:%M").should eql("00:00")
      @assignment.all_day_date.should eql(Date.parse("Sep 3 2008"))
    end
  end

  describe "all_day and all_day_date from due_at" do
    def fancy_midnight(opts={})
      zone = opts[:zone] || Time.zone
      Time.use_zone(zone) do
        time = opts[:time] || Time.zone.now
        time.in_time_zone.midnight + 1.day - 1.minute
      end
    end

    before :each do
      @assignment = assignment_model
    end

    it "should interpret 11:59pm as all day with no prior value" do
      @assignment.due_at = fancy_midnight(:zone => 'Alaska')
      @assignment.time_zone_edited = 'Alaska'
      @assignment.save!
      @assignment.all_day.should == true
    end

    it "should interpret 11:59pm as all day with same-tz all-day prior value" do
      @assignment.due_at = fancy_midnight(:zone => 'Alaska') + 1.day
      @assignment.save!
      @assignment.due_at = fancy_midnight(:zone => 'Alaska')
      @assignment.time_zone_edited = 'Alaska'
      @assignment.save!
      @assignment.all_day.should == true
    end

    it "should interpret 11:59pm as all day with other-tz all-day prior value" do
      @assignment.due_at = fancy_midnight(:zone => 'Baghdad')
      @assignment.save!
      @assignment.due_at = fancy_midnight(:zone => 'Alaska')
      @assignment.time_zone_edited = 'Alaska'
      @assignment.save!
      @assignment.all_day.should == true
    end

    it "should interpret 11:59pm as all day with non-all-day prior value" do
      @assignment.due_at = fancy_midnight(:zone => 'Alaska') + 1.hour
      @assignment.save!
      @assignment.due_at = fancy_midnight(:zone => 'Alaska')
      @assignment.time_zone_edited = 'Alaska'
      @assignment.save!
      @assignment.all_day.should == true
    end

    it "should not interpret non-11:59pm as all day no prior value" do
      @assignment.due_at = fancy_midnight(:zone => 'Alaska').in_time_zone('Baghdad')
      @assignment.time_zone_edited = 'Baghdad'
      @assignment.save!
      @assignment.all_day.should == false
    end

    it "should not interpret non-11:59pm as all day with same-tz all-day prior value" do
      @assignment.due_at = fancy_midnight(:zone => 'Alaska')
      @assignment.save!
      @assignment.due_at = fancy_midnight(:zone => 'Alaska') + 1.hour
      @assignment.time_zone_edited = 'Alaska'
      @assignment.save!
      @assignment.all_day.should == false
    end

    it "should not interpret non-11:59pm as all day with other-tz all-day prior value" do
      @assignment.due_at = fancy_midnight(:zone => 'Baghdad')
      @assignment.save!
      @assignment.due_at = fancy_midnight(:zone => 'Alaska') + 1.hour
      @assignment.time_zone_edited = 'Alaska'
      @assignment.save!
      @assignment.all_day.should == false
    end

    it "should not interpret non-11:59pm as all day with non-all-day prior value" do
      @assignment.due_at = fancy_midnight(:zone => 'Alaska') + 1.hour
      @assignment.save!
      @assignment.due_at = fancy_midnight(:zone => 'Alaska') + 2.hour
      @assignment.time_zone_edited = 'Alaska'
      @assignment.save!
      @assignment.all_day.should == false
    end

    it "should preserve all-day when only changing time zone" do
      @assignment.due_at = fancy_midnight(:zone => 'Alaska')
      @assignment.time_zone_edited = 'Alaska'
      @assignment.save!
      @assignment.due_at = fancy_midnight(:zone => 'Alaska').in_time_zone('Baghdad')
      @assignment.time_zone_edited = 'Baghdad'
      @assignment.save!
      @assignment.all_day.should == true
    end

    it "should preserve non-all-day when only changing time zone" do
      @assignment.due_at = fancy_midnight(:zone => 'Alaska').in_time_zone('Baghdad')
      @assignment.save!
      @assignment.due_at = fancy_midnight(:zone => 'Alaska')
      @assignment.time_zone_edited = 'Alaska'
      @assignment.save!
      @assignment.all_day.should == false
    end

    it "should determine date from due_at's timezone" do
      @assignment.due_at = Date.today.in_time_zone('Baghdad') + 1.hour # 01:00:00 AST +03:00 today
      @assignment.time_zone_edited = 'Baghdad'
      @assignment.save!
      @assignment.all_day_date.should == Date.today

      @assignment.due_at = @assignment.due_at.in_time_zone('Alaska') - 2.hours # 12:00:00 AKDT -08:00 previous day
      @assignment.time_zone_edited = 'Alaska'
      @assignment.save!
      @assignment.all_day_date.should == Date.today - 1.day
    end

    it "should preserve all-day date when only changing time zone" do
      @assignment.due_at = Date.today.in_time_zone('Baghdad') # 00:00:00 AST +03:00 today
      @assignment.time_zone_edited = 'Baghdad'
      @assignment.save!
      @assignment.due_at = @assignment.due_at.in_time_zone('Alaska') # 13:00:00 AKDT -08:00 previous day
      @assignment.time_zone_edited = 'Alaska'
      @assignment.save!
      @assignment.all_day_date.should == Date.today
    end

    it "should preserve non-all-day date when only changing time zone" do
      @assignment.due_at = Date.today.in_time_zone('Alaska') - 11.hours # 13:00:00 AKDT -08:00 previous day
      @assignment.save!
      @assignment.due_at = @assignment.due_at.in_time_zone('Baghdad') # 00:00:00 AST +03:00 today
      @assignment.time_zone_edited = 'Baghdad'
      @assignment.save!
      @assignment.all_day_date.should == Date.today - 1.day
    end
  end

  it "should destroy group overrides when the group category changes" do
    @assignment = assignment_model
    @assignment.group_category = @assignment.context.group_categories.create!
    @assignment.save!

    overrides = 5.times.map do
      override = @assignment.assignment_overrides.build
      override.set = @assignment.group_category.groups.create!
      override.save!

      override.workflow_state.should == 'active'
      override
    end

    @assignment.group_category = @assignment.context.group_categories.create!
    @assignment.save!

    overrides.each do |override|
      override.reload

      override.workflow_state.should == 'deleted'
      override.versions.size.should == 2
      override.assignment_version.should == @assignment.version_number
    end
  end

<<<<<<< HEAD
  it "should respond to #overridden_for(user)" do
    student_in_course
    @assignment = assignment_model(:course => @course, :due_at => 5.days.from_now)

    @override = assignment_override_model(:assignment => @assignment)
    @override.override_due_at(7.days.from_now)
    @override.save!

    @override_student = @override.assignment_override_students.build
    @override_student.user = @student
    @override_student.save!

    @overridden = @assignment.overridden_for(@student)
    @overridden.due_at.should == @override.due_at
  end

  describe "has_overrides?" do
    let(:assignment) { assignment_model(:course => @course, :due_at => 5.days.from_now) }

    it "returns true when it does" do
      assignment_override_model(:assignment => assignment)
      assignment.has_overrides?.should be_true
    end

    it "returns false when it doesn't" do
      assignment.has_overrides?.should be_false
    end
  end

  describe "#overrides_visible_to(user)" do
    before :each do
      @assignment = assignment_model
      @override = assignment_override_model(:assignment => @assignment)
      @override.set = @course.default_section
      @override.save!
    end

    it "should delegate to visible_to on the active overrides by default" do
      @expected_value = Object.new
      @assignment.active_assignment_overrides.expects(:visible_to).with(@teacher, @course).returns(@expected_value)
      @assignment.overrides_visible_to(@teacher).should == @expected_value
    end

    it "should allow overriding the scope" do
      @override.destroy
      @assignment.overrides_visible_to(@teacher).should be_empty
      @assignment.overrides_visible_to(@teacher, @assignment.assignment_overrides(true)).should == [@override]
    end

    it "should skip the visible_to application if the scope is already empty" do
      @override.destroy
      @assignment.active_assignment_overrides.expects(:visible_to).times(0)
      @assignment.overrides_visible_to(@teacher)
    end

    it "should return a scope" do
      # can't use "should respond_to", because that delegates to the instantiated Array
      lambda{ @assignment.overrides_visible_to(@teacher).scoped({}) }.should_not raise_exception
    end
  end

  describe "#due_dates_for(user)" do
    before :each do
      course_with_student(:active_all => true)
      @assignment = assignment_model(:course => @course, :due_at => 5.days.ago)
      @override = assignment_override_model(:assignment => @assignment)
      @override.set = @course.default_section
      @override.override_due_at(2.days.ago)
      @override.save!
    end

    it "should not return the list of due dates for a student" do
      _, as_instructor = @assignment.due_dates_for(@student)
      as_instructor.should be_nil
    end

    it "should not return an applicable due date for a teacher" do
      as_student, _ = @assignment.due_dates_for(@teacher)
      as_student.should be_nil
    end

    it "should return the applicable due date for a student" do
      as_student, _ = @assignment.due_dates_for(@student)
      as_student.should_not be_nil
    end

    it "should return the list of due dates for a teacher" do
      _, as_instructor = @assignment.due_dates_for(@teacher)
      as_instructor.should_not be_nil
    end

    it "should return both for a user that's both a student and a teacher" do
      course_with_ta(:course => @course, :user => @student, :active_all => true)
      as_student, as_instructor = @assignment.due_dates_for(@student)
      as_student.should_not be_nil
      as_instructor.should_not be_nil
    end

    it "should use the overridden due date as the applicable due date" do
      as_student, _ = @assignment.due_dates_for(@student)
      as_student[:due_at] = @override.due_at
      as_student[:all_day] = @override.all_day
      as_student[:all_day_date] = @override.all_day_date
    end

    it "should include the base due date in the list of due dates" do
      _, as_instructor = @assignment.due_dates_for(@teacher)
      as_instructor.should include({
        :base => true,
        :due_at => @assignment.due_at,
        :all_day => @assignment.all_day,
        :all_day_date => @assignment.all_day_date
      })
    end

    it "should include visible due date overrides in the list of due dates" do
      _, as_instructor = @assignment.due_dates_for(@teacher)
      as_instructor.should include({
        :title => @course.default_section.name,
        :due_at => @override.due_at,
        :all_day => @override.all_day,
        :all_day_date => @override.all_day_date,
        :override => @override
      })
    end

    it "should exclude visible overrides that don't override due_at from the list of due dates" do
      @override.clear_due_at_override
      @override.save!

      _, as_instructor = @assignment.due_dates_for(@teacher)
      as_instructor.size.should == 1
      as_instructor.first[:base].should be_true
    end

    it "should exclude overrides that aren't visible from the list of due dates" do
      @enrollment = @teacher.enrollments.first
      @enrollment.limit_privileges_to_course_section = true
      @enrollment.save!

      @section2 = @course.course_sections.create!
      @override.set = @section2
      @override.save!

      _, as_instructor = @assignment.due_dates_for(@teacher)
      as_instructor.size.should == 1
      as_instructor.first[:base].should be_true
    end
  end

  describe "due_date_hash" do
    it "returns the due at, all day, and all day date params" do
      due = 5.days.from_now
      a = Assignment.new(:due_at => due)
      a.due_date_hash.should == { :due_at => due, :all_day => false, :all_day_date => nil }
    end
  end

  describe "observed_student_due_dates" do
    it "returns a list of overridden due date hashes" do
      a = Assignment.new
      u = User.new
      student1, student2 = [mock, mock]

      { student1 => '1', student2 => '2' }.each do |student, value|
        a.expects(:overridden_for).with(student).returns \
          mock(:due_date_hash => { :student => value })
      end
      
      ObserverEnrollment.expects(:observed_students).returns({student1 => [], student2 => []})

      override_hashes = a.observed_student_due_dates(u).sort_by { |h| h[:student] }
      override_hashes.should == [ { :student => '1' }, { :student => '2' } ]
    end
  end

  describe "#unlock_ats_for(user)" do
    before :each do
      course_with_student(:active_all => true)
      @assignment = assignment_model(:course => @course, :unlock_at => 2.days.ago)
      @override = assignment_override_model(:assignment => @assignment)
      @override.set = @course.default_section
      @override.override_unlock_at(5.days.ago)
      @override.save!
    end

    it "should not return the list of unlock dates for a student" do
      _, as_instructor = @assignment.unlock_ats_for(@student)
      as_instructor.should be_nil
    end

    it "should not return an applicable unlock date for a teacher" do
      as_student, _ = @assignment.unlock_ats_for(@teacher)
      as_student.should be_nil
    end

    it "should return the applicable unlock date for a student" do
      as_student, _ = @assignment.unlock_ats_for(@student)
      as_student.should_not be_nil
    end

    it "should return the list of unlock dates for a teacher" do
      _, as_instructor = @assignment.unlock_ats_for(@teacher)
      as_instructor.should_not be_nil
    end

    it "should return both for a user that's both a student and a teacher" do
      course_with_ta(:course => @course, :user => @student, :active_all => true)
      as_student, as_instructor = @assignment.unlock_ats_for(@student)
      as_student.should_not be_nil
      as_instructor.should_not be_nil
    end

    it "should use the overridden unlock date as the applicable unlock date" do
      as_student, _ = @assignment.unlock_ats_for(@student)
      as_student.should == { :unlock_at => @override.unlock_at }
    end

    it "should include the base unlock date in the list of unlock dates" do
      _, as_instructor = @assignment.unlock_ats_for(@teacher)
      as_instructor.should include({ :base => true, :unlock_at => @assignment.unlock_at })
    end

    it "should include visible unlock date overrides in the list of unlock dates" do
      _, as_instructor = @assignment.unlock_ats_for(@teacher)
      as_instructor.should include({
        :title => @course.default_section.name,
        :unlock_at => @override.unlock_at,
        :override => @override
      })
    end

    it "should exclude visible overrides that don't override unlock_at from the list of unlock dates" do
      @override.clear_unlock_at_override
      @override.save!

      _, as_instructor = @assignment.unlock_ats_for(@teacher)
      as_instructor.size.should == 1
      as_instructor.first[:base].should be_true
    end

    it "should exclude overrides that aren't visible from the list of unlock dates" do
      @enrollment = @teacher.enrollments.first
      @enrollment.limit_privileges_to_course_section = true
      @enrollment.save!

      @section2 = @course.course_sections.create!
      @override.set = @section2
      @override.save!

      _, as_instructor = @assignment.unlock_ats_for(@teacher)
      as_instructor.size.should == 1
      as_instructor.first[:base].should be_true
    end
  end

  describe "#lock_ats_for(user)" do
    before :each do
      course_with_student(:active_all => true)
      @assignment = assignment_model(:course => @course, :lock_at => 5.days.ago)
      @override = assignment_override_model(:assignment => @assignment)
      @override.set = @course.default_section
      @override.override_lock_at(2.days.ago)
      @override.save!
    end

    it "should not return the list of lock dates for a student" do
      _, as_instructor = @assignment.lock_ats_for(@student)
      as_instructor.should be_nil
    end

    it "should not return an applicable lock date for a teacher" do
      as_student, _ = @assignment.lock_ats_for(@teacher)
      as_student.should be_nil
    end

    it "should return the applicable lock date for a student" do
      as_student, _ = @assignment.lock_ats_for(@student)
      as_student.should_not be_nil
    end

    it "should return the list of lock dates for a teacher" do
      _, as_instructor = @assignment.lock_ats_for(@teacher)
      as_instructor.should_not be_nil
    end

    it "should return both for a user that's both a student and a teacher" do
      course_with_ta(:course => @course, :user => @student, :active_all => true)
      as_student, as_instructor = @assignment.lock_ats_for(@student)
      as_student.should_not be_nil
      as_instructor.should_not be_nil
    end

    it "should use the overridden lock date as the applicable lock date" do
      as_student, _ = @assignment.lock_ats_for(@student)
      as_student.should == { :lock_at => @override.lock_at }
    end

    it "should include the base lock date in the list of lock dates" do
      _, as_instructor = @assignment.lock_ats_for(@teacher)
      as_instructor.should include({ :base => true, :lock_at => @assignment.lock_at })
    end

    it "should include visible lock date overrides in the list of lock dates" do
      _, as_instructor = @assignment.lock_ats_for(@teacher)
      as_instructor.detect { |a| a[:override].present? }.should == {
        :title => @course.default_section.name,
        :lock_at => @override.lock_at,
        :override => @override
      }
    end

    it "should exclude visible overrides that don't override lock_at from the list of lock dates" do
      @override.clear_lock_at_override
      @override.save!

      _, as_instructor = @assignment.lock_ats_for(@teacher)
      as_instructor.size.should == 1
      as_instructor.first[:base].should be_true
    end

    it "should exclude overrides that aren't visible from the list of lock dates" do
      @enrollment = @teacher.enrollments.first
      @enrollment.limit_privileges_to_course_section = true
      @enrollment.save!

      @section2 = @course.course_sections.create!
      @override.set = @section2
      @override.save!

      _, as_instructor = @assignment.lock_ats_for(@teacher)
      as_instructor.size.should == 1
      as_instructor.first[:base].should be_true
    end
  end

=======
>>>>>>> b3ade0a6
  context "concurrent inserts" do
    def concurrent_inserts
      assignment_model
      user_model
      @course.enroll_student(@user).update_attribute(:workflow_state, 'accepted')
      @assignment.context.reload

      dummy_sub = Submission.new
      dummy_sub.assignment_id = @assignment.id
      dummy_sub.user_id = @user.id

      real_sub = Submission.new
      real_sub.assignment_id = @assignment.id
      real_sub.user_id = @user.id
      real_sub.save!

      Submission.expects(:find_or_initialize_by_assignment_id_and_user_id).
        twice.
        returns(dummy_sub).
        returns(real_sub)

      sub = nil
      lambda {
        sub = yield(@assignment, @user)
      }.should_not raise_error
      sub.should_not be_new_record
      sub.should_not eql dummy_sub
      sub.should eql real_sub
    end

    it "should handle them gracefully in find_or_create_submission" do
      concurrent_inserts do |assignment, user|
        Assignment.find_or_create_submission(assignment.id, user.id)
      end
    end

    it "should handle them gracefully in submit_homework" do
      concurrent_inserts do |assignment, user|
        assignment.submit_homework(user, :body => "test")
      end
    end
  end

  context "peer reviews" do
    it "should assign peer reviews" do
      setup_assignment
      assignment_model

      @submissions = []
      users = []
      10.times do |i|
        users << User.create(:name => "user #{i}")
      end
      users.each do |u|
        @c.enroll_user(u)
      end
      @a.reload
      users.each do |u|
        @submissions << @a.submit_homework(u, :submission_type => "online_url", :url => "http://www.google.com")
      end
      @a.peer_review_count = 1
      res = @a.assign_peer_reviews
      res.length.should eql(@submissions.length)
      @submissions.each do |s|
        res.map{|a| a.asset}.should be_include(s)
        res.map{|a| a.assessor_asset}.should be_include(s)
      end
    end

    it "should assign when already graded" do
      setup_assignment
      assignment_model

      @submissions = []
      users = []
      10.times do |i|
        users << User.create(:name => "user #{i}")
      end
      users.each do |u|
        @c.enroll_user(u)
      end
      @a.reload
      users.each do |u|
        @submissions << @a.submit_homework(u, :submission_type => "online_url", :url => "http://www.google.com")
        @a.grade_student(u, :grader => @teacher, :grade => '100')
      end
      @a.peer_review_count = 1
      res = @a.assign_peer_reviews
      res.length.should eql(@submissions.length)
      @submissions.each do |s|
        res.map{|a| a.asset}.should be_include(s)
        res.map{|a| a.assessor_asset}.should be_include(s)
      end
    end

    it "should allow setting peer_reviews_assign_at" do
      setup_assignment
      assignment_model
      now = Time.now
      @assignment.peer_reviews_assign_at = now
      @assignment.peer_reviews_assign_at.should == now
    end

    it "should assign multiple peer reviews" do
      setup_assignment
      assignment_model
      @a.reload
      @submissions = []
      3.times do |i|
        e = @c.enroll_user(User.create(:name => "user #{i}"))
        @submissions << @a.submit_homework(e.user, :submission_type => "online_url", :url => "http://www.google.com")
      end
      @a.peer_review_count = 2
      res = @a.assign_peer_reviews
      res.length.should eql(@submissions.length * 2)
      @submissions.each do |s|
        assets = res.select{|a| a.asset == s}
        assets.length.should be > 0 #eql(2)
        assets.map{|a| a.assessor_id}.uniq.length.should eql(assets.length)

        assessors = res.select{|a| a.assessor_asset == s}
        assessors.length.should eql(2)
        assessors[0].asset_id.should_not eql(assessors[1].asset_id)
      end
    end

    it "should assign late peer reviews" do
      setup_assignment
      assignment_model

      @submissions = []
      5.times do |i|
        e = @c.enroll_user(User.create(:name => "user #{i}"))
        @a.context.reload
        @submissions << @a.submit_homework(e.user, :submission_type => "online_url", :url => "http://www.google.com")
      end
      @a.peer_review_count = 2
      res = @a.assign_peer_reviews
      res.length.should eql(@submissions.length * 2)
      # @submissions.each do |s|
        # # This user should have two unique assessors assigned
        # assets = res.select{|a| a.asset == s}
        # assets.length.should be > 0 #eql(2)
        # assets.map{|a| a.assessor_id}.uniq.length.should eql(assets.length)

        # # This user should be assigned two unique submissions to assess
        # assessors = res.select{|a| a.assessor_asset == s}
        # assessors.length.should eql(2)
        # assessors[0].asset_id.should_not eql(assessors[1].asset_id)
      # end
      e = @c.enroll_user(User.create(:name => "new user"))
      @a.reload
      s = @a.submit_homework(e.user, :submission_type => "online_url", :url => "http://www.google.com")
      res = @a.assign_peer_reviews
      res.length.should >= 2
      res.any?{|a| a.assessor_asset == s}.should eql(true)
    end

    it "should assign late peer reviews to each other if there is more than one" do
      setup_assignment
      assignment_model
      @a.reload
      @submissions = []
      10.times do |i|
        e = @c.enroll_user(User.create(:name => "user #{i}"))
        @submissions << @a.submit_homework(e.user, :submission_type => "online_url", :url => "http://www.google.com")
      end
      @a.peer_review_count = 2
      res = @a.assign_peer_reviews
      res.length.should eql(@submissions.length * 2)
      # @submissions.each do |s|
        # assets = res.select{|a| a.asset == s}
        # assets.length.should be > 0 #eql(2)
        # assets.map{|a| a.assessor_id}.uniq.length.should eql(assets.length)

        # assessors = res.select{|a| a.assessor_asset == s}
        # assessors.length.should eql(2)
        # assessors[0].asset_id.should_not eql(assessors[1].asset_id)
      # end

      @late_submissions = []
      3.times do |i|
        e = @c.enroll_user(User.create(:name => "new user #{i}"))
        @a.reload
        @late_submissions << @a.submit_homework(e.user, :submission_type => "online_url", :url => "http://www.google.com")
      end
      res = @a.assign_peer_reviews
      res.length.should >= 6
      ids = @late_submissions.map{|s| s.user_id}
      # @late_submissions.each do |s|
        # assets = res.select{|a| a.asset == s}
        # assets.length.should be > 0 #eql(2)
        # assets.all?{|a| a.assessor_id != s.user_id && ids.include?(a.assessor_id) }.should eql(true)

        # assessor_assets = res.select{|a| a.assessor_asset == s}
        # assessor_assets.length.should eql(2)
        # assets.all?{|a| a.assessor_id != s.user_id && ids.include?(a.assessor_id) }.should eql(true)
      # end
    end
  end

  context "publishing" do
    it "should publish automatically if set that way" do
      course_model(:publish_grades_immediately => true)
      @course.offer!
      @enr1 = @course.enroll_student(@stu1 = user)
      @enr2 = @course.enroll_student(@stu2 = user)
      @assignment = @course.assignments.create(:title => "asdf", :points_possible => 10)
      @assignment.should be_published
      @sub1 = @assignment.grade_student(@stu1, :grade => 9).first
      @sub1.score.should == 9.0
      @sub1.published_score.should == @sub1.score
    end

    it "should NOT publish automatically if set that way" do
      course_model(:publish_grades_immediately => false)
      @course.offer!
      @enr1 = @course.enroll_student(@stu1 = user)
      @enr2 = @course.enroll_student(@stu2 = user)
      @assignment = @course.assignments.create(:title => "asdf", :points_possible => 10)
      @assignment.should_not be_published
      @sub1 = @assignment.grade_student(@stu1, :grade => 9).first
      @sub1.score.to_f.should == 9.0
      @sub1.published_score.should == @sub1.score
      # Took this out until someone asks for it
      # @sub1.published_score.should_not == @sub1.score
    end

    it "should publish past submissions when the assignment is published" do
      course_model(:publish_grades_immediately => false)
      @course.offer!
      @enr1 = @course.enroll_student(@stu1 = user)
      @enr2 = @course.enroll_student(@stu2 = user)
      @assignment = @course.assignments.create(:title => "asdf", :points_possible => 10)
      @assignment.should_not be_published
      @sub1 = @assignment.grade_student(@stu1, :grade => 9).first
      @sub1.score.should == 9
      # Took this out until someone asks for it
      # @sub1.published_score.should_not == @sub1.score
      @sub1.published_score.should == @sub1.score
      @assignment.reload
      @assignment.submissions.should be_include(@sub1)
      @assignment.publish!
      @assignment.should be_published
      @sub1.reload
      @sub1.score.should == 9
      @sub1.published_score.should == @sub1.score
    end

    it "should re-publish correctly" do
      course_model(:publish_grades_immediately => false)
      @course.offer!
      @enr1 = @course.enroll_student(@stu1 = user)
      @enr2 = @course.enroll_student(@stu2 = user)
      @assignment = @course.assignments.create(:title => "asdf", :points_possible => 10)
      @assignment.should_not be_published
      @sub1 = @assignment.grade_student(@stu1, :grade => 9).first
      @sub1.score.should == 9
      @sub1.published_score.should == @sub1.score
      # Took this out until someone asks for it
      # @sub1.published_score.should_not == @sub1.score
      @assignment.reload
      @assignment.submissions.should be_include(@sub1)
      @assignment.publish!
      @assignment.should be_published
      @sub1.reload
      @sub1.score.should == 9
      @sub1.published_score.should == @sub1.score
      @assignment.unpublish!
      @assignment.should_not be_published
      @sub1 = @assignment.grade_student(@stu1, :grade => 8).first
      @sub1.score.should == 8
      @sub1.published_score.should == 8
      # Took this out until someone asks for it
      # @sub1.published_score.should == 9
      @sub2 = @assignment.grade_student(@stu2, :grade => 7).first
      @sub2.score.should == 7
      # Took this out until someone asks for it
      # @sub2.published_score.should == nil
      @sub2.published_score.should == 7
      @assignment.reload
      @assignment.submissions.should be_include(@sub2)
      @assignment.publish!
      @assignment.should be_published
      @sub1.reload
      @sub1.score.should == 8
      @sub1.published_score == 8
      @sub2.reload
      @sub2.score.should == 7
      @sub2.published_score.should == 7
    end

    it "should fire off assignment graded notification on first publish" do
      setup_unpublished_assignment_with_students
      @assignment.publish!
      @assignment.should be_published
      @assignment.messages_sent.should be_include("Assignment Graded")
      @sub1.messages_sent.should be_empty
    end

    it "should not fire off assignment graded notification on first publish if muted" do
      setup_unpublished_assignment_with_students
      @assignment.mute!
      @assignment.publish!
      @assignment.should be_muted
      @assignment.messages_sent.should_not be_include("Assignment Graded")
    end

    it "should fire off submission graded notifications if already published" do
      setup_unpublished_assignment_with_students
      @assignment.publish!
      @assignment.should be_published
      @sub2 = @assignment.grade_student(@stu2, :grade => 8).first
      @sub2.messages_sent.should be_include("Submission Graded")
      @sub2.messages_sent.should_not be_include("Submission Grade Changed")
      @sub2.update_attributes(:graded_at => Time.now - 60*60)
      @sub2 = @assignment.grade_student(@stu2, :grade => 9).first
      @sub2.messages_sent.should_not be_include("Submission Graded")
      @sub2.messages_sent.should be_include("Submission Grade Changed")
    end

    it "should not fire off submission graded notifications if already published but muted" do
      setup_unpublished_assignment_with_students
      @assignment.publish!
      @assignment.mute!
      @sub2 = @assignment.grade_student(@stu2, :grade => 8).first
      @sub2.messages_sent.should_not be_include("Submission Graded")
      @sub2.update_attributes(:graded_at => Time.now - 60*60)
      @sub2 = @assignment.grade_student(@stu2, :grade => 9).first
      @sub2.messages_sent.should_not be_include("Submission Grade Changed")
    end

    it "should not fire off assignment graded notification if started as published" do
      setup_assignment
      Notification.create!(:name => "Assignment Graded")
      @assignment2 = @course.assignments.create(:title => "new assignment")
      @assignment2.workflow_state = 'published'
      @assignment2.messages_sent.should_not be_include("Assignment Graded")
    end

    it "should update grades when assignment changes" do
      setup_assignment_without_submission
      @a.update_attributes(:grading_type => 'letter_grade', :points_possible => 20)
      @teacher = @a.context.enroll_user(User.create(:name => "user 1"), 'TeacherEnrollment').user
      @student = @a.context.enroll_user(User.create(:name => "user 1"), 'StudentEnrollment').user
      @enrollment = @student.enrollments.first
      @assignment.reload
      @sub = @assignment.grade_student(@student, :grader => @teacher, :grade => 'C').first
      @sub.grade.should eql('C')
      @sub.score.should eql(15.2)
      run_transaction_commit_callbacks
      @enrollment.reload.computed_current_score.should == 76

      @assignment.points_possible = 30
      @assignment.save!
      @sub.reload
      @sub.score.should eql(15.2)
      @sub.grade.should eql('F')
      run_transaction_commit_callbacks
      @enrollment.reload.computed_current_score.should == 50.7
    end

    it "should accept lowercase letter grades" do
      setup_assignment_without_submission
      @a.update_attributes(:grading_type => 'letter_grade', :points_possible => 20)
      @teacher = @a.context.enroll_user(User.create(:name => "user 1"), 'TeacherEnrollment').user
      @student = @a.context.enroll_user(User.create(:name => "user 1"), 'StudentEnrollment').user
      @assignment.reload
      @sub = @assignment.grade_student(@student, :grader => @teacher, :grade => 'c').first
      @sub.grade.should eql('C')
      @sub.score.should eql(15.2)
    end

    it "should not fire off assignment graded notification on second publish" do
      setup_unpublished_assignment_with_students
      @assignment.publish!
      @assignment.should be_published
      @assignment.messages_sent.should be_include("Assignment Graded")
      @assignment.clear_broadcast_messages
      @assignment.messages_sent.should be_empty
      @assignment.unpublish!
      @assignment.should be_available
      @assignment.messages_sent.should_not be_include("Assignment Graded")
      @assignment.publish!
      @assignment.should be_published
      @assignment.messages_sent.should_not be_include("Assignment Graded")
    end

    it "should not fire off submission graded notifications while unpublished" do
      setup_unpublished_assignment_with_students
      @assignment.publish!
      @assignment.should be_published
      @assignment.unpublish!
      @assignment.should be_available
      @sub2 = @assignment.grade_student(@stu2, :grade => 8).first
      @sub2.messages_sent.should be_empty
      @sub2.update_attributes(:graded_at => Time.now - 60*60)
      @sub2 = @assignment.grade_student(@stu2, :grade => 9).first
      @sub2.messages_sent.should be_empty
    end

    it" should fire off submission graded notifications on second publish" do
      setup_unpublished_assignment_with_students
      @assignment.publish!
      @assignment.should be_published
      @assignment.clear_broadcast_messages
      @assignment.unpublish!
      @assignment.should be_available
      @assignment.messages_sent.should be_empty
      @sub2 = @assignment.grade_student(@stu2, :grade => 8).first
      @sub2.messages_sent.should be_empty
      @sub2.update_attributes(:graded_at => Time.now - 60*60)
      @assignment.reload
      @assignment.publish!
      @assignment.should be_published
      @assignment.messages_sent.should_not be_include("Assignment Graded")
      @assignment.updated_submissions.should_not be_nil
      @assignment.updated_submissions.should_not be_empty
      @assignment.updated_submissions.sort_by(&:id).first.messages_sent.should be_empty
      @assignment.updated_submissions.sort_by(&:id).last.messages_sent.should be_include("Submission Grade Changed")
    end
  end

  context "to_json" do
    it "should include permissions if specified" do
      assignment_model
      @course.offer!
      @enr1 = @course.enroll_teacher(@teacher = user)
      @enr1.accept
      @assignment.to_json.should_not match(/permissions/)
      @assignment.to_json(:permissions => {:user => nil}).should match(/\"permissions\"\s*:\s*\{\}/)
      @assignment.grants_right?(@teacher, nil, :create).should eql(true)
      @assignment.to_json(:permissions => {:user => @teacher, :session => nil}).should match(/\"permissions\"\s*:\s*\{\"/)
      hash = ActiveSupport::JSON.decode(@assignment.to_json(:permissions => {:user => @teacher, :session => nil}))
      hash["assignment"].should_not be_nil
      hash["assignment"]["permissions"].should_not be_nil
      hash["assignment"]["permissions"].should_not be_empty
      hash["assignment"]["permissions"]["read"].should eql(true)
    end

    it "should serialize with roots included in nested elements" do
      course_model
      @course.assignments.create!(:title => "some assignment")
      hash = ActiveSupport::JSON.decode(@course.to_json(:include => :assignments))
      hash["course"].should_not be_nil
      hash["course"]["assignments"].should_not be_empty
      hash["course"]["assignments"][0].should_not be_nil
      hash["course"]["assignments"][0]["assignment"].should_not be_nil
    end

    it "should serialize with permissions" do
      assignment_model
      @course.offer!
      @enr1 = @course.enroll_teacher(@teacher = user)
      @enr1.accept
      hash = ActiveSupport::JSON.decode(@course.to_json(:permissions => {:user => @teacher, :session => nil} ))
      hash["course"].should_not be_nil
      hash["course"]["permissions"].should_not be_nil
      hash["course"]["permissions"].should_not be_empty
      hash["course"]["permissions"]["read"].should eql(true)
    end

    it "should exclude root" do
      assignment_model
      @course.offer!
      @enr1 = @course.enroll_teacher(@teacher = user)
      @enr1.accept
      hash = ActiveSupport::JSON.decode(@course.to_json(:include_root => false, :permissions => {:user => @teacher, :session => nil} ))
      hash["course"].should be_nil
      hash["name"].should eql(@course.name)
      hash["permissions"].should_not be_nil
      hash["permissions"].should_not be_empty
      hash["permissions"]["read"].should eql(true)
    end

    it "should include group_category" do
      assignment_model(:group_category => "Something")
      hash = ActiveSupport::JSON.decode(@assignment.to_json)
      hash["assignment"]["group_category"].should == "Something"
    end
  end

  context "ical" do
    it ".to_ics should not fail for null due dates" do
      assignment_model(:due_at => "")
      res = @assignment.to_ics
      res.should_not be_nil
      res.match(/DTSTART/).should be_nil
    end

    it ".to_ics should not return data for null due dates" do
      assignment_model(:due_at => "")
      res = @assignment.to_ics(false)
      res.should be_nil
    end

    it ".to_ics should return string data for assignments with due dates" do
      Time.zone = 'UTC'
      assignment_model(:due_at => "Sep 3 2008 11:55am")
      # force known value so we can check serialization
      @assignment.updated_at = Time.at(1220443500) # 3 Sep 2008 12:05pm (UTC)
      res = @assignment.to_ics
      res.should_not be_nil
      res.match(/DTEND:20080903T115500Z/).should_not be_nil
      res.match(/DTSTART:20080903T115500Z/).should_not be_nil
      res.match(/DTSTAMP:20080903T120500Z/).should_not be_nil
    end

    it ".to_ics should return string data for assignments with due dates in correct tz" do
      Time.zone = 'Alaska' # -0800
      assignment_model(:due_at => "Sep 3 2008 11:55am")
      # force known value so we can check serialization
      @assignment.updated_at = Time.at(1220472300) # 3 Sep 2008 12:05pm (AKDT)
      res = @assignment.to_ics
      res.should_not be_nil
      res.match(/DTEND:20080903T195500Z/).should_not be_nil
      res.match(/DTSTART:20080903T195500Z/).should_not be_nil
      res.match(/DTSTAMP:20080903T200500Z/).should_not be_nil
    end

    it ".to_ics should return data for assignments with due dates" do
      Time.zone = 'UTC'
      assignment_model(:due_at => "Sep 3 2008 11:55am")
      # force known value so we can check serialization
      @assignment.updated_at = Time.at(1220443500) # 3 Sep 2008 12:05pm (UTC)
      res = @assignment.to_ics(false)
      res.should_not be_nil
      res.start.icalendar_tzid.should == 'UTC'
      res.start.strftime('%Y-%m-%dT%H:%M:%S').should == Time.zone.parse("Sep 3 2008 11:55am").in_time_zone('UTC').strftime('%Y-%m-%dT%H:%M:00')
      res.end.icalendar_tzid.should == 'UTC'
      res.end.strftime('%Y-%m-%dT%H:%M:%S').should == Time.zone.parse("Sep 3 2008 11:55am").in_time_zone('UTC').strftime('%Y-%m-%dT%H:%M:00')
      res.dtstamp.icalendar_tzid.should == 'UTC'
      res.dtstamp.strftime('%Y-%m-%dT%H:%M:%S').should == Time.zone.parse("Sep 3 2008 12:05pm").in_time_zone('UTC').strftime('%Y-%m-%dT%H:%M:00')
    end

    it ".to_ics should return data for assignments with due dates in correct tz" do
      Time.zone = 'Alaska' # -0800
      assignment_model(:due_at => "Sep 3 2008 11:55am")
      # force known value so we can check serialization
      @assignment.updated_at = Time.at(1220472300) # 3 Sep 2008 12:05pm (AKDT)
      res = @assignment.to_ics(false)
      res.should_not be_nil
      res.start.icalendar_tzid.should == 'UTC'
      res.start.strftime('%Y-%m-%dT%H:%M:%S').should == Time.zone.parse("Sep 3 2008 11:55am").in_time_zone('UTC').strftime('%Y-%m-%dT%H:%M:00')
      res.end.icalendar_tzid.should == 'UTC'
      res.end.strftime('%Y-%m-%dT%H:%M:%S').should == Time.zone.parse("Sep 3 2008 11:55am").in_time_zone('UTC').strftime('%Y-%m-%dT%H:%M:00')
      res.dtstamp.icalendar_tzid.should == 'UTC'
      res.dtstamp.strftime('%Y-%m-%dT%H:%M:%S').should == Time.zone.parse("Sep 3 2008 12:05pm").in_time_zone('UTC').strftime('%Y-%m-%dT%H:%M:00')
    end

    it ".to_ics should return string dates for all_day events" do
      Time.zone = 'UTC'
      assignment_model(:due_at => "Sep 3 2008 11:59pm")
      @assignment.all_day.should eql(true)
      res = @assignment.to_ics
      res.match(/DTSTART;VALUE=DATE:20080903/).should_not be_nil
      res.match(/DTEND;VALUE=DATE:20080903/).should_not be_nil
    end

    it ".to_ics should return a plain-text description and alt html description" do
      html = %{<div>
        This assignment is due December 16th. Plz discuss the reading.
        <p> </p>
        <p>Test.</p>
      </div>}
      assignment_model(:due_at => "Sep 3 2008 12:00am", :description => html)
      ev = @assignment.to_ics(false)
      ev.description.should == "This assignment is due December 16th. Plz discuss the reading.\n  \n\n\n Test."
      ev.x_alt_desc.should == html.strip
    end

    it ".to_ics should run the description through api_user_content to translate links" do
      html = %{<a href="/calendar">Click!</a>}
      assignment_model(:due_at => "Sep 3 2008 12:00am", :description => html)
      ev = @assignment.to_ics(false)
      ev.description.should == "[Click!](http://localhost/calendar)"
      ev.x_alt_desc.should == %{<a href="http://localhost/calendar">Click!</a>}
    end

    it ".to_ics should populate uid and summary fields" do
      Time.zone = 'UTC'
      assignment_model(:due_at => "Sep 3 2008 11:55am", :title => "assignment title")
      ev = @a.to_ics(false)
      ev.uid.should == "event-assignment-#{@a.id}"
      ev.summary.should == "#{@a.title}"
      # TODO: ev.url.should == ?
    end

    it ".to_ics should apply due_at override information" do
      Time.zone = 'UTC'
      assignment_model(:due_at => "Sep 3 2008 11:55am", :title => "assignment title")
      @override = @a.assignment_overrides.build
      @override.set = @c.default_section
      @override.override_due_at(Time.zone.parse("Sep 28 2008 11:55am"))
      @override.save!

      assignment = AssignmentOverrideApplicator.assignment_with_overrides(@a, [@override])
      ev = assignment.to_ics(false)
      ev.uid.should == "event-assignment-override-#{@override.id}"
      ev.summary.should == "#{@a.title} (#{@override.title})"
      #TODO: ev.url.should == ?
    end

    it ".to_ics should not apply non-due_at override information" do
      Time.zone = 'UTC'
      assignment_model(:due_at => "Sep 3 2008 11:55am", :title => "assignment title")
      @override = @a.assignment_overrides.build
      @override.set = @c.default_section
      @override.override_lock_at(Time.zone.parse("Sep 28 2008 11:55am"))
      @override.save!

      assignment = AssignmentOverrideApplicator.assignment_with_overrides(@a, [@override])
      ev = assignment.to_ics(false)
      ev.uid.should == "event-assignment-#{@a.id}"
      ev.summary.should == "#{@a.title}"
    end

  end

  context "quizzes and topics" do
    it "should create a quiz if none exists and specified" do
      assignment_model(:submission_types => "online_quiz")
      @a.reload
      @a.submission_types.should eql('online_quiz')
      @a.quiz.should_not be_nil
      @a.quiz.assignment_id.should eql(@a.id)
      @a.due_at = Time.now
      @a.save
      @a.reload
      @a.quiz.should_not be_nil
      @a.quiz.assignment_id.should eql(@a.id)
    end

    it "should delete a quiz if no longer specified" do
      assignment_model(:submission_types => "online_quiz")
      @a.reload
      @a.submission_types.should eql('online_quiz')
      @a.quiz.should_not be_nil
      @a.quiz.assignment_id.should eql(@a.id)
      @a.submission_types = 'on_paper'
      @a.save!
      @a.reload
      @a.quiz.should be_nil
    end

    it "should not delete the assignment when unlinked from a quiz" do
      assignment_model(:submission_types => "online_quiz")
      @a.reload
      @a.submission_types.should eql('online_quiz')
      @quiz = @a.quiz
      @quiz.should_not be_nil
      @quiz.state.should eql(:created)
      @quiz.assignment_id.should eql(@a.id)
      @a.submission_types = 'on_paper'
      @a.save!
      @quiz = Quiz.find(@quiz.id)
      @quiz.assignment_id.should eql(nil)
      @quiz.state.should eql(:deleted)
      @a.reload
      @a.quiz.should be_nil
      @a.state.should eql(:published)
    end

    it "should not delete the quiz if non-empty when unlinked" do
      assignment_model(:submission_types => "online_quiz")
      @a.reload
      @a.submission_types.should eql('online_quiz')
      @quiz = @a.quiz
      @quiz.should_not be_nil
      @quiz.assignment_id.should eql(@a.id)
      @quiz.quiz_questions.create!()
      @quiz.generate_quiz_data
      @quiz.save!
      @a.quiz.reload
      @quiz.root_entries.should_not be_empty
      @a.submission_types = 'on_paper'
      @a.save!
      @a.reload
      @a.quiz.should be_nil
      @a.state.should eql(:published)
      @quiz = Quiz.find(@quiz.id)
      @quiz.assignment_id.should eql(nil)
      @quiz.state.should eql(:created)
    end

    it "should grab the original quiz if unlinked and relinked" do
      assignment_model(:submission_types => "online_quiz")
      @a.reload
      @a.submission_types.should eql('online_quiz')
      @quiz = @a.quiz
      @quiz.should_not be_nil
      @quiz.assignment_id.should eql(@a.id)
      @a.quiz.reload
      @a.submission_types = 'on_paper'
      @a.save!
      @a.submission_types = 'online_quiz'
      @a.save!
      @a.reload
      @a.quiz.should eql(@quiz)
      @a.state.should eql(:published)
      @quiz.reload
      @quiz.state.should eql(:created)
    end

    it "should create a discussion_topic if none exists and specified" do
      course_model()
      assignment_model(:course => @course, :submission_types => "discussion_topic", :updating_user => @teacher)
      @a.submission_types.should eql('discussion_topic')
      @a.discussion_topic.should_not be_nil
      @a.discussion_topic.assignment_id.should eql(@a.id)
      @a.discussion_topic.user_id.should eql(@teacher.id)
      @a.due_at = Time.now
      @a.save
      @a.reload
      @a.discussion_topic.should_not be_nil
      @a.discussion_topic.assignment_id.should eql(@a.id)
      @a.discussion_topic.user_id.should eql(@teacher.id)
    end

    it "should delete a discussion_topic if no longer specified" do
      assignment_model(:submission_types => "discussion_topic")
      @a.submission_types.should eql('discussion_topic')
      @a.discussion_topic.should_not be_nil
      @a.discussion_topic.assignment_id.should eql(@a.id)
      @a.submission_types = 'on_paper'
      @a.save!
      @a.reload
      @a.discussion_topic.should be_nil
    end

    it "should not delete the assignment when unlinked from a topic" do
      assignment_model(:submission_types => "discussion_topic")
      @a.submission_types.should eql('discussion_topic')
      @topic = @a.discussion_topic
      @topic.should_not be_nil
      @topic.state.should eql(:active)
      @topic.assignment_id.should eql(@a.id)
      @a.submission_types = 'on_paper'
      @a.save!
      @topic = DiscussionTopic.find(@topic.id)
      @topic.assignment_id.should eql(nil)
      @topic.state.should eql(:deleted)
      @a.reload
      @a.discussion_topic.should be_nil
      @a.state.should eql(:published)
    end

    it "should not delete the topic if non-empty when unlinked" do
      assignment_model(:submission_types => "discussion_topic")
      @a.submission_types.should eql('discussion_topic')
      @topic = @a.discussion_topic
      @topic.should_not be_nil
      @topic.assignment_id.should eql(@a.id)
      @topic.discussion_entries.create!(:user => @user, :message => "testing")
      @a.discussion_topic.reload
      @a.submission_types = 'on_paper'
      @a.save!
      @a.reload
      @a.discussion_topic.should be_nil
      @a.state.should eql(:published)
      @topic = DiscussionTopic.find(@topic.id)
      @topic.assignment_id.should eql(nil)
      @topic.state.should eql(:active)
    end

    it "should grab the original topic if unlinked and relinked" do
      assignment_model(:submission_types => "discussion_topic")
      @a.submission_types.should eql('discussion_topic')
      @topic = @a.discussion_topic
      @topic.should_not be_nil
      @topic.assignment_id.should eql(@a.id)
      @topic.discussion_entries.create!(:user => @user, :message => "testing")
      @a.discussion_topic.reload
      @a.submission_types = 'on_paper'
      @a.save!
      @a.submission_types = 'discussion_topic'
      @a.save!
      @a.reload
      @a.discussion_topic.should eql(@topic)
      @a.state.should eql(:published)
      @topic.reload
      @topic.state.should eql(:active)
    end

    it "should clear the lock_at date when converted to a graded topic" do
      assignment_model
      @a.lock_at = 10.days.from_now
      @a.submission_types = "discussion_topic"
      @a.save!
      @a.lock_at.should be_nil
    end
  end

  context "broadcast policy" do
    context "due date changed" do
      it "should create a message when an assignment due date has changed" do
        Notification.create(:name => 'Assignment Due Date Changed')
        assignment_model(:title => 'Assignment with unstable due date')
        @a.context.offer!
        @a.created_at = 1.month.ago
        @a.due_at = Time.now + 60
        @a.save!
        @a.messages_sent.should be_include('Assignment Due Date Changed')
      end

      it "should NOT create a message when everything but the assignment due date has changed" do
        Notification.create(:name => 'Assignment Due Date Changed')
        t = Time.parse("Sep 1, 2009 5:00pm")
        assignment_model(:title => 'Assignment with unstable due date', :due_at => t)
        @a.due_at.should eql(t)
        @a.context.offer!
        @a.submission_types = "online_url"
        @a.title = "New Title"
        @a.due_at = t + 1
        @a.description = "New description"
        @a.points_possible = 50
        @a.save!
        @a.messages_sent.should_not be_include('Assignment Due Date Changed')
      end
    end

    context "assignment graded" do
      before { setup_unpublished_assignment_with_students }

      describe 'when its been published' do
        before { @assignment.publish! }

        specify { @assignment.should be_published }

        it "should notify students when their grade is changed" do
          @sub2 = @assignment.grade_student(@stu2, :grade => 8).first
          @sub2.messages_sent.should_not be_empty
          @sub2.messages_sent['Submission Graded'].should_not be_nil
          @sub2.messages_sent['Submission Grade Changed'].should be_nil
          @sub2.update_attributes(:graded_at => Time.now - 60*60)
          @sub2 = @assignment.grade_student(@stu2, :grade => 9).first
          @sub2.messages_sent.should_not be_empty
          @sub2.messages_sent['Submission Graded'].should be_nil
          @sub2.messages_sent['Submission Grade Changed'].should_not be_nil
        end


        it "should notify affected students on a mass-grade change" do
          @assignment.set_default_grade(:default_grade => 10)
          @assignment.messages_sent.should_not be_nil
          @assignment.messages_sent['Assignment Graded'].should_not be_nil
        end


        describe 'and then muted' do
          before { @assignment.mute! }

          specify { @assignment.should be_muted }

          it "should not notify affected students on a mass-grade change if muted" do
            @assignment.set_default_grade(:default_grade => 10)
            @assignment.messages_sent.should be_empty
          end

          it "should not notify students when their grade is changed if muted" do
            @sub2 = @assignment.grade_student(@stu2, :grade => 8).first
            @sub2.update_attributes(:graded_at => Time.now - 60*60)
            @sub2 = @assignment.grade_student(@stu2, :grade => 9).first
            @sub2.messages_sent.should be_empty
          end
        end

        describe 'and then unpublished' do
          before { @assignment.unpublish! }

          specify { @assignment.should be_available }

          it "should not notify students of grade changes if unpublished" do
            @sub2 = @assignment.grade_student(@stu2, :grade => 8).first
            @sub2.messages_sent.should be_empty
            @sub2.update_attributes(:graded_at => Time.now - 60*60)
            @sub2 = @assignment.grade_student(@stu2, :grade => 9).first
            @sub2.messages_sent.should be_empty
          end

          it "should notify affected students of a grade change when the assignment is republished" do
            @sub2 = @assignment.grade_student(@stu2, :grade => 8).first
            @sub2.messages_sent.should be_empty
            @sub2.update_attributes(:graded_at => Time.now - 60*60)
            @assignment.reload
            @assignment.publish!
            @subs = @assignment.updated_submissions
            @subs.should_not be_nil
            @subs.should_not be_empty
            @sub = @subs.detect{|s| s.user_id == @stu2.id }
            @sub.messages_sent.should_not be_nil
            @sub.messages_sent['Submission Grade Changed'].should_not be_nil
            @sub = @subs.detect{|s| s.user_id != @stu2.id }
            @sub.messages_sent.should_not be_nil
            @sub.messages_sent['Submission Grade Changed'].should be_nil
          end

          it "should not notify unaffected students of a grade change when the assignment is republished" do
            @assignment.publish!
            @subs = @assignment.updated_submissions
            @subs.should_not be_nil
            @sub = @subs.first
            @sub.messages_sent.should_not be_nil
            @sub.messages_sent['Submission Grade Changed'].should be_nil
          end
        end

      end

      it "should include re-submitted submissions in the list of submissions needing grading" do
        @enr1.accept!
        @assignment.publish!
        @assignment.should be_published
        @assignment.submissions.size.should == 1
        Assignment.need_grading_info(15, []).find_by_id(@assignment.id).should be_nil
        @assignment.submit_homework(@stu1, :body => "Changed my mind!")
        @sub1.reload
        @sub1.body.should == "Changed my mind!"
        Assignment.need_grading_info(15, []).find_by_id(@assignment.id).should_not be_nil
      end
    end

    context "assignment changed" do
      it "should create a message when an assigment changes after it's been published" do
        Notification.create(:name => 'Assignment Changed')
        assignment_model
        @a.context.offer!
        @a.created_at = Time.parse("Jan 2 2000")
        @a.description = "something different"
        @a.notify_of_update = true
        @a.save
        @a.messages_sent.should be_include('Assignment Changed')
      end

      it "should NOT create a message when an assigment changes SHORTLY AFTER it's been created" do
        Notification.create(:name => 'Assignment Changed')
        assignment_model
        @a.context.offer!
        @a.description = "something different"
        @a.save
        @a.messages_sent.should_not be_include('Assignment Changed')
      end

      it "should not create a message when a muted assignment changes" do
        assignment_model
        @a.mute!
        Notification.create :name => "Assignment Changed"
        @a.context.offer!
        @a.description = "something different"
        @a.save
        @a.messages_sent.should be_empty
      end

      # it "should NOT create a message when the content changes to an empty string" do
        # Notification.create(:name => 'Assignment Changed')
        # assignment_model(:name => 'Assignment with unstable due date')
        # @a.context.offer!
        # @a.description = ""
        # @a.created_at = Date.new
        # @a.save!
        # @a.messages_sent.should_not be_include('Assignment Changed')
      # end
    end

    context "assignment created" do
      # it "should create a message when an assigment is added to a course in process" do
      #   Notification.create(:name => 'Assignment Created')
      #   @course = Course.create
      #   @course.offer
      #   assignment_model(:context => @course)
      #   require 'rubygems'
      #   require 'ruby-debug'
      #   @a.messages_sent.should be_include('Assignment Created')
      # end
    end

    context "assignment graded" do
      it "should create a message when an assignment is published" do
        setup_assignment
        Notification.create(:name => 'Assignment Graded')
        @user = User.create
        assignment_model
        @a.unpublish!
        @a.context.offer!
        @c.enroll_student(@user)
#        @students = [@user]
#        @a.stubs(:participants).returns(@students)
#        @a.participants.should be_include(@user)
        @a.previously_published = false
        @a.save
        @a.publish!
        @a.messages_sent.should be_include('Assignment Graded')
      end
    end

    context "varied due date notifications" do
      before do
        course_with_teacher(:active_all => true)
        @teacher.communication_channels.create(:path => "teacher@instructure.com").confirm!

        @studentA = user_with_pseudonym(:active_all => true, :name => 'StudentA', :username => 'studentA@instructure.com')
        @studentA.communication_channels.create(:path => "studentA@instructure.com").confirm!
        @ta = user_with_pseudonym(:active_all => true, :name => 'TA1', :username => 'ta1@instructure.com')
        @ta.communication_channels.create(:path => "ta1@instructure.com").confirm!
        @course.enroll_student(@studentA).update_attribute(:workflow_state, 'active')
        @course.enroll_user(@ta, 'TaEnrollment', :enrollment_state => 'active', :limit_privileges_to_course_section => true)

        @section2 = @course.course_sections.create!(:name => 'section 2')
        @studentB = user_with_pseudonym(:active_all => true, :name => 'StudentB', :username => 'studentB@instructure.com')
        @studentB.communication_channels.create(:path => "studentB@instructure.com").confirm!
        @ta2 = user_with_pseudonym(:active_all => true, :name => 'TA2', :username => 'ta2@instructure.com')
        @ta2.communication_channels.create(:path => "ta2@instructure.com").confirm!
        @section2.enroll_user(@studentB, 'StudentEnrollment', 'active')
        @course.enroll_user(@ta2, 'TaEnrollment', :section => @section2, :enrollment_state => 'active', :limit_privileges_to_course_section => true)

        Time.zone = 'Alaska'
        default_due = DateTime.parse("01 Jan 2011 14:00 AKST")
        section_2_due = DateTime.parse("02 Jan 2011 14:00 AKST")
        @assignment = @course.assignments.build(:title => "some assignment", :due_at => default_due, :submission_types => ['online_text_entry'])
        @assignment.save_without_broadcasting!
        override = @assignment.assignment_overrides.build
        override.set = @section2
        override.override_due_at(section_2_due)
        override.save!
      end

      context "assignment created" do
        before do
          Notification.create(:name => 'Assignment Created')
        end

        it "should notify of the correct due date for the recipient, or 'multiple'" do
          @assignment.do_notifications!

          messages_sent = @assignment.messages_sent['Assignment Created']
          messages_sent.detect{|m|m.user_id == @teacher.id}.body.should be_include "Multiple Dates"
          messages_sent.detect{|m|m.user_id == @studentA.id}.body.should be_include "Jan 1, 2011"
          messages_sent.detect{|m|m.user_id == @ta.id}.body.should be_include "Jan 1, 2011"
          messages_sent.detect{|m|m.user_id == @studentB.id}.body.should be_include "Jan 2, 2011"
          messages_sent.detect{|m|m.user_id == @ta2.id}.body.should be_include "Multiple Dates"
        end

        it "should collapse identical instructor due dates" do
          # change the override to match the default due date
          override = @assignment.assignment_overrides.first
          override.override_due_at(@assignment.due_at)
          override.save!
          @assignment.do_notifications!

          # when the override matches the default, show the default and not "Multiple"
          messages_sent = @assignment.messages_sent['Assignment Created']
          messages_sent.each{|m| m.body.should be_include "Jan 1, 2011"}
        end
      end

      context "assignment due date changed" do
        before do
          Notification.create(:name => 'Assignment Due Date Changed')
          Notification.create(:name => 'Assignment Due Date Override Changed')
        end

        it "should notify appropriate parties when the default due date changes" do
          @assignment.update_attribute(:created_at, 1.day.ago)

          @assignment.due_at = DateTime.parse("09 Jan 2011 14:00 AKST")
          @assignment.save!

          messages_sent = @assignment.messages_sent['Assignment Due Date Changed']
          messages_sent.detect{|m|m.user_id == @teacher.id}.body.should be_include "Jan 9, 2011"
          messages_sent.detect{|m|m.user_id == @studentA.id}.body.should be_include "Jan 9, 2011"
          messages_sent.detect{|m|m.user_id == @ta.id}.body.should be_include "Jan 9, 2011"
          messages_sent.detect{|m|m.user_id == @studentB.id}.should be_nil
          messages_sent.detect{|m|m.user_id == @ta2.id}.body.should be_include "Jan 9, 2011"
        end

        it "should notify appropriate parties when an override due date changes" do
          @assignment.update_attribute(:created_at, 1.day.ago)

          override = @assignment.assignment_overrides.first.reload
          override.override_due_at(DateTime.parse("11 Jan 2011 11:11 AKST"))
          override.save!

          messages_sent = override.messages_sent['Assignment Due Date Changed']
          messages_sent.detect{|m|m.user_id == @studentA.id}.should be_nil
          messages_sent.detect{|m|m.user_id == @studentB.id}.body.should be_include "Jan 11, 2011"

          messages_sent = override.messages_sent['Assignment Due Date Override Changed']
          messages_sent.detect{|m|m.user_id == @ta.id}.should be_nil
          messages_sent.detect{|m|m.user_id == @teacher.id}.body.should be_include "Jan 11, 2011"
          messages_sent.detect{|m|m.user_id == @ta2.id}.body.should be_include "Jan 11, 2011"
        end
      end

      context "assignment submitted late" do
        before do
          Notification.create(:name => 'Assignment Submitted')
          Notification.create(:name => 'Assignment Submitted Late')
        end

        it "should send a late submission notification iff the submit date is late for the submitter" do
          fake_submission_time = Time.parse "Jan 01 17:00:00 -0900 2011"
          Time.stubs(:now).returns(fake_submission_time)
          subA = @assignment.submit_homework @studentA, :submission_type => "online_text_entry", :body => "ooga"
          subB = @assignment.submit_homework @studentB, :submission_type => "online_text_entry", :body => "booga"
          Time.unstub(:now)

          subA.messages_sent["Assignment Submitted Late"].should_not be_nil
          subB.messages_sent["Assignment Submitted Late"].should be_nil
        end
      end

      context "group assignment submitted late" do
        before do
          Notification.create(:name => 'Group Assignment Submitted Late')
        end

        it "should send a late submission notification iff the submit date is late for the group" do
          @a = assignment_model(:course => @course, :group_category => "Study Groups", :due_at => Time.parse("Jan 01 17:00:00 -0900 2011"), :submission_types => ["online_text_entry"])
          @group1 = @a.context.groups.create!(:name => "Study Group 1", :group_category => @a.group_category)
          @group1.add_user(@studentA)
          @group2 = @a.context.groups.create!(:name => "Study Group 2", :group_category => @a.group_category)
          @group2.add_user(@studentB)
          override = @a.assignment_overrides.new
          override.set = @group2
          override.override_due_at(Time.parse("Jan 03 17:00:00 -0900 2011"))
          override.save!
          fake_submission_time = Time.parse("Jan 02 17:00:00 -0900 2011")
          Time.stubs(:now).returns(fake_submission_time)
          subA = @assignment.submit_homework @studentA, :submission_type => "online_text_entry", :body => "eenie"
          subB = @assignment.submit_homework @studentB, :submission_type => "online_text_entry", :body => "meenie"
          Time.unstub(:now)

          subA.messages_sent["Group Assignment Submitted Late"].should_not be_nil
          subB.messages_sent["Group Assignment Submitted Late"].should be_nil
        end
      end
    end
  end

  context "group assignment" do
    it "should submit the homework for all students in the same group" do
      setup_assignment_with_group
      sub = @a.submit_homework(@u1, :submission_type => "online_text_entry", :body => "Some text for you")
      sub.user_id.should eql(@u1.id)
      @a.reload
      subs = @a.submissions
      subs.length.should eql(2)
      subs.map(&:group_id).uniq.should eql([@group.id])
      subs.map(&:submission_type).uniq.should eql(['online_text_entry'])
      subs.map(&:body).uniq.should eql(['Some text for you'])
    end
    it "should submit the homework for all students in the group if grading them individually" do
      setup_assignment_with_group
      @a.update_attribute(:grade_group_students_individually, true)
      res = @a.submit_homework(@u1, :submission_type => "online_text_entry", :body => "Test submission")
      @a.reload
      submissions = @a.submissions
      submissions.length.should eql 2
      submissions.map(&:group_id).uniq.should eql [@group.id]
      submissions.map(&:submission_type).uniq.should eql ["online_text_entry"]
      submissions.map(&:body).uniq.should eql ["Test submission"]
    end
    it "should update submission for all students in the same group" do
      setup_assignment_with_group
      res = @a.grade_student(@u1, :grade => "10")
      res.should_not be_nil
      res.should_not be_empty
      res.length.should eql(2)
      res.map{|s| s.user}.should be_include(@u1)
      res.map{|s| s.user}.should be_include(@u2)
    end
    it "should create an initial submission comment for only the submitter by default" do
      setup_assignment_with_group
      sub = @a.submit_homework(@u1, :submission_type => "online_text_entry", :body => "Some text for you", :comment => "hey teacher, i hate my group. i did this entire project by myself :(")
      sub.user_id.should eql(@u1.id)
      sub.submission_comments.size.should eql 1
      @a.reload
      other_sub = (@a.submissions - [sub])[0]
      other_sub.submission_comments.size.should eql 0
    end
    it "should add a submission comment for only the specified user by default" do
      setup_assignment_with_group
      res = @a.grade_student(@u1, :comment => "woot")
      res.should_not be_nil
      res.should_not be_empty
      res.length.should eql(1)
      res.find{|s| s.user == @u1}.submission_comments.should_not be_empty
      res.find{|s| s.user == @u2}.should be_nil #.submission_comments.should be_empty
    end
    it "should update submission for only the individual student if set thay way" do
      setup_assignment_with_group
      @a.update_attribute(:grade_group_students_individually, true)
      res = @a.grade_student(@u1, :grade => "10")
      res.should_not be_nil
      res.should_not be_empty
      res.length.should eql(1)
      res[0].user.should eql(@u1)
    end
    it "should create an initial submission comment for all group members if specified" do
      setup_assignment_with_group
      sub = @a.submit_homework(@u1, :submission_type => "online_text_entry", :body => "Some text for you", :comment => "ohai teacher, we had so much fun working together", :group_comment => "1")
      sub.user_id.should eql(@u1.id)
      sub.submission_comments.size.should eql 1
      @a.reload
      other_sub = (@a.submissions - [sub])[0]
      other_sub.submission_comments.size.should eql 1
    end
    it "should add a submission comment for all group members if specified" do
      setup_assignment_with_group
      res = @a.grade_student(@u1, :comment => "woot", :group_comment => "1")
      res.should_not be_nil
      res.should_not be_empty
      res.length.should eql(2)
      res.find{|s| s.user == @u1}.submission_comments.should_not be_empty
      res.find{|s| s.user == @u2}.submission_comments.should_not be_empty
      # all the comments should have the same group_comment_id, for deletion
      comments = SubmissionComment.for_assignment_id(@a.id).all
      comments.size.should == 2
      group_comment_id = comments[0].group_comment_id
      group_comment_id.should be_present
      comments.all? { |c| c.group_comment_id == group_comment_id }.should be_true
    end
    it "return the single submission if the user is not in a group" do
      setup_assignment_with_group
      res = @a.grade_student(@u3, :comment => "woot", :group_comment => "1")
      res.should_not be_nil
      res.should_not be_empty
      res.length.should eql(1)
      comments = res.find{|s| s.user == @u3}.submission_comments
      comments.size.should == 1
      comments[0].group_comment_id.should be_nil
    end
  end

  context "adheres_to_policy" do
    it "should return the same grants_right? with nil parameters" do
      course_with_teacher(:active_all => true)
      @assignment = @course.assignments.create!(:title => "some assignment")
      rights = @assignment.grants_rights?(@user)
      rights.should_not be_empty
      rights.should == @assignment.grants_rights?(@user, nil)
      rights.should == @assignment.grants_rights?(@user, nil, nil)
    end

    it "should serialize permissions" do
      course_with_teacher(:active_all => true)
      @assignment = @course.assignments.create!(:title => "some assignment")
      data = ActiveSupport::JSON.decode(@assignment.to_json(:permissions => {:user => @user, :session => nil})) rescue nil
      data.should_not be_nil
      data['assignment'].should_not be_nil
      data['assignment']['permissions'].should_not be_nil
      data['assignment']['permissions'].should_not be_empty
    end
  end

  context "clone_for" do
    it "should clone for another course" do
      course_with_teacher
      @assignment = @course.assignments.create!(:title => "some assignment")
      @assignment.update_attribute(:needs_grading_count, 5)
      course
      @new_assignment = @assignment.clone_for(@course)
      @new_assignment.context.should_not eql(@assignment.context)
      @new_assignment.title.should eql(@assignment.title)
      @new_assignment.needs_grading_count.should == 0
    end
  end

  context "modules" do
    it "should be locked when part of a locked module" do
      course :active_all => true
      student_in_course
      ag = @course.assignment_groups.create!
      a1 = ag.assignments.create!(:context => course)
      a1.locked_for?(@user).should be_false

      m = @course.context_modules.create!
      ct = ContentTag.new
      ct.content_id = a1.id
      ct.content_type = 'Assignment'
      ct.context_id = course.id
      ct.context_type = 'Course'
      ct.title = "Assignment"
      ct.tag_type = "context_module"
      ct.context_module_id = m.id
      ct.context_code = "course_#{@course.id}"
      ct.save!

      m.unlock_at = Time.now.in_time_zone + 1.day
      m.save
      a1.reload
      a1.locked_for?(@user).should be_true
    end
  end

  context "group_students" do
    it "should return [nil, [student]] unless the assignment has a group_category" do
      @assignment = assignment_model
      @student = user_model
      @assignment.group_students(@student).should == [nil, [@student]]
    end

    it "should return [nil, [student]] if the context doesn't have any active groups in the same category" do
      @assignment = assignment_model(:group_category => "Fake Category")
      @student = user_model
      @assignment.group_students(@student).should == [nil, [@student]]
    end

    it "should return [nil, [student]] if the student isn't in any of the candidate groups" do
      @assignment = assignment_model(:group_category => "Category")
      @group = @course.groups.create(:name => "Group", :group_category => @assignment.group_category)
      @student = user_model
      @assignment.group_students(@student).should == [nil, [@student]]
    end

    it "should return [group, [students from group]] if the student is in one of the candidate groups" do
      @assignment = assignment_model(:group_category => "Category")
      @course.enroll_student(@student1 = user_model)
      @course.enroll_student(@student2 = user_model)
      @course.enroll_student(@student3 = user_model)
      @group1 = @course.groups.create(:name => "Group 1", :group_category => @assignment.group_category)
      @group1.add_user(@student1)
      @group1.add_user(@student2)
      @group2 = @course.groups.create(:name => "Group 2", :group_category => @assignment.group_category)
      @group2.add_user(@student3)

      # have to reload because the enrolled students above don't show up in
      # Course#students until the course has been reloaded
      result = @assignment.reload.group_students(@student1)
      result.first.should == @group1
      result.last.map{ |u| u.id }.sort.should == [@student1, @student2].map{ |u| u.id }.sort
    end
  end

  it "should maintain the deprecated group_category attribute" do
    assignment = assignment_model
    assignment.read_attribute(:group_category).should be_nil
    assignment.group_category = assignment.context.group_categories.create(:name => "my category")
    assignment.save
    assignment.reload
    assignment.read_attribute(:group_category).should eql("my category")
    assignment.group_category = nil
    assignment.save
    assignment.reload
    assignment.read_attribute(:group_category).should be_nil
  end

  it "should provide has_group_category?" do
    assignment = assignment_model
    assignment.has_group_category?.should be_false
    assignment.group_category = assignment.context.group_categories.create(:name => "my category")
    assignment.has_group_category?.should be_true
    assignment.group_category = nil
    assignment.has_group_category?.should be_false
  end

  context "turnitin settings" do
    it "should sanitize bad data" do
      assignment = assignment_model
      assignment.turnitin_settings = {
        :originality_report_visibility => 'invalid',
        :s_paper_check => '2',
        :internet_check => '2',
        :journal_check => '2',
        :exclude_biblio => '2',
        :exclude_quoted => '2',
        :exclude_type => '3',
        :exclude_value => 'asdf',
        :bogus => 'haha'
      }
      assignment.turnitin_settings.should eql({
        :originality_report_visibility => 'immediate',
        :s_paper_check => '0',
        :internet_check => '0',
        :journal_check => '0',
        :exclude_biblio => '0',
        :exclude_quoted => '0',
        :exclude_type => '0',
        :exclude_value => ''
      })
    end

    it "should persist :created across changes" do
      assignment = assignment_model
      assignment.turnitin_settings = Turnitin::Client.default_assignment_turnitin_settings
      assignment.save
      assignment.turnitin_settings[:created] = true
      assignment.save
      assignment.reload
      assignment.turnitin_settings[:created].should be_true

      assignment.turnitin_settings = Turnitin::Client.default_assignment_turnitin_settings.merge(:s_paper_check => '0')
      assignment.save
      assignment.reload
      assignment.turnitin_settings[:created].should be_true
    end

    it "should clear out :current" do
      assignment = assignment_model
      assignment.turnitin_settings = Turnitin::Client.default_assignment_turnitin_settings
      assignment.save
      assignment.turnitin_settings[:current] = true
      assignment.save
      assignment.reload
      assignment.turnitin_settings[:current].should be_true

      assignment.turnitin_settings = Turnitin::Client.default_assignment_turnitin_settings.merge(:s_paper_check => '0')
      assignment.save
      assignment.reload
      assignment.turnitin_settings[:current].should be_nil
    end
  end

  context "generate comments from submissions" do
    def create_and_submit
      setup_assignment_without_submission

      @attachment = @user.attachments.new :filename => "homework.doc"
      @attachment.content_type = "foo/bar"
      @attachment.size = 10
      @attachment.save!

      @submission = @assignment.submit_homework @user, :submission_type => :online_upload, :attachments => [@attachment]
    end

    it "should infer_comment_context_from_filename" do
      create_and_submit
      ignore_file = "/tmp/._why_macos_why.txt"
      @assignment.instance_variable_set :@ignored_files, []
      @assignment.send(:infer_comment_context_from_filename, ignore_file).should be_nil
      @assignment.instance_variable_get(:@ignored_files).should == [ignore_file]

      filename = [@user.last_name_first, @user.id, @attachment.id, @attachment.display_name].join("_")

      @assignment.send(:infer_comment_context_from_filename, filename).should == ({
        :user => @user,
        :submission => @submission,
        :filename => filename,
        :display_name => @attachment.display_name
      })
      @assignment.instance_variable_get(:@ignored_files).should == [ignore_file]
    end

    it "should mark comments as hidden for submission zip uploads" do
      create_and_submit
      @assignment.muted = true
      @assignment.save!

      temp = Tempfile.new('sub.txt')

      group = {:user => @user, :submission => @submission, :display_name => 'sub.txt', :filename => temp.path}

      fake = mock()
      fake.stubs(:map).returns([])
      fake.stubs(:unzip_files).returns(fake)
      ZipExtractor.stubs(:new).returns(fake)
      @assignment.stubs(:partition_for_user).returns([[group]])

      @assignment.generate_comments_from_files(temp.path, @user)

      @submission.reload
      @submission.submission_comments.last.hidden.should == true
    end
  end

  context "attribute freezing" do
    before do
      course
      @asmnt = @course.assignments.create!(:title => 'lock locky')
      @att_map = {"lock_at" => "yes",
                  "assignment_group" => "no",
                  "title" => "no",
                  "assignment_group_id" => "no",
                  "submission_types" => "yes",
                  "points_possible" => "yes",
                  "description" => "yes",
                  "grading_type" => "yes"}
    end

    def stub_plugin
      PluginSetting.stubs(:settings_for_plugin).returns(@att_map)
    end

    it "should not be frozen if not copied" do
      stub_plugin
      @asmnt.freeze_on_copy = true
      @asmnt.frozen?.should == false
      @att_map.each_key{|att| @asmnt.att_frozen?(att).should == false}
    end

    it "should not be frozen if copied but not frozen set" do
      stub_plugin
      @asmnt.copied = true
      @asmnt.frozen?.should == false
      @att_map.each_key{|att| @asmnt.att_frozen?(att).should == false}
    end

    it "should not be frozen if plugin not enabled" do
      @asmnt.copied = true
      @asmnt.freeze_on_copy = true
      @asmnt.frozen?.should == false
      @att_map.each_key{|att| @asmnt.att_frozen?(att).should == false}
    end

    context "assignments are frozen" do
      append_before (:each) do
        stub_plugin
        @asmnt.copied = true
        @asmnt.freeze_on_copy = true
        @admin = account_admin_user(opts={})
        teacher_in_course(:course => @course)
      end

      it "should be frozen" do
        @asmnt.frozen?.should == true
      end

      it "should flag specific attributes as frozen for no user" do
        @att_map.each_pair do |att, setting|
          @asmnt.att_frozen?(att).should == (setting == "yes")
        end
      end

      it "should flag specific attributes as frozen for teacher" do
        @att_map.each_pair do |att, setting|
          @asmnt.att_frozen?(att, @teacher).should == (setting == "yes")
        end
      end

      it "should not flag attributes as frozen for admin" do
        @att_map.each_pair do |att, setting|
          @asmnt.att_frozen?(att, @admin).should == false
        end
      end

      it "should be frozen for nil user" do
        @asmnt.frozen_for_user?(nil).should == true
      end

      it "should be frozen for teacher" do
        @asmnt.frozen_for_user?(@teacher).should == true
      end

      it "should not be frozen for admin" do
        @asmnt.frozen_for_user?(@admin).should == false
      end

      it "should not validate if saving without user" do
        @asmnt.description = "new description"
        @asmnt.save
        @asmnt.valid?.should == false
        @asmnt.errors["description"].should == "You don't have permission to edit the locked attribute description"
      end

      it "should allow teacher to edit unlocked attributes" do
        @asmnt.title = "new title"
        @asmnt.updating_user = @teacher
        @asmnt.save!

        @asmnt.reload
        @asmnt.title.should == "new title"
      end

      it "should not allow teacher to edit locked attributes" do
        @asmnt.description = "new description"
        @asmnt.updating_user = @teacher
        @asmnt.save

        @asmnt.valid?.should == false
        @asmnt.errors["description"].should == "You don't have permission to edit the locked attribute description"

        @asmnt.reload
        @asmnt.description.should_not == "new title"
      end

      it "should allow admin to edit unlocked attributes" do
        @asmnt.description = "new description"
        @asmnt.updating_user = @admin
        @asmnt.save!

        @asmnt.reload
        @asmnt.description.should == "new description"
      end

    end

  end

  context "not_locked named_scope" do
    before :each do
      course_with_student_logged_in(:active_all => true)
      assignment_quiz([], :course => @course, :user => @user)
      # Setup default values for tests (leave unsaved for easy changes)
      @quiz.unlock_at = nil
      @quiz.lock_at = nil
      @quiz.due_at = 2.days.from_now
    end
    it "should include assignments with no locks" do
      @quiz.save!
      list = Assignment.not_locked.all
      list.size.should eql 1
      list.first.title.should eql 'Test Assignment'
    end
    it "should include assignments with unlock_at in the past" do
      @quiz.unlock_at = 1.day.ago
      @quiz.save!
      list = Assignment.not_locked.all
      list.size.should eql 1
      list.first.title.should eql 'Test Assignment'
    end
    it "should include assignments where lock_at is future" do
      @quiz.lock_at = 1.day.from_now
      @quiz.save!
      list = Assignment.not_locked.all
      list.size.should eql 1
      list.first.title.should eql 'Test Assignment'
    end
    it "should include assignments where unlock_at is in the past and lock_at is future" do
      @quiz.unlock_at = 1.day.ago
      @quiz.lock_at = 1.day.from_now
      @quiz.save!
      list = Assignment.not_locked.all
      list.size.should eql 1
      list.first.title.should eql 'Test Assignment'
    end
    it "should not include assignments where unlock_at is in future" do
      @quiz.unlock_at = 1.hour.from_now
      @quiz.save!
      Assignment.not_locked.count.should == 0
    end
    it "should not include assignments where lock_at is in past" do
      @quiz.lock_at = 1.hours.ago
      @quiz.save!
      Assignment.not_locked.count.should == 0
    end
  end

  context "due_between_with_overrides" do
    before(:each) do
      course_model
      @assignment = @course.assignments.create!(:title => 'assignment', :due_at => Time.now)
      @overridden_assignment = @course.assignments.create!(:title => 'overridden_assignment', :due_at => Time.now)

      override = @assignment.assignment_overrides.build
      override.due_at = Time.now
      override.title = 'override'
      override.save!

      @results = @course.assignments.due_between_with_overrides(Time.now - 1.day, Time.now + 1.day)
    end

    it 'should return assignments between the given dates' do
      @results.should include(@assignment)
    end

    it 'should return overridden assignments that are due between the given dates' do
      @results.should include(@overridden_assignment)
    end
  end

  context "destroy" do
    it "should destroy the associated discussion topic" do
      group_discussion_assignment
      @assignment.destroy
      @topic.reload.should be_deleted
      @assignment.reload.should be_deleted
    end

    it "should not revive the discussion if touched after destroyed" do
      group_discussion_assignment
      @assignment.destroy
      @topic.reload.should be_deleted
      @assignment.touch
      @topic.reload.should be_deleted
    end
  end

  describe "speed_grader_json" do
    it "should include comments' created_at" do
      setup_assignment_with_homework
      @submission = @assignment.submissions.first
      @comment = @submission.add_comment(:comment => 'comment')
      json = @assignment.speed_grader_json(@user)
      json[:submissions].first[:submission_comments].first[:created_at].to_i.should eql @comment.created_at.to_i
    end

    it "should return submission lateness" do
      # Set up
      course_with_teacher(:active_all => true)
      section_1 = @course.course_sections.create!(:name => 'Section one')
      section_2 = @course.course_sections.create!(:name => 'Section two')

      assignment = @course.assignments.create!(:title => 'Overridden assignment', :due_at => Time.now - 5.days)

      student_1 = user_with_pseudonym(:active_all => true, :username => 'student1@example.com')
      student_2 = user_with_pseudonym(:active_all => true, :username => 'student2@example.com')

      @course.enroll_student(student_1, :section => section_1).accept!
      @course.enroll_student(student_2, :section => section_2).accept!

      o1 = assignment.assignment_overrides.build
      o1.due_at = Time.now - 2.days
      o1.due_at_overridden = true
      o1.set = section_1
      o1.save!

      o2 = assignment.assignment_overrides.build
      o2.due_at = Time.now + 2.days
      o2.due_at_overridden = true
      o2.set = section_2
      o2.save!

      submission_1 = assignment.submit_homework(student_1, :submission_type => 'online_text_entry', :body => 'blah')
      submission_2 = assignment.submit_homework(student_2, :submission_type => 'online_text_entry', :body => 'blah')

      # Test
      json = assignment.speed_grader_json(@teacher)
      json[:submissions].each do |submission|
        user = [student_1, student_2].detect { |s| s.id == submission[:user_id] }
        submission[:late].should == user.submissions.first.late?
      end
    end
  end

  describe "update_student_submissions" do
    it "should save a version when changing grades" do
      setup_assignment_without_submission
      s = @assignment.grade_student(@user, :grade => "10").first
      @assignment.points_possible = 5
      @assignment.save!
      s.reload.version_number.should == 2
    end
  end

  describe '#graded_count' do
    before do
      setup_assignment_without_submission
      @assignment.grade_student(@user, :grade => 1)
    end

    it 'counts the submissions that have been graded' do
      @assignment.graded_count.should == 1
    end

    it 'returns the cached value if present' do
      @assignment.write_attribute(:graded_count, 50)
      @assignment.graded_count.should == 50
    end
  end

  describe '#submitted_count' do
    before do
      setup_assignment_without_submission
      @assignment.grade_student(@user, :grade => 1)
      @assignment.submissions.first.update_attribute(:submission_type, 'online_url')
    end

    it 'counts the submissions that have submission types' do
      @assignment.submitted_count.should == 1
    end

    it 'returns the cached value if present' do
      @assignment.write_attribute(:submitted_count, 50)
      @assignment.submitted_count.should == 50
    end
  end

  describe "linking overrides with quizzes" do
    let(:course) { course_model }
    let(:assignment) { assignment_model(:course => course, :due_at => 5.days.from_now).reload }
    let(:override) { assignment_override_model(:assignment => assignment) }
    let(:override_student) { override.assignment_override_students.build }

    before do
      override.override_due_at(7.days.from_now)
      override.save!

      student_in_course(:course => course)
      override_student.user = @student
      override_student.save!
    end

    context "before the assignment has a quiz" do
      context "override" do
        it "has a nil quiz" do
          override.quiz.should be_nil
        end

        it "has an assignment" do
          override.assignment.should == assignment
        end
      end

      context "override student" do
        it "has a nil quiz" do
          override_student.quiz.should be_nil
        end

        it "has an assignment" do
          override_student.assignment.should == assignment
        end
      end
    end

    context "once the assignment changes to a quiz submission" do
      before do
        assignment.submission_types = "online_quiz"
        assignment.save
        assignment.reload
        override.reload
        override_student.reload
      end

      it "has a quiz" do
        assignment.quiz.should be_present
      end

      context "override" do
        it "has an assignment" do
          override.assignment.should == assignment
        end

        it "has the assignment's quiz" do
          override.quiz.should == assignment.quiz
        end
      end

      context "override student" do
        it "has an assignment" do
          override_student.assignment.should == assignment
        end

        it "has the assignment's quiz" do
          override_student.quiz.should == assignment.quiz
        end
      end
    end
  end
end

def setup_assignment_with_group
  assignment_model(:group_category => "Study Groups")
  @group = @a.context.groups.create!(:name => "Study Group 1", :group_category => @a.group_category)
  @u1 = @a.context.enroll_user(User.create(:name => "user 1")).user
  @u2 = @a.context.enroll_user(User.create(:name => "user 2")).user
  @u3 = @a.context.enroll_user(User.create(:name => "user 3")).user
  @group.add_user(@u1)
  @group.add_user(@u2)
  @assignment.reload
end

def setup_assignment_without_submission
  # Established course too, as a context
  assignment_model
  user_model
  e = @course.enroll_student(@user)
  e.invite
  e.accept
  @assignment.reload
end

def setup_assignment_with_homework
  setup_assignment_without_submission
  res = @assignment.submit_homework(@user, {:submission_type => 'online_text_entry', :body => 'blah'})
  res.should_not be_nil
  res.should be_is_a(Submission)
  @assignment.reload
end

def setup_unpublished_assignment_with_students
  Notification.create!(:name => "Assignment Graded")
  Notification.create!(:name => "Submission Graded")
  Notification.create!(:name => "Submission Grade Changed")
  course_model(:publish_grades_immediately => false)
  @course.offer!
  @enr1 = @course.enroll_student(@stu1 = user)
  @enr2 = @course.enroll_student(@stu2 = user)
  @assignment = @course.assignments.create(:title => "asdf", :points_possible => 10)
  @assignment.should_not be_published
  @sub1 = @assignment.grade_student(@stu1, :grade => 9).first
  @sub1.score.should == 9
  # Took this out until it is asked for
  # @sub1.published_score.should_not == @sub1.score
  @sub1.published_score.should == @sub1.score
  @assignment.reload
  @assignment.submissions.should be_include(@sub1)
end

def setup_assignment
  @u = factory_with_protected_attributes(User, :name => "some user", :workflow_state => "registered")
  @c = course_model(:workflow_state => "available")
  @c.enroll_student(@u)
end<|MERGE_RESOLUTION|>--- conflicted
+++ resolved
@@ -598,345 +598,6 @@
     end
   end
 
-<<<<<<< HEAD
-  it "should respond to #overridden_for(user)" do
-    student_in_course
-    @assignment = assignment_model(:course => @course, :due_at => 5.days.from_now)
-
-    @override = assignment_override_model(:assignment => @assignment)
-    @override.override_due_at(7.days.from_now)
-    @override.save!
-
-    @override_student = @override.assignment_override_students.build
-    @override_student.user = @student
-    @override_student.save!
-
-    @overridden = @assignment.overridden_for(@student)
-    @overridden.due_at.should == @override.due_at
-  end
-
-  describe "has_overrides?" do
-    let(:assignment) { assignment_model(:course => @course, :due_at => 5.days.from_now) }
-
-    it "returns true when it does" do
-      assignment_override_model(:assignment => assignment)
-      assignment.has_overrides?.should be_true
-    end
-
-    it "returns false when it doesn't" do
-      assignment.has_overrides?.should be_false
-    end
-  end
-
-  describe "#overrides_visible_to(user)" do
-    before :each do
-      @assignment = assignment_model
-      @override = assignment_override_model(:assignment => @assignment)
-      @override.set = @course.default_section
-      @override.save!
-    end
-
-    it "should delegate to visible_to on the active overrides by default" do
-      @expected_value = Object.new
-      @assignment.active_assignment_overrides.expects(:visible_to).with(@teacher, @course).returns(@expected_value)
-      @assignment.overrides_visible_to(@teacher).should == @expected_value
-    end
-
-    it "should allow overriding the scope" do
-      @override.destroy
-      @assignment.overrides_visible_to(@teacher).should be_empty
-      @assignment.overrides_visible_to(@teacher, @assignment.assignment_overrides(true)).should == [@override]
-    end
-
-    it "should skip the visible_to application if the scope is already empty" do
-      @override.destroy
-      @assignment.active_assignment_overrides.expects(:visible_to).times(0)
-      @assignment.overrides_visible_to(@teacher)
-    end
-
-    it "should return a scope" do
-      # can't use "should respond_to", because that delegates to the instantiated Array
-      lambda{ @assignment.overrides_visible_to(@teacher).scoped({}) }.should_not raise_exception
-    end
-  end
-
-  describe "#due_dates_for(user)" do
-    before :each do
-      course_with_student(:active_all => true)
-      @assignment = assignment_model(:course => @course, :due_at => 5.days.ago)
-      @override = assignment_override_model(:assignment => @assignment)
-      @override.set = @course.default_section
-      @override.override_due_at(2.days.ago)
-      @override.save!
-    end
-
-    it "should not return the list of due dates for a student" do
-      _, as_instructor = @assignment.due_dates_for(@student)
-      as_instructor.should be_nil
-    end
-
-    it "should not return an applicable due date for a teacher" do
-      as_student, _ = @assignment.due_dates_for(@teacher)
-      as_student.should be_nil
-    end
-
-    it "should return the applicable due date for a student" do
-      as_student, _ = @assignment.due_dates_for(@student)
-      as_student.should_not be_nil
-    end
-
-    it "should return the list of due dates for a teacher" do
-      _, as_instructor = @assignment.due_dates_for(@teacher)
-      as_instructor.should_not be_nil
-    end
-
-    it "should return both for a user that's both a student and a teacher" do
-      course_with_ta(:course => @course, :user => @student, :active_all => true)
-      as_student, as_instructor = @assignment.due_dates_for(@student)
-      as_student.should_not be_nil
-      as_instructor.should_not be_nil
-    end
-
-    it "should use the overridden due date as the applicable due date" do
-      as_student, _ = @assignment.due_dates_for(@student)
-      as_student[:due_at] = @override.due_at
-      as_student[:all_day] = @override.all_day
-      as_student[:all_day_date] = @override.all_day_date
-    end
-
-    it "should include the base due date in the list of due dates" do
-      _, as_instructor = @assignment.due_dates_for(@teacher)
-      as_instructor.should include({
-        :base => true,
-        :due_at => @assignment.due_at,
-        :all_day => @assignment.all_day,
-        :all_day_date => @assignment.all_day_date
-      })
-    end
-
-    it "should include visible due date overrides in the list of due dates" do
-      _, as_instructor = @assignment.due_dates_for(@teacher)
-      as_instructor.should include({
-        :title => @course.default_section.name,
-        :due_at => @override.due_at,
-        :all_day => @override.all_day,
-        :all_day_date => @override.all_day_date,
-        :override => @override
-      })
-    end
-
-    it "should exclude visible overrides that don't override due_at from the list of due dates" do
-      @override.clear_due_at_override
-      @override.save!
-
-      _, as_instructor = @assignment.due_dates_for(@teacher)
-      as_instructor.size.should == 1
-      as_instructor.first[:base].should be_true
-    end
-
-    it "should exclude overrides that aren't visible from the list of due dates" do
-      @enrollment = @teacher.enrollments.first
-      @enrollment.limit_privileges_to_course_section = true
-      @enrollment.save!
-
-      @section2 = @course.course_sections.create!
-      @override.set = @section2
-      @override.save!
-
-      _, as_instructor = @assignment.due_dates_for(@teacher)
-      as_instructor.size.should == 1
-      as_instructor.first[:base].should be_true
-    end
-  end
-
-  describe "due_date_hash" do
-    it "returns the due at, all day, and all day date params" do
-      due = 5.days.from_now
-      a = Assignment.new(:due_at => due)
-      a.due_date_hash.should == { :due_at => due, :all_day => false, :all_day_date => nil }
-    end
-  end
-
-  describe "observed_student_due_dates" do
-    it "returns a list of overridden due date hashes" do
-      a = Assignment.new
-      u = User.new
-      student1, student2 = [mock, mock]
-
-      { student1 => '1', student2 => '2' }.each do |student, value|
-        a.expects(:overridden_for).with(student).returns \
-          mock(:due_date_hash => { :student => value })
-      end
-      
-      ObserverEnrollment.expects(:observed_students).returns({student1 => [], student2 => []})
-
-      override_hashes = a.observed_student_due_dates(u).sort_by { |h| h[:student] }
-      override_hashes.should == [ { :student => '1' }, { :student => '2' } ]
-    end
-  end
-
-  describe "#unlock_ats_for(user)" do
-    before :each do
-      course_with_student(:active_all => true)
-      @assignment = assignment_model(:course => @course, :unlock_at => 2.days.ago)
-      @override = assignment_override_model(:assignment => @assignment)
-      @override.set = @course.default_section
-      @override.override_unlock_at(5.days.ago)
-      @override.save!
-    end
-
-    it "should not return the list of unlock dates for a student" do
-      _, as_instructor = @assignment.unlock_ats_for(@student)
-      as_instructor.should be_nil
-    end
-
-    it "should not return an applicable unlock date for a teacher" do
-      as_student, _ = @assignment.unlock_ats_for(@teacher)
-      as_student.should be_nil
-    end
-
-    it "should return the applicable unlock date for a student" do
-      as_student, _ = @assignment.unlock_ats_for(@student)
-      as_student.should_not be_nil
-    end
-
-    it "should return the list of unlock dates for a teacher" do
-      _, as_instructor = @assignment.unlock_ats_for(@teacher)
-      as_instructor.should_not be_nil
-    end
-
-    it "should return both for a user that's both a student and a teacher" do
-      course_with_ta(:course => @course, :user => @student, :active_all => true)
-      as_student, as_instructor = @assignment.unlock_ats_for(@student)
-      as_student.should_not be_nil
-      as_instructor.should_not be_nil
-    end
-
-    it "should use the overridden unlock date as the applicable unlock date" do
-      as_student, _ = @assignment.unlock_ats_for(@student)
-      as_student.should == { :unlock_at => @override.unlock_at }
-    end
-
-    it "should include the base unlock date in the list of unlock dates" do
-      _, as_instructor = @assignment.unlock_ats_for(@teacher)
-      as_instructor.should include({ :base => true, :unlock_at => @assignment.unlock_at })
-    end
-
-    it "should include visible unlock date overrides in the list of unlock dates" do
-      _, as_instructor = @assignment.unlock_ats_for(@teacher)
-      as_instructor.should include({
-        :title => @course.default_section.name,
-        :unlock_at => @override.unlock_at,
-        :override => @override
-      })
-    end
-
-    it "should exclude visible overrides that don't override unlock_at from the list of unlock dates" do
-      @override.clear_unlock_at_override
-      @override.save!
-
-      _, as_instructor = @assignment.unlock_ats_for(@teacher)
-      as_instructor.size.should == 1
-      as_instructor.first[:base].should be_true
-    end
-
-    it "should exclude overrides that aren't visible from the list of unlock dates" do
-      @enrollment = @teacher.enrollments.first
-      @enrollment.limit_privileges_to_course_section = true
-      @enrollment.save!
-
-      @section2 = @course.course_sections.create!
-      @override.set = @section2
-      @override.save!
-
-      _, as_instructor = @assignment.unlock_ats_for(@teacher)
-      as_instructor.size.should == 1
-      as_instructor.first[:base].should be_true
-    end
-  end
-
-  describe "#lock_ats_for(user)" do
-    before :each do
-      course_with_student(:active_all => true)
-      @assignment = assignment_model(:course => @course, :lock_at => 5.days.ago)
-      @override = assignment_override_model(:assignment => @assignment)
-      @override.set = @course.default_section
-      @override.override_lock_at(2.days.ago)
-      @override.save!
-    end
-
-    it "should not return the list of lock dates for a student" do
-      _, as_instructor = @assignment.lock_ats_for(@student)
-      as_instructor.should be_nil
-    end
-
-    it "should not return an applicable lock date for a teacher" do
-      as_student, _ = @assignment.lock_ats_for(@teacher)
-      as_student.should be_nil
-    end
-
-    it "should return the applicable lock date for a student" do
-      as_student, _ = @assignment.lock_ats_for(@student)
-      as_student.should_not be_nil
-    end
-
-    it "should return the list of lock dates for a teacher" do
-      _, as_instructor = @assignment.lock_ats_for(@teacher)
-      as_instructor.should_not be_nil
-    end
-
-    it "should return both for a user that's both a student and a teacher" do
-      course_with_ta(:course => @course, :user => @student, :active_all => true)
-      as_student, as_instructor = @assignment.lock_ats_for(@student)
-      as_student.should_not be_nil
-      as_instructor.should_not be_nil
-    end
-
-    it "should use the overridden lock date as the applicable lock date" do
-      as_student, _ = @assignment.lock_ats_for(@student)
-      as_student.should == { :lock_at => @override.lock_at }
-    end
-
-    it "should include the base lock date in the list of lock dates" do
-      _, as_instructor = @assignment.lock_ats_for(@teacher)
-      as_instructor.should include({ :base => true, :lock_at => @assignment.lock_at })
-    end
-
-    it "should include visible lock date overrides in the list of lock dates" do
-      _, as_instructor = @assignment.lock_ats_for(@teacher)
-      as_instructor.detect { |a| a[:override].present? }.should == {
-        :title => @course.default_section.name,
-        :lock_at => @override.lock_at,
-        :override => @override
-      }
-    end
-
-    it "should exclude visible overrides that don't override lock_at from the list of lock dates" do
-      @override.clear_lock_at_override
-      @override.save!
-
-      _, as_instructor = @assignment.lock_ats_for(@teacher)
-      as_instructor.size.should == 1
-      as_instructor.first[:base].should be_true
-    end
-
-    it "should exclude overrides that aren't visible from the list of lock dates" do
-      @enrollment = @teacher.enrollments.first
-      @enrollment.limit_privileges_to_course_section = true
-      @enrollment.save!
-
-      @section2 = @course.course_sections.create!
-      @override.set = @section2
-      @override.save!
-
-      _, as_instructor = @assignment.lock_ats_for(@teacher)
-      as_instructor.size.should == 1
-      as_instructor.first[:base].should be_true
-    end
-  end
-
-=======
->>>>>>> b3ade0a6
   context "concurrent inserts" do
     def concurrent_inserts
       assignment_model
