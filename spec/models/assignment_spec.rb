--- conflicted
+++ resolved
@@ -22,7 +22,7 @@
 describe Assignment do
   before :once do
     course_with_teacher(active_all: true)
-    student_in_course(active_all: true, user_name: "some user")
+    student_in_course(active_all: true, user_name: 'a student')
   end
 
   it "should create a new instance given valid attributes" do
@@ -2646,373 +2646,6 @@
     end
   end
 
-<<<<<<< HEAD
-  describe "speed_grader_json" do
-    it "should include comments' created_at" do
-      setup_assignment_with_homework
-      @submission = @assignment.submissions.first
-      @comment = @submission.add_comment(:comment => 'comment')
-      json = @assignment.speed_grader_json(@user)
-      expect(json[:submissions].first[:submission_comments].first[:created_at].to_i).to eql @comment.created_at.to_i
-    end
-
-    it "should exclude provisional comments" do
-      setup_assignment_with_homework
-      @submission = @assignment.submissions.first
-      @comment = @submission.add_comment(:comment => 'comment', :provisional => true)
-      json = @assignment.speed_grader_json(@user)
-      expect(json[:submissions].first[:submission_comments]).to be_empty
-    end
-
-    context "students and active course sections" do
-      before(:once) do
-        @course = course(:active_course => true)
-        @teacher, @student1, @student2 = (1..3).map{User.create}
-        @assignment = Assignment.create!(title: "title", context: @course, only_visible_to_overrides: true)
-        @course.enroll_teacher(@teacher)
-        @course.enroll_student(@student2, :enrollment_state => 'active')
-        @section1 = @course.course_sections.create!(name: "test section 1")
-        @section2 = @course.course_sections.create!(name: "test section 2")
-        student_in_section(@section1, user: @student1)
-        create_section_override_for_assignment(@assignment, {course_section: @section1})
-      end
-
-      it "should include all students and sections with DA off" do
-        @course.disable_feature!(:differentiated_assignments)
-        json = @assignment.speed_grader_json(@teacher)
-
-        expect(json[:context][:students].map{|s| s[:id]}.include?(@student1.id)).to be_truthy
-        expect(json[:context][:students].map{|s| s[:id]}.include?(@student2.id)).to be_truthy
-        expect(json[:context][:active_course_sections].map{|cs| cs[:id]}.include?(@section1.id)).to be_truthy
-        expect(json[:context][:active_course_sections].map{|cs| cs[:id]}.include?(@section2.id)).to be_truthy
-      end
-
-      it "should include only students and sections with overrides when DA is on" do
-        @course.enable_feature!(:differentiated_assignments)
-        json = @assignment.speed_grader_json(@teacher)
-
-        expect(json[:context][:students].map{|s| s[:id]}.include?(@student1.id)).to be_truthy
-        expect(json[:context][:students].map{|s| s[:id]}.include?(@student2.id)).to be_falsey
-        expect(json[:context][:active_course_sections].map{|cs| cs[:id]}.include?(@section1.id)).to be_truthy
-        expect(json[:context][:active_course_sections].map{|cs| cs[:id]}.include?(@section2.id)).to be_falsey
-      end
-
-      it "should include all students when is only_visible_to_overrides false" do
-        @course.enable_feature!(:differentiated_assignments)
-        @assignment.only_visible_to_overrides = false
-        @assignment.save!
-        json = @assignment.speed_grader_json(@teacher)
-
-        expect(json[:context][:students].map{|s| s[:id]}.include?(@student1.id)).to be_truthy
-        expect(json[:context][:students].map{|s| s[:id]}.include?(@student2.id)).to be_truthy
-        expect(json[:context][:active_course_sections].map{|cs| cs[:id]}.include?(@section1.id)).to be_truthy
-        expect(json[:context][:active_course_sections].map{|cs| cs[:id]}.include?(@section2.id)).to be_truthy
-      end
-    end
-
-    it "should return submission lateness" do
-      # Set up
-      section_1 = @course.course_sections.create!(:name => 'Section one')
-      section_2 = @course.course_sections.create!(:name => 'Section two')
-
-      assignment = @course.assignments.create!(:title => 'Overridden assignment', :due_at => Time.now - 5.days)
-
-      student_1 = user_with_pseudonym(:active_all => true, :username => 'student1@example.com')
-      student_2 = user_with_pseudonym(:active_all => true, :username => 'student2@example.com')
-
-      @course.enroll_student(student_1, :section => section_1).accept!
-      @course.enroll_student(student_2, :section => section_2).accept!
-
-      o1 = assignment.assignment_overrides.build
-      o1.due_at = Time.now - 2.days
-      o1.due_at_overridden = true
-      o1.set = section_1
-      o1.save!
-
-      o2 = assignment.assignment_overrides.build
-      o2.due_at = Time.now + 2.days
-      o2.due_at_overridden = true
-      o2.set = section_2
-      o2.save!
-
-      submission_1 = assignment.submit_homework(student_1, :submission_type => 'online_text_entry', :body => 'blah')
-      submission_2 = assignment.submit_homework(student_2, :submission_type => 'online_text_entry', :body => 'blah')
-
-      # Test
-      json = assignment.speed_grader_json(@teacher)
-      json[:submissions].each do |submission|
-        user = [student_1, student_2].detect { |s| s.id == submission[:user_id] }
-        expect(submission[:late]).to eq user.submissions.first.late?
-      end
-    end
-
-    it "should include inline view pingback url for files" do
-      assignment = @course.assignments.create! :submission_types => ['online_upload']
-      attachment = @student.attachments.create! :uploaded_data => dummy_io, :filename => 'doc.doc', :display_name => 'doc.doc', :context => @student
-      submission = assignment.submit_homework @student, :submission_type => :online_upload, :attachments => [attachment]
-      json = assignment.speed_grader_json @teacher
-      attachment_json = json['submissions'][0]['submission_history'][0]['submission']['versioned_attachments'][0]['attachment']
-      expect(attachment_json['view_inline_ping_url']).to match %r{/users/#{@student.id}/files/#{attachment.id}/inline_view\z}
-    end
-
-    context "group assignments" do
-      before :once do
-        course_with_teacher(active_all: true)
-        @gc = @course.group_categories.create! name: "Assignment Groups"
-        @groups = 2.times.map { |i| @gc.groups.create! name: "Group #{i}", context: @course }
-        students = create_users_in_course(@course, 4, return_type: :record)
-        students.each_with_index { |s, i| @groups[i % @groups.size].add_user(s) }
-        @assignment = @course.assignments.create!(
-          group_category_id: @gc.id,
-          grade_group_students_individually: false,
-          submission_types: %w(text_entry)
-        )
-      end
-
-      it "should not be in group mode for non-group assignments" do
-        setup_assignment_with_homework
-        json = @assignment.speed_grader_json(@teacher)
-        expect(json["GROUP_GRADING_MODE"]).not_to be_truthy
-      end
-
-      it 'returns "groups" instead of students' do
-        json = @assignment.speed_grader_json(@teacher)
-        @groups.each do |group|
-          j = json["context"]["students"].find { |g| g["name"] == group.name }
-          expect(group.users.map(&:id)).to include j["id"]
-        end
-        expect(json["GROUP_GRADING_MODE"]).to be_truthy
-      end
-
-      it 'chooses the student with turnitin data to represent' do
-        turnitin_submissions = @groups.map do |group|
-          rep = group.users.shuffle.first
-          turnitin_submission, *others = @assignment.grade_student(rep, grade: 10)
-          turnitin_submission.update_attribute :turnitin_data, {blah: 1}
-          turnitin_submission
-        end
-
-        @assignment.update_attribute :turnitin_enabled, true
-        json = @assignment.speed_grader_json(@teacher)
-
-        expect(json["submissions"].map { |s|
-          s["id"]
-        }.sort).to eq turnitin_submissions.map(&:id).sort
-      end
-
-      it 'prefers people with submissions' do
-        g1, _ = @groups
-        @assignment.grade_student(g1.users.first, score: 10)
-        g1rep = g1.users.shuffle.first
-        s = @assignment.submission_for_student(g1rep)
-        s.update_attribute :submission_type, 'online_upload'
-        expect(@assignment.representatives(@teacher)).to include g1rep
-      end
-
-      it "prefers people who aren't excused" do
-        g1, _ = @groups
-        g1rep, *others = g1.users.to_a.shuffle
-        others.each { |u|
-          @assignment.grade_student(u, excuse: true)
-        }
-        expect(@assignment.representatives(@teacher)).to include g1rep
-      end
-
-      it "includes users who aren't in a group" do
-        student_in_course active_all: true
-        expect(@assignment.representatives(@teacher).last).to eq @student
-      end
-
-      it "doesn't include deleted groups" do
-        student_in_course active_all: true
-        deleted_group = @gc.groups.create! name: "DELETE ME", context: @course
-        deleted_group.add_user(@student)
-        rep_names = @assignment.representatives(@teacher).map(&:name)
-        expect(rep_names).to include "DELETE ME"
-
-        deleted_group.destroy
-        rep_names = @assignment.representatives(@teacher).map(&:name)
-        expect(rep_names).not_to include "DELETE ME"
-      end
-    end
-
-    context "quizzes" do
-      it "works for quizzes without quiz_submissions" do
-        quiz = @course.quizzes.create! :title => "Final",
-                                       :quiz_type => "assignment"
-        quiz.did_edit
-        quiz.offer
-
-        assignment = quiz.assignment
-        assignment.grade_student(@student, grade: 1)
-        json = assignment.speed_grader_json(@teacher)
-        expect(json[:submissions].all? { |s|
-          s.has_key? 'submission_history'
-        }).to be_truthy
-      end
-
-      context "with quiz_submissions" do
-        before :once do
-          quiz_with_graded_submission [], :course => @course, :user => @student
-        end
-
-        it "doesn't include quiz_submissions when there are too many attempts" do
-          Setting.set('too_many_quiz_submission_versions', 3)
-          3.times {
-            @quiz_submission.versions.create!
-          }
-          json = @quiz.assignment.speed_grader_json(@teacher)
-          json[:submissions].all? { |s| expect(s["submission_history"].size).to eq 1 }
-        end
-
-        it "returns quiz lateness correctly" do
-          @quiz.time_limit = 10
-          @quiz.save!
-
-          json = @assignment.speed_grader_json(@teacher)
-          expect(json[:submissions].first['submission_history'].first[:submission]['late']).to be_falsey
-
-          @quiz.due_at = 1.day.ago
-          @quiz.save!
-
-          json = @assignment.speed_grader_json(@teacher)
-          expect(json[:submissions].first['submission_history'].first[:submission]['late']).to be_truthy
-        end
-
-        it "returns quiz history for records before and after namespace change" do
-          @quiz.save!
-
-          json = @assignment.speed_grader_json(@teacher)
-          expect(json[:submissions].first['submission_history'].size).to eq 1
-
-          Version.where("versionable_type = 'QuizSubmission'").update_all("versionable_type = 'Quizzes::QuizSubmission'")
-          json = @assignment.reload.speed_grader_json(@teacher)
-          expect(json[:submissions].first['submission_history'].size).to eq 1
-        end
-      end
-    end
-
-    describe "with moderated grading" do
-      before(:once) do
-        course_with_ta :course => @course, :active_all => true
-        assignment_model(:course => @course, :submission_types => 'online_text_entry')
-        rubric_model
-        @association = @rubric.associate_with(@assignment, @course, :purpose => 'grading', :use_for_grading => true)
-
-        @submission = @assignment.submit_homework(@student, :submission_type => 'online_text_entry', :body => 'ahem')
-        @assignment.grade_student(@student, :comment => 'real comment', :score => 1)
-
-        selection = @assignment.moderated_grading_selections.create!(:student => @student)
-
-        @submission.add_comment(:author => @teacher, :comment => 'provisional comment', :provisional => true)
-        teacher_pg = @submission.provisional_grade(@teacher)
-        teacher_pg.update_attribute(:score, 2)
-        @association.assess(
-          :user => @student, :assessor => @teacher, :artifact => teacher_pg,
-          :assessment => {
-            :assessment_type => 'grading',
-            :criterion_crit1 => {
-              :points => 2,
-              :comments => 'a comment',
-            }
-          })
-
-        selection.provisional_grade = teacher_pg
-        selection.save!
-
-        @submission.add_comment(:author => @ta, :comment => 'other provisional comment', :provisional => true)
-        ta_pg = @submission.provisional_grade(@ta)
-        ta_pg.update_attribute(:score, 3)
-        @association.assess(
-          :user => @student, :assessor => @ta, :artifact => ta_pg,
-          :assessment => {
-            :assessment_type => 'grading',
-            :criterion_crit1 => {
-              :points => 3,
-              :comments => 'a comment',
-            }
-          })
-
-        @other_student = user(:active_all => true)
-        student_in_course(:course => @course, :user => @other_student, :active_all => true)
-      end
-
-      it "should return submission comments with null provisional grade" do
-        course_with_ta :course => @course, :active_all => true
-        json = @assignment.speed_grader_json(@ta, :grading_role => :provisional_grader)
-        expect(json['submissions'][0]['submission_comments'].map { |comment| comment['comment'] }).to match_array ['real comment']
-      end
-
-      describe "for provisional grader" do
-        before(:once) do
-          @json = @assignment.speed_grader_json(@ta, :grading_role => :provisional_grader)
-        end
-
-        it "should include only the grader's provisional grades" do
-          expect(@json['submissions'][0]['score']).to eq 3
-          expect(@json['submissions'][0]['provisional_grades']).to be_nil
-        end
-
-        it "should include only the grader's provisional comments (and the real ones)" do
-          expect(@json['submissions'][0]['submission_comments'].map { |comment| comment['comment'] }).to match_array ['other provisional comment', 'real comment']
-        end
-
-        it "should only include the grader's provisional rubric assessments" do
-          ras = @json['context']['students'][0]['rubric_assessments']
-          expect(ras.count).to eq 1
-          expect(ras[0]['assessor_id']).to eq @ta.id
-        end
-
-        it "should determine whether the student needs a provisional grade" do
-          expect(@json['context']['students'][0]['needs_provisional_grade']).to be_falsey
-          expect(@json['context']['students'][1]['needs_provisional_grade']).to be_truthy # other student
-        end
-      end
-
-      describe "for moderator" do
-        before(:once) do
-          @json = @assignment.speed_grader_json(@teacher, :grading_role => :moderator)
-        end
-
-        it "should include the moderator's provisional grades and comments" do
-          expect(@json['submissions'][0]['score']).to eq 2
-          expect(@json['submissions'][0]['submission_comments'].map { |comment| comment['comment'] }).to match_array ['provisional comment', 'real comment']
-        end
-
-        it "should include the moderator's provisional rubric assessments" do
-          ras = @json['context']['students'][0]['rubric_assessments']
-          expect(ras.count).to eq 1
-          expect(ras[0]['assessor_id']).to eq @teacher.id
-        end
-
-        it "should list all provisional grades" do
-          pgs = @json['submissions'][0]['provisional_grades']
-          expect(pgs.size).to eq 2
-          expect(pgs.map { |pg| [pg['score'], pg['scorer_id'], pg['submission_comments'].map{|c| c['comment']}.sort] }).to match_array(
-            [
-              [2.0, @teacher.id, ["provisional comment", "real comment"]],
-              [3.0, @ta.id, ["other provisional comment", "real comment"]]
-            ]
-          )
-        end
-
-        it "should include all the other provisional rubric assessments in their respective grades" do
-          ta_pras = @json['submissions'][0]['provisional_grades'][1]['rubric_assessments']
-          expect(ta_pras.count).to eq 1
-          expect(ta_pras[0]['assessor_id']).to eq @ta.id
-        end
-
-        it "should include whether the provisional grade is selected" do
-          expect(@json['submissions'][0]['provisional_grades'][0]['selected']).to be_truthy
-          expect(@json['submissions'][0]['provisional_grades'][1]['selected']).to be_falsey
-        end
-      end
-
-    end
-  end
-
-=======
->>>>>>> 5f517fdf
   describe "#too_many_qs_versions" do
     it "returns if there are too many versions to load at once" do
       quiz_with_graded_submission [], :course => @course, :user => @student
@@ -3467,27 +3100,31 @@
     context "when the student is in a group" do
       let!(:create_a_group_with_a_submitted_assignment) {
         setup_assignment_with_group
-        @assignment.submit_homework(@u1,
-                                    submission_type: "online_text_entry",
-                                    body: "Some text for you")
+        @assignment.submit_homework(
+          @u1,
+          submission_type: "online_text_entry",
+          body: "Some text for you"
+        )
       }
 
       context "when a comment is submitted" do
         let(:update_assignment_with_comment) {
-          @assignment.update_submission @u2,
-                                        "comment" => "WAT?",
-                                        "group_comment" => true,
-                                        user_id: @course.teachers.first.id
+          @assignment.update_submission(
+            @u2,
+            comment:  "WAT?",
+            group_comment: true,
+            user_id: @course.teachers.first.id
+          )
         }
 
         it "returns an Array" do
-          expect(update_assignment_with_comment.class).to eq Array
+          expect(update_assignment_with_comment).to be_an_instance_of Array
         end
 
         it "creates a comment for each student in the group" do
           expect {
             update_assignment_with_comment
-          }.to change{SubmissionComment.count}.by(@u1.groups.first.users.count)
+          }.to change{ SubmissionComment.count }.by(@u1.groups.first.users.count)
         end
 
         it "creates comments with the same group_comment_id" do
