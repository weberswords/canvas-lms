#
# Copyright (C) 2011 Instructure, Inc.
#
# This file is part of Canvas.
#
# Canvas is free software: you can redistribute it and/or modify it under
# the terms of the GNU Affero General Public License as published by the Free
# Software Foundation, version 3 of the License.
#
# Canvas is distributed in the hope that it will be useful, but WITHOUT ANY
# WARRANTY; without even the implied warranty of MERCHANTABILITY or FITNESS FOR
# A PARTICULAR PURPOSE. See the GNU Affero General Public License for more
# details.
#
# You should have received a copy of the GNU Affero General Public License along
# with this program. If not, see <http://www.gnu.org/licenses/>.
#

require File.expand_path(File.dirname(__FILE__) + '/../spec_helper.rb')

describe Assignment do
  it "should create a new instance given valid attributes" do
    setup_assignment
    @c.assignments.create!(assignment_valid_attributes)
  end

  it "should have a useful state machine" do
    assignment_model
    @a.state.should eql(:published)
    @a.unpublish
    @a.state.should eql(:available)
  end

  it "should always be associated with a group" do
    assignment_model
    @assignment.save!
    @assignment.assignment_group.should_not be_nil
  end

  it "should be associated with a group when the course has no active groups" do
    course_model
    @course.require_assignment_group
    @course.assignment_groups.first.destroy
    @course.assignment_groups.size.should == 1
    @course.assignment_groups.active.size.should == 0
    @assignment = assignment_model(:course => @course)
    @assignment.assignment_group.should_not be_nil
  end

  it "should touch assignment group on create/save" do
    course
    group = @course.assignment_groups.create!(:name => "Assignments")
    AssignmentGroup.update_all({ :updated_at => 1.hour.ago }, { :id => group.id })
    orig_time = group.reload.updated_at.to_i
    a = @course.assignments.build(
                                          "title"=>"test",
                                          "external_tool_tag_attributes"=>{"url"=>"", "new_tab"=>""}
                                  )
    a.assignment_group = group
    a.save!
    @course.assignments.count.should == 1
    group.reload
    group.updated_at.to_i.should_not == orig_time
  end

  it "should be able to submit homework" do
    setup_assignment_with_homework
    @assignment.submissions.size.should eql(1)
    @submission = @assignment.submissions.first
    @submission.user_id.should eql(@user.id)
    @submission.versions.length.should eql(1)
  end

  it "should be able to grade a submission" do
    setup_assignment_without_submission
    s = @assignment.grade_student(@user, :grade => "10")
    s.should be_is_a(Array)
    @assignment.reload
    @assignment.submissions.size.should eql(1)
    @submission = @assignment.submissions.first
    @submission.state.should eql(:graded)
    @submission.should eql(s[0])
    @submission.score.should eql(10.0)
    @submission.user_id.should eql(@user.id)
    @submission.versions.length.should eql(1)
  end

  it "should update a submission's graded_at when grading it" do
    setup_assignment_with_homework
    @assignment.grade_student(@user, :grade => 1)
    @submission = @assignment.submissions.first
    original_graded_at = @submission.graded_at
    new_time = Time.now + 1.hour
    Time.stubs(:now).returns(new_time)
    @assignment.grade_student(@user, :grade => 2)
    @submission.reload
    @submission.graded_at.should_not eql original_graded_at
  end

  context "needs_grading_count" do
    it "should update when submissions transition state" do
      setup_assignment_with_homework
      @assignment.needs_grading_count.should eql(1)
      @assignment.grade_student(@user, :grade => "0")
      @assignment.reload
      @assignment.needs_grading_count.should eql(0)
    end
  
    it "should not update when non-student submissions transition state" do
      assignment_model
      s = Assignment.find_or_create_submission(@assignment.id, @teacher.id)
      s.submission_type = 'online_quiz'
      s.workflow_state = 'submitted'
      s.save!
      @assignment.needs_grading_count.should eql(0)
      s.workflow_state = 'graded'
      s.save!
      @assignment.reload
      @assignment.needs_grading_count.should eql(0)
    end
  
    it "should update when enrollment changes" do
      setup_assignment_with_homework
      @assignment.needs_grading_count.should eql(1)
      @course.offer!
      @course.enrollments.find_by_user_id(@user.id).destroy
      @assignment.reload
      @assignment.needs_grading_count.should eql(0)
      e = @course.enroll_student(@user)
      e.invite
      e.accept
      @assignment.reload
      @assignment.needs_grading_count.should eql(1)
  
      # multiple enrollments should not cause double-counting (either by creating as or updating into "active")
      section2 = @course.course_sections.create!(:name => 's2')
      e2 = @course.enroll_student(@user, 
                                  :enrollment_state => 'invited',
                                  :section => section2,
                                  :allow_multiple_enrollments => true)
      e2.accept
      section3 = @course.course_sections.create!(:name => 's2')
      e3 = @course.enroll_student(@user, 
                                  :enrollment_state => 'active', 
                                  :section => section3,
                                  :allow_multiple_enrollments => true)
      @user.enrollments.count(:conditions => "workflow_state = 'active'").should eql(3)
      @assignment.reload
      @assignment.needs_grading_count.should eql(1)
  
      # and as long as one enrollment is still active, the count should not change
      e2.destroy
      e3.complete
      @assignment.reload
      @assignment.needs_grading_count.should eql(1)
  
      # ok, now gone for good
      e.destroy
      @assignment.reload
      @assignment.needs_grading_count.should eql(0)
      @user.enrollments.count(:conditions => "workflow_state = 'active'").should eql(0)

      # enroll the user as a teacher, it should have no effect
      e4 = @course.enroll_teacher(@user)
      e4.accept
      @assignment.reload
      @assignment.needs_grading_count.should eql(0)
      @user.enrollments.count(:conditions => "workflow_state = 'active'").should eql(1)
    end

    it "updated_at should be set when needs_grading_count changes due to a submission" do
      setup_assignment_with_homework
      @assignment.needs_grading_count.should eql(1)
      old_timestamp = Time.now.utc - 1.minute
      Assignment.update_all({:updated_at => old_timestamp}, {:id => @assignment.id})
      @assignment.grade_student(@user, :grade => "0")
      @assignment.reload
      @assignment.needs_grading_count.should eql(0)
      @assignment.updated_at.should > old_timestamp
    end

    it "updated_at should be set when needs_grading_count changes due to an enrollment change" do
      setup_assignment_with_homework
      old_timestamp = Time.now.utc - 1.minute
      @assignment.needs_grading_count.should eql(1)
      Assignment.update_all({:updated_at => old_timestamp}, {:id => @assignment.id})
      @course.offer!
      @course.enrollments.find_by_user_id(@user.id).destroy
      @assignment.reload
      @assignment.needs_grading_count.should eql(0)
      @assignment.updated_at.should > old_timestamp
    end
  end

  context "needs_grading_count_for_user" do
    it "should only count submissions in the user's visible section(s)" do
      course_with_teacher(:active_all => true)
      @section = @course.course_sections.create!(:name => 'section 2')
      @user2 = user_with_pseudonym(:active_all => true, :name => 'Student2', :username => 'student2@instructure.com')
      @section.enroll_user(@user2, 'StudentEnrollment', 'active')
      @user1 = user_with_pseudonym(:active_all => true, :name => 'Student1', :username => 'student1@instructure.com')
      @course.enroll_student(@user1).update_attribute(:workflow_state, 'active')

      # enroll a section-limited TA
      @ta = user_with_pseudonym(:active_all => true, :name => 'TA1', :username => 'ta1@instructure.com')
      ta_enrollment = @course.enroll_ta(@ta)
      ta_enrollment.limit_privileges_to_course_section = true
      ta_enrollment.workflow_state = 'active'
      ta_enrollment.save!

      # make a submission in each section
      @assignment = @course.assignments.create(:title => "some assignment", :submission_types => ['online_text_entry'])
      @assignment.submit_homework @user1, :submission_type => "online_text_entry", :body => "o hai"
      @assignment.submit_homework @user2, :submission_type => "online_text_entry", :body => "haldo"
      @assignment.reload

      # check the teacher sees both, the TA sees one
      @assignment.needs_grading_count_for_user(@teacher).should eql(2)
      @assignment.needs_grading_count_for_user(@ta).should eql(1)

      # grade an assignment
      @assignment.grade_student(@user1, :grade => "1")
      @assignment.reload

      # check that the numbers changed
      @assignment.needs_grading_count_for_user(@teacher).should eql(1)
      @assignment.needs_grading_count_for_user(@ta).should eql(0)

      # test limited enrollment in multiple sections
      @course.enroll_user(@ta, 'TaEnrollment', :enrollment_state => 'active', :section => @section,
                          :allow_multiple_enrollments => true, :limit_privileges_to_course_section => true)
      @assignment.reload
      @assignment.needs_grading_count_for_user(@ta).should eql(1)
    end
  end

  it "should preserve pass/fail with zero points possible" do
    setup_assignment_without_submission
    @assignment.grading_type = 'pass_fail'
    @assignment.points_possible = 0.0
    @assignment.save
    s = @assignment.grade_student(@user, :grade => 'pass')
    s.should be_is_a(Array)
    @assignment.reload
    @assignment.submissions.size.should eql(1)
    @submission = @assignment.submissions.first
    @submission.state.should eql(:graded)
    @submission.should eql(s[0])
    @submission.score.should eql(0.0)
    @submission.grade.should eql('complete')
    @submission.user_id.should eql(@user.id)

    @assignment.grade_student(@user, :grade => 'fail')
    @assignment.reload
    @assignment.submissions.size.should eql(1)
    @submission = @assignment.submissions.first
    @submission.state.should eql(:graded)
    @submission.should eql(s[0])
    @submission.score.should eql(0.0)
    @submission.grade.should eql('incomplete')
    @submission.user_id.should eql(@user.id)
  end

  it "should preserve pass/fail with no points possible" do
    setup_assignment_without_submission
    @assignment.grading_type = 'pass_fail'
    @assignment.points_possible = nil
    @assignment.save
    s = @assignment.grade_student(@user, :grade => 'pass')
    s.should be_is_a(Array)
    @assignment.reload
    @assignment.submissions.size.should eql(1)
    @submission = @assignment.submissions.first
    @submission.state.should eql(:graded)
    @submission.should eql(s[0])
    @submission.score.should eql(0.0)
    @submission.grade.should eql('complete')
    @submission.user_id.should eql(@user.id)

    @assignment.grade_student(@user, :grade => 'fail')
    @assignment.reload
    @assignment.submissions.size.should eql(1)
    @submission = @assignment.submissions.first
    @submission.state.should eql(:graded)
    @submission.should eql(s[0])
    @submission.score.should eql(0.0)
    @submission.grade.should eql('incomplete')
    @submission.user_id.should eql(@user.id)
  end

  it "should preserve letter grades with zero points possible" do
    setup_assignment_without_submission
    @assignment.grading_type = 'letter_grade'
    @assignment.points_possible = 0.0
    @assignment.save!

    s = @assignment.grade_student(@user, :grade => 'C')
    s.should be_is_a(Array)
    @assignment.reload
    @assignment.submissions.size.should eql(1)
    @submission = @assignment.submissions.first
    @submission.state.should eql(:graded)
    @submission.score.should eql(0.0)
    @submission.grade.should eql('C')
    @submission.user_id.should eql(@user.id)
  end

  it "should preserve letter grades with no points possible" do
    setup_assignment_without_submission
    @assignment.grading_type = 'letter_grade'
    @assignment.points_possible = nil
    @assignment.save!

    s = @assignment.grade_student(@user, :grade => 'C')
    s.should be_is_a(Array)
    @assignment.reload
    @assignment.submissions.size.should eql(1)
    @submission = @assignment.submissions.first
    @submission.state.should eql(:graded)
    @submission.score.should eql(0.0)
    @submission.grade.should eql('C')
    @submission.user_id.should eql(@user.id)
  end

  it "should give a grade to extra credit assignments" do
    setup_assignment_without_submission
    @assignment.grading_type = 'points'
    @assignment.points_possible = 0.0
    @assignment.save
    s = @assignment.grade_student(@user, :grade => "1")
    s.should be_is_a(Array)
    @assignment.reload
    @assignment.submissions.size.should eql(1)
    @submission = @assignment.submissions.first
    @submission.state.should eql(:graded)
    @submission.should eql(s[0])
    @submission.score.should eql(1.0)
    @submission.grade.should eql("1")
    @submission.user_id.should eql(@user.id)

    @submission.score = 2.0
    @submission.save
    @submission.reload
    @submission.grade.should eql("2")
  end

  it "should be able to grade an already-existing submission" do
    setup_assignment_without_submission

    s = @a.submit_homework(@user)
    s2 = @a.grade_student(@user, :grade => "10")
    s.reload
    s.should eql(s2[0])
    # there should only be one version, even though the grade changed
    s.versions.length.should eql(1)
    s2[0].state.should eql(:graded)
  end

  it "should not mark as submitted if no submission" do
    setup_assignment_without_submission

    s = @a.submit_homework(@user)
    s.workflow_state.should == "unsubmitted"
  end

  describe  "interpret_grade" do
    it "should return nil when no grade was entered and assignment uses a grading standard (letter grade)" do
      Assignment.interpret_grade("", 20, GradingStandard.default_grading_standard).should be_nil
    end
  end

  it "should create a new version for each submission" do
    setup_assignment_without_submission
    @a.submit_homework(@user)
    @a.submit_homework(@user)
    @a.submit_homework(@user)
    @a.reload
    @a.submissions.first.versions.length.should eql(3)
  end

  it "should default to unmuted" do
    assignment_model
    @assignment.muted?.should eql false
  end

  it "should be mutable" do
    assignment_model
    @assignment.respond_to?(:mute!).should eql true
    @assignment.mute!
    @assignment.muted?.should eql true
  end

  it "should be unmutable" do
    assignment_model
    @assignment.respond_to?(:unmute!).should eql true
    @assignment.mute!
    @assignment.unmute!
    @assignment.muted?.should eql false
  end

  describe "infer_due_at" do
    it "should set to all_day" do
      assignment_model(:due_at => "Sep 3 2008 12:00am")
      @assignment.all_day.should eql(false)
      @assignment.infer_due_at
      @assignment.save!
      @assignment.all_day.should eql(true)
      @assignment.due_at.strftime("%H:%M").should eql("23:59")
      @assignment.all_day_date.should eql(Date.parse("Sep 3 2008"))
    end

    it "should not set to all_day without infer_due_at call" do
      assignment_model(:due_at => "Sep 3 2008 12:00am")
      @assignment.all_day.should eql(false)
      @assignment.due_at.strftime("%H:%M").should eql("00:00")
      @assignment.all_day_date.should eql(Date.parse("Sep 3 2008"))
    end
  end

  describe "all_day and all_day_date from due_at" do
    def fancy_midnight(opts={})
      zone = opts[:zone] || Time.zone
      Time.use_zone(zone) do
        time = opts[:time] || Time.zone.now
        time.in_time_zone.midnight + 1.day - 1.minute
      end
    end

    before :each do
      @assignment = assignment_model
    end

    it "should interpret 11:59pm as all day with no prior value" do
      @assignment.due_at = fancy_midnight(:zone => 'Alaska')
      @assignment.time_zone_edited = 'Alaska'
      @assignment.save!
      @assignment.all_day.should == true
    end

    it "should interpret 11:59pm as all day with same-tz all-day prior value" do
      @assignment.due_at = fancy_midnight(:zone => 'Alaska') + 1.day
      @assignment.save!
      @assignment.due_at = fancy_midnight(:zone => 'Alaska')
      @assignment.time_zone_edited = 'Alaska'
      @assignment.save!
      @assignment.all_day.should == true
    end

    it "should interpret 11:59pm as all day with other-tz all-day prior value" do
      @assignment.due_at = fancy_midnight(:zone => 'Baghdad')
      @assignment.save!
      @assignment.due_at = fancy_midnight(:zone => 'Alaska')
      @assignment.time_zone_edited = 'Alaska'
      @assignment.save!
      @assignment.all_day.should == true
    end

    it "should interpret 11:59pm as all day with non-all-day prior value" do
      @assignment.due_at = fancy_midnight(:zone => 'Alaska') + 1.hour
      @assignment.save!
      @assignment.due_at = fancy_midnight(:zone => 'Alaska')
      @assignment.time_zone_edited = 'Alaska'
      @assignment.save!
      @assignment.all_day.should == true
    end

    it "should not interpret non-11:59pm as all day no prior value" do
      @assignment.due_at = fancy_midnight(:zone => 'Alaska').in_time_zone('Baghdad')
      @assignment.time_zone_edited = 'Baghdad'
      @assignment.save!
      @assignment.all_day.should == false
    end

    it "should not interpret non-11:59pm as all day with same-tz all-day prior value" do
      @assignment.due_at = fancy_midnight(:zone => 'Alaska')
      @assignment.save!
      @assignment.due_at = fancy_midnight(:zone => 'Alaska') + 1.hour
      @assignment.time_zone_edited = 'Alaska'
      @assignment.save!
      @assignment.all_day.should == false
    end

    it "should not interpret non-11:59pm as all day with other-tz all-day prior value" do
      @assignment.due_at = fancy_midnight(:zone => 'Baghdad')
      @assignment.save!
      @assignment.due_at = fancy_midnight(:zone => 'Alaska') + 1.hour
      @assignment.time_zone_edited = 'Alaska'
      @assignment.save!
      @assignment.all_day.should == false
    end

    it "should not interpret non-11:59pm as all day with non-all-day prior value" do
      @assignment.due_at = fancy_midnight(:zone => 'Alaska') + 1.hour
      @assignment.save!
      @assignment.due_at = fancy_midnight(:zone => 'Alaska') + 2.hour
      @assignment.time_zone_edited = 'Alaska'
      @assignment.save!
      @assignment.all_day.should == false
    end

    it "should preserve all-day when only changing time zone" do
      @assignment.due_at = fancy_midnight(:zone => 'Alaska')
      @assignment.time_zone_edited = 'Alaska'
      @assignment.save!
      @assignment.due_at = fancy_midnight(:zone => 'Alaska').in_time_zone('Baghdad')
      @assignment.time_zone_edited = 'Baghdad'
      @assignment.save!
      @assignment.all_day.should == true
    end

    it "should preserve non-all-day when only changing time zone" do
      @assignment.due_at = fancy_midnight(:zone => 'Alaska').in_time_zone('Baghdad')
      @assignment.save!
      @assignment.due_at = fancy_midnight(:zone => 'Alaska')
      @assignment.time_zone_edited = 'Alaska'
      @assignment.save!
      @assignment.all_day.should == false
    end

    it "should determine date from due_at's timezone" do
      @assignment.due_at = Date.today.in_time_zone('Baghdad') + 1.hour # 01:00:00 AST +03:00 today
      @assignment.time_zone_edited = 'Baghdad'
      @assignment.save!
      @assignment.all_day_date.should == Date.today

      @assignment.due_at = @assignment.due_at.in_time_zone('Alaska') - 2.hours # 12:00:00 AKDT -08:00 previous day
      @assignment.time_zone_edited = 'Alaska'
      @assignment.save!
      @assignment.all_day_date.should == Date.today - 1.day
    end

    it "should preserve all-day date when only changing time zone" do
      @assignment.due_at = Date.today.in_time_zone('Baghdad') # 00:00:00 AST +03:00 today
      @assignment.time_zone_edited = 'Baghdad'
      @assignment.save!
      @assignment.due_at = @assignment.due_at.in_time_zone('Alaska') # 13:00:00 AKDT -08:00 previous day
      @assignment.time_zone_edited = 'Alaska'
      @assignment.save!
      @assignment.all_day_date.should == Date.today
    end

    it "should preserve non-all-day date when only changing time zone" do
      @assignment.due_at = Date.today.in_time_zone('Alaska') - 11.hours # 13:00:00 AKDT -08:00 previous day
      @assignment.save!
      @assignment.due_at = @assignment.due_at.in_time_zone('Baghdad') # 00:00:00 AST +03:00 today
      @assignment.time_zone_edited = 'Baghdad'
      @assignment.save!
      @assignment.all_day_date.should == Date.today - 1.day
    end
  end

  it "should destroy group overrides when the group category changes" do
    @assignment = assignment_model
    @assignment.group_category = @assignment.context.group_categories.create!
    @assignment.save!

    overrides = 5.times.map do
      override = @assignment.assignment_overrides.build
      override.set = @assignment.group_category.groups.create!
      override.save!

      override.workflow_state.should == 'active'
      override
    end

    @assignment.group_category = @assignment.context.group_categories.create!
    @assignment.save!

    overrides.each do |override|
      override.reload

      override.workflow_state.should == 'deleted'
      override.versions.size.should == 2
      override.assignment_version.should == @assignment.version_number
    end
  end

  it "should respond to #overridden_for(user)" do
    student_in_course
    @assignment = assignment_model(:course => @course, :due_at => 5.days.from_now)

    @override = assignment_override_model(:assignment => @assignment)
    @override.override_due_at(7.days.from_now)
    @override.save!

    @override_student = @override.assignment_override_students.build
    @override_student.user = @student
    @override_student.save!

    @overridden = @assignment.overridden_for(@student)
    @overridden.due_at.should == @override.due_at
  end

  describe "#overrides_visible_to(user)" do
    before :each do
      @assignment = assignment_model
      @override = assignment_override_model(:assignment => @assignment)
      @override.set = @course.default_section
      @override.save!
    end

    it "should delegate to visible_to on the active overrides by default" do
      @expected_value = Object.new
      @assignment.active_assignment_overrides.expects(:visible_to).with(@teacher, @course).returns(@expected_value)
      @assignment.overrides_visible_to(@teacher).should == @expected_value
    end

    it "should allow overriding the scope" do
      @override.destroy
      @assignment.overrides_visible_to(@teacher).should be_empty
      @assignment.overrides_visible_to(@teacher, @assignment.assignment_overrides).should == [@override]
    end

    it "should skip the visible_to application if the scope is already empty" do
      @override.destroy
      @assignment.active_assignment_overrides.expects(:visible_to).times(0)
      @assignment.overrides_visible_to(@teacher)
    end

    it "should return a scope" do
      # can't use "should respond_to", because that delegates to the instantiated Array
      lambda{ @assignment.overrides_visible_to(@teacher).scoped({}) }.should_not raise_exception
    end
  end

  context "concurrent inserts" do
    def concurrent_inserts
      assignment_model
      user_model
      @course.enroll_student(@user).update_attribute(:workflow_state, 'accepted')
      @assignment.context.reload

      dummy_sub = Submission.new
      dummy_sub.assignment_id = @assignment.id
      dummy_sub.user_id = @user.id

      real_sub = Submission.new
      real_sub.assignment_id = @assignment.id
      real_sub.user_id = @user.id
      real_sub.save!

      Submission.expects(:find_or_initialize_by_assignment_id_and_user_id).
        twice.
        returns(dummy_sub).
        returns(real_sub)

      sub = nil
      lambda {
        sub = yield(@assignment, @user)
      }.should_not raise_error
      sub.should_not be_new_record
      sub.should_not eql dummy_sub
      sub.should eql real_sub
    end

    it "should handle them gracefully in find_or_create_submission" do
      concurrent_inserts do |assignment, user|
        Assignment.find_or_create_submission(assignment.id, user.id)
      end
    end

    it "should handle them gracefully in submit_homework" do
      concurrent_inserts do |assignment, user|
        assignment.submit_homework(user, :body => "test")
      end
    end
  end

  context "peer reviews" do
    it "should assign peer reviews" do
      setup_assignment
      assignment_model

      @submissions = []
      users = []
      10.times do |i|
        users << User.create(:name => "user #{i}")
      end
      users.each do |u|
        @c.enroll_user(u)
      end
      @a.reload
      users.each do |u|
        @submissions << @a.submit_homework(u, :submission_type => "online_url", :url => "http://www.google.com")
      end
      @a.peer_review_count = 1
      res = @a.assign_peer_reviews
      res.length.should eql(@submissions.length)
      @submissions.each do |s|
        res.map{|a| a.asset}.should be_include(s)
        res.map{|a| a.assessor_asset}.should be_include(s)
      end
    end

    it "should assign when already graded" do
      setup_assignment
      assignment_model

      @submissions = []
      users = []
      10.times do |i|
        users << User.create(:name => "user #{i}")
      end
      users.each do |u|
        @c.enroll_user(u)
      end
      @a.reload
      users.each do |u|
        @submissions << @a.submit_homework(u, :submission_type => "online_url", :url => "http://www.google.com")
        @a.grade_student(u, :grader => @teacher, :grade => '100')
      end
      @a.peer_review_count = 1
      res = @a.assign_peer_reviews
      res.length.should eql(@submissions.length)
      @submissions.each do |s|
        res.map{|a| a.asset}.should be_include(s)
        res.map{|a| a.assessor_asset}.should be_include(s)
      end
    end

    it "should allow setting peer_reviews_assign_at" do
      setup_assignment
      assignment_model
      now = Time.now
      @assignment.peer_reviews_assign_at = now
      @assignment.peer_reviews_assign_at.should == now
    end

    it "should assign multiple peer reviews" do
      setup_assignment
      assignment_model
      @a.reload
      @submissions = []
      3.times do |i|
        e = @c.enroll_user(User.create(:name => "user #{i}"))
        @submissions << @a.submit_homework(e.user, :submission_type => "online_url", :url => "http://www.google.com")
      end
      @a.peer_review_count = 2
      res = @a.assign_peer_reviews
      res.length.should eql(@submissions.length * 2)
      @submissions.each do |s|
        assets = res.select{|a| a.asset == s}
        assets.length.should be > 0 #eql(2)
        assets.map{|a| a.assessor_id}.uniq.length.should eql(assets.length)

        assessors = res.select{|a| a.assessor_asset == s}
        assessors.length.should eql(2)
        assessors[0].asset_id.should_not eql(assessors[1].asset_id)
      end
    end

    it "should assign late peer reviews" do
      setup_assignment
      assignment_model

      @submissions = []
      5.times do |i|
        e = @c.enroll_user(User.create(:name => "user #{i}"))
        @a.context.reload
        @submissions << @a.submit_homework(e.user, :submission_type => "online_url", :url => "http://www.google.com")
      end
      @a.peer_review_count = 2
      res = @a.assign_peer_reviews
      res.length.should eql(@submissions.length * 2)
      # @submissions.each do |s|
        # # This user should have two unique assessors assigned
        # assets = res.select{|a| a.asset == s}
        # assets.length.should be > 0 #eql(2)
        # assets.map{|a| a.assessor_id}.uniq.length.should eql(assets.length)

        # # This user should be assigned two unique submissions to assess
        # assessors = res.select{|a| a.assessor_asset == s}
        # assessors.length.should eql(2)
        # assessors[0].asset_id.should_not eql(assessors[1].asset_id)
      # end
      e = @c.enroll_user(User.create(:name => "new user"))
      @a.reload
      s = @a.submit_homework(e.user, :submission_type => "online_url", :url => "http://www.google.com")
      res = @a.assign_peer_reviews
      res.length.should >= 2
      res.any?{|a| a.assessor_asset == s}.should eql(true)
    end

    it "should assign late peer reviews to each other if there is more than one" do
      setup_assignment
      assignment_model
      @a.reload
      @submissions = []
      10.times do |i|
        e = @c.enroll_user(User.create(:name => "user #{i}"))
        @submissions << @a.submit_homework(e.user, :submission_type => "online_url", :url => "http://www.google.com")
      end
      @a.peer_review_count = 2
      res = @a.assign_peer_reviews
      res.length.should eql(@submissions.length * 2)
      # @submissions.each do |s|
        # assets = res.select{|a| a.asset == s}
        # assets.length.should be > 0 #eql(2)
        # assets.map{|a| a.assessor_id}.uniq.length.should eql(assets.length)

        # assessors = res.select{|a| a.assessor_asset == s}
        # assessors.length.should eql(2)
        # assessors[0].asset_id.should_not eql(assessors[1].asset_id)
      # end

      @late_submissions = []
      3.times do |i|
        e = @c.enroll_user(User.create(:name => "new user #{i}"))
        @a.reload
        @late_submissions << @a.submit_homework(e.user, :submission_type => "online_url", :url => "http://www.google.com")
      end
      res = @a.assign_peer_reviews
      res.length.should >= 6
      ids = @late_submissions.map{|s| s.user_id}
      # @late_submissions.each do |s|
        # assets = res.select{|a| a.asset == s}
        # assets.length.should be > 0 #eql(2)
        # assets.all?{|a| a.assessor_id != s.user_id && ids.include?(a.assessor_id) }.should eql(true)

        # assessor_assets = res.select{|a| a.assessor_asset == s}
        # assessor_assets.length.should eql(2)
        # assets.all?{|a| a.assessor_id != s.user_id && ids.include?(a.assessor_id) }.should eql(true)
      # end
    end
  end

  context "publishing" do
    it "should publish automatically if set that way" do
      course_model(:publish_grades_immediately => true)
      @course.offer!
      @enr1 = @course.enroll_student(@stu1 = user)
      @enr2 = @course.enroll_student(@stu2 = user)
      @assignment = @course.assignments.create(:title => "asdf", :points_possible => 10)
      @assignment.should be_published
      @sub1 = @assignment.grade_student(@stu1, :grade => 9).first
      @sub1.score.should == 9.0
      @sub1.published_score.should == @sub1.score
    end

    it "should NOT publish automatically if set that way" do
      course_model(:publish_grades_immediately => false)
      @course.offer!
      @enr1 = @course.enroll_student(@stu1 = user)
      @enr2 = @course.enroll_student(@stu2 = user)
      @assignment = @course.assignments.create(:title => "asdf", :points_possible => 10)
      @assignment.should_not be_published
      @sub1 = @assignment.grade_student(@stu1, :grade => 9).first
      @sub1.score.to_f.should == 9.0
      @sub1.published_score.should == @sub1.score
      # Took this out until someone asks for it
      # @sub1.published_score.should_not == @sub1.score
    end

    it "should publish past submissions when the assignment is published" do
      course_model(:publish_grades_immediately => false)
      @course.offer!
      @enr1 = @course.enroll_student(@stu1 = user)
      @enr2 = @course.enroll_student(@stu2 = user)
      @assignment = @course.assignments.create(:title => "asdf", :points_possible => 10)
      @assignment.should_not be_published
      @sub1 = @assignment.grade_student(@stu1, :grade => 9).first
      @sub1.score.should == 9
      # Took this out until someone asks for it
      # @sub1.published_score.should_not == @sub1.score
      @sub1.published_score.should == @sub1.score
      @assignment.reload
      @assignment.submissions.should be_include(@sub1)
      @assignment.publish!
      @assignment.should be_published
      @sub1.reload
      @sub1.score.should == 9
      @sub1.published_score.should == @sub1.score
    end

    it "should re-publish correctly" do
      course_model(:publish_grades_immediately => false)
      @course.offer!
      @enr1 = @course.enroll_student(@stu1 = user)
      @enr2 = @course.enroll_student(@stu2 = user)
      @assignment = @course.assignments.create(:title => "asdf", :points_possible => 10)
      @assignment.should_not be_published
      @sub1 = @assignment.grade_student(@stu1, :grade => 9).first
      @sub1.score.should == 9
      @sub1.published_score.should == @sub1.score
      # Took this out until someone asks for it
      # @sub1.published_score.should_not == @sub1.score
      @assignment.reload
      @assignment.submissions.should be_include(@sub1)
      @assignment.publish!
      @assignment.should be_published
      @sub1.reload
      @sub1.score.should == 9
      @sub1.published_score.should == @sub1.score
      @assignment.unpublish!
      @assignment.should_not be_published
      @sub1 = @assignment.grade_student(@stu1, :grade => 8).first
      @sub1.score.should == 8
      @sub1.published_score.should == 8
      # Took this out until someone asks for it
      # @sub1.published_score.should == 9
      @sub2 = @assignment.grade_student(@stu2, :grade => 7).first
      @sub2.score.should == 7
      # Took this out until someone asks for it
      # @sub2.published_score.should == nil
      @sub2.published_score.should == 7
      @assignment.reload
      @assignment.submissions.should be_include(@sub2)
      @assignment.publish!
      @assignment.should be_published
      @sub1.reload
      @sub1.score.should == 8
      @sub1.published_score == 8
      @sub2.reload
      @sub2.score.should == 7
      @sub2.published_score.should == 7
    end

    it "should fire off assignment graded notification on first publish" do
      setup_unpublished_assignment_with_students
      @assignment.publish!
      @assignment.should be_published
      @assignment.messages_sent.should be_include("Assignment Graded")
      @sub1.messages_sent.should be_empty
    end

    it "should not fire off assignment graded notification on first publish if muted" do
      setup_unpublished_assignment_with_students
      @assignment.mute!
      @assignment.publish!
      @assignment.should be_muted
      @assignment.messages_sent.should_not be_include("Assignment Graded")
    end

    it "should fire off submission graded notifications if already published" do
      setup_unpublished_assignment_with_students
      @assignment.publish!
      @assignment.should be_published
      @sub2 = @assignment.grade_student(@stu2, :grade => 8).first
      @sub2.messages_sent.should be_include("Submission Graded")
      @sub2.messages_sent.should_not be_include("Submission Grade Changed")
      @sub2.update_attributes(:graded_at => Time.now - 60*60)
      @sub2 = @assignment.grade_student(@stu2, :grade => 9).first
      @sub2.messages_sent.should_not be_include("Submission Graded")
      @sub2.messages_sent.should be_include("Submission Grade Changed")
    end

    it "should not fire off submission graded notifications if already published but muted" do
      setup_unpublished_assignment_with_students
      @assignment.publish!
      @assignment.mute!
      @sub2 = @assignment.grade_student(@stu2, :grade => 8).first
      @sub2.messages_sent.should_not be_include("Submission Graded")
      @sub2.update_attributes(:graded_at => Time.now - 60*60)
      @sub2 = @assignment.grade_student(@stu2, :grade => 9).first
      @sub2.messages_sent.should_not be_include("Submission Grade Changed")
    end

    it "should not fire off assignment graded notification if started as published" do
      setup_assignment
      Notification.create!(:name => "Assignment Graded")
      @assignment2 = @course.assignments.create(:title => "new assignment")
      @assignment2.workflow_state = 'published'
      @assignment2.messages_sent.should_not be_include("Assignment Graded")
    end

    it "should update grades when assignment changes" do
      setup_assignment_without_submission
      @a.update_attributes(:grading_type => 'letter_grade', :points_possible => 20)
      @teacher = @a.context.enroll_user(User.create(:name => "user 1"), 'TeacherEnrollment').user
      @student = @a.context.enroll_user(User.create(:name => "user 1"), 'StudentEnrollment').user
      @enrollment = @student.enrollments.first
      @assignment.reload
      @sub = @assignment.grade_student(@student, :grader => @teacher, :grade => 'C').first
      @sub.grade.should eql('C')
      @sub.score.should eql(15.2)
      run_transaction_commit_callbacks
      @enrollment.reload.computed_current_score.should == 76

      @assignment.points_possible = 30
      @assignment.save!
      @sub.reload
      @sub.score.should eql(15.2)
      @sub.grade.should eql('F')
      run_transaction_commit_callbacks
      @enrollment.reload.computed_current_score.should == 50.7
    end

    it "should accept lowercase letter grades" do
      setup_assignment_without_submission
      @a.update_attributes(:grading_type => 'letter_grade', :points_possible => 20)
      @teacher = @a.context.enroll_user(User.create(:name => "user 1"), 'TeacherEnrollment').user
      @student = @a.context.enroll_user(User.create(:name => "user 1"), 'StudentEnrollment').user
      @assignment.reload
      @sub = @assignment.grade_student(@student, :grader => @teacher, :grade => 'c').first
      @sub.grade.should eql('C')
      @sub.score.should eql(15.2)
    end

    it "should not fire off assignment graded notification on second publish" do
      setup_unpublished_assignment_with_students
      @assignment.publish!
      @assignment.should be_published
      @assignment.messages_sent.should be_include("Assignment Graded")
      @assignment.clear_broadcast_messages
      @assignment.messages_sent.should be_empty
      @assignment.unpublish!
      @assignment.should be_available
      @assignment.messages_sent.should_not be_include("Assignment Graded")
      @assignment.publish!
      @assignment.should be_published
      @assignment.messages_sent.should_not be_include("Assignment Graded")
    end

    it "should not fire off submission graded notifications while unpublished" do
      setup_unpublished_assignment_with_students
      @assignment.publish!
      @assignment.should be_published
      @assignment.unpublish!
      @assignment.should be_available
      @sub2 = @assignment.grade_student(@stu2, :grade => 8).first
      @sub2.messages_sent.should be_empty
      @sub2.update_attributes(:graded_at => Time.now - 60*60)
      @sub2 = @assignment.grade_student(@stu2, :grade => 9).first
      @sub2.messages_sent.should be_empty
    end

    it" should fire off submission graded notifications on second publish" do
      setup_unpublished_assignment_with_students
      @assignment.publish!
      @assignment.should be_published
      @assignment.clear_broadcast_messages
      @assignment.unpublish!
      @assignment.should be_available
      @assignment.messages_sent.should be_empty
      @sub2 = @assignment.grade_student(@stu2, :grade => 8).first
      @sub2.messages_sent.should be_empty
      @sub2.update_attributes(:graded_at => Time.now - 60*60)
      @assignment.reload
      @assignment.publish!
      @assignment.should be_published
      @assignment.messages_sent.should_not be_include("Assignment Graded")
      @assignment.updated_submissions.should_not be_nil
      @assignment.updated_submissions.should_not be_empty
      @assignment.updated_submissions.sort_by(&:id).first.messages_sent.should be_empty
      @assignment.updated_submissions.sort_by(&:id).last.messages_sent.should be_include("Submission Grade Changed")
    end
  end

  context "to_json" do
    it "should include permissions if specified" do
      assignment_model
      @course.offer!
      @enr1 = @course.enroll_teacher(@teacher = user)
      @enr1.accept
      @assignment.to_json.should_not match(/permissions/)
      @assignment.to_json(:permissions => {:user => nil}).should match(/\"permissions\"\s*:\s*\{\}/)
      @assignment.grants_right?(@teacher, nil, :create).should eql(true)
      @assignment.to_json(:permissions => {:user => @teacher, :session => nil}).should match(/\"permissions\"\s*:\s*\{\"/)
      hash = ActiveSupport::JSON.decode(@assignment.to_json(:permissions => {:user => @teacher, :session => nil}))
      hash["assignment"].should_not be_nil
      hash["assignment"]["permissions"].should_not be_nil
      hash["assignment"]["permissions"].should_not be_empty
      hash["assignment"]["permissions"]["read"].should eql(true)
    end

    it "should serialize with roots included in nested elements" do
      course_model
      @course.assignments.create!(:title => "some assignment")
      hash = ActiveSupport::JSON.decode(@course.to_json(:include => :assignments))
      hash["course"].should_not be_nil
      hash["course"]["assignments"].should_not be_empty
      hash["course"]["assignments"][0].should_not be_nil
      hash["course"]["assignments"][0]["assignment"].should_not be_nil
    end

    it "should serialize with permissions" do
      assignment_model
      @course.offer!
      @enr1 = @course.enroll_teacher(@teacher = user)
      @enr1.accept
      hash = ActiveSupport::JSON.decode(@course.to_json(:permissions => {:user => @teacher, :session => nil} ))
      hash["course"].should_not be_nil
      hash["course"]["permissions"].should_not be_nil
      hash["course"]["permissions"].should_not be_empty
      hash["course"]["permissions"]["read"].should eql(true)
    end

    it "should exclude root" do
      assignment_model
      @course.offer!
      @enr1 = @course.enroll_teacher(@teacher = user)
      @enr1.accept
      hash = ActiveSupport::JSON.decode(@course.to_json(:include_root => false, :permissions => {:user => @teacher, :session => nil} ))
      hash["course"].should be_nil
      hash["name"].should eql(@course.name)
      hash["permissions"].should_not be_nil
      hash["permissions"].should_not be_empty
      hash["permissions"]["read"].should eql(true)
    end

    it "should include group_category" do
      assignment_model(:group_category => "Something")
      hash = ActiveSupport::JSON.decode(@assignment.to_json)
      hash["assignment"]["group_category"].should == "Something"
    end
  end

  context "ical" do
    it ".to_ics should not fail for null due dates" do
      assignment_model(:due_at => "")
      res = @assignment.to_ics
      res.should_not be_nil
      res.match(/DTSTART/).should be_nil
    end

    it ".to_ics should not return data for null due dates" do
      assignment_model(:due_at => "")
      res = @assignment.to_ics(false)
      res.should be_nil
    end

    it ".to_ics should return string data for assignments with due dates" do
      Time.zone = 'UTC'
      assignment_model(:due_at => "Sep 3 2008 11:55am")
      # force known value so we can check serialization
      @assignment.updated_at = Time.at(1220443500) # 3 Sep 2008 12:05pm (UTC)
      res = @assignment.to_ics
      res.should_not be_nil
      res.match(/DTEND:20080903T115500Z/).should_not be_nil
      res.match(/DTSTART:20080903T115500Z/).should_not be_nil
      res.match(/DTSTAMP:20080903T120500Z/).should_not be_nil
    end

    it ".to_ics should return string data for assignments with due dates in correct tz" do
      Time.zone = 'Alaska' # -0800
      assignment_model(:due_at => "Sep 3 2008 11:55am")
      # force known value so we can check serialization
      @assignment.updated_at = Time.at(1220472300) # 3 Sep 2008 12:05pm (AKDT)
      res = @assignment.to_ics
      res.should_not be_nil
      res.match(/DTEND:20080903T195500Z/).should_not be_nil
      res.match(/DTSTART:20080903T195500Z/).should_not be_nil
      res.match(/DTSTAMP:20080903T200500Z/).should_not be_nil
    end

    it ".to_ics should return data for assignments with due dates" do
      Time.zone = 'UTC'
      assignment_model(:due_at => "Sep 3 2008 11:55am")
      # force known value so we can check serialization
      @assignment.updated_at = Time.at(1220443500) # 3 Sep 2008 12:05pm (UTC)
      res = @assignment.to_ics(false)
      res.should_not be_nil
      res.start.icalendar_tzid.should == 'UTC'
      res.start.strftime('%Y-%m-%dT%H:%M:%S').should == Time.zone.parse("Sep 3 2008 11:55am").in_time_zone('UTC').strftime('%Y-%m-%dT%H:%M:00')
      res.end.icalendar_tzid.should == 'UTC'
      res.end.strftime('%Y-%m-%dT%H:%M:%S').should == Time.zone.parse("Sep 3 2008 11:55am").in_time_zone('UTC').strftime('%Y-%m-%dT%H:%M:00')
      res.dtstamp.icalendar_tzid.should == 'UTC'
      res.dtstamp.strftime('%Y-%m-%dT%H:%M:%S').should == Time.zone.parse("Sep 3 2008 12:05pm").in_time_zone('UTC').strftime('%Y-%m-%dT%H:%M:00')
    end

    it ".to_ics should return data for assignments with due dates in correct tz" do
      Time.zone = 'Alaska' # -0800
      assignment_model(:due_at => "Sep 3 2008 11:55am")
      # force known value so we can check serialization
      @assignment.updated_at = Time.at(1220472300) # 3 Sep 2008 12:05pm (AKDT)
      res = @assignment.to_ics(false)
      res.should_not be_nil
      res.start.icalendar_tzid.should == 'UTC'
      res.start.strftime('%Y-%m-%dT%H:%M:%S').should == Time.zone.parse("Sep 3 2008 11:55am").in_time_zone('UTC').strftime('%Y-%m-%dT%H:%M:00')
      res.end.icalendar_tzid.should == 'UTC'
      res.end.strftime('%Y-%m-%dT%H:%M:%S').should == Time.zone.parse("Sep 3 2008 11:55am").in_time_zone('UTC').strftime('%Y-%m-%dT%H:%M:00')
      res.dtstamp.icalendar_tzid.should == 'UTC'
      res.dtstamp.strftime('%Y-%m-%dT%H:%M:%S').should == Time.zone.parse("Sep 3 2008 12:05pm").in_time_zone('UTC').strftime('%Y-%m-%dT%H:%M:00')
    end

    it ".to_ics should return string dates for all_day events" do
      Time.zone = 'UTC'
      assignment_model(:due_at => "Sep 3 2008 11:59pm")
      @assignment.all_day.should eql(true)
      res = @assignment.to_ics
      res.match(/DTSTART;VALUE=DATE:20080903/).should_not be_nil
      res.match(/DTEND;VALUE=DATE:20080903/).should_not be_nil
    end

    it ".to_ics should return a plain-text description and alt html description" do
      html = %{<div>
        This assignment is due December 16th. Plz discuss the reading.
        <p> </p>
        <p>Test.</p>
      </div>}
      assignment_model(:due_at => "Sep 3 2008 12:00am", :description => html)
      ev = @assignment.to_ics(false)
      ev.description.should == "This assignment is due December 16th. Plz discuss the reading.\n  \n\n\n Test."
      ev.x_alt_desc.should == html.strip
    end

    it ".to_ics should run the description through api_user_content to translate links" do
      html = %{<a href="/calendar">Click!</a>}
      assignment_model(:due_at => "Sep 3 2008 12:00am", :description => html)
      ev = @assignment.to_ics(false)
      ev.description.should == "[Click!](http://localhost/calendar)"
      ev.x_alt_desc.should == %{<a href="http://localhost/calendar">Click!</a>}
    end
  end

  context "quizzes and topics" do
    it "should create a quiz if none exists and specified" do
      assignment_model(:submission_types => "online_quiz")
      @a.reload
      @a.submission_types.should eql('online_quiz')
      @a.quiz.should_not be_nil
      @a.quiz.assignment_id.should eql(@a.id)
      @a.due_at = Time.now
      @a.save
      @a.reload
      @a.quiz.should_not be_nil
      @a.quiz.assignment_id.should eql(@a.id)
    end

    it "should delete a quiz if no longer specified" do
      assignment_model(:submission_types => "online_quiz")
      @a.reload
      @a.submission_types.should eql('online_quiz')
      @a.quiz.should_not be_nil
      @a.quiz.assignment_id.should eql(@a.id)
      @a.submission_types = 'on_paper'
      @a.save!
      @a.reload
      @a.quiz.should be_nil
    end

    it "should not delete the assignment when unlinked from a quiz" do
      assignment_model(:submission_types => "online_quiz")
      @a.reload
      @a.submission_types.should eql('online_quiz')
      @quiz = @a.quiz
      @quiz.should_not be_nil
      @quiz.state.should eql(:created)
      @quiz.assignment_id.should eql(@a.id)
      @a.submission_types = 'on_paper'
      @a.save!
      @quiz = Quiz.find(@quiz.id)
      @quiz.assignment_id.should eql(nil)
      @quiz.state.should eql(:deleted)
      @a.reload
      @a.quiz.should be_nil
      @a.state.should eql(:published)
    end

    it "should not delete the quiz if non-empty when unlinked" do
      assignment_model(:submission_types => "online_quiz")
      @a.reload
      @a.submission_types.should eql('online_quiz')
      @quiz = @a.quiz
      @quiz.should_not be_nil
      @quiz.assignment_id.should eql(@a.id)
      @quiz.quiz_questions.create!()
      @quiz.generate_quiz_data
      @quiz.save!
      @a.quiz.reload
      @quiz.root_entries.should_not be_empty
      @a.submission_types = 'on_paper'
      @a.save!
      @a.reload
      @a.quiz.should be_nil
      @a.state.should eql(:published)
      @quiz = Quiz.find(@quiz.id)
      @quiz.assignment_id.should eql(nil)
      @quiz.state.should eql(:created)
    end

    it "should grab the original quiz if unlinked and relinked" do
      assignment_model(:submission_types => "online_quiz")
      @a.reload
      @a.submission_types.should eql('online_quiz')
      @quiz = @a.quiz
      @quiz.should_not be_nil
      @quiz.assignment_id.should eql(@a.id)
      @a.quiz.reload
      @a.submission_types = 'on_paper'
      @a.save!
      @a.submission_types = 'online_quiz'
      @a.save!
      @a.reload
      @a.quiz.should eql(@quiz)
      @a.state.should eql(:published)
      @quiz.reload
      @quiz.state.should eql(:created)
    end

    it "should create a discussion_topic if none exists and specified" do
      assignment_model(:submission_types => "discussion_topic")
      @a.submission_types.should eql('discussion_topic')
      @a.discussion_topic.should_not be_nil
      @a.discussion_topic.assignment_id.should eql(@a.id)
      @a.due_at = Time.now
      @a.save
      @a.reload
      @a.discussion_topic.should_not be_nil
      @a.discussion_topic.assignment_id.should eql(@a.id)
    end

    it "should delete a discussion_topic if no longer specified" do
      assignment_model(:submission_types => "discussion_topic")
      @a.submission_types.should eql('discussion_topic')
      @a.discussion_topic.should_not be_nil
      @a.discussion_topic.assignment_id.should eql(@a.id)
      @a.submission_types = 'on_paper'
      @a.save!
      @a.reload
      @a.discussion_topic.should be_nil
    end

    it "should not delete the assignment when unlinked from a topic" do
      assignment_model(:submission_types => "discussion_topic")
      @a.submission_types.should eql('discussion_topic')
      @topic = @a.discussion_topic
      @topic.should_not be_nil
      @topic.state.should eql(:active)
      @topic.assignment_id.should eql(@a.id)
      @a.submission_types = 'on_paper'
      @a.save!
      @topic = DiscussionTopic.find(@topic.id)
      @topic.assignment_id.should eql(nil)
      @topic.state.should eql(:deleted)
      @a.reload
      @a.discussion_topic.should be_nil
      @a.state.should eql(:published)
    end

    it "should not delete the topic if non-empty when unlinked" do
      assignment_model(:submission_types => "discussion_topic")
      @a.submission_types.should eql('discussion_topic')
      @topic = @a.discussion_topic
      @topic.should_not be_nil
      @topic.assignment_id.should eql(@a.id)
      @topic.discussion_entries.create!(:user => @user, :message => "testing")
      @a.discussion_topic.reload
      @a.submission_types = 'on_paper'
      @a.save!
      @a.reload
      @a.discussion_topic.should be_nil
      @a.state.should eql(:published)
      @topic = DiscussionTopic.find(@topic.id)
      @topic.assignment_id.should eql(nil)
      @topic.state.should eql(:active)
    end

    it "should grab the original topic if unlinked and relinked" do
      assignment_model(:submission_types => "discussion_topic")
      @a.submission_types.should eql('discussion_topic')
      @topic = @a.discussion_topic
      @topic.should_not be_nil
      @topic.assignment_id.should eql(@a.id)
      @topic.discussion_entries.create!(:user => @user, :message => "testing")
      @a.discussion_topic.reload
      @a.submission_types = 'on_paper'
      @a.save!
      @a.submission_types = 'discussion_topic'
      @a.save!
      @a.reload
      @a.discussion_topic.should eql(@topic)
      @a.state.should eql(:published)
      @topic.reload
      @topic.state.should eql(:active)
    end

    it "should clear the lock_at date when converted to a graded topic" do
      assignment_model
      @a.lock_at = 10.days.from_now
      @a.submission_types = "discussion_topic"
      @a.save!
      @a.lock_at.should be_nil
    end
  end

  context "broadcast policy" do
    context "due date changed" do
      it "should create a message when an assignment due date has changed" do
        Notification.create(:name => 'Assignment Due Date Changed')
        assignment_model(:title => 'Assignment with unstable due date')
        @a.context.offer!
        @a.created_at = 1.month.ago
        @a.due_at = Time.now + 60
        @a.save!
        @a.messages_sent.should be_include('Assignment Due Date Changed')
      end

      it "should NOT create a message when everything but the assignment due date has changed" do
        Notification.create(:name => 'Assignment Due Date Changed')
        t = Time.parse("Sep 1, 2009 5:00pm")
        assignment_model(:title => 'Assignment with unstable due date', :due_at => t)
        @a.due_at.should eql(t)
        @a.context.offer!
        @a.submission_types = "online_url"
        @a.title = "New Title"
        @a.due_at = t + 1
        @a.description = "New description"
        @a.points_possible = 50
        @a.save!
        @a.messages_sent.should_not be_include('Assignment Due Date Changed')
      end
    end

    context "assignment graded" do
      it "should notify students when their grade is changed" do
        setup_unpublished_assignment_with_students
        @assignment.publish!
        @assignment.should be_published
        @sub2 = @assignment.grade_student(@stu2, :grade => 8).first
        @sub2.messages_sent.should_not be_empty
        @sub2.messages_sent['Submission Graded'].should_not be_nil
        @sub2.messages_sent['Submission Grade Changed'].should be_nil
        @sub2.update_attributes(:graded_at => Time.now - 60*60)
        @sub2 = @assignment.grade_student(@stu2, :grade => 9).first
        @sub2.messages_sent.should_not be_empty
        @sub2.messages_sent['Submission Graded'].should be_nil
        @sub2.messages_sent['Submission Grade Changed'].should_not be_nil
      end

      it "should not notify students when their grade is changed if muted" do
        setup_unpublished_assignment_with_students
        @assignment.publish!
        @assignment.mute!
        @assignment.should be_muted
        @sub2 = @assignment.grade_student(@stu2, :grade => 8).first
        @sub2.update_attributes(:graded_at => Time.now - 60*60)
        @sub2 = @assignment.grade_student(@stu2, :grade => 9).first
        @sub2.messages_sent.should be_empty
      end

      it "should not notify students of grade changes if unpublished" do
        setup_unpublished_assignment_with_students
        @assignment.publish!
        @assignment.should be_published
        @assignment.unpublish!
        @assignment.should be_available
        @sub2 = @assignment.grade_student(@stu2, :grade => 8).first
        @sub2.messages_sent.should be_empty
        @sub2.update_attributes(:graded_at => Time.now - 60*60)
        @sub2 = @assignment.grade_student(@stu2, :grade => 9).first
        @sub2.messages_sent.should be_empty
      end

      it "should notify affected students on a mass-grade change" do
        setup_unpublished_assignment_with_students
        @assignment.publish!
        @assignment.set_default_grade(:default_grade => 10)
        @assignment.messages_sent.should_not be_nil
        @assignment.messages_sent['Assignment Graded'].should_not be_nil
      end

      it "should not notify affected students on a mass-grade change if muted" do
        setup_unpublished_assignment_with_students
        @assignment.publish!
        @assignment.mute!
        @assignment.set_default_grade(:default_grade => 10)
        @assignment.messages_sent.should be_empty
      end

      it "should notify affected students of a grade change when the assignment is republished" do
        setup_unpublished_assignment_with_students
        @assignment.publish!
        @assignment.should be_published
        @assignment.unpublish!
        @assignment.should be_available
        @sub2 = @assignment.grade_student(@stu2, :grade => 8).first
        @sub2.messages_sent.should be_empty
        @sub2.update_attributes(:graded_at => Time.now - 60*60)
        @assignment.reload
        @assignment.publish!
        @subs = @assignment.updated_submissions
        @subs.should_not be_nil
        @subs.should_not be_empty
        @sub = @subs.detect{|s| s.user_id == @stu2.id }
        @sub.messages_sent.should_not be_nil
        @sub.messages_sent['Submission Grade Changed'].should_not be_nil
        @sub = @subs.detect{|s| s.user_id != @stu2.id }
        @sub.messages_sent.should_not be_nil
        @sub.messages_sent['Submission Grade Changed'].should be_nil
      end

      it "should not notify unaffected students of a grade change when the assignment is republished" do
        setup_unpublished_assignment_with_students
        @assignment.publish!
        @assignment.should be_published
        @assignment.unpublish!
        @assignment.should be_available
        @assignment.publish!
        @subs = @assignment.updated_submissions
        @subs.should_not be_nil
        @sub = @subs.first
        @sub.messages_sent.should_not be_nil
        @sub.messages_sent['Submission Grade Changed'].should be_nil
      end

      it "should include re-submitted submissions in the list of submissions needing grading" do
        setup_unpublished_assignment_with_students
        @enr1.accept!
        @assignment.publish!
        @assignment.should be_published
        @assignment.submissions.size.should == 1
        Assignment.need_grading_info(15, []).find_by_id(@assignment.id).should be_nil
        @assignment.submit_homework(@stu1, :body => "Changed my mind!")
        @sub1.reload
        @sub1.body.should == "Changed my mind!"
        Assignment.need_grading_info(15, []).find_by_id(@assignment.id).should_not be_nil
      end
    end

    context "assignment changed" do
      it "should create a message when an assigment changes after it's been published" do
        Notification.create(:name => 'Assignment Changed')
        assignment_model
        @a.context.offer!
        @a.created_at = Time.parse("Jan 2 2000")
        @a.description = "something different"
        @a.notify_of_update = true
        @a.save
        @a.messages_sent.should be_include('Assignment Changed')
      end

      it "should NOT create a message when an assigment changes SHORTLY AFTER it's been created" do
        Notification.create(:name => 'Assignment Changed')
        assignment_model
        @a.context.offer!
        @a.description = "something different"
        @a.save
        @a.messages_sent.should_not be_include('Assignment Changed')
      end

      it "should not create a message when a muted assignment changes" do
        assignment_model
        @a.mute!
        Notification.create :name => "Assignment Changed"
        @a.context.offer!
        @a.description = "something different"
        @a.save
        @a.messages_sent.should be_empty
      end

      # it "should NOT create a message when the content changes to an empty string" do
        # Notification.create(:name => 'Assignment Changed')
        # assignment_model(:name => 'Assignment with unstable due date')
        # @a.context.offer!
        # @a.description = ""
        # @a.created_at = Date.new
        # @a.save!
        # @a.messages_sent.should_not be_include('Assignment Changed')
      # end
    end

    context "assignment created" do
      # it "should create a message when an assigment is added to a course in process" do
      #   Notification.create(:name => 'Assignment Created')
      #   @course = Course.create
      #   @course.offer
      #   assignment_model(:context => @course)
      #   require 'rubygems'
      #   require 'ruby-debug'
      #   debugger
      #   @a.messages_sent.should be_include('Assignment Created')
      # end
    end

    context "assignment graded" do
      it "should create a message when an assignment is published" do
        setup_assignment
        Notification.create(:name => 'Assignment Graded')
        @user = User.create
        assignment_model
        @a.unpublish!
        @a.context.offer!
        @c.enroll_student(@user)
#        @students = [@user]
#        @a.stubs(:participants).returns(@students)
#        @a.participants.should be_include(@user)
        @a.previously_published = false
        @a.save
        @a.publish!
        @a.messages_sent.should be_include('Assignment Graded')
      end
    end


  end
  context "group assignment" do
    it "should submit the homework for all students in the same group" do
      setup_assignment_with_group
      sub = @a.submit_homework(@u1, :submission_type => "online_text_entry", :body => "Some text for you")
      sub.user_id.should eql(@u1.id)
      @a.reload
      subs = @a.submissions
      subs.length.should eql(2)
      subs.map(&:group_id).uniq.should eql([@group.id])
      subs.map(&:submission_type).uniq.should eql(['online_text_entry'])
      subs.map(&:body).uniq.should eql(['Some text for you'])
    end
    it "should submit the homework for all students in the group if grading them individually" do
      setup_assignment_with_group
      @a.update_attribute(:grade_group_students_individually, true)
      res = @a.submit_homework(@u1, :submission_type => "online_text_entry", :body => "Test submission")
      @a.reload
      submissions = @a.submissions
      submissions.length.should eql 2
      submissions.map(&:group_id).uniq.should eql [@group.id]
      submissions.map(&:submission_type).uniq.should eql ["online_text_entry"]
      submissions.map(&:body).uniq.should eql ["Test submission"]
    end
    it "should update submission for all students in the same group" do
      setup_assignment_with_group
      res = @a.grade_student(@u1, :grade => "10")
      res.should_not be_nil
      res.should_not be_empty
      res.length.should eql(2)
      res.map{|s| s.user}.should be_include(@u1)
      res.map{|s| s.user}.should be_include(@u2)
    end
    it "should create an initial submission comment for only the submitter by default" do
      setup_assignment_with_group
      sub = @a.submit_homework(@u1, :submission_type => "online_text_entry", :body => "Some text for you", :comment => "hey teacher, i hate my group. i did this entire project by myself :(")
      sub.user_id.should eql(@u1.id)
      sub.submission_comments.size.should eql 1
      @a.reload
      other_sub = (@a.submissions - [sub])[0]
      other_sub.submission_comments.size.should eql 0
    end
    it "should add a submission comment for only the specified user by default" do
      setup_assignment_with_group
      res = @a.grade_student(@u1, :comment => "woot")
      res.should_not be_nil
      res.should_not be_empty
      res.length.should eql(1)
      res.find{|s| s.user == @u1}.submission_comments.should_not be_empty
      res.find{|s| s.user == @u2}.should be_nil #.submission_comments.should be_empty
    end
    it "should update submission for only the individual student if set thay way" do
      setup_assignment_with_group
      @a.update_attribute(:grade_group_students_individually, true)
      res = @a.grade_student(@u1, :grade => "10")
      res.should_not be_nil
      res.should_not be_empty
      res.length.should eql(1)
      res[0].user.should eql(@u1)
    end
    it "should create an initial submission comment for all group members if specified" do
      setup_assignment_with_group
      sub = @a.submit_homework(@u1, :submission_type => "online_text_entry", :body => "Some text for you", :comment => "ohai teacher, we had so much fun working together", :group_comment => "1")
      sub.user_id.should eql(@u1.id)
      sub.submission_comments.size.should eql 1
      @a.reload
      other_sub = (@a.submissions - [sub])[0]
      other_sub.submission_comments.size.should eql 1
    end
    it "should add a submission comment for all group members if specified" do
      setup_assignment_with_group
      res = @a.grade_student(@u1, :comment => "woot", :group_comment => "1")
      res.should_not be_nil
      res.should_not be_empty
      res.length.should eql(2)
      res.find{|s| s.user == @u1}.submission_comments.should_not be_empty
      res.find{|s| s.user == @u2}.submission_comments.should_not be_empty
      # all the comments should have the same group_comment_id, for deletion
      comments = SubmissionComment.for_assignment_id(@a.id).all
      comments.size.should == 2
      group_comment_id = comments[0].group_comment_id
      group_comment_id.should be_present
      comments.all? { |c| c.group_comment_id == group_comment_id }.should be_true
    end
    it "return the single submission if the user is not in a group" do
      setup_assignment_with_group
      res = @a.grade_student(@u3, :comment => "woot", :group_comment => "1")
      res.should_not be_nil
      res.should_not be_empty
      res.length.should eql(1)
      comments = res.find{|s| s.user == @u3}.submission_comments
      comments.size.should == 1
      comments[0].group_comment_id.should be_nil
    end
  end

  context "adheres_to_policy" do
    it "should return the same grants_right? with nil parameters" do
      course_with_teacher(:active_all => true)
      @assignment = @course.assignments.create!(:title => "some assignment")
      rights = @assignment.grants_rights?(@user)
      rights.should_not be_empty
      rights.should == @assignment.grants_rights?(@user, nil)
      rights.should == @assignment.grants_rights?(@user, nil, nil)
    end

    it "should serialize permissions" do
      course_with_teacher(:active_all => true)
      @assignment = @course.assignments.create!(:title => "some assignment")
      data = ActiveSupport::JSON.decode(@assignment.to_json(:permissions => {:user => @user, :session => nil})) rescue nil
      data.should_not be_nil
      data['assignment'].should_not be_nil
      data['assignment']['permissions'].should_not be_nil
      data['assignment']['permissions'].should_not be_empty
    end
  end

  context "assignment reminders" do
    it "should generate reminders" do
      course_with_student
      d = Time.now
      @assignment = @course.assignments.create!(:title => "some assignment", :due_at => d + 1.week, :submission_types => "online_url")
      @assignment.generate_reminders!
      @assignment.assignment_reminders.should_not be_nil
      @assignment.assignment_reminders.length.should eql(1)
      @assignment.assignment_reminders[0].user_id.should eql(@user.id)
      @assignment.assignment_reminders[0].remind_at.should eql(@assignment.due_at - @user.reminder_time_for_due_dates)
    end
  end

  context "clone_for" do
    it "should clone for another course" do
      course_with_teacher
      @assignment = @course.assignments.create!(:title => "some assignment")
      @assignment.update_attribute(:needs_grading_count, 5)
      course
      @new_assignment = @assignment.clone_for(@course)
      @new_assignment.context.should_not eql(@assignment.context)
      @new_assignment.title.should eql(@assignment.title)
      @new_assignment.needs_grading_count.should == 0
    end
  end

  context "modules" do
    it "should be locked when part of a locked module" do
      course :active_all => true
      student_in_course
      ag = @course.assignment_groups.create!
      a1 = ag.assignments.create!(:context => course)
      a1.locked_for?(@user).should be_false

      m = @course.context_modules.create!
      ct = ContentTag.new
      ct.content_id = a1.id
      ct.content_type = 'Assignment'
      ct.context_id = course.id
      ct.context_type = 'Course'
      ct.title = "Assignment"
      ct.tag_type = "context_module"
      ct.context_module_id = m.id
      ct.context_code = "course_#{@course.id}"
      ct.save!

      m.unlock_at = Time.now.in_time_zone + 1.day
      m.save
      a1.reload
      a1.locked_for?(@user).should be_true
    end
  end

  context "group_students" do
    it "should return [nil, [student]] unless the assignment has a group_category" do
      @assignment = assignment_model
      @student = user_model
      @assignment.group_students(@student).should == [nil, [@student]]
    end

    it "should return [nil, [student]] if the context doesn't have any active groups in the same category" do
      @assignment = assignment_model(:group_category => "Fake Category")
      @student = user_model
      @assignment.group_students(@student).should == [nil, [@student]]
    end

    it "should return [nil, [student]] if the student isn't in any of the candidate groups" do
      @assignment = assignment_model(:group_category => "Category")
      @group = @course.groups.create(:name => "Group", :group_category => @assignment.group_category)
      @student = user_model
      @assignment.group_students(@student).should == [nil, [@student]]
    end

    it "should return [group, [students from group]] if the student is in one of the candidate groups" do
      @assignment = assignment_model(:group_category => "Category")
      @course.enroll_student(@student1 = user_model)
      @course.enroll_student(@student2 = user_model)
      @course.enroll_student(@student3 = user_model)
      @group1 = @course.groups.create(:name => "Group 1", :group_category => @assignment.group_category)
      @group1.add_user(@student1)
      @group1.add_user(@student2)
      @group2 = @course.groups.create(:name => "Group 2", :group_category => @assignment.group_category)
      @group2.add_user(@student3)

      # have to reload because the enrolled students above don't show up in
      # Course#students until the course has been reloaded
      result = @assignment.reload.group_students(@student1)
      result.first.should == @group1
      result.last.map{ |u| u.id }.sort.should == [@student1, @student2].map{ |u| u.id }.sort
    end
  end

  it "should maintain the deprecated group_category attribute" do
    assignment = assignment_model
    assignment.read_attribute(:group_category).should be_nil
    assignment.group_category = assignment.context.group_categories.create(:name => "my category")
    assignment.save
    assignment.reload
    assignment.read_attribute(:group_category).should eql("my category")
    assignment.group_category = nil
    assignment.save
    assignment.reload
    assignment.read_attribute(:group_category).should be_nil
  end

  it "should provide has_group_category?" do
    assignment = assignment_model
    assignment.has_group_category?.should be_false
    assignment.group_category = assignment.context.group_categories.create(:name => "my category")
    assignment.has_group_category?.should be_true
    assignment.group_category = nil
    assignment.has_group_category?.should be_false
  end

  context "turnitin settings" do
    it "should sanitize bad data" do
      assignment = assignment_model
      assignment.turnitin_settings = {
        :originality_report_visibility => 'invalid',
        :s_paper_check => '2',
        :internet_check => '2',
        :journal_check => '2',
        :exclude_biblio => '2',
        :exclude_quoted => '2',
        :exclude_type => '3',
        :exclude_value => 'asdf',
        :bogus => 'haha'
      }
      assignment.turnitin_settings.should eql({
        :originality_report_visibility => 'immediate',
        :s_paper_check => '0',
        :internet_check => '0',
        :journal_check => '0',
        :exclude_biblio => '0',
        :exclude_quoted => '0',
        :exclude_type => '0',
        :exclude_value => ''
      })
    end

    it "should persist :created across changes" do
      assignment = assignment_model
      assignment.turnitin_settings = Turnitin::Client.default_assignment_turnitin_settings
      assignment.save
      assignment.turnitin_settings[:created] = true
      assignment.save
      assignment.reload
      assignment.turnitin_settings[:created].should be_true

      assignment.turnitin_settings = Turnitin::Client.default_assignment_turnitin_settings.merge(:s_paper_check => '0')
      assignment.save
      assignment.reload
      assignment.turnitin_settings[:created].should be_true
    end

    it "should clear out :current" do
      assignment = assignment_model
      assignment.turnitin_settings = Turnitin::Client.default_assignment_turnitin_settings
      assignment.save
      assignment.turnitin_settings[:current] = true
      assignment.save
      assignment.reload
      assignment.turnitin_settings[:current].should be_true

      assignment.turnitin_settings = Turnitin::Client.default_assignment_turnitin_settings.merge(:s_paper_check => '0')
      assignment.save
      assignment.reload
      assignment.turnitin_settings[:current].should be_nil
    end
  end

  context "generate comments from submissions" do
    def create_and_submit
      setup_assignment_without_submission

      @attachment = @user.attachments.new :filename => "homework.doc"
      @attachment.content_type = "foo/bar"
      @attachment.size = 10
      @attachment.save!

      @submission = @assignment.submit_homework @user, :submission_type => :online_upload, :attachments => [@attachment]
    end

    it "should infer_comment_context_from_filename" do
      create_and_submit
      ignore_file = "/tmp/._why_macos_why.txt"
      @assignment.instance_variable_set :@ignored_files, []
      @assignment.send(:infer_comment_context_from_filename, ignore_file).should be_nil
      @assignment.instance_variable_get(:@ignored_files).should == [ignore_file]

      filename = [@user.last_name_first, @user.id, @attachment.id, @attachment.display_name].join("_")

      @assignment.send(:infer_comment_context_from_filename, filename).should == ({
        :user => @user,
        :submission => @submission,
        :filename => filename,
        :display_name => @attachment.display_name
      })
      @assignment.instance_variable_get(:@ignored_files).should == [ignore_file]
    end

    it "should mark comments as hidden for submission zip uploads" do
      create_and_submit
      @assignment.muted = true
      @assignment.save!

      temp = Tempfile.new('sub.txt')

      group = {:user => @user, :submission => @submission, :display_name => 'sub.txt', :filename => temp.path}

      fake = mock()
      fake.stubs(:map).returns([])
      fake.stubs(:unzip_files).returns(fake)
      ZipExtractor.stubs(:new).returns(fake)
      @assignment.stubs(:partition_for_user).returns([[group]])

      @assignment.generate_comments_from_files(temp.path, @user)

      @submission.reload
      @submission.submission_comments.last.hidden.should == true
    end
  end

  context "attribute freezing" do
    before do
      course
      @asmnt = @course.assignments.create!(:title => 'lock locky')
      @att_map = {"lock_at" => "yes",
                  "assignment_group" => "no",
                  "title" => "no",
                  "assignment_group_id" => "no",
                  "submission_types" => "yes",
                  "points_possible" => "yes",
                  "description" => "yes",
                  "grading_type" => "yes"}
    end

    def stub_plugin
      PluginSetting.stubs(:settings_for_plugin).returns(@att_map)
    end

    it "should not be frozen if not copied" do
      stub_plugin
      @asmnt.freeze_on_copy = true
      @asmnt.frozen?.should == false
      @att_map.each_key{|att| @asmnt.att_frozen?(att).should == false}
    end

    it "should not be frozen if copied but not frozen set" do
      stub_plugin
      @asmnt.copied = true
      @asmnt.frozen?.should == false
      @att_map.each_key{|att| @asmnt.att_frozen?(att).should == false}
    end

    it "should not be frozen if plugin not enabled" do
      @asmnt.copied = true
      @asmnt.freeze_on_copy = true
      @asmnt.frozen?.should == false
      @att_map.each_key{|att| @asmnt.att_frozen?(att).should == false}
    end

    context "assignments are frozen" do
      append_before (:each) do
        stub_plugin
        @asmnt.copied = true
        @asmnt.freeze_on_copy = true
        @admin = account_admin_user(opts={})
        teacher_in_course(:course => @course)
      end

      it "should be frozen" do
        @asmnt.frozen?.should == true
      end

      it "should flag specific attributes as frozen for no user" do
        @att_map.each_pair do |att, setting|
          @asmnt.att_frozen?(att).should == (setting == "yes")
        end
      end

      it "should flag specific attributes as frozen for teacher" do
        @att_map.each_pair do |att, setting|
          @asmnt.att_frozen?(att, @teacher).should == (setting == "yes")
        end
      end

      it "should not flag attributes as frozen for admin" do
        @att_map.each_pair do |att, setting|
          @asmnt.att_frozen?(att, @admin).should == false
        end
      end

      it "should be frozen for nil user" do
        @asmnt.frozen_for_user?(nil).should == true
      end

      it "should be frozen for teacher" do
        @asmnt.frozen_for_user?(@teacher).should == true
      end

      it "should not be frozen for admin" do
        @asmnt.frozen_for_user?(@admin).should == false
      end

      it "should not validate if saving without user" do
        @asmnt.description = "new description"
        @asmnt.save
        @asmnt.valid?.should == false
        @asmnt.errors["description"].should == "You don't have permission to edit the locked attribute description"
      end

      it "should allow teacher to edit unlocked attributes" do
        @asmnt.title = "new title"
        @asmnt.updating_user = @teacher
        @asmnt.save!

        @asmnt.reload
        @asmnt.title.should == "new title"
      end

      it "should not allow teacher to edit locked attributes" do
        @asmnt.description = "new description"
        @asmnt.updating_user = @teacher
        @asmnt.save

        @asmnt.valid?.should == false
        @asmnt.errors["description"].should == "You don't have permission to edit the locked attribute description"

        @asmnt.reload
        @asmnt.description.should_not == "new title"
      end

      it "should allow admin to edit unlocked attributes" do
        @asmnt.description = "new description"
        @asmnt.updating_user = @admin
        @asmnt.save!

        @asmnt.reload
        @asmnt.description.should == "new description"
      end

    end

  end

  context "not_locked named_scope" do
    before :each do
      course_with_student_logged_in(:active_all => true)
      assignment_quiz([], :course => @course, :user => @user)
      # Setup default values for tests (leave unsaved for easy changes)
      @quiz.unlock_at = nil
      @quiz.lock_at = nil
      @quiz.due_at = 2.days.from_now
    end
    it "should include assignments with no locks" do
      @quiz.save!
      list = Assignment.not_locked.all
      list.size.should eql 1
      list.first.title.should eql 'Test Assignment'
    end
    it "should include assignments with unlock_at in the past" do
      @quiz.unlock_at = 1.day.ago
      @quiz.save!
      list = Assignment.not_locked.all
      list.size.should eql 1
      list.first.title.should eql 'Test Assignment'
    end
    it "should include assignments where lock_at is future" do
      @quiz.lock_at = 1.day.from_now
      @quiz.save!
      list = Assignment.not_locked.all
      list.size.should eql 1
      list.first.title.should eql 'Test Assignment'
    end
    it "should include assignments where unlock_at is in the past and lock_at is future" do
      @quiz.unlock_at = 1.day.ago
      @quiz.lock_at = 1.day.from_now
      @quiz.save!
      list = Assignment.not_locked.all
      list.size.should eql 1
      list.first.title.should eql 'Test Assignment'
    end
    it "should not include assignments where unlock_at is in future" do
      @quiz.unlock_at = 1.hour.from_now
      @quiz.save!
      Assignment.not_locked.count.should == 0
    end
    it "should not include assignments where lock_at is in past" do
      @quiz.lock_at = 1.hours.ago
      @quiz.save!
      Assignment.not_locked.count.should == 0
    end
  end

  context "destroy" do
    it "should destroy the associated discussion topic" do
      group_discussion_assignment
      @assignment.destroy
      @topic.reload.should be_deleted
      @assignment.reload.should be_deleted
    end

    it "should not revive the discussion if touched after destroyed" do
      group_discussion_assignment
      @assignment.destroy
      @topic.reload.should be_deleted
      @assignment.touch
      @topic.reload.should be_deleted
    end
  end

  describe "speed_grader_json" do
    it "should include comments' created_at" do
      setup_assignment_with_homework
      @submission = @assignment.submissions.first
      @comment = @submission.add_comment(:comment => 'comment')
      json = @assignment.speed_grader_json(@user)
<<<<<<< HEAD
      json[:submissions].first[:submission_comments].first[:created_at].should == @comment.created_at
=======
      json[:submissions].first[:submission_comments].first[:created_at].to_i.should eql @comment.created_at.to_i
>>>>>>> 4a491cc4
    end
  end
end

def setup_assignment_with_group
  assignment_model(:group_category => "Study Groups")
  @group = @a.context.groups.create!(:name => "Study Group 1", :group_category => @a.group_category)
  @u1 = @a.context.enroll_user(User.create(:name => "user 1")).user
  @u2 = @a.context.enroll_user(User.create(:name => "user 2")).user
  @u3 = @a.context.enroll_user(User.create(:name => "user 3")).user
  @group.add_user(@u1)
  @group.add_user(@u2)
  @assignment.reload
end
def setup_assignment_without_submission
  # Established course too, as a context
  assignment_model
  user_model
  e = @course.enroll_student(@user)
  e.invite
  e.accept
  @assignment.reload
end

def setup_assignment_with_homework
  setup_assignment_without_submission
  res = @assignment.submit_homework(@user, {:submission_type => 'online_text_entry', :body => 'blah'})
  res.should_not be_nil
  res.should be_is_a(Submission)
  @assignment.reload
end

def setup_unpublished_assignment_with_students
  Notification.create!(:name => "Assignment Graded")
  Notification.create!(:name => "Submission Graded")
  Notification.create!(:name => "Submission Grade Changed")
  course_model(:publish_grades_immediately => false)
  @course.offer!
  @enr1 = @course.enroll_student(@stu1 = user)
  @enr2 = @course.enroll_student(@stu2 = user)
  @assignment = @course.assignments.create(:title => "asdf", :points_possible => 10)
  @assignment.should_not be_published
  @sub1 = @assignment.grade_student(@stu1, :grade => 9).first
  @sub1.score.should == 9
  # Took this out until it is asked for
  # @sub1.published_score.should_not == @sub1.score
  @sub1.published_score.should == @sub1.score
  @assignment.reload
  @assignment.submissions.should be_include(@sub1)
end

def setup_assignment
  @u = factory_with_protected_attributes(User, :name => "some user", :workflow_state => "registered")
  @c = course_model(:workflow_state => "available")
  @c.enroll_student(@u)
end<|MERGE_RESOLUTION|>--- conflicted
+++ resolved
@@ -2118,11 +2118,7 @@
       @submission = @assignment.submissions.first
       @comment = @submission.add_comment(:comment => 'comment')
       json = @assignment.speed_grader_json(@user)
-<<<<<<< HEAD
-      json[:submissions].first[:submission_comments].first[:created_at].should == @comment.created_at
-=======
       json[:submissions].first[:submission_comments].first[:created_at].to_i.should eql @comment.created_at.to_i
->>>>>>> 4a491cc4
     end
   end
 end
