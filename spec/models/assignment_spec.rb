#
# Copyright (C) 2011 - present Instructure, Inc.
#
# This file is part of Canvas.
#
# Canvas is free software: you can redistribute it and/or modify it under
# the terms of the GNU Affero General Public License as published by the Free
# Software Foundation, version 3 of the License.
#
# Canvas is distributed in the hope that it will be useful, but WITHOUT ANY
# WARRANTY; without even the implied warranty of MERCHANTABILITY or FITNESS FOR
# A PARTICULAR PURPOSE. See the GNU Affero General Public License for more
# details.
#
# You should have received a copy of the GNU Affero General Public License along
# with this program. If not, see <http://www.gnu.org/licenses/>.
#

require 'spec_helper'
require_relative '../selenium/helpers/groups_common'
require_relative '../lti2_spec_helper'

describe Assignment do
  include_context 'lti2_spec_helper'

  describe 'relationships' do
    it { is_expected.to have_one(:score_statistic).dependent(:destroy) }
    it { is_expected.to have_many(:moderation_graders) }
    it { is_expected.to have_many(:moderation_grader_users) }
  end

  before :once do
    course_with_teacher(active_all: true)
    @initial_student = student_in_course(active_all: true, user_name: 'a student').user
  end

  # workaround for our version of shoulda-matchers not having the 'optional' method
  it { is_expected.to belong_to(:grader_section).class_name('CourseSection') }
  it { is_expected.not_to validate_presence_of(:grader_section) }
  it { is_expected.to belong_to(:final_grader).class_name('User') }
  it { is_expected.not_to validate_presence_of(:final_grader) }

  it "should create a new instance given valid attributes" do
    course = @course.assignments.create!(assignment_valid_attributes)
    expect(course).to be_valid
  end

  it "should set the lti_context_id on create" do
    assignment = @course.assignments.create!(assignment_valid_attributes)
    expect(assignment.lti_context_id).to be_present
  end

  it "allows assignment to be found by lti_context_id" do
    assignment = @course.assignments.create!(assignment_valid_attributes)
    expect(@course.assignments.api_id("lti_context_id:#{assignment.lti_context_id}")).to eq assignment
  end

  it "should have a useful state machine" do
    assignment_model(course: @course)
    expect(@a.state).to eql(:published)
    @a.unpublish
    expect(@a.state).to eql(:unpublished)
  end

  it "should always be associated with a group" do
    assignment_model(course: @course)
    @assignment.save!
    expect(@assignment.assignment_group).not_to be_nil
  end

  it "should be associated with a group when the course has no active groups" do
    @course.require_assignment_group
    @course.assignment_groups.first.destroy
    expect(@course.assignment_groups.size).to eq 1
    expect(@course.assignment_groups.active.size).to eq 0
    @assignment = assignment_model(:course => @course)
    expect(@assignment.assignment_group).not_to be_nil
  end

  it "should touch assignment group on create/save" do
    group = @course.assignment_groups.create!(:name => "Assignments")
    AssignmentGroup.where(:id => group).update_all(:updated_at => 1.hour.ago)
    orig_time = group.reload.updated_at.to_i
    a = @course.assignments.build("title"=>"test")
    a.assignment_group = group
    a.save!
    expect(@course.assignments.count).to eq 1
    group.reload
    expect(group.updated_at.to_i).not_to eq orig_time
  end

  it "should be able to submit homework" do
    setup_assignment_with_homework
    expect(@assignment.submissions.size).to eql(1)
    @submission = @assignment.submissions.first
    expect(@submission.user_id).to eql(@user.id)
    expect(@submission.versions.length).to eql(1)
  end

  it "should validate grading_type inclusion" do
    @invalid_grading_type = "invalid"
    @assignment = Assignment.new(assignment_valid_attributes.merge({
      course: @course,
      grading_type: @invalid_grading_type
    }))

    expect(@assignment).not_to be_valid
    expect(@assignment.errors[:grading_type]).not_to be_nil
  end

  describe 'default values' do
    it 'sets grader_count to 0' do
      assignment = Assignment.create!(
        course: @course,
        name: 'some assignment',
        anonymous_grading: true
      )
      expect(assignment.grader_count).to be 0
    end
  end

  describe 'callbacks' do
    describe 'apply_late_policy' do
      it "calls apply_late_policy for the assignment if points_possible changes" do
        assignment = @course.assignments.new(assignment_valid_attributes)
        expect(LatePolicyApplicator).to receive(:for_assignment).with(assignment)

        assignment.update!(points_possible: 3.14)
      end

      it 'invokes the LatePolicyApplicator for this assignment if grading type changes but due dates do not' do
        assignment = @course.assignments.new(assignment_valid_attributes)

        allow(assignment).to receive(:update_cached_due_dates?).and_return(false)
        allow(assignment).to receive(:saved_change_to_grading_type?).and_return(true)
        expect(LatePolicyApplicator).to receive(:for_assignment).with(assignment)

        assignment.save!
      end

      it 'invokes the LatePolicyApplicator only once if grading type changes and due dates also change' do
        assignment = @course.assignments.new(assignment_valid_attributes)

        allow(assignment).to receive(:update_cached_due_dates?).and_return(true)
        allow(assignment).to receive(:saved_change_to_grading_type?).and_return(true)
        expect(LatePolicyApplicator).to receive(:for_assignment).with(assignment).once

        assignment.save!
      end

      it 'does not invoke the LatePolicyApplicator if neither grading type nor due dates change' do
        assignment = @course.assignments.new(assignment_valid_attributes)

        allow(assignment).to receive(:update_cached_due_dates?).and_return(false)
        allow(assignment).to receive(:saved_change_to_grading_type?).and_return(false)
        expect(LatePolicyApplicator).not_to receive(:for_assignment).with(assignment)

        assignment.save!
      end

      it 'invokes the LatePolicyApplicator only once if grading type does not change but due dates change' do
        assignment = @course.assignments.new(assignment_valid_attributes)

        allow(assignment).to receive(:update_cached_due_dates?).and_return(true)
        allow(assignment).to receive(:saved_change_to_grading_type?).and_return(false)
        expect(LatePolicyApplicator).to receive(:for_assignment).with(assignment).once

        assignment.save!
      end
    end

    describe 'update_cached_due_dates' do
      it 'invokes DueDateCacher if due_at is changed' do
        assignment = @course.assignments.new(assignment_valid_attributes)
        expect(DueDateCacher).to receive(:recompute).with(assignment, update_grades: true)

        assignment.update!(due_at: assignment.due_at + 1.day)
      end

      it 'invokes DueDateCacher if workflow_state is changed' do
        assignment = @course.assignments.new(assignment_valid_attributes)
        expect(DueDateCacher).to receive(:recompute).with(assignment, update_grades: true)

        assignment.destroy
      end

      it 'invokes DueDateCacher if only_visible_to_overrides is changed' do
        assignment = @course.assignments.new(assignment_valid_attributes)
        expect(DueDateCacher).to receive(:recompute).with(assignment, update_grades: true)

        assignment.update!(only_visible_to_overrides: !assignment.only_visible_to_overrides?)
      end

      it 'invokes DueDateCacher if moderated_grading is changed' do
        assignment = @course.assignments.new(assignment_valid_attributes)
        expect(DueDateCacher).to receive(:recompute).with(assignment, update_grades: true)

        assignment.update!(moderated_grading: !assignment.moderated_grading, grader_count: 2)
      end

      it 'invokes DueDateCacher after save when moderated_grading becomes enabled' do
        assignment = @course.assignments.create!(assignment_valid_attributes)
        assignment.reload

        expect(DueDateCacher).to receive(:recompute).with(assignment, update_grades: true)

        assignment.moderated_grading = true
        assignment.grader_count = 2

        assignment.update_cached_due_dates
      end

      it 'invokes DueDateCacher if called in a before_save context' do
        assignment = @course.assignments.new(assignment_valid_attributes)
        allow(assignment).to receive(:update_cached_due_dates?).and_return(true)
        expect(DueDateCacher).to receive(:recompute).with(assignment, update_grades: true)

        assignment.save!
      end

      it 'invokes DueDateCacher if called in an after_save context' do
        assignment = @course.assignments.new(assignment_valid_attributes)

        Assignment.suspend_callbacks(:update_cached_due_dates) do
          assignment.update!(due_at: assignment.due_at + 1.day)
        end

        expect(DueDateCacher).to receive(:recompute).with(assignment, update_grades: true)

        assignment.update_cached_due_dates
      end
    end
  end

  describe "scope: expects_submissions" do
    it 'includes assignments expecting online submissions' do
      assignment_model(submission_types: "online_text_entry,online_url,online_upload", course: @course)
      expect(Assignment.submittable).not_to be_empty
    end

    it 'excludes submissions for assignments expecting on_paper submissions' do
      assignment_model(submission_types: "on_paper", course: @course)
      expect(Assignment.submittable).to be_empty
    end

    it 'excludes submissions for assignments expecting external_tool submissions' do
      assignment_model(submission_types: "external_tool", course: @course)
      expect(Assignment.submittable).to be_empty
    end

    it 'excludes submissions for assignments expecting wiki_page submissions' do
      assignment_model(submission_types: "wiki_page", course: @course)
      expect(Assignment.submittable).to be_empty
    end

    it 'excludes submissions for assignments not expecting submissions' do
      assignment_model(submission_types: "none", course: @course)
      expect(Assignment.submittable).to be_empty
    end
  end

  describe '#ordered_moderation_graders_with_slot_taken' do
    let(:teacher1) { @course.enroll_teacher(User.create!, enrollment_state: :active).user }
    let(:teacher2) { @course.enroll_teacher(User.create!, enrollment_state: :active).user }
    let(:assignment) do
      @course.assignments.create!(
        moderated_grading: true,
        grader_count: 3,
        final_grader: @teacher
      )
    end

    it 'returns moderation graders ordered by anonymous id' do
      assignment.grade_student(@student, grader: teacher1, provisional: true, score: 0)
      assignment.grade_student(@student, grader: teacher2, provisional: true, score: 5)
      assignment.grade_student(@student, grader: @teacher, provisional: true, score: 10)
      ordered_moderation_graders_with_slot_taken = assignment.moderation_graders.with_slot_taken.order(:anonymous_id)
      expect(assignment.ordered_moderation_graders_with_slot_taken).to eq ordered_moderation_graders_with_slot_taken
    end
  end

  describe '#moderation_grader_users_with_slot_taken' do
    before(:once) do
      @teacher = User.create!
      @course.enroll_teacher(@teacher, enrollment_state: :active)
      @student = User.create!
      @course.enroll_student(@student, enrollment_state: :active)
      @assignment = @course.assignments.create!(moderated_grading: true, grader_count: 3, final_grader: @teacher)
    end

    it 'includes users that have filled a grader slot' do
      @assignment.create_moderation_grader(@teacher, occupy_slot: true)
      expect(@assignment.moderation_grader_users_with_slot_taken).to include @teacher
    end

    it 'excludes users that have not filled a grader slot' do
      @assignment.create_moderation_grader(@teacher, occupy_slot: false)
      expect(@assignment.moderation_grader_users_with_slot_taken).not_to include @teacher
    end

    it 'excludes users that do not have a moderation grader record for the assignment' do
      expect(@assignment.moderation_grader_users_with_slot_taken).not_to include @teacher
    end
  end

  describe '#anonymous_grader_identities_by_user_id' do
    before(:once) do
      @teacher = User.create!
      @course.enroll_teacher(@teacher, enrollment_state: :active)
      @assignment = @course.assignments.create!(moderated_grading: true, grader_count: 2, final_grader: @teacher)
    end

    it 'includes users that have taken a grader slot' do
      @assignment.create_moderation_grader(@teacher, occupy_slot: true)
      expect(@assignment.anonymous_grader_identities_by_user_id).to have_key @teacher.id
    end

    it 'assigns grader names based on the ordered anonymous IDs' do
      second_teacher = User.create!
      @course.enroll_teacher(second_teacher, enrollment_state: :active)
      @assignment.moderation_graders.create!(user: @teacher, anonymous_id: 'bbbbb', slot_taken: true)
      @assignment.moderation_graders.create!(user: second_teacher, anonymous_id: 'aaaaa', slot_taken: true)
      anonymous_name = @assignment.anonymous_grader_identities_by_user_id.dig(second_teacher.id, :name)
      expect(anonymous_name).to eq 'Grader 1'
    end

    it 'excludes users that have not taken a grader slot' do
      @assignment.create_moderation_grader(@teacher, occupy_slot: false)
      expect(@assignment.anonymous_grader_identities_by_user_id).not_to have_key @teacher.id
    end

    it 'excludes users that do not have a moderation grader record for the assignment' do
      expect(@assignment.anonymous_grader_identities_by_user_id).not_to have_key @teacher.id
    end
  end

  describe '#anonymous_grader_identities_by_anonymous_id' do
    before(:once) do
      @teacher = User.create!
      @course.enroll_teacher(@teacher, enrollment_state: :active)
      @assignment = @course.assignments.create!(moderated_grading: true, grader_count: 2, final_grader: @teacher)
    end

    it 'includes users that have taken a grader slot' do
      grader = @assignment.create_moderation_grader(@teacher, occupy_slot: true)
      expect(@assignment.anonymous_grader_identities_by_anonymous_id).to have_key grader.anonymous_id
    end

    it 'assigns grader names based on the ordered anonymous IDs' do
      second_teacher = User.create!
      @course.enroll_teacher(second_teacher, enrollment_state: :active)
      @assignment.moderation_graders.create!(user: @teacher, anonymous_id: 'bbbbb', slot_taken: true)
      grader = @assignment.moderation_graders.create!(user: second_teacher, anonymous_id: 'aaaaa', slot_taken: true)
      anonymous_name = @assignment.anonymous_grader_identities_by_anonymous_id.dig(grader.anonymous_id, :name)
      expect(anonymous_name).to eq 'Grader 1'
    end

    it 'excludes users that have not taken a grader slot' do
      grader = @assignment.create_moderation_grader(@teacher, occupy_slot: false)
      expect(@assignment.anonymous_grader_identities_by_anonymous_id).not_to have_key grader.anonymous_id
    end

    it 'excludes users that do not have a moderation grader record for the assignment' do
      expect(@assignment.anonymous_grader_identities_by_anonymous_id).not_to have_key @teacher.id
    end
  end

  describe '#permits_moderation?' do
    before(:once) do
      @assignment = @course.assignments.create!(
        moderated_grading: true,
        grader_count: 2,
        final_grader: @teacher
      )
    end

    it 'returns false if the user is not the final grader and not an admin' do
      assistant = User.create!
      @course.enroll_ta(assistant, enrollment_state: 'active')
      expect(@assignment.permits_moderation?(assistant)).to be false
    end

    it 'returns false if user is nil' do
      expect(@assignment.permits_moderation?(nil)).to be false
    end

    it 'returns true if the user is the final grader' do
      expect(@assignment.permits_moderation?(@teacher)).to be true
    end

    it 'returns true if the user is an admin with "select final grader for moderation" privileges' do
      expect(@assignment.permits_moderation?(account_admin_user)).to be true
    end

    it 'returns false if the user is an admin without "select final grader for moderation" privileges' do
      @course.account.role_overrides.create!(role: admin_role, enabled: false, permission: :select_final_grade)
      expect(@assignment.permits_moderation?(account_admin_user)).to be false
    end
  end

  describe '#can_view_other_grader_identities?' do
    let_once(:admin) do
      admin = account_admin_user
      @course.enroll_teacher(admin, enrollment_state: 'active')
      admin
    end
    let_once(:ta) do
      ta = User.create!
      @course.enroll_ta(ta, enrollment_state: 'active')
      ta
    end
    let_once(:assignment) { @course.assignments.create!(final_grader: @teacher, grader_count: 2, moderated_grading: true) }

    shared_examples "grader anonymity does not apply" do
      it 'returns true when the user has permission to manage grades' do
        @course.root_account.role_overrides.create!(permission: 'manage_grades', enabled: true, role: teacher_role)
        @course.root_account.role_overrides.create!(permission: 'view_all_grades', enabled: false, role: teacher_role)
        expect(assignment.can_view_other_grader_identities?(@teacher)).to be true
      end

      it 'returns true when the user has permission to view all grades' do
        @course.root_account.role_overrides.create!(permission: 'manage_grades', enabled: false, role: teacher_role)
        @course.root_account.role_overrides.create!(permission: 'view_all_grades', enabled: true, role: teacher_role)
        expect(assignment.can_view_other_grader_identities?(@teacher)).to be true
      end

      it 'returns false when the user does not have sufficient privileges' do
        @course.root_account.role_overrides.create!(permission: 'manage_grades', enabled: false, role: teacher_role)
        @course.root_account.role_overrides.create!(permission: 'view_all_grades', enabled: false, role: teacher_role)
        expect(assignment.can_view_other_grader_identities?(@teacher)).to be false
      end
    end

    context 'when the assignment is anonymously graded' do
      before(:once) do
        assignment.update!(anonymous_grading: true)
      end

      context 'when the assignment is not moderated' do
        before :once do
          assignment.update!(moderated_grading: false)
        end

        it_behaves_like "grader anonymity does not apply"
      end

      context 'when the assignment is not anonymously graded' do
        before :once do
          assignment.update!(anonymous_grading: false, grader_names_visible_to_final_grader: true)
        end

        it_behaves_like "grader anonymity does not apply"
      end

      context 'when grader comments are visible to other graders' do
        before :once do
          assignment.update!(grader_comments_visible_to_graders: true)
        end

        context 'when graders are not anonymous' do
          before :once do
            assignment.update!(grader_names_visible_to_final_grader: true, graders_anonymous_to_graders: false)
          end

          it_behaves_like "grader anonymity does not apply"
        end

        context 'when graders are anonymous to each other and the final grader' do
          before :once do
            assignment.update!(grader_names_visible_to_final_grader: false, graders_anonymous_to_graders: true)
          end

          it 'returns false when the user is not the final grader and not an admin' do
            expect(assignment.can_view_other_grader_identities?(ta)).to be false
          end

          it 'returns false when the user is the final grader and not an admin' do
            expect(assignment.can_view_other_grader_identities?(@teacher)).to be false
          end

          it 'returns true when the user is an admin and not the final grader' do
            expect(assignment.can_view_other_grader_identities?(admin)).to be true
          end

          it 'returns false when the user is an admin and also the final grader' do
            assignment.update!(final_grader_id: admin.id)
            expect(assignment.can_view_other_grader_identities?(admin)).to be false
          end
        end

        context 'when graders are anonymous only to each other' do
          before :once do
            assignment.update!(grader_names_visible_to_final_grader: true, graders_anonymous_to_graders: true)
          end

          it 'returns false when the user is not the final grader and not an admin' do
            expect(assignment.can_view_other_grader_identities?(ta)).to be false
          end

          it 'returns true when the user is the final grader and not an admin' do
            expect(assignment.can_view_other_grader_identities?(@teacher)).to be true
          end

          it 'returns true when the user is an admin and not the final grader' do
            expect(assignment.can_view_other_grader_identities?(admin)).to be true
          end

          it 'returns true when the user is an admin and also the final grader' do
            assignment.update!(final_grader_id: admin.id)
            expect(assignment.can_view_other_grader_identities?(admin)).to be true
          end

          context 'when the assignment is published' do
            before(:once) { assignment.update!(grades_published_at: Time.zone.now) }

            it 'returns true when the user is not the final grader and not an admin' do
              expect(assignment.can_view_other_grader_identities?(ta)).to be true
            end

            it 'returns true when the user is the final grader and not an admin' do
              expect(assignment.can_view_other_grader_identities?(@teacher)).to be true
            end

            it 'returns true when the user is an admin and not the final grader' do
              expect(assignment.can_view_other_grader_identities?(admin)).to be true
            end

            it 'returns true when the user is an admin and also the final grader' do
              assignment.update!(final_grader_id: admin.id)
              expect(assignment.can_view_other_grader_identities?(admin)).to be true
            end
          end
        end

        context 'when graders are anonymous only to the final grader' do
          before :once do
            assignment.update!(grader_names_visible_to_final_grader: false, graders_anonymous_to_graders: false)
          end

          it 'returns true when the user is not the final grader and not an admin' do
            expect(assignment.can_view_other_grader_identities?(ta)).to be true
          end

          it 'returns false when the user is the final grader and not an admin' do
            expect(assignment.can_view_other_grader_identities?(@teacher)).to be false
          end

          it 'returns true when the user is an admin and not the final grader' do
            expect(assignment.can_view_other_grader_identities?(admin)).to be true
          end

          it 'returns false when the user is an admin and also the final grader' do
            assignment.update!(final_grader_id: admin.id)
            expect(assignment.can_view_other_grader_identities?(admin)).to be false
          end
        end
      end

      context 'when grader comments are hidden to other graders' do
        # When comments are hidden, grader names are also not displayed (effectively anonymous).
        # This does not apply when the final grader explicitly can view grader names.

        before :once do
          assignment.update!(grader_comments_visible_to_graders: false)
        end

        context 'when graders are not anonymous' do
          before :once do
            assignment.update!(grader_names_visible_to_final_grader: true, graders_anonymous_to_graders: false)
          end

          it 'returns false when the user is not the final grader and not an admin' do
            # grader comments must be visible for graders to not be anonymous to other graders
            expect(assignment.can_view_other_grader_identities?(ta)).to be false
          end

          it 'returns true when the user is the final grader and not an admin' do
            expect(assignment.can_view_other_grader_identities?(@teacher)).to be true
          end

          it 'returns true when the user is an admin and not the final grader' do
            expect(assignment.can_view_other_grader_identities?(admin)).to be true
          end

          it 'returns true when the user is an admin and also the final grader' do
            assignment.update!(final_grader_id: admin.id)
            expect(assignment.can_view_other_grader_identities?(admin)).to be true
          end
        end

        context 'when graders are anonymous to each other and the final grader' do
          before :once do
            assignment.update!(grader_names_visible_to_final_grader: false, graders_anonymous_to_graders: true)
          end

          it 'returns false when the user is not the final grader and not an admin' do
            expect(assignment.can_view_other_grader_identities?(ta)).to be false
          end

          it 'returns false when the user is the final grader and not an admin' do
            expect(assignment.can_view_other_grader_identities?(@teacher)).to be false
          end

          it 'returns true when the user is an admin and not the final grader' do
            expect(assignment.can_view_other_grader_identities?(admin)).to be true
          end

          it 'returns false when the user is an admin and also the final grader' do
            assignment.update!(final_grader_id: admin.id)
            expect(assignment.can_view_other_grader_identities?(admin)).to be false
          end
        end

        context 'when graders are anonymous only to each other' do
          before :once do
            assignment.update!(grader_names_visible_to_final_grader: true, graders_anonymous_to_graders: true)
          end

          it 'returns false when the user is not the final grader and not an admin' do
            expect(assignment.can_view_other_grader_identities?(ta)).to be false
          end

          it 'returns true when the user is the final grader and not an admin' do
            expect(assignment.can_view_other_grader_identities?(@teacher)).to be true
          end

          it 'returns true when the user is an admin and not the final grader' do
            expect(assignment.can_view_other_grader_identities?(admin)).to be true
          end

          it 'returns true when the user is an admin and also the final grader' do
            assignment.update!(final_grader_id: admin.id)
            expect(assignment.can_view_other_grader_identities?(admin)).to be true
          end
        end

        context 'when graders are anonymous only to the final grader' do
          before :once do
            assignment.update!(grader_names_visible_to_final_grader: false, graders_anonymous_to_graders: false)
          end

          it 'returns false when the user is not the final grader and not an admin' do
            expect(assignment.can_view_other_grader_identities?(ta)).to be false
          end

          it 'returns false when the user is the final grader and not an admin' do
            expect(assignment.can_view_other_grader_identities?(@teacher)).to be false
          end

          it 'returns true when the user is an admin and not the final grader' do
            expect(assignment.can_view_other_grader_identities?(admin)).to be true
          end

          it 'returns false when the user is an admin and also the final grader' do
            assignment.update!(final_grader_id: admin.id)
            expect(assignment.can_view_other_grader_identities?(admin)).to be false
          end
        end
      end
    end
  end

  describe '#can_view_other_grader_comments?' do
    let_once(:admin) do
      admin = account_admin_user
      @course.enroll_teacher(admin, enrollment_state: 'active')
      admin
    end
    let_once(:ta) do
      ta = User.create!
      @course.enroll_ta(ta, enrollment_state: 'active')
      ta
    end
    let_once(:assignment) { @course.assignments.create!(final_grader: @teacher, grader_count: 2, moderated_grading: true, anonymous_grading: true) }

    shared_examples "grader comment hiding does not apply" do
      it 'returns true when the user has permission to manage grades' do
        @course.root_account.role_overrides.create!(permission: 'manage_grades', enabled: true, role: teacher_role)
        @course.root_account.role_overrides.create!(permission: 'view_all_grades', enabled: false, role: teacher_role)
        expect(assignment.can_view_other_grader_comments?(@teacher)).to be true
      end

      it 'returns true when the user has permission to view all grades' do
        @course.root_account.role_overrides.create!(permission: 'manage_grades', enabled: false, role: teacher_role)
        @course.root_account.role_overrides.create!(permission: 'view_all_grades', enabled: true, role: teacher_role)
        expect(assignment.can_view_other_grader_comments?(@teacher)).to be true
      end

      it 'returns false when the user does not have sufficient privileges' do
        @course.root_account.role_overrides.create!(permission: 'manage_grades', enabled: false, role: teacher_role)
        @course.root_account.role_overrides.create!(permission: 'view_all_grades', enabled: false, role: teacher_role)
        expect(assignment.can_view_other_grader_comments?(@teacher)).to be false
      end
    end

    context 'when the assignment is not moderated' do
      before :once do
        assignment.update!(moderated_grading: false)
      end

      it_behaves_like "grader comment hiding does not apply"
    end

    context 'when grader comments are visible to other graders' do
      before :once do
        assignment.update!(
          grader_comments_visible_to_graders: true,
          grader_names_visible_to_final_grader: true
        )
      end

      it_behaves_like "grader comment hiding does not apply"

      it 'returns true when the user is not the final grader and not an admin' do
        expect(assignment.can_view_other_grader_comments?(ta)).to be true
      end

      it 'returns true when the user is the final grader' do
        expect(assignment.can_view_other_grader_comments?(@teacher)).to be true
      end

      it 'returns true when the user is an admin' do
        expect(assignment.can_view_other_grader_comments?(admin)).to be true
      end
    end

    context 'when grader comments are hidden to other graders' do
      before :once do
        assignment.update!(
          grader_comments_visible_to_graders: false,
          grader_names_visible_to_final_grader: true
        )
      end

      it 'returns false when the user is not the final grader and not an admin' do
        expect(assignment.can_view_other_grader_comments?(ta)).to be false
      end

      it 'returns true when the user is the final grader' do
        # The final grader must always be able to see grader comments.
        expect(assignment.can_view_other_grader_comments?(@teacher)).to be true
      end

      it 'returns true when the user is an admin' do
        expect(assignment.can_view_other_grader_comments?(admin)).to be true
      end
    end
  end

  describe '#anonymize_students?' do
    before(:once) do
      @assignment = @course.assignments.build
    end

    it 'returns false when the assignment is not graded anonymously' do
      expect(@assignment).not_to be_anonymize_students
    end

    context 'when the assignment is anonymously graded' do
      before(:once) do
        @assignment.anonymous_grading = true
      end

      it 'returns true when the assignment is muted' do
        @assignment.muted = true
        expect(@assignment).to be_anonymize_students
      end

      it 'returns false when the assignment is unmuted' do
        expect(@assignment).not_to be_anonymize_students
      end

      it 'returns true when the assignment is moderated and grades are unpublished' do
        @assignment.moderated_grading = true
        expect(@assignment).to be_anonymize_students
      end

      it 'returns false when the assignment is moderated and grades are published' do
        @assignment.moderated_grading = true
        @assignment.grades_published_at = Time.zone.now
        expect(@assignment).not_to be_anonymize_students
      end
    end
  end

  describe '#can_view_student_names?' do
    let_once(:admin) do
      admin = account_admin_user
      @course.enroll_teacher(admin, enrollment_state: 'active')
      admin
    end
    let_once(:ta) do
      ta = User.create!
      @course.enroll_ta(ta, enrollment_state: 'active')
      ta
    end
    let_once(:assignment) { @course.assignments.create!(final_grader: @teacher, anonymous_grading: true) }

    shared_examples "student anonymity does not apply" do
      it 'returns true when the user has permission to manage grades' do
        @course.root_account.role_overrides.create!(permission: 'manage_grades', enabled: true, role: teacher_role)
        @course.root_account.role_overrides.create!(permission: 'view_all_grades', enabled: false, role: teacher_role)
        expect(assignment.can_view_student_names?(@teacher)).to be true
      end

      it 'returns true when the user has permission to view all grades' do
        @course.root_account.role_overrides.create!(permission: 'manage_grades', enabled: false, role: teacher_role)
        @course.root_account.role_overrides.create!(permission: 'view_all_grades', enabled: true, role: teacher_role)
        expect(assignment.can_view_student_names?(@teacher)).to be true
      end

      it 'returns false when the user does not have sufficient privileges' do
        @course.root_account.role_overrides.create!(permission: 'manage_grades', enabled: false, role: teacher_role)
        @course.root_account.role_overrides.create!(permission: 'view_all_grades', enabled: false, role: teacher_role)
        expect(assignment.can_view_student_names?(@teacher)).to be false
      end
    end

    context 'when the assignment is not anonymously graded' do
      before :once do
        assignment.update!(anonymous_grading: false)
      end

      it_behaves_like "student anonymity does not apply"
    end

    context 'when the assignment is anonymously graded' do
      it 'returns false when the user is not an admin' do
        expect(assignment.can_view_student_names?(@teacher)).to be false
      end

      it 'returns false when the user is an admin and the assignment is muted' do
        expect(assignment.can_view_student_names?(admin)).to be false
      end

      it 'returns true when the user is an admin and the assignment is unmuted' do
        assignment.muted = false
        expect(assignment.can_view_student_names?(admin)).to be true
      end

      context 'when the assignment is moderated' do
        before(:once) do
          assignment.moderated_grading = true
        end

        it 'returns false when the user is not an admin' do
          expect(assignment.can_view_student_names?(@teacher)).to be false
        end

        it 'returns true when the user is an admin and grades are published' do
          assignment.grades_published_at = Time.zone.now
          expect(assignment.can_view_student_names?(admin)).to be true
        end

        it 'returns false when the user is an admin and grades are unpublished' do
          expect(assignment.can_view_student_names?(admin)).to be false
        end
      end
    end
  end

  describe '#tool_settings_resource_codes' do
    let(:expected_hash) do
      {
        product_code: product_family.product_code,
        vendor_code: product_family.vendor_code,
        resource_type_code: resource_handler.resource_type_code
      }
    end

    let(:assignment) { Assignment.create!(name: 'assignment with tool settings', context: course) }

    before do
      allow_any_instance_of(Lti::AssignmentSubscriptionsHelper).to receive(:create_subscription) { SecureRandom.uuid }
      allow_any_instance_of(Lti::AssignmentSubscriptionsHelper).to receive(:destroy_subscription) { {} }
    end

    it 'returns a hash of three identifying lti codes' do
      assignment.tool_settings_tool = message_handler
      assignment.save!
      expect(assignment.tool_settings_resource_codes).to eq expected_hash
    end
  end

  describe '#tool_settings_tool_name' do
    let(:assignment) { Assignment.create!(name: 'assignment with tool settings', context: course) }

    before do
      allow_any_instance_of(Lti::AssignmentSubscriptionsHelper).to receive(:create_subscription) { SecureRandom.uuid }
      allow_any_instance_of(Lti::AssignmentSubscriptionsHelper).to receive(:destroy_subscription) { {} }
    end

    it 'returns the name of the tool proxy' do
      expected_name = 'test name'
      message_handler.tool_proxy.update_attributes!(name: expected_name)
      setup_assignment_with_homework
      course.assignments << @assignment
      @assignment.tool_settings_tool = message_handler
      @assignment.save!
      expect(@assignment.tool_settings_tool_name).to eq expected_name
    end

    it 'returns the name of the context external tool' do
      expected_name = 'test name'
      setup_assignment_with_homework
      tool = @course.context_external_tools.create!(name: expected_name, url: "http://www.google.com", consumer_key: '12345', shared_secret: 'secret')
      @assignment.tool_settings_tool = tool
      @assignment.save
      expect(@assignment.tool_settings_tool_name).to eq(expected_name)
    end
  end

  describe '#tool_settings_tool=' do
    let(:stub_response){ double(code: 200, body: {}.to_json, parsed_response: {'Id' => 'test-id'}, ok?: true) }
    let(:subscription_helper){ class_double(Lti::AssignmentSubscriptionsHelper).as_stubbed_const }
    let(:subscription_helper_instance){ double(destroy_subscription: true, create_subscription: true) }

    before(:each) do
      allow(subscription_helper).to receive_messages(new: subscription_helper_instance)
    end

    it "should allow ContextExternalTools through polymorphic association" do
      setup_assignment_with_homework
      tool = @course.context_external_tools.create!(name: "a", url: "http://www.google.com", consumer_key: '12345', shared_secret: 'secret')
      @assignment.tool_settings_tool = tool
      @assignment.save
      expect(@assignment.tool_settings_tool).to eq(tool)
    end

    it 'destroys subscriptions when they exist' do
      setup_assignment_with_homework
      expect(subscription_helper_instance).to receive(:destroy_subscription)
      course.assignments << @assignment
      @assignment.tool_settings_tool = message_handler
      @assignment.save!
      @assignment.tool_settings_tool = nil
      @assignment.save!
    end

    it "destroys tool unless tool is 'ContextExternalTool'" do
      setup_assignment_with_homework
      expect(subscription_helper_instance).not_to receive(:destroy_subscription)
      tool = @course.context_external_tools.create!(name: "a", url: "http://www.google.com", consumer_key: '12345', shared_secret: 'secret')
      @assignment.tool_settings_tool = tool
      @assignment.save!
      @assignment.tool_settings_tool = nil
      @assignment.save!
    end
  end

  describe "#duplicate" do
    it "duplicates the assignment" do
      assignment = wiki_page_assignment_model({ :title => "Wiki Assignment" })
      rubric = @course.rubrics.create! { |r| r.user = @teacher }
      rubric_association_params = HashWithIndifferentAccess.new({
        hide_score_total: "0",
        purpose: "grading",
        skip_updating_points_possible: false,
        update_if_existing: true,
        use_for_grading: "1",
        association_object: assignment
      })

      rubric_assoc = RubricAssociation.generate(@teacher, rubric, @course, rubric_association_params)
      assignment.rubric_association = rubric_assoc
      assignment.attachments.push(Attachment.new)
      assignment.submissions.push(Submission.new)
      assignment.ignores.push(Ignore.new)
      assignment.turnitin_asset_string
      new_assignment = assignment.duplicate
      expect(new_assignment.id).to be_nil
      expect(new_assignment.new_record?).to be true
      expect(new_assignment.attachments.length).to be(0)
      expect(new_assignment.submissions.length).to be(0)
      expect(new_assignment.ignores.length).to be(0)
      expect(new_assignment.rubric_association).not_to be_nil
      expect(new_assignment.title).to eq "Wiki Assignment Copy"
      expect(new_assignment.wiki_page.title).to eq "Wiki Assignment Copy"
      expect(new_assignment.duplicate_of).to eq assignment
      expect(new_assignment.workflow_state).to eq "unpublished"
      new_assignment.save!
      new_assignment2 = assignment.duplicate
      expect(new_assignment2.title).to eq "Wiki Assignment Copy 2"
      new_assignment2.save!
      expect(assignment.duplicates).to match_array [new_assignment, new_assignment2]
      # Go back to the first new assignment to test something just ending in
      # "Copy"
      new_assignment3 = new_assignment.duplicate
      expect(new_assignment3.title).to eq "Wiki Assignment Copy 3"
    end

    it "should not explode duplicating a mismatched rubric association" do
      assmt = @course.assignments.create!(:title => "assmt", :points_possible => 3)
      rubric = @course.rubrics.new(:title => "rubric")
      rubric.update_with_association(@teacher, {
        criteria: {"0" => {description: "correctness", points: 15, ratings: {"0" => {points: 15, description: "a description"}}, }, },
      }, @course, {
        association_object: assmt, update_if_existing: true,
        use_for_grading: "1", purpose: "grading", skip_updating_points_possible: true
      })
      new_assmt = assmt.reload.duplicate
      new_assmt.save!
      expect(new_assmt.points_possible).to eq 3
    end

    context "with an assignment that can't be duplicated" do
      let(:assignment) { @course.assignments.create!(assignment_valid_attributes) }

      before { allow(assignment).to receive(:can_duplicate?).and_return(false) }

      it "raises an exception" do
        expect { assignment.duplicate }.to raise_error(RuntimeError)
      end
    end

    context "with an assignment that uses an external tool" do
      let_once(:assignment) do
        @course.assignments.create!(
          submission_types: 'external_tool',
          external_tool_tag_attributes: { url: 'http://example.com/launch' },
          **assignment_valid_attributes
        )
      end

      before { allow(assignment).to receive(:can_duplicate?).and_return(true) }

      it "duplicates the assignment's external_tool_tag" do
        new_assignment = assignment.duplicate
        new_assignment.save!
        expect(new_assignment.external_tool_tag).to be_present
        expect(new_assignment.external_tool_tag.content).to eq(assignment.external_tool_tag.content)
      end

      it "sets the assignment's state to 'duplicating'" do
        expect(assignment.duplicate.workflow_state).to eq('duplicating')
      end

      it "sets duplication_started_at to the current time" do
        expect(assignment.duplicate.duplication_started_at).to be_within(5).of(Time.zone.now)
      end
    end
  end

  describe "#can_duplicate?" do
    subject { assignment.can_duplicate? }

    let(:assignment) { @course.assignments.create!(assignment_valid_attributes) }

    context "with a regular assignment" do
      it { is_expected.to be true }
    end

    context "with a quiz" do
      before { allow(assignment).to receive(:quiz?).and_return(true) }

      it { is_expected.to be false }
    end

    context "with an assignment that uses an external tool" do
      let_once(:assignment) do
        @course.assignments.create!(
          submission_types: 'external_tool',
          external_tool_tag_attributes: { url: 'http://example.com/launch' },
          **assignment_valid_attributes
        )
      end

      it { is_expected.to be false }

      context "quiz_lti" do
        before { allow(assignment).to receive(:quiz_lti?).and_return(true) }

        it { is_expected.to be true }
      end
    end
  end

  describe "scope: duplicating_for_too_long" do
    subject { described_class.duplicating_for_too_long }

    let_once(:unpublished_assignment) do
      @course.assignments.create!(workflow_state: 'unpublished', **assignment_valid_attributes)
    end
    let_once(:new_duplicating_assignment) do
      @course.assignments.create!(
        workflow_state: 'duplicating',
        duplication_started_at: 5.seconds.ago,
        **assignment_valid_attributes
      )
    end
    let_once(:old_duplicating_assignment) do
      @course.assignments.create!(
        workflow_state: 'duplicating',
        duplication_started_at: 10.minutes.ago,
        **assignment_valid_attributes
      )
    end

    it { is_expected.to eq([old_duplicating_assignment]) }
  end

  describe ".clean_up_duplicating_assignments" do
    before { allow(described_class).to receive(:duplicating_for_too_long).and_return(double()) }

    it "marks all assignments that have been duplicating for too long as failed_to_duplicate" do
      now = double('now')
      expect(Time.zone).to receive(:now).and_return(now)
      expect(described_class.duplicating_for_too_long).to receive(:update_all).with(
        duplication_started_at: nil,
        workflow_state: 'failed_to_duplicate',
        updated_at: now
      )
      described_class.clean_up_duplicating_assignments
    end
  end

  describe "scope: importing_for_too_long" do
    subject { described_class.importing_for_too_long }

    let_once(:unpublished_assignment) do
      @course.assignments.create!(workflow_state: 'unpublished', **assignment_valid_attributes)
    end
    let_once(:new_importing_assignment) do
      @course.assignments.create!(
        workflow_state: 'importing',
        importing_started_at: 5.seconds.ago,
        **assignment_valid_attributes
      )
    end
    let_once(:old_importing_assignment) do
      @course.assignments.create!(
        workflow_state: 'importing',
        importing_started_at: 10.minutes.ago,
        **assignment_valid_attributes
      )
    end

    it { is_expected.to eq([old_importing_assignment]) }
  end

  describe ".cleanup_importing_assignments" do
    before { allow(described_class).to receive(:importing_for_too_long).and_return(double()) }

    it "marks all assignments that have been importing for too long as failed_to_import" do
      now = double('now')
      expect(Time.zone).to receive(:now).and_return(now)
      expect(described_class.importing_for_too_long).to receive(:update_all).with(
        importing_started_at: nil,
        workflow_state: 'failed_to_import',
        updated_at: now
      )
      described_class.clean_up_importing_assignments
    end
  end

  describe "#representatives" do
    context "individual students" do
      it "sorts by sortable_name" do
        student_one = student_in_course(
          active_all: true, name: 'Frodo Bravo', sortable_name: 'Bravo, Frodo'
        ).user
        student_two = student_in_course(
          active_all: true, name: 'Alfred Charlie', sortable_name: 'Charlie, Alfred'
        ).user
        student_three = student_in_course(
          active_all: true, name: 'Beauregard Alpha', sortable_name: 'Alpha, Beauregard'
        ).user

        expect(User).to receive(:best_unicode_collation_key).with('sortable_name').and_call_original

        assignment = @course.assignments.create!(assignment_valid_attributes)
        representatives = assignment.representatives(@teacher)

        expect(representatives[0].name).to eql(student_three.name)
        expect(representatives[1].name).to eql(student_one.name)
        expect(representatives[2].name).to eql(student_two.name)
      end
    end

    context "group assignments with all students assigned to a group" do
      include GroupsCommon
      it "sorts by group name" do
        student_one = student_in_course(
          active_all: true, name: 'Frodo Bravo', sortable_name: 'Bravo, Frodo'
        ).user
        student_two = student_in_course(
          active_all: true, name: 'Alfred Charlie', sortable_name: 'Charlie, Alfred'
        ).user
        student_three = student_in_course(
          active_all: true, name: 'Beauregard Alpha', sortable_name: 'Alpha, Beauregard'
        ).user

        group_category = @course.group_categories.create!(name: "Test Group Set")
        group_one = @course.groups.create!(name: "Group B", group_category: group_category)
        group_two = @course.groups.create!(name: "Group A", group_category: group_category)
        group_three = @course.groups.create!(name: "Group C", group_category: group_category)

        add_user_to_group(student_one, group_one, true)
        add_user_to_group(student_two, group_two, true)
        add_user_to_group(student_three, group_three, true)
        add_user_to_group(@initial_student, group_three, true)

        assignment = @course.assignments.create!(
          assignment_valid_attributes.merge(
            group_category: group_category,
            grade_group_students_individually: false
          )
        )

        expect(Canvas::ICU).to receive(:collate_by).and_call_original

        representatives = assignment.representatives(@teacher)

        expect(representatives[0].name).to eql(group_two.name)
        expect(representatives[1].name).to eql(group_one.name)
        expect(representatives[2].name).to eql(group_three.name)
      end
    end

    context "group assignments with no students assigned to a group" do
      it "sorts by sortable_name" do
        student_one = student_in_course(
          active_all: true, name: 'Frodo Bravo', sortable_name: 'Bravo, Frodo'
        ).user
        student_two = student_in_course(
          active_all: true, name: 'Alfred Charlie', sortable_name: 'Charlie, Alfred'
        ).user
        student_three = student_in_course(
          active_all: true, name: 'Beauregard Alpha', sortable_name: 'Alpha, Beauregard'
        ).user

        group_category = @course.group_categories.create!(name: "Test Group Set")

        assignment = @course.assignments.create!(
          assignment_valid_attributes.merge(
            group_category: group_category,
            grade_group_students_individually: false
          )
        )

        expect(Canvas::ICU).to receive(:collate_by).and_call_original

        representatives = assignment.representatives(@teacher)

        expect(representatives[0].name).to eql(student_three.name)
        expect(representatives[1].name).to eql(student_one.name)
        expect(representatives[2].name).to eql(student_two.name)
        expect(representatives[3].name).to eql(@initial_student.name)
      end
    end

    context "group assignments with some students assigned to a group and some not" do
      include GroupsCommon
      it "sorts by student name and group name" do
        student_one = student_in_course(
          active_all: true, name: 'Frodo Bravo', sortable_name: 'Bravo, Frodo'
        ).user
        student_two = student_in_course(
          active_all: true, name: 'Alfred Charlie', sortable_name: 'Charlie, Alfred'
        ).user
        student_three = student_in_course(
          active_all: true, name: 'Beauregard Alpha', sortable_name: 'Alpha, Beauregard'
        ).user

        group_category = @course.group_categories.create!(name: "Test Group Set")
        group_one = @course.groups.create!(name: "Group B", group_category: group_category)
        group_two = @course.groups.create!(name: "Group A", group_category: group_category)

        add_user_to_group(student_one, group_one, true)
        add_user_to_group(student_two, group_two, true)

        assignment = @course.assignments.create!(
          assignment_valid_attributes.merge(
            group_category: group_category,
            grade_group_students_individually: false
          )
        )

        expect(Canvas::ICU).to receive(:collate_by).and_call_original

        representatives = assignment.representatives(@teacher)

        expect(representatives[0].name).to eql(student_three.name)
        expect(representatives[1].name).to eql(group_two.name)
        expect(representatives[2].name).to eql(group_one.name)
        expect(representatives[3].name).to eql(@initial_student.name)
      end
    end
  end

  context "group assignments with all students assigned to a group and grade_group_students_individually set to true" do
    include GroupsCommon
    it "sorts by sortable_name" do
      student_one = student_in_course(
        active_all: true, name: 'Frodo Bravo', sortable_name: 'Bravo, Frodo'
      ).user
      student_two = student_in_course(
        active_all: true, name: 'Alfred Charlie', sortable_name: 'Charlie, Alfred'
      ).user
      student_three = student_in_course(
        active_all: true, name: 'Beauregard Alpha', sortable_name: 'Alpha, Beauregard'
      ).user

      group_category = @course.group_categories.create!(name: "Test Group Set")
      group_one = @course.groups.create!(name: "Group B", group_category: group_category)
      group_two = @course.groups.create!(name: "Group A", group_category: group_category)
      group_three = @course.groups.create!(name: "Group C", group_category: group_category)

      add_user_to_group(student_one, group_one, true)
      add_user_to_group(student_two, group_two, true)
      add_user_to_group(student_three, group_three, true)
      add_user_to_group(@initial_student, group_three, true)

      assignment = @course.assignments.create!(
        assignment_valid_attributes.merge(
          group_category: group_category,
          grade_group_students_individually: true
        )
      )

      expect(User).to receive(:best_unicode_collation_key).with('sortable_name').and_call_original

      representatives = assignment.representatives(@teacher)

      expect(representatives[0].name).to eql(student_three.name)
      expect(representatives[1].name).to eql(student_one.name)
      expect(representatives[2].name).to eql(student_two.name)
      expect(representatives[3].name).to eql(@initial_student.name)
    end
  end

  describe "#has_student_submissions?" do
    before :once do
      setup_assignment_with_students
    end

    it "does not allow itself to be unpublished if it has student submissions" do
      @assignment.submit_homework @stu1, :submission_type => "online_text_entry"
      expect(@assignment).not_to be_can_unpublish

      @assignment.unpublish
      expect(@assignment).not_to be_valid
      expect(@assignment.errors['workflow_state']).to eq ["Can't unpublish if there are student submissions"]
    end

    it "does allow itself to be unpublished if it has nil submissions" do
      @assignment.submit_homework @stu1, :submission_type => nil
      expect(@assignment).to be_can_unpublish
      @assignment.unpublish
      expect(@assignment.workflow_state).to eq "unpublished"
    end
  end

  describe '#secure_params' do
    before { setup_assignment_without_submission }

    it 'contains the lti_context_id' do
      assignment = Assignment.new

      new_lti_assignment_id = Canvas::Security.decode_jwt(assignment.secure_params)[:lti_assignment_id]
      old_lti_assignment_id = Canvas::Security.decode_jwt(@assignment.secure_params)[:lti_assignment_id]

      expect(new_lti_assignment_id).to be_present
      expect(old_lti_assignment_id).to be_present
    end

    it 'uses the existing lti_context_id if present' do
      lti_context_id = SecureRandom.uuid
      assignment = Assignment.new(lti_context_id: lti_context_id)
      decoded = Canvas::Security.decode_jwt(assignment.secure_params)
      expect(decoded[:lti_assignment_id]).to eq(lti_context_id)
    end

    it 'returns a jwt' do
      expect(Canvas::Security.decode_jwt(@assignment.secure_params)).to be
    end
  end

  describe '#grade_to_score' do
    before(:once) { setup_assignment_without_submission }

    let(:set_type_and_save) do
      lambda do |type|
        @assignment.grading_type = type
        @assignment.save
      end
    end

    # The test cases for grading_type of points, percent,
    # letter_grade, and gpa_scale are covered by the tests of
    # interpret_grade as that is doing the work.  The cases tested
    # here are all contained solely within grade_to_score

    it 'returns nil for a nil grade' do
      expect(@assignment.grade_to_score(nil)).to be_nil
    end

    it 'returns nil for a not_graded assignment' do
      set_type_and_save.call('not_graded')
      expect(@assignment.grade_to_score("3")).to be_nil
    end

    it 'returns an exception for an unknown grading type' do
      set_type_and_save.call("totally_fake_grading")
      expect{@assignment.grade_to_score("3")}.to raise_error("oops, we need to interpret a new grading_type. get coding.")
    end

    context 'with a pass/fail assignment' do
      before(:once) do
        @assignment.grading_type = 'pass_fail'
        @assignment.points_possible = 6.0
        @assignment.save
      end

      let(:points_possible) { @assignment.points_possible }

      it "returns points possible for maximum points" do
        expect(@assignment.grade_to_score(points_possible.to_s)).to eql(points_possible)
      end

      it "returns nil for partial points" do
        expect(@assignment.grade_to_score("3")).to be_nil
      end

      it "returns 0.0 for 0 points" do
        expect(@assignment.grade_to_score("0")).to eql(0.0)
      end

      it "returns nil for an empty string" do
        expect(@assignment.grade_to_score("")).to be_nil
      end
    end
  end

  describe '#grade_student' do
    before(:once) { setup_assignment_without_submission }

    context 'with a submission that cannot be graded' do
      before :each do
        allow_any_instance_of(Submission).to receive(:grader_can_grade?).and_return(false)
      end

      it 'raises a GradeError when Submission#grader_can_grade? returns false' do
        expect {
          @assignment.grade_student(@user, grade: 42, grader: @teacher)
        }.to raise_error(Assignment::GradeError)
      end
    end

    context 'with a submission that has an existing grade' do
      it 'applies the late penalty' do
        Timecop.freeze do
          @assignment.update(points_possible: 100, due_at: 1.5.days.ago, submission_types: %w[online_text_entry])
          late_policy_factory(course: @course, deduct: 15.0, every: :day, missing: 80.0)
          @assignment.submit_homework(@user, submission_type: 'online_text_entry', body: 'foo')
          @assignment.grade_student(@user, grade: "100", grader: @teacher)
          @assignment.reload

          expect(@assignment.submission_for_student(@user).grade).to eql('70')
          @assignment.grade_student(@user, grade: '70', grader: @teacher)
          expect(@assignment.submission_for_student(@user).grade).to eql('40')
        end
      end
    end

    context 'with a valid student' do
      before :once do
        @result = @assignment.grade_student(@user, grade: "10", grader: @teacher)
        @assignment.reload
      end

      it 'returns an array' do
        expect(@result).to be_is_a(Array)
      end

      it 'now has a submission' do
        expect(@assignment.submissions.size).to eql(1)
      end

      describe 'the submission after grading' do
        subject { @assignment.submissions.first }

        describe '#state' do
          subject { super().state }
          it { is_expected.to eql(:graded) }
        end
        it { is_expected.to eq @result[0] }

        describe '#score' do
          subject { super().score }
          it { is_expected.to eq 10.0 }
        end

        describe '#user_id' do
          subject { super().user_id }
          it { is_expected.to eq @user.id }
        end
        specify { expect(subject.versions.length).to eq 1 }
      end
    end

    context 'with no student' do
      it 'raises an error' do
        expect { @assignment.grade_student(nil) }.to raise_error(Assignment::GradeError, 'Student is required')
      end
    end

    context 'with a student that does not belong' do
      it 'raises an error' do
        expect { @assignment.grade_student(User.new) }.to raise_error(Assignment::GradeError, 'Student must be enrolled in the course as a student to be graded')
      end
    end

    context 'with an invalid initial grade' do
      before :once do
        @result = @assignment.grade_student(@user, grade: "{", grader: @teacher)
        @assignment.reload
      end

      it 'does not change the workflow_state to graded' do
        expect(@result.first.grade).to be_nil
        expect(@result.first.workflow_state).not_to eq 'graded'
      end
    end

    context 'with an excused assignment' do
      before :once do
        @result = @assignment.grade_student(@user, grader: @teacher, excuse: true)
        @assignment.reload
      end

      it 'excuses the assignment and marks it as graded' do
        expect(@result.first.grade).to be_nil
        expect(@result.first.workflow_state).to eql 'graded'
        expect(@result.first.excused?).to eql true
      end
    end

    context 'with anonymous grading' do
      it 'explicitly sets anonymous grading if given' do
        @assignment.grade_student(@user, graded_anonymously: true, grade: "10", grader: @teacher)
        @assignment.reload
        expect(@assignment.submissions.first.graded_anonymously).to be_truthy
      end

      it 'does not set anonymous grading if not given' do
        @assignment.grade_student(@user, graded_anonymously: true, grade: "10", grader: @teacher)
        @assignment.reload
        @assignment.grade_student(@user, grade: "10", grader: @teacher)
        @assignment.reload
        # should still true because grade didn't actually change
        expect(@assignment.submissions.first.graded_anonymously).to be_truthy
      end
    end

    context 'for a moderated assignment' do
      before(:once) do
        student_in_course
        teacher_in_course
        @first_teacher = @teacher

        teacher_in_course
        @second_teacher = @teacher

        assignment_model(course: @course, moderated_grading: true, grader_count: 2)
      end

      it 'allows addition of provisional graders up to the set grader count' do
        @assignment.grade_student(@student, grader: @first_teacher, provisional: true, score: 1)
        @assignment.grade_student(@student, grader: @second_teacher, provisional: true, score: 2)

        expect(@assignment.moderation_graders).to have(2).items
      end

      it 'does not allow provisional graders beyond the set grader count' do
        @assignment.grade_student(@student, grader: @first_teacher, provisional: true, score: 1)
        @assignment.grade_student(@student, grader: @second_teacher, provisional: true, score: 2)

        teacher_in_course
        @superfluous_teacher = @teacher

        expect { @assignment.grade_student(@student, grader: @superfluous_teacher, provisional: true, score: 2) }.
          to raise_error(Assignment::MaxGradersReachedError)
      end

      it 'allows the same grader to re-grade an assignment' do
        @assignment.grade_student(@student, grader: @first_teacher, provisional: true, score: 1)

        expect(@assignment.moderation_graders).to have(1).item
      end

      it 'creates at most one entry per grader' do
        first_student = @student

        student_in_course
        second_student = @student

        @assignment.grade_student(first_student, grader: @first_teacher, provisional: true, score: 1)
        @assignment.grade_student(second_student, grader: @first_teacher, provisional: true, score: 2)

        expect(@assignment.moderation_graders).to have(1).item
      end

      it 'raises an error if an invalid score is passed for a provisional grade' do
        expect { @assignment.grade_student(@student, grader: @first_teacher, provisional: true, grade: 'bad') }.
          to raise_error(Assignment::GradeError) do |error|
            expect(error.error_code).to eq 'PROVISIONAL_GRADE_INVALID_SCORE'
          end
      end

      context 'with a final grader' do
        before(:once) do
          teacher_in_course(active_all: true)
          @final_grader = @teacher

          @assignment.update!(final_grader: @final_grader)
        end

        it 'allows the moderator to issue a grade regardless of the current grader count' do
          @assignment.grade_student(@student, grader: @first_teacher, provisional: true, score: 1)
          @assignment.grade_student(@student, grader: @second_teacher, provisional: true, score: 2)
          @assignment.grade_student(@student, grader: @final_grader, provisional: true, score: 10)

          expect(@assignment.moderation_graders).to have(3).items
        end

        it 'excludes the moderator from the current grader count when considering provisional graders' do
          @assignment.grade_student(@student, grader: @final_grader, provisional: true, score: 10)
          @assignment.grade_student(@student, grader: @first_teacher, provisional: true, score: 1)
          @assignment.grade_student(@student, grader: @second_teacher, provisional: true, score: 2)

          expect(@assignment.moderation_graders).to have(3).items
        end

        describe 'excusing a moderated assignment' do
          it 'does not accept an excusal from a provisional grader' do
            expect { @assignment.grade_student(@student, grader: @first_teacher, provisional: true, excused: true) }.
              to raise_error(Assignment::GradeError)
          end

          it 'does not allow a provisional grader to un-excuse an assignment' do
            @assignment.grade_student(@student, grader: @final_grader, provisional: true, excused: true)
            @assignment.grade_student(@student, grader: @first_teacher, provisional: true, excused: false)
            expect(@assignment).to be_excused_for(@student)
          end

          it 'accepts an excusal from the final grader' do
            @assignment.grade_student(@student, grader: @final_grader, provisional: true, excused: true)
            expect(@assignment).to be_excused_for(@student)
          end

          it 'allows the final grader to un-excuse an assignment if a score is provided' do
            @assignment.grade_student(@student, grader: @final_grader, provisional: true, excused: true)
            @assignment.grade_student(@student, grader: @final_grader, provisional: true, excused: false, score: 100)
            expect(@assignment).not_to be_excused_for(@student)
          end

          it 'accepts an excusal from an admin' do
            admin = account_admin_user
            @assignment.grade_student(@student, grader: admin, provisional: true, excused: true)
            expect(@assignment).to be_excused_for(@student)
          end

          it 'allows an admin to un-excuse an assignment if a score is provided' do
            admin = account_admin_user
            @assignment.grade_student(@student, grader: @final_grader, provisional: true, excused: true)
            @assignment.grade_student(@student, grader: admin, provisional: true, excused: false, score: 100)
            expect(@assignment).not_to be_excused_for(@student)
          end
        end
      end
    end
  end

  describe "#all_context_module_tags" do
    let(:assignment) { Assignment.new }
    let(:content_tag) { ContentTag.new }

    it "returns the context module tags for a 'normal' assignment " \
      "(non-quiz and non-discussion topic)" do
      assignment.submission_types = "online_text_entry"
      assignment.context_module_tags << content_tag
      expect(assignment.all_context_module_tags).to eq [content_tag]
    end

    it "returns the context_module_tags on the quiz if the assignment is " \
      "associated with a quiz" do
      quiz = assignment.build_quiz
      quiz.context_module_tags << content_tag
      assignment.submission_types = "online_quiz"
      expect(assignment.all_context_module_tags).to eq([content_tag])
    end

    it "returns the context_module_tags on the discussion topic if the " \
      "assignment is associated with a discussion topic" do
      assignment.submission_types = "discussion_topic"
      discussion_topic = assignment.build_discussion_topic
      discussion_topic.context_module_tags << content_tag
      expect(assignment.all_context_module_tags).to eq([content_tag])
    end

    it "doesn't return the context_module_tags on the wiki page if the " \
      "assignment is associated with a wiki page" do
      assignment.submission_types = "wiki_page"
      wiki_page = assignment.build_wiki_page
      wiki_page.context_module_tags << content_tag
      expect(assignment.all_context_module_tags).to eq([])
    end
  end

  describe "#submission_type?" do
    shared_examples_for "submittable" do
      subject(:assignment) { Assignment.new }
      let(:be_type) { "be_#{submission_type}".to_sym }
      let(:build_type) { "build_#{submission_type}".to_sym }

      it "returns false if an assignment does not have a submission" \
        "or matching submission_types" do
        is_expected.not_to send(be_type)
      end

      it "returns true if the assignment has an associated submission, " \
        "and it has matching submission_types" do
        assignment.submission_types = submission_type
        assignment.send(build_type)
        expect(assignment).to send(be_type)
      end

      it "returns false if an assignment does not have its submission_types" \
        "set, even if it has an associated submission" do
        assignment.send(build_type)
        expect(assignment).not_to send(be_type)
      end

      it "returns false if an assignment does not have an associated" \
        "submission even if it has submission_types set" do
        assignment.submission_types = submission_type
        expect(assignment).not_to send(be_type)
      end
    end

    context "topics" do
      let(:submission_type) { "discussion_topic" }

      include_examples "submittable"
    end

    context "pages" do
      let(:submission_type) { "wiki_page" }

      include_examples "submittable"
    end
  end

  it "should update a submission's graded_at when grading it" do
    setup_assignment_with_homework
    @assignment.grade_student(@user, grade: 1, grader: @teacher)
    @submission = @assignment.submissions.first
    original_graded_at = @submission.graded_at
    new_time = Time.zone.now + 1.hour
    allow(Time).to receive(:now).and_return(new_time)
    @assignment.grade_student(@user, grade: 2, grader: @teacher)
    @submission.reload
    expect(@submission.graded_at).not_to eql original_graded_at
  end

  describe "#update_submission" do
    before :once do
      setup_assignment_with_homework
    end

    it "should hide grading comments if assignment is muted and commenter is teacher" do
      @assignment.mute!
      @assignment.update_submission(@user, comment: 'hi', author: @teacher)
      submission = @assignment.submissions.first
      comment = submission.submission_comments.first
      expect(comment).to be_hidden
    end

    it "hides grading comments if commenter is teacher and assignment is muted after commenting" do
      @assignment.update_submission(@user, comment: 'hi', author: @teacher)
      @assignment.mute!
      submission = @assignment.submissions.first
      comment = submission.submission_comments.first
      expect(comment).to be_hidden
    end

    it "should not hide grading comments if assignment is not muted even if commenter is teacher" do
      @assignment.update_submission(@user, comment: 'hi', author: @teacher)
      submission = @assignment.submissions.first
      comment = submission.submission_comments.first
      expect(comment).not_to be_hidden
    end

    it "should not hide grading comments if assignment is muted and commenter is student" do
      @assignment.mute!
      @assignment.update_submission(@user, comment: 'hi', author: @student1)
      submission = @assignment.submissions.first
      comment = submission.submission_comments.first
      expect(comment).not_to be_hidden
    end

    it "does not hide grading comments if commenter is student and assignment is muted after commenting" do
      @assignment.update_submission(@user, comment: 'hi', author: @student1)
      @assignment.mute!
      submission = @assignment.submissions.first
      comment = submission.submission_comments.first
      expect(comment).not_to be_hidden
    end

    it "should not hide grading comments if assignment is muted and no commenter is provided" do
      @assignment.mute!
      @assignment.update_submission(@user, comment: 'hi')
      submission = @assignment.submissions.first
      comment = submission.submission_comments.first
      expect(comment).not_to be_hidden
    end

    it "should hide grading comments if hidden is true" do
      @assignment.update_submission(@user, comment: 'hi', hidden: true)
      submission = @assignment.submissions.first
      comment = submission.submission_comments.first
      expect(comment).to be_hidden
    end

    it "should not hide grading comments even if muted and posted by teacher if hidden is nil" do
      @assignment.mute!
      @assignment.update_submission(@user, comment: 'hi', author: @teacher, hidden: nil)
      submission = @assignment.submissions.first
      comment = submission.submission_comments.first
      expect(comment).not_to be_hidden
    end

    context 'for moderated assignments' do
      before(:once) do
        teacher_in_course
        @first_teacher = @teacher

        teacher_in_course
        @second_teacher = @teacher

        assignment_model(course: @course, moderated_grading: true, grader_count: 2)
      end

      let(:submission) { @assignment.submissions.first }

      it 'allows graders to submit comments up to the set grader count' do
        @assignment.update_submission(@student, commenter: @first_teacher, comment: 'hi', provisional: true)
        @assignment.update_submission(@student, commenter: @second_teacher, comment: 'hi', provisional: true)

        expect(@assignment.moderation_graders).to have(2).items
      end

      it 'does not allow graders to comment beyond the set grader count' do
        @assignment.update_submission(@student, commenter: @first_teacher, comment: 'hi', provisional: true)
        @assignment.update_submission(@student, commenter: @second_teacher, comment: 'hi', provisional: true)

        teacher_in_course
        @superfluous_teacher = @teacher

        expect { @assignment.update_submission(@student, commenter: @superfluous_teacher, comment: 'hi', provisional: true) }.
          to raise_error(Assignment::MaxGradersReachedError)
      end

      it 'allows the same grader to issue multiple comments' do
        @assignment.update_submission(@student, commenter: @first_teacher, comment: 'hi', provisional: true)

        expect(@assignment.moderation_graders).to have(1).item
      end

      it 'creates at most one entry per grader' do
        first_student = @student

        student_in_course
        second_student = @student

        @assignment.update_submission(first_student, commenter: @first_teacher, comment: 'hi', provisional: true)
        @assignment.update_submission(second_student, commenter: @first_teacher, comment: 'hi', provisional: true)

        expect(@assignment.moderation_graders).to have(1).item
      end

      it 'creates at most one entry when a grader both grades and comments' do
        @assignment.update_submission(@student, commenter: @first_teacher, comment: 'hi', provisional: true)
        @assignment.grade_student(@student, grader: @first_teacher, provisional: true, score: 10)

        expect(@assignment.moderation_graders).to have(1).item
      end

      context 'with a final grader' do
        before(:once) do
          teacher_in_course(active_all: true)
          @final_grader = @teacher

          @assignment.update!(final_grader: @final_grader)
        end

        it 'allows the moderator to comment regardless of the current grader count' do
          @assignment.update_submission(@student, commenter: @first_teacher, comment: 'hi', provisional: true)
          @assignment.update_submission(@student, commenter: @second_teacher, comment: 'hi', provisional: true)
          @assignment.update_submission(@student, commenter: @final_grader, comment: 'hi', provisional: true)

          expect(@assignment.moderation_graders).to have(3).items
        end

        it 'excludes the moderator from the current grader count when considering provisional graders' do
          @assignment.update_submission(@student, commenter: @final_grader, comment: 'hi', provisional: true)
          @assignment.update_submission(@student, commenter: @first_teacher, comment: 'hi', provisional: true)
          @assignment.update_submission(@student, commenter: @second_teacher, comment: 'hi', provisional: true)

          expect(@assignment.moderation_graders).to have(3).items
        end
      end
    end
  end

  describe "#infer_grading_type" do
    before do
      setup_assignment_without_submission
    end

    it "infers points if none is set" do
      @assignment.grading_type = nil
      @assignment.infer_grading_type
      expect(@assignment.grading_type).to eq 'points'
    end

    it "maintains existing type for vanilla assignments" do
      @assignment.grading_type = 'letter_grade'
      @assignment.infer_grading_type
      expect(@assignment.grading_type).to eq 'letter_grade'
    end

    it "infers pass_fail for attendance assignments" do
      @assignment.grading_type = 'letter_grade'
      @assignment.submission_types = 'attendance'
      @assignment.infer_grading_type
      expect(@assignment.grading_type).to eq 'pass_fail'
    end

    it "infers not_graded for page assignments" do
      wiki_page_assignment_model course: @course
      @assignment.grading_type = 'letter_grade'
      @assignment.infer_grading_type
      expect(@assignment.grading_type).to eq 'not_graded'
    end
  end

  context "needs_grading_count" do
    before :once do
      setup_assignment_with_homework
    end

    it "should delegate to NeedsGradingCountQuery" do
      query = double('Assignments::NeedsGradingCountQuery')
      expect(query).to receive(:manual_count)
      expect(Assignments::NeedsGradingCountQuery).to receive(:new).with(@assignment).and_return(query)
      @assignment.needs_grading_count
    end

    it "should update when section (and its enrollments) are moved" do
      @assignment.update_attribute(:updated_at, 1.minute.ago)
      expect(@assignment.needs_grading_count).to eql(1)
      enable_cache do
        expect(Assignments::NeedsGradingCountQuery.new(@assignment, nil).manual_count).to be(1)
        course2 = @course.account.courses.create!
        e = @course.enrollments.where(user_id: @user.id).first.course_section
        e.move_to_course(course2)
        @assignment.reload
        expect(Assignments::NeedsGradingCountQuery.new(@assignment, nil).manual_count).to be(0)
      end
      expect(@assignment.needs_grading_count).to eql(0)
    end

    it "updated_at should be set when needs_grading_count changes due to a submission" do
      expect(@assignment.needs_grading_count).to eql(1)
      old_timestamp = Time.now.utc - 1.minute
      Assignment.where(:id => @assignment).update_all(:updated_at => old_timestamp)
      @assignment.grade_student(@user, grade: "0", grader: @teacher)
      @assignment.reload
      expect(@assignment.needs_grading_count).to eql(0)
      expect(@assignment.updated_at).to be > old_timestamp
    end

    it "updated_at should be set when needs_grading_count changes due to an enrollment change" do
      old_timestamp = Time.now.utc - 1.minute
      expect(@assignment.needs_grading_count).to eql(1)
      Assignment.where(:id => @assignment).update_all(:updated_at => old_timestamp)
      @course.enrollments.where(user_id: @user).first.destroy
      @assignment.reload
      expect(@assignment.needs_grading_count).to eql(0)
      expect(@assignment.updated_at).to be > old_timestamp
    end
  end

  context "differentiated_assignment visibility" do
    describe "students_with_visibility" do
      before :once do
        setup_differentiated_assignments
      end

      context "differentiated_assignment" do
        it "should return assignments only when a student has overrides" do
          expect(@assignment.students_with_visibility.include?(@student1)).to be_truthy
          expect(@assignment.students_with_visibility.include?(@student2)).to be_falsey
        end

        it "should not return students outside the class" do
          expect(@assignment.students_with_visibility.include?(@student3)).to be_falsey
        end
      end

      context "permissions" do
        before :once do
          @assignment.submission_types = "online_text_entry"
          @assignment.save!
        end

        it "should not allow students without visibility to submit" do
          expect(@assignment.check_policy(@student1)).to include :submit
          expect(@assignment.check_policy(@student2)).not_to include :submit
        end
      end
    end
  end

  context "grading" do
    before :once do
      setup_assignment_without_submission
    end

    context "pass fail assignments" do
      before :once do
        @assignment.grading_type = 'pass_fail'
        @assignment.points_possible = 0.0
        @assignment.save
      end

      let(:submission) { @assignment.submissions.first }

      it "preserves pass with zero points possible" do
        @assignment.grade_student(@user, grade: 'pass', grader: @teacher)
        expect(submission.grade).to eql('complete')
      end

      it "preserves fail with zero points possible" do
        @assignment.grade_student(@user, grade: 'fail', grader: @teacher)
        expect(submission.grade).to eql('incomplete')
      end

      it "should properly compute pass/fail for nil" do
        @assignment.points_possible = 10
        grade = @assignment.score_to_grade(nil)
        expect(grade).to eql("incomplete")
      end
    end

    it "should preserve letter grades with zero points possible" do
      @assignment.grading_type = 'letter_grade'
      @assignment.points_possible = 0.0
      @assignment.save!

      s = @assignment.grade_student(@user, grade: 'C', grader: @teacher)
      expect(s).to be_is_a(Array)
      @assignment.reload
      expect(@assignment.submissions.size).to eql(1)
      @submission = @assignment.submissions.first
      expect(@submission.state).to eql(:graded)
      expect(@submission.score).to eql(0.0)
      expect(@submission.grade).to eql('C')
      expect(@submission.user_id).to eql(@user.id)
    end

    it "should properly calculate letter grades" do
      @assignment.grading_type = 'letter_grade'
      @assignment.points_possible = 10
      grade = @assignment.score_to_grade(8.7)
      expect(grade).to eql("B+")
    end

    it "should properly allow decimal points in grading" do
      @assignment.grading_type = 'letter_grade'
      @assignment.points_possible = 10
      grade = @assignment.score_to_grade(8.6999)
      expect(grade).to eql("B")
    end

    it "should preserve letter grades grades with nil points possible" do
      @assignment.grading_type = 'letter_grade'
      @assignment.points_possible = nil
      @assignment.save!

      s = @assignment.grade_student(@user, grade: 'C', grader: @teacher)
      expect(s).to be_is_a(Array)
      @assignment.reload
      expect(@assignment.submissions.size).to eql(1)
      @submission = @assignment.submissions.first
      expect(@submission.state).to eql(:graded)
      expect(@submission.score).to eql(0.0)
      expect(@submission.grade).to eql('C')
      expect(@submission.user_id).to eql(@user.id)
    end

    it "should preserve gpa scale grades with nil points possible" do
      @assignment.grading_type = 'gpa_scale'
      @assignment.points_possible = nil
      @assignment.context.grading_standards.build({title: "GPA"})
      gs = @assignment.context.grading_standards.last
      gs.data = {"4.0" => 0.94,
                 "3.7" => 0.90,
                 "3.3" => 0.87,
                 "3.0" => 0.84,
                 "2.7" => 0.80,
                 "2.3" => 0.77,
                 "2.0" => 0.74,
                 "1.7" => 0.70,
                 "1.3" => 0.67,
                 "1.0" => 0.64,
                 "0" => 0.01,
                 "M" => 0.0 }
      gs.assignments << @assignment
      gs.save!
      @assignment.save!

      s = @assignment.grade_student(@user, grade: '3.0', grader: @teacher)
      expect(s).to be_is_a(Array)
      @assignment.reload
      expect(@assignment.submissions.size).to eql(1)
      @submission = @assignment.submissions.first
      expect(@submission.state).to eql(:graded)
      expect(@submission.score).to eql(0.0)
      expect(@submission.grade).to eql('3.0')
      expect(@submission.user_id).to eql(@user.id)
    end

    describe "#grading_standard_or_default" do
      before do
        @gs1 = @course.grading_standards.create! standard_data: {
          a: {name: "OK", value: 100},
          b: {name: "Bad", value: 0},
        }
        @gs2 = @course.grading_standards.create! standard_data: {
          a: {name: "🚀", value: 100},
          b: {name: "🚽", value: 0},
        }
      end

      it "returns the assignment-specific grading standard if there is one" do
        @assignment.update_attribute :grading_standard, @gs1
        expect(@assignment.grading_standard_or_default).to eql @gs1
      end

      it "uses the course default if there is one" do
        @course.update_attribute :default_grading_standard, @gs2
        expect(@assignment.grading_standard_or_default).to eql @gs2
      end

      it "uses the canvas default" do
        expect(@assignment.grading_standard_or_default.title).to eql "Default Grading Scheme"
      end
    end

    it "converts using numbers sensitive to floating point errors" do
      @assignment.grading_type = "letter_grade"
      @assignment.points_possible = 100
      gs = @assignment.context.grading_standards.build({title: "Numerical"})
      gs.data = {"A" => 0.29, "F" => 0.00}
      gs.assignments << @assignment
      gs.save!
      @assignment.save!

      # 0.29 * 100 = 28.999999999999996 in ruby, which matches F instead of A
      expect(@assignment.score_to_grade(29)).to eq("A")
    end

    it "should preserve gpa scale grades with zero points possible" do
      @assignment.grading_type = 'gpa_scale'
      @assignment.points_possible = 0.0
      @assignment.context.grading_standards.build({title: "GPA"})
      gs = @assignment.context.grading_standards.last
      gs.data = {"4.0" => 0.94,
                 "3.7" => 0.90,
                 "3.3" => 0.87,
                 "3.0" => 0.84,
                 "2.7" => 0.80,
                 "2.3" => 0.77,
                 "2.0" => 0.74,
                 "1.7" => 0.70,
                 "1.3" => 0.67,
                 "1.0" => 0.64,
                 "0" => 0.01,
                 "M" => 0.0 }
      gs.assignments << @assignment
      gs.save!
      @assignment.save!

      s = @assignment.grade_student(@user, grade: '3.0', grader: @teacher)
      expect(s).to be_is_a(Array)
      @assignment.reload
      expect(@assignment.submissions.size).to eql(1)
      @submission = @assignment.submissions.first
      expect(@submission.state).to eql(:graded)
      expect(@submission.score).to eql(0.0)
      expect(@submission.grade).to eql('3.0')
      expect(@submission.user_id).to eql(@user.id)
    end

    it "should handle percent grades with nil points possible" do
      @assignment.grading_type = "percent"
      @assignment.points_possible = nil
      grade = @assignment.score_to_grade(5.0)
      expect(grade).to eql('5%')
    end

    it "should round down percent grades to 2 decimal places" do
      @assignment.grading_type = 'percent'
      @assignment.points_possible = 100
      grade = @assignment.score_to_grade(57.8934)
      expect(grade).to eql('57.89%')
    end

    it "should round up percent grades to 2 decimal places" do
      @assignment.grading_type = 'percent'
      @assignment.points_possible = 100
      grade = @assignment.score_to_grade(57.895)
      expect(grade).to eql('57.9%')
    end

    it "should give a grade to extra credit assignments" do
      @assignment.grading_type = 'points'
      @assignment.points_possible = 0.0
      @assignment.save
      s = @assignment.grade_student(@user, grade: "1", grader: @teacher)
      expect(s).to be_is_a(Array)
      @assignment.reload
      expect(@assignment.submissions.size).to eql(1)
      @submission = @assignment.submissions.first
      expect(@submission.state).to eql(:graded)
      expect(@submission).to eql(s[0])
      expect(@submission.score).to eql(1.0)
      expect(@submission.grade).to eql("1")
      expect(@submission.user_id).to eql(@user.id)

      @submission.score = 2.0
      @submission.save
      @submission.reload
      expect(@submission.grade).to eql("2")
    end

    it "should be able to grade an already-existing submission" do
      s = @a.submit_homework(@user)
      s2 = @a.grade_student(@user, grade: "10", grader: @teacher)
      s.reload
      expect(s).to eql(s2[0])
      # there should only be one version, even though the grade changed
      expect(s.versions.length).to eql(1)
      expect(s2[0].state).to eql(:graded)
    end

    context "group assignments" do
      before :once do
        @student1, @student2 = n_students_in_course(2, course: @course)
        gc = @course.group_categories.create! name: "a name"
        group = gc.groups.create! name: "zxcv", context: @course
        [@student1, @student2].each { |u|
          group.group_memberships.create! user: u, workflow_state: "accepted"
        }
        @assignment.update_attribute :group_category, gc
      end

      context "when excusing an assignment" do
        it "marks the assignment as excused" do
          submission, = @assignment.grade_student(@student, grader: @teacher, excuse: true)
          expect(submission).to be_excused
        end

        it "doesn't mark everyone in the group excused" do
          sub1, sub2 = @assignment.grade_student(@student1, grader: @teacher, excuse: true)

          expect(sub1.user).to eq @student1
          expect(sub1).to be_excused
          expect(sub2).to be_nil
        end

        context "when trying to grade and excuse simultaneously" do
          it "raises an error" do
            expect(lambda {
              @assignment.grade_student(
                @student1,
                grade: 0,
                excuse: true
              )
            }).to raise_error("Cannot simultaneously grade and excuse an assignment")
          end
        end
      end

      context "when not excusing an assignment" do
        it "grades every member of the group" do
          sub1, sub2 = @assignment.grade_student(
            @student1,
            grade: 38,
            grader: @teacher,
            excuse: false,
          )

          expect(sub1.user).to eq @student1
          expect(sub1.grade).to eq "38"
          expect(sub2.user).to eq @student2
          expect(sub2.grade).to eq "38"
        end

        it "doesn't overwrite the grades of group members who have been excused" do
          sub1 = @assignment.grade_student(@student1, grader: @teacher, excuse: true).first
          expect(sub1).to be_excused

          sub2, sub3 = @assignment.grade_student(@student2, grade: 10, grader: @teacher)
          expect(sub1.reload).to be_excused
          expect(sub2.user).to eq @student2
          expect(sub2.grade).to eq "10"
          expect(sub3).to be_nil
        end
      end

    end
  end

  describe  "interpret_grade" do
    before :once do
      setup_assignment_without_submission
    end

    it "should return nil when no grade was entered and assignment uses a grading standard (letter grade)" do
      @assignment.points_possible = 100
      expect(@assignment.interpret_grade("")).to be_nil
    end

    it "should allow grading an assignment with nil points_possible" do
      @assignment.points_possible = nil
      expect(@assignment.interpret_grade("100%")).to eq 0
    end

    it "should not round scores" do
      @assignment.points_possible = 15
      expect(@assignment.interpret_grade("88.75%")).to eq 13.3125
    end

    context "with alphanumeric grades" do
      before(:once) do
        @assignment.update!(grading_type: 'letter_grade', points_possible: 10.0)
        grading_standard = @course.grading_standards.build(title: "Number Before Letter")
        grading_standard.data = {
          "1A" => 0.9,
          "2B" => 0.8,
          "3C" => 0.7,
          "4D" => 0.6,
          "5+" => 0.5,
          "5F" => 0
        }
        grading_standard.assignments << @assignment
        grading_standard.save!
      end

      it "does not treat maximum grade as a number" do
        expect(@assignment.interpret_grade("1A")).to eq 10.0
      end

      it "does not treat lower grade as a number" do
        expect(@assignment.interpret_grade("2B")).to eq 8.9
      end

      it "does not treat number followed by plus symbol as a number" do
        expect(@assignment.interpret_grade("5+")).to eq 5.9
      end

      it "treats unsigned integer score as a number" do
        expect(@assignment.interpret_grade("7")).to eq 7.0
      end

      it "treats negative score with decimals as a number" do
        expect(@assignment.interpret_grade("-.2")).to eq (-0.2)
      end

      it "treats positive score with decimals as a number" do
        expect(@assignment.interpret_grade("+0.35")).to eq 0.35
      end

      it "treats number with percent symbol as a percentage" do
        expect(@assignment.interpret_grade("75.2%")).to eq 7.52
      end
    end

    context "with gpa_scale" do
      before(:once) do
        @assignment.update!(grading_type: 'gpa_scale', points_possible: 10.0)
      end

      it "accepts numbers" do
        expect(@assignment.interpret_grade("9.5")).to eq 9.5
      end
    end
  end

  describe '#submit_homework' do
    before(:once) do
      course_with_student(active_all: true)
      @a = @course.assignments.create! title: "blah",
        submission_types: "online_text_entry,online_url",
        points_possible: 10
    end

    it "sets the 'eula_agreement_timestamp'" do
      setup_assignment_without_submission
      timestamp = Time.now.to_i.to_s
      @a.submit_homework(@user, {eula_agreement_timestamp: timestamp})
      expect(@a.submissions.first.turnitin_data[:eula_agreement_timestamp]).to eq timestamp
    end

    it "creates a new version for each submission" do
      setup_assignment_without_submission
      @a.submit_homework(@user)
      @a.submit_homework(@user)
      @a.submit_homework(@user)
      @a.reload
      expect(@a.submissions.first.versions.length).to eql(3)
    end

    it "doesn't mark as submitted if no submission" do
      s = @a.submit_homework(@user)
      expect(s.workflow_state).to eq "unsubmitted"
    end

    it "clears out stale submission information" do
      @a.submissions.find_by(user: @user).update(
        late_policy_status: 'late',
        seconds_late_override: 120
      )
      s = @a.submit_homework(@user, submission_type: "online_url",
                             url: "http://example.com")
      expect(s.submission_type).to eq "online_url"
      expect(s.url).to eq "http://example.com"
      expect(s.late_policy_status).to be nil
      expect(s.seconds_late_override).to be nil

      s2 = @a.submit_homework(@user, submission_type: "online_text_entry",
                              body: "blah blah blah blah blah blah blah")
      expect(s2.submission_type).to eq "online_text_entry"
      expect(s2.body).to eq "blah blah blah blah blah blah blah"
      expect(s2.url).to be_nil
      expect(s2.workflow_state).to eq "submitted"

      @a.submissions.find_by(user: @user).update(
        late_policy_status: 'late',
        seconds_late_override: 120
      )
      # comments shouldn't clear out submission data
      s3 = @a.submit_homework(@user, comment: "BLAH BLAH")
      expect(s3.body).to eq "blah blah blah blah blah blah blah"
      expect(s3.submission_comments.first.comment).to eq "BLAH BLAH"
      expect(s3.submission_type).to eq "online_text_entry"
      expect(s3.late_policy_status).to eq "late"
      expect(s3.seconds_late_override).to eq 120
    end

    it "sets the submission's 'lti_user_id'" do
      setup_assignment_without_submission
      submission = @a.submit_homework(@user)
      expect(submission.lti_user_id).to eq @user.lti_context_id
    end
  end

  describe "muting" do
    before :once do
      assignment_model(course: @course)
    end

    it "should default to unmuted" do
      expect(@assignment.muted?).to eql false
    end

    it "should be mutable" do
      expect(@assignment.respond_to?(:mute!)).to eql true
      @assignment.mute!
      expect(@assignment.muted?).to eql true
    end

    it "should be unmutable" do
      expect(@assignment.respond_to?(:unmute!)).to eql true
      @assignment.mute!
      @assignment.unmute!
      expect(@assignment.muted?).to eql false
    end

    it 'does not mute non-anonymous, non-moderated assignments when created' do
      assignment = @course.assignments.create!
      expect(assignment).not_to be_muted
    end

    it 'mutes anonymous assignments when created' do
      assignment = @course.assignments.create!(anonymous_grading: true)
      expect(assignment).to be_muted
    end

    it 'mutes moderated assignments when created' do
      assignment = @course.assignments.create!(moderated_grading: true, grader_count: 1)
      expect(assignment).to be_muted
    end

    it 'mutes assignments when they are update from non-anonymous to anonymous' do
      assignment = @course.assignments.create!
      expect { assignment.update!(anonymous_grading: true) }.to change {
        assignment.muted?
      }.from(false).to(true)
    end

    it 'does not mute assignments when they are updated from anonymous to non-anonymous' do
      assignment = @course.assignments.create!(anonymous_grading: true)
      assignment.update!(muted: false)
      expect { assignment.update!(anonymous_grading: false) }.not_to change {
        assignment.muted?
      }.from(false)
    end
  end

  describe "#unmute!" do
    before :once do
      @assignment = assignment_model(course: @course)
    end

    it "returns falsey when assignment is not muted" do
      expect(@assignment.unmute!).to be_falsey
    end

    context "when assignment is anonymously graded" do
      before :once do
        @assignment.update_attributes(moderated_grading: true, anonymous_grading: true, grader_count: 1)
        @assignment.mute!
      end

      context "when grades have not been published" do
        it "does not unmute the assignment" do
          @assignment.unmute!
          expect(@assignment).to be_muted
        end

        it "adds an error for 'muted'" do
          @assignment.unmute!
          expect(@assignment.errors["muted"]).to eq(["Anonymous moderated assignments cannot be unmuted until grades are posted"])
        end

        it "returns false" do
          expect(@assignment.unmute!).to eq(false)
        end
      end

      context "when grades have been published" do
        before :once do
          @assignment.update_attribute(:grades_published_at, Time.now.utc)
        end

        it "unmutes the assignment" do
          @assignment.unmute!
          expect(@assignment).not_to be_muted
        end

        it "returns true" do
          expect(@assignment.unmute!).to eq(true)
        end
      end
    end

    context "when assignment is anonymously graded and not moderated" do
      before :once do
        @assignment.update_attributes(moderated_grading: false, anonymous_grading: true)
        @assignment.mute!
      end

      it "unmutes the assignment" do
        @assignment.unmute!
        expect(@assignment).not_to be_muted
      end

      it "returns true" do
        expect(@assignment.unmute!).to eq(true)
      end
    end

    context "when assignment is not anonymously graded" do
      before :once do
        @assignment.update_attributes(moderated_grading: true, anonymous_grading: false, grader_count: 1)
        @assignment.mute!
      end

      it "unmutes the assignment" do
        @assignment.unmute!
        expect(@assignment).not_to be_muted
      end

      it "returns true" do
        expect(@assignment.unmute!).to eq(true)
      end
    end
  end

  describe "infer_times" do
    it "should set to all_day" do
      assignment_model(:due_at => "Sep 3 2008 12:00am",
                      :lock_at => "Sep 3 2008 12:00am",
                      :unlock_at => "Sep 3 2008 12:00am",
                      :course => @course)
      expect(@assignment.all_day).to eql(false)
      @assignment.infer_times
      @assignment.save!
      expect(@assignment.all_day).to eql(true)
      expect(@assignment.due_at.strftime("%H:%M")).to eql("23:59")
      expect(@assignment.lock_at.strftime("%H:%M")).to eql("23:59")
      expect(@assignment.unlock_at.strftime("%H:%M")).to eql("00:00")
      expect(@assignment.all_day_date).to eql(Date.parse("Sep 3 2008"))
    end

    it "should not set to all_day without infer_times call" do
      assignment_model(:due_at => "Sep 3 2008 12:00am",
                       :course => @course)
      expect(@assignment.all_day).to eql(false)
      expect(@assignment.due_at.strftime("%H:%M")).to eql("00:00")
      expect(@assignment.all_day_date).to eql(Date.parse("Sep 3 2008"))
    end
  end

  describe "all_day and all_day_date from due_at" do
    def fancy_midnight(opts={})
      zone = opts[:zone] || Time.zone
      Time.use_zone(zone) do
        time = opts[:time] || Time.zone.now
        time.in_time_zone.midnight + 1.day - 1.minute
      end
    end

    before :once do
      @assignment = assignment_model(course: @course)
    end

    it "should interpret 11:59pm as all day with no prior value" do
      @assignment.due_at = fancy_midnight(:zone => 'Alaska')
      @assignment.time_zone_edited = 'Alaska'
      @assignment.save!
      expect(@assignment.all_day).to eq true
    end

    it "should interpret 11:59pm as all day with same-tz all-day prior value" do
      @assignment.due_at = fancy_midnight(:zone => 'Alaska') + 1.day
      @assignment.save!
      @assignment.due_at = fancy_midnight(:zone => 'Alaska')
      @assignment.time_zone_edited = 'Alaska'
      @assignment.save!
      expect(@assignment.all_day).to eq true
    end

    it "should interpret 11:59pm as all day with other-tz all-day prior value" do
      @assignment.due_at = fancy_midnight(:zone => 'Baghdad')
      @assignment.save!
      @assignment.due_at = fancy_midnight(:zone => 'Alaska')
      @assignment.time_zone_edited = 'Alaska'
      @assignment.save!
      expect(@assignment.all_day).to eq true
    end

    it "should interpret 11:59pm as all day with non-all-day prior value" do
      @assignment.due_at = fancy_midnight(:zone => 'Alaska') + 1.hour
      @assignment.save!
      @assignment.due_at = fancy_midnight(:zone => 'Alaska')
      @assignment.time_zone_edited = 'Alaska'
      @assignment.save!
      expect(@assignment.all_day).to eq true
    end

    it "should not interpret non-11:59pm as all day no prior value" do
      @assignment.due_at = fancy_midnight(:zone => 'Alaska').in_time_zone('Baghdad')
      @assignment.time_zone_edited = 'Baghdad'
      @assignment.save!
      expect(@assignment.all_day).to eq false
    end

    it "should not interpret non-11:59pm as all day with same-tz all-day prior value" do
      @assignment.due_at = fancy_midnight(:zone => 'Alaska')
      @assignment.save!
      @assignment.due_at = fancy_midnight(:zone => 'Alaska') + 1.hour
      @assignment.time_zone_edited = 'Alaska'
      @assignment.save!
      expect(@assignment.all_day).to eq false
    end

    it "should not interpret non-11:59pm as all day with other-tz all-day prior value" do
      @assignment.due_at = fancy_midnight(:zone => 'Baghdad')
      @assignment.save!
      @assignment.due_at = fancy_midnight(:zone => 'Alaska') + 1.hour
      @assignment.time_zone_edited = 'Alaska'
      @assignment.save!
      expect(@assignment.all_day).to eq false
    end

    it "should not interpret non-11:59pm as all day with non-all-day prior value" do
      @assignment.due_at = fancy_midnight(:zone => 'Alaska') + 1.hour
      @assignment.save!
      @assignment.due_at = fancy_midnight(:zone => 'Alaska') + 2.hour
      @assignment.time_zone_edited = 'Alaska'
      @assignment.save!
      expect(@assignment.all_day).to eq false
    end

    it "should preserve all-day when only changing time zone" do
      @assignment.due_at = fancy_midnight(:zone => 'Alaska')
      @assignment.time_zone_edited = 'Alaska'
      @assignment.save!
      @assignment.due_at = fancy_midnight(:zone => 'Alaska').in_time_zone('Baghdad')
      @assignment.time_zone_edited = 'Baghdad'
      @assignment.save!
      expect(@assignment.all_day).to eq true
    end

    it "should preserve non-all-day when only changing time zone" do
      @assignment.due_at = fancy_midnight(:zone => 'Alaska').in_time_zone('Baghdad')
      @assignment.save!
      @assignment.due_at = fancy_midnight(:zone => 'Alaska')
      @assignment.time_zone_edited = 'Alaska'
      @assignment.save!
      expect(@assignment.all_day).to eq false
    end

    it "should determine date from due_at's timezone" do
      @assignment.due_at = Date.today.in_time_zone('Baghdad') + 1.hour # 01:00:00 AST +03:00 today
      @assignment.time_zone_edited = 'Baghdad'
      @assignment.save!
      expect(@assignment.all_day_date).to eq Date.today

      @assignment.due_at = @assignment.due_at.in_time_zone('Alaska') - 2.hours # 12:00:00 AKDT -08:00 previous day
      @assignment.time_zone_edited = 'Alaska'
      @assignment.save!
      expect(@assignment.all_day_date).to eq Date.today - 1.day
    end

    it "should preserve all-day date when only changing time zone" do
      @assignment.due_at = Date.today.in_time_zone('Baghdad') # 00:00:00 AST +03:00 today
      @assignment.time_zone_edited = 'Baghdad'
      @assignment.save!
      @assignment.due_at = @assignment.due_at.in_time_zone('Alaska') # 13:00:00 AKDT -08:00 previous day
      @assignment.time_zone_edited = 'Alaska'
      @assignment.save!
      expect(@assignment.all_day_date).to eq Date.today
    end

    it "should preserve non-all-day date when only changing time zone" do
      @assignment.due_at = Date.today.in_time_zone('Alaska') - 11.hours # 13:00:00 AKDT -08:00 previous day
      @assignment.save!
      @assignment.due_at = @assignment.due_at.in_time_zone('Baghdad') # 00:00:00 AST +03:00 today
      @assignment.time_zone_edited = 'Baghdad'
      @assignment.save!
      expect(@assignment.all_day_date).to eq Date.today - 1.day
    end
  end

  it "should destroy group overrides when the group category changes" do
    @assignment = assignment_model(course: @course)
    @assignment.group_category = group_category(context: @assignment.context)
    @assignment.save!

    overrides = 5.times.map do
      override = @assignment.assignment_overrides.scope.new
      override.set = @assignment.group_category.groups.create!(context: @assignment.context)
      override.save!

      expect(override.workflow_state).to eq 'active'
      override
    end
    old_version_number = @assignment.version_number

    @assignment.group_category = group_category(context: @assignment.context, name: "bar")
    @assignment.save!

    overrides.each do |override|
      override.reload

      expect(override.workflow_state).to eq 'deleted'
      expect(override.versions.size).to eq 2
      expect(override.assignment_version).to eq old_version_number
    end
  end

  context "concurrent inserts" do
    before :once do
      assignment_model(course: @course)
      @assignment.context.reload

      @assignment.submissions.scope.delete_all
    end

    def concurrent_inserts
      real_sub = @assignment.submissions.build(user: @user)

      mock_submissions = Submission.none
      allow(mock_submissions).to receive(:build).and_return(real_sub).once
      allow(@assignment).to receive(:submissions).and_return(mock_submissions)

      sub = nil
      expect {
        sub = yield(@assignment, @user)
      }.not_to raise_error

      expect(sub).not_to be_new_record
      expect(sub).to eql real_sub
    end

    it "should handle them gracefully in find_or_create_submission" do
      concurrent_inserts do |assignment, user|
        assignment.find_or_create_submission(user)
      end
    end

    it "should handle them gracefully in submit_homework" do
      concurrent_inserts do |assignment, user|
        assignment.submit_homework(user, :body => "test")
      end
    end
  end

  context "peer reviews" do
    before :once do
      assignment_model(course: @course)
    end

    context "basic assignment" do
      before :once do
        @users = create_users_in_course(@course, 10.times.map{ |i| {name: "user #{i}"} }, return_type: :record)
        @a.reload
        @submissions = @users.map do |u|
          @a.submit_homework(u, :submission_type => "online_url", :url => "http://www.google.com")
        end
      end

      it "should assign peer reviews" do
        @a.peer_review_count = 1
        res = @a.assign_peer_reviews
        expect(res.length).to eql(@submissions.length)
        @submissions.each do |s|
          expect(res.map(&:asset)).to be_include(s)
          expect(res.map(&:assessor_asset)).to be_include(s)
        end
      end

      it "should not assign peer reviews to fake students" do
        fake_student = @course.student_view_student
        fake_sub = @a.submit_homework(fake_student, :submission_type => "online_url", :url => "http://www.google.com")

        @a.peer_review_count = 1
        res = @a.assign_peer_reviews
        expect(res.length).to eql(@submissions.length)
        expect(res.map(&:asset)).not_to be_include(fake_sub)
        expect(res.map(&:assessor_asset)).not_to be_include(fake_sub)
      end

      it "should assign when already graded" do
        @users.each do |u|
          @a.grade_student(u, :grader => @teacher, :grade => '100')
        end
        @a.peer_review_count = 1
        res = @a.assign_peer_reviews
        expect(res.length).to eql(@submissions.length)
        @submissions.each do |s|
          expect(res.map{|a| a.asset}).to be_include(s)
          expect(res.map{|a| a.assessor_asset}).to be_include(s)
        end
      end
    end

    it "should schedule auto_assign when variables are right" do
      @a.peer_reviews = true
      @a.automatic_peer_reviews = true
      @a.due_at = Time.zone.now

      expects_job_with_tag('Assignment#do_auto_peer_review') {
        @a.save!
      }
    end

    it "should re-schedule auto_assign date is pushed out" do
      @a.peer_reviews = true
      @a.automatic_peer_reviews = true
      @a.peer_reviews_due_at = 1.day.from_now
      @a.save!
      job = Delayed::Job.where(:tag => "Assignment#do_auto_peer_review").last
      expect(job.run_at.to_i).to eq @a.peer_reviews_due_at.to_i

      @a.peer_reviews_due_at = 2.days.from_now
      @a.save!
      job.reload
      expect(job.run_at.to_i).to eq @a.peer_reviews_due_at.to_i
    end

    it "should not schedule auto_assign when skip_schedule_peer_reviews is set" do
      @a.peer_reviews = true
      @a.automatic_peer_reviews = true
      @a.due_at = Time.zone.now
      @a.skip_schedule_peer_reviews = true

      expects_job_with_tag('Assignment#do_auto_peer_review', 0) {
        @a.save!
      }
    end

    it "should reset peer_reviews_assigned when the assign_at time changes" do
      @a.peer_reviews = true
      @a.automatic_peer_reviews = true
      @a.due_at = 1.day.ago
      @a.peer_reviews_assigned = true
      @a.save!

      @a.assign_peer_reviews
      expect(@a.peer_reviews_assigned).to be_truthy

      @a.peer_reviews_assign_at = 1.day.from_now
      @a.save!

      expect(@a.peer_reviews_assigned).to be_falsey
    end

    it "should allow setting peer_reviews_assign_at" do
      now = Time.now
      @assignment.peer_reviews_assign_at = now
      expect(@assignment.peer_reviews_assign_at).to eq now
    end

    it "should assign multiple peer reviews" do
      @a.reload
      @submissions = []
      users = create_users_in_course(@course, 4.times.map{ |i| {name: "user #{i}"} }, return_type: :record)
      users.each do |u|
        @submissions << @a.submit_homework(u, :submission_type => "online_url", :url => "http://www.google.com")
      end
      @a.peer_review_count = 2
      res = @a.assign_peer_reviews
      expect(res.length).to eql(@submissions.length * @a.peer_review_count)
      @submissions.each do |s|
        assets = res.select{|a| a.asset == s}
        expect(assets.length).to eql(@a.peer_review_count)
        expect(assets.map{|a| a.assessor_id}.uniq.length).to eql(assets.length)

        assessors = res.select{|a| a.assessor_asset == s}
        expect(assessors.length).to eql(@a.peer_review_count)
        expect(assessors.map(&:asset_id).uniq.length).to eq @a.peer_review_count
      end
    end

    it "should assign late peer reviews" do
      @submissions = []
      users = create_users_in_course(@course, 5.times.map{ |i| {name: "user #{i}"} }, return_type: :record)
      users.each do |u|
        #@a.context.reload
        @submissions << @a.submit_homework(u, :submission_type => "online_url", :url => "http://www.google.com")
      end
      @a.peer_review_count = 2
      res = @a.assign_peer_reviews
      expect(res.length).to eql(@submissions.length * 2)
      user = create_users_in_course(@course, [{name: "new user"}], return_type: :record).first
      @a.reload
      s = @a.submit_homework(user, :submission_type => "online_url", :url => "http://www.google.com")
      res = @a.assign_peer_reviews
      expect(res.length).to be >= 2
      expect(res.any?{|a| a.assessor_asset == s}).to eql(true)
    end

    it "should assign late peer reviews to each other if there is more than one" do
      @a.reload
      @submissions = []
      users = create_users_in_course(@course, 10.times.map{ |i| {name: "user #{i}"} }, return_type: :record)
      users.each do |u|
        @submissions << @a.submit_homework(u, :submission_type => "online_url", :url => "http://www.google.com")
      end
      @a.peer_review_count = 2
      res = @a.assign_peer_reviews
      expect(res.length).to eql(@submissions.length * 2)

      @late_submissions = []
      users = create_users_in_course(@course, 3.times.map{ |i| {name: "user #{i}"} }, return_type: :record)
      users.each do |u|
        @late_submissions << @a.submit_homework(u, :submission_type => "online_url", :url => "http://www.google.com")
      end
      res = @a.assign_peer_reviews
      expect(res.length).to be >= 6
    end

    it "should not assign out of group for graded group-discussions" do
      # (as opposed to group assignments)
      group_discussion_assignment

      users = create_users_in_course(@course, 6.times.map{ |i| {name: "user #{i}"} }, return_type: :record)
      [@group1, @group2].each do |group|
        users.pop(3).each do |user|
          group.add_user(user)
          @topic.child_topic_for(user).reply_from(:user => user, :text => "entry from #{user.name}")
        end
      end

      @assignment.reload
      @assignment.peer_review_count = 2
      @assignment.save!
      requests = @assignment.assign_peer_reviews
      expect(requests.count).to eq 12
      requests.each do |req|
        group = @group1.users.include?(req.user) ? @group1 : @group2
        expect(group.users).to include(req.assessor)
      end
    end

    context "intra group peer reviews" do
      it "should not assign peer reviews to members of the same group when disabled" do
        @submissions = []
        gc = @course.group_categories.create! name: "Groupy McGroupface"
        @a.update_attributes group_category_id: gc.id,
                             grade_group_students_individually: false
        users = create_users_in_course(@course, 8.times.map{ |i| {name: "user #{i}"} }, return_type: :record)
        ["group_1", "group_2"].each do |group_name|
          group = gc.groups.create! name: group_name, context: @course
          users.pop(4).each{|user| group.add_user(user)}
        end

        @a.submit_homework(gc.groups[0].users.first, :submission_type => "online_url", :url => "http://www.google.com")
        @a.peer_review_count = 3

        res = @a.assign_peer_reviews
        expect(res.length).to be 0
      end

      it "should assign peer reviews to members of the same group when enabled" do
        @submissions = []
        gc = @course.group_categories.create! name: "Groupy McGroupface"
        @a.update_attributes group_category_id: gc.id,
                             grade_group_students_individually: false
        users = create_users_in_course(@course, 8.times.map{ |i| {name: "user #{i}"} }, return_type: :record)
        ["group_1", "group_2"].each do |group_name|
          group = gc.groups.create! name: group_name, context: @course
          users.pop(4).each{|user| group.add_user(user)}
        end

        @a.submit_homework(gc.groups[0].users.first, :submission_type => "online_url", :url => "http://www.google.com")
        @a.peer_review_count = 3
        @a.intra_group_peer_reviews = true
        res = @a.assign_peer_reviews
        expect(res.length).to be 12
        expect((res.map(&:user_id) - gc.groups[1].users.map(&:id)).length).to be res.length
      end
    end

    context "differentiated_assignments" do
      before :once do
        setup_differentiated_assignments
        @assignment.submit_homework(@student1, submission_type: 'online_url', url: 'http://www.google.com')
        @submissions = @assignment.submissions
      end
      context "feature on" do
        it "should assign peer reviews only to students with visibility" do
          @assignment.peer_review_count = 1
          res = @assignment.assign_peer_reviews
          expect(res.length).to be 0
          @submissions.reload.each do |s|
            expect(res.map(&:asset)).not_to include(s)
            expect(res.map(&:assessor_asset)).not_to include(s)
          end

          # let's add this student to the section the assignment is assigned to
          student_in_section(@section1, user: @student2)
          @assignment.submit_homework(@student2, submission_type: 'online_url', url: 'http://www.google.com')

          res = @assignment.assign_peer_reviews
          expect(res.length).to be 2
          @submissions.reload.each do |s|
            expect(res.map(&:asset)).to include(s)
            expect(res.map(&:assessor_asset)).to include(s)
          end
        end

      end
    end
  end

  context "grading scales" do
    before :once do
      setup_assignment_without_submission
    end

    context "letter grades" do
      before :once do
        @assignment.update_attributes(:grading_type => 'letter_grade', :points_possible => 20)
      end

      it "should update grades when assignment changes" do
        @enrollment = @student.enrollments.first
        @assignment.reload
        @sub = @assignment.grade_student(@student, :grader => @teacher, :grade => 'C').first
        expect(@sub.grade).to eql('C')
        expect(@sub.score).to eql(15.2)
        expect(@enrollment.reload.computed_current_score).to eq 76

        @assignment.points_possible = 30
        @assignment.save!
        @sub.reload
        expect(@sub.score).to eql(15.2)
        expect(@sub.grade).to eql('F')
        expect(@enrollment.reload.computed_current_score).to eq 50.67
      end

      it "should accept lowercase letter grades" do
        @assignment.reload
        @sub = @assignment.grade_student(@student, :grader => @teacher, :grade => 'c').first
        expect(@sub.grade).to eql('C')
        expect(@sub.score).to eql(15.2)
      end
    end

    context "gpa scale grades" do
      before :once do
        @assignment.update_attributes(:grading_type => 'gpa_scale', :points_possible => 20)
        @course.grading_standards.build({title: "GPA"})
        gs = @course.grading_standards.last
        gs.data = {"4.0" => 0.94,
                   "3.7" => 0.90,
                   "3.3" => 0.87,
                   "3.0" => 0.84,
                   "2.7" => 0.80,
                   "2.3" => 0.77,
                   "2.0" => 0.74,
                   "1.7" => 0.70,
                   "1.3" => 0.67,
                   "1.0" => 0.64,
                   "0" => 0.01,
                   "M" => 0.0 }
        gs.assignments << @a
        gs.save!
      end

      it "should update grades when assignment changes" do
        @enrollment = @student.enrollments.first
        @assignment.reload
        @sub = @assignment.grade_student(@student, :grader => @teacher, :grade => '2.0').first
        expect(@sub.grade).to eql('2.0')
        expect(@sub.score).to eql(15.2)
        expect(@enrollment.reload.computed_current_score).to eq 76

        @assignment.points_possible = 30
        @assignment.save!
        @sub.reload
        expect(@sub.score).to eql(15.2)
        expect(@sub.grade).to eql('0')
        expect(@enrollment.reload.computed_current_score).to eq 50.67
      end

      it "should accept lowercase gpa grades" do
        @assignment.reload
        @sub = @assignment.grade_student(@student, :grader => @teacher, :grade => 'm').first
        expect(@sub.grade).to eql('M')
        expect(@sub.score).to eql(0.0)
      end
    end
  end

  describe "#grants_right?" do
    before(:once) do
      assignment_model(course: @course)
      @admin = account_admin_user()
      teacher_in_course(:course => @course)
      @grading_period_group = @course.root_account.grading_period_groups.create!(title: "Example Group")
      @grading_period_group.enrollment_terms << @course.enrollment_term
      @course.enrollment_term.save!
      @assignment.reload

      @grading_period_group.grading_periods.create!({
        title: "Closed Grading Period",
        start_date: 5.weeks.ago,
        end_date: 3.weeks.ago,
        close_date: 1.week.ago
      })
      @grading_period_group.grading_periods.create!({
        title: "Open Grading Period",
        start_date: 3.weeks.ago,
        end_date: 1.week.ago,
        close_date: 1.week.from_now
      })
    end

    context "to delete" do
      context "when there are no grading periods" do
        it "is true for admins" do
          allow(@course).to receive(:grading_periods?).and_return false
          expect(@assignment.reload.grants_right?(@admin, :delete)).to be true
        end

        it "is false for teachers" do
          allow(@course).to receive(:grading_periods?).and_return false
          expect(@assignment.reload.grants_right?(@teacher, :delete)).to be true
        end
      end

      context "when the assignment is due in a closed grading period" do
        before(:once) do
          @assignment.update_attributes(due_at: 4.weeks.ago)
        end

        it "is true for admins" do
          expect(@assignment.reload.grants_right?(@admin, :delete)).to eql(true)
        end

        it "is false for teachers" do
          expect(@assignment.reload.grants_right?(@teacher, :delete)).to eql(false)
        end
      end

      context "when the assignment is due in an open grading period" do
        before(:once) do
          @assignment.update_attributes(due_at: 2.weeks.ago)
        end

        it "is true for admins" do
          expect(@assignment.reload.grants_right?(@admin, :delete)).to eql(true)
        end

        it "is true for teachers" do
          expect(@assignment.reload.grants_right?(@teacher, :delete)).to eql(true)
        end
      end

      context "when the assignment is due after all grading periods" do
        before(:once) do
          @assignment.update_attributes(due_at: 1.day.from_now)
        end

        it "is true for admins" do
          expect(@assignment.reload.grants_right?(@admin, :delete)).to eql(true)
        end

        it "is true for teachers" do
          expect(@assignment.reload.grants_right?(@teacher, :delete)).to eql(true)
        end
      end

      context "when the assignment is due before all grading periods" do
        before(:once) do
          @assignment.update_attributes(due_at: 6.weeks.ago)
        end

        it "is true for admins" do
          expect(@assignment.reload.grants_right?(@admin, :delete)).to eql(true)
        end

        it "is true for teachers" do
          expect(@assignment.reload.grants_right?(@teacher, :delete)).to eql(true)
        end
      end

      context "when the assignment has no due date" do
        before(:once) do
          @assignment.update_attributes(due_at: nil)
        end

        it "is true for admins" do
          expect(@assignment.reload.grants_right?(@admin, :delete)).to eql(true)
        end

        it "is true for teachers" do
          expect(@assignment.reload.grants_right?(@teacher, :delete)).to eql(true)
        end
      end

      context "when the assignment is due in a closed grading period for a student" do
        before(:once) do
          @assignment.update_attributes(due_at: 2.days.from_now)
          override = @assignment.assignment_overrides.build
          override.set = @course.default_section
          override.override_due_at(4.weeks.ago)
          override.save!
        end

        it "is true for admins" do
          expect(@assignment.reload.grants_right?(@admin, :delete)).to eql(true)
        end

        it "is false for teachers" do
          expect(@assignment.reload.grants_right?(@teacher, :delete)).to eql(false)
        end
      end

      context "when the assignment is overridden with no due date for a student" do
        before(:once) do
          @assignment.update_attributes(due_at: nil)
          override = @assignment.assignment_overrides.build
          override.set = @course.default_section
          override.save!
        end

        it "is true for admins" do
          expect(@assignment.reload.grants_right?(@admin, :delete)).to eql(true)
        end

        it "is true for teachers" do
          expect(@assignment.reload.grants_right?(@teacher, :delete)).to eql(true)
        end
      end

      context "when the assignment has a deleted override in a closed grading period for a student" do
        before(:once) do
          @assignment.update_attributes(due_at: 2.days.from_now)
          override = @assignment.assignment_overrides.build
          override.set = @course.default_section
          override.override_due_at(4.weeks.ago)
          override.save!
          override.destroy
        end

        it "is true for admins" do
          expect(@assignment.reload.grants_right?(@admin, :delete)).to eql(true)
        end

        it "is true for teachers" do
          expect(@assignment.reload.grants_right?(@teacher, :delete)).to eql(true)
        end
      end

      context "when the assignment is overridden with no due date and is only visible to overrides" do
        before(:once) do
          @assignment.update_attributes(due_at: 4.weeks.ago, only_visible_to_overrides: true)
          override = @assignment.assignment_overrides.build
          override.set = @course.default_section
          override.save!
        end

        it "is true for admins" do
          expect(@assignment.reload.grants_right?(@admin, :delete)).to eql(true)
        end

        it "is false for teachers" do
          # since the override does not have the due date overridden, we fall
          # back to using the assignment's due_at, which falls in a closed grading period
          expect(@assignment.reload.grants_right?(@teacher, :delete)).to eql(false)
        end
      end
    end

    describe "to update" do
      before(:each) do
        @course.enable_feature!(:moderated_grading)

        @moderator = teacher_in_course(course: @course, active_all: true).user
        @non_moderator = teacher_in_course(course: @course, active_all: true).user

        @moderated_assignment = @course.assignments.create!(
          moderated_grading: true,
          grader_count: 3,
          final_grader: @moderator
        )
      end

      it "allows the designated moderator to update a moderated assignment" do
        expect(@moderated_assignment.grants_right?(@moderator, :update)).to eq(true)
      end

      it "does not allow non-moderators to update a moderated assignment" do
        expect(@moderated_assignment.grants_right?(@non_moderator, :update)).to eq(false)
      end

      it "allows an admin to update a moderated assignment" do
        expect(@moderated_assignment.grants_right?(@admin, :update)).to eq(true)
      end

      it "allows a teacher to update a moderated assignment with no moderator selected" do
        @moderated_assignment.update!(final_grader: nil)
        expect(@moderated_assignment.grants_right?(@non_moderator, :update)).to eq(true)
      end
    end
  end

  context "as_json" do
    before :once do
      assignment_model(course: @course)
    end

    it "should include permissions if specified" do
      expect(@assignment.to_json).not_to match(/permissions/)
      expect(@assignment.to_json(:permissions => {:user => nil})).to match(/\"permissions\"\s*:\s*\{/)
      expect(@assignment.grants_right?(@teacher, :create)).to eql(true)
      expect(@assignment.to_json(:permissions => {:user => @teacher, :session => nil})).to match(/\"permissions\"\s*:\s*\{\"/)
      hash = @assignment.as_json(:permissions => {:user => @teacher, :session => nil})
      expect(hash["assignment"]).not_to be_nil
      expect(hash["assignment"]["permissions"]).not_to be_nil
      expect(hash["assignment"]["permissions"]).not_to be_empty
      expect(hash["assignment"]["permissions"]["read"]).to eql(true)
    end

    it "should serialize with roots included in nested elements" do
      @course.assignments.create!(:title => "some assignment")
      hash = @course.as_json(:include => :assignments)
      expect(hash["course"]).not_to be_nil
      expect(hash["course"]["assignments"]).not_to be_empty
      expect(hash["course"]["assignments"][0]).not_to be_nil
      expect(hash["course"]["assignments"][0]["assignment"]).not_to be_nil
    end

    it "should serialize with permissions" do
      hash = @course.as_json(:permissions => {:user => @teacher, :session => nil} )
      expect(hash["course"]).not_to be_nil
      expect(hash["course"]["permissions"]).not_to be_nil
      expect(hash["course"]["permissions"]).not_to be_empty
      expect(hash["course"]["permissions"]["read"]).to eql(true)
    end

    it "should exclude root" do
      hash = @course.as_json(:include_root => false, :permissions => {:user => @teacher, :session => nil} )
      expect(hash["course"]).to be_nil
      expect(hash["name"]).to eql(@course.name)
      expect(hash["permissions"]).not_to be_nil
      expect(hash["permissions"]).not_to be_empty
      expect(hash["permissions"]["read"]).to eql(true)
    end

    it "should include group_category" do
      assignment_model(:group_category => "Something", :course => @course)
      hash = @assignment.as_json
      expect(hash["assignment"]["group_category"]).to eq "Something"
    end
  end

  context "ical" do
    it ".to_ics should not fail for null due dates" do
      assignment_model(:due_at => "", :course => @course)
      res = @assignment.to_ics
      expect(res).not_to be_nil
      expect(res.match(/DTSTART/)).to be_nil
    end

    it ".to_ics should not return data for null due dates" do
      assignment_model(:due_at => "", :course => @course)
      res = @assignment.to_ics(in_own_calendar: false)
      expect(res).to be_nil
    end

    it ".to_ics should return string data for assignments with due dates" do
      Time.zone = 'UTC'
      assignment_model(:due_at => "Sep 3 2008 11:55am", :course => @course)
      # force known value so we can check serialization
      @assignment.updated_at = Time.at(1220443500) # 3 Sep 2008 12:05pm (UTC)
      res = @assignment.to_ics
      expect(res).not_to be_nil
      expect(res.match(/DTEND:20080903T115500Z/)).not_to be_nil
      expect(res.match(/DTSTART:20080903T115500Z/)).not_to be_nil
      expect(res.match(/DTSTAMP:20080903T120500Z/)).not_to be_nil
    end

    it ".to_ics should return string data for assignments with due dates in correct tz" do
      Time.zone = 'Alaska' # -0800
      assignment_model(:due_at => "Sep 3 2008 11:55am", :course => @course)
      # force known value so we can check serialization
      @assignment.updated_at = Time.at(1220472300) # 3 Sep 2008 12:05pm (AKDT)
      res = @assignment.to_ics
      expect(res).not_to be_nil
      expect(res.match(/DTEND:20080903T195500Z/)).not_to be_nil
      expect(res.match(/DTSTART:20080903T195500Z/)).not_to be_nil
      expect(res.match(/DTSTAMP:20080903T200500Z/)).not_to be_nil
    end

    it ".to_ics should return data for assignments with due dates" do
      Time.zone = 'UTC'
      assignment_model(:due_at => "Sep 3 2008 11:55am", :course => @course)
      # force known value so we can check serialization
      @assignment.updated_at = Time.at(1220443500) # 3 Sep 2008 12:05pm (UTC)
      res = @assignment.to_ics(in_own_calendar: false)
      expect(res).not_to be_nil
      expect(res.start.icalendar_tzid).to eq 'UTC'
      expect(res.start.strftime('%Y-%m-%dT%H:%M:%S')).to eq Time.zone.parse("Sep 3 2008 11:55am").in_time_zone('UTC').strftime('%Y-%m-%dT%H:%M:00')
      expect(res.end.icalendar_tzid).to eq 'UTC'
      expect(res.end.strftime('%Y-%m-%dT%H:%M:%S')).to eq Time.zone.parse("Sep 3 2008 11:55am").in_time_zone('UTC').strftime('%Y-%m-%dT%H:%M:00')
      expect(res.dtstamp.icalendar_tzid).to eq 'UTC'
      expect(res.dtstamp.strftime('%Y-%m-%dT%H:%M:%S')).to eq Time.zone.parse("Sep 3 2008 12:05pm").in_time_zone('UTC').strftime('%Y-%m-%dT%H:%M:00')
    end

    it ".to_ics should return data for assignments with due dates in correct tz" do
      Time.zone = 'Alaska' # -0800
      assignment_model(:due_at => "Sep 3 2008 11:55am", :course => @course)
      # force known value so we can check serialization
      @assignment.updated_at = Time.at(1220472300) # 3 Sep 2008 12:05pm (AKDT)
      res = @assignment.to_ics(in_own_calendar: false)
      expect(res).not_to be_nil
      expect(res.start.icalendar_tzid).to eq 'UTC'
      expect(res.start.strftime('%Y-%m-%dT%H:%M:%S')).to eq Time.zone.parse("Sep 3 2008 11:55am").in_time_zone('UTC').strftime('%Y-%m-%dT%H:%M:00')
      expect(res.end.icalendar_tzid).to eq 'UTC'
      expect(res.end.strftime('%Y-%m-%dT%H:%M:%S')).to eq Time.zone.parse("Sep 3 2008 11:55am").in_time_zone('UTC').strftime('%Y-%m-%dT%H:%M:00')
      expect(res.dtstamp.icalendar_tzid).to eq 'UTC'
      expect(res.dtstamp.strftime('%Y-%m-%dT%H:%M:%S')).to eq Time.zone.parse("Sep 3 2008 12:05pm").in_time_zone('UTC').strftime('%Y-%m-%dT%H:%M:00')
    end

    it ".to_ics should return string dates for all_day events" do
      Time.zone = 'UTC'
      assignment_model(:due_at => "Sep 3 2008 11:59pm", :course => @course)
      expect(@assignment.all_day).to eql(true)
      res = @assignment.to_ics
      expect(res.match(/DTSTART;VALUE=DATE:20080903/)).not_to be_nil
      expect(res.match(/DTEND;VALUE=DATE:20080903/)).not_to be_nil
    end

    it ".to_ics should populate uid and summary fields" do
      Time.zone = 'UTC'
      assignment_model(:due_at => "Sep 3 2008 11:55am", :title => "assignment title", :course => @course)
      ev = @a.to_ics(in_own_calendar: false)
      expect(ev.uid).to eq "event-assignment-#{@a.id}"
      expect(ev.summary).to eq "#{@a.title} [#{@a.context.course_code}]"
      # TODO: ev.url.should == ?
    end

    it ".to_ics should apply due_at override information" do
      Time.zone = 'UTC'
      assignment_model(:due_at => "Sep 3 2008 11:55am", :title => "assignment title", :course => @course)
      @override = @a.assignment_overrides.build
      @override.set = @course.default_section
      @override.override_due_at(Time.zone.parse("Sep 28 2008 11:55am"))
      @override.save!

      assignment = AssignmentOverrideApplicator.assignment_with_overrides(@a, [@override])
      ev = assignment.to_ics(in_own_calendar: false)
      expect(ev.uid).to eq "event-assignment-override-#{@override.id}"
      expect(ev.summary).to eq "#{@a.title} (#{@override.title}) [#{assignment.context.course_code}]"
      #TODO: ev.url.should == ?
    end

    it ".to_ics should not apply non-due_at override information" do
      Time.zone = 'UTC'
      assignment_model(:due_at => "Sep 3 2008 11:55am", :title => "assignment title", :course => @course)
      @override = @a.assignment_overrides.build
      @override.set = @course.default_section
      @override.override_lock_at(Time.zone.parse("Sep 28 2008 11:55am"))
      @override.save!

      assignment = AssignmentOverrideApplicator.assignment_with_overrides(@a, [@override])
      ev = assignment.to_ics(in_own_calendar: false)
      expect(ev.uid).to eq "event-assignment-#{@a.id}"
      expect(ev.summary).to eq "#{@a.title} [#{@a.context.course_code}]"
    end
  end

  context "quizzes" do
    before :once do
      assignment_model(:submission_types => "online_quiz", :course => @course)
    end

    it "should create a quiz if none exists and specified" do
      @a.reload
      expect(@a.submission_types).to eql('online_quiz')
      expect(@a.quiz).not_to be_nil
      expect(@a.quiz.assignment_id).to eql(@a.id)
      @a.due_at = Time.now
      @a.save
      @a.reload
      expect(@a.quiz).not_to be_nil
      expect(@a.quiz.assignment_id).to eql(@a.id)
    end

    it "should delete a quiz if no longer specified" do
      @a.reload
      expect(@a.submission_types).to eql('online_quiz')
      expect(@a.quiz).not_to be_nil
      expect(@a.quiz.assignment_id).to eql(@a.id)
      @a.submission_types = 'on_paper'
      @a.save!
      @a.reload
      expect(@a.quiz).to be_nil
    end

    it "should not delete the assignment when unlinked from a quiz" do
      @a.reload
      expect(@a.submission_types).to eql('online_quiz')
      @quiz = @a.quiz
      @quiz.unpublish!
      expect(@quiz).not_to be_nil
      expect(@quiz.state).to eql(:unpublished)
      expect(@quiz.assignment_id).to eql(@a.id)
      @a.submission_types = 'on_paper'
      @a.save!
      @quiz = Quizzes::Quiz.find(@quiz.id)
      expect(@quiz.assignment_id).to eql(nil)
      expect(@quiz.state).to eql(:deleted)
      @a.reload
      expect(@a.quiz).to be_nil
      expect(@a.state).to eql(:unpublished)
    end

    it "should not delete the quiz if non-empty when unlinked" do
      @a.reload
      expect(@a.submission_types).to eql('online_quiz')
      @quiz = @a.quiz
      expect(@quiz).not_to be_nil
      expect(@quiz.assignment_id).to eql(@a.id)
      @quiz.quiz_questions.create!()
      @quiz.generate_quiz_data
      @quiz.save!
      @a.quiz.reload
      expect(@quiz.root_entries).not_to be_empty
      @a.submission_types = 'on_paper'
      @a.save!
      @a.reload
      expect(@a.quiz).to be_nil
      expect(@a.state).to eql(:published)
      @quiz = Quizzes::Quiz.find(@quiz.id)
      expect(@quiz.assignment_id).to eql(nil)
      expect(@quiz.state).to eql(:available)
    end

    it "should grab the original quiz if unlinked and relinked" do
      @a.reload
      expect(@a.submission_types).to eql('online_quiz')
      @quiz = @a.quiz
      expect(@quiz).not_to be_nil
      expect(@quiz.assignment_id).to eql(@a.id)
      @a.quiz.reload
      @a.submission_types = 'on_paper'
      @a.save!
      @a.submission_types = 'online_quiz'
      @a.save!
      @a.reload
      expect(@a.quiz).to eql(@quiz)
      expect(@a.state).to eql(:published)
      @quiz.reload
      expect(@quiz.state).to eql(:available)
    end

    it "updates the draft state of its associated quiz" do
      @a.reload
      @a.publish
      @a.save!
      expect(@a.quiz.reload).to be_published
      @a.unpublish
      expect(@a.quiz.reload).not_to be_published
    end

    context "#quiz?" do
      it "knows that it is a quiz" do
        @a.reload
        expect(@a.quiz?).to be true
      end

      it "knows that an assignment is not a quiz" do
        @a.reload
        @a.quiz = nil
        @a.submission_types = 'postal_delivery_of_an_elephant'
        expect(@a.quiz?).to be false
      end
    end
  end

  describe "#quiz_lti?" do
    before :once do
      assignment_model(:submission_types => "external_tool", :course => @course)
    end

    context "when quizzes 2 external tool not present" do
      it "returns false" do
        expect(@a.quiz_lti?).to be false
      end
    end

    context "when quizzes 2 external tool is present" do
      before do
        tool = @c.context_external_tools.create!(
          :name => 'Quizzes.Next',
          :consumer_key => 'test_key',
          :shared_secret => 'test_secret',
          :tool_id => 'Quizzes 2',
          :url => 'http://example.com/launch'
        )
        @a.external_tool_tag_attributes = { :content => tool }
      end

      it "returns true" do
        expect(@a.quiz_lti?).to be true
      end
    end
  end

  describe "#quiz_lti!" do
    before :once do
      assignment_model(:submission_types => "online_quiz", :course => @course)
      tool = @c.context_external_tools.create!(
        :name => 'Quizzes.Next',
        :consumer_key => 'test_key',
        :shared_secret => 'test_secret',
        :tool_id => 'Quizzes 2',
        :url => 'http://example.com/launch'
      )
      @a.external_tool_tag_attributes = { :content => tool }
    end

    it "changes submission_types and break assignment's tie to quiz" do
      expect(@a.reload.quiz).not_to be nil
      expect(@a.submission_types).to eq 'online_quiz'
      @a.quiz_lti! && @a.save!
      expect(@a.reload.quiz).to be nil
      expect(@a.submission_types).to eq 'external_tool'
    end
  end

  describe "linked submissions" do
    shared_examples_for "submittable" do
      before :once do
        assignment_model(:course => @course, :submission_types => submission_type, :updating_user => @teacher)
      end

      it "should create a record if none exists and specified" do
        expect(@a.submission_types).to eql(submission_type)
        submittable = @a.send(submission_type)
        expect(submittable).not_to be_nil
        expect(submittable.assignment_id).to eql(@a.id)
        expect(submittable.user_id).to eql(@teacher.id)
        @a.due_at = Time.zone.now
        @a.save
        @a.reload
        submittable = @a.send(submission_type)
        expect(submittable).not_to be_nil
        expect(submittable.assignment_id).to eql(@a.id)
        expect(submittable.user_id).to eql(@teacher.id)
      end

      it "should delete a record if no longer specified" do
        expect(@a.submission_types).to eql(submission_type)
        submittable = @a.send(submission_type)
        expect(submittable).not_to be_nil
        expect(submittable.assignment_id).to eql(@a.id)
        @a.submission_types = 'on_paper'
        @a.save!
        @a.reload
        submittable = @a.send(submission_type)
        expect(submittable).to be_nil
      end

      it "should not delete the assignment when unlinked" do
        expect(@a.submission_types).to eql(submission_type)
        submittable = @a.send(submission_type)
        expect(submittable).not_to be_nil
        expect(submittable.state).to eql(:active)
        expect(submittable.assignment_id).to eql(@a.id)
        @a.submission_types = 'on_paper'
        @a.save!
        submittable = submission_class.find(submittable.id)
        expect(submittable.assignment_id).to eql(nil)
        expect(submittable.state).to eql(:deleted)
        @a.reload
        submittable = @a.send(submission_type)
        expect(submittable).to be_nil
        expect(@a.state).to eql(:published)
      end
    end

    context "topics" do
      let(:submission_type) { "discussion_topic" }
      let(:submission_class) { DiscussionTopic }

      include_examples "submittable"

      it "should not delete the topic if non-empty when unlinked" do
        expect(@a.submission_types).to eql(submission_type)
        @topic = @a.discussion_topic
        expect(@topic).not_to be_nil
        expect(@topic.assignment_id).to eql(@a.id)
        @topic.discussion_entries.create!(:user => @user, :message => "testing")
        @a.discussion_topic.reload
        @a.submission_types = 'on_paper'
        @a.save!
        @a.reload
        expect(@a.discussion_topic).to be_nil
        expect(@a.state).to eql(:published)
        @topic = submission_class.find(@topic.id)
        expect(@topic.assignment_id).to eql(nil)
        expect(@topic.state).to eql(:active)
      end

      it "should grab the original topic if unlinked and relinked" do
        expect(@a.submission_types).to eql(submission_type)
        @topic = @a.discussion_topic
        expect(@topic).not_to be_nil
        expect(@topic.assignment_id).to eql(@a.id)
        @topic.discussion_entries.create!(:user => @user, :message => "testing")
        @a.discussion_topic.reload
        @a.submission_types = 'on_paper'
        @a.save!
        @a.submission_types = 'discussion_topic'
        @a.save!
        @a.reload
        expect(@a.discussion_topic).to eql(@topic)
        expect(@a.state).to eql(:published)
        @topic.reload
        expect(@topic.state).to eql(:active)
      end
    end

    context "pages" do
      let(:submission_type) { "wiki_page" }
      let(:submission_class) { WikiPage }

      context "feature enabled" do
        before(:once) { @course.enable_feature!(:conditional_release) }

        include_examples "submittable"
      end

      it "should not create a record if feature is disabled" do
        expect do
          assignment_model(:course => @course, :submission_types => 'wiki_page', :updating_user => @teacher)
        end.not_to change { WikiPage.count }
        expect(@a.submission_types).to eql(submission_type)
        submittable = @a.send(submission_type)
        expect(submittable).to be_nil
      end
    end
  end

  context "participants" do
    before :once do
      setup_differentiated_assignments(ta: true)
    end

    it 'returns users with visibility' do
      expect(@assignment.participants.length).to eq(4) #teacher, TA, 2 students
    end

    it 'includes students with visibility' do
      expect(@assignment.participants.include?(@student1)).to be_truthy
    end

    it 'excludes students with inactive enrollments' do
      @student1.student_enrollments.first.deactivate
      expect(@assignment.participants.include?(@student1)).to be_falsey
    end

    it 'excludes students with completed enrollments' do
      @student1.student_enrollments.first.complete!
      expect(@assignment.participants.include?(@student1)).to be_falsey
    end

    it 'excludes students with completed enrollments by date' do
      @course.start_at = 2.days.ago
      @course.conclude_at = 1.day.ago
      @course.restrict_enrollments_to_course_dates = true
      @course.save!
      expect(@assignment.participants.include?(@student1)).to be_falsey
    end

    it 'excludes students without visibility' do
      expect(@assignment.participants.include?(@student2)).to be_falsey
    end

    it 'includes admins with visibility' do
      expect(@assignment.participants.include?(@teacher)).to be_truthy
      expect(@assignment.participants.include?(@ta)).to be_truthy
    end

    context "including observers" do
      before do
        oe = @assignment.context.enroll_user(user_with_pseudonym(active_all: true), 'ObserverEnrollment',:enrollment_state => 'active')
        @course_level_observer = oe.user

        oe = @assignment.context.enroll_user(user_with_pseudonym(active_all: true), 'ObserverEnrollment',:enrollment_state => 'active')
        oe.associated_user_id = @student1.id
        oe.save!
        @student1_observer = oe.user

        oe = @assignment.context.enroll_user(user_with_pseudonym(active_all: true), 'ObserverEnrollment',:enrollment_state => 'active')
        oe.associated_user_id = @student2.id
        oe.save!
        @student2_observer = oe.user
      end

      it "should include course_level observers" do
        expect(@assignment.participants(include_observers: true).include?(@course_level_observer)).to be_truthy
      end

      it "should exclude student observers if their student does not have visibility" do
        expect(@assignment.participants(include_observers: true).include?(@student1_observer)).to be_truthy
        expect(@assignment.participants(include_observers: true).include?(@student2_observer)).to be_falsey
      end

      it "should exclude all observers unless opt is given" do
        expect(@assignment.participants.include?(@student1_observer)).to be_falsey
        expect(@assignment.participants.include?(@student2_observer)).to be_falsey
        expect(@assignment.participants.include?(@course_level_observer)).to be_falsey
      end
    end
  end

  context "broadcast policy" do
    context "due date changed" do
      before :once do
        Notification.create(:name => 'Assignment Due Date Changed')
      end

      it "should create a message when an assignment due date has changed" do
        assignment_model(:title => 'Assignment with unstable due date', :course => @course)
        @a.created_at = 1.month.ago
        @a.due_at = Time.now + 60
        @a.save!
        expect(@a.messages_sent).to be_include('Assignment Due Date Changed')
        expect(@a.messages_sent['Assignment Due Date Changed'].first.from_name).to eq @course.name
      end

      it "should NOT create a message when everything but the assignment due date has changed" do
        t = Time.parse("Sep 1, 2009 5:00pm")
        assignment_model(:title => 'Assignment with unstable due date', :due_at => t, :course => @course)
        expect(@a.due_at).to eql(t)
        @a.submission_types = "online_url"
        @a.title = "New Title"
        @a.due_at = t + 1
        @a.description = "New description"
        @a.points_possible = 50
        @a.save!
        expect(@a.messages_sent).not_to be_include('Assignment Due Date Changed')
      end
    end

    context "assignment graded" do
      before(:once) { setup_assignment_with_students }

      specify { expect(@assignment).to be_published }

      it "should notify students when their grade is changed" do
        @sub2 = @assignment.grade_student(@stu2, grade: 8, grader: @teacher).first
        expect(@sub2.messages_sent).not_to be_empty
        expect(@sub2.messages_sent['Submission Graded']).to be_present
        expect(@sub2.messages_sent['Submission Graded'].first.from_name).to eq @course.name
        expect(@sub2.messages_sent['Submission Grade Changed']).to be_nil
        @sub2.update_attributes(:graded_at => Time.zone.now - 60*60)
        @sub2 = @assignment.grade_student(@stu2, grade: 9, grader: @teacher).first
        expect(@sub2.messages_sent).not_to be_empty
        expect(@sub2.messages_sent['Submission Graded']).to be_nil
        expect(@sub2.messages_sent['Submission Grade Changed']).to be_present
        expect(@sub2.messages_sent['Submission Grade Changed'].first.from_name).to eq @course.name
      end

      it "should notify affected students on a mass-grade change" do
        skip "CNVS-5969 - Setting a default grade should send a 'Submission Graded' notification"
        @assignment.set_default_grade(:default_grade => 10)
        msg_sub1 = @assignment.submissions.detect{|s| s.id = @sub1.id}
        expect(msg_sub1.messages_sent).not_to be_nil
        expect(msg_sub1.messages_sent['Submission Grade Changed']).not_to be_nil
        msg_sub2 = @assignment.submissions.detect{|s| s.id = @sub2.id}
        expect(msg_sub2.messages_sent).not_to be_nil
        expect(msg_sub2.messages_sent['Submission Graded']).not_to be_nil
      end

      describe 'while they are muted' do
        before(:once) { @assignment.mute! }

        specify { expect(@assignment).to be_muted }

        it "should not notify affected students on a mass-grade change if muted" do
          skip "CNVS-5969 - Setting a default grade should send a 'Submission Graded' notification"
          @assignment.set_default_grade(:default_grade => 10)
          expect(@assignment.messages_sent).to be_empty
        end

        it "should not notify students when their grade is changed if muted" do
          @sub2 = @assignment.grade_student(@stu2, grade: 8, grader: @teacher).first
          @sub2.update_attributes(:graded_at => Time.zone.now - 60*60)
          @sub2 = @assignment.grade_student(@stu2, grade: 9, grader: @teacher).first
          expect(@sub2.messages_sent).to be_empty
        end
      end

      it "should include re-submitted submissions in the list of submissions needing grading" do
        expect(@assignment).to be_published
        expect(@assignment.submissions.not_placeholder.size).to eq 1
        expect(Assignment.need_grading_info.where(id: @assignment).first).to be_nil
        @assignment.submit_homework(@stu1, :body => "Changed my mind!")
        @sub1.reload
        expect(@sub1.body).to eq "Changed my mind!"
        expect(Assignment.need_grading_info.where(id: @assignment).first).not_to be_nil
      end
    end

    context "assignment changed" do
      before :once do
        Notification.create(:name => 'Assignment Changed')
        assignment_model(course: @course)
      end

      it "should create a message when an assignment changes after it's been published" do
        @a.created_at = Time.parse("Jan 2 2000")
        @a.description = "something different"
        @a.notify_of_update = true
        @a.save
        expect(@a.messages_sent).to be_include('Assignment Changed')
        expect(@a.messages_sent['Assignment Changed'].first.from_name).to eq @course.name
      end

      it "should NOT create a message when an assignment changes SHORTLY AFTER it's been created" do
        @a.description = "something different"
        @a.save
        expect(@a.messages_sent).not_to be_include('Assignment Changed')
      end

      it "should not create a message when a muted assignment changes" do
        @a.mute!
        @a = Assignment.find(@a.id) # blank slate for messages_sent
        @a.description = "something different"
        @a.save
        expect(@a.messages_sent).to be_empty
      end
    end

    context "assignment created" do
      before :once do
        Notification.create(:name => 'Assignment Created')
      end

      it "should create a message when an assignment is added to a course in process" do
        assignment_model(:course => @course)
        expect(@a.messages_sent).to be_include('Assignment Created')
        expect(@a.messages_sent['Assignment Created'].first.from_name).to eq @course.name
      end

      it "should not create a message in an unpublished course" do
        Notification.create(:name => 'Assignment Created')
        course_with_teacher(:active_user => true)
        assignment_model(:course => @course)
        expect(@a.messages_sent).not_to be_include('Assignment Created')
      end
    end

    context "assignment unmuted" do
      before :once do
        Notification.create(:name => 'Assignment Unmuted')
      end

      it "should create a message when an assignment is unmuted" do
        assignment_model(:course => @course)
        @assignment.broadcast_unmute_event
        expect(@assignment.messages_sent).to be_include('Assignment Unmuted')
      end

      it "should not create a message in an unpublished course" do
        course_factory
        assignment_model(:course => @course)
        @assignment.broadcast_unmute_event
        expect(@assignment.messages_sent).not_to be_include('Assignment Unmuted')
      end
    end

    context "varied due date notifications" do
      before :once do
        @teacher.communication_channels.create(:path => "teacher@instructure.com").confirm!

        @studentA = user_with_pseudonym(:active_all => true, :name => 'StudentA', :username => 'studentA@instructure.com')
        @ta = user_with_pseudonym(:active_all => true, :name => 'TA1', :username => 'ta1@instructure.com')
        @course.enroll_student(@studentA).update_attribute(:workflow_state, 'active')
        @course.enroll_user(@ta, 'TaEnrollment', :enrollment_state => 'active', :limit_privileges_to_course_section => true)

        @section2 = @course.course_sections.create!(:name => 'section 2')
        @studentB = user_with_pseudonym(:active_all => true, :name => 'StudentB', :username => 'studentB@instructure.com')
        @ta2 = user_with_pseudonym(:active_all => true, :name => 'TA2', :username => 'ta2@instructure.com')
        @section2.enroll_user(@studentB, 'StudentEnrollment', 'active')
        @course.enroll_user(@ta2, 'TaEnrollment', :section => @section2, :enrollment_state => 'active', :limit_privileges_to_course_section => true)

        Time.zone = 'Alaska'
        default_due = DateTime.parse("01 Jan 2011 14:00 AKST")
        section_2_due = DateTime.parse("02 Jan 2011 14:00 AKST")
        @assignment = @course.assignments.build(:title => "some assignment", :due_at => default_due, :submission_types => ['online_text_entry'])
        @assignment.save_without_broadcasting!
        override = @assignment.assignment_overrides.build
        override.set = @section2
        override.override_due_at(section_2_due)
        override.save!
      end

      context "assignment created" do
        before :once do
          Notification.create(:name => 'Assignment Created')
        end

        it "preload user roles for much fasterness" do
          expect(@assignment.context).to receive(:preloaded_user_has_been?).at_least(:once)

          @assignment.do_notifications!
        end

        it "should notify of the correct due date for the recipient, or 'multiple'" do
          @assignment.do_notifications!

          messages_sent = @assignment.messages_sent['Assignment Created']
          expect(messages_sent.detect{|m|m.user_id == @teacher.id}.body).to be_include "Multiple Dates"
          expect(messages_sent.detect{|m|m.user_id == @studentA.id}.body).to be_include "Jan 1, 2011"
          expect(messages_sent.detect{|m|m.user_id == @ta.id}.body).to be_include "Multiple Dates"
          expect(messages_sent.detect{|m|m.user_id == @studentB.id}.body).to be_include "Jan 2, 2011"
          expect(messages_sent.detect{|m|m.user_id == @ta2.id}.body).to be_include "Multiple Dates"
        end

        it "should notify the correct people with differentiated_assignments enabled" do
          section = @course.course_sections.create!(name: 'Lonely Section')
          student = student_in_section(section)
          @assignment.do_notifications!

          messages_sent = @assignment.messages_sent['Assignment Created']
          expect(messages_sent.detect{|m|m.user_id == @teacher.id}.body).to be_include "Multiple Dates"
          expect(messages_sent.detect{|m|m.user_id == @studentA.id}.body).to be_include "Jan 1, 2011"
          expect(messages_sent.detect{|m|m.user_id == @ta.id}.body).to be_include "Multiple Dates"
          expect(messages_sent.detect{|m|m.user_id == @studentB.id}.body).to be_include "Jan 2, 2011"
          expect(messages_sent.detect{|m|m.user_id == @ta2.id}.body).to be_include "Multiple Dates"
          expect(messages_sent.detect{|m|m.user_id == student.id}).to be_nil
        end

        it "should collapse identical instructor due dates" do
          # change the override to match the default due date
          override = @assignment.assignment_overrides.first
          override.override_due_at(@assignment.due_at)
          override.save!
          @assignment.reload

          @assignment.do_notifications!

          # when the override matches the default, show the default and not "Multiple"
          messages_sent = @assignment.messages_sent['Assignment Created']
          messages_sent.each{|m| expect(m.body).to be_include "Jan 1, 2011"}
        end
      end

      context "assignment due date changed" do
        before :once do
          Notification.create(:name => 'Assignment Due Date Changed')
          Notification.create(:name => 'Assignment Due Date Override Changed')
        end

        it "should notify appropriate parties when the default due date changes" do
          @assignment.update_attribute(:created_at, 1.day.ago)

          @assignment.due_at = DateTime.parse("09 Jan 2011 14:00 AKST")
          @assignment.save!

          messages_sent = @assignment.messages_sent['Assignment Due Date Changed']
          expect(messages_sent.detect{|m|m.user_id == @teacher.id}.body).to be_include "Jan 9, 2011"
          expect(messages_sent.detect{|m|m.user_id == @studentA.id}.body).to be_include "Jan 9, 2011"
          expect(messages_sent.detect{|m|m.user_id == @ta.id}.body).to be_include "Jan 9, 2011"
          expect(messages_sent.detect{|m|m.user_id == @studentB.id}).to be_nil
          expect(messages_sent.detect{|m|m.user_id == @ta2.id}.body).to be_include "Jan 9, 2011"
        end

        it "should notify appropriate parties when an override due date changes" do
          @assignment.update_attribute(:created_at, 1.day.ago)

          override = @assignment.assignment_overrides.first.reload
          override.override_due_at(DateTime.parse("11 Jan 2011 11:11 AKST"))
          override.save!

          messages_sent = override.messages_sent['Assignment Due Date Changed']
          expect(messages_sent.detect{|m|m.user_id == @studentA.id}).to be_nil
          expect(messages_sent.detect{|m|m.user_id == @studentB.id}.body).to be_include "Jan 11, 2011"

          messages_sent = override.messages_sent['Assignment Due Date Override Changed']
          expect(messages_sent.detect{|m|m.user_id == @ta.id}).to be_nil
          expect(messages_sent.detect{|m|m.user_id == @teacher.id}.body).to be_include "Jan 11, 2011"
          expect(messages_sent.detect{|m|m.user_id == @ta2.id}.body).to be_include "Jan 11, 2011"
        end
      end

      context "assignment submitted late" do
        before :once do
          Notification.create(:name => 'Assignment Submitted')
          Notification.create(:name => 'Assignment Submitted Late')
        end

        it "should send a late submission notification iff the submit date is late for the submitter" do
          fake_submission_time = Time.parse "Jan 01 17:00:00 -0900 2011"
          allow(Time).to receive(:now).and_return(fake_submission_time)
          subA = @assignment.submit_homework @studentA, :submission_type => "online_text_entry", :body => "ooga"
          subB = @assignment.submit_homework @studentB, :submission_type => "online_text_entry", :body => "booga"

          expect(subA.messages_sent["Assignment Submitted Late"]).not_to be_nil
          expect(subB.messages_sent["Assignment Submitted Late"]).to be_nil
        end
      end

      context "group assignment submitted late" do
        before :once do
          Notification.create(:name => 'Group Assignment Submitted Late')
        end

        it "should send a late submission notification iff the submit date is late for the group" do
          @a = assignment_model(:course => @course, :group_category => "Study Groups", :due_at => Time.parse("Jan 01 17:00:00 -0900 2011"), :submission_types => ["online_text_entry"])
          @group1 = @a.context.groups.create!(:name => "Study Group 1", :group_category => @a.group_category)
          @group1.add_user(@studentA)
          @group2 = @a.context.groups.create!(:name => "Study Group 2", :group_category => @a.group_category)
          @group2.add_user(@studentB)
          override = @a.assignment_overrides.new
          override.set = @group2
          override.override_due_at(Time.parse("Jan 03 17:00:00 -0900 2011"))
          override.save!
          fake_submission_time = Time.parse("Jan 02 17:00:00 -0900 2011")
          allow(Time).to receive(:now).and_return(fake_submission_time)
          subA = @assignment.submit_homework @studentA, :submission_type => "online_text_entry", :body => "eenie"
          subB = @assignment.submit_homework @studentB, :submission_type => "online_text_entry", :body => "meenie"

          expect(subA.messages_sent["Group Assignment Submitted Late"]).not_to be_nil
          expect(subB.messages_sent["Group Assignment Submitted Late"]).to be_nil
        end
      end
    end
  end

  context "group assignment" do
    before :once do
      setup_assignment_with_group
    end

    it "should submit the homework for all students in the same group" do
      sub = @a.submit_homework(@u1, :submission_type => "online_text_entry", :body => "Some text for you")
      expect(sub.user_id).to eql(@u1.id)
      @a.reload
      subs = @a.submissions.not_placeholder
      expect(subs.length).to eql(2)
      expect(subs.map(&:group_id).uniq).to eql([@group.id])
      expect(subs.map(&:submission_type).uniq).to eql(['online_text_entry'])
      expect(subs.map(&:body).uniq).to eql(['Some text for you'])
    end

    it "should submit the homework for all students in the group if grading them individually" do
      @a.update_attribute(:grade_group_students_individually, true)
      @a.submit_homework(@u1, :submission_type => "online_text_entry", :body => "Test submission")
      @a.reload
      submissions = @a.submissions.not_placeholder
      expect(submissions.length).to eql 2
      expect(submissions.map(&:group_id).uniq).to eql [@group.id]
      expect(submissions.map(&:submission_type).uniq).to eql ["online_text_entry"]
      expect(submissions.map(&:body).uniq).to eql ["Test submission"]
    end

    it "should update submission for all students in the same group" do
      res = @a.grade_student(@u1, grade: "10", grader: @teacher)
      expect(res).not_to be_nil
      expect(res).not_to be_empty
      expect(res.length).to eql(2)
      expect(res.map{|s| s.user}).to be_include(@u1)
      expect(res.map{|s| s.user}).to be_include(@u2)
    end

    it "should create an initial submission comment for only the submitter by default" do
      sub = @a.submit_homework(@u1, :submission_type => "online_text_entry", :body => "Some text for you", :comment => "hey teacher, i hate my group. i did this entire project by myself :(")
      expect(sub.user_id).to eql(@u1.id)
      expect(sub.submission_comments.size).to eql 1
      @a.reload
      other_sub = (@a.submissions - [sub])[0]
      expect(other_sub.submission_comments.size).to eql 0
    end

    it "should add a submission comment for only the specified user by default" do
      @a.submit_homework(@u1, :submission_type => "online_text_entry", :body => "Some text for you", :comment => "ohai teacher, we had so much fun working together", :group_comment => "1")
      res = @a.update_submission(@u1, :comment => "woot")
      expect(res).not_to be_nil
      expect(res).not_to be_empty
      expect(res.length).to eql(1)
      expect(res.find{|s| s.user == @u1}.submission_comments).not_to be_empty
      expect(res.find{|s| s.user == @u2}).to be_nil #.submission_comments.should be_empty
    end

    it "should update submission for only the individual student if set thay way" do
      @a.update_attribute(:grade_group_students_individually, true)
      res = @a.grade_student(@u1, grade: "10", grader: @teacher)
      expect(res).not_to be_nil
      expect(res).not_to be_empty
      expect(res.length).to eql(1)
      expect(res[0].user).to eql(@u1)
    end

    it "should create an initial submission comment for all group members if specified" do
      sub = @a.submit_homework(@u1, :submission_type => "online_text_entry", :body => "Some text for you", :comment => "ohai teacher, we had so much fun working together", :group_comment => "1")
      expect(sub.user_id).to eql(@u1.id)
      expect(sub.submission_comments.size).to eql 1
      @a.reload
      other_sub = (@a.submissions.not_placeholder - [sub])[0]
      expect(other_sub.submission_comments.size).to eql 1
    end

    it "should add a submission comment for all group members if specified" do
      @a.submit_homework(@u1, :submission_type => "online_text_entry", :body => "Some text for you")
      res = @a.update_submission(@u1, :comment => "woot", :group_comment => "1")
      expect(res).not_to be_nil
      expect(res).not_to be_empty
      expect(res.length).to eql(2)
      expect(res.find{|s| s.user == @u1}.submission_comments).not_to be_empty
      expect(res.find{|s| s.user == @u2}.submission_comments).not_to be_empty
      # all the comments should have the same group_comment_id, for deletion
      comments = SubmissionComment.for_assignment_id(@a.id).to_a
      expect(comments.size).to eq 2
      group_comment_id = comments[0].group_comment_id
      expect(group_comment_id).to be_present
      expect(comments.all? { |c| c.group_comment_id == group_comment_id }).to be_truthy
    end

    it "hides grading comments for all group members if commenter is teacher and assignment is muted after commenting" do
      @a.update_submission(@u1, :comment => "woot", :group_comment => "1", author: @teacher)
      @a.mute!

      comments = @a.submissions.preload(:submission_comments).map(&:submission_comments).flatten
      expect(comments.map(&:hidden?)).to all(be true)
    end

    it "does not hide grading comments for all group members if commenter is student and assignment is muted after commenting" do
      @a.update_submission(@u1, :comment => "woot", :group_comment => "1", author: @u1)
      @a.mute!

      comments = @a.submissions.preload(:submission_comments).map(&:submission_comments).flatten
      expect(comments.map(&:hidden?)).to all(be false)
    end

    it "shows grading comments for all group members if commenter is teacher and assignment is unmuted" do
      @a.mute!
      @a.update_submission(@u1, :comment => "woot", :group_comment => "1", author: @teacher)
      @a.unmute!

      comments = @a.submissions.preload(:submission_comments).map(&:submission_comments).flatten
      expect(comments.map(&:hidden?)).to all(be false)
    end

    it "return the single submission if the user is not in a group" do
      res = @a.grade_student(@u3, :comment => "woot", :group_comment => "1")
      expect(res).not_to be_nil
      expect(res).not_to be_empty
      expect(res.length).to eql(1)
      res = @a.update_submission(@u3, :comment => "woot", :group_comment => "1")
      comments = res.find{|s| s.user == @u3}.submission_comments
      expect(comments.size).to eq 1
      expect(comments[0].group_comment_id).to be_nil
    end

    it "associates attachments with all submissions" do
      @a.update_attribute :submission_types, "online_upload"
      f = @u1.attachments.create! uploaded_data: StringIO.new('blah'),
        context: @u1,
        filename: 'blah.txt'
      @a.submit_homework(@u1, attachments: [f])
      @a.submissions.reload.not_placeholder.each { |s|
        expect(s.attachments).to eq [f]
      }
    end
  end

  context "adheres_to_policy" do
    it "should serialize permissions" do
      @assignment = @course.assignments.create!(:title => "some assignment")
      data = @assignment.as_json(:permissions => {:user => @user, :session => nil}) rescue nil
      expect(data).not_to be_nil
      expect(data['assignment']).not_to be_nil
      expect(data['assignment']['permissions']).not_to be_nil
      expect(data['assignment']['permissions']).not_to be_empty
    end
  end

  describe "sections_with_visibility" do
    before(:once) do
      course_with_teacher(:active_all => true)
      @section = @course.course_sections.create!
      @student = student_in_section(@section)
      @assignment, @assignment2, @assignment3 = (1..3).map{ @course.assignments.create! }

      @assignment.only_visible_to_overrides = true
      create_section_override_for_assignment(@assignment, course_section: @section)

      @assignment2.only_visible_to_overrides = true

      @assignment3.only_visible_to_overrides = false
      create_section_override_for_assignment(@assignment3, course_section: @section)
      [@assignment, @assignment2, @assignment3].each(&:save!)
    end

    it "returns only sections with overrides with differentiated assignments on" do
      expect(@assignment.sections_with_visibility(@teacher)).to eq [@section]
      expect(@assignment2.sections_with_visibility(@teacher)).to eq []
      expect(@assignment3.sections_with_visibility(@teacher)).to eq @course.course_sections
    end
  end

  context "modules" do
    it "should be locked when part of a locked module" do
      ag = @course.assignment_groups.create!
      a1 = ag.assignments.create!(:context => course_factory)
      expect(a1.locked_for?(@user)).to be_falsey

      m = @course.context_modules.create!
      ct = ContentTag.new
      ct.content_id = a1.id
      ct.content_type = 'Assignment'
      ct.context_id = course_factory.id
      ct.context_type = 'Course'
      ct.title = "Assignment"
      ct.tag_type = "context_module"
      ct.context_module_id = m.id
      ct.context_code = "course_#{@course.id}"
      ct.save!

      m.unlock_at = Time.now.in_time_zone + 1.day
      m.save
      a1.reload
      expect(a1.locked_for?(@user)).to be_truthy
    end

    it "should be locked when associated discussion topic is part of a locked module" do
      a1 = assignment_model(:course => @course, :submission_types => "discussion_topic")
      a1.reload
      expect(a1.locked_for?(@user)).to be_falsey

      m = @course.context_modules.create!
      m.add_item(:id => a1.discussion_topic.id, :type => 'discussion_topic')

      m.unlock_at = Time.now.in_time_zone + 1.day
      m.save
      a1.reload
      expect(a1.locked_for?(@user)).to be_truthy
    end

    it "should be locked when associated wiki page is part of a locked module" do
      @course.enable_feature!(:conditional_release)
      a1 = assignment_model(:course => @course, :submission_types => "wiki_page")
      a1.reload
      expect(a1.locked_for?(@user)).to be_falsey

      m = @course.context_modules.create!
      m.add_item(:id => a1.wiki_page.id, :type => 'wiki_page')

      m.unlock_at = Time.now.in_time_zone + 1.day
      m.save
      a1.reload
      expect(a1.locked_for?(@user)).to be_truthy
    end

    it "should not be locked by wiki page when feature is disabled" do
      a1 = wiki_page_assignment_model(:course => @course)
      a1.reload
      expect(a1.locked_for?(@user)).to be_falsey

      m = @course.context_modules.create!
      m.add_item(:id => a1.wiki_page.id, :type => 'wiki_page')

      m.unlock_at = Time.now.in_time_zone + 1.day
      m.save
      a1.reload
      expect(a1.locked_for?(@user)).to be_falsey
    end

    it "should be locked when associated quiz is part of a locked module" do
      a1 = assignment_model(:course => @course, :submission_types => "online_quiz")
      a1.reload
      expect(a1.locked_for?(@user)).to be_falsey

      m = @course.context_modules.create!
      m.add_item(:id => a1.quiz.id, :type => 'quiz')

      m.unlock_at = Time.now.in_time_zone + 1.day
      m.save
      a1.reload
      expect(a1.locked_for?(@user)).to be_truthy
    end
  end

  context "group_students" do
    it "should return [nil, [student]] unless the assignment has a group_category" do
      @assignment = assignment_model(course: @course)
      @student = user_model
      expect(@assignment.group_students(@student)).to eq [nil, [@student]]
    end

    it "should return [nil, [student]] if the context doesn't have any active groups in the same category" do
      @assignment = assignment_model(:group_category => "Fake Category", :course => @course)
      @student = user_model
      expect(@assignment.group_students(@student)).to eq [nil, [@student]]
    end

    it "should return [nil, [student]] if the student isn't in any of the candidate groups" do
      @assignment = assignment_model(:group_category => "Category", :course => @course)
      @group = @course.groups.create(:name => "Group", :group_category => @assignment.group_category)
      @student = user_model
      expect(@assignment.group_students(@student)).to eq [nil, [@student]]
    end

    it "should return [group, [students from group]] if the student is in one of the candidate groups" do
      @assignment = assignment_model(:group_category => "Category", :course => @course)
      @course.enroll_student(@student1 = user_model)
      @course.enroll_student(@student2 = user_model)
      @course.enroll_student(@student3 = user_model)
      @group1 = @course.groups.create(:name => "Group 1", :group_category => @assignment.group_category)
      @group1.add_user(@student1)
      @group1.add_user(@student2)
      @group2 = @course.groups.create(:name => "Group 2", :group_category => @assignment.group_category)
      @group2.add_user(@student3)

      # have to reload because the enrolled students above don't show up in
      # Course#students until the course has been reloaded
      result = @assignment.reload.group_students(@student1)
      expect(result.first).to eq @group1
      expect(result.last.map{ |u| u.id }.sort).to eq [@student1, @student2].map{ |u| u.id }.sort
    end

    it "returns distinct users" do
      s1, s2 = n_students_in_course(2)

      section = @course.course_sections.create! name: "some section"
      e = @course.enroll_user s1, 'StudentEnrollment',
                              section: section,
                              allow_multiple_enrollments: true
      e.update_attribute :workflow_state, 'active'

      gc = @course.group_categories.create! name: "Homework Groups"
      group = gc.groups.create! name: "Group 1", context: @course
      group.add_user(s1)
      group.add_user(s2)

      a = @course.assignments.create! name: "Group Assignment",
                                      group_category_id: gc.id
      g, students = a.group_students(s1)
      expect(g).to eq group
      expect(students.sort_by(&:id)).to eq [s1, s2]
    end
  end

  it "should maintain the deprecated group_category attribute" do
    assignment = assignment_model(course: @course)
    expect(assignment.read_attribute(:group_category)).to be_nil
    assignment.group_category = assignment.context.group_categories.create(:name => "my category")
    assignment.save
    assignment.reload
    expect(assignment.read_attribute(:group_category)).to eql("my category")
    assignment.group_category = nil
    assignment.save
    assignment.reload
    expect(assignment.read_attribute(:group_category)).to be_nil
  end

  it "should provide has_group_category?" do
    assignment = assignment_model(course: @course)
    expect(assignment.has_group_category?).to be_falsey
    assignment.group_category = assignment.context.group_categories.create(:name => "my category")
    expect(assignment.has_group_category?).to be_truthy
    assignment.group_category = nil
    expect(assignment.has_group_category?).to be_falsey
  end

  context "turnitin settings" do
    before(:once) { assignment_model(course: @course) }

    it "should sanitize bad data" do
      assignment = @assignment
      assignment.turnitin_settings = {
        :originality_report_visibility => 'invalid',
        :s_paper_check => '2',
        :internet_check => 1,
        :journal_check => 0,
        :exclude_biblio => true,
        :exclude_quoted => false,
        :exclude_type => '3',
        :exclude_value => 'poiuopiuuiop',
        :bogus => 'haha'
      }
      expect(assignment.turnitin_settings).to eql({
        :originality_report_visibility => 'immediate',
        :s_paper_check => '1',
        :internet_check => '1',
        :journal_check => '0',
        :exclude_biblio => '1',
        :exclude_quoted => '0',
        :exclude_type => '0',
        :exclude_value => '',
        :s_view_report => '1',
        :submit_papers_to => '0'
      })
    end

    it "should persist :created across changes" do
      assignment = @assignment
      assignment.turnitin_settings = Turnitin::Client.default_assignment_turnitin_settings
      assignment.save
      assignment.turnitin_settings[:created] = true
      assignment.save
      assignment.reload
      expect(assignment.turnitin_settings[:created]).to be_truthy

      assignment.turnitin_settings = Turnitin::Client.default_assignment_turnitin_settings.merge(:s_paper_check => '0')
      assignment.save
      assignment.reload
      expect(assignment.turnitin_settings[:created]).to be_truthy
    end

    it "should clear out :current" do
      assignment = @assignment
      assignment.turnitin_settings = Turnitin::Client.default_assignment_turnitin_settings
      assignment.save
      assignment.turnitin_settings[:current] = true
      assignment.save
      assignment.reload
      expect(assignment.turnitin_settings[:current]).to be_truthy

      assignment.turnitin_settings = Turnitin::Client.default_assignment_turnitin_settings.merge(:s_paper_check => '0')
      assignment.save
      assignment.reload
      expect(assignment.turnitin_settings[:current]).to be_nil
    end

    it "should use default originality setting from account" do
      assignment = @assignment
      account = assignment.course.account
      account.turnitin_originality = "after_grading"
      account.save!
      expect(assignment.turnitin_settings[:originality_report_visibility]).to eq('after_grading')
    end
  end

  context "generate comments from submissions" do
    def create_and_submit
      setup_assignment_without_submission

      @attachment = @user.attachments.new :filename => "homework.doc"
      @attachment.content_type = "foo/bar"
      @attachment.size = 10
      @attachment.save!

      @submission = @assignment.submit_homework @user, :submission_type => :online_upload, :attachments => [@attachment]
    end

    it "should infer_comment_context_from_filename" do
      create_and_submit
      ignore_file = "/tmp/._why_macos_why.txt"
      @assignment.instance_variable_set :@ignored_files, []
      expect(@assignment.send(:infer_comment_context_from_filename, ignore_file)).to be_nil
      expect(@assignment.instance_variable_get(:@ignored_files)).to eq [ignore_file]

      filename = [@user.last_name_first, @user.id, @attachment.id, @attachment.display_name].join("_")

      expect(@assignment.send(:infer_comment_context_from_filename, filename)).to eq({
        :user => @user,
        :submission => @submission,
        :filename => filename,
        :display_name => @attachment.display_name
      })
      expect(@assignment.instance_variable_get(:@ignored_files)).to eq [ignore_file]
    end

    it "should ignore when assignment.id does not belog to the user" do
      create_and_submit
      false_attachment = @attachment
      student_in_course(active_all: true, user_name: "other user")
      create_and_submit
      ignore_file = [@user.last_name_first, @user.id, false_attachment.id, @attachment.display_name].join("_")
      @assignment.instance_variable_set :@ignored_files, []
      expect(@assignment.send(:infer_comment_context_from_filename, ignore_file)).to be_nil
      expect(@assignment.instance_variable_get(:@ignored_files)).to eq [ignore_file]
    end

    it "should mark comments as hidden for submission zip uploads" do
      @assignment = @course.assignments.create! name: "Mute Comment Test",
                                                submission_types: %w(online_upload)
      @assignment.update_attribute :muted, true
      submit_homework(@student)

      zip = zip_submissions

      @assignment.generate_comments_from_files(zip.open.path, @user)

      submission = @assignment.submission_for_student(@student)
      expect(submission.submission_comments.last.hidden).to eq true
    end
  end

  context "attribute freezing" do
    before :once do
      @asmnt = @course.assignments.create!(:title => 'lock locky')
      @att_map = {"lock_at" => "yes",
                  "assignment_group" => "no",
                  "title" => "no",
                  "assignment_group_id" => "no",
                  "submission_types" => "yes",
                  "points_possible" => "yes",
                  "description" => "yes",
                  "grading_type" => "yes"}
    end

    def stub_plugin
      allow(PluginSetting).to receive(:settings_for_plugin).and_return(@att_map)
    end

    it "should not be frozen if not copied" do
      stub_plugin
      @asmnt.freeze_on_copy = true
      expect(@asmnt.frozen?).to eq false
      @att_map.each_key{|att| expect(@asmnt.att_frozen?(att)).to eq false}
    end

    it "should not be frozen if copied but not frozen set" do
      stub_plugin
      @asmnt.copied = true
      expect(@asmnt.frozen?).to eq false
      @att_map.each_key{|att| expect(@asmnt.att_frozen?(att)).to eq false}
    end

    it "should not be frozen if plugin not enabled" do
      @asmnt.copied = true
      @asmnt.freeze_on_copy = true
      expect(@asmnt.frozen?).to eq false
      @att_map.each_key{|att| expect(@asmnt.att_frozen?(att)).to eq false}
    end

    context "assignments are frozen" do
      before :once do
        @admin = account_admin_user()
        teacher_in_course(:course => @course)
      end

      before :each do
        stub_plugin
        @asmnt.copied = true
        @asmnt.freeze_on_copy = true
      end

      it "should be frozen" do
        expect(@asmnt.frozen?).to eq true
      end

      it "should flag specific attributes as frozen for no user" do
        @att_map.each_pair do |att, setting|
          expect(@asmnt.att_frozen?(att)).to eq(setting == "yes")
        end
      end

      it "should flag specific attributes as frozen for teacher" do
        @att_map.each_pair do |att, setting|
          expect(@asmnt.att_frozen?(att, @teacher)).to eq(setting == "yes")
        end
      end

      it "should not flag attributes as frozen for admin" do
        @att_map.each_pair do |att, setting|
          expect(@asmnt.att_frozen?(att, @admin)).to eq false
        end
      end

      it "should be frozen for nil user" do
        expect(@asmnt.frozen_for_user?(nil)).to eq true
      end

      it "should not be frozen for admin" do
        expect(@asmnt.frozen_for_user?(@admin)).to eq false
      end

      it "should not validate if saving without user" do
        @asmnt.description = "new description"
        @asmnt.save
        expect(@asmnt.valid?).to eq false
        expect(@asmnt.errors["description"]).to eq ["You don't have permission to edit the locked attribute description"]
      end

      it "should allow teacher to edit unlocked attributes" do
        @asmnt.title = "new title"
        @asmnt.updating_user = @teacher
        @asmnt.save!

        @asmnt.reload
        expect(@asmnt.title).to eq "new title"
      end

      it "should not allow teacher to edit locked attributes" do
        @asmnt.description = "new description"
        @asmnt.updating_user = @teacher
        @asmnt.save

        expect(@asmnt.valid?).to eq false
        expect(@asmnt.errors["description"]).to eq ["You don't have permission to edit the locked attribute description"]

        @asmnt.reload
        expect(@asmnt.description).not_to eq "new title"
      end

      it "should allow admin to edit unlocked attributes" do
        @asmnt.description = "new description"
        @asmnt.updating_user = @admin
        @asmnt.save!

        @asmnt.reload
        expect(@asmnt.description).to eq "new description"
      end

    end

  end

  context "not_locked scope" do
    before :once do
      assignment_quiz([], :course => @course, :user => @user)
      # Setup default values for tests (leave unsaved for easy changes)
      @quiz.unlock_at = nil
      @quiz.lock_at = nil
      @quiz.due_at = 2.days.from_now
    end

    before :each do
      user_session(@user)
    end

    it "should include assignments with no locks" do
      @quiz.save!
      list = Assignment.not_locked.to_a
      expect(list.size).to eql 1
      expect(list.first.title).to eql 'Test Assignment'
    end
    it "should include assignments with unlock_at in the past" do
      @quiz.unlock_at = 1.day.ago
      @quiz.save!
      list = Assignment.not_locked.to_a
      expect(list.size).to eql 1
      expect(list.first.title).to eql 'Test Assignment'
    end
    it "should include assignments where lock_at is future" do
      @quiz.lock_at = 1.day.from_now
      @quiz.save!
      list = Assignment.not_locked.to_a
      expect(list.size).to eql 1
      expect(list.first.title).to eql 'Test Assignment'
    end
    it "should include assignments where unlock_at is in the past and lock_at is future" do
      @quiz.unlock_at = 1.day.ago
      @quiz.due_at = 1.hour.ago
      @quiz.lock_at = 1.day.from_now
      @quiz.save!
      list = Assignment.not_locked.to_a
      expect(list.size).to be 1
      expect(list.first.title).to eql 'Test Assignment'
    end
    it "should not include assignments where unlock_at is in future" do
      @quiz.unlock_at = 1.hour.from_now
      @quiz.save!
      expect(Assignment.not_locked.count).to eq 0
    end
    it "should not include assignments where lock_at is in past" do
      @quiz.lock_at = 1.hours.ago
      @quiz.save!
      expect(Assignment.not_locked.count).to eq 0
    end
  end

  context "due_between_with_overrides" do
    before :once do
      @assignment = @course.assignments.create!(:title => 'assignment', :due_at => Time.now)
      @overridden_assignment = @course.assignments.create!(:title => 'overridden_assignment', :due_at => Time.now)

      override = @assignment.assignment_overrides.build
      override.due_at = Time.now
      override.title = 'override'
      override.save!
    end

    before :each do
      @results = @course.assignments.due_between_with_overrides(Time.now - 1.day, Time.now + 1.day)
    end

    it 'should return assignments between the given dates' do
      expect(@results).to include(@assignment)
    end

    it 'should return overridden assignments that are due between the given dates' do
      expect(@results).to include(@overridden_assignment)
    end
  end

  context "destroy" do
    before :once do
      group_discussion_assignment
    end

    it "destroys the associated page if enabled" do
      course_factory
      @course.enable_feature!(:conditional_release)
      wiki_page_assignment_model course: @course
      @assignment.destroy
      expect(@page.reload).to be_deleted
      expect(@assignment.reload).to be_deleted
    end

    it "does not destroy the associated page" do
      wiki_page_assignment_model
      @assignment.destroy
      expect(@page.reload).not_to be_deleted
      expect(@assignment.reload).to be_deleted
    end

    it "destroys the associated discussion topic" do
      @assignment.reload.destroy
      expect(@topic.reload).to be_deleted
      expect(@assignment.reload).to be_deleted
    end

    it "does not revive the discussion if touched after destroyed" do
      @assignment.reload.destroy
      expect(@topic.reload).to be_deleted
      @assignment.touch
      expect(@topic.reload).to be_deleted
    end

    it 'raises an error on validation error' do
      assignment = Assignment.new
      expect {assignment.destroy}.to raise_error(ActiveRecord::RecordInvalid)
    end

    it 'refreshes the course participation counts' do
      expect_any_instance_of(Progress).to receive(:process_job)
        .with(@assignment.context, :refresh_content_participation_counts,
              singleton: "refresh_content_participation_counts:#{@assignment.context.global_id}")
      @assignment.destroy
    end
  end

  describe "#too_many_qs_versions" do
    it "returns if there are too many versions to load at once" do
      quiz_with_graded_submission [], :course => @course, :user => @student
      submissions = @quiz.assignment.submissions

      Setting.set('too_many_quiz_submission_versions', 3)
      1.times { @quiz_submission.versions.create! }
      expect(@quiz.assignment.too_many_qs_versions?(submissions)).to be_falsey

      2.times { @quiz_submission.versions.create! }
      expect(@quiz.reload.assignment.too_many_qs_versions?(submissions)).to be_truthy
    end
  end

  describe "#quiz_submission_versions" do
    it "finds quiz submission versions for submissions" do
      quiz_with_graded_submission([], { :course => @course, :user => @student })
      @quiz.save!

      assignment  = @quiz.assignment
      submissions = assignment.submissions
      too_many    = assignment.too_many_qs_versions?(submissions)

      versions = assignment.quiz_submission_versions(submissions, too_many)

      expect(versions[@quiz_submission.id].size).to eq 1
    end
  end

  describe "update_student_submissions" do
    context "grade change events" do
      before(:once) do
        @assignment = @course.assignments.create!
        @assignment.grade_student(@student, grade: 5, grader: @teacher)
        @assistant = User.create!
        @course.enroll_ta(@assistant, enrollment_state: "active")
      end

      it "triggers a grade change event with the grader_id as the updating_user" do
        @assignment.updating_user = @assistant

        expect(Auditors::GradeChange).to receive(:record).once do |submission|
          expect(submission.grader_id).to eq @assistant.id
        end
        @assignment.update_student_submissions
      end

      it "triggers a grade change event using the grader_id on the submission if no updating_user is present" do
        expect(Auditors::GradeChange).to receive(:record).once do |submission|
          expect(submission.grader_id).to eq @teacher.id
        end

        @assignment.update_student_submissions
      end
    end

    context "pass/fail assignments" do
      before :once do
        @student1, @student2 = create_users_in_course(@course, 2, return_type: :record)
        @assignment = @course.assignments.create! grading_type: "pass_fail",
        points_possible: 5
        @sub1 = @assignment.grade_student(@student1, grade: "complete", grader: @teacher).first
        @sub2 = @assignment.grade_student(@student2, grade: "incomplete", grader: @teacher).first
      end

      it "should save a version when changing grades" do
        @assignment.update_attribute :points_possible, 10
        expect(@sub1.reload.version_number).to eq 2
      end

      it "works for pass/fail assignments" do
        @assignment.update_attribute :points_possible, 10
        expect(@sub1.reload.grade).to eq "complete"
        expect(@sub2.reload.grade).to eq "incomplete"
      end

      it "works for pass/fail assignments with 0 points possible" do
        @assignment.update_attribute :points_possible, 0
        expect(@sub1.reload.grade).to eq "complete"
        expect(@sub2.reload.grade).to eq "incomplete"
      end
    end

    context "pass/fail assignments with initial 0 points possible" do
      before :once do
        setup_assignment_without_submission
        @assignment.grading_type = "pass_fail"
        @assignment.points_possible = 0.0
        @assignment.save
      end

      let(:submission) { @assignment.submissions.first }

      it "preserves pass/fail grade when changing from 0 to positive points possible" do
        @assignment.grade_student(@user, grade: 'pass', grader: @teacher)
        @assignment.points_possible = 1.0
        @assignment.update_student_submissions

        submission.reload
        expect(submission.grade).to eql('complete')
      end

      it "changes the score of 'complete' pass/fail submissions to match the assignment's possible points" do
        @assignment.grade_student(@user, grade: 'pass', grader: @teacher)
        @assignment.points_possible = 3.0
        @assignment.update_student_submissions

        submission.reload
        expect(submission.score).to eql(3.0)
      end

      it "does not change the score of 'incomplete' pass/fail submissions if assignment points possible has changed" do
        @assignment.grade_student(@user, grade: 'fail', grader: @teacher)
        @assignment.points_possible = 2.0
        @assignment.update_student_submissions

        submission.reload
        expect(submission.score).to eql(0.0)
      end
    end
  end

  describe '#graded_count' do
    before :once do
      setup_assignment_without_submission
      @assignment.grade_student(@user, grade: 1, grader: @teacher)
    end

    it 'counts the submissions that have been graded' do
      expect(@assignment.graded_count).to eq 1
    end

    it 'returns the cached value if present' do
      @assignment = Assignment.select("assignments.*, 50 AS graded_count").where(id: @assignment).first
      expect(@assignment.graded_count).to eq 50
    end
  end

  describe '#submitted_count' do
    before :once do
      setup_assignment_without_submission
      @assignment.grade_student(@user, grade: 1, grader: @teacher)
      @assignment.submissions.first.update_attribute(:submission_type, 'online_url')
    end

    it 'counts the submissions that have submission types' do
      expect(@assignment.submitted_count).to eq 1
    end

    it 'returns the cached value if present' do
      @assignment = Assignment.select("assignments.*, 50 AS submitted_count").where(id: @assignment).first
      expect(@assignment.submitted_count).to eq 50
    end
  end

  describe "linking overrides with quizzes" do
    let_once(:assignment) { assignment_model(:course => @course, :due_at => 5.days.from_now).reload }
    let_once(:override) { assignment_override_model(:assignment => assignment) }

    before :once do
      override.override_due_at(7.days.from_now)
      override.save!

      @override_student = override.assignment_override_students.build
      @override_student.user = @student
      @override_student.save!
    end

    context "before the assignment has a quiz" do
      context "override" do
        it "has a nil quiz" do
          expect(override.quiz).to be_nil
        end

        it "has an assignment" do
          expect(override.assignment).to eq assignment
        end
      end

      context "override student" do
        it "has a nil quiz" do
          expect(@override_student.quiz).to be_nil
        end

        it "has an assignment" do
          expect(@override_student.assignment).to eq assignment
        end
      end
    end

    context "once the assignment changes to a quiz submission" do
      before :once do
        assignment.submission_types = "online_quiz"
        assignment.save
        assignment.reload
        override.reload
        @override_student.reload
      end

      it "has a quiz" do
        expect(assignment.quiz).to be_present
      end

      context "override" do
        it "has an assignment" do
          expect(override.assignment).to eq assignment
        end

        it "has the assignment's quiz" do
          expect(override.quiz).to eq assignment.quiz
        end
      end

      context "override student" do
        it "has an assignment" do
          expect(@override_student.assignment).to eq assignment
        end

        it "has the assignment's quiz" do
          expect(@override_student.quiz).to eq assignment.quiz
        end
      end
    end
  end

  describe "updating cached due dates" do
    before :once do
      @assignment = assignment_model(course: @course)
      @assignment.due_at = 2.weeks.from_now
      @assignment.save
    end

    it "triggers when assignment is created" do
      new_assignment = @course.assignments.build
      expect(DueDateCacher).to receive(:recompute).with(new_assignment, hash_including(update_grades: true))
      new_assignment.save
    end

    it "triggers when due_at changes" do
      expect(DueDateCacher).to receive(:recompute).with(@assignment, hash_including(update_grades: true))
      @assignment.due_at = 1.week.from_now
      @assignment.save
    end

    it "triggers when due_at changes to nil" do
      expect(DueDateCacher).to receive(:recompute).with(@assignment, hash_including(update_grades: true))
      @assignment.due_at = nil
      @assignment.save
    end

    it "triggers when assignment deleted" do
      expect(DueDateCacher).to receive(:recompute).with(@assignment, hash_including(update_grades: true))
      @assignment.destroy
    end

    it "does not trigger when nothing changed" do
      expect(DueDateCacher).to receive(:recompute).never
      @assignment.save
    end
  end

  describe "#title_slug" do
    before :once do
      @assignment = assignment_model(course: @course)
    end

    let(:errors) do
      @assignment.valid?
      @assignment.errors
    end

    it "should hard truncate at 30 characters" do
      @assignment.title = "a" * 31
      expect(@assignment.title.length).to eq 31
      expect(@assignment.title_slug.length).to eq 30
      expect(@assignment.title).to match /^#{@assignment.title_slug}/
    end

    it "should not change the title" do
      title = "a" * 31
      @assignment.title = title
      expect(@assignment.title_slug).not_to eq @assignment.title
      expect(@assignment.title).to eq title
    end

    it "should leave short titles alone" do
      @assignment.title = 'short title'
      expect(@assignment.title_slug).to eq @assignment.title
    end

    it "should not allow titles over 255 char" do
      @assignment.title = 'a' * 256
      expect(errors[:title]).not_to be_empty
    end
  end

  describe "due_date" do
    let(:assignment) do
      @course.assignments.new(assignment_valid_attributes)
    end

    it "is valid when due_date_ok? is true" do
      allow(AssignmentUtil).to receive(:due_date_ok?).and_return(true)
      expect(assignment.valid?).to eq(true)
    end

    it "is not valid when due_date_ok? is false" do
      allow(AssignmentUtil).to receive(:due_date_ok?).and_return(false)
      expect(assignment.valid?).to eq(false)
    end
  end

  describe "validate_assignment_overrides_due_date" do
    let(:section_1) { @course.course_sections.create!(name: "section 1") }
    let(:section_2) { @course.course_sections.create!(name: "section 2") }

    let(:assignment) do
      @course.assignments.create!(assignment_valid_attributes)
    end

    describe "when an override has no due date" do
      before do
        # Create an override with a due date
        create_section_override_for_assignment(assignment, course_section: section_1)

        # Create an override without a due date
        override = create_section_override_for_assignment(assignment, course_section: section_2)
        override.due_at = nil
        override.save
      end

      it "is not valid when AssignmentUtil.due_date_required? is true" do
        allow(AssignmentUtil).to receive(:due_date_required?).and_return(true)
        expect(assignment.valid?).to eq(false)
      end

      it "is valid when AssignmentUtil.due_date_required? is false" do
        allow(AssignmentUtil).to receive(:due_date_required?).and_return(false)
        expect(assignment.valid?).to eq(true)
      end
    end

    describe "when all overrides have a due date" do
      before do
        # Create 2 overrides with due dates
        create_section_override_for_assignment(assignment, course_section: section_1)
        create_section_override_for_assignment(assignment, course_section: section_2)
      end

      it "is valid when AssignmentUtil.due_date_required? is true" do
        allow(AssignmentUtil).to receive(:due_date_required?).and_return(true)
        expect(assignment.valid?).to eq(true)
      end

      it "is valid when AssignmentUtil.due_date_required? is false" do
        allow(AssignmentUtil).to receive(:due_date_required?).and_return(false)
        expect(assignment.valid?).to eq(true)
      end
    end
  end

  describe "due_date_required?" do
    let(:assignment) do
      @course.assignments.create!(assignment_valid_attributes)
    end

    it "is true when due_date_required? is true" do
      allow(AssignmentUtil).to receive(:due_date_required?).and_return(true)
      expect(assignment.due_date_required?).to eq(true)
    end

    it "is false when due_date_required? is false" do
      allow(AssignmentUtil).to receive(:due_date_required?).and_return(false)
      expect(assignment.due_date_required?).to eq(false)
    end
  end

  describe "external_tool_tag" do
    it "should update the existing tag when updating the assignment" do
      a = @course.assignments.create!(title: "test",
                                      submission_types: 'external_tool',
                                      external_tool_tag_attributes: {url: "http://example.com/launch"})
      tag = a.external_tool_tag
      expect(tag).not_to be_new_record

      a = Assignment.find(a.id)
      a.attributes = {external_tool_tag_attributes: {url: "http://example.com/launch2"}}
      a.save!
      expect(a.external_tool_tag.url).to eq "http://example.com/launch2"
      expect(a.external_tool_tag).to eq tag
    end
  end

  describe "allowed_extensions=" do
    it "should accept a string as input" do
      a = Assignment.new
      a.allowed_extensions = "doc,xls,txt"
      expect(a.allowed_extensions).to eq ["doc", "xls", "txt"]
    end

    it "should accept an array as input" do
      a = Assignment.new
      a.allowed_extensions = ["doc", "xls", "txt"]
      expect(a.allowed_extensions).to eq ["doc", "xls", "txt"]
    end

    it "should sanitize the string" do
      a = Assignment.new
      a.allowed_extensions = ".DOC, .XLS, .TXT"
      expect(a.allowed_extensions).to eq ["doc", "xls", "txt"]
    end

    it "should sanitize the array" do
      a = Assignment.new
      a.allowed_extensions = [".DOC", " .XLS", " .TXT"]
      expect(a.allowed_extensions).to eq ["doc", "xls", "txt"]
    end
  end

  describe '#generate_comments_from_files' do
    before :once do
      @students = create_users_in_course(@course, 3, return_type: :record)

      @assignment = @course.assignments.create! :name => "zip upload test",
                                                :submission_types => %w(online_upload)
    end

    it "should work for individuals" do
      s1 = @students.first
      submit_homework(s1)

      zip = zip_submissions

      comments, ignored = @assignment.generate_comments_from_files(
        zip.open.path,
        @teacher)

      expect(comments.map { |g| g.map { |c| c.submission.user } }).to eq [[s1]]
      expect(ignored).to be_empty
    end

    it "should work for groups" do
      s1, s2 = @students

      gc = @course.group_categories.create! name: "Homework Groups"
      @assignment.update_attributes group_category_id: gc.id,
                                    grade_group_students_individually: false
      g1, g2 = 2.times.map { |i| gc.groups.create! name: "Group #{i}", context: @course }
      g1.add_user(s1)
      g1.add_user(s2)

      submit_homework(s1)
      zip = zip_submissions

      comments, _ = @assignment.generate_comments_from_files(
        zip.open.path,
        @teacher)

      expect(comments.map { |g|
        g.map { |c| c.submission.user }.sort_by(&:id)
      }).to eq [[s1, s2]]
    end

    it "excludes student names from filenames when anonymous grading is enabled" do
      @assignment.update!(anonymous_grading: true)

      s1 = @students.first
      sub = submit_homework(s1)

      zip = zip_submissions
      filename = Zip::File.new(zip.open).entries.map(&:name).first
      expect(filename).to eq "#{s1.id}_#{sub.id}_homework.pdf"

      comments, ignored = @assignment.generate_comments_from_files(
        zip.open.path,
        @teacher)

      expect(comments.map { |g| g.map { |c| c.submission.user } }).to eq [[s1]]
      expect(ignored).to be_empty
    end
  end

  describe "#restore" do
    it "restores to unpublished if draft state w/ no submissions" do
      assignment_model course: @course
      @a.destroy
      @a.restore
      expect(@a.reload).to be_unpublished
    end

    it "restores to published if draft state w/ submissions" do
      setup_assignment_with_homework
      @assignment.destroy
      @assignment.restore
      expect(@assignment.reload).to be_published
    end

    it 'refreshes the course participation counts' do
      assignment = assignment_model(course: @course)
      assignment.destroy
      expect_any_instance_of(Progress).to receive(:process_job)
        .with(assignment.context, :refresh_content_participation_counts,
              singleton: "refresh_content_participation_counts:#{assignment.context.global_id}").
          once
      assignment.restore
    end
  end

  describe '#readable_submission_type' do
    it "should work for on paper assignments" do
      assignment_model(:submission_types => 'on_paper', :course => @course)
      expect(@assignment.readable_submission_types).to eq 'on paper'
    end
  end

  describe '#update_grading_period_grades with no grading periods' do
    before :once do
      assignment_model(course: @course)
    end

    it 'should not update grades when due_at changes' do
      expect(@assignment.context).to receive(:recompute_student_scores).never
      @assignment.due_at = 6.months.ago
      @assignment.save!
    end
  end

  describe '#update_grading_period_grades' do
    before :once do
      assignment_model(course: @course)
      @grading_period_group = @course.root_account.grading_period_groups.create!(title: "Example Group")
      @grading_period_group.enrollment_terms << @course.enrollment_term
      @grading_period_group.grading_periods.create!(
        title: 'GP1',
        start_date: 9.months.ago,
        end_date: 5.months.ago
      )
      @grading_period_group.grading_periods.create!(
        title: 'GP2',
        start_date: 4.months.ago,
        end_date: 2.months.from_now
      )
      @course.enrollment_term.save!
      @assignment.reload
    end

    it 'should update grades when due_at changes to a grading period' do
      expect(@assignment.context).to receive(:recompute_student_scores).twice
      @assignment.due_at = 6.months.ago
      @assignment.save!
    end

    it 'should update grades twice when due_at changes to another grading period' do
      @assignment.due_at = 1.month.ago
      @assignment.save!
      expect(@assignment.context).to receive(:recompute_student_scores).twice
      @assignment.due_at = 6.months.ago
      @assignment.save!
    end

    it 'should not update grades if grading period did not change' do
      @assignment.due_at = 1.month.ago
      @assignment.save!
      expect(@assignment.context).to receive(:recompute_student_scores).never
      @assignment.due_at = 2.months.ago
      @assignment.save!
    end
  end

  describe '#update_submissions_and_grades_if_details_changed' do
    before :once do
      @assignment = @course.assignments.create! grading_type: "points", points_possible: 5
      student1, student2 = create_users_in_course(@course, 2, return_type: :record)
      @assignment.grade_student(student1, grade: 3, grader: @teacher).first
      @assignment.grade_student(student2, grade: 2, grader: @teacher).first
    end

    it "should update grades if points_possible changes" do
      expect(@assignment.context).to receive(:recompute_student_scores).once
      @assignment.points_possible = 3
      @assignment.save!
    end

    it "should update grades if muted changes" do
      expect(@assignment.context).to receive(:recompute_student_scores).once
      @assignment.muted = true
      @assignment.save!
    end

    it "should update grades if workflow_state changes" do
      expect(@assignment.context).to receive(:recompute_student_scores).once
      @assignment.unpublish
    end

    it "updates when omit_from_final_grade changes" do
      expect(@assignment.context).to receive(:recompute_student_scores).once
      @assignment.update_attribute :omit_from_final_grade, true
    end

    it "updates when grading_type changes" do
      expect(@assignment.context).to receive(:recompute_student_scores).once
      @assignment.update_attribute :grading_type, "percent"
    end

    it "should not update grades otherwise" do
      expect(@assignment.context).to receive(:recompute_student_scores).never
      @assignment.title = 'hi'
      @assignment.due_at = 1.hour.ago
      @assignment.description = 'blah'
      @assignment.save!
    end
  end

  describe "#update_submission" do
    let(:assignment) { assignment_model(course: @course) }

    it "raises an error if original_student is nil" do
      expect {
        assignment.update_submission(nil)
      }.to raise_error "Student Required"
    end

    context "when the student is not in a group" do
      let!(:associate_student_and_submission) {
        assignment.submissions.find_by user: @student
      }
      let(:update_submission_response) { assignment.update_submission(@student) }

      it "returns an Array" do
        expect(update_submission_response.class).to eq Array
      end

      it "returns a collection of submissions" do
        assignment.update_submission(@student).first
        expect(update_submission_response.first.class).to eq Submission
      end
    end

    context "when the student is in a group" do
      let!(:create_a_group_with_a_submitted_assignment) {
        setup_assignment_with_group
        @assignment.submit_homework(
          @u1,
          submission_type: "online_text_entry",
          body: "Some text for you"
        )
      }

      context "when a comment is submitted" do
        let(:update_assignment_with_comment) {
          @assignment.update_submission(
            @u2,
            comment:  "WAT?",
            group_comment: true,
            user_id: @course.teachers.first.id
          )
        }

        it "returns an Array" do
          expect(update_assignment_with_comment).to be_an_instance_of Array
        end

        it "creates a comment for each student in the group" do
          expect {
            update_assignment_with_comment
          }.to change{ SubmissionComment.count }.by(@u1.groups.first.users.count)
        end

        it "creates comments with the same group_comment_id" do
          update_assignment_with_comment
          comments = SubmissionComment.last(@u1.groups.first.users.count)
          expect(comments.first.group_comment_id).to eq comments.last.group_comment_id
        end
      end

      context "when a comment is not submitted" do
        it "returns an Array" do
          expect(@assignment.update_submission(@u2).class).to eq Array
        end
      end
    end
  end

  describe '#in_closed_grading_period?' do
    subject(:assignment) { @course.assignments.create! }

    context 'when there are no grading periods' do
      it { is_expected.not_to be_in_closed_grading_period }
    end

    context 'when there is a past and current grading period' do
      before(:once) do
        @old, @current = create_grading_periods_for(@course, grading_periods: [:old, :current])
      end

      context 'when there are no submissions in a closed grading period' do
        it { is_expected.not_to be_in_closed_grading_period }
      end

      context 'when there are at least one submission in a closed grading period' do
        before { assignment.update!(due_at: 3.months.ago) }

        it { is_expected.to be_in_closed_grading_period }

        context 'when a grading period is deleted for a submission' do
          before { @old.grading_period_group.destroy }
          it { is_expected.not_to be_in_closed_grading_period }
        end
      end

      context 'when a single submission is in a closed grading period via overrides' do
        let(:user) { student_in_course(active_all: true, user_name: 'another student').user }

        before { create_adhoc_override_for_assignment(assignment, user, due_at: 3.months.ago) }

        it { is_expected.to be_in_closed_grading_period }
      end

      context 'when there is a soft deleted closed grading period pointed at by concluded submissions' do
        before do
          # We need to set up a situation where a submission owned by
          # a concluded enrollment points at a soft deleted grading
          # period that would be considered closed.
          student_enrollment = student_in_course(course: assignment.context, active_all: true, user_name: 'another student')
          current_dup = @current.dup
          assignment.update(due_at: 45.days.ago(Time.zone.now))
          @current.update!(end_date: 1.month.ago(Time.zone.now))
          student_enrollment.conclude
          @current.destroy!
          current_dup.save!
        end

        context "without preloaded submissions" do
          it { is_expected.not_to be_in_closed_grading_period }
        end

        context "with preloaded submissions" do
          before { assignment.submissions.load }
          it { is_expected.not_to be_in_closed_grading_period }
        end
      end
    end
  end

  describe "basic validation" do
    describe "possible points" do
      it "does not allow a negative value" do
        assignment = Assignment.new(points_possible: -1)
        assignment.valid?
        expect(assignment.errors.keys.include?(:points_possible)).to be_truthy
      end

      it "allows a nil value" do
        assignment = Assignment.new(points_possible: nil)
        assignment.valid?
        expect(assignment.errors.keys.include?(:points_possible)).to be_falsey
      end

      it "allows a 0 value" do
        assignment = Assignment.new(points_possible: 0)
        assignment.valid?
        expect(assignment.errors.keys.include?(:points_possible)).to be_falsey
      end

      it "allows a positive value" do
        assignment = Assignment.new(points_possible: 13)
        assignment.valid?
        expect(assignment.errors.keys.include?(:points_possible)).to be_falsey
      end

      it "does not attempt validation unless points_possible has changed" do
        assignment = Assignment.new(points_possible: -13)
        allow(assignment).to receive(:points_possible_changed?).and_return(false)
        assignment.valid?
        expect(assignment.errors.keys.include?(:points_possible)).to be_falsey
      end
    end
  end

  describe 'title validation' do
    let(:assignment) do
      @course.assignments.create!(assignment_valid_attributes)
    end
    let(:errors) {
      assignment.valid?
      assignment.errors
    }

    it 'must allow a title equal to the maximum length' do
      assignment.title = 'a' * Assignment.maximum_string_length
      expect(errors[:title]).to be_empty
    end

    it 'must not allow a title longer than the maximum length' do
      assignment.title = 'a' * (Assignment.maximum_string_length + 1)
      expect(errors[:title]).not_to be_empty
    end

    it 'must allow a blank title when it is unchanged and was previously blank' do
      assignment.title = ''
      assignment.save(validate: false)

      assignment.valid?
      errors = assignment.errors
      expect(errors[:title]).to be_empty
    end

    it 'must not allow the title to be blank if changed' do
      assignment.title = ' '
      assignment.valid?
      errors = assignment.errors
      expect(errors[:title]).not_to be_empty
    end
  end

  describe "#ensure_post_to_sis_valid" do
    let(:assignment) { assignment_model(course: @course, post_to_sis: true) }

    it "sets post_to_sis to false if the assignment is not_graded" do
      assignment.submission_types = 'not_graded'
      assignment.save!

      expect(assignment.post_to_sis).to eq false
    end

    it "sets post_to_sis to false if the assignment is a wiki_page" do
      assignment.submission_types = 'wiki_page'
      assignment.save!

      expect(assignment.post_to_sis).to eq false
    end

    it "does not set post_to_sis to false for other assignments" do
      expect(assignment.post_to_sis).to eq true
    end
  end

  describe "validate_overrides_for_sis" do
    def api_create_assignment_in_course(course,assignment_params)
      api_call(:post,
               "/api/v1/courses/#{course.id}/assignments.json",
               {
                 :controller => 'assignments_api',
                 :action => 'create',
                 :format => 'json',
                 :course_id => course.id.to_s
               }, {:assignment => assignment_params })
    end

    let(:assignment) do
      @course.assignments.new(assignment_valid_attributes)
    end

    before do
      assignment.post_to_sis = true
      allow(assignment.context.account).to receive(:sis_syncing).and_return({value: true})
      allow(assignment.context.account).to receive(:feature_enabled?).with('new_sis_integrations').and_return(true)
      allow(assignment.context.account).to receive(:sis_require_assignment_due_date).and_return({value: true})
    end

    it "raises an invalid record error if overrides are invalid" do
      overrides = [{
          'course_section_id' => @course.default_section.id,
          'due_at' => nil
      }]
      expect{assignment.validate_overrides_for_sis(overrides)}.to raise_error(ActiveRecord::RecordInvalid)
    end
  end

  describe "when sis sync with required due dates is enabled" do
    before :each do
      @assignment = assignment_model(course: @course)
      @overrides = {
          :overrides_to_create=>[],
          :overrides_to_update=>[],
          :overrides_to_delete=>[],
          :override_errors=>[]
      }
      allow(AssignmentUtil).to receive(:due_date_required?).and_return(true)
      allow(AssignmentUtil).to receive(:due_date_required_for_account?).and_return(true)
      allow(AssignmentUtil).to receive(:sis_integration_settings_enabled?).and_return(true)
    end

    context "checking if overrides are valid" do
      it "is valid if a new override has a due date" do
        override = assignment_override_model(assignment: @assignment, due_at: 2.days.from_now)
        @overrides[:overrides_to_create].push(override)
        expect{@assignment.validate_overrides_for_sis(@overrides)}.not_to raise_error
      end

      it "is valid if an override has a due date and everyone else does not have a due date" do
        @assignment.due_at = nil
        create_section_override_for_assignment(@assignment)
        expect{@assignment.validate_overrides_for_sis(@overrides)}.not_to raise_error
      end

      it "is invalid if a new override does not have a due date" do
        override = assignment_override_model(assignment: @assignment, due_at: nil, due_at_overridden: false)
        @overrides[:overrides_to_create].push(override)
        expect{@assignment.validate_overrides_for_sis(@overrides)}.to raise_error(ActiveRecord::RecordInvalid)
      end

      it "is invalid if an active existing override does not have a due date" do
        create_section_override_for_assignment(@assignment, due_at: nil, due_at_overridden: false)
        expect{@assignment.validate_overrides_for_sis(@overrides)}.to raise_error(ActiveRecord::RecordInvalid)
      end

      it "is valid if a deleted existing override does not have a due date" do
        create_section_override_for_assignment(@assignment, due_at: nil, due_at_overridden: false,
                                               workflow_state: 'deleted')
        expect{@assignment.validate_overrides_for_sis(@overrides)}.not_to raise_error
      end

      it "is invalid if updating an override to not set a due date" do
        db_override = create_section_override_for_assignment(@assignment)
        update_override = db_override.clone
        update_override[:id] = db_override[:id]
        update_override[:due_at] = nil
        @overrides[:overrides_to_update].push(update_override)
        expect{@assignment.validate_overrides_for_sis(@overrides)}.to raise_error(ActiveRecord::RecordInvalid)
      end

      it "is valid if an existing override has no due date, but the update sets a due date" do
        db_override = assignment_override_model(assignment: @assignment, due_at: nil)
        update_override = db_override.clone
        update_override[:id] = db_override[:id]
        update_override[:due_at] = 2.days.from_now
        @overrides[:overrides_to_update].push(update_override)
        expect{@assignment.validate_overrides_for_sis(@overrides)}.not_to raise_error
      end
    end
  end

  describe "max_name_length" do
    let(:assignment) do
      @course.assignments.new(assignment_valid_attributes)
    end

    it "returns custom name length if sis_assignment_name_length_input is present" do
      assignment.post_to_sis = true
      allow(assignment.context.account).to receive(:sis_syncing).and_return({value: true})
      allow(assignment.context.account).to receive(:sis_assignment_name_length).and_return({value: true})
      allow(assignment.context.account).to receive(:feature_enabled?).with('new_sis_integrations').and_return(true)
      allow(assignment.context.account).to receive(:sis_assignment_name_length_input).and_return({value: 15})
      expect(assignment.max_name_length).to eq(15)
    end

    it "returns default of 255 if sis_assignment_name_length_input is not present " do
      expect(assignment.max_name_length).to eq(255)
    end
  end

  describe "group category validation" do
    before :once do
      @group_category = @course.group_categories.create! name: "groups"
      @groups = 2.times.map { |i|
        @group_category.groups.create! name: "group #{i}", context: @course
      }
    end

    let_once(:a1) { assignment }

    def assignment(group_category = nil)
      a = @course.assignments.build name: "test"
      a.group_category = group_category
      a.tap &:save!
    end

    it "lets you change group category attributes before homework is submitted" do
      a1.group_category = @group_category
      expect(a1).to be_valid

      a2 = assignment(@group_category)
      a2.group_category = nil
      expect(a2).to be_valid
    end

    it "doesn't let you change group category attributes after homework is submitted" do
      a1.submit_homework @student, body: "hello, world"
      a1.group_category = @group_category
      expect(a1).not_to be_valid

      a2 = assignment(@group_category)
      a2.submit_homework @student, body: "hello, world"
      a2.group_category = nil
      expect(a2).not_to be_valid
    end

    it "recognizes if it has submissions and belongs to a deleted group category" do
      a1.group_category = @group_category
      a1.submit_homework @student, body: "hello, world"
      expect(a1.group_category_deleted_with_submissions?).to eq false
      a1.group_category.destroy
      expect(a1.group_category_deleted_with_submissions?).to eq true

      a2 = assignment(@group_category)
      a2.group_category.destroy
      expect(a2.group_category_deleted_with_submissions?).to eq false
    end

    context 'when anonymous grading is enabled from before' do
      before :each do
        a1.group_category = nil
        a1.anonymous_grading = true
        a1.save!

        a1.group_category = @group_category
      end

      it 'invalidates the record' do
        expect(a1).not_to be_valid
      end

      it 'adds a validation error on the group category field' do
        a1.valid?

        expected_validation_error = "Anonymously graded assignments can't be group assignments"
        expect(a1.errors[:group_category_id]).to eq([expected_validation_error])
      end
    end
  end

  describe 'anonymous grading validation' do
    before :once do
      @group_category = @course.group_categories.create! name: "groups"
      @groups = Array.new(2) do |i|
        @group_category.groups.create! name: "group #{i}", context: @course
      end

      @assignment = @course.assignments.build(name: "Assignment")
      @assignment.save!
    end

    context 'when group_category is enabled from before' do
      before :each do
        @assignment.group_category = @group_category
        @assignment.save!

        @assignment.anonymous_grading = true
      end

      it 'invalidates the record' do
        expect(@assignment).not_to be_valid
      end

      it 'adds a validation error on the anonymous grading field' do
        @assignment.valid?

        expected_validation_error = "Group assignments can't be anonymously graded"
        expect(@assignment.errors[:anonymous_grading]).to eq([expected_validation_error])
      end
    end
  end

  describe 'group category and anonymous grading co-validation' do
    before :once do
      @group_category = @course.group_categories.create! name: "groups"
      @groups = Array.new(2) do |i|
        @group_category.groups.create! name: "group #{i}", context: @course
      end

      @assignment = @course.assignments.build(name: "Assignment")
      @assignment.save!

      @assignment.group_category = @group_category
      @assignment.anonymous_grading = true
    end

    it 'invalidates the record' do
      expect(@assignment).not_to be_valid
    end

    it 'adds a validation error on the base record' do
      @assignment.valid?

      expected_validation_error = "Can't enable anonymous grading and group assignments together"
      expect(@assignment.errors[:base]).to eq([expected_validation_error])
    end

    it 'does not add a validation error on the anonymous grading field' do
      @assignment.valid?

      expect(@assignment.errors[:anonymous_grading]).to be_empty
    end
  end

  describe "moderated_grading validation" do
    it "does not allow turning on if graded submissions exist" do
      assignment_model(course: @course)
      @assignment.grade_student @student, score: 0, grader: @teacher
      @assignment.moderated_grading = true
      @assignment.grader_count = 1
      expect(@assignment.save).to eq false
      expect(@assignment.errors[:moderated_grading]).to be_present
    end

    it "does not allow turning on if is also peer reviewed" do
      assignment_model(course: @course)
      @assignment.peer_reviews = true
      @assignment.moderated_grading = true
      @assignment.grader_count = 1
      expect(@assignment.save).to eq false
      expect(@assignment.errors[:moderated_grading]).to be_present
    end

    it "does not allow turning on if also a group assignment" do
      assignment_model(course: @course)
      @assignment.group_category = @course.group_categories.create!(name: "groups")
      @assignment.moderated_grading = true
      @assignment.grader_count = 1
      expect(@assignment.save).to eq false
      expect(@assignment.errors[:moderated_grading]).to be_present
    end

    it "does not allow turning off if graded submissions exist" do
      assignment_model(course: @course, moderated_grading: true, grader_count: 2, final_grader: @teacher)
      expect(@assignment).to be_moderated_grading
      @assignment.grade_student @student, score: 0, grader: @teacher
      @assignment.moderated_grading = false
      expect(@assignment.save).to eq false
      expect(@assignment.errors[:moderated_grading]).to be_present
    end

    it "does not allow turning off if provisional grades exist" do
      assignment_model(course: @course, moderated_grading: true, grader_count: 2)
      expect(@assignment).to be_moderated_grading
      submission = @assignment.submit_homework @student, body: "blah"
      submission.find_or_create_provisional_grade!(@teacher, score: 0)
      @assignment.moderated_grading = false
      expect(@assignment.save).to eq false
      expect(@assignment.errors[:moderated_grading]).to be_present
    end

    it "does not allow turning on for an ungraded assignment" do
      assignment_model(course: @course, submission_types: 'not_graded')
      @assignment.moderated_grading = true
      @assignment.grader_count = 1
      expect(@assignment.save).to eq false
      expect(@assignment.errors[:moderated_grading]).to be_present
    end

    it "does not allow creating a new ungraded assignment with moderated grading" do
      a = @course.assignments.build
      a.moderated_grading = true
      a.grader_count = 1
      a.submission_types = 'not_graded'
      expect(a).not_to be_valid
    end

  end

  describe "context_module_tag_info" do
    before(:once) do
      @assignment = @course.assignments.create!(:due_at => 1.week.ago,
                                               :points_possible => 100,
                                               :submission_types => 'online_text_entry')
    end

    it "returns past_due if an assignment is due in the past and no submission exists" do
      info = @assignment.context_module_tag_info(@student, @course)
      expect(info[:past_due]).to be_truthy
    end

    it "does not return past_due for assignments that don't expect submissions" do
      @assignment.submission_types = ''
      @assignment.save!
      info = @assignment.context_module_tag_info(@student, @course)
      expect(info[:past_due]).to be_falsey
    end

    it "does not return past_due for assignments that were turned in on time" do
      Timecop.freeze(2.weeks.ago) { @assignment.submit_homework(@student, :submission_type => 'online_text_entry', :body => 'blah') }
      info = @assignment.context_module_tag_info(@student, @course)
      expect(info[:past_due]).to be_falsey
    end

    it "does not return past_due for assignments that were turned in late" do
      @assignment.submit_homework(@student, :submission_type => 'online_text_entry', :body => 'blah')
      info = @assignment.context_module_tag_info(@student, @course)
      expect(info[:past_due]).to be_falsey
    end
  end

  describe '#touch_submissions_if_muted' do
    before(:once) do
      @assignment = @course.assignments.create! points_possible: 10
      @submission = @assignment.submit_homework(@student, body: "hello")
      @assignment.mute!
    end

    it "touches submissions if you mute the assignment" do
      touched = @submission.reload.updated_at > @assignment.updated_at
      expect(touched).to eq true
    end

    context "calls assignment_muted_changed" do
      it "for graded submissions" do
        @assignment.grade_student(@student, grade: 10, grader: @teacher)
        @called = false
        allow_any_instance_of(Submission).to receive(:assignment_muted_changed) do
          @called = true
          expect(self.submission_model).to eq @submission
        end

        @assignment.unmute!
        expect(@called).to eq true
      end

      it "does not dispatch update for ungraded submissions" do
        expect_any_instance_of(Submission).to receive(:assignment_muted_changed).never
        @assignment.unmute!
      end
    end
  end

  describe '.remove_user_as_final_grader' do
    it 'calls .remove_user_as_final_grader_immediately in a delayed job' do
      expect(Assignment).to receive(:send_later_if_production_enqueue_args).
        with(:remove_user_as_final_grader_immediately, any_args)
      Assignment.remove_user_as_final_grader(@teacher.id, @course.id)
    end

    it 'runs the job in a strand, stranded by the root account ID' do
      delayed_job_args = {
        strand: "Assignment.remove_user_as_final_grader:#{@course.root_account.global_id}",
        max_attempts: 1,
        priority: Delayed::LOW_PRIORITY
      }

      expect(Assignment).to receive(:send_later_if_production_enqueue_args).
        with(:remove_user_as_final_grader_immediately, delayed_job_args, any_args)
      Assignment.remove_user_as_final_grader(@teacher.id, @course.id)
    end
  end

  describe '.remove_user_as_final_grader_immediately' do
    it 'removes the user as final grader in all assignments in the given course' do
      2.times { @course.assignments.create!(moderated_grading: true, grader_count: 2, final_grader: @teacher) }
      og_teacher = @teacher
      another_teacher = teacher_in_course(course: @course, active_all: true).user
      @course.enroll_teacher(another_teacher, active_all: true)
      @course.assignments.create!(moderated_grading: true, grader_count: 2, final_grader: another_teacher)
      expect { Assignment.remove_user_as_final_grader_immediately(og_teacher.id, @course.id) }.to change {
        @course.assignments.order(:created_at).pluck(:final_grader_id)
      }.from([og_teacher.id, og_teacher.id, another_teacher.id]).to([nil, nil, another_teacher.id])
    end

    it 'includes soft-deleted assignments when removing the user as final grader' do
      assignment = @course.assignments.create!(moderated_grading: true, grader_count: 2, final_grader: @teacher)
      assignment.destroy
      expect { Assignment.remove_user_as_final_grader_immediately(@teacher.id, @course.id) }.to change {
        assignment.reload.final_grader_id
      }.from(@teacher.id).to(nil)
    end
  end

  describe '.suspend_due_date_caching' do
    it 'suspends the update_cached_due_dates after_save callback on Assignment' do
      Assignment.suspend_due_date_caching do
        expect(Assignment.send(:suspended_callback?, :update_cached_due_dates, :save, :after)).to be true
      end
    end

    it 'suspends the update_cached_due_dates after_commit callback on AssignmentOverride' do
      Assignment.suspend_due_date_caching do
        expect(AssignmentOverride.send(:suspended_callback?, :update_cached_due_dates, :commit, :after)).to be true
      end
    end

    it 'suspends the update_cached_due_dates after_create callback on AssignmentOverrideStudent' do
      Assignment.suspend_due_date_caching do
        expect(AssignmentOverrideStudent.send(:suspended_callback?, :update_cached_due_dates, :create, :after)).to be true
      end
    end

    it 'suspends the update_cached_due_dates after_destroy callback on AssignmentOverrideStudent' do
      Assignment.suspend_due_date_caching do
        expect(AssignmentOverrideStudent.send(:suspended_callback?, :update_cached_due_dates, :destroy, :after)).to be true
      end
    end
  end

  describe '.with_student_submission_count' do
    require_relative '../sharding_spec_helper'
    specs_require_sharding

    it "doesn't reference multiple shards when accessed from a different shard" do
      @assignment = @course.assignments.create! points_possible: 10
      allow(Assignment.connection).to receive(:use_qualified_names?).and_return(true)
      @shard1.activate do
        allow(Assignment.connection).to receive(:use_qualified_names?).and_return(true)
        sql = @course.assignments.with_student_submission_count.to_sql
        expect(sql).to be_include(Shard.default.name)
        expect(sql).not_to be_include(@shard1.name)
      end
    end
  end

  describe '#lti_resource_link_id' do
    subject { assignment.lti_resource_link_id }

    context 'without external tool tag' do
      let(:assignment) do
        @course.assignments.create!(assignment_valid_attributes)
      end

      it { is_expected.to be_nil }
    end

    context 'with external tool tag' do
      let(:assignment) do
        @course.assignments.create!(submission_types: 'external_tool',
                                    external_tool_tag_attributes: { url: 'http://example.com/launch' },
                                    **assignment_valid_attributes)
      end

      it 'calls ContextExternalTool.opaque_identifier_for with the external tool tag and assignment shard' do
        lti_resource_link_id = SecureRandom.hex
        expect(ContextExternalTool).to receive(:opaque_identifier_for).with(
          assignment.external_tool_tag,
          assignment.shard
        ).and_return(lti_resource_link_id)
        expect(assignment.lti_resource_link_id).to eq(lti_resource_link_id)
      end
    end
  end

  describe '#available_moderators' do
    before(:once) do
      @course = Course.create!
      @first_teacher = User.create!
      @second_teacher = User.create!
      [@first_teacher, @second_teacher].each { |user| @course.enroll_teacher(user, enrollment_state: 'active') }
      @first_ta = User.create!
      @second_ta = User.create
      [@first_ta, @second_ta].each { |user| @course.enroll_ta(user, enrollment_state: 'active') }
      @assignment = @course.assignments.create!(
        final_grader: @first_teacher,
        grader_count: 2,
        moderated_grading: true
      )
    end

    it 'returns a list of active, available moderators in the course' do
      expected_moderator_ids = [@first_teacher, @second_teacher, @first_ta, @second_ta].map(&:id)
      expect(@assignment.available_moderators.map(&:id)).to match_array expected_moderator_ids
    end

    it 'excludes admins' do
      admin = account_admin_user
      expect(@course.moderators).not_to include admin
    end

    it 'excludes deactivated moderators in the course (see exception below)' do
      @course.enrollments.find_by(user: @second_teacher).deactivate
      expected_moderator_ids = [@first_teacher, @first_ta, @second_ta].map(&:id)
      expect(@assignment.available_moderators.map(&:id)).to match_array expected_moderator_ids
    end

    it 'excludes concluded moderators in the course (see exception below)' do
      @course.enrollments.find_by(user: @second_teacher).conclude
      expected_moderator_ids = [@first_teacher, @first_ta, @second_ta].map(&:id)
      expect(@assignment.available_moderators.map(&:id)).to match_array expected_moderator_ids
    end

    it 'excludes TAs if they do not have "Select Final Grade" permissions' do
      @course.root_account.role_overrides.create!(permission: 'select_final_grade', role: ta_role, enabled: false)
      expected_moderator_ids = [@first_teacher, @second_teacher].map(&:id)
      expect(@assignment.available_moderators.map(&:id)).to match_array expected_moderator_ids
    end

    it 'excludes teachers if they do not have "Select Final Grade" permissions' do
      @assignment.update!(final_grader: @first_ta)
      @course.root_account.role_overrides.create!(permission: 'select_final_grade', role: teacher_role, enabled: false)
      expected_moderator_ids = [@first_ta, @second_ta].map(&:id)
      expect(@assignment.available_moderators.map(&:id)).to match_array expected_moderator_ids
    end

    it 'includes an inactive user in the list if that user was picked as the final grader before being deactivated' do
      @course.enrollments.find_by(user: @first_teacher).deactivate
      expected_moderator_ids = [@first_teacher, @second_teacher, @first_ta, @second_ta].map(&:id)
      expect(@assignment.available_moderators.map(&:id)).to match_array expected_moderator_ids
    end

    it 'includes a concluded user in the list if that user was picked as the final grader before being concluded' do
      @course.enrollments.find_by(user: @first_teacher).conclude
      expected_moderator_ids = [@first_teacher, @second_teacher, @first_ta, @second_ta].map(&:id)
      expect(@assignment.available_moderators.map(&:id)).to match_array expected_moderator_ids
    end
  end

  describe '#moderated_grading_max_grader_count' do
    before(:once) do
      course = Course.create!
      teacher = User.create!
      second_teacher = User.create!
      course.enroll_teacher(teacher, enrollment_state: 'active')
      @second_teacher_enrollment = course.enroll_teacher(second_teacher, enrollment_state: 'active')
      ta = User.create!
      course.enroll_ta(ta, enrollment_state: 'active')
      @assignment = course.assignments.create!(
        final_grader: teacher,
        grader_count: 2,
        moderated_grading: true
      )
    end

    it 'returns the number of active instructors minus one' do
      expect(@assignment.moderated_grading_max_grader_count).to eq 2
    end

    it 'returns the current grader_count if it is greater than the number of active instructors minus one' do
      @second_teacher_enrollment.deactivate
      expect(@assignment.moderated_grading_max_grader_count).to eq 2
    end
  end

  describe '#moderated_grader_limit_reached?' do
    before(:once) do
      @course = Course.create!
      @teacher = User.create!
      second_teacher = User.create!
      @ta = User.create!
      @course.enroll_teacher(@teacher, enrollment_state: :active)
      @course.enroll_teacher(second_teacher, enrollment_state: :active)
      @course.enroll_ta(@ta, enrollment_state: :active)
      @course.enroll_student(@student, enrollment_state: :active)
      @assignment = @course.assignments.create!(
        final_grader: @teacher,
        grader_count: 2,
        moderated_grading: true
      )
      @assignment.grade_student(@student, grader: second_teacher, provisional: true, score: 5)
    end

    it 'returns false if all provisional grader slots are not filled' do
      expect(@assignment.moderated_grader_limit_reached?).to eq false
    end

    it 'returns true if all provisional grader slots are filled' do
      @assignment.grade_student(@student, grader: @ta, provisional: true, score: 10)
      expect(@assignment.moderated_grader_limit_reached?).to eq true
    end

    it 'ignores grades issued by the final grader when determining if slots are filled' do
      @assignment.grade_student(@student, grader: @teacher, provisional: true, score: 10)
      expect(@assignment.moderated_grader_limit_reached?).to eq false
    end

    it 'returns false if moderated grading is off' do
      @assignment.grade_student(@student, grader: @ta, provisional: true, score: 10)
      @assignment.moderated_grading = false
      expect(@assignment.moderated_grader_limit_reached?).to eq false
    end
  end

  describe '#can_be_moderated_grader?' do
    before(:once) do
      @course = Course.create!
      @teacher = User.create!
      @second_teacher = User.create!
      @final_teacher = User.create!
      student = User.create!
      @course.enroll_teacher(@teacher, enrollment_state: :active)
      @course.enroll_teacher(@second_teacher, enrollment_state: :active)
      @course.enroll_teacher(@final_teacher, enrollment_state: :active)
      @course.enroll_student(student, enrollment_state: :active)
      @assignment = @course.assignments.create!(
        final_grader: @final_teacher,
        grader_count: 2,
        moderated_grading: true,
        points_possible: 10
      )
      @assignment.grade_student(student, grader: @second_teacher, provisional: true, score: 10)
    end

    shared_examples 'grader permissions are checked' do
      it 'returns true when the user has default teacher permissions' do
        expect(@assignment.can_be_moderated_grader?(@teacher)).to be true
      end

      it 'returns true when the user has permission to only manage grades' do
        @course.root_account.role_overrides.create!(permission: 'manage_grades', enabled: true, role: teacher_role)
        @course.root_account.role_overrides.create!(permission: 'view_all_grades', enabled: false, role: teacher_role)
        expect(@assignment.can_be_moderated_grader?(@teacher)).to be true
      end

      it 'returns true when the user has permission to only view all grades' do
        @course.root_account.role_overrides.create!(permission: 'manage_grades', enabled: false, role: teacher_role)
        @course.root_account.role_overrides.create!(permission: 'view_all_grades', enabled: true, role: teacher_role)
        expect(@assignment.can_be_moderated_grader?(@teacher)).to be true
      end

      it 'returns false when the user does not have sufficient privileges' do
        @course.root_account.role_overrides.create!(permission: 'manage_grades', enabled: false, role: teacher_role)
        @course.root_account.role_overrides.create!(permission: 'view_all_grades', enabled: false, role: teacher_role)
        expect(@assignment.can_be_moderated_grader?(@teacher)).to be false
      end
    end

    context 'when the assignment is not moderated' do
      before :once do
        @assignment.update!(moderated_grading: false)
      end

      it_behaves_like 'grader permissions are checked'
    end

    context 'when the assignment is moderated' do
      it_behaves_like 'grader permissions are checked'

      context 'and moderator limit is reached' do
        before :once do
          @assignment.update!(grader_count: 1)
        end

        it 'returns false' do
          expect(@assignment.can_be_moderated_grader?(@teacher)).to be false
        end

        it 'returns true if user is one of the moderators' do
          expect(@assignment.can_be_moderated_grader?(@second_teacher)).to be true
        end

        it 'returns true if user is the final grader' do
          expect(@assignment.can_be_moderated_grader?(@final_teacher)).to be true
        end
      end
    end
  end

  describe '#user_is_moderation_grader?' do
    before(:once) do
      @course = Course.create!
      @teacher = User.create!
      @course.enroll_teacher(@teacher, enrollment_state: :active)
      @assignment = @course.assignments.create!(moderated_grading: true, grader_count: 2)
    end

    it 'returns true if the user is a moderation grader occupying a grader slot' do
      @assignment.create_moderation_grader(@teacher, occupy_slot: true)
      expect(@assignment.user_is_moderation_grader?(@teacher)).to be true
    end

    it 'returns true if the user is a moderation grader not occupying a grader slot' do
      @assignment.create_moderation_grader(@teacher, occupy_slot: false)
      expect(@assignment.user_is_moderation_grader?(@teacher)).to be true
    end

    it 'returns false if the user is not a moderation grader' do
      expect(@assignment.user_is_moderation_grader?(@teacher)).to be false
    end
  end

  describe '#can_view_speed_grader?' do
    before :once do
      @course = Course.create!
      @teacher = User.create!
      @course.enroll_teacher(@teacher, enrollment_state: 'active')
      @assignment = @course.assignments.create!(
        final_grader: @teacher,
        grader_count: 2,
        moderated_grading: true
      )
    end

    it 'returns false when the course does not allow speed grader' do
      expect(@assignment.context).to receive(:allows_speed_grader?).and_return false
      expect(@assignment.can_view_speed_grader?(@teacher)).to be false
    end

    it 'returns false when user cannot be moderated grader' do
      expect(@assignment.context).to receive(:allows_speed_grader?).and_return true
      expect(@assignment).to receive(:can_be_moderated_grader?).and_return false
      expect(@assignment.can_view_speed_grader?(@teacher)).to be false
    end

    it 'returns true when the course allows speed grader and user can be grader' do
      expect(@assignment.context).to receive(:allows_speed_grader?).and_return true
      expect(@assignment).to receive(:can_be_moderated_grader?).and_return true
      expect(@assignment.can_view_speed_grader?(@teacher)).to be true
    end
  end

  describe '#auditable?' do
    let(:course) { Course.create! }
    let(:assignment) { course.assignments.create!(title: 'hi') }
    let(:teacher) { course.enroll_teacher(User.create!, enrollment_state: 'active').user }

    it 'is true if the assignment is anonymous' do
      assignment.update!(anonymous_grading: true, moderated_grading: false)
      expect(assignment).to be_auditable
    end

    it 'is true if the assignment is moderated' do
      assignment.update!(
        anonymous_grading: false,
        moderated_grading: true,
        grader_count: 1,
        final_grader: teacher
      )
      expect(assignment).to be_auditable
    end

    it "is true if an anonymous assignment just became non-anonymous" do
      assignment.update!(anonymous_grading: true)
      assignment.update!(anonymous_grading: false)
      expect(assignment).to be_auditable
    end

    it "is true if an anonymous assignment just became non-moderated" do
      assignment.update!(moderated_grading: true, grader_count: 1, final_grader: teacher)
      assignment.update!(moderated_grading: false)
      expect(assignment).to be_auditable
    end

    it 'is false if the assignment is neither anonymous nor moderated' do
      expect(assignment).not_to be_auditable
    end
  end

  describe 'Anonymous Moderated Marking setting validation' do
    before(:once) do
      assignment_model(course: @course)
    end

    describe 'Moderated Grading validation' do
      context 'when moderated_grading is not enabled' do
        subject(:assignment) { @course.assignments.build }

        it { is_expected.to validate_absence_of(:grader_section) }
        it { is_expected.to validate_absence_of(:final_grader) }

        it 'before validation, sets final_grader_id to nil if it is present' do
          teacher = User.create!
          @course.enroll_teacher(teacher, active_all: true)
          assignment.final_grader_id = teacher.id
          assignment.validate
          expect(assignment.final_grader_id).to be_nil
        end

        it 'before validation, sets grader_count to 0 if it is present' do
          teacher = User.create!
          @course.enroll_teacher(teacher, active_all: true)
          assignment.grader_count = nil
          assignment.validate
          expect(assignment.grader_count).to be 0
        end
      end

      context 'when moderated_grading is enabled' do
        before(:each) do
          @section1 = @course.course_sections.first
          @section1_ta = ta_in_section(@section1)

          @section2 = @course.course_sections.create!(name: 'other section')
          @section2_ta = ta_in_section(@section2)

          @assignment.moderated_grading = true
          @assignment.grader_count = 1
          @assignment.final_grader = @section1_ta
        end

        let(:errors) { @assignment.errors }

        describe 'basic field validation' do
          subject { @course.assignments.create(moderated_grading: true, grader_count: 1, final_grader: @section1_ta) }

          it { is_expected.to be_muted }
          it { is_expected.to validate_numericality_of(:grader_count).is_greater_than(0) }
        end

        describe 'grader_section validation' do
          let(:error_message) { 'must be active and in same course as assignment' }

          it 'allows an active grader section from the course to be set' do
            @assignment.grader_section = @section1
            expect(@assignment).to be_valid
          end

          it 'does not allow a non-active grader section from the course' do
            @section2.destroy
            @assignment.grader_section = @section2
            @assignment.final_grader = @section2_ta
            @assignment.valid?

            expect(errors[:grader_section]).to eq [error_message]
          end

          it 'does not allow a grader section from a different course' do
            other_course = Course.create!(name: 'other course')
            @assignment.grader_section = other_course.course_sections.create!(name: 'other course section')
            @assignment.valid?

            expect(errors[:grader_section]).to eq [error_message]
          end
        end

        describe 'final_grader validation' do
          it 'allows a final grader from the selected grader section' do
            @assignment.grader_section = @section1
            @assignment.final_grader = @section1_ta

            expect(@assignment).to be_valid
          end

          it 'allows a final grader from the course if no section is set' do
            @assignment.final_grader = @section2_ta

            expect(@assignment).to be_valid
          end

          it 'does not allow a final grader from a different section' do
            @assignment.grader_section = @section1
            @assignment.final_grader = @section2_ta
            @assignment.valid?

            expect(errors[:final_grader]).to eq ['must be enrolled in selected section']
          end

          it 'does not allow a non-instructor final grader' do
            @assignment.final_grader = @initial_student
            @assignment.valid?

            expect(errors[:final_grader]).to eq ['must be an instructor in this course']
          end

          it 'does not allow changing final grader to an inactive user' do
            @section1_ta.enrollments.first.deactivate
            @assignment.final_grader = @section1_ta
            expect(@assignment).to be_invalid
          end

          it 'allows a non-active final grader if the final grader was set when the user was active' do
            @assignment.update!(final_grader: @section1_ta)
            @section1_ta.enrollments.first.deactivate
            expect(@assignment).to be_valid
          end

          it 'does not allow a final grader not in the course' do
            other_course = Course.create!(name: 'other course')
            other_course_ta = ta_in_course(course: other_course).user

            @assignment.final_grader = other_course_ta
            @assignment.valid?

            expect(errors[:final_grader]).to eq ['must be an instructor in this course']
          end
        end

        describe 'graders_anonymous_to_graders' do
          it 'cannot be set to true when grader_comments_visible_to_graders is false' do
            @assignment.update!(grader_comments_visible_to_graders: false, graders_anonymous_to_graders: true)
            expect(@assignment).not_to be_graders_anonymous_to_graders
          end

          it 'can be set to true when grader_comments_visible_to_graders is true' do
            @assignment.update!(grader_comments_visible_to_graders: true, graders_anonymous_to_graders: true)
            expect(@assignment).to be_graders_anonymous_to_graders
          end
        end
      end
    end
  end

  describe "after create callbacks" do
<<<<<<< HEAD
    let(:event) { AnonymousOrModerationEvent.find_by!(assignment: assignment) }
    let(:course) { @course }

    it "does not create an AnonymousOrModerationEvent when assignment is neither anonymous nor moderated" do
      expect{ course.assignments.create! }.not_to change{ AnonymousOrModerationEvent.count }
    end

    context "for an anonymous assignment" do
      let(:assignment) do
        course.assignments.create!(anonymous_grading: true) do |assignment|
          assignment.updating_user = @teacher
        end
      end

      it "creates an AnonymousOrModerationEvent on creation" do
        expect {
          course.assignments.create!(anonymous_grading: true, updating_user: @teacher)
        }.to change { AnonymousOrModerationEvent.count }.from(0).to(1)
      end

      it "creates an AnonymousOrModerationEvent with event_type assignment_created on assignment creation" do
        course.assignments.create!(anonymous_grading: true, updating_user: @teacher)
        expect(event.event_type).to eq "assignment_created"
      end

      describe "event payload" do
        let_once(:payload) { AnonymousOrModerationEvent.find_by!(assignment: assignment).payload }
        subject() { payload }

        it { is_expected.to include("anonymous_grading" => true) }
        it { is_expected.to include("anonymous_instructor_annotations" => false) }
        it { is_expected.to include("grader_comments_visible_to_graders" => true) }
        it { is_expected.to include("grader_count" => 0) }
        it { is_expected.to include("grader_names_visible_to_final_grader" => true) }
        it { is_expected.to include("graders_anonymous_to_graders" => false) }
        it { is_expected.to include("moderated_grading" => false) }
        it { is_expected.to include("muted" => true) }
        it { is_expected.to include("omit_from_final_grade" => false) }
      end
    end

    context "for a moderated assignment" do
      let(:assignment) do
        course.assignments.create!(
          moderated_grading: true,
          final_grader: @teacher,
          grader_count: 2
        ) do |assignment|
          assignment.updating_user = @teacher
        end
      end

      let(:params) do
        {
          moderated_grading: true,
          final_grader: @teacher,
          grader_count: 2,
          updating_user: @teacher
        }
      end

      it "creates an AnonymousOrModerationEvent on creation of a moderated assignment" do
        expect {
          course.assignments.create!(params)
        }.to change { AnonymousOrModerationEvent.count }.from(0).to(1)
      end

      it "creates an AnonymousOrModerationEvent with event_type assignment_created on assignment creation" do
        course.assignments.create!(params)
        expect(event.event_type).to eq "assignment_created"
      end

      describe "event_payload" do
        let_once(:payload) { AnonymousOrModerationEvent.find_by!(assignment: assignment).payload }
        subject() { payload }

        it { is_expected.to include("anonymous_grading" => false) }
        it { is_expected.to include("anonymous_instructor_annotations" => false) }
        it { is_expected.to include("final_grader_id" => @teacher.id) }
        it { is_expected.to include("grader_comments_visible_to_graders" => true) }
        it { is_expected.to include("grader_count" => 2) }
        it { is_expected.to include("grader_names_visible_to_final_grader" => true) }
        it { is_expected.to include("graders_anonymous_to_graders" => false) }
        it { is_expected.to include("moderated_grading" => true) }
        it { is_expected.to include("muted" => true) }
        it { is_expected.to include("omit_from_final_grade" => false) }
      end
    end
  end

  describe 'after save callbacks' do
    subject(:event) { AnonymousOrModerationEvent.find_by!(assignment: assignment) }

    before :once do
      @ta = ta_in_course(course: @course, enrollment_state: :active).user
    end

    let(:course) { @course }
=======
    subject(:event) { AnonymousOrModerationEvent.where(assignment: assignment).last }

    let(:course) { @course }

    it "does not create an AnonymousOrModerationEvent when assignment is neither anonymous nor moderated" do
      expect{ course.assignments.create! }.not_to change{ AnonymousOrModerationEvent.count }
    end

    context "for an anonymous assignment" do
      let(:assignment) do
        course.assignments.create!(anonymous_grading: true, updating_user: @teacher)
      end

      it "creates only one AnonymousOrModerationEvent on creation" do
        expect {
          course.assignments.create!(anonymous_grading: true, updating_user: @teacher)
        }.to change { AnonymousOrModerationEvent.count }.by(1)
      end

      it "creates an AnonymousOrModerationEvent with event_type assignment_created on assignment creation" do
        course.assignments.create!(anonymous_grading: true, updating_user: @teacher)
        expect(event.event_type).to eq "assignment_created"
      end

      describe "event payload" do
        subject { event.payload }

        it { is_expected.to include("anonymous_grading" => true) }
        it { is_expected.to include("anonymous_instructor_annotations" => false) }
        it { is_expected.to include("grader_comments_visible_to_graders" => true) }
        it { is_expected.to include("grader_count" => 0) }
        it { is_expected.to include("grader_names_visible_to_final_grader" => true) }
        it { is_expected.to include("graders_anonymous_to_graders" => false) }
        it { is_expected.to include("moderated_grading" => false) }
        it { is_expected.to include("muted" => true) }
        it { is_expected.to include("omit_from_final_grade" => false) }
      end
    end

    context "for a moderated assignment" do
      let(:assignment) do
        course.assignments.create!(params)
      end

      let(:params) { { moderated_grading: true, final_grader: @teacher, grader_count: 2, updating_user: @teacher } }

      it "creates exactly one AnonymousOrModerationEvent on creation " do
        expect {
          course.assignments.create!(params)
        }.to change { AnonymousOrModerationEvent.count }.by(1)
      end

      it "creates an AnonymousOrModerationEvent with event_type assignment_created on assignment creation" do
        course.assignments.create!(params)
        expect(event.event_type).to eq "assignment_created"
      end

      describe "event_payload" do
        subject { event.payload }

        it { is_expected.to include("anonymous_grading" => false) }
        it { is_expected.to include("anonymous_instructor_annotations" => false) }
        it { is_expected.to include("final_grader_id" => @teacher.id) }
        it { is_expected.to include("grader_comments_visible_to_graders" => true) }
        it { is_expected.to include("grader_count" => 2) }
        it { is_expected.to include("grader_names_visible_to_final_grader" => true) }
        it { is_expected.to include("graders_anonymous_to_graders" => false) }
        it { is_expected.to include("moderated_grading" => true) }
        it { is_expected.to include("muted" => true) }
        it { is_expected.to include("omit_from_final_grade" => false) }
      end
    end
  end

  describe 'after save callbacks' do
    let(:course) { @course }

    before(:once) { @ta = ta_in_course(course: @course, enrollment_state: :active).user }
>>>>>>> fca6866b

    context "non-anonymous and non-moderated assignments" do
      let(:assignment) { course.assignments.create!(updating_user: @teacher) }

      context "when becoming an anonymous assignment" do
<<<<<<< HEAD
        let_once(:payload) do
          assignment.update!(anonymous_grading: true)
          AnonymousOrModerationEvent.find_by!(assignment: assignment).payload
        end
        subject() { payload }
=======
        subject do
          assignment.update!(anonymous_grading: true)
          AnonymousOrModerationEvent.where(assignment: assignment).last.payload
        end
>>>>>>> fca6866b

        it { is_expected.to include("anonymous_grading" => [false, true]) }
        it { is_expected.to include("anonymous_instructor_annotations" => [false, false]) }
        it { is_expected.to include("grader_comments_visible_to_graders" => [true, true]) }
        it { is_expected.to include("grader_count" => [0, 0]) }
        it { is_expected.to include("grader_names_visible_to_final_grader" => [true, true]) }
        it { is_expected.to include("graders_anonymous_to_graders" => [false, false]) }
        it { is_expected.to include("moderated_grading" => [false, false]) }
        it { is_expected.to include("muted" => [false, true]) }
        it { is_expected.to include("omit_from_final_grade" => [false, false]) }
      end

      context "when becoming a moderated assignment" do
<<<<<<< HEAD
        let_once(:payload) do
          assignment.update!(moderated_grading: true, grader_count: 1, final_grader: @ta)
          AnonymousOrModerationEvent.find_by!(assignment: assignment).payload
        end
        subject() { payload }
=======
        subject(:payload) do
          assignment.update!(moderated_grading: true, grader_count: 1, final_grader: @ta)
          AnonymousOrModerationEvent.where(assignment: assignment).last.payload
        end
>>>>>>> fca6866b

        it { is_expected.to include("anonymous_grading" => [false, false]) }
        it { is_expected.to include("anonymous_instructor_annotations" => [false, false]) }
        it { is_expected.to include("final_grader_id" => [nil, @ta.id]) }
        it { is_expected.to include("grader_comments_visible_to_graders" => [true, true]) }
        it { is_expected.to include("grader_count" => [0, 1]) }
        it { is_expected.to include("grader_names_visible_to_final_grader" => [true, true]) }
        it { is_expected.to include("graders_anonymous_to_graders" => [false, false]) }
        it { is_expected.to include("moderated_grading" => [false, true]) }
        it { is_expected.to include("muted" => [false, true]) }
        it { is_expected.to include("omit_from_final_grade" => [false, false]) }
      end
    end

    context 'given an anonymous assignment' do
<<<<<<< HEAD
      let(:assignment) do
        course.assignments.create!(anonymous_grading: true) do |assignment|
          assignment.updating_user = @teacher
        end
      end

      it "creates an AnonymousOrModerationEvent with event_type assignment_updated on assignment update" do
        assignment.update!(points_possible: 23)
        expect(event.event_type).to eq "assignment_updated"
      end

      it 'creates an AnonymousOrModerationEvent with assignment changes when muted is changed' do
        assignment.update!(muted: false)
        expect(event.payload.fetch('muted')).to eq [true, false]
      end

      it 'creates an AnonymousOrModerationEvent with assignment changes when due_at is changed' do
        now = Time.zone.now
        assignment.update!(due_at: now)
        expect(event.payload.fetch('due_at')).to eq [nil, now.iso8601]
      end

      it 'creates an AnonymousOrModerationEvent with assignment changes when anonymous_grading is changed' do
        assignment.update!(anonymous_grading: false)
        expect(event.payload.fetch('anonymous_grading')).to eq [true, false]
      end

      it 'creates an AnonymousOrModerationEvent with assignment changes when omit_from_final_grade is changed' do
        assignment.update!(omit_from_final_grade: true)
        expect(event.payload.fetch('omit_from_final_grade')).to eq [false, true]
      end

      it 'creates an AnonymousOrModerationEvent with assignment changes when anonymous_instructor_annotations is changed' do
        assignment.update!(anonymous_instructor_annotations: true)
        expect(event.payload.fetch('anonymous_instructor_annotations')).to eq [false, true]
      end

      it "does not create an AnonymousOrModerationEvent when non-grading-related attributes are updated" do
        expect { assignment.update!(title: "Different Name") }.not_to change {
          AnonymousOrModerationEvent.where(assignment: assignment).count
        }
      end

      context "when grades were posted" do
        let(:now) { Time.zone.now }
        let(:event) do
          AnonymousOrModerationEvent.find_by!(
            assignment: assignment,
            event_type: 'grades_posted'
          )
        end

        it "creates an AnonymousOrModerationEvent with an event_type of grades_posted" do
          expect { assignment.update!(grades_published_at: now) }.to change {
            AnonymousOrModerationEvent.where(assignment: assignment, event_type: 'grades_posted').count
          }.from(0).to(1)
        end

        it "sets the event user to the 'updating_user' on the assignment" do
          assignment.updating_user = @teacher
          assignment.update!(grades_published_at: now)
          expect(event.user).to eql @teacher
        end

        it "includes the 'grades_published_at' attribute in the event data" do
          assignment.update!(grades_published_at: now)
          expect(event.payload.fetch("grades_published_at")).to eq [nil, now.iso8601]
=======
      subject(:event) { AnonymousOrModerationEvent.where(assignment: assignment).last }

      let(:assignment) { course.assignments.create!(anonymous_grading: true, updating_user: @teacher) }

      describe 'create a grades_posted event' do
        context "when grades were posted" do
          let(:event_type) { :grades_posted }
          let(:now) { Time.zone.now }

          it "creates an AnonymousOrModerationEvent with an 'event_type' of 'grades_posted'" do
            expect { assignment.update!(grades_published_at: now) }.to change {
              AnonymousOrModerationEvent.where(assignment: assignment).count
            }.by(1)
          end

          it "sets the event user to the 'updating_user' on the assignment" do
            assignment.update!(grades_published_at: now, updating_user: @ta)
            expect(event).to have_attributes(user_id: @ta.id)
          end

          it "includes the 'grades_published_at' attribute in the event data" do
            assignment.update!(grades_published_at: now)
            expect(event.payload).to include('grades_published_at' => [nil, now.iso8601])
          end

          it "has no other values in the payload" do
            assignment.update!(grades_published_at: now)
            expect(event.payload.keys).to eq ['grades_published_at']
          end
        end
      end

      describe 'create an assignment_updated event' do
        let(:event_type) { :assignment_updated }

        it 'creates only one AnonymousOrModerationEvent on update' do
          assignment = course.assignments.create!(anonymous_grading: true, updating_user: @teacher)
          expect {
            assignment.update!(muted: false)
          }.to change { AnonymousOrModerationEvent.count }.by(1)
        end

        it 'creates an AnonymousOrModerationEvent with assignment changes when muted is changed' do
          assignment.update!(muted: false)
          expect(event.payload).to include('muted' => [true, false])
        end

        it 'creates an AnonymousOrModerationEvent with assignment changes when due_at is changed' do
          now = Time.zone.now
          assignment.update!(due_at: now)
          expect(event.payload).to include('due_at' => [nil, now.iso8601])
        end

        it 'creates an AnonymousOrModerationEvent with assignment changes when anonymous_grading is changed' do
          assignment.update!(anonymous_grading: false)
          expect(event.payload).to include('anonymous_grading' => [true, false])
        end

        it 'creates an AnonymousOrModerationEvent with assignment changes when omit_from_final_grade is changed' do
          assignment.update!(omit_from_final_grade: true)
          expect(event.payload).to include('omit_from_final_grade' => [false, true])
        end

        it 'creates an AnonymousOrModerationEvent with assignment changes when anonymous_instructor_annotations is changed' do
          assignment.update!(anonymous_instructor_annotations: true)
          expect(event.payload).to include('anonymous_instructor_annotations' => [false, true])
        end

        it "does not create an AnonymousOrModerationEvent when non-grading-related attributes are updated" do
          expect { assignment.update!(title: "Different Name") }.not_to change {
            AnonymousOrModerationEvent.where(assignment: assignment).count
          }
>>>>>>> fca6866b
        end
      end
    end

    context 'given a moderated assignment' do
<<<<<<< HEAD
      let(:assignment) do
        course.assignments.create!(
          moderated_grading: true,
          final_grader: @teacher,
          grader_count: 2
        ) do |assignment|
          assignment.updating_user = @teacher
        end
=======
      subject(:event) { AnonymousOrModerationEvent.where(assignment: assignment).last }

      let(:event_type) { :assignment_updated }
      let(:assignment) { course.assignments.create!(params) }
      let(:params) {
        {
          moderated_grading: true,
          final_grader: @teacher,
          grader_count: 2,
          updating_user: @teacher
        }
      }

      it 'creates only one AnonymousOrModerationEvent on update' do
        assignment = course.assignments.create!(params)
        expect {
          assignment.update!(muted: false)
        }.to change { AnonymousOrModerationEvent.count }.by(1)
>>>>>>> fca6866b
      end

      it "creates an AnonymousOrModerationEvent with event_type assignment_updated on assignment update" do
        assignment.update!(points_possible: 23)
        expect(event.event_type).to eq "assignment_updated"
      end

      it 'creates an AnonymousOrModerationEvent with assignment changes when points_possible is changed' do
        assignment.update!(points_possible: 23)
<<<<<<< HEAD
        expect(event.payload.fetch('points_possible')).to eq [nil, 23.0]
=======
        expect(event.payload).to include('points_possible' => [nil, 23.0])
>>>>>>> fca6866b
      end

      it 'creates an AnonymousOrModerationEvent with assignment changes when moderated_grading is changed' do
        assignment.update!(moderated_grading: false)
<<<<<<< HEAD
        expect(event.payload.fetch('moderated_grading')).to eq [true, false]
=======
        expect(event.payload).to include('moderated_grading' => [true, false])
>>>>>>> fca6866b
      end

      it 'creates an AnonymousOrModerationEvent with assignment changes when final_grader_id is changed' do
        assignment.update!(final_grader: @ta)
<<<<<<< HEAD
        expect(event.payload.fetch('final_grader_id')).to eq [@teacher.id, @ta.id]
=======
        expect(event.payload).to include('final_grader_id' => [@teacher.id, @ta.id])
>>>>>>> fca6866b
      end

      it 'creates an AnonymousOrModerationEvent with assignment changes when grader_count is changed' do
        assignment.update!(grader_count: 70)
<<<<<<< HEAD
        expect(event.payload.fetch('grader_count')).to eq [2, 70]
=======
        expect(event.payload).to include('grader_count' => [2, 70])
>>>>>>> fca6866b
      end

      it 'creates an AnonymousOrModerationEvent with assignment changes when grader_names_visible_to_final_grader is changed' do
        assignment.update!(grader_names_visible_to_final_grader: false)
<<<<<<< HEAD
        expect(event.payload.fetch('grader_names_visible_to_final_grader')).to eq [true, false]
=======
        expect(event.payload).to include('grader_names_visible_to_final_grader' => [true, false])
>>>>>>> fca6866b
      end

      it 'creates an AnonymousOrModerationEvent with assignment changes when grader_comments_visible_to_graders is changed' do
        assignment.update!(grader_comments_visible_to_graders: false)
<<<<<<< HEAD
        expect(event.payload.fetch('grader_comments_visible_to_graders')).to eq [true, false]
=======
        expect(event.payload).to include('grader_comments_visible_to_graders' => [true, false])
>>>>>>> fca6866b
      end

      it 'creates an AnonymousOrModerationEvent with assignment changes when graders_anonymous_to_graders is changed' do
        assignment.update!(graders_anonymous_to_graders: true)
<<<<<<< HEAD
        expect(event.payload.fetch('graders_anonymous_to_graders')).to eq [false, true]
=======
        expect(event.payload).to include('graders_anonymous_to_graders' => [false, true])
>>>>>>> fca6866b
      end
    end
  end

  def setup_assignment_with_group
    assignment_model(:group_category => "Study Groups", :course => @course)
    @group = @a.context.groups.create!(:name => "Study Group 1", :group_category => @a.group_category)
    @u1 = @a.context.enroll_user(User.create(:name => "user 1")).user
    @u2 = @a.context.enroll_user(User.create(:name => "user 2")).user
    @u3 = @a.context.enroll_user(User.create(:name => "user 3")).user
    @group.add_user(@u1)
    @group.add_user(@u2)
    @assignment.reload
  end

  def setup_assignment_without_submission
    assignment_model(:course => @course)
    @assignment.reload
  end

  def setup_assignment_with_homework
    setup_assignment_without_submission
    @assignment.submit_homework(@user, {:submission_type => 'online_text_entry', :body => 'blah'})
    @assignment.reload
  end

  def setup_assignment_with_students
    @graded_notify = Notification.create!(:name => "Submission Graded")
    @grade_change_notify = Notification.create!(:name => "Submission Grade Changed")
    @stu1 = @student
    communication_channel(@stu1, active_cc: true)
    @course.enroll_student(@stu2 = user_factory(active_user: true, active_cc: true))
    @assignment = @course.assignments.create(:title => "a title", :points_possible => 10)

    [@stu1, @stu2].each do |stu|
      [@graded_notify, @grade_change_notify].each do |notification|
        notification_policy_model(
          notification: notification,
          communication_channel: stu.communication_channels.first
        )
      end
    end

    @sub1 = @assignment.grade_student(@stu1, grade: 9, grader: @teacher).first
    @assignment.reload
  end

  def submit_homework(student)
    file_context = @assignment.group_category.group_for(student) if @assignment.has_group_category?
    file_context ||= student
    a = Attachment.create! context: file_context,
                           filename: "homework.pdf",
                           uploaded_data: StringIO.new("blah blah blah")
    @assignment.submit_homework(student, attachments: [a],
                                         submission_type: "online_upload")
    a
  end

  def zip_submissions
    zip = Attachment.new filename: 'submissions.zip'
    zip.user = @teacher
    zip.workflow_state = 'to_be_zipped'
    zip.context = @assignment
    zip.save!
    ContentZipper.process_attachment(zip, @teacher)
    raise "zip failed" if zip.workflow_state != "zipped"
    zip
  end

  def setup_differentiated_assignments(opts={})
    if !opts[:course]
      course_with_teacher(active_all: true)
    end

    @section1 = @course.course_sections.create!(name: 'Section One')
    @section2 = @course.course_sections.create!(name: 'Section Two')

    if opts[:ta]
      @ta = course_with_ta(course: @course, active_all: true).user
    end

    @student1, @student2, @student3 = create_users(3, return_type: :record)
    student_in_section(@section1, user: @student1)
    student_in_section(@section2, user: @student2)

    @assignment = assignment_model(course: @course, submission_types: "online_url", workflow_state: "published")
    @override_s1 = differentiated_assignment(assignment: @assignment, course_section: @section1)
    @override_s1.due_at = 1.day.from_now
    @override_s1.save!
  end

  describe Assignment::MaxGradersReachedError do
    subject { Assignment::MaxGradersReachedError.new }

    it { is_expected.to be_a Assignment::GradeError }

    it 'has an error_code of MAX_GRADERS_REACHED' do
      expect(subject.error_code).to eq 'MAX_GRADERS_REACHED'
    end
  end
end<|MERGE_RESOLUTION|>--- conflicted
+++ resolved
@@ -6678,8 +6678,8 @@
   end
 
   describe "after create callbacks" do
-<<<<<<< HEAD
-    let(:event) { AnonymousOrModerationEvent.find_by!(assignment: assignment) }
+    subject(:event) { AnonymousOrModerationEvent.where(assignment: assignment).last }
+
     let(:course) { @course }
 
     it "does not create an AnonymousOrModerationEvent when assignment is neither anonymous nor moderated" do
@@ -6688,15 +6688,13 @@
 
     context "for an anonymous assignment" do
       let(:assignment) do
-        course.assignments.create!(anonymous_grading: true) do |assignment|
-          assignment.updating_user = @teacher
-        end
-      end
-
-      it "creates an AnonymousOrModerationEvent on creation" do
+        course.assignments.create!(anonymous_grading: true, updating_user: @teacher)
+      end
+
+      it "creates only one AnonymousOrModerationEvent on creation" do
         expect {
           course.assignments.create!(anonymous_grading: true, updating_user: @teacher)
-        }.to change { AnonymousOrModerationEvent.count }.from(0).to(1)
+        }.to change { AnonymousOrModerationEvent.count }.by(1)
       end
 
       it "creates an AnonymousOrModerationEvent with event_type assignment_created on assignment creation" do
@@ -6705,8 +6703,7 @@
       end
 
       describe "event payload" do
-        let_once(:payload) { AnonymousOrModerationEvent.find_by!(assignment: assignment).payload }
-        subject() { payload }
+        subject { event.payload }
 
         it { is_expected.to include("anonymous_grading" => true) }
         it { is_expected.to include("anonymous_instructor_annotations" => false) }
@@ -6722,28 +6719,15 @@
 
     context "for a moderated assignment" do
       let(:assignment) do
-        course.assignments.create!(
-          moderated_grading: true,
-          final_grader: @teacher,
-          grader_count: 2
-        ) do |assignment|
-          assignment.updating_user = @teacher
-        end
-      end
-
-      let(:params) do
-        {
-          moderated_grading: true,
-          final_grader: @teacher,
-          grader_count: 2,
-          updating_user: @teacher
-        }
-      end
-
-      it "creates an AnonymousOrModerationEvent on creation of a moderated assignment" do
+        course.assignments.create!(params)
+      end
+
+      let(:params) { { moderated_grading: true, final_grader: @teacher, grader_count: 2, updating_user: @teacher } }
+
+      it "creates exactly one AnonymousOrModerationEvent on creation " do
         expect {
           course.assignments.create!(params)
-        }.to change { AnonymousOrModerationEvent.count }.from(0).to(1)
+        }.to change { AnonymousOrModerationEvent.count }.by(1)
       end
 
       it "creates an AnonymousOrModerationEvent with event_type assignment_created on assignment creation" do
@@ -6752,8 +6736,7 @@
       end
 
       describe "event_payload" do
-        let_once(:payload) { AnonymousOrModerationEvent.find_by!(assignment: assignment).payload }
-        subject() { payload }
+        subject { event.payload }
 
         it { is_expected.to include("anonymous_grading" => false) }
         it { is_expected.to include("anonymous_instructor_annotations" => false) }
@@ -6770,110 +6753,18 @@
   end
 
   describe 'after save callbacks' do
-    subject(:event) { AnonymousOrModerationEvent.find_by!(assignment: assignment) }
-
-    before :once do
-      @ta = ta_in_course(course: @course, enrollment_state: :active).user
-    end
-
     let(:course) { @course }
-=======
-    subject(:event) { AnonymousOrModerationEvent.where(assignment: assignment).last }
-
-    let(:course) { @course }
-
-    it "does not create an AnonymousOrModerationEvent when assignment is neither anonymous nor moderated" do
-      expect{ course.assignments.create! }.not_to change{ AnonymousOrModerationEvent.count }
-    end
-
-    context "for an anonymous assignment" do
-      let(:assignment) do
-        course.assignments.create!(anonymous_grading: true, updating_user: @teacher)
-      end
-
-      it "creates only one AnonymousOrModerationEvent on creation" do
-        expect {
-          course.assignments.create!(anonymous_grading: true, updating_user: @teacher)
-        }.to change { AnonymousOrModerationEvent.count }.by(1)
-      end
-
-      it "creates an AnonymousOrModerationEvent with event_type assignment_created on assignment creation" do
-        course.assignments.create!(anonymous_grading: true, updating_user: @teacher)
-        expect(event.event_type).to eq "assignment_created"
-      end
-
-      describe "event payload" do
-        subject { event.payload }
-
-        it { is_expected.to include("anonymous_grading" => true) }
-        it { is_expected.to include("anonymous_instructor_annotations" => false) }
-        it { is_expected.to include("grader_comments_visible_to_graders" => true) }
-        it { is_expected.to include("grader_count" => 0) }
-        it { is_expected.to include("grader_names_visible_to_final_grader" => true) }
-        it { is_expected.to include("graders_anonymous_to_graders" => false) }
-        it { is_expected.to include("moderated_grading" => false) }
-        it { is_expected.to include("muted" => true) }
-        it { is_expected.to include("omit_from_final_grade" => false) }
-      end
-    end
-
-    context "for a moderated assignment" do
-      let(:assignment) do
-        course.assignments.create!(params)
-      end
-
-      let(:params) { { moderated_grading: true, final_grader: @teacher, grader_count: 2, updating_user: @teacher } }
-
-      it "creates exactly one AnonymousOrModerationEvent on creation " do
-        expect {
-          course.assignments.create!(params)
-        }.to change { AnonymousOrModerationEvent.count }.by(1)
-      end
-
-      it "creates an AnonymousOrModerationEvent with event_type assignment_created on assignment creation" do
-        course.assignments.create!(params)
-        expect(event.event_type).to eq "assignment_created"
-      end
-
-      describe "event_payload" do
-        subject { event.payload }
-
-        it { is_expected.to include("anonymous_grading" => false) }
-        it { is_expected.to include("anonymous_instructor_annotations" => false) }
-        it { is_expected.to include("final_grader_id" => @teacher.id) }
-        it { is_expected.to include("grader_comments_visible_to_graders" => true) }
-        it { is_expected.to include("grader_count" => 2) }
-        it { is_expected.to include("grader_names_visible_to_final_grader" => true) }
-        it { is_expected.to include("graders_anonymous_to_graders" => false) }
-        it { is_expected.to include("moderated_grading" => true) }
-        it { is_expected.to include("muted" => true) }
-        it { is_expected.to include("omit_from_final_grade" => false) }
-      end
-    end
-  end
-
-  describe 'after save callbacks' do
-    let(:course) { @course }
 
     before(:once) { @ta = ta_in_course(course: @course, enrollment_state: :active).user }
->>>>>>> fca6866b
 
     context "non-anonymous and non-moderated assignments" do
       let(:assignment) { course.assignments.create!(updating_user: @teacher) }
 
       context "when becoming an anonymous assignment" do
-<<<<<<< HEAD
-        let_once(:payload) do
-          assignment.update!(anonymous_grading: true)
-          AnonymousOrModerationEvent.find_by!(assignment: assignment).payload
-        end
-        subject() { payload }
-=======
         subject do
           assignment.update!(anonymous_grading: true)
           AnonymousOrModerationEvent.where(assignment: assignment).last.payload
         end
->>>>>>> fca6866b
 
         it { is_expected.to include("anonymous_grading" => [false, true]) }
         it { is_expected.to include("anonymous_instructor_annotations" => [false, false]) }
@@ -6887,18 +6778,10 @@
       end
 
       context "when becoming a moderated assignment" do
-<<<<<<< HEAD
-        let_once(:payload) do
-          assignment.update!(moderated_grading: true, grader_count: 1, final_grader: @ta)
-          AnonymousOrModerationEvent.find_by!(assignment: assignment).payload
-        end
-        subject() { payload }
-=======
         subject(:payload) do
           assignment.update!(moderated_grading: true, grader_count: 1, final_grader: @ta)
           AnonymousOrModerationEvent.where(assignment: assignment).last.payload
         end
->>>>>>> fca6866b
 
         it { is_expected.to include("anonymous_grading" => [false, false]) }
         it { is_expected.to include("anonymous_instructor_annotations" => [false, false]) }
@@ -6914,75 +6797,6 @@
     end
 
     context 'given an anonymous assignment' do
-<<<<<<< HEAD
-      let(:assignment) do
-        course.assignments.create!(anonymous_grading: true) do |assignment|
-          assignment.updating_user = @teacher
-        end
-      end
-
-      it "creates an AnonymousOrModerationEvent with event_type assignment_updated on assignment update" do
-        assignment.update!(points_possible: 23)
-        expect(event.event_type).to eq "assignment_updated"
-      end
-
-      it 'creates an AnonymousOrModerationEvent with assignment changes when muted is changed' do
-        assignment.update!(muted: false)
-        expect(event.payload.fetch('muted')).to eq [true, false]
-      end
-
-      it 'creates an AnonymousOrModerationEvent with assignment changes when due_at is changed' do
-        now = Time.zone.now
-        assignment.update!(due_at: now)
-        expect(event.payload.fetch('due_at')).to eq [nil, now.iso8601]
-      end
-
-      it 'creates an AnonymousOrModerationEvent with assignment changes when anonymous_grading is changed' do
-        assignment.update!(anonymous_grading: false)
-        expect(event.payload.fetch('anonymous_grading')).to eq [true, false]
-      end
-
-      it 'creates an AnonymousOrModerationEvent with assignment changes when omit_from_final_grade is changed' do
-        assignment.update!(omit_from_final_grade: true)
-        expect(event.payload.fetch('omit_from_final_grade')).to eq [false, true]
-      end
-
-      it 'creates an AnonymousOrModerationEvent with assignment changes when anonymous_instructor_annotations is changed' do
-        assignment.update!(anonymous_instructor_annotations: true)
-        expect(event.payload.fetch('anonymous_instructor_annotations')).to eq [false, true]
-      end
-
-      it "does not create an AnonymousOrModerationEvent when non-grading-related attributes are updated" do
-        expect { assignment.update!(title: "Different Name") }.not_to change {
-          AnonymousOrModerationEvent.where(assignment: assignment).count
-        }
-      end
-
-      context "when grades were posted" do
-        let(:now) { Time.zone.now }
-        let(:event) do
-          AnonymousOrModerationEvent.find_by!(
-            assignment: assignment,
-            event_type: 'grades_posted'
-          )
-        end
-
-        it "creates an AnonymousOrModerationEvent with an event_type of grades_posted" do
-          expect { assignment.update!(grades_published_at: now) }.to change {
-            AnonymousOrModerationEvent.where(assignment: assignment, event_type: 'grades_posted').count
-          }.from(0).to(1)
-        end
-
-        it "sets the event user to the 'updating_user' on the assignment" do
-          assignment.updating_user = @teacher
-          assignment.update!(grades_published_at: now)
-          expect(event.user).to eql @teacher
-        end
-
-        it "includes the 'grades_published_at' attribute in the event data" do
-          assignment.update!(grades_published_at: now)
-          expect(event.payload.fetch("grades_published_at")).to eq [nil, now.iso8601]
-=======
       subject(:event) { AnonymousOrModerationEvent.where(assignment: assignment).last }
 
       let(:assignment) { course.assignments.create!(anonymous_grading: true, updating_user: @teacher) }
@@ -7055,22 +6869,11 @@
           expect { assignment.update!(title: "Different Name") }.not_to change {
             AnonymousOrModerationEvent.where(assignment: assignment).count
           }
->>>>>>> fca6866b
         end
       end
     end
 
     context 'given a moderated assignment' do
-<<<<<<< HEAD
-      let(:assignment) do
-        course.assignments.create!(
-          moderated_grading: true,
-          final_grader: @teacher,
-          grader_count: 2
-        ) do |assignment|
-          assignment.updating_user = @teacher
-        end
-=======
       subject(:event) { AnonymousOrModerationEvent.where(assignment: assignment).last }
 
       let(:event_type) { :assignment_updated }
@@ -7089,7 +6892,6 @@
         expect {
           assignment.update!(muted: false)
         }.to change { AnonymousOrModerationEvent.count }.by(1)
->>>>>>> fca6866b
       end
 
       it "creates an AnonymousOrModerationEvent with event_type assignment_updated on assignment update" do
@@ -7099,65 +6901,37 @@
 
       it 'creates an AnonymousOrModerationEvent with assignment changes when points_possible is changed' do
         assignment.update!(points_possible: 23)
-<<<<<<< HEAD
-        expect(event.payload.fetch('points_possible')).to eq [nil, 23.0]
-=======
         expect(event.payload).to include('points_possible' => [nil, 23.0])
->>>>>>> fca6866b
       end
 
       it 'creates an AnonymousOrModerationEvent with assignment changes when moderated_grading is changed' do
         assignment.update!(moderated_grading: false)
-<<<<<<< HEAD
-        expect(event.payload.fetch('moderated_grading')).to eq [true, false]
-=======
         expect(event.payload).to include('moderated_grading' => [true, false])
->>>>>>> fca6866b
       end
 
       it 'creates an AnonymousOrModerationEvent with assignment changes when final_grader_id is changed' do
         assignment.update!(final_grader: @ta)
-<<<<<<< HEAD
-        expect(event.payload.fetch('final_grader_id')).to eq [@teacher.id, @ta.id]
-=======
         expect(event.payload).to include('final_grader_id' => [@teacher.id, @ta.id])
->>>>>>> fca6866b
       end
 
       it 'creates an AnonymousOrModerationEvent with assignment changes when grader_count is changed' do
         assignment.update!(grader_count: 70)
-<<<<<<< HEAD
-        expect(event.payload.fetch('grader_count')).to eq [2, 70]
-=======
         expect(event.payload).to include('grader_count' => [2, 70])
->>>>>>> fca6866b
       end
 
       it 'creates an AnonymousOrModerationEvent with assignment changes when grader_names_visible_to_final_grader is changed' do
         assignment.update!(grader_names_visible_to_final_grader: false)
-<<<<<<< HEAD
-        expect(event.payload.fetch('grader_names_visible_to_final_grader')).to eq [true, false]
-=======
         expect(event.payload).to include('grader_names_visible_to_final_grader' => [true, false])
->>>>>>> fca6866b
       end
 
       it 'creates an AnonymousOrModerationEvent with assignment changes when grader_comments_visible_to_graders is changed' do
         assignment.update!(grader_comments_visible_to_graders: false)
-<<<<<<< HEAD
-        expect(event.payload.fetch('grader_comments_visible_to_graders')).to eq [true, false]
-=======
         expect(event.payload).to include('grader_comments_visible_to_graders' => [true, false])
->>>>>>> fca6866b
       end
 
       it 'creates an AnonymousOrModerationEvent with assignment changes when graders_anonymous_to_graders is changed' do
         assignment.update!(graders_anonymous_to_graders: true)
-<<<<<<< HEAD
-        expect(event.payload.fetch('graders_anonymous_to_graders')).to eq [false, true]
-=======
         expect(event.payload).to include('graders_anonymous_to_graders' => [false, true])
->>>>>>> fca6866b
       end
     end
   end
