--- conflicted
+++ resolved
@@ -554,31 +554,7 @@
         )
       end
 
-<<<<<<< HEAD
-      context 'when the assignment is not anonymously graded' do
-        before :once do
-          assignment.update!(anonymous_grading: false)
-        end
-
-        it_behaves_like "grader comment hiding does not apply"
-      end
-
-      context 'when grader comments are visible to other graders' do
-        before :once do
-          assignment.update!(
-            grader_comments_visible_to_graders: true,
-            grader_names_visible_to_final_grader: true
-          )
-        end
-
-        it_behaves_like "grader comment hiding does not apply"
-
-        it 'returns true when the user is not the final grader and not an admin' do
-          expect(assignment.can_view_other_grader_comments?(ta)).to be true
-        end
-=======
       it_behaves_like "grader comment hiding does not apply"
->>>>>>> 74a03421
 
       it 'returns true when the user is not the final grader and not an admin' do
         expect(assignment.can_view_other_grader_comments?(ta)).to be true
