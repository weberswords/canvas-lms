#
# Copyright (C) 2011 Instructure, Inc.
#
# This file is part of Canvas.
#
# Canvas is free software: you can redistribute it and/or modify it under
# the terms of the GNU Affero General Public License as published by the Free
# Software Foundation, version 3 of the License.
#
# Canvas is distributed in the hope that it will be useful, but WITHOUT ANY
# WARRANTY; without even the implied warranty of MERCHANTABILITY or FITNESS FOR
# A PARTICULAR PURPOSE. See the GNU Affero General Public License for more
# details.
#
# You should have received a copy of the GNU Affero General Public License along
# with this program. If not, see <http://www.gnu.org/licenses/>.
#

require File.expand_path(File.dirname(__FILE__) + '/../spec_helper.rb')

describe Group do
  
  before do
    course_model
    group_model(:context => @course)
  end

  context "validation" do
    it "should create a new instance given valid attributes" do
      group_model
    end
  end
  
  it "should have a wiki" do
    @group.wiki.should_not be_nil
  end
  
  it "should be private by default" do
    @group.is_public.should be_false
  end

  it "should allow a private group to be made public" do
    @communities = GroupCategory.communities_for(Account.default)
    group_model(:group_category => @communities, :is_public => false)
    @group.is_public = true
    @group.save!
    @group.reload.is_public.should be_true
  end

  it "should not allow a public group to be made private" do
    @communities = GroupCategory.communities_for(Account.default)
    group_model(:group_category => @communities, :is_public => true)
    @group.is_public = false
    @group.save.should be_false
    @group.reload.is_public.should be_true
  end
  
  context "#peer_groups" do
    it "should find all peer groups" do
      context = course_model
      group_category = context.group_categories.create(:name => "worldCup")
      other_category = context.group_categories.create(:name => "other category")
      group1 = Group.create!(:name=>"group1", :group_category => group_category, :context => context)
      group2 = Group.create!(:name=>"group2", :group_category => group_category, :context => context)
      group3 = Group.create!(:name=>"group3", :group_category => group_category, :context => context)
      group4 = Group.create!(:name=>"group4", :group_category => other_category, :context => context)
      group1.peer_groups.length.should == 2
      group1.peer_groups.should be_include(group2)
      group1.peer_groups.should be_include(group3)
      group1.peer_groups.should_not be_include(group1)
      group1.peer_groups.should_not be_include(group4)
    end
    
    it "should not find peer groups for student organized groups" do
      context = course_model
      group_category = GroupCategory.student_organized_for(context)
      group1 = Group.create!(:name=>"group1", :group_category=>group_category, :context => context)
      group2 = Group.create!(:name=>"group2", :group_category=>group_category, :context => context)
      group1.peer_groups.should be_empty
    end
  end
  
  context "atom" do
    it "should have an atom name as it's own name" do
      group_model(:name => 'some unique name')
      @group.to_atom.title.should eql('some unique name')
    end
    
    it "should have a link to itself" do
      link = @group.to_atom.links.first.to_s
      link.should eql("/groups/#{@group.id}")
    end
  end
  
  context "add_user" do
    it "should be able to add a person to the group" do
      user_model
      pseudonym_model(:user_id => @user.id)
      @group.add_user(@user)
      @group.users.should be_include(@user)
    end
    
    it "shouldn't be able to add a person to the group twice" do
      user_model
      pseudonym_model(:user_id => @user.id)
      @group.add_user(@user)
      @group.users.should be_include(@user)
      @group.users.count.should == 1
      @group.add_user(@user)
      @group.reload
      @group.users.should be_include(@user)
      @group.users.count.should == 1
    end
    
    it "should remove that user from peer groups" do
      context = course_model
      group_category = context.group_categories.create!(:name => "worldCup")
      group1 = Group.create!(:name=>"group1", :group_category=>group_category, :context => context)
      group2 = Group.create!(:name=>"group2", :group_category=>group_category, :context => context)
      user_model
      pseudonym_model(:user_id => @user.id)
      group1.add_user(@user)
      group1.users.should be_include(@user)
      
      group2.add_user(@user)
      group2.users.should be_include(@user)
      group1.reload
      group1.users.should_not be_include(@user)
    end

    it "should add a user at the right workflow_state by default" do
      @communities = GroupCategory.communities_for(Account.default)
      user_model
      {
        'invitation_only'          => 'invited',
        'parent_context_request'   => 'requested',
        'parent_context_auto_join' => 'accepted'
      }.each do |join_level, workflow_state|
        group = group_model(:join_level => join_level, :group_category => @communities)
        group.add_user(@user)
        group.group_memberships.scoped(:conditions => { :workflow_state => workflow_state, :user_id => @user.id }).first.should_not be_nil
      end
    end

    it "should allow specifying a workflow_state" do
      @communities = GroupCategory.communities_for(Account.default)
      @group.group_category = @communities
      @group.save!
      user_model

      [ 'invited', 'requested', 'accepted' ].each do |workflow_state|
        @group.add_user(@user, workflow_state)
        @group.group_memberships.scoped(:conditions => { :workflow_state => workflow_state, :user_id => @user.id }).first.should_not be_nil
      end
    end

    it "should allow specifying that the user should be a moderator" do
      user_model
      @membership = @group.add_user(@user, 'accepted', true)
      @membership.moderator.should == true
    end

    it "should change the workflow_state of an already active user" do
      @communities = GroupCategory.communities_for(Account.default)
      @group.group_category = @communities
      @group.save!
      user_model
      @group.add_user(@user, 'accepted')
      @membership = @group.add_user(@user, 'requested')
      @membership.workflow_state.should == 'accepted'
    end
  end

  it "should grant manage permissions for associated objects to group managers" do
    e = course_with_teacher
    course = e.context
    teacher = e.user
    group = course.groups.create
    course.grants_right?(teacher, nil, :manage_groups).should be_true
    group.grants_right?(teacher, nil, :manage_wiki).should be_true
    group.grants_right?(teacher, nil, :manage_files).should be_true
    group.wiki.grants_right?(teacher, nil, :update_page).should be_true
    attachment = group.attachments.build
    attachment.grants_right?(teacher, nil, :create).should be_true
  end

  it "should only allow me to moderate_forum if I can moderate_forum of group's context" do
    course_with_teacher
    student_in_course
    group = @course.groups.create

    group.grants_right?(@teacher, nil, :moderate_forum).should be_true
    group.grants_right?(@student, nil, :moderate_forum).should be_false
  end

  it "should grant read_roster permissions to students that can freely join or request an invitation to the group" do
    course_with_teacher
    student_in_course

    # default join_level == 'invitation_only' and default category is not self-signup
    group = @course.groups.create
    group.grants_right?(@student, nil, :read_roster).should be_false

    # join_level allows requesting group membership
    group = @course.groups.create(:join_level => 'parent_context_request')
    group.grants_right?(@student, nil, :read_roster).should be_true

    # category is self-signup
    category = @course.group_categories.build
    category.configure_self_signup(true, false)
    category.save
    group = @course.groups.create(:group_category => category)
    group.grants_right?(@student, nil, :read_roster).should be_true
  end

  describe "root account" do
    it "should get the root account assigned" do
      e = course_with_teacher
      group = @course.groups.create!
      group.account.should == Account.default
      group.root_account.should == Account.default

      new_root_acct = account_model
      new_sub_acct = new_root_acct.sub_accounts.create!(:name => 'sub acct')
      group.account = new_sub_acct
      group.save!
      group.account.should == new_sub_acct
      group.root_account.should == new_root_acct
    end
  end

  context "auto_accept?" do
    it "should be false unless join level is 'parent_context_auto_join'" do
      course_with_student

      group_category = GroupCategory.student_organized_for(@course)
      group1 = @course.groups.create(:group_category => group_category, :join_level => 'parent_context_auto_join')
      group2 = @course.groups.create(:group_category => group_category, :join_level => 'parent_context_request')
      group3 = @course.groups.create(:group_category => group_category, :join_level => 'invitation_only')
      [group1, group2, group3].map{|g| g.auto_accept?(@student)}.should == [true, false, false]
    end

    it "should be false unless the group is student organized or a community" do
      course_with_student
      @account = @course.root_account

      jl = 'parent_context_auto_join'
      group1 = @course.groups.create(:group_category => @course.group_categories.create(:name => "random category"), :join_level => jl)
      group2 = @course.groups.create(:group_category => GroupCategory.student_organized_for(@course), :join_level => jl)
      group3 = @account.groups.create(:group_category => GroupCategory.communities_for(@account), :join_level => jl)
      [group1, group2, group3].map{|g| g.auto_accept?(@student)}.should == [false, true, true]
    end
  end

  context "allow_join_request?" do
    it "should be false unless join level is 'parent_context_auto_join' or 'parent_context_request'" do
      course_with_student

      group_category = GroupCategory.student_organized_for(@course)
      group1 = @course.groups.create(:group_category => group_category, :join_level => 'parent_context_auto_join')
      group2 = @course.groups.create(:group_category => group_category, :join_level => 'parent_context_request')
      group3 = @course.groups.create(:group_category => group_category, :join_level => 'invitation_only')
      [group1, group2, group3].map{|g| g.allow_join_request?(@student)}.should == [true, true, false]
    end

    it "should be false unless the group is student organized or a community" do
      course_with_student
      @account = @course.root_account

      jl = 'parent_context_auto_join'
      group1 = @course.groups.create(:group_category => @course.group_categories.create(:name => "random category"), :join_level => jl)
      group2 = @course.groups.create(:group_category => GroupCategory.student_organized_for(@course), :join_level => jl)
      group3 = @account.groups.create(:group_category => GroupCategory.communities_for(@account), :join_level => jl)
      [group1, group2, group3].map{|g| g.allow_join_request?(@student)}.should == [false, true, true]
    end
  end

  context "allow_self_signup?" do
    it "should follow the group category self signup option" do
      course_with_student

      group_category = GroupCategory.student_organized_for(@course)
      group_category.configure_self_signup(true, false)
      group_category.save!
      group1 = @course.groups.create(:group_category => group_category)
      group1.allow_self_signup?(@student).should be_true

      group_category.configure_self_signup(true, true)
      group_category.save!
      group2 = @course.groups.create(:group_category => group_category)
      group2.allow_self_signup?(@student).should be_true

      group_category.configure_self_signup(false, false)
      group_category.save!
      group3 = @course.groups.create(:group_category => group_category)
      group3.allow_self_signup?(@student).should be_false
    end

    it "should correctly handle restricted course sections" do
      course_with_student
      @other_section = @course.course_sections.create!(:name => "Other Section")
      @other_student = @course.enroll_student(user_model, {:section => @other_section}).user

      group_category = GroupCategory.student_organized_for(@course)
      group_category.configure_self_signup(true, true)
      group_category.save!
      group1 = @course.groups.create(:group_category => group_category)
      group1.allow_self_signup?(@student).should be_true
      group1.add_user(@student)
      group1.reload
      group1.allow_self_signup?(@other_student).should be_false
    end
  end

  context "has_member?" do
    it "should be true for accepted memberships, regardless of moderator flag" do
      @user1 = user_model
      @user2 = user_model
      @user3 = user_model
      @user4 = user_model
      @user5 = user_model

      @group.add_user(@user1, 'accepted')
      @group.add_user(@user2, 'accepted')
      @group.add_user(@user3, 'invited')
      @group.add_user(@user4, 'requested')
      @group.add_user(@user5, 'rejected')
      GroupMembership.update_all({:moderator => true}, {:group_id => @group.id, :user_id => @user2.id})

      @group.has_member?(@user1).should be_true
      @group.has_member?(@user2).should be_true
      @group.has_member?(@user3).should be_true # false when we turn auto_join off
      @group.has_member?(@user4).should be_true # false when we turn auto_join off
      @group.has_member?(@user5).should be_false
    end
  end

  context "has_moderator?" do
    it "should be true for accepted memberships, with moderator flag" do
      @user1 = user_model
      @user2 = user_model
      @user3 = user_model
      @user4 = user_model
      @user5 = user_model

      @group.add_user(@user1, 'accepted')
      @group.add_user(@user2, 'accepted')
      @group.add_user(@user3, 'invited')
      @group.add_user(@user4, 'requested')
      @group.add_user(@user5, 'rejected')
      GroupMembership.update_all({:moderator => true}, {:group_id => @group.id, :user_id => [@user2.id, @user3.id, @user4.id, @user5.id]})

      @group.has_moderator?(@user1).should be_false
      @group.has_moderator?(@user2).should be_true
      @group.has_moderator?(@user3).should be_true # false when we turn auto_join off
      @group.has_moderator?(@user4).should be_true # false when we turn auto_join off
      @group.has_moderator?(@user5).should be_false
    end
  end

  context "invite_user" do
    it "should auto accept invitations" do
      course_with_student(:active_all => true)

      group_category = GroupCategory.student_organized_for(@course)

      group = @course.groups.create!(:group_category => group_category)
      gm = group.invite_user(@student)
      gm.should be_accepted
    end
  end

  context "request_user" do
    it "should auto accept invitations" do
      course_with_student(:active_all => true)

      group_category = GroupCategory.student_organized_for(@course)

      group = @course.groups.create!(:group_category => group_category, :join_level => 'parent_context_auto_join')
      gm = group.request_user(@student)
      gm.should be_accepted
    end
  end

  it "should default group_category to student organized category on save" do
    course_with_teacher
    group = @course.groups.create
    group.group_category.should == GroupCategory.student_organized_for(@course)

    group_category = @course.group_categories.create(:name => "random category")
    group = @course.groups.create(:group_category => group_category)
    group.group_category.should == group_category
  end

  context "import_from_migration" do
    it "should respect group_category from the hash" do
      course_with_teacher
      group = @course.groups.build
      @course.imported_migration_items = []
      Group.import_from_migration({:group_category => "random category"}, @course, group)
      group.group_category.name.should == "random category"
    end

    it "should default group_category to imported if not in the hash" do
      course_with_teacher
      group = @course.groups.build
      @course.imported_migration_items = []
      Group.import_from_migration({}, @course, group)
      group.group_category.should == GroupCategory.imported_for(@course)
    end
  end

  it "as_json should include group_category" do
    group_category = GroupCategory.create(:name => "Something")
    group = Group.create(:group_category => group_category)
    hash = ActiveSupport::JSON.decode(group.to_json)
    hash["group"]["group_category"].should == "Something"
  end

  it "should maintain the deprecated category attribute" do
    course = course_model
    group = course.groups.create
    default_category = GroupCategory.student_organized_for(course)
    group.read_attribute(:category).should eql(default_category.name)
    group.group_category = group.context.group_categories.create(:name => "my category")
    group.save
    group.reload
    group.read_attribute(:category).should eql("my category")
    group.group_category = nil
    group.save
    group.reload
    group.read_attribute(:category).should eql(default_category.name)
  end

  context "has_common_section?" do
    it "should be false for accounts" do
      account = Account.default
      group = account.groups.create
      group.should_not have_common_section
    end

    it "should not be true if two members don't share a section" do
      course_with_teacher(:active_all => true)
      section1 = @course.course_sections.create
      section2 = @course.course_sections.create
      user1 = section1.enroll_user(user_model, 'StudentEnrollment').user
      user2 = section2.enroll_user(user_model, 'StudentEnrollment').user
      group = @course.groups.create
      group.add_user(user1)
      group.add_user(user2)
      group.should_not have_common_section
    end

    it "should be true if all members group have a section in common" do
      course_with_teacher(:active_all => true)
      section1 = @course.course_sections.create
      user1 = section1.enroll_user(user_model, 'StudentEnrollment').user
      user2 = section1.enroll_user(user_model, 'StudentEnrollment').user
      group = @course.groups.create
      group.add_user(user1)
      group.add_user(user2)
      group.should have_common_section
    end
  end

  context "has_common_section_with_user?" do
    it "should be false for accounts" do
      account = Account.default
      group = account.groups.create
      group.should_not have_common_section_with_user(user_model)
    end

    it "should not be true if the new member does't share a section with an existing member" do
      course_with_teacher(:active_all => true)
      section1 = @course.course_sections.create
      section2 = @course.course_sections.create
      user1 = section1.enroll_user(user_model, 'StudentEnrollment').user
      user2 = section2.enroll_user(user_model, 'StudentEnrollment').user
      group = @course.groups.create
      group.add_user(user1)
      group.should_not have_common_section_with_user(user2)
    end

    it "should be true if all members group have a section in common with the new user" do
      course_with_teacher(:active_all => true)
      section1 = @course.course_sections.create
      user1 = section1.enroll_user(user_model, 'StudentEnrollment').user
      user2 = section1.enroll_user(user_model, 'StudentEnrollment').user
      group = @course.groups.create
      group.add_user(user1)
      group.should have_common_section_with_user(user2)
    end
  end

  context "tabs_available" do
    before do
      course_with_teacher
      @teacher = @user
      @group = group(:group_context => @course)
      @group.users << @student = student_in_course(:course => @course).user
    end

    it "should let members see everything" do
      @group.tabs_available(@student).map{|t|t[:id]}.should eql [
        Group::TAB_HOME,
        Group::TAB_ANNOUNCEMENTS,
        Group::TAB_PAGES,
        Group::TAB_PEOPLE,
        Group::TAB_DISCUSSIONS,
        Group::TAB_CHAT,
        Group::TAB_FILES,
        Group::TAB_CONFERENCES,
        Group::TAB_COLLABORATIONS,
      ]
    end

    it "should let admins see everything" do
      @group.tabs_available(@teacher).map{|t|t[:id]}.should eql [
        Group::TAB_HOME,
        Group::TAB_ANNOUNCEMENTS,
        Group::TAB_PAGES,
        Group::TAB_PEOPLE,
        Group::TAB_DISCUSSIONS,
        Group::TAB_CHAT,
        Group::TAB_FILES,
        Group::TAB_CONFERENCES,
<<<<<<< HEAD
=======
        Group::TAB_COLLABORATIONS,
>>>>>>> 4cc50315
      ]
    end

    it "should not let nobodies see conferences" do
      @group.tabs_available(nil).map{|t|t[:id]}.should_not include Group::TAB_CONFERENCES
    end
  end
  
end<|MERGE_RESOLUTION|>--- conflicted
+++ resolved
@@ -524,10 +524,7 @@
         Group::TAB_CHAT,
         Group::TAB_FILES,
         Group::TAB_CONFERENCES,
-<<<<<<< HEAD
-=======
         Group::TAB_COLLABORATIONS,
->>>>>>> 4cc50315
       ]
     end
 
