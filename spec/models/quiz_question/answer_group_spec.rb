#
# Copyright (C) 2013 Instructure, Inc.
#
# This file is part of Canvas.
#
# Canvas is free software: you can redistribute it and/or modify it under
# the terms of the GNU Affero General Public License as published by the Free
# Software Foundation, version 3 of the License.
#
# Canvas is distributed in the hope that it will be useful, but WITHOUT ANY
# WARRANTY; without even the implied warranty of MERCHANTABILITY or FITNESS FOR
# A PARTICULAR PURPOSE. See the GNU Affero General Public License for more
# details.
#
# You should have received a copy of the GNU Affero General Public License along
# with this program. If not, see <http://www.gnu.org/licenses/>.
#

require File.expand_path(File.dirname(__FILE__) + '/../../spec_helper.rb')

describe QuizQuestion::AnswerGroup do
  let(:question_data_params) do
    {
      answers: [
        {
          answer_text: "A",
          answer_comments: "Comments for A",
          answer_weight: 0,
        },
        {
          answer_text: "B",
          answer_comments: "Comments for B",
          answer_weight: 0,
        },
        {
          answer_text: "C",
          answer_comments: "Comments for C",
          answer_weight: 0,
        }
      ],
      question_type: "multiple_choice_question",
      regrade_option: false,
      points_possible: 5,
      correct_comments: "This question is correct.",
      incorrect_comments: "This question is correct.",
      neutral_comments: "Answer this question.",
      question_name: "Generic question",
      question_text: "What is better, ruby or javascript?"
    }
  end

  let(:question_data) { QuizQuestion::QuestionData.generate(question_data_params) }

  describe ".generate" do
    it "seeds a question with parsed answers" do
      question_data.answers.should be_instance_of(QuizQuestion::AnswerGroup)
      question_data.answers.to_a.size.should == 3
    end
  end

  describe "#to_a" do
    it "returns an array" do
      question_data.answers.to_a.should be_instance_of(Array)
    end

    it "converts each answer to a hash" do
      question_data.answers.to_a.each do |a|
        a.should be_instance_of(Hash)
      end
    end
  end

  describe "#set_correct_if_none" do
    it "sets the first answer to correct if none are set" do
      question_data.answers.set_correct_if_none
      question_data.answers.to_a.first[:weight].should == 100
    end
  end

  describe "#correct_answer" do
    it "returns the correct answer" do
      question_data.answers.correct_answer[:text].should == "A"
    end

  end
end

describe QuizQuestion::AnswerGroup::Answer do
  let(:params) do
    {
      weight: 100,
      text: "Answer 1",
      comments: "Some comments to Answer 1"
    }
  end

  before(:each) do
    @answer = QuizQuestion::AnswerGroup::Answer.new(params)
  end

  describe "#to_hash" do
    it "returns the internal hash" do
      @answer.to_hash.should be_instance_of(Hash)
      @answer.to_hash[:text].should == "Answer 1"
    end
  end

  describe "#correct?" do
    context "when weight is 100" do
      it "returns true" do
        @answer.correct?.should be_true
      end
    end

    context "when weight isn't 100" do
      it "returns false" do
        @answer[:weight] = 0
        @answer.correct?.should be_false
        @answer[:weight] = nil
        @answer.correct?.should be_false
        @answer[:weight] = ""
        @answer.correct?.should be_false
        @answer[:weight] = 5
        @answer.correct?.should be_false
      end
    end
  end

<<<<<<< HEAD
=======
  describe "#any_value_of" do
    it "returns the value of the first key that exists" do
      @answer.any_value_of([:answer_weight, :weight]).should == 100
    end

    it "ignores any keys supplied that don't exist" do
      @answer.any_value_of([:blah, :weight, :answer_weight, :foo]).should == 100
    end

    it "returns the supplied default if none of the keys are found" do
      @answer.any_value_of([:foo], "default").should == "default"
    end
  end

>>>>>>> 419d62be
  describe "#set_id" do
    it "assigns a randomly generated id to the answer" do
      @answer.set_id([])
      @answer[:id].should be_kind_of(Fixnum)
      @answer[:id].should be > 0
    end

    it "takes taken ids into account and prevents collisions" do
      range = [1..1000]
      @answer.set_id(range)
      range.should_not include(@answer[:id])
    end

    it "doesn't reassign a new id if one has already been set" do
      id = @answer.set_id([])
      @answer.set_id([])
      @answer.set_id([])

      @answer[:id].should eql(id)
    end
  end
end<|MERGE_RESOLUTION|>--- conflicted
+++ resolved
@@ -126,8 +126,6 @@
     end
   end
 
-<<<<<<< HEAD
-=======
   describe "#any_value_of" do
     it "returns the value of the first key that exists" do
       @answer.any_value_of([:answer_weight, :weight]).should == 100
@@ -142,7 +140,6 @@
     end
   end
 
->>>>>>> 419d62be
   describe "#set_id" do
     it "assigns a randomly generated id to the answer" do
       @answer.set_id([])
