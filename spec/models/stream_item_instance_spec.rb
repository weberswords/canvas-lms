--- conflicted
+++ resolved
@@ -27,15 +27,6 @@
 
   describe ".update_all_with_invalidation" do
      it "invalidates stream item cache keys and runs update_all (the original)" do
-<<<<<<< HEAD
-       # expect
-       StreamItemCache.expects(:invalidate_context_stream_item_key).twice
-       updates, conditions, options = ['updates', {:conditions => ''}, {:options => ''}]
-       StreamItemInstance.expects(:original_update_all).with(updates, conditions, options)
-       # when
-       StreamItemInstance.update_all_with_invalidation(['code_1', 'code_2'],
-                                                       updates, conditions, options)
-=======
        pending("mocha class method bug") if RUBY_VERSION < "1.9"
        # expect
        StreamItemCache.expects(:invalidate_context_stream_item_key).twice
@@ -43,7 +34,6 @@
        # when
        StreamItemInstance.update_all_with_invalidation(['code_1', 'code_2'],
                                                        'updates')
->>>>>>> dce95d23
      end
   end
 end