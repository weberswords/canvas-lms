--- conflicted
+++ resolved
@@ -122,11 +122,6 @@
     end
 
     it 'returns an env with jwt if everything enabled' do
-<<<<<<< HEAD
-      course_with_student_logged_in(active_all: true)
-      env = Service.env_for(@course, @student, domain: 'foo.bar')
-      expect(env[:CONDITIONAL_RELEASE_ENV][:jwt]).to eq :jwt
-=======
       env = Service.env_for(@course, @student, domain: 'foo.bar')
       expect(env[:CONDITIONAL_RELEASE_ENV][:jwt]).to eq :jwt
     end
@@ -135,7 +130,6 @@
       I18n.stubs(:locale).returns('en-PI')
       env = Service.env_for(@course, @student, domain: 'foo.bar')
       expect(env[:CONDITIONAL_RELEASE_ENV][:locale]).to eq 'en-PI'
->>>>>>> 94fd9d56
     end
 
     it 'includes assignment data when an assignment is specified' do
