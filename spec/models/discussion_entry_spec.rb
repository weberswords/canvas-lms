#
# Copyright (C) 2011 Instructure, Inc.
#
# This file is part of Canvas.
#
# Canvas is free software: you can redistribute it and/or modify it under
# the terms of the GNU Affero General Public License as published by the Free
# Software Foundation, version 3 of the License.
#
# Canvas is distributed in the hope that it will be useful, but WITHOUT ANY
# WARRANTY; without even the implied warranty of MERCHANTABILITY or FITNESS FOR
# A PARTICULAR PURPOSE. See the GNU Affero General Public License for more
# details.
#
# You should have received a copy of the GNU Affero General Public License along
# with this program. If not, see <http://www.gnu.org/licenses/>.
#

require File.expand_path(File.dirname(__FILE__) + '/../spec_helper.rb')

describe DiscussionEntry do

  it "should not be marked as deleted when parent is deleted" do
    topic = course.discussion_topics.create!
    entry = topic.discussion_entries.create!

    sub_entry = topic.discussion_entries.build
    sub_entry.parent_id = entry.id
    sub_entry.save!

    topic.discussion_entries.active.length.should == 2
    entry.destroy
    sub_entry.reload
    sub_entry.should_not be_deleted
    topic.discussion_entries.active.length.should == 1
  end

  it "should preserve parent_id if valid" do
    course
    topic = @course.discussion_topics.create!
    entry = topic.discussion_entries.create!
    sub_entry = topic.discussion_entries.build
    sub_entry.parent_id = entry.id
    sub_entry.save!
    sub_entry.should_not be_nil
    sub_entry.parent_id.should eql(entry.id)
  end

  it "should santize message" do
    course_model
    topic = @course.discussion_topics.create!
    topic.discussion_entries.create!
    topic.message = "<a href='#' onclick='alert(12);'>only this should stay</a>"
    topic.save!
    topic.message.should eql("<a href=\"#\">only this should stay</a>")
  end

  context "entry notifications" do
    before do
      course_with_teacher(:active_all => true)
      student_in_course(:active_all => true)

      @notification_name = "New Discussion Entry"
      n = Notification.create(:name => @notification_name, :category => "TestImmediately")
      NotificationPolicy.create(:notification => n, :communication_channel => @student.communication_channel, :frequency => "immediately")
    end

    it "should send them for course discussion topics" do
      topic = @course.discussion_topics.create!(:user => @teacher, :message => "Hi there")
      entry = topic.discussion_entries.create!(:user => @student, :message => "Hi I'm a student")
<<<<<<< HEAD

      to_users = entry.messages_sent[@notification_name].map(&:user)
      to_users.should include(@teacher)
      to_users.should_not include(@student)

      entry = topic.discussion_entries.create!(:user => @teacher, :message => "Nice to meet you")
      to_users = entry.messages_sent[@notification_name].map(&:user)
      to_users.should_not include(@teacher)
      to_users.should include(@student)
    end

    it "should send them for group discussion topics" do
      group(:group_context => @course)

      s1 = @student
      student_in_course(@course)
      s2 = @student

      @group.participating_users << s1
      @group.participating_users << s2
      @group.save!

      topic = @group.discussion_topics.create!(:user => @teacher, :message => "Hi there")
      entry = topic.discussion_entries.create!(:user => s1, :message => "Hi I'm a student")
      to_users = entry.messages_sent[@notification_name].map(&:user)
      to_users.should include(@teacher)
      to_users.should_not include(s1)
      to_users.should_not include(s2)

      entry = topic.discussion_entries.create!(:user => s2, :message => "Hi I'm a student")
      to_users = entry.messages_sent[@notification_name].map(&:user)
      to_users.should include(@teacher)
      to_users.should include(s1)
      to_users.should_not include(s2)
    end

    it "should not send them to irrelevant users" do
      teacher  = @teacher
      student1 = @student
      course   = @course

      student_in_course
      quitter  = @student

      course_with_teacher
      student_in_course
      outsider = @student

      topic = course.discussion_topics.create!(:user => teacher, :message => "Hi there")

=======

      to_users = entry.messages_sent[@notification_name].map(&:user)
      to_users.should include(@teacher)
      to_users.should_not include(@student)

      entry = topic.discussion_entries.create!(:user => @teacher, :message => "Nice to meet you")
      to_users = entry.messages_sent[@notification_name].map(&:user)
      to_users.should_not include(@teacher)
      to_users.should include(@student)
    end

    it "should send them for group discussion topics" do
      group(:group_context => @course)

      s1 = @student
      student_in_course(:active_user => true)
      s2 = @student

      @group.participating_users << s1
      @group.participating_users << s2
      @group.save!

      topic = @group.discussion_topics.create!(:user => @teacher, :message => "Hi there")
      entry = topic.discussion_entries.create!(:user => s1, :message => "Hi I'm a student")
      entry.messages_sent[@notification_name].should be_blank

      entry = topic.discussion_entries.create!(:user => s2, :message => "Hi I'm a student")
      to_users = entry.messages_sent[@notification_name].map(&:user)
      to_users.should_not include(@teacher)
      to_users.should include(s1)
      to_users.should_not include(s2)
    end

    it "should not send them to irrelevant users" do
      teacher  = @teacher
      student1 = @student
      course   = @course

      student_in_course
      quitter  = @student

      course_with_teacher
      student_in_course
      outsider = @student

      topic = course.discussion_topics.create!(:user => teacher, :message => "Hi there")

>>>>>>> 4619f2ab
      entry = topic.discussion_entries.create!(:user => quitter, :message => "Hi, I'm going to drop this class")
      quitter.enrollments.each { |e| e.destroy }

      weird_entry = topic.discussion_entries.create!(:user => outsider, :message => "Hi I'm a student from another class")
      entry = topic.discussion_entries.create!(:user => student1, :message => "Hi I'm a student")

      to_users = entry.messages_sent[@notification_name].map(&:user)
      to_users.should include teacher
      to_users.should_not include outsider
      to_users.should_not include student1
      to_users.should_not include quitter
    end
  end

  context "send_to_inbox" do
    it "should send to inbox" do
      course
      @course.offer
      topic = @course.discussion_topics.create!
      @u = user_model
      entry = topic.discussion_entries.create!(:user => @u)
      @u2 = user_model
      sub_entry = topic.discussion_entries.build
      sub_entry.parent_id = entry.id
      sub_entry.user = @u2
      sub_entry.save!
      sub_entry.inbox_item_recipient_ids.should_not be_nil
      sub_entry.inbox_item_recipient_ids.should_not be_empty
      sub_entry.inbox_item_recipient_ids.should be_include(entry.user_id)
    end
  end

  context "clone_for" do
    it "should clone to another context" do
      course
      topic = @course.discussion_topics.create!
      entry = topic.discussion_entries.create!(:message => "some random message")
      course
      new_entry = entry.clone_for(@course)
      new_entry.message.should eql(entry.message)
    end
  end

  context "sub-topics" do
    it "should not allow students to edit sub-topic entries of other students" do
      course_with_student(:active_all => true)
      @first_user = @user
      @second_user = user_model
      @course.enroll_student(@second_user).accept
      @parent_topic = @course.discussion_topics.create!(:title => "parent topic", :message => "msg")
      @group = @course.groups.create!(:name => "course group")
      @group.add_user(@first_user)
      @group.add_user(@second_user)
      @group_topic = @group.discussion_topics.create!(:title => "group topic", :message => "ok to be edited", :user => @first_user)
      @group_entry = @group_topic.discussion_entries.create!(:message => "entry", :user => @first_user)
      @sub_topic = @group.discussion_topics.build(:title => "sub topic", :message => "not ok to be edited", :user => @first_user)
      @sub_topic.root_topic_id = @parent_topic.id
      @sub_topic.save!
      @sub_entry = @sub_topic.discussion_entries.create!(:message => "entry", :user => @first_user)
      @group_entry.grants_right?(@first_user, nil, :update).should eql(true)
      @group_entry.grants_right?(@second_user, nil, :update).should eql(true)
      @sub_entry.grants_right?(@first_user, nil, :update).should eql(true)
      @sub_entry.grants_right?(@second_user, nil, :update).should eql(false)
    end
  end

  context "update_topic" do
    before :each do
      course_with_student(:active_all => true)
      @course.enroll_student(@user).accept
      @topic = @course.discussion_topics.create!(:title => "title", :message => "message")

      # get rid of stupid milliseconds, since mysql won't preserve them
      @original_updated_at = @topic.updated_at = Time.zone.at(1.minute.ago.to_i)
      @original_last_reply_at = @topic.last_reply_at = Time.zone.at(2.minutes.ago.to_i)
      @topic.save

      @entry = @topic.discussion_entries.create!(:message => "entry", :user => @user)
    end

    it "should tickle updated_at on the associated discussion_topic" do
      @entry.update_topic
      @topic.reload
      @topic.updated_at.should_not == @original_updated_at
    end

    it "should set last_reply_at on the associated discussion_topic given a newer entry" do
      @new_last_reply_at = @entry.created_at = @original_last_reply_at + 5.minutes
      @entry.save

      @entry.update_topic
      @topic.reload
      @topic.last_reply_at.should == @new_last_reply_at
    end

    it "should leave last_reply_at on the associated discussion_topic alone given an older entry" do
      @new_last_reply_at = @entry.created_at = @original_last_reply_at - 5.minutes
      @entry.save

      @entry.update_topic
      @topic.reload
      @topic.last_reply_at.should == @original_last_reply_at
    end
  end

  it "should touch all parent discussion_topics through root_topic_id, on update" do
    course_with_student(:active_all => true)
    @topic = @course.discussion_topics.create!(:title => "title", :message => "message")
    @subtopic = @course.discussion_topics.create!(:title => "subtopic")
    @subtopic.root_topic = @topic
    @subtopic.save!

    DiscussionTopic.update_all({ :updated_at => 1.hour.ago }, { :id => [@topic.id, @subtopic.id] })
    @topic_updated_at = @topic.reload.updated_at
    @subtopic_updated_at = @subtopic.reload.updated_at

    @subtopic_entry = @subtopic.discussion_entries.create!(:message => "hello", :user => @user)

    @subtopic_updated_at.to_i.should_not == @subtopic.reload.updated_at.to_i
    @topic_updated_at.to_i.should_not == @topic.reload.updated_at.to_i
  end

  context "read/unread state" do
    before(:each) do
      course_with_teacher(:active_all => true)
      student_in_course(:active_all => true)
      @topic = @course.discussion_topics.create!(:title => "title", :message => "message", :user => @teacher)
      @entry = @topic.discussion_entries.create!(:message => "entry", :user => @teacher)
    end

    it "should mark a entry you created as read" do
      @entry.read?(@teacher).should be_true
      @topic.unread_count(@teacher).should == 0
    end

    it "should be unread by default" do
      @entry.read?(@student).should be_false
      @topic.unread_count(@student).should == 1
    end

    it "should allow being marked unread" do
      @entry.change_read_state("unread", @teacher)
      @entry.read?(@teacher).should be_false
      @topic.unread_count(@teacher).should == 1
    end

    it "should allow being marked read" do
      @entry.change_read_state("read", @student)
      @entry.read?(@student).should be_true
      @topic.unread_count(@student).should == 0
    end

    it "should update counts for an entry without a user" do
      @other_entry = @topic.discussion_entries.create!(:message => "no user entry")
      @topic.unread_count(@teacher).should == 1
      @topic.unread_count(@student).should == 2
    end

    it "should decrement unread counts on destroy" do
      @topic.unread_count(@student).should == 1
      @entry.change_read_state("read", @student)
      @topic.unread_count(@student).should == 0
      @entry2 = @topic.discussion_entries.create!(:message => "entry 2", :user => @teacher)
      @topic.unread_count(@student).should == 1
      @entry2.destroy
      @topic.unread_count(@student).should == 0
      @topic.unread_count(@teacher).should == 0
    end

    it "should allow a complex series of read/unread updates" do
      @s1 = @student
      student_in_course(:active_all => true); @s2 = @student
      student_in_course(:active_all => true); @s3 = @student

      @topic.change_read_state("read", @s1)
      @entry.change_read_state("read", @s1)
      @s1entry = @topic.discussion_entries.create!(:message => "s1 entry", :user => @s1)
      @topic.unread_count(@s1).should == 0

      @entry.change_read_state("read", @s2)
      @topic.discussion_topic_participants.find_by_user_id(@s2.id).should_not be_nil
      @topic.change_read_state("read", @s2)
      @s2entry = @topic.discussion_entries.create!(:message => "s2 entry", :user => @s2)
      @s1entry.change_read_state("read", @s2)
      @s1entry.change_read_state("unread", @s2)
      @topic.unread_count(@s2).should == 1

      @topic.unread_count(@s3).should == 3
      @entry.change_read_state("read", @s3)
      @s3reply = @entry.discussion_subentries.create!(:discussion_topic => @topic, :message => "s3 reply", :user => @s3)
      @topic.unread_count(@s3).should == 2

      @topic.unread_count(@s1).should == 2
      @topic.unread_count(@s2).should == 2
      @topic.unread_count(@teacher).should == 3

      @topic.change_all_read_state("read", @s1)
      @topic.unread_count(@s1).should == 0
      @topic.read?(@s1).should be_true
      @entry.read?(@s1).should be_true

      @topic.change_all_read_state("unread", @s2)
      @topic.unread_count(@s2).should == 4
      @topic.read?(@s2).should be_false
      @entry.read?(@s2).should be_false
      @s1entry.destroy
      @topic.unread_count(@s2).should == 3

      student_in_course(:active_all => true); @s4 = @student
      @topic.unread_count(@s4).should == 3
      @topic.change_all_read_state("unread", @s4)
      @topic.read?(@s4).should be_false
      @entry.read?(@s4).should be_false

      student_in_course(:active_all => true); @s5 = @student
      @topic.change_all_read_state("read", @s5)
      @topic.unread_count(@s5).should == 0
    end

    it "should use unique_constaint_retry when updating read state" do
      DiscussionEntry.expects(:unique_constraint_retry).once
      @entry.change_read_state("read", @student)
    end
<<<<<<< HEAD
=======
  end

  context "threaded discussions" do
    it "should force a root entry as parent if the discussion isn't threaded" do
      course_with_teacher
      discussion_topic_model
      root = @topic.reply_from(:user => @teacher, :text => "root entry")
      sub1 = root.reply_from(:user => @teacher, :html => "sub entry")
      sub1.parent_entry.should == root
      sub1.root_entry.should == root
      sub2 = sub1.reply_from(:user => @teacher, :html => "sub-sub entry")
      sub2.parent_entry.should == root
      sub2.root_entry.should == root
    end

    it "should allow a sub-entry as parent if the discussion is threaded" do
      course_with_teacher
      discussion_topic_model(:threaded => true)
      root = @topic.reply_from(:user => @teacher, :text => "root entry")
      sub1 = root.reply_from(:user => @teacher, :html => "sub entry")
      sub1.parent_entry.should == root
      sub1.root_entry.should == root
      sub2 = sub1.reply_from(:user => @teacher, :html => "sub-sub entry")
      sub2.parent_entry.should == sub1
      sub2.root_entry.should == root
    end
  end

  context "DiscussionEntryParticipant.read_entry_ids" do
    it "should return the ids of the read entries" do
      topic_with_nested_replies
      @root2.change_read_state('read', @teacher)
      @reply_reply1.change_read_state('read', @teacher)
      @reply_reply2.change_read_state('read', @teacher)
      @reply3.change_read_state('read', @teacher)
      # change one back to unread, it shouldn't be returned
      @reply_reply2.change_read_state('unread', @teacher)
      read = DiscussionEntryParticipant.read_entry_ids(@topic.discussion_entries.map(&:id), @teacher).sort
      read.should == [@root2, @reply1, @reply2, @reply_reply1, @reply3].map(&:id)
    end
>>>>>>> 4619f2ab
  end
end<|MERGE_RESOLUTION|>--- conflicted
+++ resolved
@@ -68,58 +68,6 @@
     it "should send them for course discussion topics" do
       topic = @course.discussion_topics.create!(:user => @teacher, :message => "Hi there")
       entry = topic.discussion_entries.create!(:user => @student, :message => "Hi I'm a student")
-<<<<<<< HEAD
-
-      to_users = entry.messages_sent[@notification_name].map(&:user)
-      to_users.should include(@teacher)
-      to_users.should_not include(@student)
-
-      entry = topic.discussion_entries.create!(:user => @teacher, :message => "Nice to meet you")
-      to_users = entry.messages_sent[@notification_name].map(&:user)
-      to_users.should_not include(@teacher)
-      to_users.should include(@student)
-    end
-
-    it "should send them for group discussion topics" do
-      group(:group_context => @course)
-
-      s1 = @student
-      student_in_course(@course)
-      s2 = @student
-
-      @group.participating_users << s1
-      @group.participating_users << s2
-      @group.save!
-
-      topic = @group.discussion_topics.create!(:user => @teacher, :message => "Hi there")
-      entry = topic.discussion_entries.create!(:user => s1, :message => "Hi I'm a student")
-      to_users = entry.messages_sent[@notification_name].map(&:user)
-      to_users.should include(@teacher)
-      to_users.should_not include(s1)
-      to_users.should_not include(s2)
-
-      entry = topic.discussion_entries.create!(:user => s2, :message => "Hi I'm a student")
-      to_users = entry.messages_sent[@notification_name].map(&:user)
-      to_users.should include(@teacher)
-      to_users.should include(s1)
-      to_users.should_not include(s2)
-    end
-
-    it "should not send them to irrelevant users" do
-      teacher  = @teacher
-      student1 = @student
-      course   = @course
-
-      student_in_course
-      quitter  = @student
-
-      course_with_teacher
-      student_in_course
-      outsider = @student
-
-      topic = course.discussion_topics.create!(:user => teacher, :message => "Hi there")
-
-=======
 
       to_users = entry.messages_sent[@notification_name].map(&:user)
       to_users.should include(@teacher)
@@ -167,7 +115,6 @@
 
       topic = course.discussion_topics.create!(:user => teacher, :message => "Hi there")
 
->>>>>>> 4619f2ab
       entry = topic.discussion_entries.create!(:user => quitter, :message => "Hi, I'm going to drop this class")
       quitter.enrollments.each { |e| e.destroy }
 
@@ -326,17 +273,6 @@
       @topic.unread_count(@student).should == 2
     end
 
-    it "should decrement unread counts on destroy" do
-      @topic.unread_count(@student).should == 1
-      @entry.change_read_state("read", @student)
-      @topic.unread_count(@student).should == 0
-      @entry2 = @topic.discussion_entries.create!(:message => "entry 2", :user => @teacher)
-      @topic.unread_count(@student).should == 1
-      @entry2.destroy
-      @topic.unread_count(@student).should == 0
-      @topic.unread_count(@teacher).should == 0
-    end
-
     it "should allow a complex series of read/unread updates" do
       @s1 = @student
       student_in_course(:active_all => true); @s2 = @student
@@ -373,11 +309,9 @@
       @topic.unread_count(@s2).should == 4
       @topic.read?(@s2).should be_false
       @entry.read?(@s2).should be_false
-      @s1entry.destroy
-      @topic.unread_count(@s2).should == 3
 
       student_in_course(:active_all => true); @s4 = @student
-      @topic.unread_count(@s4).should == 3
+      @topic.unread_count(@s4).should == 4
       @topic.change_all_read_state("unread", @s4)
       @topic.read?(@s4).should be_false
       @entry.read?(@s4).should be_false
@@ -391,8 +325,6 @@
       DiscussionEntry.expects(:unique_constraint_retry).once
       @entry.change_read_state("read", @student)
     end
-<<<<<<< HEAD
-=======
   end
 
   context "threaded discussions" do
@@ -433,6 +365,5 @@
       read = DiscussionEntryParticipant.read_entry_ids(@topic.discussion_entries.map(&:id), @teacher).sort
       read.should == [@root2, @reply1, @reply2, @reply_reply1, @reply3].map(&:id)
     end
->>>>>>> 4619f2ab
   end
 end