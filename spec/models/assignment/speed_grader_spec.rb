--- conflicted
+++ resolved
@@ -768,8 +768,6 @@
       keys = json['submissions'].first['submission_history'].first['submission']['turnitin_data'].keys
       expect(keys).to include submission.asset_string, attachment.asset_string
     end
-<<<<<<< HEAD
-=======
 
     it 'does not override "turnitin_data"' do
       submission = assignment.submit_homework(test_student, submission_type: 'online_upload', attachments: [attachment])
@@ -778,7 +776,6 @@
       keys = json['submissions'].first['submission_history'].first['submission']['turnitin_data'].keys
       expect(keys).to include 'test_key'
     end
->>>>>>> c8582746
   end
 
   context "honoring gradebook preferences" do
