#
# Copyright (C) 2014-2016 Instructure, Inc.
#
# This file is part of Canvas.
#
# Canvas is free software: you can redistribute it and/or modify it under
# the terms of the GNU Affero General Public License as published by the Free
# Software Foundation, version 3 of the License.
#
# Canvas is distributed in the hope that it will be useful, but WITHOUT ANY
# WARRANTY; without even the implied warranty of MERCHANTABILITY or FITNESS FOR
# A PARTICULAR PURPOSE. See the GNU Affero General Public License for more
# details.
#
# You should have received a copy of the GNU Affero General Public License along
# with this program. If not, see <http://www.gnu.org/licenses/>.
#

require_relative '../spec_helper'

describe GradingPeriod do
  let(:group_helper) { Factories::GradingPeriodGroupHelper.new }

  let(:account) { Account.create! }
  let(:course) { Course.create! }
  let(:grading_period_group) do
    group = group_helper.create_for_account(account)
    group.enrollment_terms << course.enrollment_term
    group
  end
  let(:now) { Time.zone.now }

  subject(:grading_period) { grading_period_group.grading_periods.build(params) }

  let(:params) do
    {
      title: 'A Grading Period',
      start_date: now,
      end_date:   1.day.from_now(now),
      close_date: 5.days.from_now(now)
    }
  end

  it { is_expected.to be_valid }

  it "requires a start_date" do
    grading_period = GradingPeriod.new(params.except(:start_date))
    expect(grading_period).to_not be_valid
  end

  it "requires an end_date" do
    grading_period = GradingPeriod.new(params.except(:end_date))
    expect(grading_period).to_not be_valid
  end

  it "requires start_date to be before end_date" do
    subject.assign_attributes(start_date: Time.zone.now, end_date: 1.day.ago(now))
    is_expected.to_not be_valid
  end

  it "requires a title" do
    grading_period = GradingPeriod.new(params.except(:title))
    expect(grading_period).to_not be_valid
  end

<<<<<<< HEAD
=======
  describe ".in_closed_grading_period?" do
    let(:in_closed_grading_period) { closed_period.start_date + 1.day }
    let(:in_not_closed_grading_period) { not_closed_period.start_date + 1.day }
    let(:outside_of_any_grading_period) { not_closed_period.end_date + 1.week }
    let!(:closed_period) do
      grading_period_group.grading_periods.create!(
        title: "closed",
        start_date: 2.weeks.ago(now),
        end_date:   1.week.ago(now),
        close_date: 3.days.ago(now)
      )
    end
    let!(:another_closed_period) do
      grading_period_group.grading_periods.create!(
        title: "another closed period",
        start_date: 4.weeks.ago(now),
        end_date:   3.weeks.ago(now),
        close_date: 2.weeks.ago(now)
      )
    end
    let!(:not_closed_period) do
      grading_period_group.grading_periods.create!(
        title: "a period",
        start_date: 3.days.ago(now),
        end_date:   3.days.from_now(now),
        close_date: 5.days.from_now(now)
      )
    end

    it "returns true if the submission is due in a closed grading period" do
      result = GradingPeriod.date_in_closed_grading_period?(
        course: course,
        date: in_closed_grading_period
      )
      expect(result).to be true
    end

    it "returns false if the submission is due in a not closed grading period" do
      result = GradingPeriod.date_in_closed_grading_period?(
        course: course,
        date: in_not_closed_grading_period
      )
      expect(result).to be false
    end

    it "returns false if the submission is due outside of any grading period" do
      result = GradingPeriod.date_in_closed_grading_period?(
        course: course,
        date: outside_of_any_grading_period
      )
      expect(result).to be false
    end

    it "returns true if the due date is null and the last grading period is closed" do
      not_closed_period.destroy
      result = GradingPeriod.date_in_closed_grading_period?(
        course: course,
        date: nil
      )
      expect(result).to be true
    end

    it "returns false if the due date is null and the last grading period is not closed" do
      result = GradingPeriod.date_in_closed_grading_period?(
        course: course,
        date: nil
      )
      expect(result).to be false
    end
  end

>>>>>>> 0e58dddc
  describe "#as_json_with_user_permissions" do
    it "includes the close_date in the returned object" do
      json = grading_period.as_json_with_user_permissions(User.new)
      expect(json).to have_key("close_date")
    end
  end

  describe "close_date" do
    context "grading period group belonging to an account" do
      it "allows setting a close_date that is different from the end_date" do
        grading_period = grading_period_group.grading_periods.create!(params)
        expect(grading_period.close_date).not_to eq(grading_period.end_date)
      end

      it "sets the close_date to the end_date if no close_date is provided" do
        grading_period = grading_period_group.grading_periods.create!(params.except(:close_date))
        expect(grading_period.close_date).to eq(grading_period.end_date)
      end

      it "considers the grading period invalid if the close date is before the end date" do
        period_params = params.merge(close_date: 1.day.ago(params[:end_date]))
        grading_period = grading_period_group.grading_periods.build(period_params)
        expect(grading_period).to be_invalid
      end

      it "considers the grading period valid if the close date is equal to the end date" do
        period_params = params.merge(close_date: params[:end_date])
        grading_period = grading_period_group.grading_periods.build(period_params)
        expect(grading_period).to be_valid
      end
    end

    context "grading period group belonging to a course" do
      let(:course_grading_period_group) { group_helper.legacy_create_for_course(course) }

      it "does not allow setting a close_date that is different from the end_date" do
        grading_period = course_grading_period_group.grading_periods.create!(params)
        expect(grading_period.close_date).to eq(params[:end_date])
      end

      it "sets the close_date to the end_date if no close_date is provided" do
        grading_period = course_grading_period_group.grading_periods.create!(params.except(:close_date))
        expect(grading_period.close_date).to eq(grading_period.end_date)
      end

      it "sets the close_date to the end_date when the grading period is updated" do
        grading_period = course_grading_period_group.grading_periods.create!(params.except(:close_date))
        new_end_date = 5.weeks.from_now(now)
        grading_period.end_date = new_end_date
        grading_period.save!
        expect(grading_period.close_date).to eq(new_end_date)
      end
    end
  end
<<<<<<< HEAD

  describe "#closed?" do
    around { |example| Timecop.freeze(now, &example) }

=======

  describe "#closed?" do
    around { |example| Timecop.freeze(now, &example) }

>>>>>>> 0e58dddc
    it "returns true if the current date is past the close date" do
      period = grading_period_group.grading_periods.build(
        title: "Closed Period",
        start_date: 10.days.ago(now),
        end_date: 5.days.ago(now),
        close_date: 3.days.ago(now)
      )
      expect(period).to be_closed
    end

    it "returns false if the current date is before the close date" do
      period = grading_period_group.grading_periods.build(
<<<<<<< HEAD
        title: "Open Period",
=======
        title: "A Period",
>>>>>>> 0e58dddc
        start_date: 10.days.ago(now),
        end_date: 5.days.ago(now),
        close_date: 2.days.from_now(now)
      )
      expect(period).not_to be_closed
    end

    it "returns false if the current date matches the close date" do
      period = grading_period_group.grading_periods.build(
<<<<<<< HEAD
        title: "Open Period",
=======
        title: "A Period",
>>>>>>> 0e58dddc
        start_date: 10.days.ago(now),
        end_date: 5.days.ago(now),
        close_date: now
      )
      expect(period).not_to be_closed
    end
  end

  describe "#destroy" do
    before { subject.destroy }

    it "marks workflow as deleted" do
      expect(subject.workflow_state).to eq "deleted"
    end

    it "does not destroy" do
      expect(subject).to_not be_destroyed
    end
  end

  describe ".for" do
    let(:group_helper)  { Factories::GradingPeriodGroupHelper.new }
    let(:period_helper) { Factories::GradingPeriodHelper.new }
    let(:term) do
      enrollment_term = @root_account.enrollment_terms.create!
      @course.enrollment_term = enrollment_term
      @course.save!
      enrollment_term
    end

    context "when context is a course" do
      before(:once) do
        @root_account = account_model
        @sub_account = @root_account.sub_accounts.create!
        @course = Course.create!(account: @sub_account)
      end

      it "finds all grading periods on a course" do
        group_1 = group_helper.legacy_create_for_course(@course)
        group_2 = group_helper.legacy_create_for_course(@course)
        period_1 = period_helper.create_with_weeks_for_group(group_1, 5, 3)
        period_2 = period_helper.create_with_weeks_for_group(group_2, 3, 1)
        expect(GradingPeriod.for(@course)).to match_array([period_1, period_2])
      end

      it "ignores grading periods associated with unrelated courses" do
        other_course = Course.create!(account: @sub_account)
        group_1 = group_helper.legacy_create_for_course(@course)
        group_2 = group_helper.legacy_create_for_course(other_course)
        period_1 = period_helper.create_with_weeks_for_group(group_1, 5, 3)
        period_helper.create_with_weeks_for_group(group_2, 3, 1)
        expect(GradingPeriod.for(@course)).to match_array([period_1])
      end

      it "returns grading periods for the course enrollment term when the course has no grading period groups" do
        group = group_helper.create_for_account(@root_account)
        term.update_attribute(:grading_period_group_id, group)
        period = period_helper.create_with_weeks_for_group(group, 5, 3)
        expect(GradingPeriod.for(@course)).to match_array([period])
      end

      it "returns grading periods for the course enrollment term when the course has no grading periods" do
        group_helper.legacy_create_for_course(@course)
        group_2 = group_helper.create_for_account(@root_account)
        term.update_attribute(:grading_period_group_id, group_2)
        period = period_helper.create_with_weeks_for_group(group_2, 5, 3)
        expect(GradingPeriod.for(@course)).to match_array([period])
      end

      it "returns an empty array when the course has no grading periods groups" do
        expect(GradingPeriod.for(@course)).to match_array([])
      end

      it "returns an empty array when the course has no grading periods" do
        group_helper.legacy_create_for_course(@course)
        expect(GradingPeriod.for(@course)).to match_array([])
      end

      it "includes only 'active' grading periods from the course grading period group" do
        group_1 = group_helper.legacy_create_for_course(@course)
        group_2 = group_helper.legacy_create_for_course(@course)
        period_1 = period_helper.create_with_weeks_for_group(group_1, 5, 3)
        period_2 = period_helper.create_with_weeks_for_group(group_2, 3, 1)
        period_2.workflow_state = :deleted
        period_2.save
        expect(GradingPeriod.for(@course)).to match_array([period_1])
      end

      it "includes only 'active' grading periods from the course enrollment term group" do
        group = group_helper.create_for_account(@root_account)
        term.update_attribute(:grading_period_group_id, group)
        period_1 = period_helper.create_with_weeks_for_group(group, 5, 3)
        period_2 = period_helper.create_with_weeks_for_group(group, 3, 1)
        period_2.workflow_state = :deleted
        period_2.save
        expect(GradingPeriod.for(@course)).to match_array([period_1])
      end

      it "does not include grading periods from the course enrollment term group if inherit is false" do
        group = group_helper.create_for_account(@root_account)
        term.update_attribute(:grading_period_group_id, group)
        period_helper.create_with_weeks_for_group(group, 5, 3)
        period_2 = period_helper.create_with_weeks_for_group(group, 3, 1)
        period_2.workflow_state = :deleted
        period_2.save
        expect(GradingPeriod.for(@course, inherit: false)).to match_array([])
      end
    end

    context "when context is an account" do
      before(:once) do
        @root_account = account_model
        @sub_account = @root_account.sub_accounts.create!
        @course = Course.create!(account: @sub_account)
      end

      it "finds all grading periods on an account" do
        group_1 = group_helper.create_for_account(@root_account)
        group_2 = group_helper.create_for_account(@root_account)
        period_1 = period_helper.create_with_weeks_for_group(group_1, 5, 3)
        period_2 = period_helper.create_with_weeks_for_group(group_2, 3, 1)
        expect(GradingPeriod.for(@root_account)).to match_array([period_1, period_2])
      end

      it "returns an empty array when the account has no grading period groups" do
        expect(GradingPeriod.for(@root_account)).to match_array([])
      end

      it "returns an empty array when the account has no grading periods" do
        group_helper.create_for_account(@root_account)
        expect(GradingPeriod.for(@root_account)).to match_array([])
      end

      it "does not return grading periods on the course directly" do
        group = group_helper.legacy_create_for_course(@course)
        period_helper.create_with_weeks_for_group(group, 5, 3)
        period_helper.create_with_weeks_for_group(group, 3, 1)
        expect(GradingPeriod.for(@root_account)).to match_array([])
      end

      it "includes only 'active' grading periods from the account grading period group" do
        group_1 = group_helper.create_for_account(@root_account)
        group_2 = group_helper.create_for_account(@root_account)
        period_1 = period_helper.create_with_weeks_for_group(group_1, 5, 3)
        period_2 = period_helper.create_with_weeks_for_group(group_2, 3, 1)
        period_2.workflow_state = :deleted
        period_2.save
        expect(GradingPeriod.for(@root_account)).to match_array([period_1])
      end
    end
  end

  describe ".current_period_for" do
    let(:account) { Account.new }
    let(:not_current_grading_period) { mock }
    let(:current_grading_period) { mock }

    it "returns the current grading period given a context" do
      GradingPeriod.expects(:for).with(account).returns([not_current_grading_period, current_grading_period])
      not_current_grading_period.expects(:current?).returns(false)
      current_grading_period.expects(:current?).returns(true)
      expect(GradingPeriod.current_period_for(account)).to eq(current_grading_period)
    end

    it "returns nil if grading periods exist for the given context, but none are current" do
      GradingPeriod.expects(:for).with(account).returns([not_current_grading_period])
      not_current_grading_period.expects(:current?).returns(false)
      expect(GradingPeriod.current_period_for(account)).to be_nil
    end

    it "returns nil if no grading periods exist for the given context" do
      GradingPeriod.expects(:for).with(account).returns([])
      expect(GradingPeriod.current_period_for(account)).to be_nil
    end
  end

  describe "#assignments" do
    let!(:first_assignment)  { course.assignments.create!(due_at: first_grading_period.start_date + 1.second) }
    let!(:second_assignment) { course.assignments.create!(due_at: second_grading_period.start_date + 1.seconds) }
    let!(:third_assignment)  { course.assignments.create!(due_at: nil) }

    let(:first_grading_period) do
        grading_period_group.grading_periods.create!(
          title:      '1st period',
          start_date: 2.months.from_now(now),
          end_date:   3.months.from_now(now)
        )
    end
    let(:second_grading_period) do
      grading_period_group.grading_periods.create!(
        title:      '2nd period',
        start_date: 3.months.from_now(now),
        end_date:   4.months.from_now(now)
      )
    end
    let(:grading_period_group) { group_helper.legacy_create_for_course(course) }

    it "filters the first grading period" do
      assignments = first_grading_period.assignments(course.assignments)
      expect(assignments).to eq [first_assignment]
    end

    it "filters assignments without a due_at into the last grading period" do
      assignments = second_grading_period.assignments(course.assignments)
      expect(assignments).to eq [second_assignment, third_assignment]
    end

    describe "when due at the same time as the edge of a period" do
      let!(:fourth_assignment)  { course.assignments.create!(due_at: third_grading_period.end_date + 0.005.seconds) }
      let!(:fifth_assignment) { course.assignments.create!(due_at: fourth_grading_period.start_date - 0.005.seconds) }

      let(:third_grading_period) do
        grading_period_group.grading_periods.create!(
          title:      '3rd period',
          start_date: 5.months.from_now(now),
          end_date:   6.months.from_now(now)
        )
      end

      let(:fourth_grading_period) do
        grading_period_group.grading_periods.create!(
          title:      '4th period',
          start_date: 7.months.from_now(now),
          end_date:   8.months.from_now(now)
        )
      end

      it "includes assignments if they are on the end date" do
        assignments = third_grading_period.assignments(course.assignments)
        expect(assignments).to include fourth_assignment
      end

      it "does NOT include assignments if they are on the start date" do
        assignments = fourth_grading_period.assignments(course.assignments)
        expect(assignments).to_not include fifth_assignment
      end
    end
  end

  describe "#current?" do
    subject(:grading_period) { GradingPeriod.new }

    it "returns false for a grading period in the past" do
      grading_period.assign_attributes(start_date: 2.months.ago(now),
                                       end_date:   1.month.ago(now))
      expect(grading_period).to_not be_current
    end

    it "returns true if the current time falls between the start date and end date (inclusive)",
    test_id: 2528634, priority: "2" do
      grading_period.assign_attributes(start_date: 1.month.ago(now),
                                       end_date:   1.month.from_now(now))
      expect(grading_period).to be_current
    end

    it "returns false for a grading period in the future" do
      grading_period.assign_attributes(start_date: 1.month.from_now(now),
                                       end_date:   2.months.from_now(now))
      expect(grading_period).to_not be_current
    end
  end

  context 'given an existing grading_period' do
    let(:course) { Course.create! }
    let(:grading_period_group) { group_helper.legacy_create_for_course(course) }
    let(:existing_grading_period) do
      grading_period_group.grading_periods.create!(
        title: 'a title',
        start_date: now,
        end_date: 2.days.from_now(now)
      )
    end

    describe '#overlapping?' do
      context 'given a new grading period with a start_date and an end_date' \
        'that overlaps with the existing grading_period' do
        subject { grading_period_group.grading_periods.build(start_date: start_date, end_date: end_date) }
        let(:start_date) { existing_grading_period.start_date }
        let(:end_date)   { existing_grading_period.end_date }
        it { is_expected.to be_overlapping }
      end

      context 'given a new grading period with a start_date that begins at the end_date existing grading_period' do
        subject { grading_period_group.grading_periods.build(start_date: start_date, end_date: end_date)}
        let(:start_date) { existing_grading_period.end_date }
        let(:end_date)   { existing_grading_period.end_date + 1.month }
        it { is_expected.to_not be_overlapping }
      end
    end

    it "after a grading period is persisted it continues to not overlap" do
      expect(existing_grading_period).to_not be_overlapping
    end
  end

  context "Soft deletion" do
    subject { grading_period_group.grading_periods }
    let(:creation_arguments) { [period_one, period_two] }
    let(:period_one) { { title: 'an title', start_date: 1.week.ago(now), end_date: 2.weeks.from_now(now) } }
    let(:period_two) { { title: 'an title', start_date: 2.weeks.from_now(now), end_date: 5.weeks.from_now(now) } }
    include_examples "soft deletion"
  end

  describe ".in_date_range?" do
    subject(:period) do
      grading_period_group.grading_periods.create start_date: 1.week.ago(now),
                                                  end_date:   2.weeks.from_now(now)
    end

    it "returns true for a date in the period" do
      expect(period.in_date_range? 1.day.from_now(now)).to be true
    end

    it "returns false for a date before the period" do
      expect(period.in_date_range? 8.days.ago(now)).to be false
    end

    it "returns false for a date after the period" do
      expect(period.in_date_range? 15.days.from_now(now)).to be false
    end
  end

  describe ".json_for" do
    context "when given a course" do
      it "returns a list sorted by date with is_last" do
        group = group_helper.legacy_create_for_course(course)
        group.grading_periods.create!(
          start_date: 1.week.ago(now),
          end_date: 2.weeks.from_now(now),
          title: 'C'
        )
        group.grading_periods.create!(
          start_date: 4.weeks.ago(now),
          end_date: 3.weeks.ago(now),
          title: 'A'
        )
        group.grading_periods.create!(
          start_date: 3.weeks.ago(now),
          end_date: 2.weeks.ago(now),
          title: 'B'
        )
        json = GradingPeriod.json_for(course, nil)
        expect(json.map { |el| el['title'] }).to eq %w(A B C)
        expect(json.map { |el| el['is_last'] }).to eq [false, false, true]
      end
    end
  end

  describe '#account_group?' do
    context "given an account grading period group" do
      it { is_expected.to be_account_group }
    end

    context "given a course grading period group" do
      subject(:course_period) { grading_period_group.grading_periods.create!(params) }
      let(:grading_period_group) { group_helper.legacy_create_for_course(course) }

      it { is_expected.not_to be_account_group }
    end
  end

  describe '#course_group?' do
    context "given a course grading period group" do
      subject(:course_period) { grading_period_group.grading_periods.create!(params) }
      let(:grading_period_group) { group_helper.legacy_create_for_course(course) }

      it { is_expected.to be_course_group }
    end

    context "given an account grading period group" do
      it { is_expected.not_to be_course_group }
    end
  end

  describe '#weight' do
    it "can persist double precision values" do
      subject.update!(weight: 1.5)
      expect(subject.reload.weight).to eql 1.5
    end
  end
end<|MERGE_RESOLUTION|>--- conflicted
+++ resolved
@@ -63,8 +63,6 @@
     expect(grading_period).to_not be_valid
   end
 
-<<<<<<< HEAD
-=======
   describe ".in_closed_grading_period?" do
     let(:in_closed_grading_period) { closed_period.start_date + 1.day }
     let(:in_not_closed_grading_period) { not_closed_period.start_date + 1.day }
@@ -136,7 +134,6 @@
     end
   end
 
->>>>>>> 0e58dddc
   describe "#as_json_with_user_permissions" do
     it "includes the close_date in the returned object" do
       json = grading_period.as_json_with_user_permissions(User.new)
@@ -191,17 +188,10 @@
       end
     end
   end
-<<<<<<< HEAD
 
   describe "#closed?" do
     around { |example| Timecop.freeze(now, &example) }
 
-=======
-
-  describe "#closed?" do
-    around { |example| Timecop.freeze(now, &example) }
-
->>>>>>> 0e58dddc
     it "returns true if the current date is past the close date" do
       period = grading_period_group.grading_periods.build(
         title: "Closed Period",
@@ -214,11 +204,7 @@
 
     it "returns false if the current date is before the close date" do
       period = grading_period_group.grading_periods.build(
-<<<<<<< HEAD
-        title: "Open Period",
-=======
         title: "A Period",
->>>>>>> 0e58dddc
         start_date: 10.days.ago(now),
         end_date: 5.days.ago(now),
         close_date: 2.days.from_now(now)
@@ -228,11 +214,7 @@
 
     it "returns false if the current date matches the close date" do
       period = grading_period_group.grading_periods.build(
-<<<<<<< HEAD
-        title: "Open Period",
-=======
         title: "A Period",
->>>>>>> 0e58dddc
         start_date: 10.days.ago(now),
         end_date: 5.days.ago(now),
         close_date: now
