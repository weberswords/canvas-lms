#
# Copyright (C) 2011 Instructure, Inc.
#
# This file is part of Canvas.
#
# Canvas is free software: you can redistribute it and/or modify it under
# the terms of the GNU Affero General Public License as published by the Free
# Software Foundation, version 3 of the License.
#
# Canvas is distributed in the hope that it will be useful, but WITHOUT ANY
# WARRANTY; without even the implied warranty of MERCHANTABILITY or FITNESS FOR
# A PARTICULAR PURPOSE. See the GNU Affero General Public License for more
# details.
#
# You should have received a copy of the GNU Affero General Public License along
# with this program. If not, see <http://www.gnu.org/licenses/>.
#

require File.expand_path(File.dirname(__FILE__) + '/../spec_helper')

describe UsersController do
  describe "#teacher_activity" do
    before do
      course_with_teacher_logged_in(:active_all => true)
      @course.update_attribute(:name, 'coursename1')
      @enrollment.update_attribute(:limit_privileges_to_course_section, true)
      @et = @enrollment
      @s1 = @course.course_sections.first
      @s2 = @course.course_sections.create!(:name => 'Section B')
      @e1 = student_in_course(:active_all => true)
      @e2 = student_in_course(:active_all => true)
      @e1.user.update_attribute(:name, 'studentname1')
      @e2.user.update_attribute(:name, 'studentname2')
      @e2.update_attribute(:course_section, @s2)
    end

    it "should count conversations as interaction" do
      get user_student_teacher_activity_url(@teacher, @e1.user)
      Nokogiri::HTML(response.body).at_css('table.report tr:first td:nth(2)').text.should match(/never/)

      @conversation = Conversation.initiate([@e1.user, @teacher], false)
      @conversation.add_message(@teacher, "hello")

      get user_student_teacher_activity_url(@teacher, @e1.user)
      Nokogiri::HTML(response.body).at_css('table.report tr:first td:nth(2)').text.should match(/less than 1 day/)
    end

    it "should only include students the teacher can view" do
      get user_course_teacher_activity_url(@teacher, @course)
      response.should be_success
      response.body.should match(/studentname1/)
      response.body.should_not match(/studentname2/)
    end

    it "should show user notes if enabled" do
      get user_course_teacher_activity_url(@teacher, @course)
      response.body.should_not match(/journal entry/i)
      @course.root_account.update_attribute(:enable_user_notes, true)
      get user_course_teacher_activity_url(@teacher, @course)
      response.body.should match(/journal entry/i)
    end

    it "should show individual user info across courses" do
      @course1 = @course
      @course2 = course(:active_course => true)
      @course2.update_attribute(:name, 'coursename2')
      student_in_course(:course => @course2, :user => @e1.user)
      get user_student_teacher_activity_url(@teacher, @e1.user)
      response.should be_success
      response.body.should match(/studentname1/)
      response.body.should_not match(/studentname2/)
      response.body.should match(/coursename1/)
      # teacher not in course2
      response.body.should_not match(/coursename2/)
      # now put teacher in course2
      @course2.enroll_teacher(@teacher).accept!
      get user_student_teacher_activity_url(@teacher, @e1.user)
      response.should be_success
      response.body.should match(/coursename1/)
      response.body.should match(/coursename2/)
    end

    it "should be available for concluded courses/enrollments" do
      account_admin_user(:username => "admin")
      user_session(@admin)

      @course.complete
      @et.conclude
      @e1.conclude

      get user_student_teacher_activity_url(@teacher, @e1.user)
      response.should be_success
      response.body.should match(/studentname1/)

      get user_course_teacher_activity_url(@teacher, @course)
      response.should be_success
      response.body.should match(/studentname1/)
    end

    it "should show concluded students to active teachers" do
      @e1.conclude

      get user_student_teacher_activity_url(@teacher, @e1.user)
      response.should be_success
      response.body.should match(/studentname1/)

      get user_course_teacher_activity_url(@teacher, @course)
      response.should be_success
      response.body.should match(/studentname1/)
    end
  end

  describe "#index" do
    it "should render" do
      user_with_pseudonym(:active_all => 1)
      @johnstclair = @user.update_attributes(:name => 'John St. Clair', :sortable_name => 'St. Clair, John')
      user_with_pseudonym(:active_all => 1, :username => 'jtolds@instructure.com', :name => 'JT Olds')
      @jtolds = @user
      Account.default.add_user(@user)
      user_session(@user, @pseudonym)
      get account_users_url(Account.default)
      response.should be_success
      response.body.should match /Olds, JT.*St\. Clair, John/m
    end

    it "should not show student view student in a course context" do
      course_with_teacher_logged_in(:active_all => true)
      @fake_student = @course.student_view_student

      get course_users_url @course.id
      body = Nokogiri::HTML(response.body)
      body.css("#user_#{@fake_student.id}").should be_empty
      body.at_css('.student_roster').text.should_not match(/Test Student/)
    end

    it "should not show any student view students at the account level" do
      course_with_teacher(:active_all => true)
      @fake_student = @course.student_view_student

      site_admin_user(:active_all => true)
      user_session(@admin)

      get account_users_url Account.default.id
      body = Nokogiri::HTML(response.body)
      body.css("#user_#{@fake_student.id}").should be_empty
      body.at_css('.users').text.should_not match(/Test Student/)
    end
  end

  describe "#show" do
    it "should allow admins to view users in their account" do
      @admin = account_admin_user
      user_session(@admin)

      course
      student_in_course(:course => @course)
      get "/users/#{@student.id}"
      response.should be_success

      course(:account => account_model)
      student_in_course(:course => @course)
      get "/users/#{@student.id}"
      response.status.should == "401 Unauthorized"
    end
<<<<<<< HEAD
=======

    it "should show user to account users that have the view_statistics permission" do
      account_model
      student_in_course(:account => @account)
      RoleOverride.create!(:context => @account, :permission => 'view_statistics',
                           :enrollment_type => 'AccountMembership', :enabled => true)
      @account.add_user(user, 'AccountMembership')
      user_session(@user)

      get "/users/#{@student.id}"
      response.should be_success
    end

    it "should show course user to account users that have the read_roster permission" do
      account_model
      student_in_course(:account => @account)
      RoleOverride.create!(:context => @account, :permission => 'read_roster',
                           :enrollment_type => 'AccountMembership', :enabled => true)
      @account.add_user(user, 'AccountMembership')
      user_session(@user)

      get "/courses/#{@course.id}/users/#{@student.id}"
      response.should be_success
    end
>>>>>>> 824e972e
  end

  describe "#avatar_image_url" do
    before do
      course_with_student_logged_in(:active_all => true)
      @a = Account.default
      enable_avatars!
    end

    def enable_avatars!
      @a.enable_service(:avatars)
      @a.save!
    end

    def disable_avatars!
      @a.disable_service(:avatars)
      @a.save!
    end

    it "should maintain protocol and domain name in fallback" do
      disable_avatars!
      enable_cache do
        get "http://someschool.instructure.com/images/users/#{User.avatar_key(@user.id)}"
        response.should redirect_to "http://someschool.instructure.com/images/no_pic.gif"

        get "https://otherschool.instructure.com/images/users/#{User.avatar_key(@user.id)}"
        response.should redirect_to "https://otherschool.instructure.com/images/no_pic.gif"
      end
    end

    it "should maintain protocol and domain name in gravatar redirect fallback" do
      enable_cache do
        get "http://someschool.instructure.com/images/users/#{User.avatar_key(@user.id)}"
        response.should redirect_to "https://secure.gravatar.com/avatar/000?s=50&d=#{CGI::escape("http://someschool.instructure.com/images/messages/avatar-50.png")}"

        get "https://otherschool.instructure.com/images/users/#{User.avatar_key(@user.id)}"
        response.should redirect_to "https://secure.gravatar.com/avatar/000?s=50&d=#{CGI::escape("https://otherschool.instructure.com/images/messages/avatar-50.png")}"
      end
    end

    it "should return different urls for different fallbacks" do
      enable_cache do
        get "http://someschool.instructure.com/images/users/#{User.avatar_key(@user.id)}"
        response.should redirect_to "https://secure.gravatar.com/avatar/000?s=50&d=#{CGI::escape("http://someschool.instructure.com/images/messages/avatar-50.png")}"

        get "http://someschool.instructure.com/images/users/#{User.avatar_key(@user.id)}?fallback=#{CGI.escape("/my/custom/fallback/url.png")}"
        response.should redirect_to "https://secure.gravatar.com/avatar/000?s=50&d=#{CGI::escape("http://someschool.instructure.com/my/custom/fallback/url.png")}"

        get "http://someschool.instructure.com/images/users/#{User.avatar_key(@user.id)}?fallback=#{CGI.escape("https://test.domain/another/custom/fallback/url.png")}"
        response.should redirect_to "https://secure.gravatar.com/avatar/000?s=50&d=#{CGI::escape("https://test.domain/another/custom/fallback/url.png")}"
      end
    end

    it "should forget all cached urls when the avatar changes" do
      enable_cache do
        data = Rails.cache.instance_variable_get(:@data)
        orig_size = data.size

        get "http://someschool.instructure.com/images/users/#{User.avatar_key(@user.id)}"
        response.should redirect_to "https://secure.gravatar.com/avatar/000?s=50&d=#{CGI::escape("http://someschool.instructure.com/images/messages/avatar-50.png")}"

        get "https://otherschool.instructure.com/images/users/#{User.avatar_key(@user.id)}?fallback=/my/custom/fallback/url.png"
        response.should redirect_to "https://secure.gravatar.com/avatar/000?s=50&d=#{CGI::escape("https://otherschool.instructure.com/my/custom/fallback/url.png")}"

        diff = data.select{|k,v|k =~ /avatar_img/}.size - orig_size
        diff.should > 0

        @user.update_attribute(:avatar_image, {'type' => 'attachment', 'url' => '/images/thumbnails/foo.gif'})
        data.select{|k,v|k =~ /avatar_img/}.size.should == orig_size

        get "http://someschool.instructure.com/images/users/#{User.avatar_key(@user.id)}"
        response.should redirect_to "http://someschool.instructure.com/images/thumbnails/foo.gif"

        get "http://otherschool.instructure.com/images/users/#{User.avatar_key(@user.id)}?fallback=#{CGI::escape("https://test.domain/my/custom/fallback/url.png")}"
        response.should redirect_to "http://otherschool.instructure.com/images/thumbnails/foo.gif"
        data.select{|k,v|k =~ /avatar_img/}.size.should == orig_size + diff
      end
    end
  end

  describe "#grades" do
    it "should only list courses once for multiple enrollments" do
      course_with_student_logged_in(:active_all => true)
      @first_course = @course
      add_section("other section")
      multiple_student_enrollment(@student, @course_section)
      course_with_student(:user => @student, :active_all => true)

      get grades_url
      student_grades = Nokogiri::HTML(response.body).css('.student_grades tr')
      student_grades.length.should == 2
      student_grades.text.should match /#{@first_course.name}/
      student_grades.text.should match /#{@course.name}/
    end
  end

  describe "admin_merge" do
    it "should work for the whole flow" do
      user_with_pseudonym(:active_all => 1)
      Account.default.add_user(@user)
      @admin = @user
      user_with_pseudonym(:active_all => 1, :username => 'user2@instructure.com')
      user_session(@admin)

      get user_admin_merge_url(@user, :pending_user_id => @admin.id)
      response.should be_success
      assigns['pending_other_user'].should == @admin
      assigns['other_user'].should be_nil

      get user_admin_merge_url(@user, :new_user_id => @admin.id)
      response.should be_success
      assigns['pending_other_user'].should be_nil
      assigns['other_user'].should == @admin

      post user_merge_url(@user, :new_user_id => @admin.id)
      response.should redirect_to(user_profile_url(@admin))

      @user.reload.should be_deleted
      @admin.reload.should be_registered
      @admin.pseudonyms.count.should == 2
    end
  end
end
<|MERGE_RESOLUTION|>--- conflicted
+++ resolved
@@ -162,8 +162,6 @@
       get "/users/#{@student.id}"
       response.status.should == "401 Unauthorized"
     end
-<<<<<<< HEAD
-=======
 
     it "should show user to account users that have the view_statistics permission" do
       account_model
@@ -188,7 +186,6 @@
       get "/courses/#{@course.id}/users/#{@student.id}"
       response.should be_success
     end
->>>>>>> 824e972e
   end
 
   describe "#avatar_image_url" do
