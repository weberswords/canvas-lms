--- conflicted
+++ resolved
@@ -54,30 +54,8 @@
     response.content_type.should == 'image/png'
   end
 
-<<<<<<< HEAD
   it "shouldn't use relative urls for safefiles in other contexts" do
     course_with_teacher_logged_in(:active_all => true)
     a1 = attachment_model(:uploaded_data => stub_png_data, :content_type => 'image/png', :context => @course)
-=======
-  context "should support ContextMessage as a context" do
-    before(:each) do
-      course_with_teacher_logged_in(:active_all => true)
-      @me = @user
-      context_message_model(:course => @course, :recipient => @me)
-      @attachment = attachment_model(:uploaded_data => stub_png_data, :content_type => 'image/png')
-      @attachment.context = @context_message
-      @attachment.save
-    end
-
-    it "directly from message" do
-      HostUrl.stub!(:file_host).and_return('test.host')
-      get "http://test.host/courses/#{@course.id}/messages/#{@context_message.id}/files/#{@attachment.id}"
-      response.should be_redirect
-      
-      get response['Location']
-      response.should be_success
-      response.content_type.should == 'image/png'
-    end
->>>>>>> be34b304
   end
 end