#
# Copyright (C) 2011 - 2014 Instructure, Inc.
#
# This file is part of Canvas.
#
# Canvas is free software: you can redistribute it and/or modify it under
# the terms of the GNU Affero General Public License as published by the Free
# Software Foundation, version 3 of the License.
#
# Canvas is distributed in the hope that it will be useful, but WITHOUT ANY
# WARRANTY; without even the implied warranty of MERCHANTABILITY or FITNESS FOR
# A PARTICULAR PURPOSE. See the GNU Affero General Public License for more
# details.
#
# You should have received a copy of the GNU Affero General Public License along
# with this program. If not, see <http://www.gnu.org/licenses/>.
#

require File.expand_path(File.dirname(__FILE__) + '/../api_spec_helper')

describe "Accounts API", type: :request do
  before :once do
    user_with_pseudonym(:active_all => true)
    @a1 = account_model(:name => 'root', :default_time_zone => 'UTC', :default_storage_quota_mb => 123, :default_user_storage_quota_mb => 45, :default_group_storage_quota_mb => 42)
    @a1.account_users.create!(user: @user)
    @sis_batch = @a1.sis_batches.create
    SisBatch.where(id: @sis_batch).update_all(workflow_state: 'imported')
    @a2 = account_model(:name => 'subby', :parent_account => @a1, :root_account => @a1, :sis_source_id => 'sis1',  :sis_batch_id => @sis_batch.id, :default_time_zone => 'Alaska', :default_storage_quota_mb => 321, :default_user_storage_quota_mb => 54, :default_group_storage_quota_mb => 41)
    @a2.account_users.create!(user: @user)
    @a3 = account_model(:name => 'no-access')
    # even if we have access to it implicitly, it's not listed
    @a4 = account_model(:name => 'implicit-access', :parent_account => @a1, :root_account => @a1)
  end

  before :each do
    Pseudonym.any_instance.stubs(:works_for_account?).returns(true)
  end

  describe 'index' do
    it "should return the account list" do
      json = api_call(:get, "/api/v1/accounts.json",
                      { :controller => 'accounts', :action => 'index', :format => 'json' })

<<<<<<< HEAD
      json.sort_by { |a| a['id'] }.should == [
=======
      expect(json.sort_by { |a| a['id'] }).to eq [
>>>>>>> a6fe9501
        {
          'id' => @a1.id,
          'name' => 'root',
          'root_account_id' => nil,
          'parent_account_id' => nil,
          'default_time_zone' => 'Etc/UTC',
          'default_storage_quota_mb' => 123,
          'default_user_storage_quota_mb' => 45,
          'default_group_storage_quota_mb' => 42,
          'workflow_state' => 'active',
        },
        {
          'id' => @a2.id,
          'integration_id' => nil,
          'name' => 'subby',
          'root_account_id' => @a1.id,
          'parent_account_id' => @a1.id,
          'sis_account_id' => 'sis1',
          'sis_import_id' => @sis_batch.id,
          'default_time_zone' => 'America/Juneau',
          'default_storage_quota_mb' => 321,
          'default_user_storage_quota_mb' => 54,
          'default_group_storage_quota_mb' => 41,
          'workflow_state' => 'active',
        },
      ]
    end

    it "should return accounts found through admin enrollments with the account list (but in limited form)" do
      course_with_teacher(:user => @user, :account => @a1)
      course_with_teacher(:user => @user, :account => @a1)# don't find it twice
      course_with_teacher(:user => @user, :account => @a2)

      json = api_call(:get, "/api/v1/course_accounts",
                      { :controller => 'accounts', :action => 'course_accounts', :format => 'json' })
<<<<<<< HEAD
      json.sort_by { |a| a['id'] }.should == [
=======
      expect(json.sort_by { |a| a['id'] }).to eq [
>>>>>>> a6fe9501
          {
              'id' => @a1.id,
              'name' => 'root',
              'root_account_id' => nil,
              'parent_account_id' => nil,
              'workflow_state' => 'active',
          },
          {
              'id' => @a2.id,
              'name' => 'subby',
              'root_account_id' => @a1.id,
              'parent_account_id' => @a1.id,
              'workflow_state' => 'active',
          },
      ]
    end
  end

  describe 'sub_accounts' do
    before :once do
      root = @a1
      a1 = root.sub_accounts.create! :name => "Account 1"
      a2 = root.sub_accounts.create! :name => "Account 2"
      a1.sub_accounts.create! :name => "Account 1.1"
      a1_2 = a1.sub_accounts.create! :name => "Account 1.2"
      a1.sub_accounts.create! :name => "Account 1.2.1"
      3.times.each { |i|
        a2.sub_accounts.create! :name => "Account 2.#{i+1}"
      }
    end

    it "should return child accounts" do
      json = api_call(:get,
        "/api/v1/accounts/#{@a1.id}/sub_accounts",
        {:controller => 'accounts', :action => 'sub_accounts',
         :account_id => @a1.id.to_s, :format => 'json'})
      expect(json.map { |j| j['name'] }).to eq ['subby', 'implicit-access',
        'Account 1', 'Account 2']
    end

    it "should add sub account" do
      previous_sub_count = @a1.sub_accounts.size
      json = api_call(:post,
        "/api/v1/accounts/#{@a1.id}/sub_accounts",
         {:controller=>'sub_accounts', :action=>'create',
          :account_id => @a1.id.to_s, :format => 'json'},
         {:account => { 'name' => 'New sub-account',
                        'default_storage_quota_mb' => 123,
                        'default_user_storage_quota_mb' => 456,
                        'default_group_storage_quota_mb' => 147 }})
      expect(@a1.sub_accounts.size).to eq previous_sub_count + 1
      sub = @a1.sub_accounts.detect{|a| a.name == "New sub-account"}
      expect(sub).not_to be_nil
      expect(sub.default_storage_quota_mb).to eq 123
      expect(sub.default_user_storage_quota_mb).to eq 456
      expect(sub.default_group_storage_quota_mb).to eq 147
    end

    describe "recursive" do

      it "returns sub accounts recursively" do
        json = api_call(:get,
          "/api/v1/accounts/#{@a1.id}/sub_accounts?recursive=1",
          {:controller => 'accounts', :action => 'sub_accounts',
           :account_id => @a1.id.to_s, :recursive => "1", :format => 'json'})

        expect(json.map { |j| j['name'] }.sort).to eq ['subby', 'implicit-access',
          'Account 1', 'Account 1.1', 'Account 1.2', 'Account 1.2.1',
          'Account 2', 'Account 2.1', 'Account 2.2', 'Account 2.3'].sort
      end

      it "ignores deleted accounts" do
        @a1.sub_accounts.create!(:name => "Deleted Account").destroy
        parent_account = @a1.sub_accounts.create!(:name => "Deleted Parent Account")
        parent_account.sub_accounts.create!(:name => "Child Account")
        parent_account.destroy

        json = api_call(:get,
                        "/api/v1/accounts/#{@a1.id}/sub_accounts?recursive=1",
                        {:controller => 'accounts', :action => 'sub_accounts',
                         :account_id => @a1.id.to_s, :recursive => "1", :format => 'json'})

        expect(json.map { |j| j['name'] }.sort).to eq ['subby', 'implicit-access',
                                                   'Account 1', 'Account 1.1', 'Account 1.2', 'Account 1.2.1',
                                                   'Account 2', 'Account 2.1', 'Account 2.2', 'Account 2.3'].sort
      end
    end
  end

  describe 'show' do
    it "should return an individual account" do
      # by id
      json = api_call(:get, "/api/v1/accounts/#{@a1.id}",
                      { :controller => 'accounts', :action => 'show', :id => @a1.to_param, :format => 'json' })
      expect(json).to eq(
        {
          'id' => @a1.id,
          'name' => 'root',
          'root_account_id' => nil,
          'parent_account_id' => nil,
          'default_time_zone' => 'Etc/UTC',
          'default_storage_quota_mb' => 123,
          'default_user_storage_quota_mb' => 45,
          'default_group_storage_quota_mb' => 42,
          'workflow_state' => 'active',
        }
      )
    end

    it "should return an individual account for a teacher (but in limited form)" do
      limited = account_model(:name => "limited")
      course_with_teacher(:user => @user, :account => limited)

      json = api_call(:get, "/api/v1/accounts/#{limited.id}",
                      { :controller => 'accounts', :action => 'show', :id => limited.to_param, :format => 'json' })
      expect(json).to eq(
          {
              'id' => limited.id,
              'name' => 'limited',
              'root_account_id' => nil,
              'parent_account_id' => nil,
              'workflow_state' => 'active',
          }
      )
    end

    it "should return an individual account for a teacher (but in limited form)" do
      limited = account_model(:name => "limited")
      course_with_teacher(:user => @user, :account => limited)

      json = api_call(:get, "/api/v1/accounts/#{limited.id}",
                      { :controller => 'accounts', :action => 'show', :id => limited.to_param, :format => 'json' })
      json.should ==
          {
              'id' => limited.id,
              'name' => 'limited',
              'root_account_id' => nil,
              'parent_account_id' => nil,
              'workflow_state' => 'active',
          }
    end
  end

  describe 'update' do
    it "should update the name for an account" do
      new_name = 'root2'
      json = api_call(:put, "/api/v1/accounts/#{@a1.id}",
                      { :controller => 'accounts', :action => 'update', :id => @a1.to_param, :format => 'json' },
                      { :account => {:name => new_name} })

      expect(json).to include({
        'id' => @a1.id,
        'name' => new_name,
      })

      @a1.reload
      expect(@a1.name).to eq new_name
    end

    it "should not update with a blank name" do
      @a1.name = "blah"
      @a1.save!
      json = api_call(:put, "/api/v1/accounts/#{@a1.id}",
        { :controller => 'accounts', :action => 'update', :id => @a1.to_param, :format => 'json' },
        { :account => {:name => ""} }, {}, :expected_status => 400)

      expect(json["errors"]["name"].first["message"]).to eq "The account name cannot be blank"

      json = api_call(:put, "/api/v1/accounts/#{@a1.id}",
        { :controller => 'accounts', :action => 'update', :id => @a1.to_param, :format => 'json' },
        { :account => {:name => nil} }, {}, :expected_status => 400)

      expect(json["errors"]["name"].first["message"]).to eq "The account name cannot be blank"

      @a1.reload
      expect(@a1.name).to eq "blah"
    end

    it "should update the default_time_zone for an account with an IANA timezone name" do
      new_zone = 'America/Juneau'
      json = api_call(:put, "/api/v1/accounts/#{@a1.id}",
                      { :controller => 'accounts', :action => 'update', :id => @a1.to_param, :format => 'json' },
                      { :account => {:default_time_zone => new_zone} })

      expect(json).to include({
        'id' => @a1.id,
        'default_time_zone' => new_zone,
      })

      @a1.reload
      expect(@a1.default_time_zone.tzinfo.name).to eq new_zone
    end

    it "should update the default_time_zone for an account with a Rails timezone name" do
      json = api_call(:put, "/api/v1/accounts/#{@a1.id}",
                      { :controller => 'accounts', :action => 'update', :id => @a1.to_param, :format => 'json' },
                      { :account => {:default_time_zone => 'Alaska'} })

      expect(json).to include({
                              'id' => @a1.id,
                              'default_time_zone' => 'America/Juneau',
                          })

      @a1.reload
      expect(@a1.default_time_zone.name).to eq 'Alaska'
    end

    it "should check for a valid time zone" do
      json = api_call(:put, "/api/v1/accounts/#{@a1.id}",
               { :controller => 'accounts', :action => 'update', :id => @a1.to_param, :format => 'json' },
               { :account => {:default_time_zone => 'Booger'} }, {}, { :expected_status => 400 })
      expect(json["errors"]["default_time_zone"].first["message"]).to eq "'Booger' is not a recognized time zone"
    end

    it "should not update other attributes (yet)" do
      json = api_call(:put, "/api/v1/accounts/#{@a1.id}",
                      { :controller => 'accounts', :action => 'update', :id => @a1.to_param, :format => 'json' },
                      { :account => {:settings => {:setting => 'set'}}} )

      expect(json).to include({
        'id' => @a1.id,
        'name' => @a1.name,
      })

      @a1.reload
      expect(@a1.settings).to be_empty
    end

    context 'with :manage_storage_quotas' do
      before(:once) do
        # remove the user from being an Admin
        @a1.account_users.where(user_id: @user).delete_all

        # re-add the user as an admin with quota rights
        custom_account_role 'quotas', :account => @a1
        @a1.role_overrides.create! :enrollment_type => 'quotas', :permission => 'manage_storage_quotas', :enabled => true
        @a1.account_users.create!(user: @user, membership_type: 'quotas')

        @params = { :controller => 'accounts', :action => 'update', :id => @a1.to_param, :format => 'json' }
      end

      it 'should allow the default storage quota to be set' do
        json = api_call(:put, "/api/v1/accounts/#{@a1.id}", @params, {:account => {:default_storage_quota_mb => 789}})

        expect(json).to include({
          'id' => @a1.id,
          'default_storage_quota_mb' => 789,
        })

        @a1.reload
        expect(@a1.default_storage_quota_mb).to eq 789
      end

      it 'should allow the default user quota to be set' do
        json = api_call(:put, "/api/v1/accounts/#{@a1.id}", @params, {:account => {:default_user_storage_quota_mb => 678}})

        expect(json).to include({
          'id' => @a1.id,
          'default_user_storage_quota_mb' => 678,
        })

        @a1.reload
        expect(@a1.default_user_storage_quota_mb).to eq 678
      end

      it 'should allow the default group quota to be set' do
        json = api_call(:put, "/api/v1/accounts/#{@a1.id}", @params, {:account => {:default_group_storage_quota_mb => 678}})

        expect(json).to include({
          'id' => @a1.id,
          'default_group_storage_quota_mb' => 678,
        })

        @a1.reload
        expect(@a1.default_group_storage_quota_mb).to eq 678
      end
    end

    context 'without :manage_storage_quotas' do
      before(:once) do
        # remove the user from being an Admin
        @a1.account_users.where(user_id: @user).delete_all

        # re-add the user as an admin without quota rights
        custom_account_role 'no-quotas', :account => @a1
        @a1.role_overrides.create! :enrollment_type => 'no-quotas', :permission => 'manage_account_settings', :enabled => true
        @a1.role_overrides.create! :enrollment_type => 'no-quotas', :permission => 'manage_storage_quotas', :enabled => false
        @a1.account_users.create!(user: @user, membership_type: 'no-quotas')

        @params = { :controller => 'accounts', :action => 'update', :id => @a1.to_param, :format => 'json' }
      end

      it 'should not allow the default storage quota to be set' do
        json = api_call(:put, "/api/v1/accounts/#{@a1.id}", @params, {:account => {:default_storage_quota_mb => 789}}, {}, {:expected_status => 401})

        @a1.reload
        expect(@a1.default_storage_quota_mb).to eq 123
      end

      it 'should not allow the default user quota to be set' do
        json = api_call(:put, "/api/v1/accounts/#{@a1.id}", @params, {:account => {:default_user_storage_quota_mb => 678}}, {}, {:expected_status => 401})

        @a1.reload
        expect(@a1.default_user_storage_quota_mb).to eq 45
      end

      it 'should not allow the default group quota to be set' do
        json = api_call(:put, "/api/v1/accounts/#{@a1.id}", @params, {:account => {:default_group_storage_quota_mb => 678}}, {}, {:expected_status => 401})

        @a1.reload
        expect(@a1.default_group_storage_quota_mb).to eq 42
      end
    end
  end

  it "should find accounts by sis in only this root account" do
    Account.default.account_users.create!(user: @user)
    other_sub = account_model(:name => 'other_sub', :parent_account => Account.default, :root_account => Account.default, :sis_source_id => 'sis1')
    other_sub.account_users.create!(user: @user)

    # this is scoped to Account.default
    json = api_call(:get, "/api/v1/accounts/sis_account_id:sis1",
                    { :controller => 'accounts', :action => 'show', :id => "sis_account_id:sis1", :format => 'json' })
    expect(json['id']).to eq other_sub.id

    # we shouldn't find the account in the other root account by sis
    other_sub.update_attribute(:sis_source_id, 'sis2')
    raw_api_call(:get, "/api/v1/accounts/sis_account_id:sis1",
                    { :controller => 'accounts', :action => 'show', :id => "sis_account_id:sis1", :format => 'json' })
    assert_status(404)
  end

  context "courses_api" do
    it "should return courses for an account" do
      Time.use_zone(@user.time_zone) do
        @me = @user
        @c1 = course_model(:name => 'c1', :account => @a1, :root_account => @a1)
        @c1.enrollments.delete_all
        @c2 = course_model(:name => 'c2', :account => @a2, :root_account => @a1, :sis_source_id => 'sis2')
        @c2.course_sections.create!
        @c2.course_sections.create!
        @user = @me
        json = api_call(:get, "/api/v1/accounts/#{@a1.id}/courses",
                        { :controller => 'accounts', :action => 'courses_api', :account_id => @a1.to_param, :format => 'json' })

        [@c1, @c2].each { |c| c.reload }
        expect(json.first['id']).to eq @c1.id
        expect(json.first['name']).to eq 'c1'
        expect(json.first['account_id']).to eq @c1.account_id

        expect(json.last['id']).to eq @c2.id
        expect(json.last['name']).to eq 'c2'
        expect(json.last['account_id']).to eq @c2.account_id

        json = api_call(:get, "/api/v1/accounts/#{@a1.id}/courses",
                        { :controller => 'accounts', :action => 'courses_api', :account_id => @a1.to_param, :format => 'json' },
                          { :hide_enrollmentless_courses => '1' })
        expect(json.first['id']).to eq @c2.id
        expect(json.first['name']).to eq 'c2'
        expect(json.first['account_id']).to eq @c2.account_id

        json = api_call(:get, "/api/v1/accounts/#{@a1.id}/courses",
                        { :controller => 'accounts', :action => 'courses_api', :account_id => @a1.to_param, :format => 'json' },
                          { :per_page => 1, :page => 2 })
        expect(json.first['id']).to eq @c2.id
        expect(json.first['name']).to eq 'c2'
        expect(json.first['account_id']).to eq @c2.account_id

      end
    end

    describe "courses filtered by state[]" do
      before :once do
        @me = @user
        [:c1, :c2, :c3, :c4].each do |course|
          instance_variable_set("@#{course}".to_sym, course_model(:name => course.to_s, :account => @a1))
        end
        @c2.destroy
        Course.where(id: @c1).update_all(workflow_state: 'claimed')
        Course.where(id: @c3).update_all(workflow_state: 'available')
        Course.where(id: @c4).update_all(workflow_state: 'completed')
        @user = @me
      end

      it "should return courses filtered by state[]='deleted'" do
        json = api_call(:get, "/api/v1/accounts/#{@a1.id}/courses?state[]=deleted",
                        { :controller => 'accounts', :action => 'courses_api', :account_id => @a1.to_param, :format => 'json', :state => %w[deleted] })
        expect(json.length).to eql 1
        expect(json.first['name']).to eql 'c2'
      end

      it "should return courses filtered by state[]=nil" do
        json = api_call(:get, "/api/v1/accounts/#{@a1.id}/courses",
                        { :controller => 'accounts', :action => 'courses_api', :account_id => @a1.to_param, :format => 'json' })
        expect(json.length).to eql 3
        expect(json.collect{ |c| c['id'].to_i }.sort).to eq [@c1.id, @c3.id, @c4.id].sort
      end

      it "should return courses filtered by state[]='all'" do
        json = api_call(:get, "/api/v1/accounts/#{@a1.id}/courses?state[]=all",
                        { :controller => 'accounts', :action => 'courses_api', :account_id => @a1.to_param, :format => 'json', :state => %w[all] })
        expect(json.length).to eql 4
        expect(json.collect{ |c| c['id'].to_i }.sort).to eq [@c1.id, @c2.id, @c3.id, @c4.id].sort
      end
    end

    it "should return courses filtered by enrollment_term" do
      term = @a1.enrollment_terms.create!(:name => 'term 2')
      @a1.courses.create!(:name => 'c1')
      @a1.courses.create!(:name => 'c2', :enrollment_term => term)

      json = api_call(:get, "/api/v1/accounts/#{@a1.id}/courses?enrollment_term_id=#{term.id}",
                      { :controller => 'accounts', :action => 'courses_api', :account_id => @a1.to_param, :format => 'json', :enrollment_term_id => term.to_param })
      expect(json.length).to eql 1
      expect(json.first['name']).to eql 'c2'
    end

    describe "?with_enrollments" do
      before :once do
        @me = @user
        c1 = course_model(:account => @a1, :name => 'c1')    # has a teacher
        c2 = Course.create!(:account => @a1, :name => 'c2')  # has no enrollments
        @user = @me
      end

      it "should not apply if not specified" do
        json = api_call(:get, "/api/v1/accounts/#{@a1.id}/courses",
                        { :controller => 'accounts', :action => 'courses_api', :account_id => @a1.to_param, :format => 'json' })
        expect(json.collect{|row|row['name']}).to eql ['c1', 'c2']
      end

      it "should filter on courses with enrollments" do
        json = api_call(:get, "/api/v1/accounts/#{@a1.id}/courses?with_enrollments=1",
                        { :controller => 'accounts', :action => 'courses_api', :account_id => @a1.to_param, :format => 'json', :with_enrollments => "1" })
        expect(json.collect{|row|row['name']}).to eql ['c1']
      end

      it "should filter on courses without enrollments" do
        json = api_call(:get, "/api/v1/accounts/#{@a1.id}/courses?with_enrollments=0",
                        { :controller => 'accounts', :action => 'courses_api', :account_id => @a1.to_param, :format => 'json', :with_enrollments => "0" })
        expect(json.collect{|row|row['name']}).to eql ['c2']
      end
    end

    describe "?published" do
      before :once do
        @me = @user
        [:c1, :c2].each do |course|
          instance_variable_set("@#{course}".to_sym, course_model(:name => course.to_s, :account => @a1))
        end
        @c1.offer!
        @user = @me
      end

      it "should not apply if not specified" do
        json = api_call(:get, "/api/v1/accounts/#{@a1.id}/courses",
                        { :controller => 'accounts', :action => 'courses_api', :account_id => @a1.to_param, :format => 'json' })
        expect(json.collect{|row|row['name']}).to eql ['c1', 'c2']
      end

      it "should filter courses on published state" do
        json = api_call(:get, "/api/v1/accounts/#{@a1.id}/courses?published=true",
                        { :controller => 'accounts', :action => 'courses_api', :account_id => @a1.to_param, :format => 'json', :published => "true" })
        expect(json.collect{|row|row['name']}).to eql ['c1']
      end

      it "should filter courses on non-published state" do
        json = api_call(:get, "/api/v1/accounts/#{@a1.id}/courses?published=false",
                        { :controller => 'accounts', :action => 'courses_api', :account_id => @a1.to_param, :format => 'json', :published => "false" })
        expect(json.collect{|row|row['name']}).to eql ['c2']
      end
    end

    describe "?completed" do
      before :once do
        @me = @user
        [:c1, :c2, :c3, :c4].each do |course|
          instance_variable_set("@#{course}".to_sym, course_model(:name => course.to_s, :account => @a1, :conclude_at => 2.days.from_now))
        end

        @c2.conclude_at = 1.week.ago
        @c2.save!

        term = @c3.root_account.enrollment_terms.create! :end_at => 2.days.ago
        @c3.enrollment_term = term
        @c3.save!

        @c4.complete!
        @user = @me
      end

      it "should not apply if not specified" do
        json = api_call(:get, "/api/v1/accounts/#{@a1.id}/courses",
                        { :controller => 'accounts', :action => 'courses_api', :account_id => @a1.to_param, :format => 'json' })
        expect(json.collect{|row|row['name']}).to eql ['c1', 'c2', 'c3', 'c4']
      end

      it "should filter courses on completed state" do
        json = api_call(:get, "/api/v1/accounts/#{@a1.id}/courses?completed=yes",
                        { :controller => 'accounts', :action => 'courses_api', :account_id => @a1.to_param, :format => 'json', :completed => "yes" })
        expect(json.collect{|row|row['name']}).to eql ['c2', 'c3', 'c4']
      end

      it "should filter courses on non-completed state" do
        json = api_call(:get, "/api/v1/accounts/#{@a1.id}/courses?completed=no",
                        { :controller => 'accounts', :action => 'courses_api', :account_id => @a1.to_param, :format => 'json', :completed => "no" })
        expect(json.collect{|row|row['name']}).to eql ['c1']
      end
    end

    describe "?by_teachers" do
      before :once do
        @me = @user
        course_with_teacher(:account => @a1, :course_name => 'c1a', :user => user_with_pseudonym(:account => @a1))
        @pseudonym.sis_user_id = 'a_sis_id'
        @pseudonym.save!
        @t1 = @teacher
        course_with_teacher(:account => @a1, :user => @t1, :course_name => 'c1b')
        course_with_teacher(:account => @a1, :course_name => 'c2')
        @teacher
        course_with_teacher(:account => @a1, :course_name => 'c3')
        @t3 = @teacher
        @user = @me
      end

      it "should not apply when not specified" do
        json = api_call(:get, "/api/v1/accounts/#{@a1.id}/courses",
                        { :controller => 'accounts', :action => 'courses_api', :account_id => @a1.to_param, :format => 'json' },
                        {}, {}, { :domain_root_account => @a1 })
        expect(json.collect{|row|row['name']}).to eql ['c1a', 'c1b', 'c2', 'c3']
      end

      it "should filter courses by teacher enrollments" do
        json = api_call(:get, "/api/v1/accounts/#{@a1.id}/courses?by_teachers[]=sis_user_id:a_sis_id&by_teachers[]=#{@t3.id}",
                        { :controller => 'accounts', :action => 'courses_api', :account_id => @a1.to_param, :format => 'json', :by_teachers => ['sis_user_id:a_sis_id', "#{@t3.id}"] },
                        {}, {}, { :domain_root_account => @a1 })
        expect(json.collect{|row|row['name']}).to eql ['c1a', 'c1b', 'c3']
      end

      it "should not break with an empty result set" do
        json = api_call(:get, "/api/v1/accounts/#{@a1.id}/courses?by_teachers[]=bad_id",
                        { :controller => 'accounts', :action => 'courses_api', :account_id => @a1.to_param, :format => 'json', :by_teachers => ['bad_id'] },
                        {}, {}, { :domain_root_account => @a1 })
        expect(json).to eql []
      end
    end

    describe "?by_subaccounts" do
      before :once do
        @me = @user
        @sub1 = account_model(:name => 'sub1', :parent_account => @a1, :root_account => @a1, :sis_source_id => 'sub1')
        @sub1a = account_model(:name => 'sub1a', :parent_account => @sub1, :root_account => @a1, :sis_source_id => 'sub1a')
        @sub1b = account_model(:name => 'sub1b', :parent_account => @sub1, :root_account => @a1, :sis_source_id => 'sub1b')
        @sub2 = account_model(:name => 'sub2', :parent_account => @a1, :root_account => @a1, :sis_source_id => 'sub2')

        course_model(:name => 'in sub1', :account => @sub1)
        course_model(:name => 'in sub1a', :account => @sub1a)
        course_model(:name => 'in sub1b', :account => @sub1b)
        course_model(:name => 'in sub2', :account => @sub2)
        course_model(:name => 'in top level', :account => @a1)
        @user = @me
      end

      it "should not apply when not specified" do
        json = api_call(:get, "/api/v1/accounts/#{@a1.id}/courses",
                        { :controller => 'accounts', :action => 'courses_api', :account_id => @a1.to_param, :format => 'json' },
                        {}, {}, { :domain_root_account => @a1 })
        expect(json.collect{|row|row['name']}).to eql ['in sub1', 'in sub1a', 'in sub1b', 'in sub2', 'in top level']
      end

      it "should include descendants of the specified subaccount" do
        json = api_call(:get, "/api/v1/accounts/#{@a1.id}/courses?by_subaccounts[]=sis_account_id:sub1",
                        { :controller => 'accounts', :action => 'courses_api', :account_id => @a1.to_param, :format => 'json', :by_subaccounts => ['sis_account_id:sub1'] },
                        {}, {}, { :domain_root_account => @a1 })
        expect(json.collect{|row|row['name']}).to eql ['in sub1', 'in sub1a', 'in sub1b']
      end

      it "should work with multiple subaccounts specified" do
        json = api_call(:get, "/api/v1/accounts/#{@a1.id}/courses?by_subaccounts[]=sis_account_id:sub1a&by_subaccounts[]=sis_account_id:sub1b",
                        { :controller => 'accounts', :action => 'courses_api', :account_id => @a1.to_param, :format => 'json', :by_subaccounts => ['sis_account_id:sub1a', 'sis_account_id:sub1b'] },
                        {}, {}, { :domain_root_account => @a1 })
        expect(json.collect{|row|row['name']}).to eql ['in sub1a', 'in sub1b']
      end

      it "should work with a numeric ID" do
        json = api_call(:get, "/api/v1/accounts/#{@a1.id}/courses?by_subaccounts[]=#{@sub2.id}",
                        { :controller => 'accounts', :action => 'courses_api', :account_id => @a1.to_param, :format => 'json', :by_subaccounts => ["#{@sub2.id}"] },
                        {}, {}, { :domain_root_account => @a1 })
        expect(json.collect{|row|row['name']}).to eql ['in sub2']
      end

      it "should not break with an empty result set" do
        json = api_call(:get, "/api/v1/accounts/#{@a1.id}/courses?by_subaccounts[]=bad_id",
                        { :controller => 'accounts', :action => 'courses_api', :account_id => @a1.to_param, :format => 'json', :by_subaccounts => ['bad_id'] },
                        {}, {}, { :domain_root_account => @a1 })
        expect(json).to eql []
      end
    end

    it "should limit the maximum per-page returned" do
      create_courses(15, account: @a1, account_associations: true)
      expect(api_call(:get, "/api/v1/accounts/#{@a1.id}/courses?per_page=12", :controller => "accounts", :action => "courses_api", :account_id => @a1.to_param, :format => 'json', :per_page => '12').size).to eq 12
      Setting.set('api_max_per_page', '5')
      expect(api_call(:get, "/api/v1/accounts/#{@a1.id}/courses?per_page=12", :controller => "accounts", :action => "courses_api", :account_id => @a1.to_param, :format => 'json', :per_page => '12').size).to eq 5
    end

    it "should return courses filtered search term" do
      data = (5..12).map{ |i| {name: "name#{i}", course_code: "code#{i}" }}
      @courses = create_courses(data, account: @a1, account_associations: true, return_type: :record)
      @course = @courses.last

      search_term = "name"
      json = api_call(:get, "/api/v1/accounts/#{@a1.id}/courses?search_term=#{search_term}",
        { :controller => 'accounts', :action => 'courses_api', :account_id => @a1.to_param, :format => 'json', :search_term => search_term })
      expect(json.length).to eql @courses.length

      search_term = "code"
      json = api_call(:get, "/api/v1/accounts/#{@a1.id}/courses?search_term=#{search_term}",
        { :controller => 'accounts', :action => 'courses_api', :account_id => @a1.to_param, :format => 'json', :search_term => search_term })
      expect(json.length).to eql @courses.length

      search_term = "name1"
      json = api_call(:get, "/api/v1/accounts/#{@a1.id}/courses?search_term=#{search_term}",
        { :controller => 'accounts', :action => 'courses_api', :account_id => @a1.to_param, :format => 'json', :search_term => search_term })
      expect(json.length).to eql 3

      search_term = Shard.global_id_for(@course)
      json = api_call(:get, "/api/v1/accounts/#{@a1.id}/courses?search_term=#{search_term}",
        { :controller => 'accounts', :action => 'courses_api', :account_id => @a1.to_param, :format => 'json', :search_term => search_term })
      expect(json.length).to eql 1
      expect(json.first['name']).to eq @course.name

      # Should return empty result set
      search_term = "0000000000"
      json = api_call(:get, "/api/v1/accounts/#{@a1.id}/courses?search_term=#{search_term}",
        { :controller => 'accounts', :action => 'courses_api', :account_id => @a1.to_param, :format => 'json', :search_term => search_term })
      expect(json.length).to eql 0

      # Should return empty result set
      search_term = "42"
      json = api_call(:get, "/api/v1/accounts/#{@a1.id}/courses?search_term=#{search_term}",
        { :controller => 'accounts', :action => 'courses_api', :account_id => @a1.to_param, :format => 'json', :search_term => search_term })
      expect(json.length).to eql 0

      # To short should return 400
      search_term = "a"
      response = raw_api_call(:get, "/api/v1/accounts/#{@a1.id}/courses?search_term=#{search_term}",
        { :controller => 'accounts', :action => 'courses_api', :account_id => @a1.to_param, :format => 'json', :search_term => search_term })
      expect(response).to eq 400
    end
  end

  context "account api extension" do
    module MockPlugin
      def self.extend_account_json(hash, account, user, session, includes)
        hash[:extra_thing] = "something"
      end
    end

    module BadMockPlugin
      def self.not_the_right_method
      end
    end

    include Api::V1::Account

    it "should allow a plugin to extend the account_json method" do
      expect(Api::V1::Account.register_extension(BadMockPlugin)).to be_falsey
      expect(Api::V1::Account.register_extension(MockPlugin)).to be_truthy

      begin
        expect(account_json(@a1, @me, @session, [])[:extra_thing]).to eq "something"
      ensure
        Api::V1::Account.deregister_extension(MockPlugin)
      end
    end
  end
end<|MERGE_RESOLUTION|>--- conflicted
+++ resolved
@@ -41,11 +41,7 @@
       json = api_call(:get, "/api/v1/accounts.json",
                       { :controller => 'accounts', :action => 'index', :format => 'json' })
 
-<<<<<<< HEAD
-      json.sort_by { |a| a['id'] }.should == [
-=======
       expect(json.sort_by { |a| a['id'] }).to eq [
->>>>>>> a6fe9501
         {
           'id' => @a1.id,
           'name' => 'root',
@@ -81,11 +77,7 @@
 
       json = api_call(:get, "/api/v1/course_accounts",
                       { :controller => 'accounts', :action => 'course_accounts', :format => 'json' })
-<<<<<<< HEAD
-      json.sort_by { |a| a['id'] }.should == [
-=======
       expect(json.sort_by { |a| a['id'] }).to eq [
->>>>>>> a6fe9501
           {
               'id' => @a1.id,
               'name' => 'root',
@@ -211,22 +203,6 @@
           }
       )
     end
-
-    it "should return an individual account for a teacher (but in limited form)" do
-      limited = account_model(:name => "limited")
-      course_with_teacher(:user => @user, :account => limited)
-
-      json = api_call(:get, "/api/v1/accounts/#{limited.id}",
-                      { :controller => 'accounts', :action => 'show', :id => limited.to_param, :format => 'json' })
-      json.should ==
-          {
-              'id' => limited.id,
-              'name' => 'limited',
-              'root_account_id' => nil,
-              'parent_account_id' => nil,
-              'workflow_state' => 'active',
-          }
-    end
   end
 
   describe 'update' do
