#
# Copyright (C) 2011 - 2014 Instructure, Inc.
#
# This file is part of Canvas.
#
# Canvas is free software: you can redistribute it and/or modify it under
# the terms of the GNU Affero General Public License as published by the Free
# Software Foundation, version 3 of the License.
#
# Canvas is distributed in the hope that it will be useful, but WITHOUT ANY
# WARRANTY; without even the implied warranty of MERCHANTABILITY or FITNESS FOR
# A PARTICULAR PURPOSE. See the GNU Affero General Public License for more
# details.
#
# You should have received a copy of the GNU Affero General Public License along
# with this program. If not, see <http://www.gnu.org/licenses/>.
#

require File.expand_path(File.dirname(__FILE__) + '/../api_spec_helper')
require File.expand_path(File.dirname(__FILE__) + '/../file_uploads_spec_helper')

class TestCourseApi
  include Api::V1::Course
  def feeds_calendar_url(feed_code); "feed_calendar_url(#{feed_code.inspect})"; end
  def course_url(course, opts = {}); return "course_url(Course.find(#{course.id}), :host => #{HostUrl.context_host(@course1)})"; end
  def api_user_content(syllabus, course); return "api_user_content(#{syllabus}, #{course.id})"; end
end

describe Api::V1::Course do

  describe '#course_json' do
    before :once do
      @test_api = TestCourseApi.new
      course_with_teacher(:active_all => true, :user => user_with_pseudonym)
      @me = @user
      @course1 = @course
      course_with_student(:user => @user, :active_all => true)
      @course2 = @course
      @course2.update_attribute(:sis_source_id, 'TEST-SIS-ONE.2011')
      @user.pseudonym.update_attribute(:sis_user_id, 'user1')
    end

    let(:teacher_enrollment) { @course1.teacher_enrollments.first }

    it 'should support optionally providing the url' do
      expect(@test_api.course_json(@course1, @me, {}, ['html_url'], [])).to encompass({
        "html_url" => "course_url(Course.find(#{@course1.id}), :host => #{HostUrl.context_host(@course1)})"
      })
      expect(@test_api.course_json(@course1, @me, {}, [], []).has_key?("html_url")).to be_falsey
    end

    it 'should only include needs_grading_count if requested' do
      expect(@test_api.course_json(@course1, @me, {}, [], [teacher_enrollment]).has_key?("needs_grading_count")).to be_falsey
    end

    it 'should honor needs_grading_count for teachers' do
      expect(@test_api.course_json(@course1, @me, {}, ['needs_grading_count'], [teacher_enrollment]).has_key?("needs_grading_count")).to be_truthy
    end

    it 'should not honor needs_grading_count for designers' do
      @designer_enrollment = @course1.enroll_designer(@me)
      @designer_enrollment.accept!
      expect(@test_api.course_json(@course1, @me, {}, ['needs_grading_count'], [@designer_enrollment]).has_key?("needs_grading_count")).to be_falsey
    end

    it 'should include apply_assignment_group_weights' do
      expect(@test_api.course_json(@course1, @me, {}, [], []).has_key?("apply_assignment_group_weights")).to be_truthy
    end

    it "should include course progress" do
      mod = @course2.context_modules.create!(:name => "some module", :require_sequential_progress => true)
      assignment = @course2.assignments.create!(:title => "some assignment")
      tag = mod.add_item({:id => assignment.id, :type => 'assignment'})
      mod.completion_requirements = {tag.id => {:type => 'must_submit'}}
      mod.require_sequential_progress = true
      mod.publish
      mod.save!

      class CourseProgress
        def course_context_modules_item_redirect_url(opts = {})
          "course_context_modules_item_redirect_url(:course_id => #{opts[:course_id]}, :id => #{opts[:id]}, :host => HostUrl.context_host(Course.find(#{opts[:course_id]}))"
        end
      end

      json = @test_api.course_json(@course2, @me, {}, ['course_progress'], [])
      expect(json).to include('course_progress')
      expect(json['course_progress']).to eq({
        'requirement_count' => 1,
        'requirement_completed_count' => 0,
        'next_requirement_url' => "course_context_modules_item_redirect_url(:course_id => #{@course2.id}, :id => #{tag.id}, :host => HostUrl.context_host(Course.find(#{@course2.id}))",
        'completed_at' => nil
      })
    end

    it "should include course progress error unless course is module based" do
      json = @test_api.course_json(@course2, @me, {}, ['course_progress'], [])
      expect(json).to include('course_progress')
      expect(json['course_progress']).to eq({
          'error' => {
              'message' => 'no progress available because this course is not module based (has modules and module completion requirements) or the user is not enrolled as a student in this course'
          }
      })
    end

    context "total_scores" do
      before do
        @enrollment.computed_current_score = 95.0;
        @enrollment.computed_final_score = 85.0;
        def @course.grading_standard_enabled?; true; end
      end

      let(:json) { @test_api.course_json(@course1, @me, {}, ['total_scores'], [@enrollment]) }

      it "should include computed scores" do
        expect(json['enrollments']).to eq [{
          "type" => "student",
          "role" => "StudentEnrollment",
          "enrollment_state" => "active",
          "computed_current_score" => 95,
          "computed_final_score" => 85,
          "computed_current_grade" => "A",
          "computed_final_grade" => "B"
        }]
      end
    end
  end

  describe '#add_helper_dependant_entries' do
    let(:hash) { Hash.new }
    let(:course) { stub_everything( :feed_code => 573, :id => 42, :syllabus_body => 'syllabus text' ) }
    let(:course_json) { stub_everything() }
    let(:api) { TestCourseApi.new }

    let(:result) do
      result_hash = api.add_helper_dependant_entries(hash, course, course_json)
      class << result_hash
        def method_missing(method_name, *args)
          self[method_name.to_s]
        end
      end
      result_hash
    end

    subject { result }

    it { is_expected.to eq hash }

    describe '#calendar' do
      subject { super().calendar }
      it { is_expected.to eq({ 'ics' => "feed_calendar_url(573).ics" }) }
    end

    describe 'when the include options are all set off' do
      let(:course_json){ stub( :include_syllabus => false, :include_url => false ) }

      describe '#syllabus_body' do
        subject { super().syllabus_body }
        it { is_expected.to be_nil }
      end

      describe '#html_url' do
        subject { super().html_url }
        it { is_expected.to be_nil }
      end
    end

    describe 'when everything is included' do
      let(:course_json){ stub( :include_syllabus => true, :include_url => true ) }

      describe '#syllabus_body' do
        subject { super().syllabus_body }
        it { is_expected.to eq "api_user_content(syllabus text, 42)" }
      end

      describe '#html_url' do
        subject { super().html_url }
        it { is_expected.to eq "course_url(Course.find(42), :host => localhost)" }
      end
    end
  end
end

describe CoursesController, type: :request do
  USER_API_FIELDS = %w(id name sortable_name short_name)

  before :once do
    course_with_teacher(:active_all => true, :user => user_with_pseudonym(:name => 'UWP'))
    @me = @user
    @course1 = @course
    course_with_student(:user => @user, :active_all => true)
    @course2 = @course
    @course2.update_attribute(:sis_source_id, 'TEST-SIS-ONE.2011')
    @course2.update_attribute(:default_view, 'wiki')
    @user.pseudonym.update_attribute(:sis_user_id, 'user1')
  end

  before :each do
    Course.any_instance.stubs(:start_at).returns nil
    Course.any_instance.stubs(:end_at).returns nil
  end

  describe "permissions for courses" do
    describe "undelete_courses" do
      before do
        @path = "/api/v1/accounts/#{@course.account.id}/courses"
        @params = { :controller => 'courses', :action => 'batch_update', :format => 'json', :account_id => Account.default.to_param }
      end

      context "given I have permission" do
        before do
          account_admin_user
        end

        it "returns 200 success" do
          api_call(:put, @path, @params, { :event => 'undelete', :course_ids => [@course.id] })
        end
      end

      context "given I don't have permission" do
        before do
          user_model
        end

        it "returns 401 unauthorized access" do
          api_call(:put, @path, @params, { :event => 'offer', :course_ids => [@course.id] },
                   {}, {:expected_status => 401})
        end
      end
    end
  end

  it "should return course list" do
    json = api_call(:get, "/api/v1/courses.json",
            { :controller => 'courses', :action => 'index', :format => 'json' })

    expect(json.length).to eq 2

    courses = json.select { |c| [@course1.id, @course2.id].include?(c['id']) }
    expect(courses.length).to eq 2
  end

  it 'should paginate the course list' do
    json = api_call(:get, "/api/v1/courses.json?per_page=1",
            { :controller => 'courses', :action => 'index', :format => 'json', :per_page => '1' })
    expect(json.length).to eq 1
    json += api_call(:get, "/api/v1/courses.json?per_page=1&page=2",
            { :controller => 'courses', :action => 'index', :format => 'json', :per_page => '1', :page => '2' })
    expect(json.length).to eq 2
  end

  it 'should not include permissions' do
    # When its asked to return permissions make sure they are not returned for a list of courses
    json = api_call(:get, "/api/v1/courses.json?include[]=permissions",
            { :controller => 'courses', :action => 'index', :format => 'json', :include => [ "permissions" ] })

    expect(json.length).to eq 2

    courses = json.select { |c| c.has_key?("permissions") }
    expect(courses.length).to eq 0
  end

  describe "course creation" do
    context "an account admin" do
      before :once do
        @account = Account.default
        account_admin_user
        @resource_path = "/api/v1/accounts/#{@account.id}/courses"
        @resource_params = { :controller => 'courses', :action => 'create', :format => 'json', :account_id => @account.id.to_s }
      end

      before :each do
        Course.any_instance.unstub(:start_at, :end_at)
      end

      it "should create a new course" do
        term = @account.enrollment_terms.create
        post_params = {
          'account_id' => @account.id,
          'offer'      => true,
          'course'     => {
            'name'                                 => 'Test Course',
            'course_code'                          => 'Test Course',
            'start_at'                             => '2011-01-01T00:00:00-0700',
            'end_at'                               => '2011-05-01T00:00:00-0700',
            'is_public'                            => true,
            'public_syllabus'                      => true,
            'allow_wiki_comments'                  => true,
            'allow_student_forum_attachments'      => true,
            'open_enrollment'                      => true,
            'term_id'                              => term.id,
            'self_enrollment'                      => true,
            'restrict_enrollments_to_course_dates' => true,
            'hide_final_grades'                    => true,
            'apply_assignment_group_weights'       => true,
            'license'                              => 'Creative Commons',
            'sis_course_id'                        => '12345',
            'public_description'                   => 'Nature is lethal but it doesn\'t hold a candle to man.',
            'course_format'                        => 'online',
          }
        }
        course_response = post_params['course'].merge({
          'account_id' => @account.id,
          'root_account_id' => @account.id,
          'enrollment_term_id' => term.id,
          'integration_id' => nil,
          'start_at' => '2011-01-01T07:00:00Z',
          'end_at' => '2011-05-01T07:00:00Z',
          'workflow_state' => 'available',
          'default_view' => 'feed',
          'storage_quota_mb' => @account.default_storage_quota_mb
        })
        Auditors::Course.expects(:record_created).once
        json = api_call(:post, @resource_path, @resource_params, post_params)
        new_course = Course.find(json['id'])
        [:name, :course_code, :start_at, :end_at,
        :is_public, :public_syllabus, :allow_wiki_comments,
        :open_enrollment, :self_enrollment, :license, :sis_course_id,
        :allow_student_forum_attachments, :public_description,
        :restrict_enrollments_to_course_dates].each do |attr|
          expect(new_course.send(attr)).to eq ([:start_at, :end_at].include?(attr) ?
            Time.parse(post_params['course'][attr.to_s]) :
            post_params['course'][attr.to_s])
        end
        expect(new_course.account_id).to eql @account.id
        expect(new_course.enrollment_term_id).to eql term.id
        expect(new_course.workflow_state).to eql 'available'
        course_response.merge!(
          'id' => new_course.id,
          'calendar' => { 'ics' => "http://www.example.com/feeds/calendars/course_#{new_course.uuid}.ics" }
        )
        course_response.delete 'term_id' #not included in the response
        expect(json).to eql course_response
      end

      it "should allow enrollment_term_id on course create" do
        term = @account.enrollment_terms.create
        post_params = {
          'account_id' => @account.id,
          'offer'      => true,
          'course'     => {
            'name'                                 => 'Test Course',
            'course_code'                          => 'Test Course',
            'start_at'                             => '2011-01-01T00:00:00-0700',
            'end_at'                               => '2011-05-01T00:00:00-0700',
            'is_public'                            => true,
            'public_syllabus'                      => true,
            'allow_wiki_comments'                  => true,
            'allow_student_forum_attachments'      => true,
            'open_enrollment'                      => true,
            'enrollment_term_id'                   => term.id,
            'self_enrollment'                      => true,
            'restrict_enrollments_to_course_dates' => true,
            'hide_final_grades'                    => true,
            'apply_assignment_group_weights'       => true,
            'license'                              => 'Creative Commons',
            'sis_course_id'                        => '12345',
            'public_description'                   => 'Nature is lethal but it doesn\'t hold a candle to man.',
          }
        }
        course_response = post_params['course'].merge({
          'account_id' => @account.id,
          'root_account_id' => @account.id,
          'enrollment_term_id' => term.id,
          'integration_id' => nil,
          'start_at' => '2011-01-01T07:00:00Z',
          'end_at' => '2011-05-01T07:00:00Z',
          'workflow_state' => 'available',
          'default_view' => 'feed',
          'storage_quota_mb' => @account.default_storage_quota_mb
        })
        json = api_call(:post, @resource_path, @resource_params, post_params)
        new_course = Course.find(json['id'])
        expect(new_course.enrollment_term_id).to eql term.id
        course_response.merge!(
          'id' => new_course.id,
          'calendar' => { 'ics' => "http://www.example.com/feeds/calendars/course_#{new_course.uuid}.ics" }
        )
<<<<<<< HEAD
        json.should eql course_response
=======
        expect(json).to eql course_response
>>>>>>> a6fe9501
      end

      it 'should process html content in syllabus_body on create' do
        should_process_incoming_user_content(@course) do |content|
          json = api_call(:post, @resource_path,
            @resource_params,
            { :account_id => @account.id, :offer => true, :course => { :name => 'Test Course', :syllabus_body => content } }
          )
          new_course = Course.find(json['id'])
          new_course.syllabus_body
        end
      end

      it "should offer a course if passed the 'offer' parameter" do
        Auditors::Course.expects(:record_published).once
        json = api_call(:post, @resource_path,
          @resource_params,
          { :account_id => @account.id, :offer => true, :course => { :name => 'Test Course' } }
        )
        new_course = Course.find(json['id'])
        expect(new_course).to be_available
      end

      it "should allow setting sis_course_id without offering the course" do
        Auditors::Course.expects(:record_created).once
        Auditors::Course.expects(:record_published).never
        json = api_call(:post, @resource_path,
          @resource_params,
          { :account_id => @account.id, :course => { :name => 'Test Course', :sis_course_id => '9999' } }
        )
        new_course = Course.find(json['id'])
        expect(new_course.sis_source_id).to eq '9999'
      end

      it "should set the apply_assignment_group_weights flag" do
        json = api_call(:post, @resource_path,
          @resource_params,
          { :account_id => @account.id, :course => { :name => 'Test Course', :apply_assignment_group_weights => true } }
        )
        new_course = Course.find(json['id'])
        expect(new_course.apply_group_weights?).to be_truthy
      end

      it "should set the storage quota" do
        json = api_call(:post, @resource_path,
                        @resource_params,
                        { :account_id => @account.id, :course => { :storage_quota_mb => 12345 } }
        )
        new_course = Course.find(json['id'])
        expect(new_course.storage_quota_mb).to eq 12345
      end

      context "without :manage_storage_quotas" do
        before :once do
          custom_account_role 'lamer', :account => @account
          @account.role_overrides.create! :permission => 'manage_courses', :enabled => true,
                                          :enrollment_type => 'lamer'
          user
          @account.account_users.create!(user: @user, membership_type: 'lamer')
        end

        it "should ignore storage_quota" do
          json = api_call(:post, @resource_path,
                          @resource_params,
                          { :account_id => @account.id, :course => { :storage_quota => 12345 } }
          )
          new_course = Course.find(json['id'])
          expect(new_course.storage_quota).to eq @account.default_storage_quota
        end

        it "should ignore storage_quota_mb" do
          json = api_call(:post, @resource_path,
                          @resource_params,
                          { :account_id => @account.id, :course => { :storage_quota_mb => 12345 } }
          )
          new_course = Course.find(json['id'])
          expect(new_course.storage_quota_mb).to eq @account.default_storage_quota_mb
        end
      end
    end

    context "a user without permissions" do
      it "should return 401 Unauthorized if a user lacks permissions" do
        course_with_student(:active_all => true)
        account = Account.default
        raw_api_call(:post, "/api/v1/accounts/#{account.id}/courses",
          { :controller => 'courses', :action => 'create', :format => 'json', :account_id => account.id.to_s },
          {
            :account_id => account.id,
            :course => {
              :name => 'Test Course'
            }
          }
        )
        assert_status(401)
      end
    end
  end

  describe "course update" do
    before :once do
      account_admin_user
      @term = @course.root_account.enrollment_terms.create
      @path   = "/api/v1/courses/#{@course.id}"
      @params = { :controller => 'courses', :action => 'update', :format => 'json', :id => @course.to_param }
      @new_values = { 'course' => {
        'name' => 'New Name',
        'course_code' => 'NEW-001',
        'sis_course_id' => 'NEW12345',
        'integration_id' => nil,
        'start_at' => '2012-03-01T00:00:00Z',
        'end_at' => '2012-03-30T23:59:59Z',
        'license' => 'public_domain',
        'is_public' => true,
        'term_id' => @term.id,
        'public_syllabus' => true,
        'public_description' => 'new description',
        'allow_wiki_comments' => true,
        'allow_student_forum_attachments' => true,
        'open_enrollment' => true,
        'self_enrollment' => true,
        'hide_final_grades' => false,
        'apply_assignment_group_weights' => true,
        'restrict_enrollments_to_course_dates' => true,
        'default_view' => 'new default view',
        'course_format' => 'on_campus'
      }, 'offer' => true }
    end

    before :each do
      Course.any_instance.unstub(:start_at, :end_at)
    end

    context "an account admin" do
      it "should be able to update a course" do
        @course.root_account.allow_self_enrollment!
        Auditors::Course.expects(:record_updated).once

        json = api_call(:put, @path, @params, @new_values)
        @course.reload

        expect(json['name']).to eql @new_values['course']['name']
        expect(json['course_code']).to eql @new_values['course']['course_code']
        expect(json['start_at']).to eql @new_values['course']['start_at']
        expect(json['end_at']).to eql @new_values['course']['end_at']
        expect(json['sis_course_id']).to eql @new_values['course']['sis_course_id']
        expect(json['default_view']).to eql @new_values['course']['default_view']

        expect(@course.name).to eql @new_values['course']['name']
        expect(@course.course_code).to eql @new_values['course']['course_code']
        expect(@course.start_at.strftime('%Y-%m-%dT%H:%M:%SZ')).to eql @new_values['course']['start_at']
        expect(@course.end_at.strftime('%Y-%m-%dT%H:%M:%SZ')).to eql @new_values['course']['end_at']
        expect(@course.sis_course_id).to eql @new_values['course']['sis_course_id']
        expect(@course.enrollment_term_id).to eq @term.id
        expect(@course.license).to eq 'public_domain'
        expect(@course.is_public).to be_truthy
        expect(@course.public_syllabus).to be_truthy
        expect(@course.public_description).to eq 'new description'
        expect(@course.allow_wiki_comments).to be_truthy
        expect(@course.allow_student_forum_attachments).to be_truthy
        expect(@course.open_enrollment).to be_truthy
        expect(@course.self_enrollment).to be_truthy
        expect(@course.restrict_enrollments_to_course_dates).to be_truthy
        expect(@course.workflow_state).to eq 'available'
        expect(@course.apply_group_weights?).to eq true
        expect(@course.default_view).to eq 'new default view'
        expect(@course.course_format).to eq 'on_campus'
      end

      it "should not change dates that aren't given" do
        @course.update_attribute(:conclude_at, '2012-01-01T23:59:59Z')
        @new_values['course'].delete('end_at')
        api_call(:put, @path, @params, @new_values)
        @course.reload
        expect(@course.end_at.strftime('%Y-%m-%dT%T%z')).to eq '2012-01-01T23:59:59+0000'
      end

      it "should accept enrollment_term_id for updating the term" do
        @new_values['course'].delete('term_id')
        @new_values['course']['enrollment_term_id'] = @term.id
        api_call(:put, @path, @params, @new_values)
        @course.reload
        expect(@course.enrollment_term_id).to eq @term.id
      end

      it "should allow a date to be deleted" do
        @course.update_attribute(:conclude_at, Time.now)
        @new_values['course']['end_at'] = nil
        api_call(:put, @path, @params, @new_values)
        @course.reload
        expect(@course.end_at).to be_nil
      end

      it "should allow updating only the offer parameter" do
        @course.workflow_state = "claimed"
        @course.save!
        api_call(:put, @path, @params, {:offer => 1})
        @course.reload
        expect(@course.workflow_state).to eq "available"
      end

      it "should be able to update the storage_quota" do
        json = api_call(:put, @path, @params, :course => { :storage_quota_mb => 123 })
        @course.reload
        expect(@course.storage_quota_mb).to eq 123
      end

      it "should update the apply_assignment_group_weights flag from true to false" do
        @course.apply_assignment_group_weights = true
        @course.save
        json = api_call(:put, @path, @params, :course => { :apply_assignment_group_weights =>  false})
        @course.reload
        expect(@course.apply_group_weights?).to be_falsey
      end

      it "should update the grading standard with account level standard" do
        @standard = @course.account.grading_standards.create!(:title => "account standard", :standard_data => {:a => {:name => 'A', :value => '95'}, :b => {:name => 'B', :value => '80'}, :f => {:name => 'F', :value => ''}})
        json = api_call(:put, @path, @params, :course => { :grading_standard_id => @standard.id})
        @course.reload
        expect(@course.grading_standard).to eq @standard
      end

      it "should update the grading standard with course level standard" do
        @standard = @course.grading_standards.create!(:title => "course standard", :standard_data => {:a => {:name => 'A', :value => '95'}, :b => {:name => 'B', :value => '80'}, :f => {:name => 'F', :value => ''}})
        json = api_call(:put, @path, @params, :course => { :grading_standard_id => @standard.id})
        @course.reload
        expect(@course.grading_standard).to eq @standard
      end

      it "should update a sub account grading standard" do
        sub_account = @course.account.sub_accounts.create!
        c2 = sub_account.courses.create!
        @path   = "/api/v1/courses/#{c2.id}"
        @params[:id] = c2.to_param
        @standard = sub_account.grading_standards.create!(:title => "sub account standard", :standard_data => {:a => {:name => 'A', :value => '95'}, :b => {:name => 'B', :value => '80'}, :f => {:name => 'F', :value => ''}})
        json = api_call(:put, @path, @params, :course => { :grading_standard_id => @standard.id})
        c2.reload
        expect(c2.grading_standard).to eq @standard
      end

      it "should update the grading standard with account standard from sub account" do
        sub_account = @course.account.sub_accounts.create!
        c2 = sub_account.courses.create!
        @path   = "/api/v1/courses/#{c2.id}"
        @params[:id] = c2.to_param
        @standard = @course.account.grading_standards.create!(:title => "sub account standard", :standard_data => {:a => {:name => 'A', :value => '95'}, :b => {:name => 'B', :value => '80'}, :f => {:name => 'F', :value => ''}})
        json = api_call(:put, @path, @params, :course => { :grading_standard_id => @standard.id})
        c2.reload
        expect(c2.grading_standard).to eq @standard
      end

      it "should not update grading standard from sub account not on account chain" do
        sub_account = @course.account.sub_accounts.create!
        sub_account2 = @course.account.sub_accounts.create!
        c2 = sub_account.courses.create!
        @path   = "/api/v1/courses/#{c2.id}"
        @params[:id] = c2.to_param
        @standard = sub_account2.grading_standards.create!(:title => "sub account standard", :standard_data => {:a => {:name => 'A', :value => '95'}, :b => {:name => 'B', :value => '80'}, :f => {:name => 'F', :value => ''}})
        json = api_call(:put, @path, @params, :course => { :grading_standard_id => @standard.id})
        c2.reload
        expect(c2.grading_standard).to eq nil
      end

      it "should not delete existing grading standard when invalid standard provided" do
        sub_account = @course.account.sub_accounts.create!
        sub_account2 = @course.account.sub_accounts.create!
        c2 = sub_account.courses.create!
        @path   = "/api/v1/courses/#{c2.id}"
        @params[:id] = c2.to_param
        @standard = sub_account.grading_standards.create!(:title => "sub account standard", :standard_data => {:a => {:name => 'A', :value => '95'}, :b => {:name => 'B', :value => '80'}, :f => {:name => 'F', :value => ''}})
        @standard2 = sub_account2.grading_standards.create!(:title => "sub account standard 2", :standard_data => {:a => {:name => 'A', :value => '95'}, :b => {:name => 'B', :value => '80'}, :f => {:name => 'F', :value => ''}})
        c2.grading_standard = @standard
        c2.save!
        json = api_call(:put, @path, @params, :course => { :grading_standard_id => @standard2.id})
        c2.reload
        expect(c2.grading_standard).to eq @standard
      end

      it "should remove a grading standard if an empty value is passed" do
        @standard = @course.account.grading_standards.create!(:title => "account standard", :standard_data => {:a => {:name => 'A', :value => '95'}, :b => {:name => 'B', :value => '80'}, :f => {:name => 'F', :value => ''}})
        @course.grading_standard = @standard
        @course.save!
        json = api_call(:put, @path, @params, :course => { :grading_standard_id => nil})
        @course.reload
        expect(@course.grading_standard).to eq nil
      end

      it "should not remove a grading standard if no value is passed" do
        @standard = @course.account.grading_standards.create!(:title => "account standard", :standard_data => {:a => {:name => 'A', :value => '95'}, :b => {:name => 'B', :value => '80'}, :f => {:name => 'F', :value => ''}})
        @course.grading_standard = @standard
        @course.save!
        json = api_call(:put, @path, @params, :course => {})
        @course.reload
        expect(@course.grading_standard).to eq @standard
      end
    end

    context "a teacher" do
      before :once do
        user
        enrollment = @course.enroll_teacher(@user)
        enrollment.accept!
        @new_values['course'].delete('sis_course_id')
      end

      it "should be able to update a course" do
        json = api_call(:put, @path, @params, @new_values)

        expect(json['name']).to eql @new_values['course']['name']
        expect(json['course_code']).to eql @new_values['course']['course_code']
        expect(json['start_at']).to eql @new_values['course']['start_at']
        expect(json['end_at']).to eql @new_values['course']['end_at']
        expect(json['default_view']).to eql @new_values['course']['default_view']
        expect(json['apply_assignment_group_weights']).to eql @new_values['course']['apply_assignment_group_weights']
      end

      it 'should process html content in syllabus_body on update' do
        should_process_incoming_user_content(@course) do |content|
          json = api_call(:put, @path, @params, {'course' => {'syllabus_body' => content}})

          @course.reload
          @course.syllabus_body
        end
      end

      it "should not be able to update the storage quota (bytes)" do
        json = api_call(:put, @path, @params, :course => { :storage_quota => 123.megabytes })
        @course.reload
        expect(@course.storage_quota).to eq @course.account.default_storage_quota
      end

      it "should not be able to update the storage quota (mb)" do
        json = api_call(:put, @path, @params, :course => { :storage_quota_mb => 123 })
        @course.reload
        expect(@course.storage_quota_mb).to eq @course.account.default_storage_quota_mb
      end

      it "should not be able to update the sis id" do
        original_sis = @course.sis_source_id
        raw_api_call(:put, @path, @params, @new_values.merge(:sis_course_id => 'NEW123'))
        @course.reload
        expect(@course.sis_source_id).to eql original_sis
      end
    end

    context "an unauthorized user" do
      before { user }

      it "should return 401 unauthorized" do
         raw_api_call(:put, @path, @params, @new_values)
         expect(response.code).to eql '401'
      end
    end
  end

  describe "course deletion" do
    before :once do
      account_admin_user
      @path = "/api/v1/courses/#{@course.id}"
      @params = { :controller => 'courses', :action => 'destroy', :format => 'json', :id => @course.id.to_s }
    end
    context "an authorized user" do
      it "should be able to delete a course" do
        Auditors::Course.expects(:record_deleted).once
        json = api_call(:delete, @path, @params, { :event => 'delete' })
        expect(json).to eq({ 'delete' => true })
        @course.reload
        expect(@course.workflow_state).to eql 'deleted'
      end

      it "should not clear sis_id for course" do
        @course.sis_source_id = 'sis_course_3'
        @course.save
        json = api_call(:delete, @path, @params, { :event => 'delete' })
        expect(json).to eq({ 'delete' => true })
        @course.reload
        expect(@course.workflow_state).to eq 'deleted'
        expect(@course.sis_source_id).to eq 'sis_course_3'
      end

      it "should conclude when completing a course" do
        Auditors::Course.expects(:record_concluded).once
        json = api_call(:delete, @path, @params, { :event => 'conclude' })
        expect(json).to eq({ 'conclude' => true })

        @course.reload
        expect(@course.workflow_state).to eql 'completed'
      end

      it "should return 400 if params[:event] is missing" do
        json = raw_api_call(:delete, @path, @params)
        expect(response.code).to eql '400'
        expect(JSON.parse(response.body)).to eq({
          'message' => 'Only "delete" and "conclude" events are allowed.'
        })

      end

      it "should return 400 if an unknown event type is used" do
        raw_api_call(:delete, @path, @params, { :event => 'rm -rf like a boss' })
        expect(response.code).to eql '400'
        expect(JSON.parse(response.body)).to eq({
          'message' => 'Only "delete" and "conclude" events are allowed.'
        })
      end
    end
    context "an unauthorized user" do
      it "should return 401" do
        @user = @student
        raw_api_call(:delete, @path, @params, { :event => 'conclude' })
        expect(response.code).to eql '401'
      end
    end
  end

  describe "batch edit" do
    before :once do
      @account = Account.default
      account_admin_user
      theuser = @user
      @path = "/api/v1/accounts/#{@account.id}/courses"
      @params = { :controller => 'courses', :action => 'batch_update', :format => 'json', :account_id => @account.to_param }
      @course1 = course_model :sis_source_id => 'course1', :account => @account, :workflow_state => 'created'
      @course2 = course_model :sis_source_id => 'course2', :account => @account, :workflow_state => 'created'
      @course3 = course_model :sis_source_id => 'course3', :account => @account, :workflow_state => 'created'
      @user = theuser
    end

    context "an authorized user" do
      let(:course_ids){ [@course1.id, @course2.id, @course3.id] }
      it "should delete multiple courses" do
        Auditors::Course.expects(:record_deleted).times(course_ids.length)
        api_call(:put, @path, @params, { :event => 'delete', :course_ids => course_ids })
        run_jobs
        [@course1, @course2, @course3].each { |c| expect(c.reload).to be_deleted }
      end

      it "should conclude multiple courses" do
        Auditors::Course.expects(:record_concluded).times(course_ids.length)
        api_call(:put, @path, @params, { :event => 'conclude', :course_ids => course_ids })
        run_jobs
        [@course1, @course2, @course3].each { |c| expect(c.reload).to be_completed }
      end

      it "should publish multiple courses" do
        Auditors::Course.expects(:record_published).times(course_ids.length)
        api_call(:put, @path, @params, { :event => 'offer', :course_ids => course_ids })
        run_jobs
        [@course1, @course2, @course3].each { |c| expect(c.reload).to be_available }
      end

      it "should accept sis ids" do
        course_ids = ['sis_course_id:course1', 'sis_course_id:course2', 'sis_course_id:course3']
        Auditors::Course.expects(:record_published).times(course_ids.length)
        api_call(:put, @path, @params, { :event => 'offer', :course_ids => course_ids })
        run_jobs
        [@course1, @course2, @course3].each { |c| expect(c.reload).to be_available }
      end

      it 'should undelete courses' do
        [@course1, @course2].each { |c| c.destroy }
        Auditors::Course.expects(:record_restored).twice
        api_call(:put, @path, @params, { :event => 'undelete', :course_ids => [@course1.id, 'sis_course_id:course2'] })
        run_jobs
        [@course1, @course2].each { |c| expect(c.reload).to be_claimed }
      end

      it "should not conclude deleted courses" do
        @course1.destroy
        Auditors::Course.expects(:record_concluded).once
        api_call(:put, @path, @params, { :event => 'conclude', :course_ids => [@course1.id, @course2.id] })
        run_jobs
        expect(@course1.reload).to be_deleted
        expect(@course2.reload).to be_completed
      end

      it "should not publish deleted courses" do
        @course1.destroy
        Auditors::Course.expects(:record_published).once
        api_call(:put, @path, @params, { :event => 'offer', :course_ids => [@course1.id, @course2.id] })
        run_jobs
        expect(@course1.reload).to be_deleted
        expect(@course2.reload).to be_available
      end

      it "should update progress" do
        json = api_call(:put, @path, @params, { :event => 'conclude', :course_ids => ['sis_course_id:course1', 'sis_course_id:course2', 'sis_course_id:course3']})
        progress = Progress.find(json['id'])
        expect(progress).to be_queued
        expect(progress.completion).to eq 0
        expect(progress.user_id).to eq @user.id
        expect(progress.delayed_job_id).not_to be_nil
        run_jobs
        progress.reload
        expect(progress).to be_completed
        expect(progress.completion).to eq 100.0
        expect(progress.message).to eq "3 courses processed"
        [@course1, @course2, @course3].each { |c| expect(c.reload).to be_completed }
      end

      it "should return 400 if :course_ids is missing" do
        api_call(:put, @path, @params, {}, {}, {:expected_status => 400})
      end

      it "should return 400 if :event is missing" do
        api_call(:put, @path, @params, { :course_ids => [@course1.id, @course2.id, @course3.id] },
                 {}, {:expected_status => 400})
      end

      it "should return 400 if :event is invalid" do
        api_call(:put, @path, @params, { :event => 'assimilate', :course_ids => [@course1.id, @course2.id, @course3.id] },
                 {}, {:expected_status => 400})
      end

      it "should return 403 if the list of courses is too long" do
        api_call(:put, @path, @params, { :event => 'offer', :course_ids => (1..501).to_a },
                 {}, {:expected_status => 403})
      end

      it "should deal gracefully with an invalid course id" do
        @course2.enrollments.scoped.delete_all
        @course2.course_account_associations.scoped.delete_all
        @course2.course_sections.scoped.delete_all
        @course2.destroy!
        json = api_call(:put, @path + "?event=offer&course_ids[]=#{@course1.id}&course_ids[]=#{@course2.id}",
                        @params.merge(:event => 'offer', :course_ids => [@course1.id.to_s, @course2.id.to_s]))
        run_jobs
        expect(@course1.reload).to be_available
        progress = Progress.find(json['id'])
        expect(progress).to be_completed
        expect(progress.message).to be_include "1 course processed"
        expect(progress.message).to be_include "The course was not found: #{@course2.id}"
      end

      it "should not update courses in another account" do
        theUser = @user
        otherAccount = account_model :root_account_id => nil
        otherCourse = course_model :account => otherAccount
        @user = theUser
        json = api_call(:put, @path + "?event=offer&course_ids[]=#{@course1.id}&course_ids[]=#{otherCourse.id}",
                        @params.merge(:event => 'offer', :course_ids => [@course1.id.to_s, otherCourse.id.to_s]))
        run_jobs
        expect(@course1.reload).to be_available
        progress = Progress.find(json['id'])
        expect(progress).to be_completed
        expect(progress.message).to be_include "1 course processed"
        expect(progress.message).to be_include "The course was not found: #{otherCourse.id}"
      end

      it "should succeed when publishing already published courses" do
        @course1.offer!
        Auditors::Course.expects(:record_published).twice
        json = api_call(:put, @path, @params, { :event => 'offer', :course_ids => course_ids })
        run_jobs
        progress = Progress.find(json['id'])
        expect(progress.message).to be_include "3 courses processed"
        [@course1, @course2, @course3].each { |c| expect(c.reload).to be_available }
      end

      it "should succeed when concluding already concluded courses" do
        @course1.complete!
        @course2.complete!
        Auditors::Course.expects(:record_concluded).once
        json = api_call(:put, @path, @params, { :event => 'conclude', :course_ids => course_ids })
        run_jobs
        progress = Progress.find(json['id'])
        expect(progress.message).to be_include "3 courses processed"
        [@course1, @course2, @course3].each { |c| expect(c.reload).to be_completed }
      end

      it "should be able to unconclude courses" do
        @course1.complete!
        @course2.complete!
        Auditors::Course.expects(:record_unconcluded).twice
        json = api_call(:put, @path, @params, { :event => 'offer', :course_ids => course_ids })
        run_jobs
        progress = Progress.find(json['id'])
        expect(progress.message).to be_include "3 courses processed"
        [@course1, @course2, @course3].each { |c| expect(c.reload).to be_available }
      end

      it "should report a failure if no updates succeeded" do
        @course2.enrollments.scoped.delete_all
        @course2.course_account_associations.scoped.delete_all
        @course2.course_sections.scoped.delete_all
        @course2.destroy!
        json = api_call(:put, @path + "?event=offer&course_ids[]=#{@course2.id}",
                        @params.merge(:event => 'offer', :course_ids => [@course2.id.to_s]))
        run_jobs
        progress = Progress.find(json['id'])
        expect(progress).to be_failed
        expect(progress.message).to be_include "0 courses processed"
        expect(progress.message).to be_include "The course was not found: #{@course2.id}"
      end

      it "should report a failure if an exception is raised outside course update" do
        Progress.any_instance.stubs(:complete!).raises "crazy exception"
        json = api_call(:put, @path + "?event=offer&course_ids[]=#{@course2.id}",
                        @params.merge(:event => 'offer', :course_ids => [@course2.id.to_s]))
        run_jobs
        progress = Progress.find(json['id'])
        expect(progress).to be_failed
        expect(progress.message).to be_include "crazy exception"
        Progress.any_instance.unstub(:complete!)
      end
    end

    context "an unauthorized user" do
      it "should return 401" do
        user_model
        api_call(:put, @path, @params, { :event => 'offer', :course_ids => [@course1.id] },
                 {}, {:expected_status => 401})
      end
    end
  end

  it "includes section enrollments if requested" do
    json = api_call(:get, "/api/v1/courses.json",
      { :controller => 'courses', :action => 'index', :format => 'json' },
      { :include => ['sections'] })

    json.sort_by! { |e| e['id'] }
    course1_section_json = json.first['sections']

    section = @course1.course_sections.first
    expect(course1_section_json.size).to eq 1
    expect(course1_section_json.first['id']).to eq section.id
    expect(course1_section_json.first['enrollment_role']).to eq 'TeacherEnrollment'
    expect(course1_section_json.first['name']).to eq section.name
    expect(course1_section_json.first['start_at']).to eq section.start_at
    expect(course1_section_json.first['end_at']).to eq section.end_at

    course2_section_json = json.last['sections']

    section = @course2.course_sections.first
    expect(course2_section_json.size).to eq 1
    expect(course2_section_json.first['id']).to eq section.id
    expect(course2_section_json.first['enrollment_role']).to eq 'StudentEnrollment'
    expect(course2_section_json.first['name']).to eq section.name
    expect(course2_section_json.first['start_at']).to eq section.start_at
    expect(course2_section_json.first['end_at']).to eq section.end_at
  end

  it "should include term name in course list if requested" do
    [@course1.enrollment_term, @course2.enrollment_term].each do |term|
      term.start_at = 1.day.from_now
      term.end_at = 2.days.from_now
      term.save!
    end

    json = api_call(:get, "/api/v1/courses.json",
                    { :controller => 'courses', :action => 'index', :format => 'json' },
                    { :include => ['term'] })

    # course1
    courses = json.select { |c| c['id'] == @course1.id }
    expect(courses.length).to eq 1
    expect(courses[0]).to include('term')
    expect(courses[0]['term']).to include(
      'id' => @course1.enrollment_term_id,
      'name' => @course1.enrollment_term.name,
      'sis_term_id' => nil,
      'workflow_state' => 'active',
    )

    # course2
    courses = json.select { |c| c['id'] == @course2.id }
    expect(courses.length).to eq 1
    expect(courses[0]).to include('term')
    expect(courses[0]['term']).to include(
      'id' => @course2.enrollment_term_id,
      'name' => @course2.enrollment_term.name,
      'sis_term_id' => nil,
      'workflow_state' => 'active',
    )
  end

  it "should return public_syllabus if requested" do
    @course1.public_syllabus = true
    @course1.save
    @course2.public_syllabus = true
    @course2.save

    json = api_call(:get, "/api/v1/courses.json", { :controller => 'courses', :action => 'index', :format => 'json' })
    json.each { |course| expect(course['public_syllabus']).to be_truthy }
  end

  it "should include scores in course list if requested" do
    @course2.grading_standard_enabled = true
    @course2.save
    expected_current_score = 80
    expected_final_score = 70
    expected_final_grade = @course2.score_to_grade(expected_final_score)
    @course2.all_student_enrollments.update_all(
      :computed_current_score => expected_current_score,
      :computed_final_score => expected_final_score)

    json = api_call(:get, "/api/v1/courses.json",
            { :controller => 'courses', :action => 'index', :format => 'json' },
            { :include => ['total_scores'] })

    # course2 (only care about student)
    courses = json.select { |c| c['id'] == @course2.id }
    expect(courses.length).to eq 1
    expect(courses[0]).to include('enrollments')
    expect(courses[0]['enrollments'].length).to eq 1
    expect(courses[0]['enrollments'][0]).to include(
      'type' => 'student',
      'computed_current_score' => expected_current_score,
      'computed_final_score' => expected_final_score,
      'computed_final_grade' => expected_final_grade,
    )
  end

  it "should not include scores in course list, even if requested, if final grades are hidden" do
    @course2.grading_standard_enabled = true
    @course2.hide_final_grades = true
    @course2.save
    @course2.all_student_enrollments.update_all(:computed_current_score => 80, :computed_final_score => 70)

    json = api_call(:get, "/api/v1/courses.json",
            { :controller => 'courses', :action => 'index', :format => 'json' },
            { :include => ['total_scores'] })

    # course2 (only care about student)
    courses = json.select { |c| c['id'] == @course2.id }
    expect(courses.length).to eq 1
    expect(courses[0]).to include('enrollments')
    expect(courses[0]['enrollments'].length).to eq 1
    expect(courses[0]['enrollments'][0]).to include(
      'type' => 'student',
    )
    expect(courses[0]['enrollments'][0]).not_to include(
      'computed_current_score',
      'computed_final_score',
      'computed_final_grade',
    )
  end

  it "should only return teacher enrolled courses on ?enrollment_type=teacher" do
    json = api_call(:get, "/api/v1/courses.json?enrollment_type=teacher",
            { :controller => 'courses', :action => 'index', :format => 'json', :enrollment_type => 'teacher' })

    # course1 (only care about teacher)
    expect(json.length).to eq 1
    expect(json[0]).to include(
      'enrollments',
      'id' => @course1.id,
    )
    expect(json[0]['enrollments'].length).to eq 1
    expect(json[0]['enrollments'][0]).to include(
      'type' => 'teacher',
    )
  end

  describe "enrollment_role" do
    before :once do
      role = Account.default.roles.build :name => 'SuperTeacher'
      role.base_role_type = 'TeacherEnrollment'
      role.save!
      @course3 = course
      @course3.enroll_user(@me, 'TeacherEnrollment', { :role_name => 'SuperTeacher', :active_all => true })
    end

    it "should return courses with all teacher types on ?enrollment_type=teacher" do
      json = api_call(:get, "/api/v1/courses.json?enrollment_type=teacher",
               { :controller => 'courses', :action => 'index', :format => 'json', :enrollment_type => 'teacher' })
      expect(json.collect{ |c| c['id'].to_i }.sort).to eq [@course1.id, @course3.id].sort
    end

    it "should return only courses with vanilla TeacherEnrollments on ?enrollment_role=TeacherEnrollment" do
      json = api_call(:get, "/api/v1/courses.json?enrollment_role=TeacherEnrollment",
                      { :controller => 'courses', :action => 'index', :format => 'json', :enrollment_role => 'TeacherEnrollment' })
      expect(json.collect{ |c| c['id'].to_i }).to eq [@course1.id]
    end

    it "should return courses by custom role" do
      json = api_call(:get, "/api/v1/courses.json?enrollment_role=SuperTeacher",
                      { :controller => 'courses', :action => 'index', :format => 'json', :enrollment_role => 'SuperTeacher' })
      expect(json.collect{ |c| c['id'].to_i }).to eq [@course3.id]
      expect(json[0]['enrollments']).to eq [{ 'type' => 'teacher', 'role' => 'SuperTeacher', 'enrollment_state' => 'invited' }]
    end
  end

  describe "course state" do
    before :once do
      @course3 = course
      @course3.enroll_user(@me, 'TeacherEnrollment', { :role_name => 'SuperTeacher', :active_all => true })
      @course4 = course
      @course4.enroll_user(@me, 'TaEnrollment')
      @course4.workflow_state = 'created'
      @course4.save
    end

    it "should return only courses with state available on ?state[]=available" do
      json = api_call(:get, "/api/v1/courses.json",
                      { :controller => 'courses', :action => 'index', :format => 'json' },
                      { :state => ['available'] })
      expect(json.collect{ |c| c['id'].to_i }.sort).to eq [@course1.id, @course2.id].sort
      json.collect{ |c| c['workflow_state']}.each do |s|
        expect(%w{available}).to include(s)
      end
    end

    it "should return only courses with state unpublished on ?state[]=unpublished" do
      json = api_call(:get, "/api/v1/courses.json",
                      { :controller => 'courses', :action => 'index', :format => 'json' },
                      { :state => ['unpublished'] })
      expect(json.collect{ |c| c['id'].to_i }.sort).to eq [@course3.id,@course4.id].sort
      json.collect{ |c| c['workflow_state']}.each do |s|
        expect(%w{unpublished}).to include(s)
      end
    end

    it "should return only courses with state unpublished and available on ?state[]=unpublished, available" do
      json = api_call(:get, "/api/v1/courses.json",
                      { :controller => 'courses', :action => 'index', :format => 'json' },
                      { :state => ['unpublished','available'] })
      expect(json.collect{ |c| c['id'].to_i }.sort).to eq [@course1.id, @course2.id, @course3.id, @course4.id].sort
      json.collect{ |c| c['workflow_state']}.each do |s|
        expect(%w{available unpublished}).to include(s)
      end
    end

    it "should return courses by custom role and state unpublished" do
      json = api_call(:get, "/api/v1/courses.json?enrollment_role=SuperTeacher",
                      { :controller => 'courses', :action => 'index', :format => 'json', :enrollment_role => 'SuperTeacher' },
                      { :state => ['unpublished'] })
      expect(json.collect{ |c| c['id'].to_i }).to eq [@course3.id]
      expect(json[0]['enrollments']).to eq [{ 'type' => 'teacher', 'role' => 'SuperTeacher', 'enrollment_state' => 'invited' }]
      json.collect{ |c| c['workflow_state']}.each do |s|
        expect(%w{unpublished}).to include(s)
      end
    end

    it "should not return courses with invited StudentEnrollment or ObserverEnrollment when state[]=unpublished" do
      @course4.enrollments.each do |e|
        e.type = 'StudentEnrollment'
        e.save
      end
      json = api_call(:get, "/api/v1/courses.json",
                      { :controller => 'courses', :action => 'index', :format => 'json' },
                      { :state => ['unpublished'] })
      expect(json.collect{ |c| c['id'].to_i }.sort).to eq [@course3.id]

      @course3.enrollments.each do |e|
        e.type = 'ObserverEnrollment'
        e.save
      end
      json = api_call(:get, "/api/v1/courses.json",
                      { :controller => 'courses', :action => 'index', :format => 'json' },
                      { :state => ['unpublished'] })
      expect(json.collect{ |c| c['id'].to_i }).to eq []
    end

    it "should return courses with active StudentEnrollment or ObserverEnrollment when state[]=unpublished" do
      @course3.enrollments.each do |e|
        e.type = 'ObserverEnrollment'
        e.workflow_state = "active"
        e.save
      end
      @course4.enrollments.each do |e|
        e.type = 'StudentEnrollment'
        e.workflow_state = "active"
        e.save
      end
      json = api_call(:get, "/api/v1/courses.json",
                      { :controller => 'courses', :action => 'index', :format => 'json' },
                      { :state => ['unpublished'] })
      expect(json.collect{ |c| c['id'].to_i }.sort).to eq [@course3.id, @course4.id]
    end
  end

  describe "root account filter" do
    before :once do
      @course1 = course_with_student(account: Account.default, active_all: true).course
      @course2 = course_with_student(account: account_model(name: 'other root account'), user: @student, active_all: true).course
    end

    it "should not filter by default" do
      json = api_call(:get, "/api/v1/courses.json",
                      { :controller => 'courses', :action => 'index', :format => 'json' })
      expect(json.map { |c| c['id'] }).to match_array [@course1.id, @course2.id]
    end

    it "should accept current_domain_only=true" do
      json = api_call(:get, "/api/v1/courses.json?current_domain_only=true",
                      { :controller => 'courses', :action => 'index', :format => 'json',
                        :current_domain_only => 'true' })
      expect(json.map { |c| c['id'] }).to eql [@course1.id]
    end

    it "should accept root_account_id=self" do
      json = api_call(:get, "/api/v1/courses.json?root_account_id=self",
                      { :controller => 'courses', :action => 'index', :format => 'json',
                        :root_account_id => 'self' })
      expect(json.map { |c| c['id'] }).to eql [@course1.id]
    end

    it "should accept root_account_id=id" do
      json = api_call(:get, "/api/v1/courses.json?root_account_id=#{@course2.root_account.id}",
                      { :controller => 'courses', :action => 'index', :format => 'json',
                        :root_account_id => @course2.root_account.to_param })
      expect(json.map { |c| c['id'] }).to eql [@course2.id]
    end

    it "should return an empty result if the given root account does not exist" do
      json = api_call(:get, "/api/v1/courses.json?root_account_id=0",
                      { :controller => 'courses', :action => 'index', :format => 'json',
                        :root_account_id => '0' })
      expect(json).to eql([])
    end
  end

  describe "/students" do
    it "should return the list of students for the course" do
      first_user = @user
      new_user = User.create!(:name => 'Zombo')
      @course2.enroll_student(new_user).accept!
      RoleOverride.create!(:context => Account.default, :permission => 'read_sis', :enrollment_type => 'TeacherEnrollment', :enabled => false)

      json = api_call(:get, "/api/v1/courses/#{@course2.id}/students.json",
                      { :controller => 'courses', :action => 'students', :course_id => @course2.id.to_s, :format => 'json' })
      expect(json.sort_by{|x| x["id"]}).to eq api_json_response([first_user, new_user],
                                                            :only => USER_API_FIELDS).sort_by{|x| x["id"]}
    end

    it "should not include user sis id or login id for non-admins" do
      first_user = @user
      new_user = User.create!(:name => 'Zombo')
      @course2.enroll_student(new_user).accept!
      RoleOverride.create!(:context => Account.default, :permission => 'read_sis', :enrollment_type => 'TeacherEnrollment', :enabled => false)

      @user = @me
      json = api_call(:get, "/api/v1/courses/#{@course2.id}/students.json",
                      { :controller => 'courses', :action => 'students', :course_id => @course2.id.to_s, :format => 'json' })
      %w{sis_user_id sis_login_id unique_id}.each do |attribute|
        expect(json.map { |u| u[attribute] }).to eq [nil, nil]
      end
    end

    it "should include user sis id and login id if account admin" do
      @course2.account.account_users.create!(user: @me)
      first_user = @user
      new_user = user_with_pseudonym(:name => 'Zombo', :username => 'nobody2@example.com')
      @course2.enroll_student(new_user).accept!
      new_user.pseudonym.update_attribute(:sis_user_id, 'user2')

      @user = @me
      json = api_call(:get, "/api/v1/courses/#{@course2.id}/students.json",
                      { :controller => 'courses', :action => 'students', :course_id => @course2.id.to_s, :format => 'json' })
      expect(json.map { |u| u['sis_user_id'] }.sort).to eq ['user1', 'user2'].sort
      expect(json.map { |u| u['sis_login_id'] }.sort).to eq ["nobody@example.com", "nobody2@example.com"].sort
      expect(json.map { |u| u['login_id'] }.sort).to eq ["nobody@example.com", "nobody2@example.com"].sort
    end

    it "should include user sis id and login id if can manage_students in the course" do
      expect(@course1.grants_right?(@me, :manage_students)).to be_truthy
      first_student = user_with_pseudonym(:name => 'Zombo', :username => 'nobody2@example.com')
      @course1.enroll_student(first_student).accept!
      first_student.pseudonym.update_attribute(:sis_user_id, 'user2')
      second_student = user_with_pseudonym(:name => 'second student', :username => 'nobody3@example.com')
      @course1.enroll_student(second_student).accept!
      second_student.pseudonym.update_attribute(:sis_user_id, 'user3')

      @user = @me
      json = api_call(:get, "/api/v1/courses/#{@course1.id}/students.json",
                      { :controller => 'courses', :action => 'students', :course_id => @course1.to_param, :format => 'json' })
      expect(json.map { |u| u['sis_user_id'] }.sort).to eq ['user2', 'user3'].sort
      expect(json.map { |u| u['sis_login_id'] }.sort).to eq ['nobody2@example.com', 'nobody3@example.com'].sort
      expect(json.map { |u| u['login_id'] }.sort).to eq ['nobody2@example.com', 'nobody3@example.com'].sort
    end

    it "should include user sis id and login id if site admin" do
      Account.site_admin.account_users.create!(user: @me)
      first_user = @user
      new_user = user_with_pseudonym(:name => 'Zombo', :username => 'nobody2@example.com')
      @course2.enroll_student(new_user).accept!
      new_user.pseudonym.update_attribute(:sis_user_id, 'user2')

      @user = @me
      json = api_call(:get, "/api/v1/courses/#{@course2.id}/students.json",
                      { :controller => 'courses', :action => 'students', :course_id => @course2.id.to_s, :format => 'json' })
      expect(json.map { |u| u['sis_user_id'] }.sort).to eq ['user1', 'user2'].sort
      expect(json.map { |u| u['sis_login_id'] }.sort).to eq ["nobody@example.com", "nobody2@example.com"].sort
      expect(json.map { |u| u['login_id'] }.sort).to eq ["nobody@example.com", "nobody2@example.com"].sort
    end

    it "should allow specifying course sis id" do
      first_user = @user
      new_user = User.create!(:name => 'Zombo')
      @course2.update_attribute(:sis_source_id, 'TEST-SIS-ONE.2011')
      @course2.enroll_student(new_user).accept!
      ro = RoleOverride.create!(:context => Account.default, :permission => 'read_sis', :enrollment_type => 'TeacherEnrollment', :enabled => false)

      json = api_call(:get, "/api/v1/courses/sis_course_id:TEST-SIS-ONE.2011/students.json",
                      { :controller => 'courses', :action => 'students', :course_id => 'sis_course_id:TEST-SIS-ONE.2011', :format => 'json' })
      expect(json.sort_by{|x| x["id"]}).to eq api_json_response([first_user, new_user],
                                                            :only => USER_API_FIELDS).sort_by{|x| x["id"]}

      ro.destroy
      json = api_call(:get, "/api/v1/courses/sis_course_id:TEST-SIS-ONE.2011.json",
                      { :controller => 'courses', :action => 'show', :id => 'sis_course_id:TEST-SIS-ONE.2011', :format => 'json' })
      expect(json['id']).to eq @course2.id
      expect(json['sis_course_id']).to eq 'TEST-SIS-ONE.2011'
    end

    it "should not be paginated (for legacy reasons)" do
      controller = mock()
      controller.stubs(:params).returns({})
      course_with_teacher(:active_all => true)
      students = []
      num = Api.per_page_for(controller) + 1 # get the default api per page value
      num.times { students << student_in_course(:course => @course).user }
      first_user = @user
      json = api_call(:get, "/api/v1/courses/#{@course.id}/students.json",
                      { :controller => 'courses', :action => 'students', :course_id => @course.id.to_s, :format => 'json' })
      expect(json.count).to eq num
    end
  end

  describe "users" do
    before :once do
      @section1 = @course1.default_section
      @section2 = @course1.course_sections.create!(:name => 'Section B')
      @ta = user(:name => 'TAPerson')
      @ta.communication_channels.create!(:path => 'ta@ta.com') { |cc| cc.workflow_state = 'confirmed' }
      @ta_enroll1 = @course1.enroll_user(@ta, 'TaEnrollment', :section => @section1)
      @ta_enroll2 = @course1.enroll_user(@ta, 'TaEnrollment', :section => @section2, :allow_multiple_enrollments => true)

      @student1 = user(:name => 'SSS1')
      @student2 = user(:name => 'SSS2')
      @student1_enroll = @course1.enroll_user(@student1, 'StudentEnrollment', :section => @section1)
      @student2_enroll = @course1.enroll_user(@student2, 'StudentEnrollment', :section => @section2)
    end

    describe "search users" do
      let(:api_url) { "/api/v1/courses/#{@course1.id}/users.json" }
      let(:api_route) do
        {
          :controller => 'courses',
          :action => 'users',
          :course_id => @course1.id.to_s,
          :format => 'json'
        }
      end

      it "returns an error when search_term is fewer than 3 characters" do
        json = api_call(:get, api_url, api_route, {:search_term => 'ab'}, {}, :expected_status => 400)
        error = json["errors"].first
        verify_json_error(error, "search_term", "invalid", "3 or more characters is required")
      end

      it "returns a list of users" do
        json = api_call(:get, api_url, api_route, :search_term => "TAP")

        sorted_users = json.sort_by{ |x| x["id"] }
        expected_users =
          api_json_response(
            @course1.users.select{ |u| u.name == 'TAPerson' },
            :only => USER_API_FIELDS)

        expect(sorted_users).to eq expected_users

        # this endpoint doesn't exist, but we maintain the route for backwards compat
        json = api_call(:get, "/api/v1/courses/#{@course1.id}/search_users",
                        { controller: 'courses', action: 'users', course_id: @course1.to_param, format: 'json' },
                        :search_term => "TAP")
        sorted_users = json.sort_by{ |x| x["id"] }
        expect(sorted_users).to eq expected_users
      end

      it "accepts a list of enrollment_types" do
        ta2 = user(:name => 'SSS Helper')
        ta2_enroll1 = @course1.enroll_user(ta2, 'TaEnrollment', :section => @section1)

        student3 = user(:name => 'T1')
        student3_enroll = @course1.enroll_user(student3, 'StudentEnrollment', :section => @section2)

        json = api_call(:get, api_url, api_route, :search_term => "SSS", :enrollment_type => ["student","ta"])

        sorted_users = json.sort_by{ |x| x["id"] }
        expected_users =
          api_json_response(
            @course1.users.select{ |u| ['SSS Helper', 'SSS1', 'SSS2'].include? u.name },
            :only => USER_API_FIELDS)

        expect(sorted_users).to eq expected_users.sort_by{ |x| x["id"] }
      end

      it "respects limit option (as pagination)" do
        json = api_call(:get, api_url, api_route, :search_term => "SSS", :limit => 1)
        expect(json.length).to eq 1
        link_header = response.headers['Link'].split(',')
        expect(link_header[0]).to match /page=1&per_page=1/ # current page
        expect(link_header[1]).to match /page=2&per_page=1/ # next page
        expect(link_header[2]).to match /page=1&per_page=1/ # first page
      end

      it "should respect includes" do
        @user = @course1.teachers.first
        json = api_call(:get, api_url, api_route, :search_term => "TAPerson", :include => ['email'])

        expect(json).to eq [
          {
            'id' => @ta.id,
            'name' => 'TAPerson',
            'sortable_name' => 'TAPerson',
            'short_name' => 'TAPerson',
            'email' => 'ta@ta.com'
          }
        ]
      end

      context "sharding" do
        specs_require_sharding

        it "should load the user's enrollment for an out-of-shard user" do
          pend_with_bullet
          @shard1.activate { @user = User.create!(name: 'outofshard') }
          enrollment = @course1.enroll_student(@user)
          @course1.root_account.pseudonyms.create!(user: @user, unique_id: 'outofshard')

          json = api_call(:get, api_url, api_route, search_term: 'outofshard', include: ['enrollments'])

          expect(json.length).to eq 1
          expect(json.first['id']).to eq @user.id
          expect(json.first['enrollments']).to be_present
          expect(json.first['enrollments'].length).to eq 1
          expect(json.first['enrollments'].first['id']).to eq enrollment.id
        end
      end
    end

    describe "/users" do

      it "returns an empty array for a page past the end" do
        json = api_call(:get, "/api/v1/courses/#{@course1.id}/users.json?page=5",
          controller: 'courses',
          action: 'users',
          course_id: @course1.id.to_s,
          page: '5',
          format: 'json')
        expect(json).to eq []
      end

      it "returns a 404 for an otherwise invalid page" do
        raw_api_call(:get, "/api/v1/courses/#{@course1.id}/users.json?page=invalid",
          controller: 'courses',
          action: 'users',
          course_id: @course1.id.to_s,
          page: 'invalid',
          format: 'json')
        assert_status(404)
      end

      it "returns a list of users" do
        json = api_call(:get, "/api/v1/courses/#{@course1.id}/users.json",
                        { :controller => 'courses', :action => 'users', :course_id => @course1.id.to_s, :format => 'json' })
        expect(json.sort_by{|x| x["id"]}).to eq api_json_response(@course1.users.uniq,
                                                              :only => USER_API_FIELDS).sort_by{|x| x["id"]}
      end

      it "excludes the test student by default" do
        test_student = @course1.student_view_student
        json = api_call(:get, "/api/v1/courses/#{@course1.id}/users.json",
                        { :controller => 'courses', :action => 'users', :course_id => @course1.id.to_s, :format => 'json' })
        expect(json.map{ |s| s["name"] }).not_to include("Test Student")
      end

      it "includes the test student if told to do so" do
        test_student = @course1.student_view_student
        json = api_call(:get, "/api/v1/courses/#{@course1.id}/users.json",
                        { :controller => 'courses', :action => 'users', :course_id => @course1.id.to_s, :format => 'json'},
                          :include => ['test_student'] )
        expect(json.map{ |s| s["name"] }).to include("Test Student")
      end

      it "returns a list of users with emails" do
        @user = @course1.teachers.first
        json = api_call(:get, "/api/v1/courses/#{@course1.id}/users.json",
                        { :controller => 'courses', :action => 'users', :course_id => @course1.id.to_s, :format => 'json' },
                        :include => ['email'])
        json.each { |u| expect(u.keys).to include('email') }
      end

      it "returns a list of users and enrollments with enrollments option" do
        json = api_call(:get, "/api/v1/courses/#{@course1.id}/users.json",
                        { :controller => 'courses', :action => 'users', :course_id => @course1.id.to_s, :format => 'json' },
                        :include => ['enrollments'])
        # helper
        check_json = lambda { |user, *enrollments|
          j = json.find { |x| x['id'] == user.id }
          expect(j.delete('enrollments').map { |e| e['id'] }.sort).
            to eq enrollments.map(&:id)
          expect(j).to eq api_json_response(user, :only => USER_API_FIELDS)
        }
        # expect
        check_json.call(@ta, @ta_enroll1, @ta_enroll2)
        check_json.call(@student1, @student1_enroll)
        check_json.call(@student2, @student2_enroll)
      end

      it "doesn't return enrollments from another course" do
        pend_with_bullet
        other_enroll = @course2.enroll_user(@student1, 'StudentEnrollment')
        json = api_call(:get, "/api/v1/courses/#{@course1.id}/users.json",
                        { :controller => 'courses', :action => 'users', :course_id => @course1.id.to_s, :format => 'json' },
                        :include => ['enrollments'])
        enroll_ids = json.find { |x| x['id'] == @student1.id }['enrollments'].map { |e| e['id'] }.sort
        expect(enroll_ids).to eq [@student1_enroll.id]
      end

      it "optionally filters users by enrollment_type" do
        json = api_call(:get, "/api/v1/courses/#{@course1.id}/users.json",
                        { :controller => 'courses', :action => 'users', :course_id => @course1.id.to_s, :format => 'json' },
                        :enrollment_type => 'student')
        expect(json.map {|x| x["id"]}.sort).to eq api_json_response([@student1, @student2],
                                                                :only => USER_API_FIELDS).map {|x| x["id"]}.sort
      end

      it "should accept an array of enrollment_types" do
        json = api_call(:get, "/api/v1/courses/#{@course1.id}/users",
                        {:controller => 'courses', :action => 'users', :course_id => @course1.to_param, :format => 'json' },
                        :enrollment_type => ['student', 'teacher'], :include => ['enrollments'])

        expect(json.map { |u| u['enrollments'].map { |e| e['type'] } }.flatten.uniq.sort).to eq %w{StudentEnrollment TeacherEnrollment}
      end

      describe "enrollment_role" do
        before :once do
          role = Account.default.roles.build :name => 'EliteStudent'
          role.base_role_type = 'StudentEnrollment'
          role.save!
          @student3 = user(:name => 'S3')
          @student3_enroll = @course1.enroll_user(@student3, 'StudentEnrollment', { :role_name => 'EliteStudent' })
        end

        it "should return all student types with ?enrollment_type=student" do
          json = api_call(:get, "/api/v1/courses/#{@course1.id}/users.json",
                          { :controller => 'courses', :action => 'users', :course_id => @course1.id.to_s, :format => 'json' },
                          :enrollment_type => 'student')

          expect(json.map {|x| x["id"].to_i}.sort).to eq [@student1, @student2, @student3].map(&:id).sort
        end

        it "should return only base student types with ?enrollment_role=StudentEnrollment" do
          json = api_call(:get, "/api/v1/courses/#{@course1.id}/users.json",
                          { :controller => 'courses', :action => 'users', :course_id => @course1.id.to_s, :format => 'json' },
                          :enrollment_role => 'StudentEnrollment')

          expect(json.map {|x| x["id"].to_i}.sort).to eq [@student1, @student2].map(&:id).sort
        end

        it "should return users with a custom role type" do
          json = api_call(:get, "/api/v1/courses/#{@course1.id}/users.json",
                          { :controller => 'courses', :action => 'users', :course_id => @course1.id.to_s, :format => 'json' },
                          :enrollment_role => 'EliteStudent')

          expect(json.map {|x| x["id"].to_i}).to eq [@student3.id]
        end

        it "should accept an array of enrollment roles" do
          json = api_call(:get, "/api/v1/courses/#{@course1.id}/users.json",
                          { :controller => 'courses', :action => 'users', :course_id => @course1.id.to_s, :format => 'json' },
                          :enrollment_role => %w{StudentEnrollment EliteStudent})

          expect(json.map {|x| x["id"].to_i}.sort).to eq [@student1, @student2, @student3].map(&:id).sort
        end
      end

      it "maintains query parameters in link headers" do
        json = api_call(
          :get,
          "/api/v1/courses/#{@course1.id}/users.json",
          { :controller => 'courses', :action => 'users', :course_id => @course1.id.to_s, :format => 'json' },
          { :enrollment_type => 'student', :maintain_params => '1', :per_page => 1 })
        links = response['Link'].split(",")
        expect(links).not_to be_empty
        expect(links.all?{ |l| l =~ /enrollment_type=student/ }).to be_truthy
        expect(links.first.scan(/per_page/).length).to eq 1
      end

      it "should not include sis user id or login id for non-admins" do
        RoleOverride.create!(:context => Account.default, :permission => 'read_sis', :enrollment_type => 'TeacherEnrollment', :enabled => false)
        student_in_course(:course => @course2, :active_all => true, :name => 'Zombo')

        @user = @me # @me is a student in course 2
        json = api_call(:get, "/api/v1/courses/#{@course2.id}/users.json",
                        { :controller => 'courses', :action => 'users', :course_id => @course2.id.to_s, :format => 'json' },
                        :enrollment_type => 'student')
        expect(json.length).to eq 2
        %w{sis_user_id sis_login_id unique_id}.each do |attribute|
          expect(json.map { |u| u[attribute] }).to eq [nil, nil]
        end
      end

      it "should include user sis id and login id if account admin" do
        @course2.account.account_users.create!(user: @me)
        first_user = @user
        new_user = user_with_pseudonym(:name => 'Zombo', :username => 'nobody2@example.com')
        @course2.enroll_student(new_user).accept!
        new_user.pseudonym.update_attribute(:sis_user_id, 'user2')

        @user = @me
        json = api_call(:get, "/api/v1/courses/#{@course2.id}/users.json",
                        { :controller => 'courses', :action => 'users', :course_id => @course2.id.to_s, :format => 'json' },
                        :enrollment_type => 'student')
        expect(json.map { |u| u['sis_user_id'] }.sort).to eq ['user1', 'user2'].sort
        expect(json.map { |u| u['sis_login_id'] }.sort).to eq ["nobody@example.com", "nobody2@example.com"].sort
        expect(json.map { |u| u['login_id'] }.sort).to eq ["nobody@example.com", "nobody2@example.com"].sort
      end

      it "should include user sis id and login id if can manage_students in the course" do
        expect(@course1.grants_right?(@me, :manage_students)).to be_truthy
        first_student = user_with_pseudonym(:name => 'Zombo', :username => 'nobody2@example.com')
        @course1.enroll_student(first_student).accept!
        first_student.pseudonym.update_attribute(:sis_user_id, 'user2')
        second_student = user_with_pseudonym(:name => 'second student', :username => 'nobody3@example.com')
        @course1.enroll_student(second_student).accept!
        second_student.pseudonym.update_attribute(:sis_user_id, 'user3')

        @user = @me
        json = api_call(:get, "/api/v1/courses/#{@course1.id}/users.json",
                        { :controller => 'courses', :action => 'users', :course_id => @course1.to_param, :format => 'json' },
                        :enrollment_type => 'student')
        expect(json.map { |u| u['sis_user_id'] }.compact.sort).to eq ['user2', 'user3'].sort
        expect(json.map { |u| u['sis_login_id'] }.compact.sort).to eq ['nobody2@example.com', 'nobody3@example.com'].sort
        expect(json.map { |u| u['login_id'] }.compact.sort).to eq ['nobody2@example.com', 'nobody3@example.com'].sort
      end

      it "should include user sis id and login id if site admin" do
        Account.site_admin.account_users.create!(user: @me)
        first_user = @user
        new_user = user_with_pseudonym(:name => 'Zombo', :username => 'nobody2@example.com')
        @course2.enroll_student(new_user).accept!
        new_user.pseudonym.update_attribute(:sis_user_id, 'user2')

        @user = @me
        json = api_call(:get, "/api/v1/courses/#{@course2.id}/users.json",
                        { :controller => 'courses', :action => 'users', :course_id => @course2.id.to_s, :format => 'json' },
                        :enrollment_type => 'student')
        expect(json.map { |u| u['sis_user_id'] }.sort).to eq ['user1', 'user2'].sort
        expect(json.map { |u| u['sis_login_id'] }.sort).to eq ["nobody@example.com", "nobody2@example.com"].sort
        expect(json.map { |u| u['login_id'] }.sort).to eq ["nobody@example.com", "nobody2@example.com"].sort
      end

      describe "as a student" do
        before :once do
          @other_user = user_with_pseudonym(:name => 'Waldo', :username => 'dontfindme@example.com')
          @other_user.pseudonym.update_attribute(:sis_user_id, 'mysis_8675309')
          @course1.enroll_student(@other_user).accept!

          @user = user
          @course1.enroll_student(@user).accept!
        end

        it "should not return email addresses" do
          json = api_call(:get, "/api/v1/courses/#{@course1.to_param}/users",
                          { :controller => 'courses', :action => 'users',
                          :course_id => @course1.to_param, :format => 'json' },
                          { :include => %w{email} })
          json.each do |u|
            if u['id'] == @user.id
              expect(u['email']).to eq @user.email
            else
              expect(u.keys).not_to include(:email)
            end
          end
        end

        it "should search by name" do
          json = api_call(:get, "/api/v1/courses/#{@course1.to_param}/users",
                          { :controller => 'courses', :action => 'users',
                            :course_id => @course1.to_param, :format => 'json' },
                          { :search_term => 'wal' })
          expect(json.count).to eq 1
          expect(json.first['id']).to eq @other_user.id
        end

        it "should not search by email address" do
          json = api_call(:get, "/api/v1/courses/#{@course1.to_param}/users",
                          { :controller => 'courses', :action => 'users',
                            :course_id => @course1.to_param, :format => 'json' },
                          { :search_term => 'dont' })
          expect(json).to be_empty
        end

        it "should not search by sis id" do
          json = api_call(:get, "/api/v1/courses/#{@course1.to_param}/users",
                          { :controller => 'courses', :action => 'users',
                            :course_id => @course1.to_param, :format => 'json' },
                          { :search_term => 'mysis' })
          expect(json).to be_empty
        end
      end

      it "should allow specifying course sis id" do
        @user = @me
        first_user = @user
        new_user = User.create!(:name => 'Zombo')
        @course2.update_attribute(:sis_source_id, 'TEST-SIS-ONE.2011')
        @course2.enroll_student(new_user).accept!
        ro = RoleOverride.create!(:context => Account.default, :permission => 'read_sis', :enrollment_type => 'TeacherEnrollment', :enabled => false)

        json = api_call(:get, "/api/v1/courses/sis_course_id:TEST-SIS-ONE.2011/users.json",
                        { :controller => 'courses', :action => 'users', :course_id => 'sis_course_id:TEST-SIS-ONE.2011', :format => 'json' },
                        :enrollment_type => 'student')
        expect(json.sort_by{|x| x["id"]}).to eq api_json_response([first_user, new_user],
                                                              :only => USER_API_FIELDS).sort_by{|x| x["id"]}

        ro.destroy
        json = api_call(:get, "/api/v1/courses/sis_course_id:TEST-SIS-ONE.2011.json",
                        { :controller => 'courses', :action => 'show', :id => 'sis_course_id:TEST-SIS-ONE.2011', :format => 'json' },
                        :enrollment_type => 'student')
        expect(json['id']).to eq @course2.id
        expect(json['sis_course_id']).to eq 'TEST-SIS-ONE.2011'
      end

      it "should paginate unique users correctly" do
        students = [@student1, @student2]
        section2 = @course1.course_sections.create!(:name => 'Section B')

        user_ids = create_users_in_course(@course1, 8)
        create_enrollments(@course1, user_ids, section_id: section2.id)

        json = api_call(:get, "/api/v1/courses/#{@course1.id}/users.json",
                        { :controller => 'courses', :action => 'users', :course_id => @course1.id.to_s, :format => 'json' },
                        { :enrollment_type => 'student', :page => 1, :per_page => 5 })
        expect(json.map{|x| x['id']}.uniq.length).to eq 5

        link_header = response.headers['Link'].split(',')
        expect(link_header[0]).to match /page=1&per_page=5/ # current page
        expect(link_header[1]).to match /page=2&per_page=5/ # next page
        expect(link_header[2]).to match /page=1&per_page=5/ # first page
        expect(link_header[3]).to match /page=2&per_page=5/ # last page
      end

      it "should allow jumping to a user's page based on id" do
        @other_section = @course1.course_sections.create!
        students = create_users(5.times.map{ |i| {name: "User #{i+1}", sortable_name: "#{i+1}, User"} }, return_type: :record)
        create_enrollments(@course1, students)
        create_enrollments(@course1, students, section_id: @other_section.id)
        @target = students[4]
        json = api_call(:get, "/api/v1/courses/#{@course1.id}/users.json",
                        { :controller => 'courses', :action => 'users', :course_id => @course1.id.to_s, :format => 'json' },
                        { :enrollment_type => 'student', :user_id => @target.id, :page => 1, :per_page => 1 })
        expect(json.map{|x| x['id']}.length).to eq 1
        expect(json.map{|x| x['id']}).to eq [@target.id]
      end
    end

    it "should include observed users in the enrollments if requested" do
      @student1.name = "student 1"
      @student2.save!
      @student2.name = "student 2"
      @student2.save!

      observer1 = user
      observer2 = user

      @course1.enroll_user(observer1, "ObserverEnrollment", :associated_user_id => @student1.id).accept!
      @course1.enroll_user(observer2, "ObserverEnrollment", :associated_user_id => @student2.id).accept!
      @course1.enroll_user(observer1, "ObserverEnrollment", :allow_multiple_enrollments => true, :associated_user_id => @student2.id).accept!

      @user = @me
      json = api_call(:get, "/api/v1/courses/#{@course1.id}/users.json",
          { :controller => 'courses', :action => 'users', :course_id => @course1.id.to_s, :format => 'json' },
          :include => ['email', 'enrollments', 'observed_users'])

      enrollments1 = json.find{|u| u['id'] == observer1.id}['enrollments']
      expect(enrollments1.map{|e| e['observed_user']['id']}.sort).to eq [@student1.id, @student2.id]

      enrollments2 = json.find{|u| u['id'] == observer2.id}['enrollments']
      expect(enrollments2.map{|e| e['observed_user']['id']}.sort).to eq [@student2.id]

      expect(enrollments2.first['observed_user']['enrollments'].map{|e| e['id']}).to eq [@student2.enrollments.first.id]
    end
  end

  describe "user" do
    it "should allow searching for user by sis id" do
      student = student_in_course(course: @course1, name: "student").user
      pseudonym = pseudonym(student)
      pseudonym.sis_user_id = "sis_1"
      pseudonym.save!

      json = api_call(:get, "/api/v1/courses/#{@course1.id}/users/sis_user_id:#{pseudonym.sis_user_id}.json",
        { controller: 'courses', action: 'user', course_id: @course1.id.to_s, id: "sis_user_id:#{pseudonym.sis_user_id}", :format => 'json' })
      expect(response.code).to eq '200'
    end
  end

  it "should return the needs_grading_count for all assignments" do
    @group = @course1.assignment_groups.create!({:name => "some group"})
    @assignment = @course1.assignments.create!(:title => "some assignment", :assignment_group => @group, :points_possible => 12)
    student_in_course(:course => @course1, :active_all => true)
    @assignment.submit_homework(@user, :body => 'test!', 'submission_type' => 'online_text_entry')
    @user = @me

    json = api_call(:get, "/api/v1/courses.json?enrollment_type=teacher&include[]=needs_grading_count",
            { :controller => 'courses', :action => 'index', :format => 'json', :enrollment_type => 'teacher', :include=>["needs_grading_count"] })

    expect(json.length).to eq 1
    expect(json[0]).to include(
      'id' => @course1.id,
      'needs_grading_count' => 1,
    )
  end

  it "should return the course syllabus" do
    should_translate_user_content(@course1) do |content|
      @course1.syllabus_body = content
      @course1.save!
      json = api_call(:get, "/api/v1/courses.json?enrollment_type=teacher&include[]=syllabus_body",
            { :controller => 'courses', :action => 'index', :format => 'json', :enrollment_type => 'teacher', :include=>["syllabus_body"] })
      json[0]['syllabus_body']
    end
  end

  describe "#show" do
    it "should get individual course data" do
      json = api_call(:get, "/api/v1/courses/#{@course1.id}.json",
              { :controller => 'courses', :action => 'show', :id => @course1.to_param, :format => 'json' })

      expect(json).to eq({
        'id' => @course1.id,
        'name' => @course1.name,
        'account_id' => @course1.account_id,
        'course_code' => @course1.course_code,
        'enrollments' => [{'type' => 'teacher', 'role' => 'TeacherEnrollment', 'enrollment_state' => 'active'}],
        'sis_course_id' => @course1.sis_course_id,
        'integration_id' => nil,
        'calendar' => { 'ics' => "http://www.example.com/feeds/calendars/course_#{@course1.uuid}.ics" },
        'hide_final_grades' => @course1.hide_final_grades,
        'start_at' => @course1.start_at,
        'end_at' => @course1.end_at,
        'default_view' => @course1.default_view,
        'public_syllabus' => @course1.public_syllabus,
        'workflow_state' => @course1.workflow_state,
        'storage_quota_mb' => @course1.storage_quota_mb,
        'apply_assignment_group_weights' => false,
        'enrollment_term_id' => @course.enrollment_term_id
<<<<<<< HEAD
      }
=======
      })
>>>>>>> a6fe9501
    end

    it "should map 'created' to 'unpublished'" do
      @course1.workflow_state = 'created'
      @course1.save!
      json = api_call(:get, "/api/v1/courses/#{@course1.id}.json",
              { :controller => 'courses', :action => 'show', :id => @course1.to_param, :format => 'json' })
      expect(json['workflow_state']).to eq 'unpublished'
    end

    it "should map 'claimed' to 'unpublished'" do
      @course1.workflow_state = 'claimed'
      @course1.save!
      json = api_call(:get, "/api/v1/courses/#{@course1.id}.json",
              { :controller => 'courses', :action => 'show', :id => @course1.to_param, :format => 'json' })
      expect(json['workflow_state']).to eq 'unpublished'
    end

    it "should allow sis id in hex packed format" do
      sis_id = 'This.Sis/Id\\Has Nasty?Chars'
      # sis_id.unpack('H*').first
      packed_sis_id = '546869732e5369732f49645c486173204e617374793f4368617273'
      @course1.update_attribute(:sis_source_id, sis_id)
      json = api_call(:get, "/api/v1/courses/hex:sis_course_id:#{packed_sis_id}.json",
                      {:controller => 'courses', :action => 'show', :id => "hex:sis_course_id:#{packed_sis_id}", :format => 'json'})
      expect(json['id']).to eq @course1.id
      expect(json['sis_course_id']).to eq sis_id
    end

    it "should not find courses in other root accounts" do
      acct = account_model(:name => 'root')
      acct.account_users.create!(user: @user)
      course(:account => acct)
      @course.update_attribute('sis_source_id', 'OTHER-SIS')
      raw_api_call(:get, "/api/v1/courses/sis_course_id:OTHER-SIS",
                   :controller => "courses", :action => "show", :id => "sis_course_id:OTHER-SIS", :format => "json")
      assert_status(404)
    end

    it 'should include permissions' do
      # Make sure it only returns permissions when asked
      json = api_call(:get, "/api/v1/courses/#{@course1.id}.json", { :controller => 'courses', :action => 'show', :id => @course1.to_param, :format => 'json' })
      expect(json.has_key?("permissions")).to be_falsey

      # When its asked to return permissions make sure they are there
      json = api_call(:get, "/api/v1/courses/#{@course1.id}.json?include[]=permissions", { :controller => 'courses', :action => 'show', :id => @course1.to_param, :format => 'json', :include => [ "permissions" ] })
      expect(json.has_key?("permissions")).to be_truthy
    end

    it 'should include permission create_discussion_topic' do
      json = api_call(:get, "/api/v1/courses/#{@course1.id}.json?include[]=permissions", { :controller => 'courses', :action => 'show', :id => @course1.to_param, :format => 'json', :include => [ "permissions" ] })
      expect(json.has_key?("permissions")).to be_truthy
      expect(json["permissions"].has_key?("create_discussion_topic")).to be_truthy
    end

    context "when scoped to account" do
      before :once do
        @admin = account_admin_user(:account => @course.account, :active_all => true)
        user_with_pseudonym(:user => @admin)
      end

      it "should 401 for unauthorized users" do
        other_account = Account.create!
        other_course = other_account.courses.create!
        json = api_call(:get, "/api/v1/accounts/#{other_account.id}/courses/#{other_course.id}.json",
                          {:controller => 'courses', :action => 'show', :id => other_course.to_param, :format => 'json', :account_id => other_account.id.to_param},
                          {}, {}, :expected_status => 401)
      end

      it "should 404 for bad account id" do
        json = api_call(:get, "/api/v1/accounts/0/courses/#{@course.id}.json",
                          {:controller => 'courses', :action => 'show', :id => @course.id.to_param, :format => 'json', :account_id => '0'},
                          {}, {}, :expected_status => 404)
      end

      context "when course is active" do

        it "should find the course" do
          json = api_call(:get, "/api/v1/accounts/#{@course.account.id}/courses/#{@course.id}.json",
              { :controller => 'courses', :action => 'show', :id => @course.to_param, :format => 'json', :account_id => @course.account.id.to_param })

          expect(json['id']).to eq @course.id
        end

        it "should scope to specified account" do
          other_account = Account.create!
          c2 = other_account.courses.create!
          json = api_call(:get, "/api/v1/accounts/#{@course.account.id}/courses/#{c2.id}.json",
                          {:controller => 'courses', :action => 'show', :id => c2.to_param, :format => 'json', :account_id => @course.account.id.to_param},
                          {}, {}, :expected_status => 404)
        end

        it "should find courses in sub accounts" do
          sub_account = @course.account.sub_accounts.create!
          c2 = sub_account.courses.create!
          json = api_call(:get, "/api/v1/accounts/#{sub_account.id}/courses/#{c2.id}.json",
                          {:controller => 'courses', :action => 'show', :id => c2.to_param, :format => 'json', :account_id => sub_account.id.to_param})
          expect(json['id']).to eq c2.id
        end

        it "should not find courses in sibling accounts" do
          sub = @course.account.sub_accounts.create!
          c2 = sub.courses.create!
          sub2 = @course.account.sub_accounts.create!
          json = api_call(:get, "/api/v1/accounts/#{sub2.id}/courses/#{c2.id}.json",
                          {:controller => 'courses', :action => 'show', :id => c2.to_param, :format => 'json', :account_id => sub2.id.to_param},
                          {}, {}, :expected_status => 404)
        end
      end

      context "when course is deleted" do
        before :once do
          @course.destroy
        end

        it "should return 404" do
          json = api_call(:get, "/api/v1/accounts/#{@course.account.id}/courses/#{@course.id}.json",
              { :controller => 'courses', :action => 'show', :id => @course.to_param, :format => 'json', :account_id => @course.account.id.to_param },
                          {}, {}, :expected_status => 404)
        end

        it "should find a course if include all specified" do
          json = api_call(:get, "/api/v1/accounts/#{@course.account.id}/courses/#{@course.id}.json?include[]=all_courses",
              { :controller => 'courses', :action => 'show', :id => @course.to_param, :format => 'json', :account_id => @course.account.id.to_param, :include=>["all_courses"] })

          expect(json['id']).to eq @course.id
          expect(json['workflow_state']).to eq 'deleted'
        end
      end
    end
  end


  context "course files" do
    include_examples "file uploads api with folders"
    include_examples "file uploads api with quotas"

    before :each do
      @context = @course
    end

    def preflight(preflight_params, opts = {})
      @user = @teacher
      api_call(:post, "/api/v1/courses/#{@course.id}/files",
        { :controller => "courses", :action => "create_file", :format => "json", :course_id => @course.to_param, },
        preflight_params,
        {},
        opts)
    end

    def has_query_exemption?
      false
    end

    def context
      @course
    end

    it "should require the correct permission to upload" do
      @user = student_in_course(:course => @course).user
      api_call(:post, "/api/v1/courses/#{@course.id}/files",
        { :controller => "courses", :action => "create_file", :format => "json", :course_id => @course.to_param, },
        { :name => 'failboat.txt' }, {}, :expected_status => 401)
    end
  end

  describe "/settings" do
    before :once do
      course_with_teacher(:active_all => true)
    end

    it "should render settings json" do
      json = api_call(:get, "/api/v1/courses/#{@course.id}/settings", {
        :controller => 'courses',
        :action => 'settings',
        :course_id => @course.to_param,
        :format => 'json'
      })
      expect(json).to eq({
        'allow_student_discussion_topics' => true,
        'allow_student_forum_attachments' => false,
        'allow_student_discussion_editing' => true
      })
    end

    it "should update settings" do
      Auditors::Course.expects(:record_updated).with(anything, anything, anything, source: :api)

      json = api_call(:put, "/api/v1/courses/#{@course.id}/settings", {
        :controller => 'courses',
        :action => 'update_settings',
        :course_id => @course.to_param,
        :format => 'json'
      }, {
        :allow_student_discussion_topics => false,
        :allow_student_forum_attachments => true,
        :allow_student_discussion_editing => false
      })
      expect(json).to eq({
        'allow_student_discussion_topics' => false,
        'allow_student_forum_attachments' => true,
        'allow_student_discussion_editing' => false
      })
      @course.reload
      expect(@course.allow_student_discussion_topics).to eq false
      expect(@course.allow_student_forum_attachments).to eq true
      expect(@course.allow_student_discussion_editing).to eq false
    end
  end

  describe "/recent_students" do
    before :once do
      course_with_teacher(:active_all => true)
      @student1 = student_in_course(:active_all => true, :name => "Sheldon Cooper").user
      @student2 = student_in_course(:active_all => true, :name => "Leonard Hofstadter").user
      @student3 = student_in_course(:active_all => true, :name => "Howard Wolowitz").user
      pseudonym(@student1) # no login info
      pseudonym(@student2).tap{|p| p.current_login_at = 1.days.ago; p.save!}
      pseudonym(@student3).tap{|p| p.current_login_at = 2.days.ago; p.save!}
    end

    it "should include the last_login information" do
      @user = @teacher
      json = api_call(:get, "/api/v1/courses/#{@course.id}/recent_students",
                      { :controller => 'courses', :action => 'recent_students', :course_id => @course.to_param, :format => 'json' })
      expect(json.map{ |el| el['last_login'] }.compact).not_to be_empty
    end

    it "should sort by last_login" do
      @user = @teacher
      json = api_call(:get, "/api/v1/courses/#{@course.id}/recent_students",
                      { :controller => 'courses', :action => 'recent_students', :course_id => @course.to_param, :format => 'json' })
      expect(json.map{ |el| el['id'] }).to eq [@student2.id, @student3.id, @student1.id]
    end
  end

  describe "/preview_html" do
    before :once do
      course_with_teacher(:active_all => true)
    end

    it "should sanitize html and process links" do
      @user = @teacher
      attachment_model(:context => @course)
      html = %{<p><a href="/files/#{@attachment.id}/download?verifier=huehuehuehue">Click!</a><script></script></p>}
      json = api_call(:post, "/api/v1/courses/#{@course.id}/preview_html",
                      { :controller => 'courses', :action => 'preview_html', :course_id => @course.to_param, :format => 'json' },
                      { :html => html})

      returned_html = json["html"]
      expect(returned_html).not_to include("<script>")
      expect(returned_html).to include("/courses/#{@course.id}/files/#{@attachment.id}/download?verifier=#{@attachment.uuid}")
    end

    it "should require permission to preview" do
      @user = user
      api_call(:post, "/api/v1/courses/#{@course.id}/preview_html",
                      { :controller => 'courses', :action => 'preview_html', :course_id => @course.to_param, :format => 'json' },
                      { :html => ""}, {}, {:expected_status => 401})

    end
  end

  it "should return the activity stream" do
    discussion_topic_model
    json = api_call(:get, "/api/v1/courses/#{@course.id}/activity_stream.json",
                    { controller: "courses", course_id: @course.id.to_s, action: "activity_stream", format: 'json' })
    expect(json.size).to eq 1
  end

  it "should return the activity stream summary" do
    discussion_topic_model
    json = api_call(:get, "/api/v1/courses/#{@course.id}/activity_stream/summary.json",
                    { controller: "courses", course_id: @course.id.to_s, action: "activity_stream_summary", format: 'json' })
    expect(json).to eq [{"type" => "DiscussionTopic", "count" => 1, "unread_count" => 1, "notification_category" => nil}]
  end

  it "should update activity time" do
    expect(@enrollment.last_activity_at).to be_nil
    api_call(:post, "/api/v1/courses/#{@course.id}/ping",
                    { controller: "courses", course_id: @course.id.to_s, action: "ping", format: 'json' })
    @enrollment.reload
    expect(@enrollment.last_activity_at).not_to be_nil
  end
end

def each_copy_option
  [[:assignments, :assignments], [:external_tools, :context_external_tools], [:files, :attachments],
   [:topics, :discussion_topics], [:calendar_events, :calendar_events], [:quizzes, :quizzes],
   [:modules, :context_modules], [:outcomes, :created_learning_outcomes]].each{|o| yield o}
end

describe ContentImportsController, type: :request do
  before :once do
    course_with_teacher(:active_all => true, :name => 'origin story')
    @copy_from = @course
    @copy_from.sis_source_id = 'from_course'

    # create one of everything that can be copied
    group = @course.assignment_groups.create!(:name => 'group1')
    @course.assignments.create!(:title => 'Assignment 1', :points_possible => 10, :assignment_group => group)
    @copy_from.discussion_topics.create!(:title => "Topic 1", :message => "<p>watup?</p>")
    @copy_from.syllabus_body = "haha"
    @copy_from.wiki.wiki_pages.create!(:title => "some page", :body => 'hi')
    @copy_from.context_external_tools.create!(:name => "new tool", :consumer_key => "key", :shared_secret => "secret", :domain => 'example.com')
    Attachment.create!(:filename => 'wut.txt', :display_name => "huh?", :uploaded_data => StringIO.new('uh huh.'), :folder => Folder.unfiled_folder(@copy_from), :context => @copy_from)
    @copy_from.calendar_events.create!(:title => 'event', :description => 'hi', :start_at => 1.day.from_now)
    @copy_from.context_modules.create!(:name => "a module")
    @copy_from.quizzes.create!(:title => 'quiz')
    @copy_from.root_outcome_group.add_outcome(@copy_from.created_learning_outcomes.create!(:short_description => 'oi', :context => @copy_from))
    @copy_from.save!

    course_with_teacher(:active_all => true, :name => 'whatever', :user => @user)
    @copy_to = @course
    @copy_to.sis_source_id = 'to_course'
    @copy_to.save!
  end

  def run_copy(to_id=nil, from_id=nil, options={})
    to_id ||= @copy_to.to_param
    from_id ||= @copy_from.to_param
    data = api_call(:post, "/api/v1/courses/#{to_id}/course_copy",
            { :controller => 'content_imports', :action => 'copy_course_content', :course_id => to_id, :format => 'json' },
    {:source_course => from_id}.merge(options))

    cm = ContentMigration.order(:id).last
    expect(data).to eq({
      'id' => cm.id,
      'progress' => nil,
      'status_url' => "http://www.example.com/api/v1/courses/#{@copy_to.to_param}/course_copy/#{cm.id}",
      'created_at' => cm.created_at.as_json,
      'workflow_state' => 'created',
    })

    status_url = data['status_url']

    api_call(:get, status_url, { :controller => 'content_imports', :action => 'copy_course_status', :course_id => @copy_to.to_param, :id => data['id'].to_param, :format => 'json' })
    (JSON.parse(response.body)).tap do |res|
      expect(res['workflow_state']).to eq 'started'
      expect(res['progress']).to eq 0
    end

    run_jobs
    cm.reload
    expect(cm.old_warnings_format).to eq []
    expect(cm.content_export.error_messages).to eq []

    api_call(:get, status_url, { :controller => 'content_imports', :action => 'copy_course_status', :course_id => @copy_to.to_param, :id => data['id'].to_param, :format => 'json' })
    (JSON.parse(response.body)).tap do |res|
      expect(res['workflow_state']).to eq 'completed'
      expect(res['progress']).to eq 100
    end
  end

  def run_unauthorized(to_id, from_id)
    status = raw_api_call(:post, "/api/v1/courses/#{to_id}/course_copy",
            { :controller => 'content_imports', :action => 'copy_course_content', :course_id => to_id, :format => 'json' },
    {:source_course => from_id})
    expect(status).to eq 401
  end

  def run_not_found(to_id, from_id)
    status = raw_api_call(:post, "/api/v1/courses/#{to_id}/course_copy",
            { :controller => 'content_imports', :action => 'copy_course_content', :course_id => to_id, :format => 'json' },
    {:source_course => from_id})
    assert_status(404)
  end

  def run_only_copy(option)
    run_copy(nil, nil, {:only => [option]})
  end

  def run_except_copy(option)
    run_copy(nil, nil, {:except => [option]})
  end

  def check_counts(expected_count, skip = nil)
    each_copy_option do |option, association|
      next if skip && option == skip
      next if !Qti.qti_enabled? && association == :quizzes
      expect(@copy_to.send(association).count).to eq expected_count
    end
  end

  it "should copy a course with canvas id" do
    run_copy
    check_counts 1
  end

  it "should log copied event to course activity" do
    Auditors::Course.expects(:record_copied).once
    run_copy
  end

  it "should copy a course using sis ids" do
    run_copy('sis_course_id:to_course', 'sis_course_id:from_course')
    check_counts 1
  end

  it "should not allow copying into an unauthorized course" do
    course_with_teacher_logged_in(:active_all => true, :name => 'origin story')
    run_unauthorized(@copy_to.to_param, @course.to_param)
  end

  it "should not allow copying from an unauthorized course" do
    course_with_teacher_logged_in(:active_all => true, :name => 'origin story')
    run_unauthorized(@course.to_param, @copy_from.to_param)
  end

  it "should return 404 for a source course that isn't found" do
    run_not_found(@copy_to.to_param, "0")
  end

  it "should return 404 for a destination course that isn't found" do
    run_not_found("0", @copy_from.to_param)
  end

  it "should return 404 for an import that isn't found" do
    raw_api_call(:get, "/api/v1/courses/#{@copy_to.id}/course_copy/444",
                 { :controller => 'content_imports', :action => 'copy_course_status', :course_id => @copy_to.to_param, :id => '444', :format => 'json' })
    assert_status(404)
  end

  it "shouldn't allow both only and except options" do
    raw_api_call(:post, "/api/v1/courses/#{@copy_to.id}/course_copy",
            { :controller => 'content_imports', :action => 'copy_course_content', :course_id => @copy_to.to_param, :format => 'json' },
    {:source_course => @copy_from.to_param, :only => [:topics], :except => [:assignments]})
    assert_status(400)
    json = JSON.parse(response.body)
    expect(json['errors']).to eq 'You can not use "only" and "except" options at the same time.'
  end

  it "should only copy course settings" do
    @copy_from.default_view = 'modules'
    @copy_from.save!
    run_only_copy(:course_settings)
    check_counts 0
    @copy_to.reload
    expect(@copy_to.default_view).to eq 'modules'
  end

  it "should only copy wiki pages" do
    run_only_copy(:wiki_pages)
    check_counts 0
    expect(@copy_to.wiki.wiki_pages.count).to eq 1
  end

  each_copy_option do |option, association|
    it "should only copy #{option}" do
      skip if !Qti.qti_enabled? && association == :quizzes
      run_only_copy(option)
      expect(@copy_to.send(association).count).to eq 1
      check_counts(0, option)
    end
  end

  it "should skip copy course settings" do
    run_except_copy(:course_settings)
    check_counts 1
    @copy_to.reload
    expect(@copy_to.syllabus_body).to eq nil
  end
  it "should skip copy wiki pages" do
    run_except_copy(:wiki_pages)
    check_counts 1
    expect(@copy_to.wiki.wiki_pages.count).to eq 0
  end
  each_copy_option do |option, association|
    it "should skip copy #{option}" do
      run_except_copy(option)
      expect(@copy_to.send(association).count).to eq 0
      check_counts(1, option)
    end
  end
end<|MERGE_RESOLUTION|>--- conflicted
+++ resolved
@@ -375,11 +375,7 @@
           'id' => new_course.id,
           'calendar' => { 'ics' => "http://www.example.com/feeds/calendars/course_#{new_course.uuid}.ics" }
         )
-<<<<<<< HEAD
-        json.should eql course_response
-=======
         expect(json).to eql course_response
->>>>>>> a6fe9501
       end
 
       it 'should process html content in syllabus_body on create' do
@@ -1923,11 +1919,7 @@
         'storage_quota_mb' => @course1.storage_quota_mb,
         'apply_assignment_group_weights' => false,
         'enrollment_term_id' => @course.enrollment_term_id
-<<<<<<< HEAD
-      }
-=======
       })
->>>>>>> a6fe9501
     end
 
     it "should map 'created' to 'unpublished'" do
