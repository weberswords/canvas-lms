#
# Copyright (C) 2011 - 2014 Instructure, Inc.
#
# This file is part of Canvas.
#
# Canvas is free software: you can redistribute it and/or modify it under
# the terms of the GNU Affero General Public License as published by the Free
# Software Foundation, version 3 of the License.
#
# Canvas is distributed in the hope that it will be useful, but WITHOUT ANY
# WARRANTY; without even the implied warranty of MERCHANTABILITY or FITNESS FOR
# A PARTICULAR PURPOSE. See the GNU Affero General Public License for more
# details.
#
# You should have received a copy of the GNU Affero General Public License along
# with this program. If not, see <http://www.gnu.org/licenses/>.
#

require File.expand_path(File.dirname(__FILE__) + '/../api_spec_helper')

describe SisImportsApiController, type: :request do
  before :once do
    @user = user_with_pseudonym :active_all => true
    @account = Account.default
    @account.allow_sis_import = true
    @account.save
    @account.account_users.create!(user: @user)
    Account.site_admin.account_users.create!(user: @user)

    @user_count = User.count
    @batch_count = SisBatch.count
  end

  def post_csv(*lines_or_opts)
    lines = lines_or_opts.reject{|thing| thing.is_a? Hash}
    opts = lines_or_opts.select{|thing| thing.is_a? Hash}.inject({}, :merge)

    tmp = Tempfile.new("sis_rspec")
    path = "#{tmp.path}.csv"
    tmp.close!
    File.open(path, "w+") { |f| f.puts lines.flatten.join "\n" }

    json = api_call(:post,
        "/api/v1/accounts/#{@account.id}/sis_imports.json",
        { :controller => "sis_imports_api", :action => "create",
          :format => "json", :account_id => @account.id.to_s },
        opts.merge({ :import_type => "instructure_csv",
          :attachment => Rack::Test::UploadedFile.new(path)}))
    expect(json.has_key?("created_at")).to be_truthy
    json.delete("created_at")
    expect(json.has_key?("updated_at")).to be_truthy
    json.delete("updated_at")
    expect(json.has_key?("ended_at")).to be_truthy
    json.delete("ended_at")
    expect(json.has_key?("started_at")).to eq true
    json.delete("started_at")
    if opts[:batch_mode_term_id]
      expect(json["batch_mode_term_id"]).not_to be_nil
    end
    json.delete("batch_mode_term_id")
    json.delete("user")
    batch = SisBatch.last
    expect(json).to eq({
          "data" => { "import_type"=>"instructure_csv"},
          "progress" => 0,
          "id" => batch.id,
          "workflow_state"=>"created",
          "batch_mode" => opts[:batch_mode] ? true : nil,
          "override_sis_stickiness" => opts[:override_sis_stickiness] ? true : nil,
          "add_sis_stickiness" => opts[:add_sis_stickiness] ? true : nil,
          "clear_sis_stickiness" => opts[:clear_sis_stickiness] ? true : nil,
          "multi_term_batch_mode" => nil,
          "diffing_data_set_identifier" => nil,
          "diffed_against_import_id" => nil,
          "diffing_drop_status" => nil,
          "change_threshold" => nil,
    })
    batch.process_without_send_later
    run_jobs
    return batch.reload
  end

  it 'should kick off a sis import via multipart attachment' do
    json = nil
    expect {
    json = api_call(:post,
          "/api/v1/accounts/#{@account.id}/sis_imports.json",
          { :controller => 'sis_imports_api', :action => 'create',
            :format => 'json', :account_id => @account.id.to_s },
          { :import_type => 'instructure_csv',
            :attachment => fixture_file_upload("files/sis/test_user_1.csv", 'text/csv') })
    }.to change { Delayed::Job.strand_size("sis_batch:account:#{@account.id}") }.by(1)

    expect(json.has_key?("created_at")).to be_truthy
    json.delete("created_at")
    expect(json.has_key?("updated_at")).to be_truthy
    json.delete("updated_at")
    expect(json.has_key?("ended_at")).to be_truthy
    json.delete("ended_at")
    expect(json.has_key?("started_at")).to eq true
    json.delete("started_at")
    json.delete("user")
    batch = SisBatch.last
    expect(json).to eq({
          "data" => { "import_type"=>"instructure_csv"},
          "progress" => 0,
          "id" => batch.id,
          "workflow_state"=>"created",
          "batch_mode" => nil,
          "batch_mode_term_id" => nil,
          "multi_term_batch_mode" => nil,
          "override_sis_stickiness" => nil,
          "add_sis_stickiness" => nil,
          "clear_sis_stickiness" => nil,
          "diffing_data_set_identifier" => nil,
          "diffed_against_import_id" => nil,
          "diffing_drop_status" => nil,
          "change_threshold" => nil,
    })

    expect(SisBatch.count).to eq @batch_count + 1
    expect(batch.batch_mode).to be_falsey
    run_jobs
    expect(User.count).to eq @user_count + 1
    expect(User.last.name).to eq "Jamie Kennedy"

    json = api_call(:get, "/api/v1/accounts/#{@account.id}/sis_imports/#{batch.id}.json",
          { :controller => 'sis_imports_api', :action => 'show', :format => 'json',
            :account_id => @account.id.to_s, :id => batch.id.to_s })
    expect(json).to be_truthy
    expect(json.has_key?("created_at")).to be_truthy
    json.delete("created_at")
    expect(json.has_key?("updated_at")).to be_truthy
    json.delete("updated_at")
    expect(json.has_key?("ended_at")).to be_truthy
    json.delete("ended_at")
    expect(json.has_key?("started_at")).to eq true
    json.delete("started_at")
    json.delete("user")
    expected_data = {
          "data" => { "import_type" => "instructure_csv",
                      "supplied_batches" => ["user"],
                      "counts" => { "change_sis_ids"=>0,
                                    "abstract_courses" => 0,
                                    "courses" => 0,
                                    "sections" => 0,
                                    "accounts" => 0,
                                    "enrollments" => 0,
                                    "admins" => 0,
                                    "grade_publishing_results" => 0,
                                    "users" => 1,
                                    "user_observers" => 0,
                                    "xlists" => 0,
                                    "group_categories" => 0,
                                    "groups" => 0,
                                    "group_memberships" => 0,
                                    "terms" => 0,
                                    "error_count"=>0,
                                    "warning_count"=>0 }},
          "progress" => 100,
          "id" => batch.id,
          "workflow_state"=>"imported",
          "batch_mode" => nil,
          "batch_mode_term_id" => nil,
          "multi_term_batch_mode" => nil,
          "override_sis_stickiness" => nil,
          "add_sis_stickiness" => nil,
          "clear_sis_stickiness" => nil,
          "diffing_data_set_identifier" => nil,
          "diffed_against_import_id" => nil,
          "diffing_drop_status" => nil,
          "change_threshold" => nil
<<<<<<< HEAD
    })
=======
    }
    expected_data["data"]["completed_importers"] = ["user"] if SisBatch.use_parallel_importers?(@account)
    expect(json).to eq expected_data
>>>>>>> c8582746
  end

  it 'should abort batch on abort' do
    batch = @account.sis_batches.create
    api_call(:put, "/api/v1/accounts/#{@account.id}/sis_imports/#{batch.id}/abort",
             {controller: 'sis_imports_api', action: 'abort', format: 'json',
              account_id: @account.id.to_s, id: batch.id.to_s})
    expect(batch.reload.workflow_state).to eq 'aborted'
  end

  it 'should allow aborting an importing batch' do
    batch = @account.sis_batches.create
    SisBatch.where(id: batch).update_all(workflow_state: 'importing')
    api_call(:put, "/api/v1/accounts/#{@account.id}/sis_imports/#{batch.id}/abort",
             {controller: 'sis_imports_api', action: 'abort', format: 'json',
              account_id: @account.id.to_s, id: batch.id.to_s})
    expect(batch.reload.workflow_state).to eq 'aborted'
  end

  it 'should not explode if there is no batch' do
    batch = @account.sis_batches.create
    SisBatch.where(id: batch).update_all(workflow_state: 'imported')
    raw_api_call(:put,
                 "/api/v1/accounts/#{@account.id}/sis_imports/#{batch.id}/abort",
                 {controller: 'sis_imports_api', action: 'abort', format: 'json',
                  account_id: @account.id.to_s, id: batch.id.to_s})
    assert_status(404)
    expect(batch.reload.workflow_state).to eq 'imported'
  end

  it 'should abort all pending batches on abort' do
    batch1 = @account.sis_batches.create
    SisBatch.where(id: batch1).update_all(workflow_state: 'imported')
    batch2 = @account.sis_batches.create
    SisBatch.where(id: batch2).update_all(workflow_state: 'importing')
    batch3 = @account.sis_batches.create
    SisBatch.where(id: batch3).update_all(workflow_state: 'created')
    batch4 = @account.sis_batches.create
    api_call(:put, "/api/v1/accounts/#{@account.id}/sis_imports/abort_all_pending",
             {controller: 'sis_imports_api', action: 'abort_all_pending',
              format: 'json', account_id: @account.id.to_s})
    expect(batch1.reload.workflow_state).to eq 'imported'
    expect(batch2.reload.workflow_state).to eq 'importing'
    expect(batch3.reload.workflow_state).to eq 'aborted'
    expect(batch4.reload.workflow_state).to eq 'aborted'
  end

  it "should skip the job for skip_sis_jobs_account_ids" do
    Setting.set('skip_sis_jobs_account_ids', "fake,#{@account.global_id}")
    expect {
      api_call(:post,
            "/api/v1/accounts/#{@account.id}/sis_imports.json",
            { :controller => 'sis_imports_api', :action => 'create',
              :format => 'json', :account_id => @account.id.to_s },
            { :import_type => 'instructure_csv',
              :attachment => fixture_file_upload("files/sis/test_user_1.csv", 'text/csv') })
    }.to change { Delayed::Job.strand_size("sis_batch:account:#{@account.id}") }.by(0)
  end

  it "should enable batch mode and require selecting a valid term" do
    json = api_call(:post,
          "/api/v1/accounts/#{@account.id}/sis_imports.json",
          { :controller => 'sis_imports_api', :action => 'create',
            :format => 'json', :account_id => @account.id.to_s },
          { :import_type => 'instructure_csv',
            :attachment => fixture_file_upload("files/sis/test_user_1.csv", 'text/csv'),
            :batch_mode => '1',
            :batch_mode_term_id => @account.default_enrollment_term.id })
    batch = SisBatch.find(json["id"])
    expect(batch.batch_mode).to be_truthy
    expect(batch.batch_mode_term).to eq @account.default_enrollment_term
  end

  it "should use change threshold for batch mode" do
    json = api_call(:post,
          "/api/v1/accounts/#{@account.id}/sis_imports.json",
          { controller: 'sis_imports_api', action: 'create',
            format: 'json', account_id: @account.id.to_s },
          { import_type: 'instructure_csv',
            attachment: fixture_file_upload("files/sis/test_user_1.csv", 'text/csv'),
            batch_mode: '1',
            change_threshold: 7,
            batch_mode_term_id: @account.default_enrollment_term.id })
    batch = SisBatch.find(json["id"])
    expect(batch.change_threshold).to eq 7
  end

  it "should requre change threshold for multi_term_batch_mode" do
    json = api_call(:post,
          "/api/v1/accounts/#{@account.id}/sis_imports.json",
          { controller: 'sis_imports_api', action: 'create',
            format: 'json', account_id: @account.id.to_s },
          { import_type: 'instructure_csv',
            attachment: fixture_file_upload("files/sis/test_user_1.csv", 'text/csv'),
            multi_term_batch_mode: '1'})
    expect(json['message']).to eq 'change_threshold is required to use multi term_batch mode.'
  end

  it "should use multi_term_batch_mode" do
    json = api_call(:post,
          "/api/v1/accounts/#{@account.id}/sis_imports.json",
          { controller: 'sis_imports_api', action: 'create',
            format: 'json', account_id: @account.id.to_s },
          { import_type: 'instructure_csv',
            attachment: fixture_file_upload("files/sis/test_user_1.csv", 'text/csv'),
            batch_mode: '1',
            multi_term_batch_mode: '1',
            change_threshold: 7,})
    batch = SisBatch.find(json["id"])
    expect(json['multi_term_batch_mode']).to eq true
    expect(batch.options[:multi_term_batch_mode]).to be_truthy
  end

  it "should enable batch with sis stickyness" do
    json = api_call(:post,
      "/api/v1/accounts/#{@account.id}/sis_imports.json",
      { controller: 'sis_imports_api', action: 'create',
        format: 'json', account_id: @account.id.to_s },
      { import_type: 'instructure_csv',
        attachment: fixture_file_upload("files/sis/test_user_1.csv", 'text/csv'),
        batch_mode: 'true',
        clear_sis_stickiness: 'true',
        override_sis_stickiness: 'true',
        batch_mode_term_id: @account.default_enrollment_term.id })
    batch = SisBatch.find(json["id"])
    expect(batch.batch_mode).to be_truthy
    expect(batch.options[:override_sis_stickiness]).to be_truthy
    expect(batch.options[:clear_sis_stickiness]).to be_truthy
    expect(batch.batch_mode_term).to eq @account.default_enrollment_term
  end

  it "should enable diffing mode" do
    json = api_call(:post,
      "/api/v1/accounts/#{@account.id}/sis_imports.json",
      { controller: 'sis_imports_api', action: 'create',
        format: 'json', account_id: @account.id.to_s },
      { import_type: 'instructure_csv',
        attachment: fixture_file_upload("files/sis/test_user_1.csv", 'text/csv'),
        diffing_data_set_identifier: 'my-users-data',
        diffing_drop_status: 'inactive',
        change_threshold: 7,
      })
    batch = SisBatch.find(json["id"])
    expect(batch.batch_mode).to be_falsey
    expect(batch.change_threshold).to eq 7
    expect(batch.options[:diffing_drop_status]).to eq 'inactive'
    expect(json['change_threshold']).to eq 7
    expect(batch.diffing_data_set_identifier).to eq 'my-users-data'
  end

  it "should error for invalid diffing_drop_status" do
    json = api_call(:post,
      "/api/v1/accounts/#{@account.id}/sis_imports.json",
      { controller: 'sis_imports_api', action: 'create',
        format: 'json', account_id: @account.id.to_s },
      { import_type: 'instructure_csv',
        attachment: fixture_file_upload("files/sis/test_user_1.csv", 'text/csv'),
        diffing_data_set_identifier: 'my-users-data',
        diffing_drop_status: 'invalid',
        change_threshold: 7,
      }, {}, expected_status: 400)
    expect(json['message']).to eq 'Invalid diffing_drop_status'
  end

  it "should error if batch mode and the term can't be found" do
    expect {
      json = api_call(:post,
          "/api/v1/accounts/#{@account.id}/sis_imports.json",
          { :controller => 'sis_imports_api', :action => 'create',
            :format => 'json', :account_id => @account.id.to_s },
          { :import_type => 'instructure_csv',
            :attachment => fixture_file_upload("files/sis/test_user_1.csv", 'text/csv'),
            :batch_mode => '1' }, {}, :expected_status => 400)
      expect(json['message']).to eq "Batch mode specified, but the given batch_mode_term_id cannot be found."
    }.to change(SisBatch, :count).by(0)
  end

  it "should enable sis stickiness options" do
    json = api_call(:post,
          "/api/v1/accounts/#{@account.id}/sis_imports.json",
          { :controller => 'sis_imports_api', :action => 'create',
            :format => 'json', :account_id => @account.id.to_s },
          { :import_type => 'instructure_csv',
            :attachment => fixture_file_upload("files/sis/test_user_1.csv", 'text/csv')})
    batch = SisBatch.find(json["id"])
    expect(batch.options).to eq({})
    batch.destroy

    json = api_call(:post,
          "/api/v1/accounts/#{@account.id}/sis_imports.json",
          { :controller => 'sis_imports_api', :action => 'create',
            :format => 'json', :account_id => @account.id.to_s },
          { :import_type => 'instructure_csv',
            :attachment => fixture_file_upload("files/sis/test_user_1.csv", 'text/csv'),
            :override_sis_stickiness => "1"})
    batch = SisBatch.find(json["id"])
    expect(batch.options).to eq({:override_sis_stickiness => true})
    batch.destroy

    json = api_call(:post,
          "/api/v1/accounts/#{@account.id}/sis_imports.json",
          { :controller => 'sis_imports_api', :action => 'create',
            :format => 'json', :account_id => @account.id.to_s },
          { :import_type => 'instructure_csv',
            :attachment => fixture_file_upload("files/sis/test_user_1.csv", 'text/csv'),
            :override_sis_stickiness => "1",
            :add_sis_stickiness => "1"})
    batch = SisBatch.find(json["id"])
    expect(batch.options).to eq({:override_sis_stickiness => true,
                             :add_sis_stickiness => true})
    batch.destroy

    json = api_call(:post,
          "/api/v1/accounts/#{@account.id}/sis_imports.json",
          { :controller => 'sis_imports_api', :action => 'create',
            :format => 'json', :account_id => @account.id.to_s },
          { :import_type => 'instructure_csv',
            :attachment => fixture_file_upload("files/sis/test_user_1.csv", 'text/csv'),
            :override_sis_stickiness => "1",
            :clear_sis_stickiness => "1"})
    batch = SisBatch.find(json["id"])
    expect(batch.options).to eq({:override_sis_stickiness => true,
                             :clear_sis_stickiness => true})
    batch.destroy

    json = api_call(:post,
          "/api/v1/accounts/#{@account.id}/sis_imports.json",
          { :controller => 'sis_imports_api', :action => 'create',
            :format => 'json', :account_id => @account.id.to_s },
          { :import_type => 'instructure_csv',
            :attachment => fixture_file_upload("files/sis/test_user_1.csv", 'text/csv'),
            :add_sis_stickiness => "1"})
    batch = SisBatch.find(json["id"])
    expect(batch.options).to eq({})
    batch.destroy

    json = api_call(:post,
          "/api/v1/accounts/#{@account.id}/sis_imports.json",
          { :controller => 'sis_imports_api', :action => 'create',
            :format => 'json', :account_id => @account.id.to_s },
          { :import_type => 'instructure_csv',
            :attachment => fixture_file_upload("files/sis/test_user_1.csv", 'text/csv'),
            :clear_sis_stickiness => "1"})
    batch = SisBatch.find(json["id"])
    expect(batch.options).to eq({})
    batch.destroy
  end

  it 'should support sis stickiness overriding' do
    before_count = AbstractCourse.count
    post_csv(
      "term_id,name,status,start_date,end_date",
      "T001,Winter13,active,,"
    )
    post_csv(
      "account_id,parent_account_id,name,status",
      "A001,,TestAccount,active"
    )
    post_csv(
      "abstract_course_id,short_name,long_name,account_id,term_id,status",
      "C001,Hum101,Humanities,A001,T001,active"
    )
    expect(AbstractCourse.count).to eq before_count + 1
    AbstractCourse.last.tap do |c|
      expect(c.name).to eq "Humanities"
      expect(c.short_name).to eq "Hum101"
    end
    post_csv(
      "abstract_course_id,short_name,long_name,account_id,term_id,status",
      "C001,Math101,Mathematics,A001,T001,active"
    )
    expect(AbstractCourse.count).to eq before_count + 1
    AbstractCourse.last.tap do |c|
      expect(c.name).to eq "Mathematics"
      expect(c.short_name).to eq "Math101"
      c.name = "Physics"
      c.short_name = "Phys101"
      c.save!
    end
    post_csv(
      "abstract_course_id,short_name,long_name,account_id,term_id,status",
      "C001,Thea101,Theater,A001,T001,active"
    )
    expect(AbstractCourse.count).to eq before_count + 1
    AbstractCourse.last.tap do |c|
      expect(c.name).to eq "Physics"
      expect(c.short_name).to eq "Phys101"
    end
    post_csv(
      "abstract_course_id,short_name,long_name,account_id,term_id,status",
      "C001,Thea101,Theater,A001,T001,active",
      {:override_sis_stickiness => "1"}
    )
    expect(AbstractCourse.count).to eq before_count + 1
    AbstractCourse.last.tap do |c|
      expect(c.name).to eq "Theater"
      expect(c.short_name).to eq "Thea101"
    end
    post_csv(
      "abstract_course_id,short_name,long_name,account_id,term_id,status",
      "C001,Fren101,French,A001,T001,active"
    )
    expect(AbstractCourse.count).to eq before_count + 1
    AbstractCourse.last.tap do |c|
      expect(c.name).to eq "Theater"
      expect(c.short_name).to eq "Thea101"
    end
  end

  it 'should allow turning on stickiness' do
    before_count = AbstractCourse.count
    post_csv(
      "term_id,name,status,start_date,end_date",
      "T001,Winter13,active,,"
    )
    post_csv(
      "account_id,parent_account_id,name,status",
      "A001,,TestAccount,active"
    )
    post_csv(
      "abstract_course_id,short_name,long_name,account_id,term_id,status",
      "C001,Hum101,Humanities,A001,T001,active"
    )
    expect(AbstractCourse.count).to eq before_count + 1
    AbstractCourse.last.tap do |c|
      expect(c.name).to eq "Humanities"
      expect(c.short_name).to eq "Hum101"
    end
    post_csv(
      "abstract_course_id,short_name,long_name,account_id,term_id,status",
      "C001,Math101,Mathematics,A001,T001,active"
    )
    expect(AbstractCourse.count).to eq before_count + 1
    AbstractCourse.last.tap do |c|
      expect(c.name).to eq "Mathematics"
      expect(c.short_name).to eq "Math101"
    end
    post_csv(
      "abstract_course_id,short_name,long_name,account_id,term_id,status",
      "C001,Phys101,Physics,A001,T001,active",
      { :override_sis_stickiness => "1",
        :add_sis_stickiness => "1"}
    )
    post_csv(
      "abstract_course_id,short_name,long_name,account_id,term_id,status",
      "C001,Thea101,Theater,A001,T001,active"
    )
    expect(AbstractCourse.count).to eq before_count + 1
    AbstractCourse.last.tap do |c|
      expect(c.name).to eq "Physics"
      expect(c.short_name).to eq "Phys101"
    end
  end

  it 'should allow turning off stickiness' do
    before_count = AbstractCourse.count
    post_csv(
      "term_id,name,status,start_date,end_date",
      "T001,Winter13,active,,"
    )
    post_csv(
      "account_id,parent_account_id,name,status",
      "A001,,TestAccount,active"
    )
    post_csv(
      "abstract_course_id,short_name,long_name,account_id,term_id,status",
      "C001,Hum101,Humanities,A001,T001,active"
    )
    expect(AbstractCourse.count).to eq before_count + 1
    AbstractCourse.last.tap do |c|
      expect(c.name).to eq "Humanities"
      expect(c.short_name).to eq "Hum101"
    end
    post_csv(
      "abstract_course_id,short_name,long_name,account_id,term_id,status",
      "C001,Math101,Mathematics,A001,T001,active"
    )
    expect(AbstractCourse.count).to eq before_count + 1
    AbstractCourse.last.tap do |c|
      expect(c.name).to eq "Mathematics"
      expect(c.short_name).to eq "Math101"
      c.name = "Physics"
      c.short_name = "Phys101"
      c.save!
    end
    post_csv(
      "abstract_course_id,short_name,long_name,account_id,term_id,status",
      "C001,Fren101,French,A001,T001,active"
    )
    expect(AbstractCourse.count).to eq before_count + 1
    AbstractCourse.last.tap do |c|
      expect(c.name).to eq "Physics"
      expect(c.short_name).to eq "Phys101"
    end
    post_csv(
      "abstract_course_id,short_name,long_name,account_id,term_id,status",
      "C001,Thea101,Theater,A001,T001,active",
      { :override_sis_stickiness => "1",
        :clear_sis_stickiness => "1" }
    )
    expect(AbstractCourse.count).to eq before_count + 1
    AbstractCourse.last.tap do |c|
      expect(c.name).to eq "Theater"
      expect(c.short_name).to eq "Thea101"
    end
    post_csv(
      "abstract_course_id,short_name,long_name,account_id,term_id,status",
      "C001,Fren101,French,A001,T001,active"
    )
    expect(AbstractCourse.count).to eq before_count + 1
    AbstractCourse.last.tap do |c|
      expect(c.name).to eq "French"
      expect(c.short_name).to eq "Fren101"
    end
  end

  it "should allow raw post without content-type" do
    # In the current API docs, we specify that you need to send a content-type to make raw
    # post work. However, long ago we added code to make it work even without the header,
    # so we are going to maintain that behavior.
    post "/api/v1/accounts/#{@account.id}/sis_imports.json?import_type=instructure_csv", params: "\xffab=\xffcd", headers: { "HTTP_AUTHORIZATION" => "Bearer #{access_token_for_user(@user)}" }

    batch = SisBatch.last
    expect(batch.attachment.filename).to eq "sis_import.zip"
    expect(batch.attachment.content_type).to eq "application/x-www-form-urlencoded"
    expect(batch.attachment.size).to eq 7
  end

  it "should allow raw post without charset" do
    json = api_call(:post,
          "/api/v1/accounts/#{@account.id}/sis_imports.json?import_type=instructure_csv",
          { :controller => 'sis_imports_api', :action => 'create',
            :format => 'json', :account_id => @account.id.to_s,
            :import_type => 'instructure_csv', :attachment => 'blah' },
          {},
          { 'CONTENT_TYPE' => 'text/csv' })
    batch = SisBatch.last
    expect(batch.attachment.filename).to eq "sis_import.csv"
    expect(batch.attachment.content_type).to eq "text/csv"
  end

  it "should handle raw post content-types with attributes" do
    json = api_call(:post,
          "/api/v1/accounts/#{@account.id}/sis_imports.json?import_type=instructure_csv",
          { :controller => 'sis_imports_api', :action => 'create',
            :format => 'json', :account_id => @account.id.to_s,
            :import_type => 'instructure_csv', :attachment => 'blah' },
          {},
          { 'CONTENT_TYPE' => 'text/csv; charset=utf-8' })
    batch = SisBatch.last
    expect(batch.attachment.filename).to eq "sis_import.csv"
    expect(batch.attachment.content_type).to eq "text/csv"
  end

  it "should reject non-utf-8 encodings on content-type" do
    json = raw_api_call(:post,
          "/api/v1/accounts/#{@account.id}/sis_imports.json?import_type=instructure_csv",
          { :controller => 'sis_imports_api', :action => 'create',
            :format => 'json', :account_id => @account.id.to_s,
            :import_type => 'instructure_csv' },
          {},
          { 'CONTENT_TYPE' => 'text/csv; charset=ISO-8859-1-Windows-3.0-Latin-1' })
    assert_status(400)
    expect(SisBatch.count).to eq 0
  end

  it "should list sis imports for an account" do
    batch = post_csv(
      "account_id,parent_account_id,name,status",
      "A001,,TestAccount,active"
    )

    run_jobs
    json = api_call(:get, "/api/v1/accounts/#{@account.id}/sis_imports.json",
                    { :controller => 'sis_imports_api', :action => 'index',
                      :format => 'json', :account_id => @account.id.to_s })

    json["sis_imports"].first.delete("created_at")
    json["sis_imports"].first.delete("updated_at")
    json["sis_imports"].first.delete("ended_at")
    json["sis_imports"].first.delete("started_at")
    json["sis_imports"].first.delete("user")

    expected_data = {"sis_imports"=>[{
                      "data" => { "import_type" => "instructure_csv",
                                  "supplied_batches" => ["account"],
                                  "counts" => { "change_sis_ids"=>0,
                                                "abstract_courses" => 0,
                                                "courses" => 0,
                                                "sections" => 0,
                                                "accounts" => 1,
                                                "enrollments" => 0,
                                                "admins" => 0,
                                                "grade_publishing_results" => 0,
                                                "users" => 0,
                                                "user_observers" => 0,
                                                "xlists" => 0,
                                                "group_categories" => 0,
                                                "groups" => 0,
                                                "group_memberships" => 0,
                                                "terms" => 0,
                                                "error_count"=>0,
                                                "warning_count"=>0 }},
                      "progress" => 100,
                      "id" => batch.id,
                      "workflow_state"=>"imported",
          "batch_mode" => nil,
          "batch_mode_term_id" => nil,
          "multi_term_batch_mode" => nil,
          "override_sis_stickiness" => nil,
          "add_sis_stickiness" => nil,
          "clear_sis_stickiness" => nil,
          "diffing_data_set_identifier" => nil,
          "diffed_against_import_id" => nil,
          "diffing_drop_status" => nil,
          "change_threshold" => nil,
      }]
    }
    expected_data["sis_imports"].first["data"]["completed_importers"] = ["account"] if SisBatch.use_parallel_importers?(@account)
    expect(json).to eq expected_data

    links = Api.parse_pagination_links(response.headers['Link'])
    expect(links.first[:uri].path).to eq api_v1_account_sis_imports_path
  end

  it "should filter sis imports by date if requested" do
    batch = @account.sis_batches.create
    json = api_call(:get, "/api/v1/accounts/#{@account.id}/sis_imports.json",
                    { :controller => 'sis_imports_api', :action => 'index',
                      :format => 'json', :account_id => @account.id.to_s, :created_since => 1.day.from_now.iso8601 })

    expect(json["sis_imports"].count).to eq 0

    json = api_call(:get, "/api/v1/accounts/#{@account.id}/sis_imports.json",
                    { :controller => 'sis_imports_api', :action => 'index',
                      :format => 'json', :account_id => @account.id.to_s, :created_since => 1.day.ago.iso8601 })

    expect(json["sis_imports"].count).to eq 1
  end

  it "should not fail when options are nil" do
    batch = @account.sis_batches.create
    expect(batch.options).to be_nil
    json = api_call(:get, "/api/v1/accounts/#{@account.id}/sis_imports.json",
                    { :controller => 'sis_imports_api', :action => 'index',
                      :format => 'json', :account_id => @account.id.to_s })
    assert_status(200)
  end

  it "should error on non-root account" do
    subaccount = @account.sub_accounts.create!
    json = api_call(:get, "/api/v1/accounts/#{subaccount.id}/sis_imports.json",
                    { :controller => 'sis_imports_api', :action => 'index',
                      :format => 'json', :account_id => subaccount.id.to_s },
                    {},
                    {},
                    expected_status: 400)
    expect(json['errors'].first).to eq "SIS imports can only be executed on root accounts"
  end

  it "should error on non-enabled root account" do
    @account.allow_sis_import = false
    @account.save
    json = api_call(:get, "/api/v1/accounts/#{@account.id}/sis_imports.json",
                    { :controller => 'sis_imports_api', :action => 'index',
                      :format => 'json', :account_id => @account.id.to_s },
                    {},
                    {},
                    expected_status: 403)
    expect(json['errors'].first).to eq "SIS imports are not enabled for this account"
  end

  it "should error on user with no sis permissions" do
    account_admin_user_with_role_changes(account: @account, role_changes: {manage_sis: true, import_sis: false})
    api_call(:post,
             "/api/v1/accounts/#{@account.id}/sis_imports.json",
             {controller: 'sis_imports_api', action: 'create',
              format: 'json', account_id: @account.id.to_s},
             {import_type: 'instructure_csv',
              attachment: fixture_file_upload("files/sis/test_user_1.csv", 'text/csv')},
             {},
             expected_status: 401)
  end

  it "should work with import permissions" do
    account_admin_user_with_role_changes(user: @user, role_changes: {manage_sis: false, import_sis: true})
    api_call(:post,
             "/api/v1/accounts/#{@account.id}/sis_imports.json",
             {controller: 'sis_imports_api', action: 'create',
              format: 'json', account_id: @account.id.to_s},
             {import_type: 'instructure_csv',
              attachment: fixture_file_upload("files/sis/test_user_1.csv", 'text/csv')},
             {},
             expected_status: 200)
  end

  it "should include the errors_attachment when there are errors" do
    batch = @account.sis_batches.create!
    3.times do |i|
      batch.sis_batch_errors.create(root_account: @account, file: 'users.csv', message: "some error #{i}", row: i)
    end
    batch.finish(false)

    json = api_call(:get, "/api/v1/accounts/#{@account.id}/sis_imports/#{batch.id}.json",
                    { controller: 'sis_imports_api', action: 'show', format: 'json',
                      account_id: @account.id.to_s, id: batch.id.to_s })
    expect(json.key?('errors_attachment')).to be_truthy
    expect(json['errors_attachment']['id']).to eq batch.errors_attachment.id
  end
end<|MERGE_RESOLUTION|>--- conflicted
+++ resolved
@@ -170,13 +170,9 @@
           "diffed_against_import_id" => nil,
           "diffing_drop_status" => nil,
           "change_threshold" => nil
-<<<<<<< HEAD
-    })
-=======
     }
     expected_data["data"]["completed_importers"] = ["user"] if SisBatch.use_parallel_importers?(@account)
     expect(json).to eq expected_data
->>>>>>> c8582746
   end
 
   it 'should abort batch on abort' do
