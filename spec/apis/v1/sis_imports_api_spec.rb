#
# Copyright (C) 2011 - 2014 Instructure, Inc.
#
# This file is part of Canvas.
#
# Canvas is free software: you can redistribute it and/or modify it under
# the terms of the GNU Affero General Public License as published by the Free
# Software Foundation, version 3 of the License.
#
# Canvas is distributed in the hope that it will be useful, but WITHOUT ANY
# WARRANTY; without even the implied warranty of MERCHANTABILITY or FITNESS FOR
# A PARTICULAR PURPOSE. See the GNU Affero General Public License for more
# details.
#
# You should have received a copy of the GNU Affero General Public License along
# with this program. If not, see <http://www.gnu.org/licenses/>.
#

require File.expand_path(File.dirname(__FILE__) + '/../api_spec_helper')

describe SisImportsApiController, type: :request do
  before :once do
    @user = user_with_pseudonym :active_all => true
    @account = Account.default
    @account.allow_sis_import = true
    @account.save
    @account.account_users.create!(user: @user)
    Account.site_admin.account_users.create!(user: @user)

    @user_count = User.count
    @batch_count = SisBatch.count
  end

  def post_csv(*lines_or_opts)
    lines = lines_or_opts.reject{|thing| thing.is_a? Hash}
    opts = lines_or_opts.select{|thing| thing.is_a? Hash}.inject({}, :merge)

    tmp = Tempfile.new("sis_rspec")
    path = "#{tmp.path}.csv"
    tmp.close!
    File.open(path, "w+") { |f| f.puts lines.flatten.join "\n" }

    json = api_call(:post,
        "/api/v1/accounts/#{@account.id}/sis_imports.json",
        { :controller => "sis_imports_api", :action => "create",
          :format => "json", :account_id => @account.id.to_s },
        opts.merge({ :import_type => "instructure_csv",
          :attachment => Rack::Test::UploadedFile.new(path)}))
    expect(json.has_key?("created_at")).to be_truthy
    json.delete("created_at")
    expect(json.has_key?("updated_at")).to be_truthy
    json.delete("updated_at")
    expect(json.has_key?("ended_at")).to be_truthy
    json.delete("ended_at")
    expect(json.has_key?("started_at")).to eq true
    json.delete("started_at")
    if opts[:batch_mode_term_id]
      expect(json["batch_mode_term_id"]).not_to be_nil
    end
    json.delete("batch_mode_term_id")
    json.delete("user")
    batch = SisBatch.last
    expect(json).to eq({
          "data" => { "import_type"=>"instructure_csv"},
          "progress" => 0,
          "id" => batch.id,
          "workflow_state"=>"created",
          "batch_mode" => opts[:batch_mode] ? true : nil,
          "override_sis_stickiness" => opts[:override_sis_stickiness] ? true : nil,
          "add_sis_stickiness" => opts[:add_sis_stickiness] ? true : nil,
          "clear_sis_stickiness" => opts[:clear_sis_stickiness] ? true : nil,
          "multi_term_batch_mode" => nil,
          "diffing_data_set_identifier" => nil,
          "diffed_against_import_id" => nil,
          "diffing_drop_status" => nil,
          "skip_deletes" => false,
          "change_threshold" => nil,
    })
    batch.process_without_send_later
    run_jobs
    return batch.reload
  end

  it 'should kick off a sis import via multipart attachment' do
    json = nil
    expect {
    json = api_call(:post,
          "/api/v1/accounts/#{@account.id}/sis_imports.json",
          { :controller => 'sis_imports_api', :action => 'create',
            :format => 'json', :account_id => @account.id.to_s },
          { :import_type => 'instructure_csv',
            :attachment => fixture_file_upload("files/sis/test_user_1.csv", 'text/csv') })
    }.to change { Delayed::Job.strand_size("sis_batch:account:#{@account.id}") }.by(1)

    expect(json.has_key?("created_at")).to be_truthy
    json.delete("created_at")
    expect(json.has_key?("updated_at")).to be_truthy
    json.delete("updated_at")
    expect(json.has_key?("ended_at")).to be_truthy
    json.delete("ended_at")
    expect(json.has_key?("started_at")).to eq true
    json.delete("started_at")
    json.delete("user")
    json.delete("csv_attachments")
    json['data'].delete("downloadable_attachment_ids")
    batch = SisBatch.last
    expect(json).to eq({
          "data" => { "import_type"=>"instructure_csv"},
          "progress" => 0,
          "id" => batch.id,
          "workflow_state"=>"created",
          "batch_mode" => nil,
          "batch_mode_term_id" => nil,
          "multi_term_batch_mode" => nil,
          "override_sis_stickiness" => nil,
          "add_sis_stickiness" => nil,
          "clear_sis_stickiness" => nil,
          "diffing_data_set_identifier" => nil,
          "diffed_against_import_id" => nil,
          "diffing_drop_status" => nil,
          "skip_deletes" => false,
          "change_threshold" => nil,
    })

    expect(SisBatch.count).to eq @batch_count + 1
    expect(batch.batch_mode).to be_falsey
    run_jobs
    expect(User.count).to eq @user_count + 1
    expect(User.last.name).to eq "Jamie Kennedy"

    json = api_call(:get, "/api/v1/accounts/#{@account.id}/sis_imports/#{batch.id}.json",
          { :controller => 'sis_imports_api', :action => 'show', :format => 'json',
            :account_id => @account.id.to_s, :id => batch.id.to_s })
    expect(json).to be_truthy
    expect(json.has_key?("created_at")).to be_truthy
    json.delete("created_at")
    expect(json.has_key?("updated_at")).to be_truthy
    json.delete("updated_at")
    expect(json.has_key?("ended_at")).to be_truthy
    json.delete("ended_at")
    expect(json.has_key?("started_at")).to eq true
    json.delete("started_at")
    json.delete("user")
    json.delete("csv_attachments")
    json["data"].delete("downloadable_attachment_ids")
    expected_data = {
          "data" => { "import_type" => "instructure_csv",
<<<<<<< HEAD
                      "use_parallel_imports" => true,
=======
>>>>>>> e50b47af
                      "completed_importers" => ["user"],
                      "running_immediately" => true,
                      "supplied_batches" => ["user"],
                      "counts" => { "change_sis_ids"=>0,
                                    "abstract_courses" => 0,
                                    "courses" => 0,
                                    "sections" => 0,
                                    "accounts" => 0,
                                    "enrollments" => 0,
                                    "admins" => 0,
                                    "grade_publishing_results" => 0,
                                    "users" => 1,
                                    "user_observers" => 0,
                                    "xlists" => 0,
                                    "group_categories" => 0,
                                    "groups" => 0,
                                    "group_memberships" => 0,
                                    "terms" => 0,
                                    "error_count"=>0,
                                    "warning_count"=>0 },
                      "statistics" => {"total_state_changes"=>2,
                                       "Account"=>{"created"=>0, "deleted"=>0},
                                       "EnrollmentTerm"=>{"created"=>0, "deleted"=>0},
                                       "AbstractCourse"=>{"created"=>0, "deleted"=>0},
                                       "Course"=>{"created"=>0, "deleted"=>0},
                                       "CourseSection"=>{"created"=>0, "deleted"=>0},
                                       "GroupCategory"=>{"created"=>0, "deleted"=>0},
                                       "Group"=>{"created"=>0, "deleted"=>0},
                                       "Pseudonym"=>{"created"=>1, "deleted"=>0},
                                       "CommunicationChannel"=>{"created"=>1, "deleted"=>0},
                                       "Enrollment"=>{"created"=>0, "deleted"=>0},
                                       "GroupMembership"=>{"created"=>0, "deleted"=>0},
                                       "UserObserver"=>{"created"=>0, "deleted"=>0},
                                       "AccountUser"=>{"created"=>0, "deleted"=>0}}},
          "progress" => 100,
          "id" => batch.id,
          "workflow_state"=>"imported",
          "batch_mode" => nil,
          "batch_mode_term_id" => nil,
          "multi_term_batch_mode" => nil,
          "override_sis_stickiness" => nil,
          "add_sis_stickiness" => nil,
          "clear_sis_stickiness" => nil,
          "diffing_data_set_identifier" => nil,
          "diffed_against_import_id" => nil,
          "skip_deletes" => false,
          "diffing_drop_status" => nil,
          "change_threshold" => nil
    }
    expect(json).to eq expected_data
  end

  it 'should restore batch on restore_states and return progress' do
    batch = @account.sis_batches.create
    json = api_call(:put, "/api/v1/accounts/#{@account.id}/sis_imports/#{batch.id}/restore_states",
                    {controller: 'sis_imports_api', action: 'restore_states', format: 'json',
                     account_id: @account.id.to_s, id: batch.id.to_s})
    run_jobs
    expect(batch.reload.workflow_state).to eq 'restored'

    params = {controller: 'progress', action: 'show', id: json['id'].to_param, format: 'json'}
    api_call(:get, "/api/v1/progress/#{json['id']}", params, {}, {}, expected_status: 200)
  end

  it 'should abort batch on abort' do
    batch = @account.sis_batches.create
    api_call(:put, "/api/v1/accounts/#{@account.id}/sis_imports/#{batch.id}/abort",
             {controller: 'sis_imports_api', action: 'abort', format: 'json',
              account_id: @account.id.to_s, id: batch.id.to_s})
    expect(batch.reload.workflow_state).to eq 'aborted'
  end

  it 'should allow aborting an importing batch' do
    batch = @account.sis_batches.create
    SisBatch.where(id: batch).update_all(workflow_state: 'importing')
    api_call(:put, "/api/v1/accounts/#{@account.id}/sis_imports/#{batch.id}/abort",
             {controller: 'sis_imports_api', action: 'abort', format: 'json',
              account_id: @account.id.to_s, id: batch.id.to_s})
    expect(batch.reload.workflow_state).to eq 'aborted'
  end

  it 'should not explode if there is no batch' do
    batch = @account.sis_batches.create
    SisBatch.where(id: batch).update_all(workflow_state: 'imported')
    raw_api_call(:put,
                 "/api/v1/accounts/#{@account.id}/sis_imports/#{batch.id}/abort",
                 {controller: 'sis_imports_api', action: 'abort', format: 'json',
                  account_id: @account.id.to_s, id: batch.id.to_s})
    assert_status(404)
    expect(batch.reload.workflow_state).to eq 'imported'
  end

  it 'should abort all pending batches on abort' do
    batch1 = @account.sis_batches.create
    SisBatch.where(id: batch1).update_all(workflow_state: 'imported')
    batch2 = @account.sis_batches.create
    SisBatch.where(id: batch2).update_all(workflow_state: 'importing')
    batch3 = @account.sis_batches.create
    SisBatch.where(id: batch3).update_all(workflow_state: 'created')
    batch4 = @account.sis_batches.create
    api_call(:put, "/api/v1/accounts/#{@account.id}/sis_imports/abort_all_pending",
             {controller: 'sis_imports_api', action: 'abort_all_pending',
              format: 'json', account_id: @account.id.to_s})
    expect(batch1.reload.workflow_state).to eq 'imported'
    expect(batch2.reload.workflow_state).to eq 'importing'
    expect(batch3.reload.workflow_state).to eq 'aborted'
    expect(batch4.reload.workflow_state).to eq 'aborted'
  end

  it "should skip the job for skip_sis_jobs_account_ids" do
    Setting.set('skip_sis_jobs_account_ids', "fake,#{@account.global_id}")
    expect {
      api_call(:post,
            "/api/v1/accounts/#{@account.id}/sis_imports.json",
            { :controller => 'sis_imports_api', :action => 'create',
              :format => 'json', :account_id => @account.id.to_s },
            { :import_type => 'instructure_csv',
              :attachment => fixture_file_upload("files/sis/test_user_1.csv", 'text/csv') })
    }.to change { Delayed::Job.strand_size("sis_batch:account:#{@account.id}") }.by(0)
  end

  it "should enable batch mode and require selecting a valid term" do
    json = api_call(:post,
          "/api/v1/accounts/#{@account.id}/sis_imports.json",
          { :controller => 'sis_imports_api', :action => 'create',
            :format => 'json', :account_id => @account.id.to_s },
          { :import_type => 'instructure_csv',
            :attachment => fixture_file_upload("files/sis/test_user_1.csv", 'text/csv'),
            :batch_mode => '1',
            :batch_mode_term_id => @account.default_enrollment_term.id })
    batch = SisBatch.find(json["id"])
    expect(batch.batch_mode).to be_truthy
    expect(batch.batch_mode_term).to eq @account.default_enrollment_term
  end

  it "should use change threshold for batch mode" do
    json = api_call(:post,
          "/api/v1/accounts/#{@account.id}/sis_imports.json",
          { controller: 'sis_imports_api', action: 'create',
            format: 'json', account_id: @account.id.to_s },
          { import_type: 'instructure_csv',
            attachment: fixture_file_upload("files/sis/test_user_1.csv", 'text/csv'),
            batch_mode: '1',
            change_threshold: 7,
            batch_mode_term_id: @account.default_enrollment_term.id })
    batch = SisBatch.find(json["id"])
    expect(batch.change_threshold).to eq 7
  end

  it "should requre change threshold for multi_term_batch_mode" do
    json = api_call(:post,
          "/api/v1/accounts/#{@account.id}/sis_imports.json",
          { controller: 'sis_imports_api', action: 'create',
            format: 'json', account_id: @account.id.to_s },
          { import_type: 'instructure_csv',
            attachment: fixture_file_upload("files/sis/test_user_1.csv", 'text/csv'),
            multi_term_batch_mode: '1'})
    expect(json['message']).to eq 'change_threshold is required to use multi term_batch mode.'
  end

  it "should use multi_term_batch_mode" do
    json = api_call(:post,
          "/api/v1/accounts/#{@account.id}/sis_imports.json",
          { controller: 'sis_imports_api', action: 'create',
            format: 'json', account_id: @account.id.to_s },
          { import_type: 'instructure_csv',
            attachment: fixture_file_upload("files/sis/test_user_1.csv", 'text/csv'),
            batch_mode: '1',
            multi_term_batch_mode: '1',
            change_threshold: 7,})
    batch = SisBatch.find(json["id"])
    expect(json['multi_term_batch_mode']).to eq true
    expect(batch.options[:multi_term_batch_mode]).to be_truthy
  end

  it "should enable batch with sis stickyness" do
    json = api_call(:post,
      "/api/v1/accounts/#{@account.id}/sis_imports.json",
      { controller: 'sis_imports_api', action: 'create',
        format: 'json', account_id: @account.id.to_s },
      { import_type: 'instructure_csv',
        attachment: fixture_file_upload("files/sis/test_user_1.csv", 'text/csv'),
        batch_mode: 'true',
        clear_sis_stickiness: 'true',
        override_sis_stickiness: 'true',
        batch_mode_term_id: @account.default_enrollment_term.id })
    batch = SisBatch.find(json["id"])
    expect(batch.batch_mode).to be_truthy
    expect(batch.options[:override_sis_stickiness]).to be_truthy
    expect(batch.options[:clear_sis_stickiness]).to be_truthy
    expect(batch.batch_mode_term).to eq @account.default_enrollment_term
  end

  it "should enable diffing mode" do
    json = api_call(:post,
      "/api/v1/accounts/#{@account.id}/sis_imports.json",
      { controller: 'sis_imports_api', action: 'create',
        format: 'json', account_id: @account.id.to_s },
      { import_type: 'instructure_csv',
        attachment: fixture_file_upload("files/sis/test_user_1.csv", 'text/csv'),
        diffing_data_set_identifier: 'my-users-data',
        diffing_drop_status: 'inactive',
        change_threshold: 7,
      })
    batch = SisBatch.find(json["id"])
    expect(batch.batch_mode).to be_falsey
    expect(batch.change_threshold).to eq 7
    expect(batch.options[:diffing_drop_status]).to eq 'inactive'
    expect(json['change_threshold']).to eq 7
    expect(batch.diffing_data_set_identifier).to eq 'my-users-data'
  end

  it "should error for invalid diffing_drop_status" do
    json = api_call(:post,
      "/api/v1/accounts/#{@account.id}/sis_imports.json",
      { controller: 'sis_imports_api', action: 'create',
        format: 'json', account_id: @account.id.to_s },
      { import_type: 'instructure_csv',
        attachment: fixture_file_upload("files/sis/test_user_1.csv", 'text/csv'),
        diffing_data_set_identifier: 'my-users-data',
        diffing_drop_status: 'invalid',
        change_threshold: 7,
      }, {}, expected_status: 400)
    expect(json['message']).to eq 'Invalid diffing_drop_status'
  end

  it "should error if batch mode and the term can't be found" do
    expect {
      json = api_call(:post,
          "/api/v1/accounts/#{@account.id}/sis_imports.json",
          { :controller => 'sis_imports_api', :action => 'create',
            :format => 'json', :account_id => @account.id.to_s },
          { :import_type => 'instructure_csv',
            :attachment => fixture_file_upload("files/sis/test_user_1.csv", 'text/csv'),
            :batch_mode => '1' }, {}, :expected_status => 400)
      expect(json['message']).to eq "Batch mode specified, but the given batch_mode_term_id cannot be found."
    }.to change(SisBatch, :count).by(0)
  end

  it "should enable sis stickiness options" do
    json = api_call(:post,
          "/api/v1/accounts/#{@account.id}/sis_imports.json",
          { :controller => 'sis_imports_api', :action => 'create',
            :format => 'json', :account_id => @account.id.to_s },
          { :import_type => 'instructure_csv',
            :attachment => fixture_file_upload("files/sis/test_user_1.csv", 'text/csv')})
    batch = SisBatch.find(json["id"])
    expect(batch.options).to eq({skip_deletes: false})
    batch.destroy

    json = api_call(:post,
          "/api/v1/accounts/#{@account.id}/sis_imports.json",
          { :controller => 'sis_imports_api', :action => 'create',
            :format => 'json', :account_id => @account.id.to_s },
          { :import_type => 'instructure_csv',
            :attachment => fixture_file_upload("files/sis/test_user_1.csv", 'text/csv'),
            :override_sis_stickiness => "1"})
    batch = SisBatch.find(json["id"])
    expect(batch.options).to eq({override_sis_stickiness: true, skip_deletes: false})
    batch.destroy

    json = api_call(:post,
          "/api/v1/accounts/#{@account.id}/sis_imports.json",
          { :controller => 'sis_imports_api', :action => 'create',
            :format => 'json', :account_id => @account.id.to_s },
          { :import_type => 'instructure_csv',
            :attachment => fixture_file_upload("files/sis/test_user_1.csv", 'text/csv'),
            :override_sis_stickiness => "1",
            :add_sis_stickiness => "1"})
    batch = SisBatch.find(json["id"])
    expect(batch.options).to eq({override_sis_stickiness: true, add_sis_stickiness: true, skip_deletes: false})
    batch.destroy

    json = api_call(:post,
          "/api/v1/accounts/#{@account.id}/sis_imports.json",
          { :controller => 'sis_imports_api', :action => 'create',
            :format => 'json', :account_id => @account.id.to_s },
          { :import_type => 'instructure_csv',
            :attachment => fixture_file_upload("files/sis/test_user_1.csv", 'text/csv'),
            :override_sis_stickiness => "1",
            :clear_sis_stickiness => "1"})
    batch = SisBatch.find(json["id"])
    expect(batch.options).to eq({override_sis_stickiness: true, clear_sis_stickiness: true, skip_deletes: false})
    batch.destroy

    json = api_call(:post,
          "/api/v1/accounts/#{@account.id}/sis_imports.json",
          { :controller => 'sis_imports_api', :action => 'create',
            :format => 'json', :account_id => @account.id.to_s },
          { :import_type => 'instructure_csv',
            :attachment => fixture_file_upload("files/sis/test_user_1.csv", 'text/csv'),
            :add_sis_stickiness => "1"})
    batch = SisBatch.find(json["id"])
    expect(batch.options).to eq({skip_deletes: false})
    batch.destroy

    json = api_call(:post,
          "/api/v1/accounts/#{@account.id}/sis_imports.json",
          { :controller => 'sis_imports_api', :action => 'create',
            :format => 'json', :account_id => @account.id.to_s },
          { :import_type => 'instructure_csv',
            :attachment => fixture_file_upload("files/sis/test_user_1.csv", 'text/csv'),
            :clear_sis_stickiness => "1"})
    batch = SisBatch.find(json["id"])
    expect(batch.options).to eq({skip_deletes: false})
    batch.destroy
  end

  it 'should support sis stickiness overriding' do
    before_count = AbstractCourse.count
    post_csv(
      "term_id,name,status,start_date,end_date",
      "T001,Winter13,active,,"
    )
    post_csv(
      "account_id,parent_account_id,name,status",
      "A001,,TestAccount,active"
    )
    post_csv(
      "abstract_course_id,short_name,long_name,account_id,term_id,status",
      "C001,Hum101,Humanities,A001,T001,active"
    )
    expect(AbstractCourse.count).to eq before_count + 1
    AbstractCourse.last.tap do |c|
      expect(c.name).to eq "Humanities"
      expect(c.short_name).to eq "Hum101"
    end
    post_csv(
      "abstract_course_id,short_name,long_name,account_id,term_id,status",
      "C001,Math101,Mathematics,A001,T001,active"
    )
    expect(AbstractCourse.count).to eq before_count + 1
    AbstractCourse.last.tap do |c|
      expect(c.name).to eq "Mathematics"
      expect(c.short_name).to eq "Math101"
      c.name = "Physics"
      c.short_name = "Phys101"
      c.save!
    end
    post_csv(
      "abstract_course_id,short_name,long_name,account_id,term_id,status",
      "C001,Thea101,Theater,A001,T001,active"
    )
    expect(AbstractCourse.count).to eq before_count + 1
    AbstractCourse.last.tap do |c|
      expect(c.name).to eq "Physics"
      expect(c.short_name).to eq "Phys101"
    end
    post_csv(
      "abstract_course_id,short_name,long_name,account_id,term_id,status",
      "C001,Thea101,Theater,A001,T001,active",
      {:override_sis_stickiness => "1"}
    )
    expect(AbstractCourse.count).to eq before_count + 1
    AbstractCourse.last.tap do |c|
      expect(c.name).to eq "Theater"
      expect(c.short_name).to eq "Thea101"
    end
    post_csv(
      "abstract_course_id,short_name,long_name,account_id,term_id,status",
      "C001,Fren101,French,A001,T001,active"
    )
    expect(AbstractCourse.count).to eq before_count + 1
    AbstractCourse.last.tap do |c|
      expect(c.name).to eq "Theater"
      expect(c.short_name).to eq "Thea101"
    end
  end

  it 'should allow turning on stickiness' do
    before_count = AbstractCourse.count
    post_csv(
      "term_id,name,status,start_date,end_date",
      "T001,Winter13,active,,"
    )
    post_csv(
      "account_id,parent_account_id,name,status",
      "A001,,TestAccount,active"
    )
    post_csv(
      "abstract_course_id,short_name,long_name,account_id,term_id,status",
      "C001,Hum101,Humanities,A001,T001,active"
    )
    expect(AbstractCourse.count).to eq before_count + 1
    AbstractCourse.last.tap do |c|
      expect(c.name).to eq "Humanities"
      expect(c.short_name).to eq "Hum101"
    end
    post_csv(
      "abstract_course_id,short_name,long_name,account_id,term_id,status",
      "C001,Math101,Mathematics,A001,T001,active"
    )
    expect(AbstractCourse.count).to eq before_count + 1
    AbstractCourse.last.tap do |c|
      expect(c.name).to eq "Mathematics"
      expect(c.short_name).to eq "Math101"
    end
    post_csv(
      "abstract_course_id,short_name,long_name,account_id,term_id,status",
      "C001,Phys101,Physics,A001,T001,active",
      { :override_sis_stickiness => "1",
        :add_sis_stickiness => "1"}
    )
    post_csv(
      "abstract_course_id,short_name,long_name,account_id,term_id,status",
      "C001,Thea101,Theater,A001,T001,active"
    )
    expect(AbstractCourse.count).to eq before_count + 1
    AbstractCourse.last.tap do |c|
      expect(c.name).to eq "Physics"
      expect(c.short_name).to eq "Phys101"
    end
  end

  it 'should allow turning off stickiness' do
    before_count = AbstractCourse.count
    post_csv(
      "term_id,name,status,start_date,end_date",
      "T001,Winter13,active,,"
    )
    post_csv(
      "account_id,parent_account_id,name,status",
      "A001,,TestAccount,active"
    )
    post_csv(
      "abstract_course_id,short_name,long_name,account_id,term_id,status",
      "C001,Hum101,Humanities,A001,T001,active"
    )
    expect(AbstractCourse.count).to eq before_count + 1
    AbstractCourse.last.tap do |c|
      expect(c.name).to eq "Humanities"
      expect(c.short_name).to eq "Hum101"
    end
    post_csv(
      "abstract_course_id,short_name,long_name,account_id,term_id,status",
      "C001,Math101,Mathematics,A001,T001,active"
    )
    expect(AbstractCourse.count).to eq before_count + 1
    AbstractCourse.last.tap do |c|
      expect(c.name).to eq "Mathematics"
      expect(c.short_name).to eq "Math101"
      c.name = "Physics"
      c.short_name = "Phys101"
      c.save!
    end
    post_csv(
      "abstract_course_id,short_name,long_name,account_id,term_id,status",
      "C001,Fren101,French,A001,T001,active"
    )
    expect(AbstractCourse.count).to eq before_count + 1
    AbstractCourse.last.tap do |c|
      expect(c.name).to eq "Physics"
      expect(c.short_name).to eq "Phys101"
    end
    post_csv(
      "abstract_course_id,short_name,long_name,account_id,term_id,status",
      "C001,Thea101,Theater,A001,T001,active",
      { :override_sis_stickiness => "1",
        :clear_sis_stickiness => "1" }
    )
    expect(AbstractCourse.count).to eq before_count + 1
    AbstractCourse.last.tap do |c|
      expect(c.name).to eq "Theater"
      expect(c.short_name).to eq "Thea101"
    end
    post_csv(
      "abstract_course_id,short_name,long_name,account_id,term_id,status",
      "C001,Fren101,French,A001,T001,active"
    )
    expect(AbstractCourse.count).to eq before_count + 1
    AbstractCourse.last.tap do |c|
      expect(c.name).to eq "French"
      expect(c.short_name).to eq "Fren101"
    end
  end

  it "should allow raw post without content-type" do
    # In the current API docs, we specify that you need to send a content-type to make raw
    # post work. However, long ago we added code to make it work even without the header,
    # so we are going to maintain that behavior.
    post "/api/v1/accounts/#{@account.id}/sis_imports.json?import_type=instructure_csv", params: "\xffab=\xffcd", headers: { "HTTP_AUTHORIZATION" => "Bearer #{access_token_for_user(@user)}" }

    batch = SisBatch.last
    expect(batch.attachment.filename).to eq "sis_import.zip"
    expect(batch.attachment.content_type).to eq "application/x-www-form-urlencoded"
    expect(batch.attachment.size).to eq 7
  end

  it "should allow raw post without charset" do
    json = api_call(:post,
          "/api/v1/accounts/#{@account.id}/sis_imports.json?import_type=instructure_csv",
          { :controller => 'sis_imports_api', :action => 'create',
            :format => 'json', :account_id => @account.id.to_s,
            :import_type => 'instructure_csv', :attachment => 'blah' },
          {},
          { 'CONTENT_TYPE' => 'text/csv' })
    batch = SisBatch.last
    expect(batch.attachment.filename).to eq "sis_import.csv"
    expect(batch.attachment.content_type).to eq "text/csv"
  end

  it "should handle raw post content-types with attributes" do
    json = api_call(:post,
          "/api/v1/accounts/#{@account.id}/sis_imports.json?import_type=instructure_csv",
          { :controller => 'sis_imports_api', :action => 'create',
            :format => 'json', :account_id => @account.id.to_s,
            :import_type => 'instructure_csv', :attachment => 'blah' },
          {},
          { 'CONTENT_TYPE' => 'text/csv; charset=utf-8' })
    batch = SisBatch.last
    expect(batch.attachment.filename).to eq "sis_import.csv"
    expect(batch.attachment.content_type).to eq "text/csv"
  end

  it "should reject non-utf-8 encodings on content-type" do
    json = raw_api_call(:post,
          "/api/v1/accounts/#{@account.id}/sis_imports.json?import_type=instructure_csv",
          { :controller => 'sis_imports_api', :action => 'create',
            :format => 'json', :account_id => @account.id.to_s,
            :import_type => 'instructure_csv' },
          {},
          { 'CONTENT_TYPE' => 'text/csv; charset=ISO-8859-1-Windows-3.0-Latin-1' })
    assert_status(400)
    expect(SisBatch.count).to eq 0
  end

  it "should list sis imports for an account" do
    batch = post_csv(
      "account_id,parent_account_id,name,status",
      "A001,,TestAccount,active"
    )

    run_jobs
    json = api_call(:get, "/api/v1/accounts/#{@account.id}/sis_imports.json",
                    { :controller => 'sis_imports_api', :action => 'index',
                      :format => 'json', :account_id => @account.id.to_s })

    json["sis_imports"].first.delete("created_at")
    json["sis_imports"].first.delete("updated_at")
    json["sis_imports"].first.delete("ended_at")
    json["sis_imports"].first.delete("started_at")
    json["sis_imports"].first.delete("user")
    json["sis_imports"].first.delete("csv_attachments")
    json["sis_imports"].first['data'].delete("downloadable_attachment_ids")

    expected_data = {"sis_imports"=>[{
                      "data" => { "import_type" => "instructure_csv",
<<<<<<< HEAD
                                  "use_parallel_imports" => true,
=======
>>>>>>> e50b47af
                                  "completed_importers" => ["account"],
                                  "running_immediately" => true,
                                  "supplied_batches" => ["account"],
                                  "counts" => { "change_sis_ids"=>0,
                                                "abstract_courses" => 0,
                                                "courses" => 0,
                                                "sections" => 0,
                                                "accounts" => 1,
                                                "enrollments" => 0,
                                                "admins" => 0,
                                                "grade_publishing_results" => 0,
                                                "users" => 0,
                                                "user_observers" => 0,
                                                "xlists" => 0,
                                                "group_categories" => 0,
                                                "groups" => 0,
                                                "group_memberships" => 0,
                                                "terms" => 0,
                                                "error_count"=>0,
                                                "warning_count"=>0 },
                                  "statistics" => {"total_state_changes"=>1,
                                                   "Account"=>{"created"=>1, "deleted"=>0},
                                                   "EnrollmentTerm"=>{"created"=>0, "deleted"=>0},
                                                   "AbstractCourse"=>{"created"=>0, "deleted"=>0},
                                                   "Course"=>{"created"=>0, "deleted"=>0},
                                                   "CourseSection"=>{"created"=>0, "deleted"=>0},
                                                   "GroupCategory"=>{"created"=>0, "deleted"=>0},
                                                   "Group"=>{"created"=>0, "deleted"=>0},
                                                   "Pseudonym"=>{"created"=>0, "deleted"=>0},
                                                   "CommunicationChannel"=>{"created"=>0, "deleted"=>0},
                                                   "Enrollment"=>{"created"=>0, "deleted"=>0},
                                                   "GroupMembership"=>{"created"=>0, "deleted"=>0},
                                                   "UserObserver"=>{"created"=>0, "deleted"=>0},
                                                   "AccountUser"=>{"created"=>0, "deleted"=>0}}},
                      "progress" => 100,
                      "id" => batch.id,
                      "workflow_state"=>"imported",
          "batch_mode" => nil,
          "batch_mode_term_id" => nil,
          "multi_term_batch_mode" => nil,
          "override_sis_stickiness" => nil,
          "add_sis_stickiness" => nil,
          "clear_sis_stickiness" => nil,
          "diffing_data_set_identifier" => nil,
          "diffed_against_import_id" => nil,
          "skip_deletes" => false,
          "diffing_drop_status" => nil,
          "change_threshold" => nil,
      }]
    }
    expect(json).to eq expected_data

    links = Api.parse_pagination_links(response.headers['Link'])
    expect(links.first[:uri].path).to eq api_v1_account_sis_imports_path
  end

  it "should return downloadable attachments if available" do
    batch = post_csv(
      "user_id,password,login_id,status,ssha_password",
      "user_1,supersecurepwdude,user_1,active,hunter2"
    )

    run_jobs
    json = api_call(:get, "/api/v1/accounts/#{@account.id}/sis_imports.json",
      { :controller => 'sis_imports_api', :action => 'index',
        :format => 'json', :account_id => @account.id.to_s })

    atts_json = json["sis_imports"].first["csv_attachments"]
    expect(atts_json.count).to eq 1
    expect(atts_json.first["id"]).to eq batch.downloadable_attachments.last.id
    expect(atts_json.first["url"]).to be_present
  end

  it "should filter sis imports by date if requested" do
    batch = @account.sis_batches.create
    json = api_call(:get, "/api/v1/accounts/#{@account.id}/sis_imports.json",
                    { :controller => 'sis_imports_api', :action => 'index',
                      :format => 'json', :account_id => @account.id.to_s, :created_since => 1.day.from_now.iso8601 })

    expect(json["sis_imports"].count).to eq 0

    json = api_call(:get, "/api/v1/accounts/#{@account.id}/sis_imports.json",
                    { :controller => 'sis_imports_api', :action => 'index',
                      :format => 'json', :account_id => @account.id.to_s, :created_since => 1.day.ago.iso8601 })

    expect(json["sis_imports"].count).to eq 1
  end

  it "should not fail when options are nil" do
    batch = @account.sis_batches.create
    expect(batch.options).to be_nil
    json = api_call(:get, "/api/v1/accounts/#{@account.id}/sis_imports.json",
                    { :controller => 'sis_imports_api', :action => 'index',
                      :format => 'json', :account_id => @account.id.to_s })
    assert_status(200)
  end

  it "should error on non-root account" do
    subaccount = @account.sub_accounts.create!
    json = api_call(:get, "/api/v1/accounts/#{subaccount.id}/sis_imports.json",
                    { :controller => 'sis_imports_api', :action => 'index',
                      :format => 'json', :account_id => subaccount.id.to_s },
                    {},
                    {},
                    expected_status: 400)
    expect(json['errors'].first).to eq "SIS imports can only be executed on root accounts"
  end

  it "should error on non-enabled root account" do
    @account.allow_sis_import = false
    @account.save
    json = api_call(:get, "/api/v1/accounts/#{@account.id}/sis_imports.json",
                    { :controller => 'sis_imports_api', :action => 'index',
                      :format => 'json', :account_id => @account.id.to_s },
                    {},
                    {},
                    expected_status: 403)
    expect(json['errors'].first).to eq "SIS imports are not enabled for this account"
  end

  it "should error on user with no sis permissions" do
    account_admin_user_with_role_changes(account: @account, role_changes: {manage_sis: true, import_sis: false})
    api_call(:post,
             "/api/v1/accounts/#{@account.id}/sis_imports.json",
             {controller: 'sis_imports_api', action: 'create',
              format: 'json', account_id: @account.id.to_s},
             {import_type: 'instructure_csv',
              attachment: fixture_file_upload("files/sis/test_user_1.csv", 'text/csv')},
             {},
             expected_status: 401)
  end

  it "should work with import permissions" do
    account_admin_user_with_role_changes(user: @user, role_changes: {manage_sis: false, import_sis: true})
    api_call(:post,
             "/api/v1/accounts/#{@account.id}/sis_imports.json",
             {controller: 'sis_imports_api', action: 'create',
              format: 'json', account_id: @account.id.to_s},
             {import_type: 'instructure_csv',
              attachment: fixture_file_upload("files/sis/test_user_1.csv", 'text/csv')},
             {},
             expected_status: 200)
  end

  it "should include the errors_attachment when there are errors" do
    batch = @account.sis_batches.create!
    3.times do |i|
      batch.sis_batch_errors.create(root_account: @account, file: 'users.csv', message: "some error #{i}", row: i)
    end
    batch.finish(false)

    json = api_call(:get, "/api/v1/accounts/#{@account.id}/sis_imports/#{batch.id}.json",
                    { controller: 'sis_imports_api', action: 'show', format: 'json',
                      account_id: @account.id.to_s, id: batch.id.to_s })
    expect(json.key?('errors_attachment')).to be_truthy
    expect(json['errors_attachment']['id']).to eq batch.errors_attachment.id
  end
end<|MERGE_RESOLUTION|>--- conflicted
+++ resolved
@@ -145,10 +145,6 @@
     json["data"].delete("downloadable_attachment_ids")
     expected_data = {
           "data" => { "import_type" => "instructure_csv",
-<<<<<<< HEAD
-                      "use_parallel_imports" => true,
-=======
->>>>>>> e50b47af
                       "completed_importers" => ["user"],
                       "running_immediately" => true,
                       "supplied_batches" => ["user"],
@@ -696,10 +692,6 @@
 
     expected_data = {"sis_imports"=>[{
                       "data" => { "import_type" => "instructure_csv",
-<<<<<<< HEAD
-                                  "use_parallel_imports" => true,
-=======
->>>>>>> e50b47af
                                   "completed_importers" => ["account"],
                                   "running_immediately" => true,
                                   "supplied_batches" => ["account"],
