--- conflicted
+++ resolved
@@ -2934,11 +2934,7 @@
           'topic_children' => [],
           'locked' => false,
           'can_lock' => true,
-<<<<<<< HEAD
-          'can_unlock' => true,
-=======
           'comments_disabled' => false,
->>>>>>> 0c929ac5
           'locked_for_user' => false,
           'root_topic_id' => @topic.root_topic_id,
           'podcast_url' => nil,
