#
# Copyright (C) 2011 - 2016 Instructure, Inc.
#
# This file is part of Canvas.
#
# Canvas is free software: you can redistribute it and/or modify it under
# the terms of the GNU Affero General Public License as published by the Free
# Software Foundation, version 3 of the License.
#
# Canvas is distributed in the hope that it will be useful, but WITHOUT ANY
# WARRANTY; without even the implied warranty of MERCHANTABILITY or FITNESS FOR
# A PARTICULAR PURPOSE. See the GNU Affero General Public License for more
# details.
#
# You should have received a copy of the GNU Affero General Public License along
# with this program. If not, see <http://www.gnu.org/licenses/>.
#

require_relative '../api_spec_helper'
require_relative '../locked_spec'
require_relative '../../sharding_spec_helper'
require_relative '../../lti_spec_helper'
require_relative '../../lti2_spec_helper'

describe AssignmentsApiController, type: :request do
  include Api
  include Api::V1::Assignment
  include Api::V1::Submission
  include LtiSpecHelper

  context 'locked api item' do
    include_examples 'a locked api item'

    let(:item_type) { 'assignment' }

    let_once(:locked_item) do
      @course.assignments.create!(:title => 'Locked Assignment')
    end

    def api_get_json
      api_get_assignment_in_course(locked_item, @course)
    end
  end

  def create_submitted_assignment_with_user(user=@user)
    now = Time.zone.now
    assignment = @course.assignments.create!(
      :title => "dawg you gotta submit this",
      :submission_types => "online_url")
    submission = bare_submission_model assignment,
                                       user,
                                       score: '99',
                                       grade: '99',
                                       grader: @teacher,
                                       submitted_at: now,
                                       grade_matches_current_submission: true
    return assignment,submission
  end

  def create_override_for_assignment(assignment=@assignment)
      override = @assignment.assignment_overrides.build
      override.title = "I am overridden and being returned in the API!"
      override.set = @section
      override.set_type = 'CourseSection'
      override.due_at = Time.zone.now + 2.days
      override.unlock_at = Time.zone.now + 1.days
      override.lock_at = Time.zone.now + 3.days
      override.due_at_overridden = true
      override.lock_at_overridden = true
      override.unlock_at_overridden = true
      override.save!
      override
  end

  describe "GET /courses/:course_id/assignments (#index)" do
    before :once do
      course_with_teacher(:active_all => true)
    end

    it "returns unauthorized for users who cannot :read the course" do
      # unpublished course with invited student
      course_with_student
      expect(@course.grants_right?(@student, :read)).to be_falsey

      api_call(:get,
        "/api/v1/courses/#{@course.id}/assignments",
        {
          :controller => 'assignments_api',
          :action => 'index',
          :format => 'json',
          :course_id => @course.id.to_s
        },
        {},
        {},
        {:expected_status => 401}
      )
    end

    it "includes in_closed_grading_period in returned json" do
      @course.assignments.create!(title: "Example Assignment")
      json = api_get_assignments_index_from_course(@course)
      expect(json.first).to have_key('in_closed_grading_period')
    end

    it "includes due_date_required in returned json" do
      @course.assignments.create!(title: "Example Assignment")
      json = api_get_assignments_index_from_course(@course)
      expect(json.first).to have_key('due_date_required')
    end

    it "includes name_length_required in returned json with default value" do
      @course.assignments.create!(title: "Example Assignment")
      json = api_get_assignments_index_from_course(@course)
      expect(json.first['max_name_length']).to eq(255)
    end

    it "includes name_length_required in returned json with custom value" do
      a = @course.account
      a.settings[:sis_syncing] = {value: true}
      a.settings[:sis_assignment_name_length] = {value: true}
      a.enable_feature!(:new_sis_integrations)
      a.settings[:sis_assignment_name_length_input] = {value: 20}
      a.save!
      @course.assignments.create!(title: "Example Assignment", post_to_sis: true)
      json = api_get_assignments_index_from_course(@course)
      expect(json.first['max_name_length']).to eq(20)
    end

    it 'returns all assignments using paging' do
      group1 = @course.assignment_groups.create!(:name => 'group1')
      41.times do
        @course.assignments.create!(:title => 'assignment1',
          :assignment_group => group1).
          update_attribute(:position, 0)
      end
      assignment_ids = []
      page = 1
      loop do
        json = api_call(:get,
                        "/api/v1/courses/#{@course.id}/assignments.json?per_page=10&page=#{page}",
                        {
                            :controller => 'assignments_api',
                            :action => 'index',
                            :format => 'json',
                            :course_id => @course.id.to_s,
                            :per_page => '10',
                            :page => page.to_s
                        })
        assignment_ids.concat(json.map { |a| a['id'] })
        break if json.empty?
        page +=1
      end
      expect(assignment_ids.count).to eq(41)
      expect(assignment_ids.uniq.count).to eq(41)
    end

    it "sorts the returned list of assignments" do
      # the API returns the assignments sorted by
      # [assignment_groups.position, assignments.position]
      group1 = @course.assignment_groups.create!(:name => 'group1')
      group1.update_attribute(:position, 10)
      group2 = @course.assignment_groups.create!(:name => 'group2')
      group2.update_attribute(:position, 7)
      group3 = @course.assignment_groups.create!(:name => 'group3')
      group3.update_attribute(:position, 12)
      @course.assignments.create!(:title => 'assignment1',
                                  :assignment_group => group2).
                                  update_attribute(:position, 2)
      @course.assignments.create!(:title => 'assignment2',
                                  :assignment_group => group2).
                                  update_attribute(:position, 1)
      @course.assignments.create!(:title => 'assignment3',
                                  :assignment_group => group1).
                                  update_attribute(:position, 1)
      @course.assignments.create!(:title => 'assignment4',
                                  :assignment_group => group3).
                                  update_attribute(:position, 3)
      @course.assignments.create!(:title => 'assignment5',
                                  :assignment_group => group1).
                                  update_attribute(:position, 2)
      @course.assignments.create!(:title => 'assignment6',
                                  :assignment_group => group2).
                                  update_attribute(:position, 3)
      @course.assignments.create!(:title => 'assignment7',
                                  :assignment_group => group3).
                                  update_attribute(:position, 2)
      @course.assignments.create!(:title => 'assignment8',
                                  :assignment_group => group3).
                                  update_attribute(:position, 1)
      json = api_get_assignments_index_from_course(@course)
      order = json.map { |a| a['name'] }
      expect(order).to eq %w(assignment2
                          assignment1
                          assignment6
                          assignment3
                          assignment5
                          assignment8
                          assignment7
                          assignment4)
    end

    it "sorts the returned list of assignments by name" do
      # the API returns the assignments sorted by
      # [assignment_groups.position, assignments.position]
      group1 = @course.assignment_groups.create!(:name => 'group1')
      group1.update_attribute(:position, 10)
      group2 = @course.assignment_groups.create!(:name => 'group2')
      group2.update_attribute(:position, 7)
      group3 = @course.assignment_groups.create!(:name => 'group3')
      group3.update_attribute(:position, 12)
      @course.assignments.create!(:title => 'assignment1',
                                  :assignment_group => group2).
        update_attribute(:position, 2)
      @course.assignments.create!(:title => 'assignment2',
                                  :assignment_group => group2).
        update_attribute(:position, 1)
      @course.assignments.create!(:title => 'assignment3',
                                  :assignment_group => group1).
        update_attribute(:position, 1)
      @course.assignments.create!(:title => 'assignment4',
                                  :assignment_group => group3).
        update_attribute(:position, 3)
      @course.assignments.create!(:title => 'assignment5',
                                  :assignment_group => group1).
        update_attribute(:position, 2)
      @course.assignments.create!(:title => 'assignment6',
                                  :assignment_group => group2).
        update_attribute(:position, 3)
      @course.assignments.create!(:title => 'assignment7',
                                  :assignment_group => group3).
        update_attribute(:position, 2)
      @course.assignments.create!(:title => 'assignment8',
                                  :assignment_group => group3).
        update_attribute(:position, 1)
      json = api_call(:get,
                      "/api/v1/courses/#{@course.id}/assignments.json?order_by=name",
                      {
                        controller: 'assignments_api',
                        action: 'index',
                        format: 'json',
                        course_id: @course.id.to_s,
                        order_by: 'name'
                      })
      order = json.map { |a| a['name'] }
      expect(order).to eq %w(assignment1
                          assignment2
                          assignment3
                          assignment4
                          assignment5
                          assignment6
                          assignment7
                          assignment8)
    end

    it "should search for assignments by title" do
      2.times {|i| @course.assignments.create!(:title => "First_#{i}") }
      ids = @course.assignments.map(&:id)
      2.times {|i| @course.assignments.create!(:title => "second_#{i}") }

      json = api_call(:get,
                      "/api/v1/courses/#{@course.id}/assignments.json?search_term=fir",
                      {
                          :controller => 'assignments_api',
                          :action => 'index',
                          :format => 'json',
                          :course_id => @course.id.to_s,
                          :search_term => 'fir'
                      })
      expect(json.map{|h| h['id']}.sort).to eq ids.sort
    end

    it "should allow filtering based on assignment_ids[] parameter" do
      13.times { |i| @course.assignments.create!(title: "a_#{i}") }
      all_ids = @course.assignments.pluck(:id).map(&:to_s)
      some_ids = all_ids.slice(1, 4)
      query_string = some_ids.map { |id| "assignment_ids[]=#{id}" }.join('&')

      json = api_call(:get,
                      "/api/v1/courses/#{@course.id}/assignments.json?#{query_string}",
                      {
                          :controller => 'assignments_api',
                          :action => 'index',
                          :format => 'json',
                          :course_id => @course.id.to_s,
                          :assignment_ids => some_ids
                      })

      expect(json.length).to eq 4
      expect(json.map{|h| h['id']}.map(&:to_s).sort).to eq some_ids.sort
    end

    it "should fail if given an assignment_id that does not exist" do
      good_assignment = @course.assignments.create!(title: "assignment")
      bad_assignment = @course.assignments.create!(title: "assignment")
      bad_assignment.destroy!
      bad_id = bad_assignment.id
      json = api_call(:get,
                      "/api/v1/courses/#{@course.id}/assignments.json?assignment_ids[]=#{good_assignment.id}&assignment_ids[]=#{bad_id}",
                      {
                        :controller => 'assignments_api',
                        :action => 'index',
                        :format => 'json',
                        :course_id => @course.id.to_s,
                        :assignment_ids => [ good_assignment.id.to_s, bad_id.to_s ]
                      }, {}, {}, {
                        expected_status: 400
                      })
    end

    it "should fail when given an assignment_id without permissions" do
      student_in_course
      bad_assignment = @course.assignments.create!(title: "assignment") # not published
      bad_assignment.workflow_state = :unpublished
      bad_assignment.save!
      json = api_call_as_user(@student, :get,
                      "/api/v1/courses/#{@course.id}/assignments.json?assignment_ids[]=#{bad_assignment.id}",
                      {
                        :controller => 'assignments_api',
                        :action => 'index',
                        :format => 'json',
                        :course_id => @course.id.to_s,
                        :assignment_ids => [ bad_assignment.id.to_s ]
                      }, {}, {}, {
                        expected_status: 400
                      })
    end

    it "should fail if given too many assignment_ids" do
      all_ids = (1...(Api.max_per_page + 10)).map(&:to_s)
      query_string = all_ids.map { |id| "assignment_ids[]=#{id}" }.join('&')
      json = api_call(:get,
                      "/api/v1/courses/#{@course.id}/assignments.json?#{query_string}",
                      {
                          :controller => 'assignments_api',
                          :action => 'index',
                          :format => 'json',
                          :course_id => @course.id.to_s,
                          :assignment_ids => all_ids
                      }, {}, {}, {
                        expected_status: 400
                      })
    end

    it "should return the assignments list with API-formatted Rubric data" do
      # the API changes the structure of the data quite a bit, to hide
      # implementation details and ease API use.
      @group = @course.assignment_groups.create!({:name => "some group"})
      @assignment = @course.assignments.create!(:title => "some assignment",
                                                :assignment_group => @group,
                                                :points_possible => 12)
      @assignment.update_attribute(:submission_types,
                 "online_upload,online_text_entry,online_url,media_recording")
      @rubric = rubric_model(:user => @user,
                             :context => @course,
                             :data => larger_rubric_data,
                             :title => 'some rubric',
                             :points_possible => 12,
                              :free_form_criterion_comments => true)

      @rubric.data.push(
        {
          id: 'crit3', description: "Criterion With Range",
          long_description: "Long Criterion With Range",
          points: 5, criterion_use_range: true, ratings:
            [{id: 'rat1',
              description: "Full Marks",
              long_description: "Student did a great job.",
              points: 5.0}]
        }
      )

      @assignment.build_rubric_association(:rubric => @rubric,
                                           :purpose => 'grading',
                                           :use_for_grading => true,
                                           :context => @course)
      @assignment.rubric_association.save!
      json = api_get_assignments_index_from_course(@course)
      expect(json.first['rubric_settings']).to eq({
        'id' => @rubric.id,
        'title' => 'some rubric',
        'points_possible' => 12,
        'free_form_criterion_comments' => true
      })
      expect(json.first['rubric']).to eq [
        {
          'id' => 'crit1',
          'points' => 10,
          'description' => 'Crit1',
          'criterion_use_range' => false,
          'ratings' => [
            {'id' => 'rat1', 'points' => 10, 'description' => 'A', 'long_description' => ''},
            {'id' => 'rat2', 'points' => 7, 'description' => 'B', 'long_description' => ''},
            {'id' => 'rat3', 'points' => 0, 'description' => 'F', 'long_description' => ''}
          ]
        },
        {
          'id' => 'crit2',
          'points' => 2,
          'description' => 'Crit2',
          'criterion_use_range' => false,
          'ratings' => [
            {'id' => 'rat1', 'points' => 2, 'description' => 'Pass', 'long_description' => ''},
            {'id' => 'rat2', 'points' => 0, 'description' => 'Fail', 'long_description' => ''},
          ]
        },
        {
          'id' => 'crit3',
          'points' => 5,
          'description' => 'Criterion With Range',
          'long_description' => 'Long Criterion With Range',
          'criterion_use_range' => true,
          'ratings' => [
            {'id' => 'rat1', 'points' => 5, 'description' => 'Full Marks',
             'long_description' => 'Student did a great job.'}
          ]
        }
      ]
    end

    it "should return learning outcome info with rubric criterions if available" do
      @group = @course.assignment_groups.create!({:name => "some group"})
      @assignment = @course.assignments.create!(:title => "some assignment",
                                                :assignment_group => @group,
                                                :points_possible => 12)
      @assignment.update_attribute(:submission_types,
                                   "online_upload,online_text_entry,online_url,media_recording")

      criterion = valid_rubric_attributes[:data].first
      @outcome = @course.created_learning_outcomes.build(
          :title => "My Outcome",
          :description => "Description of my outcome",
          :vendor_guid => "vendorguid9000"
      )
      @outcome.rubric_criterion = criterion
      @outcome.save!

      rubric_data = [criterion.merge({:learning_outcome_id => @outcome.id})]

      @rubric = rubric_model(:user => @user,
                             :context => @course,
                             :data => rubric_data,
                             :points_possible => 12,
                             :free_form_criterion_comments => true)

      @assignment.build_rubric_association(:rubric => @rubric,
                                           :purpose => 'grading',
                                           :use_for_grading => true,
                                           :context => @course)
      @assignment.rubric_association.save!
      json = api_get_assignments_index_from_course(@course)

      expect(json.first['rubric'].first["outcome_id"]).to eq @outcome.id
      expect(json.first['rubric'].first["vendor_guid"]).to eq "vendorguid9000"
    end

    it "should exclude deleted assignments in the list return" do
      @context = @course
      @assignment = factory_with_protected_attributes(
        @course.assignments,
        {
          :title => 'assignment1',
          :submission_types => 'discussion_topic',
          :discussion_topic => discussion_topic_model
        })
      @assignment.reload
      @assignment.destroy
      json = api_get_assignments_index_from_course(@course)
      expect(json.size).to eq 0
    end

    describe "assignment bucketing" do
      before :once do
        course_with_student(:active_all => true)
        @student1 = @user
        @section = @course.course_sections.create!(name: "test section")
        student_in_section(@section, user: @student1)

        @student2 = create_users(1, return_type: :record).first
        @course.enroll_student(@student2, :enrollment_state => 'active')
        @section2 = @course.course_sections.create!(name: "second test section")
        student_in_section(@section2, user: @student2)

        # names based on student 1's due dates
        @past_assignment = @course.assignments.create!(title: "past", only_visible_to_overrides: true, due_at: (Time.now - 10.days))
        create_section_override_for_assignment(@past_assignment, {course_section: @section, due_at: (Time.now - 10.days)})

        @overdue_assignment = @course.assignments.create!(title: "overdue", only_visible_to_overrides: true, submission_types: "online")
        create_section_override_for_assignment(@overdue_assignment, {course_section: @section, due_at: (Time.now - 10.days)})

        @far_future_assignment = @course.assignments.create!(title: "far future", only_visible_to_overrides: true)
        create_section_override_for_assignment(@far_future_assignment, {course_section: @section, due_at: (Time.now + 30.days)})

        @upcoming_assignment = @course.assignments.create!(title: "upcoming", only_visible_to_overrides: true)
        create_section_override_for_assignment(@upcoming_assignment, {course_section: @section, due_at: (Time.now + 1.days)})

        @undated_assignment = @course.assignments.create!(title: "undated", only_visible_to_overrides: true)
        override = create_section_override_for_assignment(@undated_assignment, {course_section: @section, due_at: nil})
        override.due_at = nil
        override.save

        # student2 overrides
        create_section_override_for_assignment(@past_assignment, {course_section: @section2, due_at: (Time.now - 10.days)})
        create_section_override_for_assignment(@far_future_assignment, {course_section: @section2, due_at: (Time.now - 10.days)})
      end

      before :each do
        user_session(@student1)
      end

      it "returns an error with an invalid bucket" do
        raw_api_call(:get, "/api/v1/courses/#{@course.id}/assignments.json",
          { :controller => 'assignments_api',
            :action => 'index',
            :format => 'json',
            :course_id => @course.id.to_s,
            :bucket => "invalid bucket name"
          }
        )

        expect(response).not_to be_success
        json = JSON.parse response.body
        expect(json["errors"]["bucket"].first["message"]).to eq "bucket name must be one of the following: past, overdue, undated, ungraded, unsubmitted, upcoming, future"
      end

      def assignment_index_bucketed_api_call(bucket)
        api_call(:get, "/api/v1/courses/#{@course.id}/assignments.json",
          { :controller => 'assignments_api',
            :action => 'index',
            :format => 'json',
            :course_id => @course.id.to_s,
            :bucket => bucket
          }
        )
      end

      def assert_call_gets_assignments(bucket, assignments)
        assignments_json = assignment_index_bucketed_api_call(bucket)
        expect(assignments_json.map{|a| a["id"]}.sort).to eq assignments.map(&:id).sort
        if assignments_json.any?
          expect(assignments_json.first["bucket"]).to eq bucket
        end
      end

      def assert_calls_get_assignments(expectations)
        expectations.each do |bucket, assignments|
          assert_call_gets_assignments(bucket.to_s, assignments)
        end
      end

      context "as a student" do
        it "should bucket assignments properly" do
          assert_calls_get_assignments(
            future: [@upcoming_assignment, @far_future_assignment, @undated_assignment],
            upcoming: [@upcoming_assignment],
            past: [@past_assignment, @overdue_assignment],
            undated: [@undated_assignment],
            overdue: [@overdue_assignment]
          )
        end

        it "should apply overrides properly to different students" do
          # as student1
          assert_call_gets_assignments("past", [@past_assignment, @overdue_assignment])

          user_session(@student2)
          @user = @student2

          assert_call_gets_assignments("past", [@past_assignment, @far_future_assignment])
        end
      end

      context "as a teacher" do
        it "should use default assignment dates" do
          teacher = @course.teachers.first
          user_session(teacher)
          @user = teacher

          assert_calls_get_assignments(
            past: [@past_assignment],
            undated: [@upcoming_assignment, @undated_assignment, @overdue_assignment, @far_future_assignment]
          )
        end
      end

      context "as an observer" do
        before :once do
          @observer = User.create
          @user = @observer
        end

        before :each do
          user_session(@observer)
        end

        it "should get the same results as a student when only observing one student" do
          @observer_enrollment = @course.enroll_user(@observer, 'ObserverEnrollment', :section => @section2, :enrollment_state => 'active')
          @observer_enrollment.update_attribute(:associated_user_id, @student1.id)

          assert_calls_get_assignments(
            future: [@upcoming_assignment, @far_future_assignment, @undated_assignment],
            upcoming: [@upcoming_assignment],
            past: [@past_assignment, @overdue_assignment],
            undated: [@undated_assignment],
            overdue: [@overdue_assignment]
          )
        end

        it "should treat multi-student observers like course observers" do
          @observer_enrollment = @course.enroll_user(@observer, 'ObserverEnrollment', :section => @section, :enrollment_state => 'active', :allow_multiple_enrollments => true)
          @observer_enrollment.update_attribute(:associated_user_id, @student1.id)
          @observer_enrollment = @course.enroll_user(@observer, 'ObserverEnrollment', :section => @section, :enrollment_state => 'active', :allow_multiple_enrollments => true)
          @observer_enrollment.update_attribute(:associated_user_id, @student2.id)

          assert_calls_get_assignments(
            future: [@upcoming_assignment, @far_future_assignment, @undated_assignment],
            upcoming: [@upcoming_assignment],
            past: [@past_assignment, @overdue_assignment],
            undated: [@undated_assignment],
            overdue: []
          )
        end

        it "should use sections dates when observing a whole course" do
          @observer_enrollment = @course.enroll_user(@observer, 'ObserverEnrollment', :section => @section, :enrollment_state => 'active')

          assert_calls_get_assignments(
            future: [@upcoming_assignment, @far_future_assignment, @undated_assignment],
            upcoming: [@upcoming_assignment],
            past: [@past_assignment, @overdue_assignment],
            undated: [@undated_assignment],
            overdue: []
          )
        end
      end
    end

    describe "enable draft" do
      before :once do
        course_with_teacher(:active_all => true)
        @assignment = @course.assignments.create :name => 'some assignment'
        @assignment.workflow_state = 'unpublished'
        @assignment.save!
      end

      it "should include published flag for accounts that do have enabled_draft" do
        @json = api_get_assignment_in_course(@assignment, @course)

        expect(@json.has_key?('published')).to be_truthy
        expect(@json['published']).to be_falsey
      end

      it "includes in_closed_grading_period in returned json" do
        @course.assignments.create!(title: "Example Assignment")
        json = api_get_assignment_in_course(@assignment, @course)
        expect(json).to have_key('in_closed_grading_period')
      end
    end

<<<<<<< HEAD
=======
    describe "updating an assignment with locked ranges" do
      before :once do
        course_with_teacher(:active_all => true)
      end

      it 'should not allow updating due date to invalid lock range' do
        json = api_create_assignment_in_course(@course, {name: 'aaron assignment'})
        @assignment = Assignment.find(json['id'])
        @assignment.unlock_at = 1.week.ago
        @assignment.lock_at = 3.days.ago
        @assignment.save!

        api_call(:put, "/api/v1/courses/#{@course.id}/assignments/#{@assignment.id}",
                 {controller: 'assignments_api', action: 'update', format: 'json',
                  course_id: @course.id.to_s, id: @assignment.to_param},
                 {assignment: {due_at: 2.days.ago.iso8601}}, {}, {expected_status: 400})
      end

      it 'should allow updating due date to invalid lock range if lock range is also updated' do
        json = api_create_assignment_in_course(@course, {name: 'aaron assignment'})
        @assignment = Assignment.find(json['id'])
        @assignment.unlock_at = 1.week.ago
        @assignment.lock_at = 3.days.ago
        @assignment.save!

        api_call(:put, "/api/v1/courses/#{@course.id}/assignments/#{@assignment.id}",
                 {controller: 'assignments_api', action: 'update', format: 'json',
                  course_id: @course.id.to_s, id: @assignment.to_param},
                 {assignment: {unlock_at: 4.days.ago.iso8601, lock_at: 1.day.ago.iso8601,
                               due_at: 2.days.ago.iso8601}}, {}, {expected_status: 200})
      end

      it "should allow assignment update due_date within locked range" do
        json = api_create_assignment_in_course(@course, {name: 'aaron assignment'})
        @assignment = Assignment.find(json['id'])
        @assignment.unlock_at = Time.zone.parse("2011-01-02T00:00:00Z")
        @assignment.lock_at = Time.zone.parse("2011-01-10T00:00:00Z")
        @assignment.save!

        api_call(:put, "/api/v1/courses/#{@course.id}/assignments/#{@assignment.id}",
                 {controller: 'assignments_api', action: 'update', format: 'json',
                  course_id: @course.id.to_s, id: @assignment.to_param},
                 {assignment: {due_at: "2011-01-05T00:00:00Z"}}, {},
                 {expected_status: 200})
      end

      it "should not allow assignment update due_date before locked range" do
        json = api_create_assignment_in_course(@course, {'name' => 'my assignment'})
        @assignment = Assignment.find(json['id'])
        @assignment.unlock_at = Time.zone.parse("2011-01-02T00:00:00Z")
        @assignment.lock_at = Time.zone.parse("2011-01-10T00:00:00Z")
        @assignment.save!

        api_call(:put, "/api/v1/courses/#{@course.id}/assignments/#{@assignment.id}",
                 {controller: 'assignments_api', action: 'update', format: 'json',
                  course_id: @course.id.to_s, id: @assignment.to_param},
                 {assignment: {due_at: "2011-01-01T00:00:00Z"}}, {},
                 {expected_status: 400})
      end

      it "should allow assignment update due_date with no locked ranges" do
        json = api_create_assignment_in_course(@course, {'name' => 'blerp assignment'})
        @assignment = Assignment.find(json['id'])

        api_call(:put, "/api/v1/courses/#{@course.id}/assignments/#{@assignment.id}",
                 {controller: 'assignments_api', action: 'update', format: 'json',
                  course_id: @course.id.to_s, id: @assignment.to_param},
                 {assignment: {due_at: "2011-01-01T00:00:00Z"}}, {},
                 {expected_status: 200})
      end

      it "should not allow assignment update due_date after locked range" do
        json = api_create_assignment_in_course(@course, {'name' => 'wow assignment'})
        @assignment = Assignment.find(json['id'])
        @assignment.unlock_at = Time.zone.parse("2011-01-02T00:00:00Z")
        @assignment.lock_at = Time.zone.parse("2011-01-10T00:00:00Z")
        @assignment.save!

        api_call(:put, "/api/v1/courses/#{@course.id}/assignments/#{@assignment.id}",
                 {controller: 'assignments_api', action: 'update', format: 'json',
                  course_id: @course.id.to_s, id: @assignment.to_param},
                 {assignment: {due_at: "2012-01-01T00:00:00Z"}}, {},
                 {expected_status: 400})
      end

      it "should allow assignment update due_date on locked range" do
        json = api_create_assignment_in_course(@course, {'name' => 'cool assignment'})
        @assignment = Assignment.find(json['id'])
        @assignment.unlock_at = Time.zone.parse("2011-01-01T00:00:00Z")
        @assignment.lock_at = Time.zone.parse("2011-01-10T00:00:00Z")
        @assignment.save!

        api_call(:put, "/api/v1/courses/#{@course.id}/assignments/#{@assignment.id}",
                 {controller: 'assignments_api', action: 'update', format: 'json',
                  course_id: @course.id.to_s, id: @assignment.to_param},
                 {assignment: {due_at: "2011-01-01T00:00:00Z"}}, {},
                 {expected_status: 200})
      end
    end

>>>>>>> 4393580c
    describe "differentiated assignments" do
      def setup_DA
        @course_section = @course.course_sections.create
        @student1, @student2, @student3 = create_users(3, return_type: :record)
        @assignment = @course.assignments.create!(title: "title", only_visible_to_overrides: true)
        @course.enroll_student(@student2, :enrollment_state => 'active')
        @section = @course.course_sections.create!(name: "test section")
        @section2 = @course.course_sections.create!(name: "second test section")
        student_in_section(@section, user: @student1)
        create_section_override_for_assignment(@assignment, {course_section: @section})
        @assignment2 = @course.assignments.create!(title: "title2", only_visible_to_overrides: true)
        create_section_override_for_assignment(@assignment2, {course_section: @section2})
        @course.reload
      end

      before :once do
        course_with_teacher(active_all: true)
        @assignment = @course.assignments.create(name: 'differentiated assignment')
        section = @course.course_sections.create!(name: "second test section")
        create_section_override_for_assignment(@assignment, {course_section: section})
        assignment_override_model(assignment: @assignment, set_type: 'Noop', title: 'Just a Tag')
      end

      before :each do
        user_session(@teacher)
      end

      it "should include overrides if overrides flag is included in the params" do
        allow(ConditionalRelease::Service).to receive(:enabled_in_context?).and_return(true)
        assignments_json = api_call(:get, "/api/v1/courses/#{@course.id}/assignments",
          {
            controller: 'assignments_api',
            action: 'index',
            format: 'json',
            course_id: @course.id.to_s,
          },
            include: ['overrides']
          )
        expect(assignments_json[0].keys).to include("overrides")
        expect(assignments_json[0]["overrides"].length).to eq 2
      end

      it "should include the only_visible_to_overrides flag if differentiated assignments is on" do
        @json = api_get_assignment_in_course(@assignment, @course)
        expect(@json.has_key?('only_visible_to_overrides')).to be_truthy
        expect(@json['only_visible_to_overrides']).to be_falsey
      end

      it "should include visibility data if included" do
        json =  api_call(:get,
            "/api/v1/courses/#{@course.id}/assignments.json",
            {
              :controller => 'assignments_api', :action => 'index',
              :format => 'json', :course_id => @course.id.to_s
            },
            :include => ['assignment_visibility']
          )
        json.each do |a|
          expect(a.has_key?("assignment_visibility")).to eq true
        end
      end

      it "should show all assignments" do
        setup_DA
        count = @course.assignments.reload.length
        json = api_get_assignments_index_from_course(@course)
        expect(json.length).to eq count
      end

      context "as a student" do
        before :once do
          course_factory(active_all: true)
          setup_DA
        end

        it "should show visible assignments" do
          user_session @student1
          @user = @student1
          json = api_get_assignments_index_from_course(@course)
          expect(json.length).to eq 1
          expect(json.first["id"]).to eq @assignment.id
        end

        it "should not show non-visible assignments" do
          user_session @student2
          @user = @student2
          json = api_get_assignments_index_from_course(@course)
          expect(json).to eq []
        end
      end

      context "as an observer" do
        before :once do
          course_factory(active_all: true)
          setup_DA
          @observer = User.create
          @observer_enrollment = @course.enroll_user(@observer, 'ObserverEnrollment', :section => @course.course_sections.first, :enrollment_state => 'active', :allow_multiple_enrollments => true)
        end

        it "should show assignments visible to observed student" do
          @observer_enrollment.update_attribute(:associated_user_id, @student1.id)
          user_session @observer
          @user = @student1
          json = api_get_assignments_index_from_course(@course)
          expect(json.length).to eq 1
          expect(json.first["id"]).to eq @assignment.id
        end

        it "should not show assignments not visible to observed student" do
          @observer_enrollment.update_attribute(:associated_user_id, @student2.id)
          user_session @observer
          @user = @student2
          json = api_get_assignments_index_from_course(@course)
          expect(json).to eq []
        end

        it "should show assignments visible to any of the observed students" do
          @observer_enrollment.update_attribute(:associated_user_id, @student2.id)
          @course.enroll_user(@observer, "ObserverEnrollment", {:allow_multiple_enrollments => true, :associated_user_id => @student1.id})
          user_session @observer
          @user = @student1
          json = api_get_assignments_index_from_course(@course)
          expect(json.length).to eq 1
          expect(json.first["id"]).to eq @assignment.id
        end
      end
    end

    it "includes submission info with include flag" do
      course_with_student_logged_in(:active_all => true)
      assignment,submission = create_submitted_assignment_with_user(@user)
      json = api_call(:get,
            "/api/v1/courses/#{@course.id}/assignments.json",
            {
              :controller => 'assignments_api',
              :action => 'index',
              :format => 'json',
              :course_id => @course.id.to_s
            },
            :include => ['submission']
             )
      assign = json.first
      expect(assign['submission']).to eq(
        json_parse(
          controller.submission_json(submission, assignment, @user, session, { include: ['submission'] }).to_json
        )
      )
    end

    it "includes all_dates with include flag" do
      course_with_student_logged_in(:active_all => true)
      @course.assignments.create!(:title => "all_date_test", :submission_types => "online_url")
      json = api_call(:get,
            "/api/v1/courses/#{@course.id}/assignments.json",
            {
              :controller => 'assignments_api',
              :action => 'index',
              :format => 'json',
              :course_id => @course.id.to_s
            },
            :include => ['all_dates']
             )
      assign = json.first
      expect(assign['all_dates']).not_to be_nil
    end

    it "doesn't include all_dates if there are too many" do
      course_with_teacher_logged_in(:active_all => true)
      s1 = student_in_course(:course => @course, :active_all => true).user
      s2 = student_in_course(:course => @course, :active_all => true).user

      a = @course.assignments.create!(:title => "all_date_test", :submission_types => "online_url", :only_visible_to_overrides => true)
      o1 = assignment_override_model(:assignment => a)
      os1 = o1.assignment_override_students.create!(:user => s1)

      Setting.set('assignment_all_dates_too_many_threshold', '2')

      @user = @teacher
      json = api_call(:get,
        "/api/v1/courses/#{@course.id}/assignments.json",
        { :controller => 'assignments_api', :action => 'index', :format => 'json', :course_id => @course.id.to_s},
        :include => ['all_dates'])
      expect(json.first['all_dates'].count).to eq 1

      o2 = assignment_override_model(:assignment => a)
      os2 = o2.assignment_override_students.create!(:user => s2)

      json = api_call(:get,
        "/api/v1/courses/#{@course.id}/assignments.json",
        { :controller => 'assignments_api', :action => 'index', :format => 'json', :course_id => @course.id.to_s},
        :include => ['all_dates'])
      expect(json.first['all_dates']).to be_nil
      expect(json.first['all_dates_count']).to eq 2
    end


    it "returns due dates as they apply to the user" do
      course_with_student(active_all: true)
      @user = @student
      @student.enrollments.each(&:destroy_permanently!)
      @assignment = @course.assignments.create!(title: "Test Assignment", description: "public stuff")
      @section = @course.course_sections.create!(name: "afternoon delight")
      @course.enroll_user(@student, "StudentEnrollment", section: @section, enrollment_state: :active)
      override = create_override_for_assignment
      json = api_get_assignments_index_from_course(@course).first
      expect(json['due_at']).to eq override.due_at.iso8601
      expect(json['unlock_at']).to eq override.unlock_at.iso8601
      expect(json['lock_at']).to eq override.lock_at.iso8601
    end

    it "returns original assignment due dates" do
      course_with_student(:active_all => true)
      @user = @teacher
      @student.enrollments.each(&:destroy_permanently!)
      @assignment = @course.assignments.create!(
        :title => "Test Assignment",
        :description => "public stuff",
        :due_at => Time.zone.now + 1.days,
        :unlock_at => Time.zone.now,
        :lock_at => Time.zone.now + 2.days
      )
      @section = @course.course_sections.create! :name => "afternoon delight"
      @course.enroll_user(@student,'StudentEnrollment',
                          :section => @section,
                          :enrollment_state => :active)
      create_override_for_assignment
      json = api_call(:get,
                      "/api/v1/courses/#{@course.id}/assignments.json",
                      {
                        :controller => 'assignments_api',
                        :action => 'index',
                        :format => 'json',
                        :course_id => @course.id.to_s
                      },
                      :override_assignment_dates => 'false'
      ).first
      expect(json['due_at']).to eq @assignment.due_at.iso8601
      expect(json['unlock_at']).to eq @assignment.unlock_at.iso8601
      expect(json['lock_at']).to eq @assignment.lock_at.iso8601
    end

    describe "draft state" do

      before :once do
        course_with_student(:active_all => true)
        @published = @course.assignments.create!({:name => "published assignment"})
        @published.workflow_state = 'published'
        @published.save!

        @unpublished = @course.assignments.create!({:name => "unpublished assignment"})
        @unpublished.workflow_state = 'unpublished'
        @unpublished.save!
      end

      it "only shows published assignments to students" do
        json = api_get_assignments_index_from_course(@course)
        expect(json.length).to eq 1
        expect(json[0]['id']).to eq @published.id
      end

      it "shows unpublished assignments to teachers" do
        user_factory
        @enrollment = @course.enroll_user(@user, 'TeacherEnrollment')
        @enrollment.course = @course # set the reverse association

        json = api_get_assignments_index_from_course(@course)
        expect(json.length).to eq 2
        expect(json[0]['id']).to eq @published.id
        expect(json[1]['id']).to eq @unpublished.id
      end
    end

    it 'returns the url attribute for external tools' do
      course_with_student(:active_all => true)
      assignment = @course.assignments.create!
      @tool_tag = ContentTag.new({:url => 'http://www.example.com', :new_tab=>false})
      @tool_tag.context = assignment
      @tool_tag.save!
      assignment.submission_types = 'external_tool'
      assignment.save!
      expect(assignment.external_tool_tag).not_to be_nil
      @json = api_get_assignments_index_from_course(@course)

      expect(@json[0]).to include('url')
      uri = URI(@json[0]['url'])
      expect(uri.path).to eq "/api/v1/courses/#{@course.id}/external_tools/sessionless_launch"
      expect(uri.query).to include('assignment_id=')
    end
  end

  describe "GET /users/:user_id/courses/:course_id/assignments (#user_index)" do

    it "returns data for user calling on self" do
      course_with_student_submissions(:active_all => true)
      json = api_get_assignments_user_index(@student, @course)
      expect(json[0]['course_id']).to eq @course.id
    end

    it "returns assignments for authorized observer" do
      course_with_student_submissions(:active_all => true)
      parent = User.create
      parent.user_observees.create! do |uo|
        uo.user_id = @student.id
      end
      parent.save!
      json = api_get_assignments_user_index(@student, @course, parent)
      expect(json[0]['course_id']).to eq @course.id
    end

    it "returns unauthorized for users who cannot :read the course" do
      # unpublished course with invited student
      course_with_student
      expect(@course.grants_right?(@student, :read)).to be_falsey
      api_call(:get, "/api/v1/users/#{@student.id}/courses/#{@course.id}/assignments",
               {controller: 'assignments_api', action: 'user_index',
                format: 'json', course_id: @course.id, user_id: @student.id.to_s},
               {}, {}, {expected_status: 401})
    end

    it "returns data for for teacher who can read target student data" do
      course_with_student_submissions(active_all: true)

      json = api_get_assignments_user_index(@student, @course, @teacher)
      expect(json[0]['course_id']).to eq @course.id
    end

    it "returns data for ta who can read target student data" do
      course_with_teacher(active_all: true)
      section = add_section('section')
      student = student_in_section(section)
      ta = ta_in_section(section)

      api_get_assignments_user_index(student, @course, ta)
      expect(response).to be_success
    end

    it "returns unauthorized for ta who cannot read target student data" do
      course_with_teacher(active_all: true)
      s1 = add_section('for student')
      s2 = add_section('for ta')
      student = student_in_section(s1)
      ta = ta_in_section(s2)

      api_call_as_user(ta, :get, "/api/v1/users/#{student.id}/courses/#{@course.id}/assignments",
                       {controller: 'assignments_api', action: 'user_index', format: 'json',
                        course_id: @course.id, user_id: student.id.to_s}, {}, {},
                       {expected_status: 401})
    end
  end

  describe "POST 'duplicate'" do
    before :once do
      course_with_teacher(active_all: true)
      student_in_course(active_all: true)
    end

    it "students cannot duplicate" do
      assignment = @course.assignments.create(
        :title => "some assignment",
        :assignment_group => @group,
        :due_at => Time.zone.now + 1.week
      )
      api_call_as_user(@student, :post,
        "/api/v1/courses/#{@course.id}/assignments/#{assignment.id}/duplicate.json",
        { :controller => "assignments_api",
          :action => "duplicate",
          :format => "json",
          :course_id => @course.id.to_s,
          :assignment_id => assignment.id.to_s },
        {},
        {},
        { :expected_status => 401 })
    end

    it "should duplicate if teacher" do
      assignment = @course.assignments.create(
        :title => "some assignment",
        :assignment_group => @group,
        :due_at => Time.zone.now + 1.week
      )
      assignment.save!
      assignment.insert_at(1)
      json = api_call_as_user(@teacher, :post,
        "/api/v1/courses/#{@course.id}/assignments/#{assignment.id}/duplicate.json",
        { :controller => "assignments_api",
          :action => "duplicate",
          :format => "json", :course_id => @course.id.to_s,
          :assignment_id => assignment.id.to_s },
        {},
        {},
        { :expected_status => 200 })
      expect(json["name"]).to eq "some assignment Copy"

      expect(json["assignment_group_id"]).to eq assignment.assignment_group_id

      # The new assignment should have the desired position, and nothing else
      # in the group should have the same position.
      new_id = json["id"]
      new_position = json["position"]
      expect(new_position).to eq 2
      assignments_in_group = Assignment.active
        .by_assignment_group_id(assignment.assignment_group_id)
        .pluck("id", "position")
      assignments_in_group.each do |id, position|
       if id != new_id
         expect(position).not_to eq(new_position)
       end
      end
    end

    it "should require non-quiz" do
      assignment = @course.assignments.create(:title => "some assignment")
      assignment.quiz = @course.quizzes.create
      api_call_as_user(@teacher, :post,
        "/api/v1/courses/#{@course.id}/assignments/#{assignment.id}/duplicate.json",
        { :controller => "assignments_api",
          :action => "duplicate",
          :format => "json",
          :course_id => @course.id.to_s,
          :assignment_id => assignment.id.to_s },
          {},
          {},
          { :expected_status => 400 })
    end

    it "should duplicate discussion topic" do
      assignment = group_discussion_assignment.assignment
      api_call_as_user(@teacher, :post,
        "/api/v1/courses/#{@course.id}/assignments/#{assignment.id}/duplicate.json",
        { :controller => "assignments_api",
          :action => "duplicate",
          :format => "json",
          :course_id => @course.id.to_s,
          :assignment_id => assignment.id.to_s },
        {},
        {},
        { :expected_status => 200 })
    end

    it "should duplicate wiki page assignment" do
      assignment = wiki_page_assignment_model({ :title => "Wiki Page Assignment" })
      assignment.save!
      json = api_call_as_user(@teacher, :post,
        "/api/v1/courses/#{@course.id}/assignments/#{assignment.id}/duplicate.json",
        { :controller => "assignments_api",
          :action => "duplicate",
          :format => "json",
          :course_id => @course.id.to_s,
          :assignment_id => assignment.id.to_s },
        {},
        {},
        { :expected_status => 200 })
      expect(json["name"]).to eq "Wiki Page Assignment Copy"
    end

    it "should require non-deleted assignment" do
      assignment = @course.assignments.create(
        :title => "some assignment",
        :workflow_state => "deleted"
      )
      # assignment.save!
      api_call_as_user(@teacher, :post,
        "/api/v1/courses/#{@course.id}/assignments/#{assignment.id}/duplicate.json",
        { :controller => "assignments_api",
          :action => "duplicate",
          :format => "json",
          :course_id => @course.id.to_s,
          :assignment_id => assignment.id.to_s },
        {},
        {},
        { :expected_status => 400 })
    end

    it "should require existing assignment" do
      assignment = @course.assignments.create(
        :title => "some assignment",
        :workflow_state => "deleted"
      )
      assignment.save!
      assignment_id = Assignment.maximum(:id) + 100
      api_call_as_user(@teacher, :post,
        "/api/v1/courses/#{@course.id}/assignments/#{assignment_id}/duplicate.json",
        { :controller => "assignments_api",
          :action => "duplicate",
          :format => "json",
          :course_id => @course.id.to_s,
          :assignment_id => assignment_id.to_s },
        {},
        {},
        { :expected_status => 400 })
    end
  end

  describe "POST /courses/:course_id/assignments (#create)" do
    def create_assignment_json(group, group_category)
      { 'name' => 'some assignment',
        'position' => '1',
        'points_possible' => '12',
        'due_at' => '2011-01-01T00:00:00Z',
        'lock_at' => '2011-01-03T00:00:00Z',
        'unlock_at' => '2010-12-31T00:00:00Z',
        'description' => 'assignment description',
        'assignment_group_id' => group.id,
        'submission_types' => [
          'online_upload'
        ],
        'notify_of_update' => true,
        'allowed_extensions' => [
          'docx','ppt'
        ],
        'grade_group_students_individually' => true,
        'automatic_peer_reviews' => true,
        'peer_reviews' => true,
        'peer_reviews_assign_at' => '2011-01-02T00:00:00Z',
        'peer_review_count' => 2,
        'group_category_id' => group_category.id,
        'turnitin_enabled' => true,
        'vericite_enabled' => true,
        'grading_type' => 'points'
      }
    end

    before :once do
      course_with_teacher(:active_all => true)
    end

    it 'serializes post_to_sis when true' do
      a = @course.account
      a.settings[:sis_default_grade_export] = {locked: false, value: true}
      a.save!
      group = @course.assignment_groups.create!({name: "first group"})
      group_category = @course.group_categories.create!(name: "foo")
      json = api_create_assignment_in_course(@course, create_assignment_json(group, group_category))
      expect(json['post_to_sis']).to eq true
    end

    it "serializes post_to_sis when false" do
      a = @course.account
      a.settings[:sis_default_grade_export] = {locked: false, value: false}
      a.save!
      group = @course.assignment_groups.create!({name: "first group"})
      group_category = @course.group_categories.create!(name: "foo")
      json = api_create_assignment_in_course(@course, create_assignment_json(group, group_category))
      expect(json['post_to_sis']).to eq false
    end

    it "accepts a value for post_to_sis" do
      a = @course.account
      a.settings[:sis_default_grade_export] = {locked: false, value: false}
      a.save!
      json = api_create_assignment_in_course(@course, {'post_to_sis' => true})

      assignment = Assignment.find(json['id'])
      expect(assignment.post_to_sis).to eq true
    end

    it "should not overwrite post_to_sis with default if missing in update params" do
      a = @course.account
      a.settings[:sis_default_grade_export] = {locked: false, value: true}
      a.save!
      json = api_create_assignment_in_course(@course, {'name' => 'some assignment'})
      @assignment = Assignment.find(json['id'])
      expect(@assignment.post_to_sis).to eq true
      a.settings[:sis_default_grade_export] = {locked: false, value: false}
      a.save!

      json = api_call(:put,
        "/api/v1/courses/#{@course.id}/assignments/#{@assignment.id}",
        {
          :controller => 'assignments_api',
          :action => 'update',
          :format => 'json',
          :course_id => @course.id.to_s,
          :id => @assignment.to_param
        },
        {:assignment => {:points_possible => 10}})
      @assignment.reload
      expect(@assignment.post_to_sis).to eq true
    end

    it "returns unauthorized for users who do not have permission" do
      student_in_course(:active_all => true)
      @group = @course.assignment_groups.create!({:name => "some group"})
      @group_category = @course.group_categories.create!(name: "foo")

      @user = @student
      api_call(:post,
        "/api/v1/courses/#{@course.id}/assignments",
        {
          :controller => 'assignments_api',
          :action => 'create',
          :format => 'json',
          :course_id => @course.id.to_s
        },
        create_assignment_json(@group, @group_category),
        {},
        {:expected_status => 401}
      )
    end

    it "allows authenticated users to create assignments" do
      @course.assignment_groups.create!({:name => "first group"})
      @group = @course.assignment_groups.create!({:name => "some group"})
      @course.assignment_groups.create!({:name => "last group",
        :position => 2})
      @group_category = @course.group_categories.create!(name: "foo")
      expect_any_instantiation_of(@course).to receive(:turnitin_enabled?).
        at_least(:once).and_return true
      expect_any_instantiation_of(@course).to receive(:vericite_enabled?).
        at_least(:once).and_return true
      @json = api_create_assignment_in_course(@course,
        create_assignment_json(@group, @group_category).merge({'muted' => 'true'})
       )
      @group_category.reload
      @assignment = Assignment.find @json['id']
      @assignment.reload
      expect(@json['id']).to eq @assignment.id
      expect(@json['assignment_group_id']).to eq @group.id
      expect(@json['name']).to eq 'some assignment'
      expect(@json['course_id']).to eq @course.id
      expect(@json['description']).to eq 'assignment description'
      expect(@json['muted']).to eq true
      expect(@json['lock_at']).to eq @assignment.lock_at.iso8601
      expect(@json['unlock_at']).to eq @assignment.unlock_at.iso8601
      expect(@json['automatic_peer_reviews']).to eq true
      expect(@json['peer_reviews']).to eq true
      expect(@json['peer_review_count']).to eq 2
      expect(@json['peer_reviews_assign_at']).to eq(
        @assignment.peer_reviews_assign_at.iso8601
      )
      expect(@json['position']).to eq 1
      expect(@json['group_category_id']).to eq @group_category.id
      expect(@json['turnitin_enabled']).to eq true
      expect(@json['vericite_enabled']).to eq true
      expect(@json['turnitin_settings']).to eq({
        'originality_report_visibility' => 'immediate',
        's_paper_check' => true,
        'submit_papers_to' => true,
        'internet_check' => true,
        'journal_check' => true,
        'exclude_biblio' => true,
        'exclude_quoted' => true,
        'exclude_small_matches_type' => nil,
        'exclude_small_matches_value' => nil
      })
      expect(@json['allowed_extensions']).to match_array [
        'docx','ppt'
      ]
      expect(@json['points_possible']).to eq 12
      expect(@json['grading_type']).to eq 'points'
      expect(@json['due_at']).to eq @assignment.due_at.iso8601
      expect(@json['html_url']).to eq course_assignment_url(@course,@assignment)
      expect(@json['needs_grading_count']).to eq 0

      expect(Assignment.count).to eq 1
    end

    it "should not allow assignment titles longer than 255 characters" do
      name_too_long = "a" * 256

      expect{
        raw_api_call(:post,
          "/api/v1/courses/#{@course.id}/assignments.json",
          {
               :controller => 'assignments_api',
               :action => 'create',
               :format => 'json',
               :course_id => @course.id.to_s
          },
          {:assignment => { 'name' => name_too_long} }
        )
        assert_status(400)
      }.not_to change(Assignment, :count)
    end

    it "does not allow modifying turnitin_enabled when not enabled on the context" do
      expect_any_instance_of(Course).to receive(:turnitin_enabled?).at_least(:once).and_return false
      response = api_create_assignment_in_course(@course,
            { 'name' => 'some assignment',
              'turnitin_enabled' => false
            }
       )

      expect(response.keys).not_to include 'turnitin_enabled'
      expect(Assignment.last.turnitin_enabled).to be_falsey
    end

    it "does not allow modifying vericite_enabled when not enabled on the context" do
      expect_any_instance_of(Course).to receive(:vericite_enabled?).at_least(:once).and_return false
      response = api_create_assignment_in_course(@course,
            { 'name' => 'some assignment',
              'vericite_enabled' => false
            }
       )

      expect(response.keys).not_to include 'vericite_enabled'
      expect(Assignment.last.vericite_enabled).to be_falsey
    end

    it "should process html content in description on create" do
      should_process_incoming_user_content(@course) do |content|
        api_create_assignment_in_course(@course, { 'description' => content })

        a = Assignment.last
        a.reload
        a.description
      end
    end

    it "sets the lti_context_id if provided" do
      lti_assignment_id = SecureRandom.uuid
      jwt = Canvas::Security.create_jwt(lti_assignment_id: lti_assignment_id)

      api_create_assignment_in_course(@course, { 'description' => 'description',
        'secure_params' => jwt
      })

      a = Assignment.last
      expect(a.lti_context_id).to eq(lti_assignment_id)
    end

    context 'set the configuration LTI 1 tool if provided' do
      let(:tool) { @course.context_external_tools.create!(name: "a", url: "http://www.google.com", consumer_key: '12345', shared_secret: 'secret') }
      let(:a) { Assignment.last }

      before do
        api_create_assignment_in_course(@course, {
          'description' => 'description',
          'similarityDetectionTool' => tool.id,
          'configuration_tool_type' => 'ContextExternalTool',
          'submission_type' => 'online',
          'submission_types' => submission_types
        })
      end

      context 'with online_upload' do
        let(:submission_types) { ['online_upload'] }
        it "sets the configuration LTI 1 tool if one is provided" do
          expect(a.tool_settings_tool).to eq(tool)
        end
      end

      context 'with online_text_entry' do
        let(:submission_types) { ['online_text_entry'] }
        it "sets the configuration LTI 1 tool if one is provided" do
          expect(a.tool_settings_tool).to eq(tool)
        end
      end
    end

    it "does set the visibility settings" do
      tool = @course.context_external_tools.create!(name: "a", url: "http://www.google.com", consumer_key: '12345', shared_secret: 'secret')
      response = api_create_assignment_in_course(@course, {
        'description' => 'description',
        'similarityDetectionTool' => tool.id,
        'configuration_tool_type' => 'ContextExternalTool',
        'submission_type' => 'online',
        'submission_types' => ['online_upload'],
        'report_visibility' => 'after_grading'
      })
      a = Assignment.find response['id']
      expect(a.turnitin_settings[:originality_report_visibility]).to eq('after_grading')
    end

    it 'gives plagiarism platform settings priority of plagiarism plugins for Vericite' do
      tool = @course.context_external_tools.create!(name: "a", url: "http://www.google.com", consumer_key: '12345', shared_secret: 'secret')
      response = api_create_assignment_in_course(@course, {
        'description' => 'description',
        'similarityDetectionTool' => tool.id,
        'configuration_tool_type' => 'ContextExternalTool',
        'submission_type' => 'online',
        'submission_types' => ['online_upload'],
        'report_visibility' => 'after_grading',
        "vericite_settings" => {
          "originality_report_visibility" => "immediately",
          "exclude_quoted" => true,
          "exclude_self_plag" => true,
          "store_in_index" =>true
        }
      })
      a = Assignment.find response['id']
      expect(a.turnitin_settings[:originality_report_visibility]).to eq('after_grading')
    end

    it 'gives plagiarism platform settings priority of plagiarism plugins for TII' do
      tool = @course.context_external_tools.create!(name: "a", url: "http://www.google.com", consumer_key: '12345', shared_secret: 'secret')
      response = api_create_assignment_in_course(@course, {
        'description' => 'description',
        'similarityDetectionTool' => tool.id,
        'configuration_tool_type' => 'ContextExternalTool',
        'submission_type' => 'online',
        'submission_types' => ['online_upload'],
        'report_visibility' => 'after_grading',
        "turnitin_settings" => {
          "originality_report_visibility" => "immediately",
          "exclude_quoted" => true,
          "exclude_self_plag" => true,
          "store_in_index" =>true
        }
      })
      a = Assignment.find response['id']
      expect(a.turnitin_settings[:originality_report_visibility]).to eq('after_grading')
    end

    context 'LTI 2.x' do
      include_context 'lti2_spec_helper'

      let(:root_account) { Account.create!(name: 'root account') }
      let(:course) { Course.create!(name: 'test course', account: account) }
      let(:teacher) { teacher_in_course(course: course) }

      before { account.update_attributes(root_account: root_account) }

      it "checks for tool installation in entire account chain" do
        user_session teacher
        allow_any_instance_of(AssignmentConfigurationToolLookup).to receive(:create_subscription).and_return true
        api_create_assignment_in_course(course, {
          'description' => 'description',
          'similarityDetectionTool' => message_handler.id,
          'configuration_tool_type' => 'Lti::MessageHandler',
          'submission_type' => 'online',
          'submission_types' => ['online_upload']
        })
        new_assignment = Assignment.find(JSON.parse(response.body)['id'])
        expect(new_assignment.tool_settings_tool).to eq message_handler
      end

      context 'sets the configuration LTI 2 tool' do
        shared_examples_for 'sets the tools_settings_tool' do
          let(:submission_types) { raise 'Override in spec' }
          let(:context) { raise 'Override in spec' }

          it 'sets the tool correctly' do
            tool_proxy.update_attributes(context: context)
            allow_any_instance_of(AssignmentConfigurationToolLookup).to receive(:create_subscription).and_return true
            Lti::ToolProxyBinding.create(context: context, tool_proxy: tool_proxy)
            api_create_assignment_in_course(
              @course,
              {
                'description' => 'description',
                'similarityDetectionTool' => message_handler.id,
                'configuration_tool_type' => 'Lti::MessageHandler',
                'submission_type' => 'online',
                'submission_types' => submission_types
              }
            )
            a = Assignment.last
            expect(a.tool_settings_tool).to eq(message_handler)
          end
        end

        context 'in account context' do
          context 'with online_upload' do
            it_behaves_like 'sets the tools_settings_tool' do
              let(:submission_types) { ['online_upload'] }
              let(:context) { @course.account }
            end
          end

          context 'with online_text_entry' do
            it_behaves_like 'sets the tools_settings_tool' do
              let(:submission_types) { ['online_text_entry'] }
              let(:context) { @course.account }
            end
          end
        end

        context 'in course context' do
          context 'with online_upload' do
            it_behaves_like 'sets the tools_settings_tool' do
              let(:submission_types) { ['online_upload'] }
              let(:context) { @course }
            end
          end

          context 'with online_text_entry' do
            it_behaves_like 'sets the tools_settings_tool' do
              let(:submission_types) { ['online_text_entry'] }
              let(:context) { @course }
            end
          end
        end
      end
    end

    it "does not set the configuration tool if the submission type is not online with uploads" do
      tool = @course.context_external_tools.create!(name: "a", url: "http://www.google.com", consumer_key: '12345', shared_secret: 'secret')
      api_create_assignment_in_course(@course, {'description' => 'description',
        'similarityDetectionTool' => tool.id,
        'configuration_tool_type' => 'ContextExternalTool'
      })

      a = Assignment.last
      expect(a.tool_settings_tool).not_to eq(tool)
    end

    it "should allow valid submission types as an array" do
      raw_api_call(:post, "/api/v1/courses/#{@course.id}/assignments",
        { :controller => 'assignments_api',
          :action => 'create',
          :format => 'json',
          :course_id => @course.id.to_s },
        { :assignment => {
            'name' => 'some assignment',
            'submission_types' => [
              'online_upload',
              'online_url'
            ]}
      })
      expect(response).to be_success
    end

    it "should allow valid submission types as a string (quick add dialog)" do
      raw_api_call(:post, "/api/v1/courses/#{@course.id}/assignments",
        { :controller => 'assignments_api',
          :action => 'create',
          :format => 'json',
          :course_id => @course.id.to_s },
        { :assignment => {
            'name' => 'some assignment',
            'submission_types' => 'not_graded'}
      })
      expect(response).to be_success
    end

    it "should not allow unpermitted submission types" do
      raw_api_call(:post, "/api/v1/courses/#{@course.id}/assignments",
        { :controller => 'assignments_api',
          :action => 'create',
          :format => 'json',
          :course_id => @course.id.to_s },
        { :assignment => {
            'name' => 'some assignment',
            'submission_types' => [
              'on_papers'
            ]}
      })
      expect(response.code).to eql '400'
    end

    it "allows creating an assignment with overrides via the API" do
      student_in_course(:course => @course, :active_enrollment => true)

      @adhoc_due_at = 5.days.from_now
      @section_due_at = 7.days.from_now

      @user = @teacher

      assignment_params = {
        :assignment => {
          'name' => 'some assignment',
          'assignment_overrides' => {
            '0' => {
              'student_ids' => [@student.id],
              'due_at' => @adhoc_due_at.iso8601
            },
            '1' => {
                'course_section_id' => @course.default_section.id,
                'due_at' => @section_due_at.iso8601
            },
            '2' => {
                'title' => 'Helpful Tag',
                'noop_id' => 999
            }
          }
        }
      }

      controller_params = {
        :controller => 'assignments_api',
        :action => 'create',
        :format => 'json',
        :course_id => @course.id.to_s
      }

      @json = api_call(
        :post,
        "/api/v1/courses/#{@course.id}/assignments.json",
        controller_params,
        assignment_params
      )

      @assignment = Assignment.find @json['id']
      expect(@assignment.assignment_overrides.count).to eq 3

      @adhoc_override = @assignment.assignment_overrides.where(set_type: 'ADHOC').first
      expect(@adhoc_override).not_to be_nil
      expect(@adhoc_override.set).to eq [@student]
      expect(@adhoc_override.due_at_overridden).to be_truthy
      expect(@adhoc_override.due_at.to_i).to eq @adhoc_due_at.to_i
      expect(@adhoc_override.title).to eq "1 student"

      @section_override = @assignment.assignment_overrides.where(set_type: 'CourseSection').first
      expect(@section_override).not_to be_nil
      expect(@section_override.set).to eq @course.default_section
      expect(@section_override.due_at_overridden).to be_truthy
      expect(@section_override.due_at.to_i).to eq @section_due_at.to_i

      @noop_override = @assignment.assignment_overrides.where(set_type: 'Noop').first
      expect(@noop_override).not_to be_nil
      expect(@noop_override.set).to be_nil
      expect(@noop_override.set_type).to eq 'Noop'
      expect(@noop_override.set_id).to eq 999
      expect(@noop_override.title).to eq 'Helpful Tag'
      expect(@noop_override.due_at_overridden).to be_falsey
    end

    it 'accepts configuration argument to split needs grading by section' do
      student_in_course(:course => @course, :active_enrollment => true)
      @user = @teacher

      json = api_call(:post, "/api/v1/courses/#{@course.id}/assignments.json",
        { :controller => 'assignments_api',
          :action => 'create',
          :format => 'json',
          :course_id => @course.id.to_s },
        { :assignment => {
            'name' => 'some assignment',
            'assignment_overrides' => {
              '0' => {
                'student_ids' => [@student.id],
                'title' => 'some title'
              },
              '1' => {
                  'course_section_id' => @course.default_section.id
                }
            }
          }
        })

      assignments_json = api_call(:get, "/api/v1/courses/#{@course.id}/assignments.json",
        { controller: 'assignments_api',
          action: 'index',
          format: 'json',
          course_id: @course.id.to_s }, {needs_grading_count_by_section: 'true'})
      expect(assignments_json[0].keys).to include("needs_grading_count_by_section")

      assignment_id = assignments_json[0]['id']
      show_json = api_call(:get, "/api/v1/courses/#{@course.id}/assignments/#{assignment_id}.json",
        { controller: 'assignments_api',
          action: 'show',
          format:'json',
          course_id: @course.id.to_s,
          id: assignment_id.to_s
        }, {needs_grading_count_by_section: 'true'})
      expect(show_json.keys).to include("needs_grading_count_by_section")
    end

    context "adhoc overrides" do
      def adhoc_override_api_call(rest_method, endpoint, action, opts={})
        overrides = [{
                      'student_ids' => opts[:student_ids] || [],
                      'title' => opts[:title] || 'adhoc override',
                      'due_at' => opts[:adhoc_due_at] || (5.days.from_now).iso8601
                    }]

        overrides.concat(opts[:additional_overrides]) if opts[:additional_overrides]
        overrides_hash = Hash[(0...overrides.size).zip overrides]

        api_params = {
            :controller => 'assignments_api',
            :action => action,
            :format => 'json',
            :course_id => @course.id.to_s
          }
        api_params.merge!(opts[:additional_api_params]) if opts[:additional_api_params]

        api_call(rest_method, "/api/v1/courses/#{@course.id}/#{endpoint}",
          api_params,
          {
            :assignment => {
              'name' => 'some assignment',
              'assignment_overrides' => overrides_hash,
            }
          }
        )
      end

      def api_call_to_create_adhoc_override(opts={})
        adhoc_override_api_call(:post, 'assignments.json', 'create', opts)
      end

      def api_call_to_update_adhoc_override(opts={})
        opts[:additional_api_params] = {id: @assignment.id.to_s}
        adhoc_override_api_call(:put, "assignments/#{@assignment.id}", 'update', opts)
      end

      it 'allows the update of an adhoc override with one more student' do
        student_in_course(:course => @course, :active_enrollment => true)
        @first_student = @student
        student_in_course(:course => @course, :active_enrollment => true)

        @user = @teacher
        json = api_call_to_create_adhoc_override(student_ids: [@student.id])

        @assignment = Assignment.find json['id']
        adhoc_override = @assignment.assignment_overrides.active.where(set_type: 'ADHOC').first

        expect(@assignment.assignment_overrides.count).to eq 1

        api_call_to_update_adhoc_override(student_ids: [@student.id, @first_student.id])

        ao = @assignment.assignment_overrides.active.where(set_type: 'ADHOC').first
        expect(ao.set).to  match_array([@student, @first_student])
      end

      it 'allows the update of an adhoc override with one less student' do
        student_in_course(:course => @course, :active_enrollment => true)
        @first_student = @student
        student_in_course(:course => @course, :active_enrollment => true)

        @user = @teacher
        json = api_call_to_create_adhoc_override(student_ids: [@student.id, @first_student.id])
        @assignment = Assignment.find json['id']

        api_call_to_update_adhoc_override(student_ids: [@student.id])

        ao = @assignment.assignment_overrides.where(set_type: 'ADHOC').first
        expect(AssignmentOverrideStudent.active.count).to eq 1
      end

      it 'allows the update of an adhoc override with different student' do
        student_in_course(:course => @course, :active_enrollment => true)
        @first_student = @student
        student_in_course(:course => @course, :active_enrollment => true)

        @user = @teacher
        json = api_call_to_create_adhoc_override(student_ids: [@student.id])
        @assignment = Assignment.find json['id']

        expect(@assignment.assignment_overrides.count).to eq 1

        adhoc_override = @assignment.assignment_overrides.active.where(set_type: 'ADHOC').first
        expect(adhoc_override.set).to eq [@student]

        api_call_to_update_adhoc_override(student_ids: [@first_student.id])

        ao = @assignment.assignment_overrides.active.where(set_type: 'ADHOC').first
        expect(ao.set).to eq [@first_student]
      end
    end

    context "notifications" do
      before :once do
        student_in_course(:course => @course, :active_enrollment => true)
        course_with_ta(:course => @course, :active_enrollment => true)
        @course.course_sections.create!

        @notification = Notification.create! :name => "Assignment Created"

        @student.register!
        @student.communication_channels.create(:path => "student@instructure.com").confirm!
        @student.email_channel.notification_policies.create!(notification: @notification,
          frequency: 'immediately')
      end

      it "takes overrides into account in the assignment-created notification " +
        "for assignments created with overrides" do
        @ta.register!
        @ta.communication_channels.create(:path => "ta@instructure.com").confirm!
        @ta.email_channel.notification_policies.create!(notification: @notification,
                                                        frequency: 'immediately')

        @override_due_at = Time.parse('2002 Jun 22 12:00:00')

        @user = @teacher
        json = api_call(:post,
                 "/api/v1/courses/#{@course.id}/assignments.json",
                 {
                   :controller => 'assignments_api',
                   :action => 'create', :format => 'json',
                   :course_id => @course.id.to_s },
                 { :assignment => {
                     'name' => 'some assignment',
                     'assignment_overrides' => {
                         '0' => {
                           'course_section_id' => @student.enrollments.first.course_section.id,
                           'due_at' => @override_due_at.iso8601
                         }
                     }
                   }
                   })
        assignment = Assignment.find(json['id'])
        assignment.publish if assignment.unpublished?

        expect(@student.messages.detect{|m| m.notification_id == @notification.id}.body).
          to be_include 'Jun 22'
        expect(@ta.messages.detect{|m| m.notification_id == @notification.id}.body).
          to be_include 'Multiple Dates'
      end

      it "should send notification of creation on save and publish" do
        assignment = @course.assignments.new(:name => "blah")
        assignment.workflow_state = 'unpublished'
        assignment.save!

        @user = @teacher
        json = api_call(:put,
          "/api/v1/courses/#{@course.id}/assignments/#{assignment.id}",
          {
            :controller => 'assignments_api',
            :action => 'update', :format => 'json',
            :course_id => @course.id.to_s,
            :id => assignment.to_param
          },
          { :assignment => {
            'published' => true,
            'assignment_overrides' => {
              '0' => {
                'course_section_id' => @student.enrollments.first.course_section.id,
                'due_at' => 1.day.from_now.iso8601
              }
            }
          }
          })
        expect(@student.messages.detect{|m| m.notification_id == @notification.id}).to be_present
      end
    end

    it "should not allow an assignment_group_id that is not a number" do
      student_in_course(:course => @course, :active_enrollment => true)
      @user = @teacher

      raw_api_call(:post, "/api/v1/courses/#{@course.id}/assignments",
        { :controller => 'assignments_api',
          :action => 'create',
          :format => 'json',
          :course_id => @course.id.to_s },
        { :assignment => {
            'name' => 'some assignment',
            'assignment_group_id' => 'foo'
          }
        })

      expect(response).not_to be_success
      json = JSON.parse response.body
      expect(json['errors']['assignment[assignment_group_id]'].first['message']).
        to eq "must be a positive number"
    end

    context "discussion topic assignments" do
      it "should prevent creating assignments with group category IDs and discussions" do
        course_with_teacher(:active_all => true)
        group_category = @course.group_categories.create!(name: "foo")
        raw_api_call(:post, "/api/v1/courses/#{@course.id}/assignments",
          { :controller => 'assignments_api',
            :action => 'create',
            :format => 'json',
            :course_id => @course.id.to_s },
          { :assignment => {
              'name' => 'some assignment',
              'group_category_id' => group_category.id,
              'submission_types' => [
                 'discussion_topic'
              ],
              'discussion_topic' => {
                'title' => 'some assignment'
              }
            }
          })
        expect(response.code).to eql '400'
      end
    end

    context "with grading periods" do
      def call_create(params, expected_status)
        api_call_as_user(
          @current_user,
          :post, "/api/v1/courses/#{@course.id}/assignments",
          {
            controller: "assignments_api",
            action: "create",
            format: "json",
            course_id: @course.id.to_s
          },
          {
            assignment: create_assignment_json(@group, @group_category)
             .merge(params)
             .except("muted")
          },
          {},
          { expected_status: expected_status }
        )
      end

      before :once do
        grading_period_group = Factories::GradingPeriodGroupHelper.new.create_for_account(@course.root_account)
        term = @course.enrollment_term
        term.grading_period_group = grading_period_group
        term.save!
        Factories::GradingPeriodHelper.new.create_for_group(grading_period_group, {
          start_date: 2.weeks.ago, end_date: 2.days.ago, close_date: 1.day.ago
        })
        course_with_student(course: @course)
        account_admin_user(account: @course.root_account)
        @group = @course.assignment_groups.create!(name: "Example Group")
        @group_category = @course.group_categories.create!(name: "Example Group Category")
      end

      context "when the user is a teacher" do
        before :each do
          @current_user = @teacher
        end

        it "allows setting the due date in an open grading period" do
          due_date = 3.days.from_now.iso8601
          call_create({due_at: due_date, lock_at: nil, unlock_at: nil}, 201)
          expect(@course.assignments.last.due_at).to eq due_date
        end

        it "does not allow setting the due date in a closed grading period" do
          call_create({ due_at: 3.days.ago.iso8601, lock_at: nil, unlock_at: nil}, 403)
          json = JSON.parse response.body
          expect(json["errors"].keys).to include "due_at"
        end

        it "allows setting the due date in a closed grading period when only visible to overrides" do
          due_date = 3.days.ago.iso8601
          call_create({due_at: due_date, lock_at: nil, unlock_at: nil, only_visible_to_overrides: true}, 201)
          expect(@course.assignments.last.due_at).to eq due_date
        end

        it "does not allow a nil due date when the last grading period is closed" do
          call_create({due_at: nil}, 403)
          json = JSON.parse response.body
          expect(json["errors"].keys).to include "due_at"
        end

        it "does not allow setting an override due date in a closed grading period" do
          override_params = [{student_ids: [@student.id], due_at: 3.days.ago.iso8601, lock_at: nil, unlock_at: nil}]
          params = {due_at: 3.days.from_now.iso8601, assignment_overrides: override_params}
          call_create(params, 403)
          json = JSON.parse response.body
          expect(json["errors"].keys).to include "due_at"
        end

        it "does not allow a nil override due date when the last grading period is closed" do
          override_params = [{student_ids: [@student.id], due_at: nil}]
          params = {due_at: 3.days.from_now.iso8601, assignment_overrides: override_params,
                    lock_at: nil, unlock_at: nil}
          call_create(params, 403)
          json = JSON.parse response.body
          expect(json["errors"].keys).to include "due_at"
        end

        it "allows a due date in a closed grading period when the assignment is not graded" do
          due_date = 3.days.ago.iso8601
          call_create({due_at: due_date, lock_at: nil, unlock_at: nil, submission_types: "not_graded"}, 201)
          expect(@course.assignments.last.due_at).to eq due_date
        end

        it "allows a nil due date when not graded and the last grading period is closed" do
          call_create({due_at: nil, submission_types: "not_graded"}, 201)
          expect(@course.assignments.last.due_at).to be_nil
        end
      end

      context "when the user is an admin" do
        before :each do
          @current_user = @admin
        end

        it "allows setting the due date in a closed grading period" do
          due_date = 3.days.ago.iso8601
          call_create({ due_at: due_date, lock_at: nil, unlock_at: nil }, 201)
          json = JSON.parse response.body
          expect(json["due_at"]).to eq due_date
        end

        it "allows a nil due date when the last grading period is closed" do
          call_create({ due_at: nil }, 201)
          json = JSON.parse response.body
          expect(json["due_at"]).to eql nil
        end

        it "allows setting an override due date in a closed grading period" do
          due_date = 3.days.ago.iso8601
          override_params = [{ student_ids: [@student.id], due_at: due_date }]
          params = { due_at: 5.days.from_now.iso8601, assignment_overrides: override_params }
          call_create(params, 201)
          json = JSON.parse response.body
          assignment = Assignment.find(json["id"])
          expect(assignment.assignment_overrides.first.due_at).to eq due_date
        end

        it "allows a nil override due date when the last grading period is closed" do
          override_params = [{ student_ids: [@student.id], due_at: nil }]
          params = { due_at: 3.days.from_now.iso8601, assignment_overrides: override_params }
          call_create(params, 201)
          json = JSON.parse response.body
          assignment = Assignment.find(json["id"])
          expect(assignment.assignment_overrides.first.due_at).to eql nil
        end
      end
    end

    context "sis validations enabled" do
      before(:each) do
        a = @course.account
        a.enable_feature!(:new_sis_integrations)
        a.settings[:sis_syncing] = {value: true}
        a.settings[:sis_require_assignment_due_date] = {value: true}
        a.save!
      end

      it 'saves with a section override with a valid due_date' do
        assignment_params = {
          'post_to_sis' => true,
          'assignment_overrides' => {
            '0' => {
                'course_section_id' => @course.default_section.id,
                'due_at' => 7.days.from_now.iso8601
            }
          }
        }

        json = api_create_assignment_in_course(@course, assignment_params)

        expect(json["errors"]).to be_nil
      end

      it 'does not save with a section override without a due date' do
        assignment_params = {
          'post_to_sis' => true,
          'assignment_overrides' => {
            '0' => {
                'course_section_id' => @course.default_section.id,
                'due_at' => nil
            }
          }
        }

        json = api_create_assignment_in_course(@course, assignment_params)

        expect(json["errors"]&.keys).to eq ['due_at']
      end

      it 'saves with an empty section override' do
        assignment_params = {
          'due_at' => 7.days.from_now.iso8601,
          'post_to_sis' => true,
          'assignment_overrides' => {}
        }

        json = api_create_assignment_in_course(@course, assignment_params)

        expect(json["errors"]).to be_nil
      end

      it 'does not save without a due date' do
        json = api_create_assignment_in_course(@course, 'post_to_sis' => true)

        expect(json["errors"]&.keys).to eq ['due_at']
      end

      it 'saves with an assignment with a valid due_date' do
        assignment_params = {
          'post_to_sis' => true,
          'due_at' => 7.days.from_now.iso8601
        }

        json = api_create_assignment_in_course(@course, assignment_params)

        expect(json["errors"]).to be_nil
      end

      it 'saves with an assignment with a valid title' do
        account = @course.account
        account.settings[:sis_assignment_name_length] = {value: true}
        account.settings[:sis_assignment_name_length_input] = {value: 10}
        account.save!

        assignment_params = {
          'name' => 'Gil Faizon',
          'post_to_sis' => true,
          'due_at' => 7.days.from_now.iso8601
        }

        json = api_create_assignment_in_course(@course, assignment_params)

        expect(json["errors"]).to be_nil
      end

      it 'does not save with an assignment with an invalid title length' do
        account = @course.account
        account.settings[:sis_assignment_name_length] = {value: true}
        account.settings[:sis_assignment_name_length_input] = {value: 10}
        account.save!

        assignment_params = {
          'name' => 'Too Much Tuna',
          'post_to_sis' => true,
          'due_at' => 7.days.from_now.iso8601
        }

        json = api_create_assignment_in_course(@course, assignment_params)

        expect(json["errors"]).to_not be_nil
        expect(json["errors"]&.keys).to eq ['title']
        expect(json["errors"]["title"].first["message"]).to eq("The title cannot be longer than 10 characters")
      end
    end
  end

  describe "PUT /courses/:course_id/assignments/:id (#update)" do
    before :once do
      course_with_teacher(:active_all => true)
    end

    it "returns unauthorized for users who do not have permission" do
      course_with_student(:active_all => true)
      @assignment = @course.assignments.create!({
        :name => "some assignment",
        :points_possible => 15
      })

      api_call(:put,
        "/api/v1/courses/#{@course.id}/assignments/#{@assignment.id}",
        {
          :controller => 'assignments_api',
          :action => 'update',
          :format => 'json',
          :course_id => @course.id.to_s,
          :id => @assignment.to_param
        },
        { 'points_possible' => 10 },
        {},
        {:expected_status => 401}
      )
    end

    it "should update published/unpublished" do
      @assignment = @course.assignments.create({
        :name => "some assignment",
        :points_possible => 15
      })
      @assignment.workflow_state = 'unpublished'
      @assignment.save!

      #change it to published
      api_update_assignment_call(@course, @assignment, {'published' => true})
      @assignment.reload
      expect(@assignment.workflow_state).to eq 'published'

      #change it back to unpublished
      api_update_assignment_call(@course, @assignment, {'published' => false})
      @assignment.reload
      expect(@assignment.workflow_state).to eq 'unpublished'

      course_with_student(:active_all => true, :course => @course)
      @assignment.submit_homework(@student, :submission_type => "online_text_entry")
      @assignment.publish
      @user = @teacher
      raw_api_call(
        :put,
        "/api/v1/courses/#{@course.id}/assignments/#{@assignment.id}.json",
        {
          :controller => 'assignments_api',
          :action => 'update',
          :format => 'json',
          :course_id => @course.id.to_s,
          :id => @assignment.id.to_s
        },
        { :assignment => { :published => false } }
      )
      expect(response).not_to be_success
      json = JSON.parse response.body
      expect(json['errors']['published'].first['message']).
        to eq "Can't unpublish if there are student submissions"
    end

    it "updates using lti_context_id" do
      @assignment = @course.assignments.create({
                                                 :name => "some assignment",
                                                 :points_possible => 15
                                               })
      raw_api_call(:put,
                   "/api/v1/courses/#{@course.id}/assignments/lti_context_id:#{@assignment.lti_context_id}.json",
                   {:controller => 'assignments_api', :action => 'update',
                    :format => 'json',
                    :course_id => @course.id.to_s,
                    :id => "lti_context_id:#{@assignment.lti_context_id}"},
                   {
                     assignment: {:published => false}
                   })
      expect(JSON.parse(response.body)['id']).to eq @assignment.id
    end


    it "should 400 with invalid date times" do
      the_date = 1.day.ago
      @assignment = @course.assignments.create({
        :name => "some assignment",
        :points_possible => 15
      })
      @assignment.due_at = the_date
      @assignment.lock_at = the_date
      @assignment.unlock_at = the_date
      @assignment.peer_reviews_assign_at = the_date
      @assignment.save!
      raw_api_update_assignment(@course, @assignment,
                                {'peer_reviews_assign_at' => '1/1/2013' })
      expect(response).not_to be_success
      expect(response.code).to eql '400'
      json = JSON.parse response.body
      expect(json['errors']['assignment[peer_reviews_assign_at]'].first['message']).
        to eq 'Invalid datetime for peer_reviews_assign_at'
    end

    it "should allow clearing dates" do
      the_date = 1.day.ago
      @assignment = @course.assignments.create({
        :name => "some assignment",
        :points_possible => 15
      })
      @assignment.due_at = the_date
      @assignment.lock_at = the_date
      @assignment.unlock_at = the_date
      @assignment.peer_reviews_assign_at = the_date
      @assignment.save!

      api_update_assignment_call(@course, @assignment,
                                 {'due_at' => nil,
                                  'lock_at' => '',
                                  'unlock_at' => nil,
                                  'peer_reviews_assign_at' => nil })
      expect(response).to be_success
      @assignment.reload

      expect(@assignment.due_at).to be_nil
      expect(@assignment.lock_at).to be_nil
      expect(@assignment.unlock_at).to be_nil
      expect(@assignment.peer_reviews_assign_at).to be_nil
    end

    it "should not allow updating an assignment title to longer than 255 characters" do
      course_with_teacher(:active_all => true)
      name_too_long = "a" * 256
      #create an assignment
      @json = api_create_assignment_in_course(@course, {'name' => 'some name'})
      @assignment = Assignment.find @json['id']
      @assignment.reload

      #not update an assignment with a name too long
      raw_api_call(
        :put,
        "/api/v1/courses/#{@course.id}/assignments/#{@assignment.id}.json",
        {
          :controller => 'assignments_api',
          :action => 'update',
          :format => 'json',
          :course_id => @course.id.to_s,
          :id => @assignment.id.to_s
        },
        { :assignment => { 'name' => name_too_long} }
      )
      assert_status(400)
      @assignment.reload
      expect(@assignment.name).to eq 'some name'
    end

    it "disallows updating deleted assignments" do
      course_with_teacher(:active_all => true)
      @assignment = @course.assignments.create!({
        :name => "some assignment",
        :points_possible => 15
      })
      @assignment.destroy

      api_call(:put,
        "/api/v1/courses/#{@course.id}/assignments/#{@assignment.id}",
        {
          :controller => 'assignments_api',
          :action => 'update',
          :format => 'json',
          :course_id => @course.id.to_s,
          :id => @assignment.to_param
        },
        { 'points_possible' => 10 },
        {},
        {:expected_status => 404}
      )
    end

    it 'allows trying to update points (that get ignored) on an ungraded assignment when locked' do
      other_course = Account.default.courses.create!
      template = MasterCourses::MasterTemplate.set_as_master_course(other_course)
      original_assmt = other_course.assignments.create!(:title => "blah", :description => "bloo")
      tag = template.create_content_tag_for!(original_assmt, :restrictions => {:points => true})

      course_with_teacher(:active_all => true)
      @assignment = @course.assignments.create!(:name => "something", :migration_id => tag.migration_id, :submission_types => "not_graded")

      api_call(:put, "/api/v1/courses/#{@course.id}/assignments/#{@assignment.id}.json",
        {
          :controller => 'assignments_api',
          :action => 'update',
          :format => 'json',
          :course_id => @course.id.to_s,
          :id => @assignment.id.to_s
        },
        { :assignment => {:points_possible => 0} },
        {}, {:expected_status => 200})
    end

    context "without overrides or frozen attributes" do
      before :once do
        @start_group = @course.assignment_groups.create!({:name => "start group"})
        @group = @course.assignment_groups.create!({:name => "new group"})
        @assignment = @course.assignments.create!(:title => "some assignment",
                                                  :points_possible => 15,
                                                  :description => "blah",
                                                  :position => 2,
                                                  :peer_review_count => 2,
                                                  :peer_reviews => true,
                                                  :peer_reviews_due_at => Time.now,
                                                  :grading_type => 'percent',
                                                  :due_at => nil)
        @assignment.update_attribute(:muted, false)
        @assignment.assignment_group = @start_group
        @assignment.group_category = @assignment.context.group_categories.create!(name: "foo")
        @assignment.save!

        @new_grading_standard = grading_standard_for(@course)
      end

      before :each do
        @json = api_update_assignment_call(@course,@assignment,{
          'name' => 'some assignment',
          'points_possible' => '12',
          'assignment_group_id' => @group.id,
          'peer_reviews' => false,
          'grading_standard_id' => @new_grading_standard.id,
          'group_category_id' => nil,
          'description' => 'assignment description',
          'grading_type' => 'letter_grade',
          'due_at' => '2011-01-01T00:00:00Z',
          'position' => 1,
          'muted' => true
        })
        @assignment.reload
      end

      it "returns, but does not update, the assignment's id" do
        expect(@json['id']).to eq @assignment.id
      end

      it "updates the assignment's assignment group id" do
        expect(@assignment.assignment_group_id).to eq @group.id
        expect(@json['assignment_group_id']).to eq @group.id
      end

      it "updates the title/name of the assignment" do
        expect(@assignment.title).to eq 'some assignment'
        expect(@json['name']).to eq 'some assignment'
      end

      it "returns, but doesn't update, the assignment's course_id" do
        expect(@assignment.context_id).to eq @course.id
        expect(@json['course_id']).to eq @course.id
      end

      it "updates the assignment's description" do
        expect(@assignment.description).to eq 'assignment description'
        expect(@json['description']).to eq 'assignment description'
      end

      it "updates the assignment's muted property" do
        expect(@assignment.muted?).to eq true
        expect(@json['muted']).to eq true
      end

      it "updates the assignment's position" do
        expect(@assignment.position).to eq 1
        expect(@json['position']).to eq @assignment.position
      end

      it "updates the assignment's points possible" do
        expect(@assignment.points_possible).to eq 12
        expect(@json['points_possible']).to eq @assignment.points_possible
      end

      it "updates the assignment's grading_type" do
        expect(@assignment.grading_type).to eq 'letter_grade'
        expect(@json['grading_type']).to eq @assignment.grading_type
      end

      it "updates the assignments grading_type when outcome not provided" do
        @json = api_update_assignment_call(@course,@assignment,{
            'grading_type' => 'points'
        })
        @assignment.reload
        expect(@assignment.grading_type).to eq 'points'
        expect(@json['grading_type']).to eq @assignment.grading_type
      end

      it "updates the assignments grading_type when type is empty" do
        @json = api_update_assignment_call(@course, @assignment, {'grading_type': ''})
        @assignment.reload
        expect(@assignment.grading_type).to eq 'points'
        expect(@json['grading_type']).to eq @assignment.grading_type
      end

      it "returns, but does not change, the needs_grading_count" do
        expect(@assignment.needs_grading_count).to eq 0
        expect(@json['needs_grading_count']).to eq 0
      end

      it "updates the assignment's due_at" do
        # fancy midnight
        expect(@json['due_at']).to eq "2011-01-01T23:59:59Z"
      end

      it "updates the assignment's submission types" do
        expect(@assignment.submission_types).to eq 'none'
        expect(@json['submission_types']).to eq ['none']
      end

      it "updates the group_category_id" do
        expect(@json['group_category_id']).to eq nil
      end

      it "returns the html_url, which is a URL to the assignment" do
        expect(@json['html_url']).to eq course_assignment_url(@course,@assignment)
      end

      it "updates the peer reviews info" do
        expect(@assignment.peer_reviews).to eq false
        expect(@json.has_key?( 'peer_review_count' )).to eq false
        expect(@json.has_key?( 'peer_reviews_assign_at' )).to eq false
      end

      it "updates the grading standard" do
        expect(@assignment.grading_standard_id).to eq @new_grading_standard.id
        expect(@json['grading_standard_id']).to eq @new_grading_standard.id
      end
    end

    it "should process html content in description on update" do
      @assignment = @course.assignments.create!

      should_process_incoming_user_content(@course) do |content|
        api_update_assignment_call(@course, @assignment, {
            'description' => content
        })

        @assignment.reload
        @assignment.description
      end
    end

    context "with assignment overrides on the assignment" do
      describe 'updating assignment overrides' do
        before :once do
          student_in_course(:course => @course, :active_enrollment => true)
          @assignment = @course.assignments.create!
          @group_category = @assignment.context.group_categories.create!(name: "foo")
          @assignment.group_category = @group_category
          @assignment.save!
          @group = group_model(:context => @course, :group_category => @assignment.group_category)
          @adhoc_due_at = 5.days.from_now
          @section_due_at = 7.days.from_now
          @group_due_at = 3.days.from_now
          @user = @teacher
        end

        let(:update_assignment) do
          api_update_assignment_call(@course,@assignment,{
            'name' => 'Assignment With Overrides',
            'assignment_overrides' => {
              '0' => {
                'student_ids' => [@student.id],
                'title' => 'adhoc override',
                'due_at' => @adhoc_due_at.iso8601
              },
              '1' => {
                'course_section_id' => @course.default_section.id,
                'due_at' => @section_due_at.iso8601
              },
              '2' => {
                'title' => 'Group override',
                'set_id' => @group_category.id,
                'group_id' => @group.id,
                'due_at' => @group_due_at.iso8601
              },
              '3' => {
                'title' => 'Helpful Tag',
                'noop_id' => 999
              }
            }
          })
          @assignment.reload
        end

        it "updates any ADHOC overrides" do
          update_assignment
          expect(@assignment.assignment_overrides.count).to eq 4
          @adhoc_override = @assignment.assignment_overrides.where(set_type: 'ADHOC').first
          expect(@adhoc_override).not_to be_nil
          expect(@adhoc_override.set).to eq [@student]
          expect(@adhoc_override.due_at_overridden).to be_truthy
          expect(@adhoc_override.due_at.to_i).to eq @adhoc_due_at.to_i
        end

        it "updates any CourseSection overrides" do
          update_assignment
          @section_override = @assignment.assignment_overrides.where(set_type: 'CourseSection').first
          expect(@section_override).not_to be_nil
          expect(@section_override.set).to eq @course.default_section
          expect(@section_override.due_at_overridden).to be_truthy
          expect(@section_override.due_at.to_i).to eq @section_due_at.to_i
        end

        it "updates any Group overrides" do
          update_assignment
          @group_override = @assignment.assignment_overrides.where(set_type: 'Group').first
          expect(@group_override).not_to be_nil
          expect(@group_override.set).to eq @group
          expect(@group_override.due_at_overridden).to be_truthy
          expect(@group_override.due_at.to_i).to eq @group_due_at.to_i
        end

        it "updates any Noop overrides" do
          update_assignment
          @noop_override = @assignment.assignment_overrides.where(set_type: 'Noop').first
          expect(@noop_override).not_to be_nil
          expect(@noop_override.set).to be_nil
          expect(@noop_override.set_type).to eq 'Noop'
          expect(@noop_override.set_id).to eq 999
          expect(@noop_override.title).to eq 'Helpful Tag'
          expect(@noop_override.due_at_overridden).to be_falsey
        end

        it 'overrides the assignment for the user' do
          @assignment.update!(due_at: 1.day.from_now)
          response = api_update_assignment_call(@course, @assignment,
            assignment_overrides: {
              0 => {
                course_section_id: @course.default_section.id,
                due_at: @section_due_at.iso8601
              }
            }
          )
          expect(response['due_at']).to eq(@section_due_at.iso8601)
        end

        it 'updates overrides for inactive students' do
          @enrollment.deactivate
          update_assignment
          expect(@assignment.assignment_overrides.count).to eq 4
          @adhoc_override = @assignment.assignment_overrides.where(set_type: 'ADHOC').first
          expect(@adhoc_override).not_to be_nil
          expect(@adhoc_override.set).to eq [@student]
          expect(@adhoc_override.due_at_overridden).to be_truthy
          expect(@adhoc_override.due_at.to_i).to eq @adhoc_due_at.to_i
        end

        it 'updates overrides for concluded students' do
          @enrollment.conclude
          update_assignment
          expect(@assignment.assignment_overrides.count).to eq 4
          @adhoc_override = @assignment.assignment_overrides.where(set_type: 'ADHOC').first
          expect(@adhoc_override).not_to be_nil
          expect(@adhoc_override.set).to eq [@student]
          expect(@adhoc_override.due_at_overridden).to be_truthy
          expect(@adhoc_override.due_at.to_i).to eq @adhoc_due_at.to_i
        end

        it 'does not create overrides when student_ids is invalid' do
          api_update_assignment_call(@course, @assignment, {
            'name' => 'Assignment With Overrides',
            'assignment_overrides' => {
              '0' => {
                'student_ids' => 'bad parameter',
                'title' => 'adhoc override',
                'due_at' => @adhoc_due_at.iso8601
              }
            }
          })
          expect(@assignment.assignment_overrides.count).to eq 0
        end

        it 'does not override the assignment for the user if passed false for override_dates' do
          @assignment.update!(due_at: 1.day.from_now)
          response = api_update_assignment_call(@course, @assignment,
            override_dates: false,
            assignment_overrides: {
              0 => {
                course_section_id: @course.default_section.id,
                due_at: @section_due_at.iso8601
              }
            }
          )
          expect(response['due_at']).to eq(@assignment.due_at.iso8601)
        end

        it 'does not override the assignment if restricted by master course' do
          other_course = Account.default.courses.create!
          template = MasterCourses::MasterTemplate.set_as_master_course(other_course)
          original_assmt = other_course.assignments.create!(:title => "blah", :description => "bloo")
          tag = template.create_content_tag_for!(original_assmt, :restrictions => {:content => true, :due_dates => true})

          @assignment.update_attribute(:migration_id, tag.migration_id)

          api_call(:put, "/api/v1/courses/#{@course.id}/assignments/#{@assignment.id}.json",
            {
              :controller => 'assignments_api',
              :action => 'update',
              :format => 'json',
              :course_id => @course.id.to_s,
              :id => @assignment.id.to_s
            },
            { :assignment => {assignment_overrides: {0 => {course_section_id: @course.default_section.id, due_at: @section_due_at.iso8601}}} },
            {}, {:expected_status => 403})
          expect(@assignment.assignment_overrides).to_not be_exists

          tag.update_attribute(:restrictions, {:content => true}) # unrestrict due_dates

          api_update_assignment_call(@course, @assignment,
            assignment_overrides: {0 => {course_section_id: @course.default_section.id, due_at: @section_due_at.iso8601}})
          expect(@assignment.assignment_overrides).to be_exists
        end
      end

      describe "deleting all CourseSection overrides from assignment" do
        it "works when :assignment_overrides key is nil" do
          student_in_course(:course => @course, :active_all => true)
          @assignment = @course.assignments.create!
          Assignment.where(:id => @assignment).update_all(:created_at => Time.zone.now - 1.day)
          @section_due_at = 7.days.from_now
          @params = {
            'name' => 'Assignment With Overrides',
            'assignment_overrides' => {}
          }
          @user = @teacher

          expect(@params.has_key?('assignment_overrides')).to be_truthy

          api_update_assignment_call(@course, @assignment, @params)
          expect(@assignment.assignment_overrides.active.count).to eq 0
        end
      end
    end

    context "broadcasting while updating overrides" do
      before :once do
        @notification = Notification.create! :name => "Assignment Changed"
        student_in_course(:course => @course, :active_all => true)
        @student.communication_channels.create(:path => "student@instructure.com").confirm!
        @student.email_channel.notification_policies.create!(notification: @notification,
                                                             frequency: 'immediately')
        @assignment = @course.assignments.create!
        Assignment.where(:id => @assignment).update_all(:created_at => Time.zone.now - 1.day)
        @adhoc_due_at = 5.days.from_now
        @section_due_at = 7.days.from_now
        @params = {
          'name' => 'Assignment With Overrides',
          'assignment_overrides' => {
            '0' => {
              'student_ids' => [@student.id],
              'title' => 'adhoc override',
              'due_at' => @adhoc_due_at.iso8601
            },
            '1' => {
              'course_section_id' => @course.default_section.id,
              'due_at' => @section_due_at.iso8601
            }
          }
        }
      end

      it "should not send assignment_changed if notify_of_update is not set" do
        @user = @teacher
        api_update_assignment_call(@course,@assignment,@params)
        expect(@student.messages.detect{|m| m.notification_id == @notification.id}).to be_nil
      end

      it "should send assignment_changed if notify_of_update is set" do
        @user = @teacher
        api_update_assignment_call(@course,@assignment,@params.merge({:notify_of_update => true}))
        expect(@student.messages.detect{|m| m.notification_id == @notification.id}).to be_present
      end
    end

    context "when turnitin is enabled on the context" do
      before :once do
        @assignment = @course.assignments.create!
        acct = @course.account
        acct.turnitin_account_id = 0
        acct.turnitin_shared_secret = "blah"
        acct.settings[:enable_turnitin] = true
        acct.save!
      end

      it "should allow setting turnitin_enabled" do
        expect(@assignment).not_to be_turnitin_enabled
        api_update_assignment_call(@course,@assignment,{
          'turnitin_enabled' => '1',
        })
        expect(@assignment.reload).to be_turnitin_enabled
        api_update_assignment_call(@course,@assignment,{
          'turnitin_enabled' => '0',
        })
        expect(@assignment.reload).not_to be_turnitin_enabled
      end

      it "should allow setting valid turnitin_settings" do
        update_settings = {
          :originality_report_visibility => 'after_grading',
          :s_paper_check => '0',
          :internet_check => false,
          :journal_check => '1',
          :exclude_biblio => true,
          :exclude_quoted => '0',
          :submit_papers_to => '1',
          :exclude_small_matches_type => 'percent',
          :exclude_small_matches_value => 50
        }

        json = api_update_assignment_call(@course, @assignment, {
          :turnitin_settings => update_settings
        })
        expect(json["turnitin_settings"]).to eq({
          'originality_report_visibility' => 'after_grading',
          's_paper_check' => false,
          'internet_check' => false,
          'journal_check' => true,
          'exclude_biblio' => true,
          'exclude_quoted' => false,
          'submit_papers_to' => true,
          'exclude_small_matches_type' => 'percent',
          'exclude_small_matches_value' => 50
        })

        expect(@assignment.reload.turnitin_settings).to eq({
          'originality_report_visibility' => 'after_grading',
          's_paper_check' => '0',
          'internet_check' => '0',
          'journal_check' => '1',
          'exclude_biblio' => '1',
          'exclude_quoted' => '0',
          'submit_papers_to' => '1',
          'exclude_type' => '2',
          'exclude_value' => '50',
          's_view_report' => '1'
        })
      end

      it "should not allow setting invalid turnitin_settings" do
        update_settings = {
          :blah => '1'
        }.with_indifferent_access

        api_update_assignment_call(@course, @assignment, {
          :turnitin_settings => update_settings
        })
        expect(@assignment.reload.turnitin_settings["blah"]).to be_nil
      end
    end

    context "when a non-admin tries to update a frozen assignment" do
      before :once do
        @assignment = create_frozen_assignment_in_course(@course)
      end

      before :each do
        allow(PluginSetting).to receive(:settings_for_plugin).and_return({"title" => "yes"}).at_least(:once)
      end

      it "doesn't allow the non-admin to update a frozen attribute" do
        title_before_update = @assignment.title
        raw_api_update_assignment(@course,@assignment,{
          :name => "should not change!"
        })
        expect(response.code).to eql '400'
        expect(@assignment.reload.title).to eq title_before_update
      end

      it "does allow editing a non-frozen attribute" do
        raw_api_update_assignment(@course, @assignment, {
          :points_possible => 15
        })
        assert_status(200)
        expect(@assignment.reload.points_possible).to eq 15
      end
    end

    context "when an admin tries to update a completely frozen assignment" do
      it "allows the admin to update the frozen assignment" do
        @user = account_admin_user
        course_with_teacher(:active_all => true, :user => @user)
        expect(PluginSetting).to receive(:settings_for_plugin).
          and_return(fully_frozen_settings).at_least(:once)
        @assignment = create_frozen_assignment_in_course(@course)
        raw_api_update_assignment(@course,@assignment,{
          'name' => "This changes!"
        })
        expect(@assignment.title).to eq "This changes!"
        assert_status(200)
      end
    end

    context "differentiated assignments" do
      before :once do
        @assignment = @course.assignments.create(:name => 'test', :only_visible_to_overrides => false)
        @flag_before = @assignment.only_visible_to_overrides
      end

      it "should update the only_visible_to_overrides flag if differentiated assignments is on" do
        raw_api_update_assignment(@course,@assignment,{
          :only_visible_to_overrides => !@flag_before
        })
        expect(@assignment.reload.only_visible_to_overrides).to eq !@flag_before
      end
    end

    context "when an admin tried to update a grading_standard" do
      before(:once) do
        account_admin_user(user: @user)
        @assignment = @course.assignments.create({:name => "some assignment"})
        @assignment.save!
        @account_standard = @course.account.grading_standards.create!(:title => "account standard", :standard_data => {:a => {:name => 'A', :value => '95'}, :b => {:name => 'B', :value => '80'}, :f => {:name => 'F', :value => ''}})
        @course_standard = @course.grading_standards.create!(:title => "course standard", :standard_data => {:a => {:name => 'A', :value => '95'}, :b => {:name => 'B', :value => '80'}, :f => {:name => 'F', :value => ''}})
      end

      it "allows setting an account grading standard" do
        raw_api_call(
            :put,
            "/api/v1/courses/#{@course.id}/assignments/#{@assignment.id}.json",
            {
                :controller => 'assignments_api',
                :action => 'update',
                :format => 'json',
                :course_id => @course.id.to_s,
                :id => @assignment.id.to_s
            },
            { :assignment => { :grading_standard_id => @account_standard.id } }
        )
        @assignment.reload
        expect(@assignment.grading_standard).to eq @account_standard
      end

      it "allows setting a course level grading standard" do
        raw_api_call(
            :put,
            "/api/v1/courses/#{@course.id}/assignments/#{@assignment.id}.json",
            {
                :controller => 'assignments_api',
                :action => 'update',
                :format => 'json',
                :course_id => @course.id.to_s,
                :id => @assignment.id.to_s
            },
            { :assignment => { :grading_standard_id => @course_standard.id } }
        )
        @assignment.reload
        expect(@assignment.grading_standard).to eq @course_standard
      end

      it "should update a sub account level grading standard" do
        sub_account = @course.account.sub_accounts.create!
        c2 = sub_account.courses.create!
        assignment2 = c2.assignments.create({:name => "some assignment"})
        assignment2.save!
        sub_account_standard = sub_account.grading_standards.create!(:title => "sub account standard", :standard_data => {:a => {:name => 'A', :value => '95'}, :b => {:name => 'B', :value => '80'}, :f => {:name => 'F', :value => ''}})
        raw_api_call(
            :put,
            "/api/v1/courses/#{c2.id}/assignments/#{assignment2.id}.json",
            {
                :controller => 'assignments_api',
                :action => 'update',
                :format => 'json',
                :course_id => c2.id.to_s,
                :id => assignment2.id.to_s
            },
            { :assignment => { :grading_standard_id => sub_account_standard.id } }
        )
        assignment2.reload
        expect(assignment2.grading_standard).to eq sub_account_standard
      end

      it "should not update grading standard from sub account not on account chain" do
        sub_account = @course.account.sub_accounts.create!
        sub_account2 = @course.account.sub_accounts.create!
        c2 = sub_account.courses.create!
        assignment2 = c2.assignments.create({:name => "some assignment"})
        assignment2.save!
        sub_account_standard = sub_account2.grading_standards.create!(:title => "sub account standard", :standard_data => {:a => {:name => 'A', :value => '95'}, :b => {:name => 'B', :value => '80'}, :f => {:name => 'F', :value => ''}})
        raw_api_call(
            :put,
            "/api/v1/courses/#{c2.id}/assignments/#{assignment2.id}.json",
            {
                :controller => 'assignments_api',
                :action => 'update',
                :format => 'json',
                :course_id => c2.id.to_s,
                :id => assignment2.id.to_s
            },
            { :assignment => { :grading_standard_id => sub_account_standard.id } }
        )
        assignment2.reload
        expect(assignment2.grading_standard).to eq nil
      end

      it "should not delete grading standard if invalid standard provided" do
        @assignment.grading_standard = @account_standard
        @assignment.save!
        sub_account = @course.account.sub_accounts.create!
        sub_account_standard = sub_account.grading_standards.create!(:title => "sub account standard", :standard_data => {:a => {:name => 'A', :value => '95'}, :b => {:name => 'B', :value => '80'}, :f => {:name => 'F', :value => ''}})
        raw_api_call(
            :put,
            "/api/v1/courses/#{@course.id}/assignments/#{@assignment.id}.json",
            {
                :controller => 'assignments_api',
                :action => 'update',
                :format => 'json',
                :course_id => @course.id.to_s,
                :id => @assignment.id.to_s
            },
            { :assignment => { :grading_standard_id => sub_account_standard.id } }
        )
        @assignment.reload
        expect(@assignment.grading_standard).to eq @account_standard
      end

      it "should remove a standard if empty value passed" do
        @assignment.grading_standard = @account_standard
        @assignment.save!
        sub_account = @course.account.sub_accounts.create!
        sub_account_standard = sub_account.grading_standards.create!(:title => "sub account standard", :standard_data => {:a => {:name => 'A', :value => '95'}, :b => {:name => 'B', :value => '80'}, :f => {:name => 'F', :value => ''}})
        raw_api_call(
            :put,
            "/api/v1/courses/#{@course.id}/assignments/#{@assignment.id}.json",
            {
                :controller => 'assignments_api',
                :action => 'update',
                :format => 'json',
                :course_id => @course.id.to_s,
                :id => @assignment.id.to_s
            },
            { :assignment => { :grading_standard_id => nil } }
        )
        @assignment.reload
        expect(@assignment.grading_standard).to eq nil
      end
    end

    context "discussion topic assignments" do
      it "should prevent setting group category ID on assignments with discussions" do
        course_with_teacher(:active_all => true)
        group_category = @course.group_categories.create!(name: "foo")
        @assignment = factory_with_protected_attributes(
          @course.assignments,
          {
            :title => 'assignment1',
          })
        @topic = @course.discussion_topics.build(assignment: @assignment, title: 'asdf')
        @topic.save
        raw_api_update_assignment(@course, @assignment, {
          :group_category_id => group_category.id
        })
        @assignment.reload
        expect(@assignment.group_category).to be_nil
        expect(response.code).to eql '400'
      end
    end

    context "with grading periods" do
      def create_assignment(attr)
        @course.assignments.create!({ name: "Example Assignment", submission_types: "points" }.merge(attr))
      end

      def override_for_date(date)
        override = @assignment.assignment_overrides.build
        override.set_type = "CourseSection"
        override.due_at = date
        override.due_at_overridden = true
        override.set_id = @course.course_sections.first
        override.save!
        override
      end

      def call_update(params, expected_status)
        api_call_as_user(
          @current_user,
          :put, "/api/v1/courses/#{@course.id}/assignments/#{@assignment.id}",
          {
            controller: "assignments_api",
            action: "update",
            format: "json",
            course_id: @course.id.to_s,
            id: @assignment.to_param
          },
          { assignment: params },
          {},
          { expected_status: expected_status }
        )
      end

      before :once do
        grading_period_group = Factories::GradingPeriodGroupHelper.new.create_for_account(@course.root_account)
        term = @course.enrollment_term
        term.grading_period_group = grading_period_group
        term.save!
        Factories::GradingPeriodHelper.new.create_for_group(grading_period_group, {
          start_date: 2.weeks.ago, end_date: 2.days.ago, close_date: 1.day.ago
        })
        course_with_student(course: @course)
        account_admin_user(account: @course.root_account)
      end

      context "when the user is a teacher" do
        before :each do
          @current_user = @teacher
        end

        it "allows changing the due date to another date in an open grading period" do
          due_date = 7.days.from_now.iso8601
          @assignment = create_assignment(due_at: 3.days.from_now)
          call_update({ due_at: due_date }, 200)
          expect(@assignment.reload.due_at).to eq due_date
        end

        it "allows changing the due date when the assignment is only visible to overrides" do
          due_date = 3.days.from_now.iso8601
          @assignment = create_assignment(due_at: 3.days.ago, only_visible_to_overrides: true)
          call_update({ due_at: due_date }, 200)
          expect(@assignment.reload.due_at).to eq due_date
        end

        it "allows disabling only_visible_to_overrides when due in an open grading period" do
          @assignment = create_assignment(due_at: 3.days.from_now, only_visible_to_overrides: true)
          call_update({ only_visible_to_overrides: false }, 200)
          expect(@assignment.reload.only_visible_to_overrides).to eql false
        end

        it "allows enabling only_visible_to_overrides when due in an open grading period" do
          @assignment = create_assignment(due_at: 3.days.from_now, only_visible_to_overrides: false)
          call_update({ only_visible_to_overrides: true }, 200)
          expect(@assignment.reload.only_visible_to_overrides).to eql true
        end

        it "allows disabling post_to_sis when due in a closed grading period" do
          @assignment = create_assignment(due_at: 3.days.ago, post_to_sis: true)
          call_update({ post_to_sis: false }, 200)
          expect(@assignment.reload.post_to_sis).to eq(false)
        end

        it "allows enabling post_to_sis when due in a closed grading period" do
          @assignment = create_assignment(due_at: 3.days.ago, post_to_sis: false)
          call_update({ post_to_sis: true }, 200)
          expect(@assignment.reload.post_to_sis).to eq(true)
        end

        it "does not allow disabling only_visible_to_overrides when due in a closed grading period" do
          @assignment = create_assignment(due_at: 3.days.ago, only_visible_to_overrides: true)
          call_update({ only_visible_to_overrides: false }, 403)
          expect(@assignment.reload.only_visible_to_overrides).to eql true
          json = JSON.parse response.body
          expect(json["errors"].keys).to include "due_at"
        end

        it "does not allow enabling only_visible_to_overrides when due in a closed grading period" do
          @assignment = create_assignment(due_at: 3.days.ago, only_visible_to_overrides: false)
          call_update({ only_visible_to_overrides: true }, 403)
          expect(@assignment.reload.only_visible_to_overrides).to eql false
          json = JSON.parse response.body
          expect(json["errors"].keys).to include "only_visible_to_overrides"
        end

        it "allows disabling only_visible_to_overrides when changing due date to an open grading period" do
          due_date = 3.days.from_now.iso8601
          @assignment = create_assignment(due_at: 3.days.ago, only_visible_to_overrides: true)
          call_update({ due_at: due_date, only_visible_to_overrides: false }, 200)
          expect(@assignment.reload.only_visible_to_overrides).to eql false
          expect(@assignment.due_at).to eq due_date
        end

        it "does not allow changing the due date on an assignment due in a closed grading period" do
          due_date = 3.days.ago
          @assignment = create_assignment(due_at: due_date)
          call_update({ due_at: 3.days.from_now.iso8601 }, 403)
          expect(@assignment.reload.due_at).to eq due_date
          json = JSON.parse response.body
          expect(json["errors"].keys).to include "due_at"
        end

        it "does not allow changing the due date to a date within a closed grading period" do
          due_date = 3.days.from_now
          @assignment = create_assignment(due_at: due_date)
          call_update({ due_at: 3.days.ago.iso8601 }, 403)
          expect(@assignment.reload.due_at).to eq due_date
          json = JSON.parse response.body
          expect(json["errors"].keys).to include "due_at"
        end

        it "does not allow unsetting the due date when the last grading period is closed" do
          due_date = 3.days.from_now
          @assignment = create_assignment(due_at: due_date)
          call_update({ due_at: nil }, 403)
          expect(@assignment.reload.due_at).to eq due_date
          json = JSON.parse response.body
          expect(json["errors"].keys).to include "due_at"
        end

        it "succeeds when the assignment due date is set to the same value" do
          due_date = 3.days.ago
          @assignment = create_assignment(due_at: due_date.iso8601, time_zone_edited: due_date.zone)
          call_update({ due_at: due_date.iso8601 }, 200)
          expect(@assignment.reload.due_at).to eq due_date.iso8601
        end

        it "succeeds when the assignment due date is not changed" do
          due_date = 3.days.ago.iso8601
          @assignment = create_assignment(due_at: due_date)
          call_update({ description: "Updated Description" }, 200)
          expect(@assignment.reload.due_at).to eq due_date
        end

        it "allows changing the due date when the assignment is not graded" do
          due_date = 3.days.ago.iso8601
          @assignment = create_assignment(due_at: 7.days.from_now, submission_types: "not_graded")
          call_update({ due_at: due_date }, 200)
          expect(@assignment.reload.due_at).to eq due_date
        end

        it "allows unsetting the due date when not graded and the last grading period is closed" do
          @assignment = create_assignment(due_at: 7.days.from_now, submission_types: "not_graded")
          call_update({ due_at: nil }, 200)
          expect(@assignment.reload.due_at).to be_nil
        end

        it "allows changing the due date on an assignment with an override due in a closed grading period" do
          due_date = 7.days.from_now
          @assignment = create_assignment(due_at: 3.days.from_now.iso8601, time_zone_edited: due_date.zone)
          override_for_date(3.days.ago)
          call_update({ due_at: due_date.iso8601 }, 200)
          expect(@assignment.reload.due_at).to eq due_date.iso8601
        end

        it "allows adding an override with a due date in an open grading period" do
          # Known Issue: This should not be permitted when creating an override
          # would cause a student to assume a due date in an open grading period
          # when previous in a closed grading period.
          override_due_date = 3.days.from_now.iso8601
          @assignment = create_assignment(due_at: 7.days.from_now, only_visible_to_overrides: true)
          override_params = [{ student_ids: [@student.id], due_at: override_due_date }]
          call_update({ assignment_overrides: override_params }, 200)
          overrides = @assignment.reload.assignment_overrides
          expect(overrides.count).to eq 1
          expect(overrides.first.due_at).to eq override_due_date
        end

        it "does not allow adding an override with a due date in a closed grading period" do
          @assignment = create_assignment(due_at: 7.days.from_now)
          override_params = [{ student_ids: [@student.id], due_at: 3.days.ago.iso8601 }]
          call_update({ assignment_overrides: override_params }, 403)
          json = JSON.parse response.body
          expect(json["errors"].keys).to include "due_at"
        end

        it "does not allow changing the due date of an override due in a closed grading period" do
          override_due_date = 3.days.ago
          @assignment = create_assignment(due_at: 7.days.from_now)
          override = override_for_date(override_due_date)
          override_params = [{ id: override.id, due_at: 3.days.from_now.iso8601 }]
          call_update({ assignment_overrides: override_params }, 403)
          expect(override.reload.due_at).to eq override_due_date
          json = JSON.parse response.body
          expect(json["errors"].keys).to include "due_at"
        end

        it "succeeds when the override due date is set to the same value" do
          override_due_date = 3.days.ago
          @assignment = create_assignment(due_at: 7.days.from_now)
          override = override_for_date(override_due_date)
          override_params = [{ id: override.id, due_at: override_due_date.iso8601 }]
          call_update({ assignment_overrides: override_params }, 200)
          expect(override.reload.due_at).to eq override_due_date.iso8601
        end

        it "does not allow changing the due date of an override to a date within a closed grading period" do
          override_due_date = 3.days.from_now
          @assignment = create_assignment(due_at: 7.days.from_now)
          override = override_for_date(override_due_date)
          override_params = [{ id: override.id, due_at: 3.days.ago.iso8601 }]
          call_update({ assignment_overrides: override_params }, 403)
          expect(override.reload.due_at).to eq override_due_date
          json = JSON.parse response.body
          expect(json["errors"].keys).to include "due_at"
        end

        it "does not allow unsetting the due date of an override when the last grading period is closed" do
          override_due_date = 3.days.from_now
          @assignment = create_assignment(due_at: 7.days.from_now)
          override = override_for_date(override_due_date)
          override_params = [{ id: override.id, due_at: nil }]
          call_update({ assignment_overrides: override_params }, 403)
          expect(override.reload.due_at).to eq override_due_date
          json = JSON.parse response.body
          expect(json["errors"].keys).to include "due_at"
        end

        it "does not allow deleting by omission an override due in a closed grading period" do
          @assignment = create_assignment(due_at: 7.days.from_now)
          override = override_for_date(3.days.ago)
          override_params = [{ student_ids: [@student.id], due_at: 3.days.from_now.iso8601 }]
          call_update({ assignment_overrides: override_params }, 403)
          expect(override.reload).not_to be_deleted
        end
      end

      context "when the user is an admin" do
        before :each do
          @current_user = @admin
        end

        it "allows disabling only_visible_to_overrides when due in a closed grading period" do
          @assignment = create_assignment(due_at: 3.days.ago, only_visible_to_overrides: true)
          call_update({ only_visible_to_overrides: false }, 200)
          expect(@assignment.reload.only_visible_to_overrides).to eql false
        end

        it "allows enabling only_visible_to_overrides when due in a closed grading period" do
          @assignment = create_assignment(due_at: 3.days.ago, only_visible_to_overrides: false)
          call_update({ only_visible_to_overrides: true }, 200)
          expect(@assignment.reload.only_visible_to_overrides).to eql true
        end

        it "allows changing the due date on an assignment due in a closed grading period" do
          due_date = 3.days.from_now
          @assignment = create_assignment(due_at: 3.days.ago.iso8601, time_zone_edited: due_date.zone)
          call_update({ due_at: due_date.iso8601 }, 200)
          expect(@assignment.reload.due_at).to eq due_date.iso8601
        end

        it "allows changing the due date to a date within a closed grading period" do
          due_date = 3.days.ago.iso8601
          @assignment = create_assignment(due_at: 3.days.from_now)
          call_update({ due_at: due_date }, 200)
          expect(@assignment.reload.due_at).to eq due_date
        end

        it "allows unsetting the due date when the last grading period is closed" do
          @assignment = create_assignment(due_at: 3.days.from_now)
          call_update({ due_at: nil }, 200)
          expect(@assignment.reload.due_at).to eq nil
        end

        it "allows changing the due date on an assignment with an override due in a closed grading period" do
          due_date = 3.days.from_now
          @assignment = create_assignment(due_at: 7.days.from_now.iso8601, time_zone_edited: due_date.zone)
          override_for_date(3.days.ago)
          call_update({ due_at: due_date.iso8601 }, 200)
          expect(@assignment.reload.due_at).to eq due_date.iso8601
        end

        it "allows adding an override with a due date in a closed grading period" do
          override_due_date = 3.days.ago.iso8601
          @assignment = create_assignment(due_at: 7.days.from_now, only_visible_to_overrides: true)
          override_params = [{ student_ids: [@student.id], due_at: override_due_date }]
          call_update({ assignment_overrides: override_params }, 200)
          overrides = @assignment.reload.assignment_overrides
          expect(overrides.count).to eq 1
          expect(overrides.first.due_at).to eq override_due_date
        end

        it "allows changing the due date of an override due in a closed grading period" do
          override_due_date = 3.days.from_now.iso8601
          @assignment = create_assignment(due_at: 7.days.from_now)
          override = override_for_date(3.days.ago)
          override_params = [{ id: override.id, due_at: override_due_date }]
          call_update({ assignment_overrides: override_params }, 200)
          expect(override.reload.due_at).to eq override_due_date
        end

        it "allows changing the due date of an override to a date within a closed grading period" do
          override_due_date = 3.days.ago.iso8601
          @assignment = create_assignment(due_at: 7.days.from_now)
          override = override_for_date(3.days.from_now)
          override_params = [{ id: override.id, due_at: override_due_date }]
          call_update({ assignment_overrides: override_params }, 200)
          expect(override.reload.due_at).to eq override_due_date
        end

        it "allows unsetting the due date of an override when the last grading period is closed" do
          @assignment = create_assignment(due_at: 7.days.from_now)
          override = override_for_date(3.days.from_now)
          override_params = [{ id: override.id, due_at: nil }]
          call_update({ assignment_overrides: override_params }, 200)
          expect(override.reload.due_at).to eq nil
        end

        it "allows deleting by omission an override due in a closed grading period" do
          @assignment = create_assignment(due_at: 7.days.from_now)
          override = override_for_date(3.days.ago)
          override_params = [{ student_ids: [@student.id], due_at: 3.days.from_now.iso8601 }]
          call_update({ assignment_overrides: override_params }, 200)
          expect(override.reload).to be_deleted
        end
      end
    end
  end

  describe "DELETE /courses/:course_id/assignments/:id (#delete)" do
    before :once do
      course_with_student(:active_all => true)
      @assignment = @course.assignments.create!(
        :title => "Test Assignment",
        :description => "public stuff"
      )
    end
    context "user does not have the permission to delete the assignment" do
      it "does not delete the assignment" do
        json = api_call(:delete,
              "/api/v1/courses/#{@course.id}/assignments/#{@assignment.id}",
              {
                :controller => 'assignments',
                :action => 'destroy',
                :format => 'json',
                :course_id => @course.id.to_s,
                :id => @assignment.to_param
              },
              {},
              {},
              {:expected_status => 401})
        expect(@assignment.reload).not_to be_deleted
      end
    end
    context "when user requesting the deletion has permission to delete" do
      it "deletes the assignment " do
        teacher_in_course(:course => @course, :active_all => true)
        json = api_call(:delete,
              "/api/v1/courses/#{@course.id}/assignments/#{@assignment.id}",
              {
                :controller => 'assignments',
                :action => 'destroy',
                :format => 'json',
                :course_id => @course.id.to_s,
                :id => @assignment.to_param
              },
              {},
              {},
              {:expected_status => 200})
        expect(@assignment.reload).to be_deleted
      end

      it "deletes by lti_context_id" do
        teacher_in_course(:course => @course, :active_all => true)
        api_call(:delete,
                 "/api/v1/courses/#{@course.id}/assignments/lti_context_id:#{@assignment.lti_context_id}",
                 {
                   :controller => 'assignments',
                   :action => 'destroy',
                   :format => 'json',
                   :course_id => @course.id.to_s,
                   :id => "lti_context_id:#{@assignment.lti_context_id}"
                 },
                 {},
                 {},
                 {:expected_status => 200})
        expect(@assignment.reload).to be_deleted
      end

    end

  end

  describe "GET /courses/:course_id/assignments/:id (#show)" do

    before :once do
      course_with_student(:active_all => true)
    end

    describe 'with a normal assignment' do

      before :once do
        @assignment = @course.assignments.create!(
          :title => "Locked Assignment",
          :description => "secret stuff"
        )
      end

      before :each do
        allow_any_instantiation_of(@assignment).to receive(:overridden_for).
          and_return @assignment
        allow_any_instantiation_of(@assignment).to receive(:locked_for?).and_return(
          {:asset_string => '', :unlock_at => 1.hour.from_now }
        )
      end

      it "looks up an assignment by lti_context_id" do
        json = api_call(:get,
                        "/api/v1/courses/#{@course.id}/assignments/lti_context_id:#{@assignment.lti_context_id}.json",
                        {:controller => "assignments_api", :action => "show",
                         :format => "json", :course_id => @course.id.to_s,
                         :id => "lti_context_id:#{@assignment.lti_context_id}"})
        expect(json["id"]).to eq @assignment.id
      end

      it "does not return the assignment's description if locked for user" do
        @json = api_get_assignment_in_course(@assignment,@course)
        expect(@json['description']).to be_nil
      end

      it "returns the mute status of the assignment" do
        @json = api_get_assignment_in_course(@assignment,@course)
        expect(@json["muted"]).to eql false
      end

      it "translates assignment descriptions" do
        course_with_teacher(:active_all => true)
        should_translate_user_content(@course) do |content|
          assignment = @course.assignments.create!(:description => content)
          json = api_get_assignment_in_course(assignment,@course)
          json['description']
        end
      end

      it "returns the discussion topic url" do
        @user = @teacher
        @context = @course
        @assignment = factory_with_protected_attributes(
          @course.assignments,
          {
            :title => 'assignment1',
            :submission_types => 'discussion_topic',
            :discussion_topic => discussion_topic_model}
        )
        json = api_get_assignment_in_course(@assignment,@course)
        expect(json['discussion_topic']).to eq({
          'author' => {},
          'id' => @topic.id,
          'is_section_specific' => @topic.is_section_specific,
          'title' => 'assignment1',
          'message' => nil,
          'posted_at' => @topic.posted_at.as_json,
          'last_reply_at' => @topic.last_reply_at.as_json,
          'require_initial_post' => nil,
          'discussion_subentry_count' => 0,
          'assignment_id' => @assignment.id,
          'delayed_post_at' => nil,
          'lock_at' => nil,
          'user_name' => @topic.user_name,
          'pinned' => !!@topic.pinned,
          'position' => @topic.position,
          'topic_children' => [],
          'locked' => false,
          'can_lock' => true,
          'comments_disabled' => false,
          'locked_for_user' => false,
          'root_topic_id' => @topic.root_topic_id,
          'podcast_url' => nil,
          'podcast_has_student_posts' => false,
          'read_state' => 'unread',
          'unread_count' => 0,
          'user_can_see_posts' => @topic.user_can_see_posts?(@user),
          'subscribed' => @topic.subscribed?(@user),
          'published' => @topic.published?,
          'can_unpublish' => @topic.can_unpublish?,
          'url' =>
            "http://www.example.com/courses/#{@course.id}/discussion_topics/#{@topic.id}",
          'html_url' =>
            "http://www.example.com/courses/#{@course.id}/discussion_topics/#{@topic.id}",
          'attachments' => [],
          'permissions' => {'attach' => true, 'update' => true, 'reply' => true, 'delete' => true},
          'discussion_type' => 'side_comment',
          'group_category_id' => nil,
          'can_group' => true,
          'allow_rating' => false,
          'only_graders_can_rate' => false,
          'sort_by_rating' => false,
        })
      end

      it "fulfills module progression requirements" do
        @assignment = @course.assignments.create!(
          :title => "Test Assignment",
          :description => "public stuff"
        )
        mod = @course.context_modules.create!(:name => "some module")
        tag = mod.add_item(:id => @assignment.id, :type => 'assignment')
        mod.completion_requirements = { tag.id => {:type => 'must_view'} }
        mod.save!

        # index should not affect anything
        api_call(:get,
                 "/api/v1/courses/#{@course.id}/assignments.json",
                 {
                   :controller => 'assignments_api',
                   :action => 'index',
                   :format => 'json',
                   :course_id => @course.id.to_s
                 })
        expect(mod.evaluate_for(@user)).to be_unlocked

        # show should count as a view
        json = api_get_assignment_in_course(@assignment,@course)
        expect(json['description']).not_to be_nil
        expect(mod.evaluate_for(@user)).to be_completed
      end

      it "returns the dates for assignment as they apply to the user" do
        Score.where(enrollment_id: @student.enrollments).each(&:destroy_permanently!)
        @student.enrollments.each(&:destroy_permanently!)
        @assignment = @course.assignments.create!(
          :title => "Test Assignment",
          :description => "public stuff"
        )
        @section = @course.course_sections.create! :name => "afternoon delight"
        @course.enroll_user(@student,'StudentEnrollment',
                            :section => @section,
                            :enrollment_state => :active)
        override = create_override_for_assignment
        json = api_get_assignment_in_course(@assignment,@course)
        expect(json['due_at']).to eq override.due_at.iso8601
        expect(json['unlock_at']).to eq override.unlock_at.iso8601
        expect(json['lock_at']).to eq override.lock_at.iso8601
      end

      it "returns original assignment due dates" do
        Score.where(enrollment_id: @student.enrollments).each(&:destroy_permanently!)
        @student.enrollments.each(&:destroy_permanently!)
        @assignment = @course.assignments.create!(
          :title => "Test Assignment",
          :description => "public stuff",
          :due_at => Time.zone.now + 1.days,
          :unlock_at => Time.zone.now,
          :lock_at => Time.zone.now + 2.days
        )
        @section = @course.course_sections.create! :name => "afternoon delight"
        @course.enroll_user(@student,'StudentEnrollment',
                            :section => @section,
                            :enrollment_state => :active)
        create_override_for_assignment
        json = api_call(:get,
                        "/api/v1/courses/#{@course.id}/assignments/#{@assignment.id}.json",
                        { :controller => "assignments_api", :action => "show",
                          :format => "json", :course_id => @course.id.to_s,
                          :id => @assignment.id.to_s},
                        {:override_assignment_dates => 'false'})
        expect(json['due_at']).to eq @assignment.due_at.iso8601
        expect(json['unlock_at']).to eq @assignment.unlock_at.iso8601
        expect(json['lock_at']).to eq @assignment.lock_at.iso8601
      end

      it "returns has_overrides correctly" do
        @user = @teacher
        @assignment = @course.assignments.create!(:title => "Test Assignment",:description => "foo")
        json = api_get_assignment_in_course(@assignment, @course)
        expect(json['has_overrides']).to eq false

        @section = @course.course_sections.create! :name => "afternoon delight"
        create_override_for_assignment
        json = api_get_assignment_in_course(@assignment, @course)
        expect(json['has_overrides']).to eq true

        @user = @student # don't show has_overrides to students
        json = api_get_assignment_in_course(@assignment, @course)
        expect(json['has_overrides']).to be_nil
      end

      it "returns all_dates when requested" do
        @assignment = @course.assignments.create!(:title => "Test Assignment",:description => "foo")
        json = api_call(:get,
                        "/api/v1/courses/#{@course.id}/assignments/#{@assignment.id}.json",
                        { :controller => "assignments_api", :action => "show",
                          :format => "json", :course_id => @course.id.to_s,
                          :id => @assignment.id.to_s,
                          :all_dates => true},
                        {:override_assignment_dates => 'false'})
        expect(json['all_dates']).not_to be_nil
      end

      it "does not fulfill requirements when description isn't returned" do
        @assignment = @course.assignments.create!(
          :title => "Locked Assignment",
          :description => "locked!"
        )
        expect_any_instantiation_of(@assignment).to receive(:overridden_for)
          .and_return @assignment
        expect_any_instantiation_of(@assignment).to receive(:locked_for?).and_return({
          :asset_string => '',
          :unlock_at => 1.hour.from_now
        }).at_least(1)

        mod = @course.context_modules.create!(:name => "some module")
        tag = mod.add_item(:id => @assignment.id, :type => 'assignment')
        mod.completion_requirements = { tag.id => {:type => 'must_view'} }
        mod.save!
        json = api_get_assignment_in_course(@assignment,@course)
        expect(json['description']).to be_nil
        expect(mod.evaluate_for(@user)).to be_unlocked
      end

      it "still includes a description when a locked assignment is viewable" do
        @assignment = @course.assignments.create!(
          :title => "Locked but Viewable Assignment",
          :description => "locked but viewable!"
        )
        expect_any_instantiation_of(@assignment).to receive(:overridden_for)
          .and_return @assignment
        expect_any_instantiation_of(@assignment).to receive(:locked_for?).and_return({
          :asset_string => '',
          :unlock_at => 1.hour.ago,
          :can_view => true
        }).at_least(1)

        mod = @course.context_modules.create!(:name => "some module")
        tag = mod.add_item(:id => @assignment.id, :type => 'assignment')
        mod.completion_requirements = { tag.id => {:type => 'must_view'} }
        mod.save!
        json = api_get_assignment_in_course(@assignment,@course)
        expect(json['description']).not_to be_nil
        expect(mod.evaluate_for(@user)).to be_completed
      end

      it "includes submission info when requested with include flag" do
        assignment,submission = create_submitted_assignment_with_user(@user)
        json = api_call(:get,
          "/api/v1/courses/#{@course.id}/assignments/#{assignment.id}.json",
          { :controller => "assignments_api", :action => "show",
          :format => "json", :course_id => @course.id.to_s,
          :id => assignment.id.to_s},
          {:include => ['submission']})
        expect(json['submission']).to eq(
          json_parse(
            controller.submission_json(submission, assignment, @user, session, { include: ['submission'] }).to_json
          )
        )
      end

      context "AssignmentFreezer plugin disabled" do

        before do
          @user = @teacher
          @assignment = create_frozen_assignment_in_course(@course)
          allow(PluginSetting).to receive(:settings_for_plugin).and_return(nil)
          @json = api_get_assignment_in_course(@assignment,@course)
        end

        it "excludes frozen and frozen_attributes fields" do
          expect(@json.has_key?('frozen')).to eq false
          expect(@json.has_key?('frozen_attributes')).to eq false
        end

      end

      context "AssignmentFreezer plugin enabled" do

        context "assignment frozen" do
          before :once do
            @user = @teacher
            @assignment = create_frozen_assignment_in_course(@course)
          end

          before :each do
            allow(PluginSetting).to receive(:settings_for_plugin).and_return({"title" => "yes"})
            @json = api_get_assignment_in_course(@assignment,@course)
          end

          it "tells the consumer that the assignment is frozen" do
            expect(@json['frozen']).to eq true
          end

          it "returns an list of frozen attributes" do
            expect(@json['frozen_attributes']).to eq ["title"]
          end

          it "tells the consumer that the assignment will be frozen when copied" do
            expect(@json['freeze_on_copy']).to be_truthy
          end

          it "returns an empty list when no frozen attributes" do
            allow(PluginSetting).to receive(:settings_for_plugin).and_return({})
            json = api_get_assignment_in_course(@assignment,@course)
            expect(json['frozen_attributes']).to eq []
          end
        end

        context "assignment not frozen" do
          before :once do
            @user = @teacher
            @assignment = @course.assignments.create!({
              :title => "Frozen",
              :description => "frozen!"
            })
          end

          before :each do
            allow(PluginSetting).to receive(:settings_for_plugin).and_return({"title" => "yes"}) #enable plugin
            expect_any_instantiation_of(@assignment).to receive(:overridden_for).and_return @assignment
            expect_any_instantiation_of(@assignment).to receive(:frozen?).at_least(:once).and_return false
            @json = api_get_assignment_in_course(@assignment,@course)
          end

          it "tells the consumer that the assignment is not frozen" do
            expect(@json['frozen']).to eq false
          end

          it "gives the consumer an empty list for frozen attributes" do
            expect(@json['frozen_attributes']).to eq []
          end

          it "tells the consumer that the assignment will not be frozen when copied" do
            expect(@json['freeze_on_copy']).to eq false
          end
        end

        context "assignment with quiz" do
          before do
            @user = @teacher
            @quiz = Quizzes::Quiz.create!(:title => 'Quiz Name', :context => @course)
            @quiz.did_edit!
            @quiz.offer!
            assignment = @quiz.assignment
            @json = api_get_assignment_in_course(assignment, @course)
          end

          it "should have quiz information" do
            expect(@json['quiz_id']).to eq @quiz.id
            expect(@json['anonymous_submissions']).to eq false
            expect(@json['name']).to eq @quiz.title
            expect(@json['submission_types']).to include 'online_quiz'
          end
        end
      end

      context "external tool assignment" do

        before :once do
          @assignment = @course.assignments.create!
          @tool_tag = ContentTag.new({:url => 'http://www.example.com', :new_tab=>false})
          @tool_tag.context = @assignment
          @tool_tag.save!
          @assignment.submission_types = 'external_tool'
          @assignment.save!
        end

        before :each do
          @json = api_get_assignment_in_course(@assignment, @course)
        end

        it 'has the external tool submission type' do
          expect(@json['submission_types']).to eq ['external_tool']
        end

        it 'includes the external tool attributes' do
          expect(@json['external_tool_tag_attributes']).to eq({
            'url' => 'http://www.example.com',
            'new_tab' => false,
            'resource_link_id' => ContextExternalTool.opaque_identifier_for(@tool_tag, @tool_tag.context.shard)
          })
        end

        it 'includes the assignment_id attribute' do
          expect(@json).to include('url')
          uri = URI(@json['url'])
          expect(uri.path).to eq "/api/v1/courses/#{@course.id}/external_tools/sessionless_launch"
          expect(uri.query).to include('assignment_id=')
        end
      end
    end

    context "draft state" do

      before :once do
        @assignment = @course.assignments.create!({
          :name => "unpublished assignment",
          :points_possible => 15
        })
        @assignment.workflow_state = 'unpublished'
        @assignment.save!
      end

      it "returns an authorization error to students if an assignment is unpublished" do

        raw_api_call(:get,
          "/api/v1/courses/#{@course.id}/assignments/#{@assignment.id}",
          {
            :controller => 'assignments_api',
            :action => 'show',
            :format => 'json',
            :course_id => @course.id.to_s,
            :id => @assignment.id.to_s
          }
        )

        #should be authorization error
        expect(response.code).to eq '401'
      end

      it "shows an unpublished assignment to teachers" do
        course_with_teacher_logged_in(:course => @course, :active_all => true)

        json = api_get_assignment_in_course(@assignment, @course)
        expect(response).to be_success
        expect(json['id']).to eq @assignment.id
        expect(json['unpublishable']).to eq true

        # Returns "unpublishable => false" when student submissions
        student_in_course(:active_all => true, :course => @course)
        @assignment.submit_homework(@student, :submission_type => "online_text_entry")
        @user = @teacher
        json = api_get_assignment_in_course(@assignment, @course)
        expect(response).to be_success
        expect(json['unpublishable']).to eq false
      end
    end

    context "differentiated assignments" do
      before :once do
        @user = @teacher
        @assignment1 = @course.assignments.create! :only_visible_to_overrides => true
        @assignment2 = @course.assignments.create! :only_visible_to_overrides => true
        section1 = @course.course_sections.create!
        section2 = @course.course_sections.create!
        @student1 = User.create!(name: "Test Student")
        @student2 = User.create!(name: "Test Student2")
        @student3 = User.create!(name: "Test Student3")
        student_in_section(section1, user: @student1)
        student_in_section(section2, user: @student2)
        student_in_section(section2, user: @student3)
        create_section_override_for_assignment(@assignment1, {course_section: section1})
        create_section_override_for_assignment(@assignment2, {course_section: section2})
        assignment_override_model(assignment: @assignment1, set_type: 'Noop', title: 'Just a Tag')
      end

      def visibility_api_request(assignment)
        api_call(:get,
          "/api/v1/courses/#{@course.id}/assignments/#{assignment.id}.json",
          {
            :controller => 'assignments_api', :action => 'show',
            :format => 'json', :course_id => @course.id.to_s,
            :id => assignment.id.to_s
          },
          :include => ['assignment_visibility']
        )
      end

      it "should include overrides if overrides flag is included in the params" do
        allow(ConditionalRelease::Service).to receive(:enabled_in_context?).and_return(true)
        assignments_json = api_call(:get, "/api/v1/courses/#{@course.id}/assignments/#{@assignment1.id}.json",
          {
            controller: 'assignments_api',
            action: 'show',
            format: 'json',
            course_id: @course.id.to_s,
            id: @assignment1.id.to_s
          },
          :include => ['overrides']
        )
        expect(assignments_json.keys).to include("overrides")
        expect(assignments_json["overrides"].length).to eq 2
      end


      it "returns any assignment" do
        json1 = api_get_assignment_in_course @assignment1, @course
        expect(json1["id"]).to eq @assignment1.id
        json2 = api_get_assignment_in_course @assignment2, @course
        expect(json2["id"]).to eq @assignment2.id
      end

      it "includes assignment_visibility" do
        json = visibility_api_request @assignment1
        expect(json.has_key?("assignment_visibility")).to eq true
      end

      it "assignment_visibility includes the correct user_ids" do
        json = visibility_api_request @assignment1
        expect(json["assignment_visibility"].include?("#{@student1.id}")).to eq true
        json = visibility_api_request @assignment2
        expect(json["assignment_visibility"].include?("#{@student2.id}")).to eq true
        expect(json["assignment_visibility"].include?("#{@student3.id}")).to eq true
      end

      context "as a student" do
        it "should return a visible assignment" do
          user_session @student1
          @user = @student1
          json = api_get_assignment_in_course @assignment1, @course
          expect(json["id"]).to eq @assignment1.id
        end

        it "should return an error for a non-visible assignment" do
          user_session @student2
          @user = @student2
          json = api_call(:get,
            "/api/v1/courses/#{@course.id}/assignments/#{@assignment1.id}.json",
            { :controller => "assignments_api", :action => "show",
            :format => "json", :course_id => @course.id.to_s,
            :id => @assignment1.id.to_s }, {}, {}, {:expected_status => 401})
        end

        it "should not include assignment_visibility data when requested" do
          user_session @student1
          @user = @student1
          json = visibility_api_request @assignment1
          expect(json.has_key?("assignment_visibility")).to eq false
        end
      end
    end
  end

  describe "assignment_json" do
    let(:result) { assignment_json(@assignment, @user, {}) }

    before :once do
      course_with_teacher(:active_all => true)
      @assignment = @course.assignments.create!(:title => "some assignment")
    end

    context "when turnitin_enabled is true on the context" do
      before(:once) do
        account = @course.account
        account.turnitin_account_id = 1234
        account.turnitin_shared_secret = 'foo'
        account.turnitin_host = 'example.com'
        account.settings[:enable_turnitin] = true
        account.save!
        @assignment.reload
      end

      it "contains a turnitin_enabled key" do
        expect(result.has_key?('turnitin_enabled')).to eq true
      end
    end

    context "when turnitin_enabled is false on the context" do
      it "does not contain a turnitin_enabled key" do
        expect(result.has_key?('turnitin_enabled')).to eq false
      end
    end
  end

  context "update_from_params" do
    before :once do
      course_with_teacher(:active_all => true)
      student_in_course(active_all: true)
      @assignment = @course.assignments.create!(:title => "some assignment")
    end

    def strong_anything
      ArbitraryStrongishParams::ANYTHING
    end

    it 'updates the external tool content_id' do
      mh = create_message_handler(create_resource_handler(create_tool_proxy))
      tool_tag = ContentTag.new(url: 'http://www.example.com', new_tab: false, tag_type: 'context_module')
      tool_tag.context = @assignment
      tool_tag.save!
      params = ActionController::Parameters.new({
        "submission_types" => ["external_tool"],
        "external_tool_tag_attributes" => {
          "url" => "https://testvmserver.test.com/canvas/test/",
          "content_type" => "lti/message_handler",
          "content_id" => mh.id,
          "new_tab" => "0"
        }
      })
      assignment = update_from_params(@assignment, params, @user)
      tag = assignment.external_tool_tag
      expect(tag.content_id).to eq mh.id
      expect(tag.content_type).to eq "Lti::MessageHandler"
    end

    it 'sets the context external tool type' do
      tool = ContextExternalTool.new( name: 'test tool', consumer_key:'test',
        shared_secret: 'shh', url: 'http://www.example.com')
      tool.context = @course
      tool.save!
      tool_tag = ContentTag.new(url: 'http://www.example.com', new_tab: false, tag_type: 'context_module')
      tool_tag.context = @assignment
      tool_tag.save!
      params = ActionController::Parameters.new({
        "submission_types" => ["external_tool"],
        "external_tool_tag_attributes" => {
          "url" => "https://testvmserver.test.com/canvas/test/",
          "content_type" => "context_external_tool",
          "content_id" => tool.id,
          "new_tab" => "0"
        }
      })
      assignment = update_from_params(@assignment, params, @user)
      tag = assignment.external_tool_tag
      expect(tag.content_id).to eq tool.id
      expect(tag.content_type).to eq "ContextExternalTool"
    end

    it "does not update integration_data when lacking permission" do
      json = %{{"key": "value"}}
      params = ActionController::Parameters.new({"integration_data" => json})

      update_from_params(@assignment, params, @user)
      expect(@assignment.integration_data).to eq({})
    end

    it "updates integration_data with permission" do
      json = %{{"key": "value"}}
      params = ActionController::Parameters.new({"integration_data" => json})
      account_admin_user_with_role_changes(
        :role_changes => {:manage_sis => true})
      update_from_params(@assignment, params, @admin)
      expect(@assignment.integration_data).to eq({"key" => "value"})
    end

    it "unmuting publishes hidden comments" do
      @assignment.mute!
      @assignment.update_submission @student, comment: "blah blah blah", author: @teacher
      sub = @assignment.submission_for_student(@student)
      comment = sub.submission_comments.first
      expect(comment.hidden?).to eql true

      params = ActionController::Parameters.new({"muted" => "false"})
      update_from_params(@assignment, params, @teacher)
      expect(comment.reload.hidden?).to eql false
    end
  end

  context "as an observer viewing assignments" do
    before :once do
      @observer_enrollment = course_with_observer(active_all: true)
      @observer = @user
      @observer_course = @course
      @observed_student = create_users(1, return_type: :record).first
      @student_enrollment =
        @observer_course.enroll_student(@observed_student,
                                        :enrollment_state => 'active')
      @assigned_observer_enrollment =
        @observer_course.enroll_user(@observer, "ObserverEnrollment",
                                     :associated_user_id => @observed_student.id)
      @assigned_observer_enrollment.accept

      @assignment, @submission = create_submitted_assignment_with_user(@observed_student)
    end

    it "includes submissions for observed users when requested with all assignments" do
      json = api_call_as_user(@observer, :get,
                              "/api/v1/courses/#{@observer_course.id}/assignments?include[]=observed_users&include[]=submission",
                              { :controller => 'assignments_api',
                                :action => 'index', :format => 'json',
                                :course_id => @observer_course.id,
                                :include => [ "observed_users", "submission" ]})

      expect(json.first['submission']).to eql [{
         "assignment_id" => @assignment.id,
         "attempt" => nil,
         "body" => nil,
         "cached_due_date" => nil,
         "excused" => nil,
         "grade" => "99",
         "entered_grade" => "99",
         "grading_period_id" => @submission.grading_period_id,
         "grade_matches_current_submission" => true,
         "graded_at" => nil,
         "grader_id" => @teacher.id,
         "id" => @submission.id,
         "score" => 99.0,
         "entered_score" => 99.0,
         "submission_type" => nil,
         "submitted_at" => nil,
         "url" => nil,
         "user_id" => @observed_student.id,
         "workflow_state" => "submitted",
         "late" => false,
         "missing" => false,
         "late_policy_status" => nil,
         "points_deducted" => nil,
         "seconds_late" => 0,
         "preview_url" =>
         "http://www.example.com/courses/#{@observer_course.id}/assignments/#{@assignment.id}/submissions/#{@observed_student.id}?preview=1&version=0"
       }]
    end

    it "includes submissions for observed users when requested with a single assignment" do
      json = api_call_as_user(@observer, :get,
                              "/api/v1/courses/#{@observer_course.id}/assignments/#{@assignment.id}?include[]=observed_users&include[]=submission",
                              { :controller => 'assignments_api',
                                :action => 'show', :format => 'json',
                                :id => @assignment.id,
                                :course_id => @observer_course.id,
                                :include => [ "observed_users", "submission" ]})
      expect(json['submission']).to eql [{
         "assignment_id" => @assignment.id,
         "attempt" => nil,
         "body" => nil,
         "cached_due_date" => nil,
         "excused" => nil,
         "grade" => "99",
         "entered_grade" => "99",
         "grading_period_id" => @submission.grading_period_id,
         "grade_matches_current_submission" => true,
         "graded_at" => nil,
         "grader_id" => @teacher.id,
         "id" => @submission.id,
         "score" => 99.0,
         "entered_score" => 99.0,
         "submission_type" => nil,
         "submitted_at" => nil,
         "url" => nil,
         "user_id" => @observed_student.id,
         "workflow_state" => "submitted",
         "late" => false,
         "missing" => false,
         "late_policy_status" => nil,
         "points_deducted" => nil,
         "seconds_late" => 0,
         "preview_url" =>
         "http://www.example.com/courses/#{@observer_course.id}/assignments/#{@assignment.id}/submissions/#{@observed_student.id}?preview=1&version=0"
       }]
    end
  end

  context "assignment override preloading" do
    before :once do
      course_with_teacher(:active_all => true)

      student_in_course(:course => @course, :active_all => true)
      @override = assignment_override_model(:course => @course)
      @override_student = @override.assignment_override_students.build
      @override_student.user = @student
      @override_student.save!

      @assignment.only_visible_to_overrides = true
      @assignment.save!
    end

    it "should preload student_ids when including adhoc overrides" do
      expect_any_instantiation_of(@override).to receive(:assignment_override_students).never
      json = api_call_as_user(@teacher, :get,
        "/api/v1/courses/#{@course.id}/assignments?include[]=overrides",
        { :controller => 'assignments_api',
          :action => 'index', :format => 'json',
          :course_id => @course.id,
          :include => [ "overrides" ]})
      expect(json.first["overrides"].first["student_ids"]).to eq [@student.id]
    end

    it "should preload student_ids when including adhoc overrides on assignment groups api as well" do
      # yeah i know this is a separate api; sue me

      expect_any_instantiation_of(@override).to receive(:assignment_override_students).never
      json = api_call_as_user(@teacher, :get,
        "/api/v1/courses/#{@course.id}/assignment_groups?include[]=assignments&include[]=overrides",
        { :controller => 'assignment_groups',
          :action => 'index', :format => 'json',
          :course_id => @course.id,
          :include => [ "assignments", "overrides" ]})
      expect(json.first["assignments"].first["overrides"].first["student_ids"]).to eq [@student.id]
    end
  end
end

def api_get_assignments_index_from_course(course)
    api_call(:get,
          "/api/v1/courses/#{course.id}/assignments.json",
          {
            :controller => 'assignments_api',
            :action => 'index',
            :format => 'json',
            :course_id => course.id.to_s
          })
end

def api_get_assignments_user_index(user, course, api_user = @user)
  api_call_as_user(api_user, :get,
           "/api/v1/users/#{user.id}/courses/#{course.id}/assignments.json",
           {
               :controller => 'assignments_api',
               :action => 'user_index',
               :format => 'json',
               :course_id => course.id.to_s,
               :user_id => user.id.to_s
           })
end

def create_frozen_assignment_in_course(_course)
    assignment = @course.assignments.create!({
      :title => "some assignment",
      :freeze_on_copy => true
    })
    assignment.copied = true
    assignment.save!
    assignment
end

def raw_api_update_assignment(course,assignment,assignment_params)
  raw_api_call(:put,
        "/api/v1/courses/#{course.id}/assignments/#{assignment.id}.json",
        { :controller => 'assignments_api', :action => 'update',
          :format => 'json',
          :course_id => course.id.to_s,
          :id => assignment.id.to_s },
          {
            'assignment' => assignment_params
          }
        )
  course.reload
  assignment.reload
end

def api_get_assignment_in_course(assignment,course)
  json = api_call(:get,
    "/api/v1/courses/#{course.id}/assignments/#{assignment.id}.json",
    { :controller => "assignments_api", :action => "show",
    :format => "json", :course_id => course.id.to_s,
    :id => assignment.id.to_s })
  assignment.reload
  course.reload
  json
end

def api_update_assignment_call(course,assignment,assignment_params)
  json = api_call(
    :put,
    "/api/v1/courses/#{course.id}/assignments/#{assignment.id}.json",
    {
      :controller => 'assignments_api',
      :action => 'update',
      :format => 'json',
      :course_id => course.id.to_s,
      :id => assignment.id.to_s
    },
    { :assignment => assignment_params }
  )
  assignment.reload
  course.reload
  json
end

def fully_frozen_settings
  {
    "title" => "true",
    "description" => "true",
    "lock_at" => "true",
    "points_possible" => "true",
    "grading_type" => "true",
    "submission_types" => "true",
    "assignment_group_id" => "true",
    "allowed_extensions" => "true",
    "group_category_id" => "true",
    "notify_of_update" => "true",
    "peer_reviews" => "true",
    "workflow_state" => "true"
  }
end

def api_create_assignment_in_course(course,assignment_params)
  api_call(:post,
           "/api/v1/courses/#{course.id}/assignments.json",
           {
             :controller => 'assignments_api',
             :action => 'create',
             :format => 'json',
             :course_id => course.id.to_s
           }, {:assignment => assignment_params })
end<|MERGE_RESOLUTION|>--- conflicted
+++ resolved
@@ -656,8 +656,6 @@
       end
     end
 
-<<<<<<< HEAD
-=======
     describe "updating an assignment with locked ranges" do
       before :once do
         course_with_teacher(:active_all => true)
@@ -758,7 +756,6 @@
       end
     end
 
->>>>>>> 4393580c
     describe "differentiated assignments" do
       def setup_DA
         @course_section = @course.course_sections.create
