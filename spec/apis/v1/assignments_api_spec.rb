--- conflicted
+++ resolved
@@ -514,11 +514,7 @@
     end
 
     context "broadcasting while updating overrides" do
-<<<<<<< HEAD
-      before :all do
-=======
       before do
->>>>>>> 824e972e
         @notification = Notification.create! :name => "Assignment Changed"
         course_with_teacher(:active_all => true)
         student_in_course(:course => @course, :active_all => true)
@@ -530,10 +526,6 @@
         Assignment.update_all({:created_at => Time.zone.now - 1.day}, {:id => @assignment.id})
         @adhoc_due_at = 5.days.from_now
         @section_due_at = 7.days.from_now
-<<<<<<< HEAD
-        @user = @teacher
-=======
->>>>>>> 824e972e
         @params = {
           'name' => 'Assignment With Overrides',
           'assignment_overrides' => {
@@ -550,25 +542,14 @@
         }
       end
 
-<<<<<<< HEAD
-      after(:all) do
-        truncate_all_tables
-      end
-
-      it "should not send assignment_changed if notify_of_update is not set" do
-=======
       it "should not send assignment_changed if notify_of_update is not set" do
         @user = @teacher
->>>>>>> 824e972e
         api_update_assignment_call(@course,@assignment,@params)
         @student.messages.detect{|m| m.notification_id == @notification.id}.should be_nil
       end
 
       it "should send assignment_changed if notify_of_update is set" do
-<<<<<<< HEAD
-=======
         @user = @teacher
->>>>>>> 824e972e
         api_update_assignment_call(@course,@assignment,@params.merge({:notify_of_update => true}))
         @student.messages.detect{|m| m.notification_id == @notification.id}.should be_present
       end
