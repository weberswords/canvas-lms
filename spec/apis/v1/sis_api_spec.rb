require File.expand_path(File.dirname(__FILE__) + '/../api_spec_helper')

describe SisApiController, type: :request do
  def enable_bulk_grade_export
    context.root_account.enable_feature!(:bulk_sis_grade_export)
  end

  def install_post_grades_tool
    context.context_external_tools.create!(
      name: 'test post grades tool',
      domain: 'http://example.com/lti',
      consumer_key: 'key',
      shared_secret: 'secret',
      settings: { post_grades: { url: 'http://example.com/lti/post_grades' } }
    ).tap do |tool|
      tool.context_external_tool_placements.create!(placement_type: 'post_grades')
    end
  end

  describe '#sis_assignments' do
    context 'for an account' do
      before :once do
        account_model
        @account.root_account = Account.default
        @account.save
        account_admin_user(account: @account, active_all: true)
      end

      # courses
      let_once(:course1) { course(account: @account) } # unpublished
      let_once(:course2) { course(account: @account, active_all: true) }
      let_once(:course3) { course(account: @account, active_all: true) }

      # non-postable assignments
      let_once(:assignment1)  { course1.assignments.create!(post_to_sis: true) } # unpublished course
      let_once(:assignment2)  { course1.assignments.create!(post_to_sis: false) } # unpublished course
      let_once(:assignment3)  { course2.assignments.create!(post_to_sis: false) } # post_to_sis: false
      let_once(:assignment4)  { course3.assignments.create!(post_to_sis: false) } # post_to_sis: false
      let_once(:assignment5)  { course1.assignments.create!(post_to_sis: true).tap(&:unpublish!) } # unpublished
      let_once(:assignment6)  { course2.assignments.create!(post_to_sis: true).tap(&:unpublish!) } # unpublished
      let_once(:assignment7)  { course3.assignments.create!(post_to_sis: true).tap(&:unpublish!) } # unpublished

      # postable assignments
      let_once(:assignment8)  { course2.assignments.create!(post_to_sis: true) }
      let_once(:assignment9)  { course2.assignments.create!(post_to_sis: true) }
      let_once(:assignment10) { course3.assignments.create!(post_to_sis: true) }
      let_once(:assignment11) { course3.assignments.create!(post_to_sis: true) }

      let(:context) { @account }

      before do
        user_session(@user)
      end

      it 'requires :bulk_sis_grade_export feature to be enabled or post_grades tool to be installed' do
        get "/api/sis/accounts/#{context.id}/assignments", account_id: context.id
        expect(response.status).to eq 400
      end

      shared_examples 'account sis assignments api' do
        it 'requires :view_all_grades permission' do
          context.role_overrides.create!(permission: :view_all_grades, enabled: false, role: admin_role)
          get "/api/sis/accounts/#{context.id}/assignments", account_id: context.id
          assert_unauthorized
        end

        it 'returns paginated assignment list' do
          # first page
          get "/api/sis/accounts/#{context.id}/assignments", account_id: context.id, per_page: 2
          expect(response).to be_success
          result_json = json_parse
          expect(result_json.length).to eq(2)
          expect(result_json[0]).to include('id' => assignment8.id)
          expect(result_json[1]).to include('id' => assignment9.id)

          # second page
          get "/api/sis/accounts/#{context.id}/assignments", account_id: context.id, per_page: 2, page: 2
          expect(response).to be_success
          result_json = json_parse
          expect(result_json.length).to eq(2)
          expect(result_json[0]).to include('id' => assignment10.id)
          expect(result_json[1]).to include('id' => assignment11.id)

          # third page
          get "/api/sis/accounts/#{context.id}/assignments", account_id: context.id, per_page: 2, page: 3
          expect(json_parse.length).to eq(0)
        end

        it "should return courses starting before starts_before" do
          context.courses.each(&:destroy)
          start_at = 1.week.ago
          course1 = context.courses.create!
          course2 = context.courses.create!(:start_at => start_at - 1.day)
          course3 = context.courses.create!(:start_at => start_at + 1.day)

          term1 = context.root_account.enrollment_terms.create!(:start_at => start_at - 1.day)
          term2 = context.root_account.enrollment_terms.create!(:start_at => start_at + 1.day)
          course4 = context.courses.create!(:enrollment_term => term1)
          course5 = context.courses.create!(:enrollment_term => term2)

          context.courses.not_deleted.each do |c|
            c.update_attribute(:workflow_state, 'available')
            c.assignments.create!(:post_to_sis => true)
          end

          get "/api/sis/accounts/#{context.id}/assignments?starts_before=#{start_at.iso8601}", :account_id => context.id
          expect(response).to be_success

          result = json_parse
          expect(result.map{|h| h['course_id']}).to match_array [course1.id, course2.id, course4.id]
        end

        it "should return courses concluding after ends_after" do
          context.courses.each(&:destroy)
          end_at = 1.week.from_now
          course1 = context.courses.create!
          course2 = context.courses.create!(:conclude_at => end_at + 1.day)
          course3 = context.courses.create!(:conclude_at => end_at - 1.day)

          term1 = context.root_account.enrollment_terms.create!(:end_at => end_at + 1.day)
          term2 = context.root_account.enrollment_terms.create!(:end_at => end_at - 1.day)
          course4 = context.courses.create!(:enrollment_term => term1)
          course5 = context.courses.create!(:enrollment_term => term2)

          context.courses.not_deleted.each do |c|
            c.update_attribute(:workflow_state, 'available')
            c.assignments.create!(:post_to_sis => true)
          end

          get "/api/sis/accounts/#{context.id}/assignments?ends_after=#{end_at.iso8601}", :account_id => context.id
          expect(response).to be_success

          result = json_parse
          expect(result.map{|h| h['course_id']}).to match_array [course1.id, course2.id, course4.id]
        end

        it 'accepts a sis_id as the account id' do
          @account.sis_source_id = 'abc'
          @account.save!

<<<<<<< HEAD
          get "/api/sis/accounts/sis_account_id:abc/assignments"
          expect(response).to be_success

          result = json_parse
          assignment_ids = result.map{|a| a['id']}

          expect(result.size).to eq 4
=======
          get "/api/sis/accounts/sis_account_id:#{@account.sis_source_id}/assignments"
          expect(response).to be_success

          result = json_parse
          assignment_ids = result.map { |a| a['id'] }

          expect(result.size).to eq(4)
>>>>>>> 006af62c
          expect(assignment_ids).to include assignment8.id
          expect(assignment_ids).to include assignment9.id
          expect(assignment_ids).to include assignment10.id
          expect(assignment_ids).to include assignment11.id
        end
      end

      context 'with :bulk_sis_grade_export feature enabled' do
        before do
          enable_bulk_grade_export
        end

        include_examples 'account sis assignments api'
      end

      context 'with a post_grades tool installed' do
        before do
          install_post_grades_tool
        end

        include_examples 'account sis assignments api'
      end
    end

    context 'for a published course' do
      before :once do
        course(active_all: true)
        account_admin_user(account: @course.root_account, active_all: true)
      end

      # non-postable assignments
      let_once(:assignment1) { @course.assignments.create!(post_to_sis: false) } # post_to_sis: false
      let_once(:assignment2) { @course.assignments.create!(post_to_sis: false) } # post_to_sis: false
      let_once(:assignment3) { @course.assignments.create!(post_to_sis: true).tap(&:unpublish!) } # unpublished

      # postable assignments
      let_once(:assignment4) { @course.assignments.create!(post_to_sis: true) }
      let_once(:assignment5) { @course.assignments.create!(post_to_sis: true) }
      let_once(:assignment6) { @course.assignments.create!(post_to_sis: true) }
      let_once(:assignment7) { @course.assignments.create!(post_to_sis: true) }
      let_once(:assignment8) { @course.assignments.create!(post_to_sis: true) }

      let_once(:active_override7) do
        assignment7.assignment_overrides.build.tap do |override|
          override.title = 'Active Override'
          override.override_due_at(3.days.from_now)
          override.set_type = 'CourseSection'
          override.set_id = assignment7.context.course_sections.first.id
          override.save!
        end
      end
      let_once(:inactive_override8) do
        assignment8.assignment_overrides.build.tap do |override|
          override.title = 'Inactive Override'
          override.override_due_at(3.days.from_now)
          override.set_type = 'CourseSection'
          override.set_id = assignment8.context.course_sections.first.id
          override.save!
          override.destroy
        end
      end

      let_once(:inactive_section8) do
        @course.course_sections.create!(name: 'Inactive Section').tap(&:destroy)
      end

      let(:context) { @course }

      before do
        user_session(@user)
      end

      it 'requires :bulk_sis_grade_export feature to be enabled or post_grades tool to be installed' do
        get "/api/sis/courses/#{@course.id}/assignments", course_id: @course.id
        expect(response.status).to eq 400
      end

      shared_examples 'course sis assignments api' do
        it 'requires :view_all_grades permission' do
          @course.root_account.role_overrides.create!(permission: :view_all_grades, enabled: false, role: admin_role)
          get "/api/sis/courses/#{@course.id}/assignments", course_id: @course.id
          assert_unauthorized
        end

        it 'returns paginated assignment list' do
          # first page
          get "/api/sis/courses/#{@course.id}/assignments", course_id: @course.id, per_page: 2
          expect(response).to be_success
          result_json = json_parse
          expect(result_json.length).to eq(2)
          expect(result_json[0]).to include('id' => assignment4.id)
          expect(result_json[1]).to include('id' => assignment5.id)

          # second page
          get "/api/sis/courses/#{@course.id}/assignments", course_id: @course.id, per_page: 2, page: 2
          expect(response).to be_success
          result_json = json_parse
          expect(result_json.length).to eq(2)
          expect(result_json[0]).to include('id' => assignment6.id)
          expect(result_json[1]).to include('id' => assignment7.id)

          # third page
          get "/api/sis/courses/#{@course.id}/assignments", course_id: @course.id, per_page: 2, page: 3
          expect(response).to be_success
          result_json = json_parse
          expect(result_json.length).to eq(1)
          expect(result_json[0]).to include('id' => assignment8.id)
        end

        it 'should return an assignment with an override' do
          get "/api/sis/courses/#{@course.id}/assignments", course_id: @course.id, per_page: 2, page: 2
          result_json = json_parse
          assignment = result_json.detect { |a| a['id'] == assignment7.id }
          override = assignment['sections'].first['override']
          expect(override).to include('override_title' => active_override7.title)
        end

        it 'does not return assignments with inactive overrides' do
          get "/api/sis/courses/#{@course.id}/assignments", course_id: @course.id, per_page: 2, page: 3
          result_json = json_parse
          expect(result_json[0]['sections'].first).not_to include('override')
        end

        it 'does not return inactive sections' do
          get "/api/sis/courses/#{@course.id}/assignments", course_id: @course.id, per_page: 2, page: 3
          result_json = json_parse
          section_ids = result_json[0]['sections'].map { |s| s['id'] }
          expect(section_ids).not_to include(inactive_section8.id)
        end

        it 'accepts a sis_id as the course id' do
          context.sis_source_id = 'abc'
          context.save!

          get "/api/sis/courses/sis_course_id:#{context.sis_source_id}/assignments"
          expect(response).to be_success

          result = json_parse
          assignment_ids = result.map { |a| a['id'] }

          expect(result.size).to eq(5)
          expect(assignment_ids).to include assignment4.id
          expect(assignment_ids).to include assignment5.id
          expect(assignment_ids).to include assignment6.id
          expect(assignment_ids).to include assignment7.id
          expect(assignment_ids).to include assignment8.id
        end

        it 'accepts a sis_id as the course id' do
          context.sis_source_id = 'abc'
          context.save!

          get "/api/sis/courses/sis_course_id:abc/assignments"
          expect(response).to be_success

          result = json_parse
          assignment_ids = result.map{|a| a['id']}

          expect(result.size).to eq 4
          expect(assignment_ids).to include assignment4.id
          expect(assignment_ids).to include assignment5.id
          expect(assignment_ids).to include assignment6.id
          expect(assignment_ids).to include assignment7.id
        end
      end

      context 'with :bulk_sis_grade_export feature enabled' do
        before do
          enable_bulk_grade_export
        end

        include_examples 'course sis assignments api'
      end

      context 'with a post_grades tool installed' do
        before do
          install_post_grades_tool
        end

        include_examples 'course sis assignments api'
      end
    end
  end
end<|MERGE_RESOLUTION|>--- conflicted
+++ resolved
@@ -138,15 +138,6 @@
           @account.sis_source_id = 'abc'
           @account.save!
 
-<<<<<<< HEAD
-          get "/api/sis/accounts/sis_account_id:abc/assignments"
-          expect(response).to be_success
-
-          result = json_parse
-          assignment_ids = result.map{|a| a['id']}
-
-          expect(result.size).to eq 4
-=======
           get "/api/sis/accounts/sis_account_id:#{@account.sis_source_id}/assignments"
           expect(response).to be_success
 
@@ -154,7 +145,6 @@
           assignment_ids = result.map { |a| a['id'] }
 
           expect(result.size).to eq(4)
->>>>>>> 006af62c
           expect(assignment_ids).to include assignment8.id
           expect(assignment_ids).to include assignment9.id
           expect(assignment_ids).to include assignment10.id
@@ -302,23 +292,6 @@
           expect(assignment_ids).to include assignment7.id
           expect(assignment_ids).to include assignment8.id
         end
-
-        it 'accepts a sis_id as the course id' do
-          context.sis_source_id = 'abc'
-          context.save!
-
-          get "/api/sis/courses/sis_course_id:abc/assignments"
-          expect(response).to be_success
-
-          result = json_parse
-          assignment_ids = result.map{|a| a['id']}
-
-          expect(result.size).to eq 4
-          expect(assignment_ids).to include assignment4.id
-          expect(assignment_ids).to include assignment5.id
-          expect(assignment_ids).to include assignment6.id
-          expect(assignment_ids).to include assignment7.id
-        end
       end
 
       context 'with :bulk_sis_grade_export feature enabled' do
