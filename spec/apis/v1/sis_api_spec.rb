--- conflicted
+++ resolved
@@ -87,20 +87,6 @@
         end
 
         it "should return courses starting before starts_before" do
-<<<<<<< HEAD
-          @account.courses.each(&:destroy)
-          start_at = 1.week.ago
-          course1 = @account.courses.create!
-          course2 = @account.courses.create!(:start_at => start_at - 1.day)
-          course3 = @account.courses.create!(:start_at => start_at + 1.day)
-
-          term1 = @account.enrollment_terms.create!(:start_at => start_at - 1.day)
-          term2 = @account.enrollment_terms.create!(:start_at => start_at + 1.day)
-          course4 = @account.courses.create!(:enrollment_term => term1)
-          course5 = @account.courses.create!(:enrollment_term => term2)
-
-          @account.courses.not_deleted.each do |c|
-=======
           context.courses.each(&:destroy)
           start_at = 1.week.ago
           course1 = context.courses.create!
@@ -113,16 +99,11 @@
           course5 = context.courses.create!(:enrollment_term => term2)
 
           context.courses.not_deleted.each do |c|
->>>>>>> 4cfec0f1
             c.update_attribute(:workflow_state, 'available')
             c.assignments.create!(:post_to_sis => true)
           end
 
-<<<<<<< HEAD
-          get "/api/sis/accounts/#{@account.id}/assignments?starts_before=#{start_at.iso8601}", :account_id => @account.id
-=======
           get "/api/sis/accounts/#{context.id}/assignments?starts_before=#{start_at.iso8601}", :account_id => context.id
->>>>>>> 4cfec0f1
           expect(response).to be_success
 
           result = json_parse
@@ -130,20 +111,6 @@
         end
 
         it "should return courses concluding after ends_after" do
-<<<<<<< HEAD
-          @account.courses.each(&:destroy)
-          end_at = 1.week.from_now
-          course1 = @account.courses.create!
-          course2 = @account.courses.create!(:conclude_at => end_at + 1.day)
-          course3 = @account.courses.create!(:conclude_at => end_at - 1.day)
-
-          term1 = @account.enrollment_terms.create!(:end_at => end_at + 1.day)
-          term2 = @account.enrollment_terms.create!(:end_at => end_at - 1.day)
-          course4 = @account.courses.create!(:enrollment_term => term1)
-          course5 = @account.courses.create!(:enrollment_term => term2)
-
-          @account.courses.not_deleted.each do |c|
-=======
           context.courses.each(&:destroy)
           end_at = 1.week.from_now
           course1 = context.courses.create!
@@ -156,23 +123,16 @@
           course5 = context.courses.create!(:enrollment_term => term2)
 
           context.courses.not_deleted.each do |c|
->>>>>>> 4cfec0f1
             c.update_attribute(:workflow_state, 'available')
             c.assignments.create!(:post_to_sis => true)
           end
 
-<<<<<<< HEAD
-          get "/api/sis/accounts/#{@account.id}/assignments?ends_after=#{end_at.iso8601}", :account_id => @account.id
-=======
           get "/api/sis/accounts/#{context.id}/assignments?ends_after=#{end_at.iso8601}", :account_id => context.id
->>>>>>> 4cfec0f1
           expect(response).to be_success
 
           result = json_parse
           expect(result.map{|h| h['course_id']}).to match_array [course1.id, course2.id, course4.id]
         end
-<<<<<<< HEAD
-=======
 
         it 'accepts a sis_id as the account id' do
           @account.sis_source_id = 'abc'
@@ -190,7 +150,6 @@
           expect(assignment_ids).to include assignment10.id
           expect(assignment_ids).to include assignment11.id
         end
->>>>>>> 4cfec0f1
       end
 
       context 'with :bulk_sis_grade_export feature enabled' do
