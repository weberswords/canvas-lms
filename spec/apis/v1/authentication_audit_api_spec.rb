--- conflicted
+++ resolved
@@ -201,10 +201,6 @@
             "sis_user_id"=>nil,
             "integration_id"=>nil,
             "sis_import_id"=>nil,
-<<<<<<< HEAD
-            "sis_login_id" => @pseudonym.unique_id,
-=======
->>>>>>> 20697d5d
             "login_id" => @pseudonym.unique_id
           }]
         end
