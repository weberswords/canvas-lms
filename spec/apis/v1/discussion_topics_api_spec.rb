--- conflicted
+++ resolved
@@ -179,10 +179,7 @@
         "user_name" => @user.name,
         "message" => @message,
         "created_at" => @entry.created_at.utc.iso8601,
-<<<<<<< HEAD
-=======
         "updated_at" => @entry.updated_at.as_json,
->>>>>>> 84343d31
       }
     end
 
