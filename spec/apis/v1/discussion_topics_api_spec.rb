--- conflicted
+++ resolved
@@ -2281,10 +2281,6 @@
         end
 
         account = @course.root_account
-<<<<<<< HEAD
-        account.enable_feature!(:use_new_styles)
-=======
->>>>>>> cb16664c
         bc = BrandConfig.create(mobile_css_overrides: 'somewhere.css')
         account.brand_config_md5 = bc.md5
         account.save!
