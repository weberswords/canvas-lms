--- conflicted
+++ resolved
@@ -3862,28 +3862,6 @@
         expect(f.submission_context_code).to eq @course.asset_string
       end
 
-<<<<<<< HEAD
-      context 'when InstFS is disabled' do
-        before { allow(InstFS).to receive(:enabled?).and_return(false) }
-
-        context "for a url submission" do
-          let(:url) { 'http://test.test/path' }
-          let(:result) { JSON.parse(response.body) }
-
-          before { preflight(name: 'test.txt', url: url) }
-
-          it "creates a Progress" do
-            expect(Progress.find(result['progress']['id'])).to be
-          end
-
-          it "creates a Progress worker" do
-            job = Delayed::Job.last
-            expect(job.tag).to eq 'Attachment#clone_url'
-            expect(job.priority).to eq Delayed::HIGH_PRIORITY
-            expect(job.handler).to match url
-          end
-        end
-=======
       context 'for url upload using DelayedJob' do
         let(:json_response) do
           preflight(url: 'http://example.com/test', filename: 'test.txt')
@@ -3977,7 +3955,6 @@
           job = Delayed::Job.order(:id).last
           expect(job.handler).to include Services::SubmitHomeworkService::SubmitWorker.name
         end
->>>>>>> d797c1ec
       end
     end
 
