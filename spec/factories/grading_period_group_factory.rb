module Factories
  class GradingPeriodGroupHelper
    TITLE = "Example Grading Period Group".freeze

    def valid_attributes(attr = {})
      {
        title: TITLE
      }.merge(attr)
    end

    def create_for_account(account)
<<<<<<< HEAD
      legacy_create_for_account(account)
    end

    def legacy_create_for_course(course)
      create_for_course(course)
    end

    def create_for_course(course)
=======
      account.grading_period_groups.create!(title: TITLE)
    end

    def legacy_create_for_course(course)
>>>>>>> 7bb82738
      # This relationship will eventually go away.
      # Please use this helper so that old associations can be easily
      # detected and removed when that time arrives
      course.grading_period_groups.create!(title: TITLE)
    end
  end
end<|MERGE_RESOLUTION|>--- conflicted
+++ resolved
@@ -9,21 +9,10 @@
     end
 
     def create_for_account(account)
-<<<<<<< HEAD
-      legacy_create_for_account(account)
-    end
-
-    def legacy_create_for_course(course)
-      create_for_course(course)
-    end
-
-    def create_for_course(course)
-=======
       account.grading_period_groups.create!(title: TITLE)
     end
 
     def legacy_create_for_course(course)
->>>>>>> 7bb82738
       # This relationship will eventually go away.
       # Please use this helper so that old associations can be easily
       # detected and removed when that time arrives
