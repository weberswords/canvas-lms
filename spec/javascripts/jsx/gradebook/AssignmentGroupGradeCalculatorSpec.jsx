--- conflicted
+++ resolved
@@ -19,17 +19,12 @@
 define([
   'underscore',
   'jsx/gradebook/AssignmentGroupGradeCalculator'
-<<<<<<< HEAD
 ], (_, AssignmentGroupGradeCalculator) => {
   let submissions;
   let assignments;
   let assignmentGroup;
 
-  module('AssignmentGroupGradeCalculator.calculate with no submissions and no assignments', {
-=======
-], function (_, AssignmentGroupGradeCalculator) {
   QUnit.module('AssignmentGroupGradeCalculator.calculate with no submissions and no assignments', {
->>>>>>> 8eb0f69e
     setup () {
       submissions = [];
       assignmentGroup = { id: 301, rules: {}, assignments: [], group_weight: 100 };
@@ -48,7 +43,6 @@
     equal(grades.final.possible, 0);
   });
 
-<<<<<<< HEAD
   test('includes assignment group attributes', function () {
     const grades = AssignmentGroupGradeCalculator.calculate(submissions, assignmentGroup);
     equal(grades.assignmentGroupId, 301);
@@ -60,10 +54,7 @@
     equal(grades.scoreUnit, 'points');
   });
 
-  module('AssignmentGroupGradeCalculator.calculate with no submissions and some assignments', {
-=======
   QUnit.module('AssignmentGroupGradeCalculator.calculate with no submissions and some assignments', {
->>>>>>> 8eb0f69e
     setup () {
       submissions = [];
       assignments = [
@@ -184,7 +175,6 @@
     equal(grades.final.possible, 284);
   });
 
-<<<<<<< HEAD
   test('eliminates multiple submissions for the same assignment', function () {
     submissions.push({ ...submissions[0] });
     const grades = AssignmentGroupGradeCalculator.calculate(submissions, assignmentGroup);
@@ -194,10 +184,7 @@
     equal(grades.final.possible, 1284);
   });
 
-  module('AssignmentGroupGradeCalculator.calculate with assignments having no points possible', {
-=======
   QUnit.module('AssignmentGroupGradeCalculator.calculate with assignments having no points possible', {
->>>>>>> 8eb0f69e
     setup () {
       submissions = [
         { assignment_id: 201, score: 10 },
