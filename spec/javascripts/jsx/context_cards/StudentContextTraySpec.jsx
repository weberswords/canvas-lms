define([
  'jquery',
  'react',
  'react-dom',
  'react-addons-test-utils',
  'instructure-ui',
  'jsx/context_cards/StudentContextTray',
  'jsx/context_cards/StudentCardStore'
], ($, React, ReactDOM, TestUtils, { Avatar, Tray }, StudentContextTray, StudentCardStore) => {
<<<<<<< HEAD
  module('StudentContextTray', (hooks) => {
=======
  QUnit.module('StudentContextTray', (hooks) => {
>>>>>>> e1007716
    let store, subject
    const courseId = '1'
    const studentId = '1'

    hooks.beforeEach(() => {
      store = new StudentCardStore(courseId, studentId)
      subject = TestUtils.renderIntoDocument(
        <StudentContextTray
          store={store}
          courseId={courseId}
          studentId={studentId}
          canMasquerade={false}
          returnFocusTo={() => {}}
        />
      )
    })
    hooks.afterEach(() => {
      if (subject) {
        const componentNode = ReactDOM.findDOMNode(subject)
        if (componentNode) {
          ReactDOM.unmountComponentAtNode(componentNode.parentNode)
        }
      }
      subject = null
    })

    test('change on store should setState on component', () => {
      sinon.spy(subject, 'setState')
      store.setState({
        user: {name: 'username'}
      })
      ok(subject.setState.calledOnce)
      subject.setState.restore()
    })

    test("changing store should call setState", () => {
      const student2 = { id: '2', shortName: "Bob" }
      const store2 = new StudentCardStore(courseId, student2.id)
      store2.state.user = student2
      sinon.spy(subject, 'setState')
      subject.componentWillReceiveProps({
        store: store2,
        course: courseId,
        studentId: student2.id
      })
      ok(subject.setState.calledOnce)
      subject.setState.restore()
    })

    test('tray should set focus to the close button when mounting', () => {
      store.state.loading = false
      // eslint-disable-next-line react/no-render-return-value
      const component = TestUtils.renderIntoDocument(
        <StudentContextTray
          store={store}
          courseId={courseId}
          studentId={studentId}
          returnFocusTo={() => {}}
        />,
        document.getElementById('fixtures')
      )

      component.onChange()
      ok(component.closeButtonRef.focused)
    })

    test('tray should set focus back to the result of the returnFocusTo prop', () => {
      $('#fixtures').append('<button id="someButton"><button>')
      // eslint-disable-next-line react/no-render-return-value
      const component = TestUtils.renderIntoDocument(
        <StudentContextTray
          store={store}
          courseId={courseId}
          studentId={studentId}
          returnFocusTo={() => [$('#someButton')]}
        />,
        document.getElementById('fixtures')
      )

      const fakeEvent = {
        preventDefault () {}
      }
      component.handleRequestClose(fakeEvent)
      ok(document.activeElement === document.getElementById('someButton'))
    })

<<<<<<< HEAD
    module('analytics button', () => {
=======
    QUnit.module('analytics button', () => {
>>>>>>> e1007716
      test('it renders with analytics data', () => {
        store.setState({
          analytics: {
            participations_level: 2
          },
          permissions: {
            view_analytics: true
          },
          user: {
            short_name: 'wooper'
          }
        })
        const quickLinks = subject.renderQuickLinks()
        const children = quickLinks.props.children.filter(quickLink => quickLink !== null)

        // This is ugly, but getting at the rendered output with a portal
        // involved is also ugly.
        ok(children[0].props.children.props.href.match(/analytics/))
      })

      test('it does not render without analytics data', () => {
        store.setState({
          permissions: {
            view_analytics: true
          },
          user: {
            short_name: 'wooper'
          }
        })
        const quickLinks = subject.renderQuickLinks()
        const children = quickLinks.props.children.filter(quickLink => quickLink !== null)
        ok(children.length === 0)
      })
    })
  })
})<|MERGE_RESOLUTION|>--- conflicted
+++ resolved
@@ -7,11 +7,7 @@
   'jsx/context_cards/StudentContextTray',
   'jsx/context_cards/StudentCardStore'
 ], ($, React, ReactDOM, TestUtils, { Avatar, Tray }, StudentContextTray, StudentCardStore) => {
-<<<<<<< HEAD
-  module('StudentContextTray', (hooks) => {
-=======
   QUnit.module('StudentContextTray', (hooks) => {
->>>>>>> e1007716
     let store, subject
     const courseId = '1'
     const studentId = '1'
@@ -98,11 +94,7 @@
       ok(document.activeElement === document.getElementById('someButton'))
     })
 
-<<<<<<< HEAD
-    module('analytics button', () => {
-=======
     QUnit.module('analytics button', () => {
->>>>>>> e1007716
       test('it renders with analytics data', () => {
         store.setState({
           analytics: {
