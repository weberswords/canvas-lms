define([
  'react',
  'react-dom',
  'react-addons-test-utils',
  'underscore',
  'axios',
  'jsx/grading/GradingPeriodSet',
  'compiled/api/gradingPeriodsApi'
], (React, ReactDOM, {Simulate}, _, axios, GradingPeriodSet, gradingPeriodsApi) => {
  const wrapper = document.getElementById('fixtures');

  function assertDisabled (component) {
    ok(component, 'expect element to exist');
    equal(component.props.disabled, true);
  }

  function assertEnabled (component) {
    ok(component, 'expect element to exist');
    equal(component.props.disabled, false);
  }

  const urls = {
    batchUpdateURL: 'api/v1/accounts/1/grading_period_sets',
    deleteGradingPeriodURL: 'api/v1/accounts/1/grading_periods/%7B%7B%20id%20%7D%7D',
    gradingPeriodSetsURL: 'api/v1/accounts/1/grading_period_sets'
  };

  const allPermissions = {
    read: true,
    create: true,
    update: true,
    delete: true
  };

  const examplePeriods = [
    {
<<<<<<< HEAD
      id: "1",
      title: "We did it! We did it! We did it! #dora #boots",
      weight: 33,
      startDate: new Date("2015-01-01T20:11:00+00:00"),
      endDate: new Date("2015-03-01T00:00:00+00:00"),
      closeDate: new Date("2015-03-01T00:00:00+00:00")
    },{
      id: "3",
      title: "Como estas?",
      weight: 25.75,
      startDate: new Date("2014-11-01T20:11:00+00:00"),
      endDate: new Date("2014-11-11T00:00:00+00:00"),
      closeDate: new Date("2014-11-11T00:00:00+00:00")
    },{
      id: "2",
      title: "Swiper no swiping!",
      weight: 0,
      startDate: new Date("2015-04-01T20:11:00+00:00"),
      endDate: new Date("2015-05-01T00:00:00+00:00"),
      closeDate: new Date("2015-05-01T00:00:00+00:00")
=======
      id: '1',
      title: 'We did it! We did it! We did it! #dora #boots',
      startDate: new Date('2015-01-01T20:11:00+00:00'),
      endDate: new Date('2015-03-01T00:00:00+00:00'),
      closeDate: new Date('2015-03-01T00:00:00+00:00')
    }, {
      id: '3',
      title: 'Como estas?',
      startDate: new Date('2014-11-01T20:11:00+00:00'),
      endDate: new Date('2014-11-11T00:00:00+00:00'),
      closeDate: new Date('2014-11-11T00:00:00+00:00')
    }, {
      id: '2',
      title: 'Swiper no swiping!',
      startDate: new Date('2015-04-01T20:11:00+00:00'),
      endDate: new Date('2015-05-01T00:00:00+00:00'),
      closeDate: new Date('2015-05-01T00:00:00+00:00')
>>>>>>> 8eb0f69e
    }
  ];

  const examplePeriod = {
<<<<<<< HEAD
    id: "4",
    title: "Example Period",
    weight: 25,
    startDate: new Date("2015-03-02T20:11:00+00:00"),
    endDate: new Date("2015-03-03T00:00:00+00:00"),
    closeDate: new Date("2015-03-03T00:00:00+00:00")
=======
    id: '4',
    title: 'Example Period',
    startDate: new Date('2015-03-02T20:11:00+00:00'),
    endDate: new Date('2015-03-03T00:00:00+00:00'),
    closeDate: new Date('2015-03-03T00:00:00+00:00')
>>>>>>> 8eb0f69e
  };

  const props = {
    set: {
<<<<<<< HEAD
      id: "1",
      title: "Example Set",
      weighted: true
=======
      id: '1',
      title: 'Example Set',
>>>>>>> 8eb0f69e
    },
    terms: [],
    onEdit () {},
    onDelete () {},
    onPeriodsChange () {},
    onToggleBody () {},
    gradingPeriods: examplePeriods,
    expanded: true,
    actionsDisabled: false,
    readOnly: false,
    urls,
    permissions: allPermissions
  };

  QUnit.module('GradingPeriodSet', {
    renderComponent (opts = {}) {
      const attrs = _.extend({}, props, opts);
      attrs.onDelete = this.stub();
      attrs.onEdit = this.stub();
      let component;
      attrs.ref = (ref) => { component = ref };
      ReactDOM.render(React.createElement(GradingPeriodSet, attrs), wrapper);
      return component;
    },

    stubDeleteSuccess () {
      const successPromise = Promise.resolve();
      this.stub(axios, 'delete').returns(successPromise);
      return successPromise;
    },

    teardown () {
      ReactDOM.unmountComponentAtNode(wrapper);
    }
  });

  test('renders without set body when the "expanded" property is false', function () {
    const set = this.renderComponent({ expanded: false });
    notOk(!!set.refs.setBody);
  });

  test('renders with set body when the "expanded" property is true', function () {
    const set = this.renderComponent({ expanded: true });
    ok(set.refs.setBody);
  });

  test('expands the set body when the toggle is clicked', function () {
    const spy = sinon.spy();
    const set = this.renderComponent({ onToggleBody: spy });
    Simulate.click(set.refs.toggleSetBody);
    ok(spy.calledOnce);
  });

  test('disables action buttons when "actionsDisabled" is true', function () {
    const set = this.renderComponent({ actionsDisabled: true });
    assertDisabled(set.refs.editButton);
    assertDisabled(set.refs.deleteButton);
  });

  test('disables the "add grading period" button when "actionsDisabled" is true', function () {
    const set = this.renderComponent({ actionsDisabled: true });
    assertDisabled(set.refs.addPeriodButton);
  });

  test('disables grading period action buttons when "actionsDisabled" is true', function () {
    const set = this.renderComponent({ actionsDisabled: true });
    ok(set.refs['show-grading-period-2'].props.actionsDisabled);
    ok(set.refs['show-grading-period-3'].props.actionsDisabled);
  });

  test('sorts grading periods by start date, ascending', function () {
    const set = this.renderComponent();
    const periods = set.refs.gradingPeriodList.props.children;
    const startDates = _.map(periods, period => period.props.period.startDate);
    ok((startDates[0] < startDates[1]) && (startDates[1] < startDates[2]));
  });

  test('calls the onEdit prop when the "edit grading period set" button is clicked', function () {
    const set = this.renderComponent();
    set.refs.editButton.handleClick(new MouseEvent('click'));
    ok(set.props.onEdit.calledOnce);
    equal(set.props.onEdit.args[0][0], set.props.set);
  });

  test('does not delete the set if the user cancels the delete confirmation', function () {
    this.stub(axios, 'delete');
    this.stub(window, 'confirm').returns(false);
    const set = this.renderComponent();
    set.refs.deleteButton.handleClick(new MouseEvent('click'));
    ok(set.props.onDelete.notCalled);
  });

  test('deletes the set if the user confirms deletion', function () {
    const deletePromise = this.stubDeleteSuccess();
    this.stub(window, 'confirm').returns(true);
    const set = this.renderComponent();
    set.refs.deleteButton.handleClick(new MouseEvent('click'));
    return deletePromise.then(() => {
      ok(set.props.onDelete.calledOnce);
    });
  });

  QUnit.module('GradingPeriodSet "Edit Grading Period"', {
    renderComponent (opts = {}) {
      const attrs = _.extend({}, props, opts);
      let component;
      attrs.ref = (ref) => { component = ref };
      ReactDOM.render(React.createElement(GradingPeriodSet, attrs), wrapper);
      return component;
    },

    teardown () {
      ReactDOM.unmountComponentAtNode(wrapper);
    }
  });

  test('renders the "GradingPeriodForm" when "edit grading period" is clicked', function () {
    const set = this.renderComponent();
    notOk(!!set.refs.editPeriodForm);
    set.refs['show-grading-period-1'].refs.editButton.handleClick(new MouseEvent('click'));
    ok(set.refs.editPeriodForm);
  });

  test('disables all grading period actions while open', function () {
    const set = this.renderComponent();
    notOk(!!set.refs.editPeriodForm);
    set.refs['show-grading-period-1'].refs.editButton.handleClick(new MouseEvent('click'));
    assertDisabled(set.refs.addPeriodButton);
    ok(set.refs['show-grading-period-2'].props.actionsDisabled);
    ok(set.refs['show-grading-period-3'].props.actionsDisabled);
  });

  test('disables set toggling while open', function () {
    const spy = sinon.spy();
    const set = this.renderComponent({ onToggleBody: spy });
    set.refs['show-grading-period-1'].refs.editButton.handleClick(new MouseEvent('click'));
    Simulate.click(set.refs.toggleSetBody);
    notOk(spy.called);
  });

  test('"onCancel" removes the "edit grading period" form', function () {
    const set = this.renderComponent();
    set.refs['show-grading-period-1'].refs.editButton.handleClick(new MouseEvent('click'));
    set.refs.editPeriodForm.props.onCancel();
    notOk(!!set.refs.editPeriodForm);
  });

  test('"onCancel" focuses on the "edit grading period" button', function () {
    const set = this.renderComponent();
    set.refs['show-grading-period-1'].refs.editButton.handleClick(new MouseEvent('click'));
    set.refs.editPeriodForm.props.onCancel();
    ok(set.refs['show-grading-period-1'].refs.editButton.focused);
  });

  test('"onCancel" re-enables all grading period actions', function () {
    const set = this.renderComponent();
    set.refs['show-grading-period-1'].refs.editButton.handleClick(new MouseEvent('click'));
    set.refs.editPeriodForm.props.onCancel();
    assertEnabled(set.refs.addPeriodButton);
    notOk(set.refs['show-grading-period-1'].props.actionsDisabled);
    notOk(set.refs['show-grading-period-2'].props.actionsDisabled);
    notOk(set.refs['show-grading-period-3'].props.actionsDisabled);
  });

  test('"onCancel" re-enables set toggling', function () {
    const spy = sinon.spy();
    const set = this.renderComponent({ onToggleBody: spy });
    set.refs['show-grading-period-1'].refs.editButton.handleClick(new MouseEvent('click'));
    set.refs.editPeriodForm.props.onCancel();
    Simulate.click(set.refs.toggleSetBody);
    ok(spy.calledOnce);
  });

  QUnit.module('GradingPeriodSet "Edit Grading Period - onSave"', {
    renderComponent (opts = {}) {
      const attrs = _.extend({}, props, opts);
      let component;
      attrs.ref = (ref) => { component = ref };
      ReactDOM.render(React.createElement(GradingPeriodSet, attrs), wrapper);
      component.refs['show-grading-period-1'].refs.editButton.handleClick(new MouseEvent('click'));
      return component;
    },

    callOnSave (component) {
      return component.refs.editPeriodForm.props.onSave(examplePeriods[0]);
    },

    teardown () {
      ReactDOM.unmountComponentAtNode(wrapper);
    }
  });

  test('updates the given grading period in the set', function () {
    const success = Promise.resolve(examplePeriods);
    this.stub(gradingPeriodsApi, 'batchUpdate').returns(success);
    const set = this.renderComponent();
    this.callOnSave(set);
    return success.then(() => {
      equal(set.refs.gradingPeriodList.children.length, 3);
    });
  });

  test('ensures sorted grading periods', function () {
    const success = Promise.resolve(examplePeriods);
    this.stub(gradingPeriodsApi, 'batchUpdate').returns(success);
    const set = this.renderComponent();
    this.callOnSave(set);
    return success.then(() => {
      const periods = set.refs.gradingPeriodList.props.children;
      const periodIds = _.map(periods, period => period.props.period.id);
      propEqual(periodIds, ['3', '1', '2']);
    });
  });

  test('disables the "edit period form"', function () {
    const success = new Promise(() => {});
    this.stub(gradingPeriodsApi, 'batchUpdate').returns(success);
    const set = this.renderComponent();
    this.callOnSave(set);
    assertDisabled(set.refs.addPeriodButton);
  });

  test('calls the onPeriodsChange prop upon completion', function () {
    const success = Promise.resolve(examplePeriods);
    this.stub(gradingPeriodsApi, 'batchUpdate').returns(success);
    const spy = sinon.spy();
    const set = this.renderComponent({onPeriodsChange: spy});
    this.callOnSave(set);
    return success.then(() => {
      const sortedPeriods = _.sortBy(examplePeriods, 'startDate');
      ok(spy.calledOnce);
      ok(spy.calledWith(props.set.id, sortedPeriods));
    });
  });

  test('removes the "edit period form" upon completion', function () {
    const success = Promise.resolve(examplePeriods);
    this.stub(gradingPeriodsApi, 'batchUpdate').returns(success);
    const set = this.renderComponent();
    this.callOnSave(set);
    return success.then(() => {
      notOk(!!set.refs.editPeriodForm);
    });
  });

  test('focuses on the grading period "edit button" upon completion', function () {
    const success = Promise.resolve(examplePeriods);
    this.stub(gradingPeriodsApi, 'batchUpdate').returns(success);
    const set = this.renderComponent();
    this.callOnSave(set);
    return success.then(() => {
      ok(set.refs['show-grading-period-1'].refs.editButton.focused);
    });
  });

  test('re-enables all grading period actions upon completion', function () {
    const success = Promise.resolve(examplePeriods);
    this.stub(gradingPeriodsApi, 'batchUpdate').returns(success);
    const set = this.renderComponent();
    this.callOnSave(set);
    return success.then(() => {
      assertEnabled(set.refs.addPeriodButton);
      notOk(set.refs['show-grading-period-1'].props.actionsDisabled);
      notOk(set.refs['show-grading-period-2'].props.actionsDisabled);
      notOk(set.refs['show-grading-period-3'].props.actionsDisabled);
    });
  });

  test('re-enables set toggling upon completion', function () {
    const success = Promise.resolve(examplePeriods);
    this.stub(gradingPeriodsApi, 'batchUpdate').returns(success);
    const spy = sinon.spy();
    const set = this.renderComponent({ onToggleBody: spy });
    this.callOnSave(set);
    return success.then(() => {
      Simulate.click(set.refs.toggleSetBody);
      ok(spy.calledOnce);
    });
  });

  QUnit.module('GradingPeriodSet "Edit Grading Period - validations"', {
    stubUpdate () {
      const failure = Promise.reject(new Error('FAIL'));
      this.stub(gradingPeriodsApi, 'batchUpdate').returns(failure);
    },

    renderComponent () {
      let component;
      const updatedProps = { ...props, ref (ref) { component = ref } };
      ReactDOM.render(React.createElement(GradingPeriodSet, updatedProps), wrapper);
      component.refs['show-grading-period-1'].refs.editButton.handleClick(new MouseEvent('click'));
      return component;
    },

    callOnSave (component, period) {
      return component.refs.editPeriodForm.props.onSave(period);
    },

    teardown () {
      ReactDOM.unmountComponentAtNode(wrapper);
    }
  });

  test('does not save a grading period without a title', function () {
    const period = {
      id: '1',
      title: '',
      startDate: new Date('2015-03-02T20:11:00+00:00'),
      endDate: new Date('2015-03-03T00:00:00+00:00'),
      closeDate: new Date('2015-03-03T00:00:00+00:00')
    };
    this.stubUpdate();
    const set = this.renderComponent();
    this.callOnSave(set, period);
    notOk(gradingPeriodsApi.batchUpdate.called, 'does not call update');
    ok(set.refs.editPeriodForm, 'form is still visible');
  });

  test('does not save a grading period with a title of spaces only', function () {
    const period = {
      id: '1',
      title: '    ',
      startDate: new Date('2015-03-02T20:11:00+00:00'),
      endDate: new Date('2015-03-03T00:00:00+00:00'),
      closeDate: new Date('2015-03-03T00:00:00+00:00')
    };
    this.stubUpdate();
    const set = this.renderComponent();
    this.callOnSave(set, period);
    notOk(gradingPeriodsApi.batchUpdate.called, 'does not call update');
    ok(set.refs.editPeriodForm, 'form is still visible');
  });

<<<<<<< HEAD
  test('does not save a grading period with a negative weight', function() {
    let period = {
      id: "1",
      title: "Some valid title",
      weight: -50,
      startDate: new Date("2015-03-02T20:11:00+00:00"),
      endDate: new Date("2015-03-03T00:00:00+00:00"),
      closeDate: new Date("2015-03-03T00:00:00+00:00")
    };
    let update = this.stubUpdate();
    let set = this.renderComponent();
    this.callOnSave(set, period);
    notOk(gradingPeriodsApi.batchUpdate.called, "does not call update");
    ok(set.refs.editPeriodForm, "form is still visible");
  });

  test('does not save a grading period without a valid startDate', function() {
    let period = {
      title: "Period without Start Date",
=======
  test('does not save a grading period without a valid startDate', function () {
    const period = {
      title: 'Period without Start Date',
>>>>>>> 8eb0f69e
      startDate: undefined,
      endDate: new Date('2015-03-03T00:00:00+00:00'),
      closeDate: new Date('2015-03-03T00:00:00+00:00')
    };
    this.stubUpdate();
    const set = this.renderComponent();
    this.callOnSave(set, period);
    notOk(gradingPeriodsApi.batchUpdate.called, 'does not call update');
    ok(set.refs.editPeriodForm, 'form is still visible');
  });

  test('does not save a grading period without a valid endDate', function () {
    const period = {
      title: 'Period without End Date',
      startDate: new Date('2015-03-02T20:11:00+00:00'),
      endDate: null,
      closeDate: new Date('2015-03-03T00:00:00+00:00')
    };
    this.stubUpdate();
    const set = this.renderComponent();
    this.callOnSave(set, period);
    notOk(gradingPeriodsApi.batchUpdate.called, 'does not call update');
    ok(set.refs.editPeriodForm, 'form is still visible');
  });

  test('does not save a grading period without a valid closeDate', function () {
    const period = {
      title: 'Period without End Date',
      startDate: new Date('2015-03-02T20:11:00+00:00'),
      endDate: new Date('2015-03-03T00:00:00+00:00'),
      closeDate: null
    };
    this.stubUpdate();
    const set = this.renderComponent();
    this.callOnSave(set, period);
    notOk(gradingPeriodsApi.batchUpdate.called, 'does not call update');
    ok(set.refs.editPeriodForm, 'form is still visible');
  });

  test('does not save a grading period with overlapping startDate', function () {
    const period = {
      title: 'Period with Overlapping Start Date',
      startDate: new Date('2015-04-30T20:11:00+00:00'),
      endDate: new Date('2015-05-30T00:00:00+00:00'),
      closeDate: new Date('2015-05-30T00:00:00+00:00')
    };
    this.stubUpdate();
    const set = this.renderComponent();
    this.callOnSave(set, period);
    notOk(gradingPeriodsApi.batchUpdate.called, 'does not call update');
    ok(set.refs.editPeriodForm, 'form is still visible');
  });

  test('does not save a grading period with overlapping endDate', function () {
    const period = {
      title: 'Period with Overlapping End Date',
      startDate: new Date('2014-12-30T20:11:00+00:00'),
      endDate: new Date('2015-01-30T00:00:00+00:00'),
      closeDate: new Date('2015-01-03T00:00:00+00:00')
    };
    this.stubUpdate();
    const set = this.renderComponent();
    this.callOnSave(set, period);
    notOk(gradingPeriodsApi.batchUpdate.called, 'does not call update');
    ok(set.refs.editPeriodForm, 'form is still visible');
  });

  test('does not save a grading period with endDate before startDate', function () {
    const period = {
      title: 'Overlapping Period',
      startDate: new Date('2015-03-03T00:00:00+00:00'),
      endDate: new Date('2015-03-02T20:11:00+00:00'),
      closeDate: new Date('2015-03-03T00:00:00+00:00')
    };
    this.stubUpdate();
    const set = this.renderComponent();
    this.callOnSave(set, period);
    notOk(gradingPeriodsApi.batchUpdate.called, 'does not call update');
    ok(set.refs.editPeriodForm, 'form is still visible');
  });

  test('does not save a grading period with closeDate before endDate', function () {
    const period = {
      title: 'Overlapping Period',
      startDate: new Date('2015-03-01T00:00:00+00:00'),
      endDate: new Date('2015-03-02T20:11:00+00:00'),
      closeDate: new Date('2015-03-02T20:10:59+00:00')
    };
    this.stubUpdate();
    const set = this.renderComponent();
    this.callOnSave(set, period);
    notOk(gradingPeriodsApi.batchUpdate.called, 'does not call update');
    ok(set.refs.editPeriodForm, 'form is still visible');
  });

  QUnit.module('GradingPeriodSet "Add Grading Period"', {
    renderComponent (permissions = allPermissions, readOnly = false) {
      let component;
      const updatedProps = _.extend({}, props, {
        permissions: _.extend({}, allPermissions, permissions),
        readOnly,
        ref (ref) { component = ref }
      });
      ReactDOM.render(React.createElement(GradingPeriodSet, updatedProps), wrapper);
      return component;
    },

    teardown () {
      ReactDOM.unmountComponentAtNode(wrapper);
    }
  });

  test('shows the "add grading period" button when "create" is permitted', function () {
    const set = this.renderComponent();
    ok(set.refs.addPeriodButton);
  });

  test('does not show the "add grading period" button when "create" is not permitted', function () {
    const set = this.renderComponent({ create: false });
    notOk(!!set.refs.addPeriodButton);
  });

  test('does not show the "add grading period" button when "read only"', function () {
    const set = this.renderComponent({ create: true }, true);
    notOk(!!set.refs.addPeriodButton);
  });

  test('renders the "GradingPeriodForm" when "add grading period" is clicked', function () {
    const set = this.renderComponent();
    notOk(!!set.refs.newPeriodForm);
    set.refs.addPeriodButton.handleClick(new MouseEvent('click'));
    ok(set.refs.newPeriodForm);
  });

  test('disables all grading period actions while open', function () {
    const set = this.renderComponent();
    set.refs.addPeriodButton.handleClick(new MouseEvent('click'));
    ok(set.refs['show-grading-period-1'].props.actionsDisabled);
    ok(set.refs['show-grading-period-2'].props.actionsDisabled);
    ok(set.refs['show-grading-period-3'].props.actionsDisabled);
  });

  test('"onCancel" removes the "new period form"', function () {
    const set = this.renderComponent();
    set.refs.addPeriodButton.handleClick(new MouseEvent('click'));
    set.refs.newPeriodForm.props.onCancel();
    notOk(!!set.refs.newPeriodForm);
  });

  test('"onCancel" focuses on the "add grading period" button', function () {
    const set = this.renderComponent();
    set.refs.addPeriodButton.handleClick(new MouseEvent('click'));
    set.refs.newPeriodForm.props.onCancel();
    ok(set.refs.addPeriodButton.focused);
  });

  test('"onCancel" re-enables all grading period actions', function () {
    const set = this.renderComponent();
    set.refs.addPeriodButton.handleClick(new MouseEvent('click'));
    set.refs.newPeriodForm.props.onCancel();
    assertEnabled(set.refs.addPeriodButton);
    notOk(set.refs['show-grading-period-1'].props.actionsDisabled);
    notOk(set.refs['show-grading-period-2'].props.actionsDisabled);
    notOk(set.refs['show-grading-period-3'].props.actionsDisabled);
  });

  QUnit.module('GradingPeriodSet "Remove Grading Period"', {
    renderComponent () {
      let component;
      const updatedProps = { ...props, ref (ref) { component = ref } };
      ReactDOM.render(React.createElement(GradingPeriodSet, updatedProps), wrapper);
      return component;
    },

    teardown () {
      ReactDOM.unmountComponentAtNode(wrapper);
    }
  });

  test('removeGradingPeriod removes the grading period with the given id', function () {
    const set = this.renderComponent();
    set.removeGradingPeriod('1');
    const periodIDs = _.pluck(set.state.gradingPeriods, 'id');
    propEqual(periodIDs, ['3', '2']);
  });

  QUnit.module('GradingPeriodSet "New Grading Period - onSave"', {
    renderComponent (opts = {}) {
      let component;
      const updatedProps = { ...props, ...opts, ref (ref) { component = ref } };
      ReactDOM.render(React.createElement(GradingPeriodSet, updatedProps), wrapper);
      component.refs.addPeriodButton.handleClick(new MouseEvent('click'));
      return component;
    },

    callOnSave (component) {
      return component.refs.newPeriodForm.props.onSave(examplePeriod);
    },

    teardown () {
      ReactDOM.unmountComponentAtNode(wrapper);
    }
  });

  test('adds the given grading period to the set', function () {
    const allPeriods = examplePeriods.concat([examplePeriod]);
    const success = Promise.resolve(allPeriods);
    this.stub(gradingPeriodsApi, 'batchUpdate').returns(success);
    const set = this.renderComponent();
    this.callOnSave(set);
    return success.then(() => {
      equal(set.refs.gradingPeriodList.props.children.length, 4);
    });
  });

  test('ensures sorted grading periods', function () {
    const allPeriods = examplePeriods.concat([examplePeriod]);
    const success = Promise.resolve(allPeriods);
    this.stub(gradingPeriodsApi, 'batchUpdate').returns(success);
    const set = this.renderComponent();
    this.callOnSave(set);
    return success.then(() => {
      const periods = set.refs.gradingPeriodList.props.children;
      const periodIds = _.map(periods, period => period.props.period.id);
      propEqual(periodIds, ['3', '1', '4', '2']);
    });
  });

  test('disables the "new period form"', function () {
    const success = new Promise(() => {});
    this.stub(gradingPeriodsApi, 'batchUpdate').returns(success);
    const set = this.renderComponent();
    this.callOnSave(set);
    ok(set.refs.newPeriodForm.props.disabled);
  });

  test('calls the onPeriodsChange prop upon completion', function () {
    const success = Promise.resolve(examplePeriods);
    this.stub(gradingPeriodsApi, 'batchUpdate').returns(success);
    const spy = sinon.spy();
    const set = this.renderComponent({onPeriodsChange: spy});
    this.callOnSave(set);
    return success.then(() => {
      const sortedPeriods = _.sortBy(examplePeriods, 'startDate');
      ok(spy.calledOnce);
      ok(spy.calledWith(props.set.id, sortedPeriods));
    });
  });

  test('removes the "new period form" upon completion', function () {
    const success = Promise.resolve(examplePeriods);
    this.stub(gradingPeriodsApi, 'batchUpdate').returns(success);
    const set = this.renderComponent();
    this.callOnSave(set);
    return success.then(() => {
      notOk(!!set.refs.newPeriodForm);
    });
  });

  test('re-enables all grading period actions upon completion', function () {
    const success = Promise.resolve(examplePeriods);
    this.stub(gradingPeriodsApi, 'batchUpdate').returns(success);
    const set = this.renderComponent();
    this.callOnSave(set);
    return success.then(() => {
      assertEnabled(set.refs.addPeriodButton);
      notOk(set.refs['show-grading-period-1'].props.actionsDisabled);
      notOk(set.refs['show-grading-period-2'].props.actionsDisabled);
      notOk(set.refs['show-grading-period-3'].props.actionsDisabled);
    });
  });

  QUnit.module('GradingPeriodSet "New Grading Period - validations"', {
    stubUpdate () {
      const failure = Promise.reject(new Error('FAIL'));
      this.stub(gradingPeriodsApi, 'batchUpdate').returns(failure);
    },

    renderComponent () {
      let component;
      const updatedProps = { ...props, ref (ref) { component = ref } };
      ReactDOM.render(React.createElement(GradingPeriodSet, updatedProps), wrapper);
      component.refs.addPeriodButton.handleClick(new MouseEvent('click'));
      return component;
    },

    callOnSave (component, period) {
      return component.refs.newPeriodForm.props.onSave(period);
    },

    teardown () {
      ReactDOM.unmountComponentAtNode(wrapper);
    }
  });

  test('does not save a grading period without a title', function () {
    const period = {
      title: '',
      startDate: new Date('2015-03-02T20:11:00+00:00'),
      endDate: new Date('2015-03-03T00:00:00+00:00'),
      closeDate: new Date('2015-03-03T00:00:00+00:00')
    };
    this.stubUpdate();
    const set = this.renderComponent();
    this.callOnSave(set, period);
    notOk(gradingPeriodsApi.batchUpdate.called, 'does not call update');
    ok(set.refs.newPeriodForm, 'form is still visible');
  });

<<<<<<< HEAD
  test('does not save a grading period with a negative weight', function() {
    let period = {
      id: "1",
      title: "Some valid title",
      weight: -50,
      startDate: new Date("2015-03-02T20:11:00+00:00"),
      endDate: new Date("2015-03-03T00:00:00+00:00"),
      closeDate: new Date("2015-03-03T00:00:00+00:00")
    };
    let update = this.stubUpdate();
    let set = this.renderComponent();
    this.callOnSave(set, period);
    notOk(gradingPeriodsApi.batchUpdate.called, "does not call update");
    ok(set.refs.newPeriodForm, "form is still visible");
  });

  test('does not save a grading period without a valid startDate', function() {
    let period = {
      title: "Period without Start Date",
=======
  test('does not save a grading period without a valid startDate', function () {
    const period = {
      title: 'Period without Start Date',
>>>>>>> 8eb0f69e
      startDate: undefined,
      endDate: new Date('2015-03-03T00:00:00+00:00'),
      closeDate: new Date('2015-03-03T00:00:00+00:00')
    };
    this.stubUpdate();
    const set = this.renderComponent();
    this.callOnSave(set, period);
    notOk(gradingPeriodsApi.batchUpdate.called, 'does not call update');
    ok(set.refs.newPeriodForm, 'form is still visible');
  });

  test('does not save a grading period without a valid endDate', function () {
    const period = {
      title: 'Period without End Date',
      startDate: new Date('2015-03-02T20:11:00+00:00'),
      endDate: null,
      closeDate: new Date('2015-03-03T00:00:00+00:00')
    };
    this.stubUpdate();
    const set = this.renderComponent();
    this.callOnSave(set, period);
    notOk(gradingPeriodsApi.batchUpdate.called, 'does not call update');
    ok(set.refs.newPeriodForm, 'form is still visible');
  });

  test('does not save a grading period with overlapping startDate', function () {
    const period = {
      title: 'Period with Overlapping Start Date',
      startDate: new Date('2015-04-30T20:11:00+00:00'),
      endDate: new Date('2015-05-30T00:00:00+00:00'),
      closeDate: new Date('2015-05-30T00:00:00+00:00')
    };
    this.stubUpdate();
    const set = this.renderComponent();
    this.callOnSave(set, period);
    notOk(gradingPeriodsApi.batchUpdate.called, 'does not call update');
    ok(set.refs.newPeriodForm, 'form is still visible');
  });

  test('does not save a grading period with overlapping endDate', function () {
    const period = {
      title: 'Period with Overlapping End Date',
      startDate: new Date('2014-12-30T20:11:00+00:00'),
      endDate: new Date('2015-01-30T00:00:00+00:00'),
      closeDate: new Date('2015-01-30T00:00:00+00:00')
    };
    this.stubUpdate();
    const set = this.renderComponent();
    this.callOnSave(set, period);
    notOk(gradingPeriodsApi.batchUpdate.called, 'does not call update');
    ok(set.refs.newPeriodForm, 'form is still visible');
  });

  test('does not save a grading period with endDate before startDate', function () {
    const period = {
      title: 'Overlapping Period',
      startDate: new Date('2015-03-03T00:00:00+00:00'),
      endDate: new Date('2015-03-02T20:11:00+00:00'),
      closeDate: new Date('2015-03-03T00:00:00+00:00')
    };
    this.stubUpdate();
    const set = this.renderComponent();
    this.callOnSave(set, period);
    notOk(gradingPeriodsApi.batchUpdate.called, 'does not call update');
    ok(set.refs.newPeriodForm, 'form is still visible');
  });
});<|MERGE_RESOLUTION|>--- conflicted
+++ resolved
@@ -34,76 +34,43 @@
 
   const examplePeriods = [
     {
-<<<<<<< HEAD
-      id: "1",
-      title: "We did it! We did it! We did it! #dora #boots",
-      weight: 33,
-      startDate: new Date("2015-01-01T20:11:00+00:00"),
-      endDate: new Date("2015-03-01T00:00:00+00:00"),
-      closeDate: new Date("2015-03-01T00:00:00+00:00")
-    },{
-      id: "3",
-      title: "Como estas?",
-      weight: 25.75,
-      startDate: new Date("2014-11-01T20:11:00+00:00"),
-      endDate: new Date("2014-11-11T00:00:00+00:00"),
-      closeDate: new Date("2014-11-11T00:00:00+00:00")
-    },{
-      id: "2",
-      title: "Swiper no swiping!",
-      weight: 0,
-      startDate: new Date("2015-04-01T20:11:00+00:00"),
-      endDate: new Date("2015-05-01T00:00:00+00:00"),
-      closeDate: new Date("2015-05-01T00:00:00+00:00")
-=======
       id: '1',
       title: 'We did it! We did it! We did it! #dora #boots',
+      weight: 33,
       startDate: new Date('2015-01-01T20:11:00+00:00'),
       endDate: new Date('2015-03-01T00:00:00+00:00'),
       closeDate: new Date('2015-03-01T00:00:00+00:00')
     }, {
       id: '3',
       title: 'Como estas?',
+      weight: 25.75,
       startDate: new Date('2014-11-01T20:11:00+00:00'),
       endDate: new Date('2014-11-11T00:00:00+00:00'),
       closeDate: new Date('2014-11-11T00:00:00+00:00')
     }, {
       id: '2',
       title: 'Swiper no swiping!',
+      weight: 0,
       startDate: new Date('2015-04-01T20:11:00+00:00'),
       endDate: new Date('2015-05-01T00:00:00+00:00'),
       closeDate: new Date('2015-05-01T00:00:00+00:00')
->>>>>>> 8eb0f69e
     }
   ];
 
   const examplePeriod = {
-<<<<<<< HEAD
-    id: "4",
-    title: "Example Period",
-    weight: 25,
-    startDate: new Date("2015-03-02T20:11:00+00:00"),
-    endDate: new Date("2015-03-03T00:00:00+00:00"),
-    closeDate: new Date("2015-03-03T00:00:00+00:00")
-=======
     id: '4',
     title: 'Example Period',
+    weight: 25,
     startDate: new Date('2015-03-02T20:11:00+00:00'),
     endDate: new Date('2015-03-03T00:00:00+00:00'),
     closeDate: new Date('2015-03-03T00:00:00+00:00')
->>>>>>> 8eb0f69e
   };
 
   const props = {
     set: {
-<<<<<<< HEAD
-      id: "1",
-      title: "Example Set",
-      weighted: true
-=======
       id: '1',
       title: 'Example Set',
->>>>>>> 8eb0f69e
+      weighted: true
     },
     terms: [],
     onEdit () {},
@@ -437,7 +404,6 @@
     ok(set.refs.editPeriodForm, 'form is still visible');
   });
 
-<<<<<<< HEAD
   test('does not save a grading period with a negative weight', function() {
     let period = {
       id: "1",
@@ -454,14 +420,9 @@
     ok(set.refs.editPeriodForm, "form is still visible");
   });
 
-  test('does not save a grading period without a valid startDate', function() {
-    let period = {
-      title: "Period without Start Date",
-=======
   test('does not save a grading period without a valid startDate', function () {
     const period = {
       title: 'Period without Start Date',
->>>>>>> 8eb0f69e
       startDate: undefined,
       endDate: new Date('2015-03-03T00:00:00+00:00'),
       closeDate: new Date('2015-03-03T00:00:00+00:00')
@@ -771,7 +732,6 @@
     ok(set.refs.newPeriodForm, 'form is still visible');
   });
 
-<<<<<<< HEAD
   test('does not save a grading period with a negative weight', function() {
     let period = {
       id: "1",
@@ -788,14 +748,9 @@
     ok(set.refs.newPeriodForm, "form is still visible");
   });
 
-  test('does not save a grading period without a valid startDate', function() {
-    let period = {
-      title: "Period without Start Date",
-=======
   test('does not save a grading period without a valid startDate', function () {
     const period = {
       title: 'Period without Start Date',
->>>>>>> 8eb0f69e
       startDate: undefined,
       endDate: new Date('2015-03-03T00:00:00+00:00'),
       closeDate: new Date('2015-03-03T00:00:00+00:00')
