--- conflicted
+++ resolved
@@ -16,20 +16,12 @@
 
   const defaultProps = {
     period: {
-<<<<<<< HEAD
       id: "1",
       title: "We did it! We did it! We did it! #dora #boots",
       weight: 30,
       startDate: new Date("2015-01-01T20:11:00+00:00"),
       endDate: new Date("2015-03-01T00:00:00+00:00"),
       closeDate: new Date("2015-03-08T00:00:00+00:00")
-=======
-      id: '1',
-      title: 'We did it! We did it! We did it! #dora #boots',
-      startDate: new Date('2015-01-01T20:11:00+00:00'),
-      endDate: new Date('2015-03-01T00:00:00+00:00'),
-      closeDate: new Date('2015-03-08T00:00:00+00:00')
->>>>>>> 8eb0f69e
     },
     weighted: true,
     readOnly: false,
@@ -80,27 +72,18 @@
   test('displays the start date in a friendly format', function () {
     let period = this.renderComponent();
     const startDate = ReactDOM.findDOMNode(period.refs.startDate).textContent;
-<<<<<<< HEAD
     equal(startDate, "Starts: Jan 1, 2015");
-=======
-    equal(startDate, 'Start Date: Jan 1, 2015 at 8:11pm');
->>>>>>> 8eb0f69e
   });
 
   test('displays the end date in a friendly format', function () {
     let period = this.renderComponent();
     const endDate = ReactDOM.findDOMNode(period.refs.endDate).textContent;
-<<<<<<< HEAD
     equal(endDate, "Ends: Mar 1, 2015");
-=======
-    equal(endDate, 'End Date: Mar 1, 2015 at 12am');
->>>>>>> 8eb0f69e
   });
 
   test('displays the close date in a friendly format', function () {
     let period = this.renderComponent();
     const closeDate = ReactDOM.findDOMNode(period.refs.closeDate).textContent;
-<<<<<<< HEAD
     equal(closeDate, "Closes: Mar 8, 2015");
   });
 
@@ -113,18 +96,6 @@
   test("does not display the weight if weighted grading periods are turned off", function() {
     let period = this.renderComponent({weighted: false});
     equal(period.refs.weight, null);
-=======
-    equal(closeDate, 'Close Date: Mar 8, 2015 at 12am');
-  });
-
-  test('when the local timezone differs from the server timezone dates include the timezone', function () {
-    tz.preload('America/Chicago', chicago);
-    fakeENV.setup({TIMEZONE: 'America/Denver', CONTEXT_TIMEZONE: 'America/Chicago'});
-    let period = this.renderComponent();
-    const closeDate = period.refs.closeDate.textContent;
-    equal(closeDate, 'Close Date: Mar 7, 2015 at 6pm UTC');
-    fakeENV.teardown();
->>>>>>> 8eb0f69e
   });
 
   test('calls the "onEdit" callback when the edit button is clicked', function () {
