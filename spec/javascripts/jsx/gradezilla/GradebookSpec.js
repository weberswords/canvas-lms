/*
 * Copyright (C) 2017 - present Instructure, Inc.
 *
 * This file is part of Canvas.
 *
 * Canvas is free software: you can redistribute it and/or modify it under
 * the terms of the GNU Affero General Public License as published by the Free
 * Software Foundation, version 3 of the License.
 *
 * Canvas is distributed in the hope that it will be useful, but WITHOUT ANY
 * WARRANTY; without even the implied warranty of MERCHANTABILITY or FITNESS FOR
 * A PARTICULAR PURPOSE. See the GNU Affero General Public License for more
 * details.
 *
 * You should have received a copy of the GNU Affero General Public License along
 * with this program. If not, see <http://www.gnu.org/licenses/>.
 */

import $ from 'jquery';
import _ from 'underscore';
import React from 'react';
import ReactDOM from 'react-dom';
import { darken, statusColors, defaultColors } from 'jsx/gradezilla/default_gradebook/constants/colors';
import natcompare from 'compiled/util/natcompare';
import round from 'compiled/util/round';
import fakeENV from 'helpers/fakeENV';
import { createCourseGradesWithGradingPeriods as createGrades } from 'spec/jsx/gradebook/GradeCalculatorSpecHelper';
import { createGradebook } from 'spec/jsx/gradezilla/default_gradebook/GradebookSpecHelper';
import LatePolicyApplicator from 'jsx/grading/LatePolicyApplicator';
import CourseGradeCalculator from 'jsx/gradebook/CourseGradeCalculator';
import GradeFormatHelper from 'jsx/gradebook/shared/helpers/GradeFormatHelper';
import DataLoader from 'jsx/gradezilla/DataLoader';
import SubmissionStateMap from 'jsx/gradezilla/SubmissionStateMap';
import studentRowHeaderConstants from 'jsx/gradezilla/default_gradebook/constants/studentRowHeaderConstants';
import UserSettings from 'compiled/userSettings';
import ActionMenu from 'jsx/gradezilla/default_gradebook/components/ActionMenu';
import GradebookApi from 'jsx/gradezilla/default_gradebook/apis/GradebookApi';
import PropTypes from 'prop-types';
import Gradebook from 'compiled/gradezilla/Gradebook';

const $fixtures = document.getElementById('fixtures');

QUnit.module('Gradebook');

test('normalizes the grading period set from the env', function () {
  const options = {
    grading_period_set: {
      id: '1501',
      grading_periods: [
        { id: '701', weight: 50 },
        { id: '702', weight: 50 }
      ],
      weighted: true
    }
  };
  const gradingPeriodSet = createGradebook(options).gradingPeriodSet;
  deepEqual(gradingPeriodSet.id, '1501');
  equal(gradingPeriodSet.gradingPeriods.length, 2);
  deepEqual(_.map(gradingPeriodSet.gradingPeriods, 'id'), ['701', '702']);
});

test('sets grading period set to null when not defined in the env', function () {
  const gradingPeriodSet = createGradebook().gradingPeriodSet;
  deepEqual(gradingPeriodSet, null);
});

test('when sections are loaded and there is no secondary info configured, set it to "section"', function () {
  const sections = [
    { id: 1, name: 'Section 1' },
    { id: 2, name: 'Section 2' },
  ];
  const gradebook = createGradebook({ sections });

  strictEqual(gradebook.getSelectedSecondaryInfo(), 'section');
});

test('when one section is loaded and there is no secondary info configured, set it to "none"', function () {
  const sections = [
    { id: 1, name: 'Section 1' },
  ];
  const gradebook = createGradebook({ sections });

  strictEqual(gradebook.getSelectedSecondaryInfo(), 'none');
});

test('when zero sections are loaded and there is no secondary info configured, set it to "none"', function () {
  const sections = [];
  const gradebook = createGradebook({ sections });

  strictEqual(gradebook.getSelectedSecondaryInfo(), 'none');
});

test('when sections are loaded and there is secondary info configured, do not change it', function () {
  const sections = [
    { id: 1, name: 'Section 1' },
    { id: 2, name: 'Section 2' },
  ];
  const settings = {
    student_column_secondary_info: 'login_id'
  }
  const gradebook = createGradebook({ sections, settings });

  strictEqual(gradebook.getSelectedSecondaryInfo(), 'login_id');
});

test('when one section is loaded and there is secondary info configured, do not change it', function () {
  const sections = [
    { id: 1, name: 'Section 1' },
  ];
  const settings = {
    student_column_secondary_info: 'login_id'
  }
  const gradebook = createGradebook({ sections, settings });

  strictEqual(gradebook.getSelectedSecondaryInfo(), 'login_id');
});

test('when zero sections are loaded and there is secondary info configured, do not change it', function () {
  const sections = [];
  const settings = {
    student_column_secondary_info: 'login_id'
  }
  const gradebook = createGradebook({ sections, settings });

  strictEqual(gradebook.getSelectedSecondaryInfo(), 'login_id');
});

test('initializes content load state for context modules to false', function () {
  const gradebook = createGradebook();
  strictEqual(gradebook.contentLoadStates.contextModulesLoaded, false);
});

test('initializes a submission state map', function () {
  const gradebook = createGradebook();
  strictEqual(gradebook.submissionStateMap.constructor, SubmissionStateMap);
});

test('sets the submission state map .hasGradingPeriods to true when a grading period set exists', function () {
  const gradebook = createGradebook({
    grading_period_set: { id: '1501', grading_periods: [{ id: '701' }, { id: '702' }] }
  });
  strictEqual(gradebook.submissionStateMap.hasGradingPeriods, true);
});

test('sets the submission state map .selectedGradingPeriodID to the "grading period to show"', function () {
  const gradebook = createGradebook();
  strictEqual(gradebook.submissionStateMap.selectedGradingPeriodID, gradebook.getGradingPeriodToShow());
});

QUnit.module('Gradebook - when grid-required data is loaded', {
  setup () {
    $fixtures.innerHTML = `
      <div id="search-filter-container">
        <input type="text" />
      </div>
    `;
  },

  teardown () {
    $fixtures.innerHTML = '';
  }
});

test('renders the StatusesModal', function () {
  const loaderPromises = {
    gotAssignmentGroups: $.Deferred(),
    gotContextModules: $.Deferred(),
    gotCustomColumns: $.Deferred(),
    gotStudentIds: $.Deferred(),
    gotStudents: $.Deferred(),
    gotSubmissions: $.Deferred(),
    gotCustomColumnData: $.Deferred()
  };
  this.stub(DataLoader, 'loadGradebookData').returns(loaderPromises);
  this.stub(Gradebook.prototype, 'renderActionMenu');
  const gradebook = createGradebook();
  [
    'renderViewOptionsMenu',
    'initGrid',
    'renderGradebookMenus',
    'arrangeColumnsBy',
    'renderGradebookSettingsModal',
    'renderSettingsButton',
    'updatePostGradesFeatureButton',
    'initPostGradesStore',
  ].forEach(fn => this.stub(gradebook, fn));
  const renderStatusesModalStub = this.stub(gradebook, 'renderStatusesModal');
  gradebook.gridReady.reject();
  gradebook.initialize();
  loaderPromises.gotCustomColumns.resolve();
  loaderPromises.gotAssignmentGroups.resolve([]);
  loaderPromises.gotStudentIds.resolve({ user_ids: [] });

  ok(renderStatusesModalStub.calledOnce);
});

QUnit.module('Gradebook#gotCustomColumnDataChunk', {
  setup () {
    this.gradebook = createGradebook();
    this.gradebook.students = {
      1101: { id: '1101', assignment_201: {}, assignment_202: {} },
      1102: { id: '1102', assignment_201: {} }
    };
    this.stub(this.gradebook, 'invalidateRowsForStudentIds')
  }
});

test('updates students with custom column data', function () {
  const data = [{ user_id: '1101', content: 'example' }, { user_id: '1102', content: 'sample' }];
  this.gradebook.gotCustomColumnDataChunk({ id: '2401' }, data);
  equal(this.gradebook.students[1101].custom_col_2401, 'example');
  equal(this.gradebook.students[1102].custom_col_2401, 'sample');
});

test('invalidates rows for related students', function () {
  const data = [{ user_id: '1101', content: 'example' }, { user_id: '1102', content: 'sample' }];
  this.gradebook.gotCustomColumnDataChunk({ id: '2401' }, data);
  strictEqual(this.gradebook.invalidateRowsForStudentIds.callCount, 1);
  const [studentIds] = this.gradebook.invalidateRowsForStudentIds.lastCall.args;
  deepEqual(studentIds, ['1101', '1102'], 'both students had custom column data');
});

test('ignores students without custom column data', function () {
  const data = [{ user_id: '1102', content: 'sample' }];
  this.gradebook.gotCustomColumnDataChunk({ id: '2401' }, data);
  const [studentIds] = this.gradebook.invalidateRowsForStudentIds.lastCall.args;
  deepEqual(studentIds, ['1102'], 'only the student 1102 had custom column data');
});

test('invalidates rows after updating students', function () {
  const data = [{ user_id: '1101', content: 'example' }, { user_id: '1102', content: 'sample' }];
  this.gradebook.invalidateRowsForStudentIds.callsFake(() => {
    equal(this.gradebook.students[1101].custom_col_2401, 'example');
    equal(this.gradebook.students[1102].custom_col_2401, 'sample');
  });
  this.gradebook.gotCustomColumnDataChunk({ id: '2401' }, data);
});

QUnit.module('Gradebook - initial .gridDisplaySettings');

test('sets .filterColumnsBy.assignmentGroupId to the value from the given settings', function () {
  const gradebook = createGradebook({ settings: { filter_columns_by: { assignment_group_id: '2201' } } });
  strictEqual(gradebook.getFilterColumnsBySetting('assignmentGroupId'), '2201');
});

test('sets .filterColumnsBy.contextModuleId to the value from the given settings', function () {
  const gradebook = createGradebook({ settings: { filter_columns_by: { context_module_id: '2601' } } });
  strictEqual(gradebook.getFilterColumnsBySetting('contextModuleId'), '2601');
});

test('sets .filterColumnsBy.gradingPeriodId to the value from the given settings', function () {
  const gradebook = createGradebook({ settings: { filter_columns_by: { grading_period_id: '1401' } } });
  strictEqual(gradebook.getFilterColumnsBySetting('gradingPeriodId'), '1401');
});

test('sets .filterColumnsBy.sectionId to the value from the given settings', function () {
  const gradebook = createGradebook({ settings: { filter_columns_by: { section_id: '2001' } } });
  strictEqual(gradebook.getFilterColumnsBySetting('sectionId'), '2001');
});

test('defaults .filterColumnsBy.assignmentGroupId to null when not present in the given settings', function () {
  const gradebook = createGradebook();
  strictEqual(gradebook.getFilterColumnsBySetting('assignmentGroupId'), null);
});

test('defaults .filterColumnsBy.contextModuleId to null when not present in the given settings', function () {
  const gradebook = createGradebook();
  strictEqual(gradebook.getFilterColumnsBySetting('contextModuleId'), null);
});

test('defaults .filterColumnsBy.gradingPeriodId to null when not present in the given settings', function () {
  const gradebook = createGradebook();
  strictEqual(gradebook.getFilterColumnsBySetting('gradingPeriodId'), null);
});

test('defaults .filterRowsBy.sectionId to null when not present in the given settings', function () {
  const gradebook = createGradebook();
  strictEqual(gradebook.getFilterRowsBySetting('sectionId'), null);
});

test('updates partial .filterColumnsBy settings with the default values', function () {
  const gradebook = createGradebook({ settings: { filter_columns_by: { assignment_group_id: '2201' } } });
  strictEqual(gradebook.getFilterColumnsBySetting('assignmentGroupId'), '2201');
  strictEqual(gradebook.getFilterColumnsBySetting('contextModuleId'), null);
  strictEqual(gradebook.getFilterColumnsBySetting('gradingPeriodId'), null);
});

QUnit.module('Gradebook#initialize', {
  setup () {
    this.loaderPromises = {
      gotAssignmentGroups: $.Deferred(),
      gotContextModules: $.Deferred(),
      gotCustomColumns: $.Deferred(),
      gotStudentIds: $.Deferred(),
      gotStudents: $.Deferred(),
      gotSubmissions: $.Deferred(),
      gotCustomColumnData: $.Deferred()
    };
    this.stub(DataLoader, 'loadGradebookData').returns(this.loaderPromises);
    $fixtures.innerHTML = `
      <div id="search-filter-container">
        <input type="text" />
      </div>
    `;
  },

  createInitializedGradebook (options) {
    const gradebook = createGradebook(options);
    gradebook.initialize();
    return gradebook;
  },

  teardown () {
    $fixtures.innerHTML = '';
  }
});

test('sets the students as not loaded', function () {
  const gradebook = this.createInitializedGradebook();
  strictEqual(gradebook.contentLoadStates.studentsLoaded, false);
});

test('sets the submissions as not loaded', function () {
  const gradebook = this.createInitializedGradebook();
  strictEqual(gradebook.contentLoadStates.submissionsLoaded, false);
});

test('sets submissionUpdating to false', function () {
  const gradebook = this.createInitializedGradebook();
  strictEqual(gradebook.contentLoadStates.submissionUpdating, false);
});

test('calls DataLoader.loadGradebookData', function () {
  this.createInitializedGradebook();
  strictEqual(DataLoader.loadGradebookData.callCount, 1);
});

test('includes the course id when calling DataLoader.loadGradebookData', function () {
  this.createInitializedGradebook();
  const [options] = DataLoader.loadGradebookData.lastCall.args;
  equal(options.courseId, '1');
});

test('includes the per page api request setting when calling DataLoader.loadGradebookData', function () {
  this.createInitializedGradebook({ api_max_per_page: 50 });
  const [options] = DataLoader.loadGradebookData.lastCall.args;
  equal(options.perPage, 50);
});

test('loads assignment groups', function () {
  this.createInitializedGradebook({ assignment_groups_url: '/assignment-groups' });
  const [options] = DataLoader.loadGradebookData.lastCall.args;
  equal(options.assignmentGroupsURL, '/assignment-groups');
});

test('loads context modules', function () {
  this.createInitializedGradebook({ context_modules_url: '/context-modules' });
  const [options] = DataLoader.loadGradebookData.lastCall.args;
  equal(options.contextModulesURL, '/context-modules');
});

test('stores student ids when loaded', function () {
  const gradebook = this.createInitializedGradebook();
  const studentIds = ['1101', '1102', '1103'];
  this.loaderPromises.gotStudentIds.resolve({ user_ids: studentIds });
  equal(gradebook.courseContent.students.listStudentIds(), studentIds);
});

test('stores the late policy with camelized keys, if one exists', function () {
  const gradebook = this.createInitializedGradebook({ late_policy: { late_submission_interval: 'hour' } });
  deepEqual(gradebook.courseContent.latePolicy, { lateSubmissionInterval: 'hour' });
});

test('stores the late policy as undefined if the late_policy option is null', function () {
  const gradebook = this.createInitializedGradebook({ late_policy: null });
  strictEqual(gradebook.courseContent.latePolicy, undefined);
});

test('builds rows when student ids are loaded', function () {
  const gradebook = this.createInitializedGradebook();
  const studentIds = ['1101', '1102', '1103'];
  this.loaderPromises.gotStudentIds.resolve({ user_ids: studentIds });
  deepEqual(gradebook.rows.map(row => row.id), studentIds);
});

test('stores context modules when loaded', function () {
  const contextModules = [{ id: '2601' }, { id: '2602' }];
  const gradebook = this.createInitializedGradebook({ context_modules_url: '/context-modules' });
  this.stub(gradebook, 'renderViewOptionsMenu');
  this.loaderPromises.gotContextModules.resolve(contextModules);
  equal(gradebook.listContextModules(), contextModules);
});

test('sets context modules as loaded', function () {
  const contextModules = [{ id: '2601' }, { id: '2602' }];
  const gradebook = this.createInitializedGradebook({ context_modules_url: '/context-modules' });
  this.stub(gradebook, 'renderViewOptionsMenu');
  this.loaderPromises.gotContextModules.resolve(contextModules);
  strictEqual(gradebook.contentLoadStates.contextModulesLoaded, true);
});

test('re-renders the view options menu after storing the loaded context modules', function () {
  const contextModules = [{ id: '2601' }, { id: '2602' }];
  const gradebook = this.createInitializedGradebook({ context_modules_url: '/context-modules' });
  this.stub(gradebook, 'renderViewOptionsMenu').callsFake(() => {
    equal(gradebook.listContextModules(), contextModules);
  });
  this.loaderPromises.gotContextModules.resolve(contextModules);
});

test('updates students load state when loaded', function () {
  const gradebook = this.createInitializedGradebook();
  this.loaderPromises.gotStudents.resolve();
  strictEqual(gradebook.contentLoadStates.studentsLoaded, true);
});

test('re-renders the column headers when students are loaded', function () {
  const gradebook = this.createInitializedGradebook();
  this.stub(gradebook, 'updateColumnHeaders');
  this.loaderPromises.gotStudents.resolve();
  strictEqual(gradebook.updateColumnHeaders.callCount, 1);
});

test('re-renders the column headers after updating students load state', function () {
  const gradebook = this.createInitializedGradebook();
  this.stub(gradebook, 'updateColumnHeaders').callsFake(() => {
    strictEqual(gradebook.contentLoadStates.studentsLoaded, true, 'students load state was already updated');
  });
  this.loaderPromises.gotStudents.resolve();
});

test('re-renders the filters when students are loaded', function () {
  const gradebook = this.createInitializedGradebook();
  this.stub(gradebook, 'renderFilters');
  this.loaderPromises.gotStudents.resolve();
  strictEqual(gradebook.renderFilters.callCount, 1);
});

test('re-renders the filters after updating students load state', function () {
  const gradebook = this.createInitializedGradebook();
  this.stub(gradebook, 'renderFilters').callsFake(() => {
    strictEqual(gradebook.contentLoadStates.studentsLoaded, true, 'students load state was already updated');
  });
  this.loaderPromises.gotStudents.resolve();
});

test('updates submissions load state when loaded', function () {
  const gradebook = this.createInitializedGradebook();
  this.loaderPromises.gotSubmissions.resolve();
  strictEqual(gradebook.contentLoadStates.submissionsLoaded, true);
});

test('re-renders the column headers when submissions are loaded', function () {
  const gradebook = this.createInitializedGradebook();
  this.stub(gradebook, 'updateColumnHeaders');
  this.loaderPromises.gotSubmissions.resolve();
  strictEqual(gradebook.updateColumnHeaders.callCount, 1);
});

test('re-renders the column headers after updating submissions load state', function () {
  const gradebook = this.createInitializedGradebook();
  this.stub(gradebook, 'updateColumnHeaders').callsFake(() => {
    strictEqual(gradebook.contentLoadStates.submissionsLoaded, true, 'submissions load state was already updated');
  });
  this.loaderPromises.gotSubmissions.resolve();
});

test('re-renders the filters when submissions are loaded', function () {
  const gradebook = this.createInitializedGradebook();
  this.stub(gradebook, 'renderFilters');
  this.loaderPromises.gotSubmissions.resolve();
  strictEqual(gradebook.renderFilters.callCount, 1);
});

test('re-renders the filters after updating submissions load state', function () {
  const gradebook = this.createInitializedGradebook();
  this.stub(gradebook, 'renderFilters').callsFake(() => {
    strictEqual(gradebook.contentLoadStates.submissionsLoaded, true, 'submissions load state was already updated');
  });
  this.loaderPromises.gotSubmissions.resolve();
});

QUnit.module('Gradebook#reloadStudentData', {
  setup () {
    this.loaderPromises = {
      gotStudentIds: $.Deferred(),
      gotStudents: $.Deferred(),
      gotSubmissions: $.Deferred(),
    };
    this.stub(DataLoader, 'loadGradebookData').returns(this.loaderPromises);
    $fixtures.innerHTML = `
      <div id="search-filter-container">
        <input type="text" />
      </div>
    `;
  },

  teardown () {
    $fixtures.innerHTML = '';
  }
});

test('sets the students as not loaded', function () {
  const gradebook = createGradebook();
  gradebook.setStudentsLoaded(true);
  gradebook.reloadStudentData();
  strictEqual(gradebook.contentLoadStates.studentsLoaded, false);
});

test('sets the submissions as not loaded', function () {
  const gradebook = createGradebook();
  gradebook.setSubmissionsLoaded(true);
  gradebook.reloadStudentData();
  strictEqual(gradebook.contentLoadStates.submissionsLoaded, false);
});

test('re-renders the filters', function () {
  const gradebook = createGradebook();
  this.stub(gradebook, 'renderFilters');
  gradebook.reloadStudentData();
  strictEqual(gradebook.renderFilters.callCount, 1);
});

test('re-renders the filters after students load status is updated', function () {
  const gradebook = createGradebook();
  this.stub(gradebook, 'renderFilters').callsFake(() => {
    strictEqual(gradebook.contentLoadStates.studentsLoaded, false);
  });
  gradebook.reloadStudentData();
});

test('re-renders the filters after submissions load status is updated', function () {
  const gradebook = createGradebook();
  this.stub(gradebook, 'renderFilters').callsFake(() => {
    strictEqual(gradebook.contentLoadStates.submissionsLoaded, false);
  });
  gradebook.reloadStudentData();
});

test('calls DataLoader.loadGradebookData', function () {
  const gradebook = createGradebook();
  gradebook.reloadStudentData();
  strictEqual(DataLoader.loadGradebookData.callCount, 1);
});

test('includes the course id when calling DataLoader.loadGradebookData', function () {
  const gradebook = createGradebook();
  gradebook.reloadStudentData();
  const [options] = DataLoader.loadGradebookData.lastCall.args;
  equal(options.courseId, '1');
});

test('includes the per page api request setting when calling DataLoader.loadGradebookData', function () {
  const gradebook = createGradebook({ api_max_per_page: 50 });
  gradebook.reloadStudentData();
  const [options] = DataLoader.loadGradebookData.lastCall.args;
  equal(options.perPage, 50);
});

test('includes the students url when calling DataLoader.loadGradebookData', function () {
  const gradebook = createGradebook({ students_stateless_url: '/students-url' });
  gradebook.reloadStudentData();
  const [options] = DataLoader.loadGradebookData.lastCall.args;
  equal(options.studentsURL, '/students-url');
});

test('includes the students page callback when calling DataLoader.loadGradebookData', function () {
  const gradebook = createGradebook();
  gradebook.reloadStudentData();
  const [options] = DataLoader.loadGradebookData.lastCall.args;
  strictEqual(options.studentsPageCb, gradebook.gotChunkOfStudents);
});

test('includes students params when calling DataLoader.loadGradebookData', function () {
  const exampleStudentsParams = { example: true };
  const gradebook = createGradebook();
  this.stub(gradebook, 'studentsParams').returns(exampleStudentsParams);
  gradebook.reloadStudentData();
  const [options] = DataLoader.loadGradebookData.lastCall.args;
  equal(options.studentsParams, exampleStudentsParams);
});

test('includes the loaded student ids when calling DataLoader.loadGradebookData', function () {
  const studentIds = ['1101', '1102', '1103'];
  const gradebook = createGradebook();
  gradebook.courseContent.students.setStudentIds(studentIds);
  gradebook.reloadStudentData();
  const [options] = DataLoader.loadGradebookData.lastCall.args;
  deepEqual(options.loadedStudentIds, studentIds);
});

test('includes the submissions url when calling DataLoader.loadGradebookData', function () {
  const gradebook = createGradebook({ submissions_url: '/submissions-url' });
  gradebook.reloadStudentData();
  const [options] = DataLoader.loadGradebookData.lastCall.args;
  equal(options.submissionsURL, '/submissions-url');
});

test('includes the submissions chunk callback when calling DataLoader.loadGradebookData', function () {
  const gradebook = createGradebook();
  gradebook.reloadStudentData();
  const [options] = DataLoader.loadGradebookData.lastCall.args;
  strictEqual(options.submissionsChunkCb, gradebook.gotSubmissionsChunk);
});

test('includes the submissions chunk size when calling DataLoader.loadGradebookData', function () {
  const gradebook = createGradebook({ chunk_size: 10 });
  gradebook.reloadStudentData();
  const [options] = DataLoader.loadGradebookData.lastCall.args;
  equal(options.submissionsChunkSize, 10);
});

test('stores student ids when loaded', function () {
  const gradebook = createGradebook();
  gradebook.reloadStudentData();
  const studentIds = ['1101', '1102', '1103'];
  this.loaderPromises.gotStudentIds.resolve({ user_ids: studentIds });
  equal(gradebook.courseContent.students.listStudentIds(), studentIds);
});

test('builds rows when student ids are loaded', function () {
  const gradebook = createGradebook();
  gradebook.reloadStudentData();
  const studentIds = ['1101', '1102', '1103'];
  this.loaderPromises.gotStudentIds.resolve({ user_ids: studentIds });
  deepEqual(gradebook.rows.map(row => row.id), studentIds);
});

test('updates students load state when loaded', function () {
  const gradebook = createGradebook();
  gradebook.reloadStudentData();
  this.loaderPromises.gotStudents.resolve();
  strictEqual(gradebook.contentLoadStates.studentsLoaded, true);
});

test('re-renders the column headers when students are loaded', function () {
  const gradebook = createGradebook();
  gradebook.reloadStudentData();
  this.stub(gradebook, 'updateColumnHeaders');
  this.loaderPromises.gotStudents.resolve();
  strictEqual(gradebook.updateColumnHeaders.callCount, 1);
});

test('re-renders the column headers after updating students load state', function () {
  const gradebook = createGradebook();
  gradebook.reloadStudentData();
  this.stub(gradebook, 'updateColumnHeaders').callsFake(() => {
    strictEqual(gradebook.contentLoadStates.studentsLoaded, true, 'students load state was already updated');
  });
  this.loaderPromises.gotStudents.resolve();
});

test('re-renders the filters when students are loaded', function () {
  const gradebook = createGradebook();
  gradebook.reloadStudentData();
  this.stub(gradebook, 'renderFilters');
  this.loaderPromises.gotStudents.resolve();
  strictEqual(gradebook.renderFilters.callCount, 1);
});

test('re-renders the filters after updating students load state', function () {
  const gradebook = createGradebook();
  gradebook.reloadStudentData();
  this.stub(gradebook, 'renderFilters').callsFake(() => {
    strictEqual(gradebook.contentLoadStates.studentsLoaded, true, 'students load state was already updated');
  });
  this.loaderPromises.gotStudents.resolve();
});

test('updates submissions load state when loaded', function () {
  const gradebook = createGradebook();
  gradebook.reloadStudentData();
  this.loaderPromises.gotSubmissions.resolve();
  strictEqual(gradebook.contentLoadStates.submissionsLoaded, true);
});

test('re-renders the column headers when submissions are loaded', function () {
  const gradebook = createGradebook();
  gradebook.reloadStudentData();
  this.stub(gradebook, 'updateColumnHeaders');
  this.loaderPromises.gotSubmissions.resolve();
  strictEqual(gradebook.updateColumnHeaders.callCount, 1);
});

test('re-renders the column headers after updating submissions load state', function () {
  const gradebook = createGradebook();
  gradebook.reloadStudentData();
  this.stub(gradebook, 'updateColumnHeaders').callsFake(() => {
    strictEqual(gradebook.contentLoadStates.submissionsLoaded, true, 'submissions load state was already updated');
  });
  this.loaderPromises.gotSubmissions.resolve();
});

test('re-renders the filters when submissions are loaded', function () {
  const gradebook = createGradebook();
  gradebook.reloadStudentData();
  this.stub(gradebook, 'renderFilters');
  this.loaderPromises.gotSubmissions.resolve();
  strictEqual(gradebook.renderFilters.callCount, 1);
});

test('re-renders the filters after updating submissions load state', function () {
  const gradebook = createGradebook();
  gradebook.reloadStudentData();
  this.stub(gradebook, 'renderFilters').callsFake(() => {
    strictEqual(gradebook.contentLoadStates.submissionsLoaded, true, 'submissions load state was already updated');
  });
  this.loaderPromises.gotSubmissions.resolve();
});

QUnit.module('Gradebook#gotChunkOfStudents', {
  setup () {
    const placeholderStudent = { id: '1101' };
    this.gradebook = createGradebook();
    this.gradebook.courseContent.students.addUserStudents([placeholderStudent]);
    this.gradebook.rows.push(placeholderStudent);
    this.gradebook.grid = {
      invalidateRow () {},
      render: this.stub()
    };
    this.students = [
      {
        id: '1101',
        name: 'Adam Jones',
        enrollments: [{ type: 'StudentEnrollment', grades: { html_url: 'http://example.url/' } }]
      },
      {
        id: '1102',
        name: 'Betty Ford',
        enrollments: [{ type: 'StudentEnrollment', grades: { html_url: 'http://example.url/' } }]
      },
      {
        id: '1199',
        name: 'Test Student',
        enrollments: [{ type: 'StudentViewEnrollment', grades: { html_url: 'http://example.url/' } }]
      }
    ];
  }
});

test('updates the student map with each student', function () {
  this.gradebook.gotChunkOfStudents(this.students);
  ok(this.gradebook.students[1101], 'student map includes Adam Jones');
  ok(this.gradebook.students[1102], 'student map includes Betty Ford');
});

test('replaces matching students in the student map', function () {
  this.gradebook.gotChunkOfStudents(this.students);
  equal(this.gradebook.students[1101].name, 'Adam Jones');
});

test('updates the test student map with each test student', function () {
  this.gradebook.gotChunkOfStudents(this.students);
  ok(this.gradebook.studentViewStudents[1199], 'test student map includes Test Student');
});

test('replaces matching students in the test student map', function () {
  this.gradebook.courseContent.students.addTestStudents([{ id: '1199' }]);
  this.gradebook.gotChunkOfStudents(this.students);
  equal(this.gradebook.studentViewStudents[1199].name, 'Test Student');
});

test('updates attributes of each student', function () {
  this.gradebook.gotChunkOfStudents(this.students);
  strictEqual(this.gradebook.students[1101].isConcluded, false, 'isConcluded is set to false');
  strictEqual(this.gradebook.students[1101].isInactive, false, 'isInactive is set to false');
});

test('updates the row for each student', function () {
  this.gradebook.gotChunkOfStudents(this.students);
  strictEqual(this.gradebook.rows[0], this.students[0]);
});

test('builds rows when filtering with search', function () {
  this.gradebook.userFilterTerm = 'searching';
  this.stub(this.gradebook, 'buildRows');
  this.gradebook.gotChunkOfStudents(this.students);
  strictEqual(this.gradebook.buildRows.callCount, 1);
});

test('does not build rows when not filtering with search', function () {
  this.stub(this.gradebook, 'buildRows');
  this.gradebook.gotChunkOfStudents(this.students);
  strictEqual(this.gradebook.buildRows.callCount, 0);
});

test('renders the grid when not filtering with search', function () {
  this.gradebook.gotChunkOfStudents(this.students);
  strictEqual(this.gradebook.grid.render.callCount, 1);
});

QUnit.module('Gradebook#calculateStudentGrade', {
  createGradebook (options = {}) {
    const gradebook = createGradebook({
      group_weighting_scheme: 'points'
    });
    const assignments = [
      { id: '201', points_possible: 10, omit_from_final_grade: false }
    ];
    Object.assign(gradebook, {
      assignmentGroups: [
        { id: '301', group_weight: 60, rules: {}, assignments }
      ],
      gradingPeriods: [
        { id: '701', weight: 50 },
        { id: '702', weight: 50 }
      ],
      gradingPeriodSet: {
        id: '1501',
        gradingPeriods: [
          { id: '701', weight: 50 },
          { id: '702', weight: 50 }
        ],
        weighted: true
      },
      effectiveDueDates: {
        201: {
          101: { grading_period_id: '701' }
        }
      },
      submissionsForStudent: () => this.submissions,
      ...options
    });
    gradebook.setFilterColumnsBySetting('gradingPeriodId', '0');
    return gradebook;
  },

  setup () {
    this.exampleGrades = createGrades();
    this.submissions = [{ assignment_id: 201, score: 10 }];
  }
});

test('calculates grades using properties from the gradebook', function () {
  const gradebook = this.createGradebook();
  this.stub(CourseGradeCalculator, 'calculate').returns(createGrades());
  gradebook.calculateStudentGrade({
    id: '101',
    loaded: true,
    initialized: true
  });
  const args = CourseGradeCalculator.calculate.getCall(0).args;
  equal(args[0], this.submissions);
  equal(args[1], gradebook.assignmentGroups);
  equal(args[2], gradebook.options.group_weighting_scheme);
  equal(args[3], gradebook.gradingPeriodSet);
});

test('scopes effective due dates to the user', function () {
  const gradebook = this.createGradebook();
  this.stub(CourseGradeCalculator, 'calculate').returns(createGrades());
  gradebook.calculateStudentGrade({
    id: '101',
    loaded: true,
    initialized: true
  });
  const dueDates = CourseGradeCalculator.calculate.getCall(0).args[4];
  deepEqual(dueDates, {
    201: {
      grading_period_id: '701'
    }
  });
});

test('calculates grades without grading period data when grading period set is null', function () {
  const gradebook = this.createGradebook({
    gradingPeriodSet: null
  });
  this.stub(CourseGradeCalculator, 'calculate').returns(createGrades());
  gradebook.calculateStudentGrade({
    id: '101',
    loaded: true,
    initialized: true
  });
  const args = CourseGradeCalculator.calculate.getCall(0).args;
  equal(args[0], this.submissions);
  equal(args[1], gradebook.assignmentGroups);
  equal(args[2], gradebook.options.group_weighting_scheme);
  equal(typeof args[3], 'undefined');
  equal(typeof args[4], 'undefined');
});

test('calculates grades without grading period data when effective due dates are not defined', function () {
  const gradebook = this.createGradebook({
    effectiveDueDates: null
  });
  this.stub(CourseGradeCalculator, 'calculate').returns(createGrades());
  gradebook.calculateStudentGrade({
    id: '101',
    loaded: true,
    initialized: true
  });
  const args = CourseGradeCalculator.calculate.getCall(0).args;
  equal(args[0], this.submissions);
  equal(args[1], gradebook.assignmentGroups);
  equal(args[2], gradebook.options.group_weighting_scheme);
  equal(typeof args[3], 'undefined');
  equal(typeof args[4], 'undefined');
});

test('stores the current grade on the student when not including ungraded assignments', function () {
  const gradebook = this.createGradebook({
    include_ungraded_assignments: false
  });
  this.stub(CourseGradeCalculator, 'calculate').returns(this.exampleGrades);
  const student = {
    id: '101',
    loaded: true,
    initialized: true
  };
  gradebook.calculateStudentGrade(student);
  equal(student.total_grade, this.exampleGrades.current);
});

test('stores the final grade on the student when including ungraded assignments', function () {
  const gradebook = this.createGradebook({
    include_ungraded_assignments: true
  });
  this.stub(CourseGradeCalculator, 'calculate').returns(this.exampleGrades);
  const student = {
    id: '101',
    loaded: true,
    initialized: true
  };
  gradebook.calculateStudentGrade(student);
  equal(student.total_grade, this.exampleGrades.final);
});

test('stores the current grade from the selected grading period when not including ungraded assignments', function () {
  const gradebook = this.createGradebook({
    include_ungraded_assignments: false
  });
  gradebook.setFilterColumnsBySetting('gradingPeriodId', '701');
  this.stub(CourseGradeCalculator, 'calculate').returns(this.exampleGrades);
  const student = {
    id: '101',
    loaded: true,
    initialized: true
  };
  gradebook.calculateStudentGrade(student);
  equal(student.total_grade, this.exampleGrades.gradingPeriods[701].current);
});

test('stores the final grade from the selected grading period when including ungraded assignments', function () {
  const gradebook = this.createGradebook({
    include_ungraded_assignments: true
  });
  gradebook.setFilterColumnsBySetting('gradingPeriodId', '701');
  this.stub(CourseGradeCalculator, 'calculate').returns(this.exampleGrades);
  const student = {
    id: '101',
    loaded: true,
    initialized: true
  };
  gradebook.calculateStudentGrade(student);
  equal(student.total_grade, this.exampleGrades.gradingPeriods[701].final);
});

test('does not calculate when the student is not loaded', function () {
  const gradebook = this.createGradebook();
  this.stub(CourseGradeCalculator, 'calculate').returns(createGrades());
  gradebook.calculateStudentGrade({
    id: '101',
    loaded: false,
    initialized: true
  });
  notOk(CourseGradeCalculator.calculate.called);
});

test('does not calculate when the student is not initialized', function () {
  const gradebook = this.createGradebook();
  this.stub(CourseGradeCalculator, 'calculate').returns(createGrades());
  gradebook.calculateStudentGrade({
    id: '101',
    loaded: true,
    initialized: false
  });
  notOk(CourseGradeCalculator.calculate.called);
});

QUnit.module('Gradebook#getStudentGradeForColumn');

test('returns the grade stored on the student for the column id', function () {
  const student = { total_grade: { score: 5, possible: 10 } };
  const grade = createGradebook().getStudentGradeForColumn(student, 'total_grade');
  equal(grade, student.total_grade);
});

test('returns an empty grade when the student has no grade for the column id', function () {
  const student = { total_grade: undefined };
  const grade = createGradebook().getStudentGradeForColumn(student, 'total_grade');
  strictEqual(grade.score, null, 'grade has a null score');
  strictEqual(grade.possible, 0, 'grade has no points possible');
});

QUnit.module('Gradebook#getGradeAsPercent');

test('returns a percent for a grade with points possible', function () {
  const percent = createGradebook().getGradeAsPercent({ score: 5, possible: 10 });
  equal(percent, 0.5);
});

test('returns null for a grade with no points possible', function () {
  const percent = createGradebook().getGradeAsPercent({ score: 5, possible: 0 });
  strictEqual(percent, null);
});

test('returns 0 for a grade with a null score', function () {
  const percent = createGradebook().getGradeAsPercent({ score: null, possible: 10 });
  strictEqual(percent, 0);
});

test('returns 0 for a grade with an undefined score', function () {
  const percent = createGradebook().getGradeAsPercent({ score: undefined, possible: 10 });
  strictEqual(percent, 0);
});

QUnit.module('Gradebook#localeSort');

test('delegates to natcompare.strings', function () {
  this.spy(natcompare, 'strings');
  const gradebook = createGradebook();
  gradebook.localeSort('a', 'b');
  equal(natcompare.strings.callCount, 1);
  deepEqual(natcompare.strings.getCall(0).args, ['a', 'b']);
});

test('substitutes falsy args with empty string', function () {
  this.spy(natcompare, 'strings');
  const gradebook = createGradebook();
  gradebook.localeSort(0, false);
  equal(natcompare.strings.callCount, 1);
  deepEqual(natcompare.strings.getCall(0).args, ['', '']);
});

QUnit.module('Gradebook#gradeSort by an assignment', {
  setup () {
    this.studentA = { id: '1', sortable_name: 'A, Student', assignment_201: { score: 10, possible: 20 } };
    this.studentB = { id: '2', sortable_name: 'B, Student', assignment_201: { score: 6, possible: 10 } };
    this.gradebook = createGradebook();
  }
});

test('sorts by score', function () {
  const comparison = this.gradebook.gradeSort(this.studentA, this.studentB, 'assignment_201', true);
  // a positive value indicates reversing the order of inputs
  strictEqual(comparison, 4, 'studentA with the higher score is ordered second');
});

test('optionally sorts in descending order', function () {
  const comparison = this.gradebook.gradeSort(this.studentA, this.studentB, 'assignment_201', false);
  // a negative value indicates preserving the order of inputs
  equal(comparison, -4, 'studentA with the higher score is ordered first');
});

test('returns -1 when sorted by sortable name where scores are the same', function () {
  const score = 10;
  this.studentA.assignment_201.score = score;
  this.studentB.assignment_201.score = score;
  const comparison = this.gradebook.gradeSort(this.studentA, this.studentB, 'assignment_201', true);
  strictEqual(comparison, -1);
});

test('returns 1 when sorted by sortable name descending where scores are the same and sorting by descending', function () {
  const score = 10;
  this.studentA.assignment_201.score = score;
  this.studentB.assignment_201.score = score;
  const comparison = this.gradebook.gradeSort(this.studentA, this.studentB, 'assignment_201', false);
  strictEqual(comparison, 1);
});

test('returns -1 when sorted by id where scores and sortable names are the same', function () {
  const score = 10;
  this.studentA.assignment_201.score = score;
  this.studentB.assignment_201.score = score;
  const name = 'Same Name';
  this.studentA.sortable_name = name;
  this.studentB.sortable_name = name;
  const comparison = this.gradebook.gradeSort(this.studentA, this.studentB, 'assignment_201', true);
  strictEqual(comparison, -1);
});

test('returns 1 when descending sorted by id where where scores and sortable names are the same and sorting by descending', function () {
  const score = 10;
  this.studentA.assignment_201.score = score;
  this.studentB.assignment_201.score = score;
  const name = 'Same Name';
  this.studentA.sortable_name = name;
  this.studentB.sortable_name = name;
  const comparison = this.gradebook.gradeSort(this.studentA, this.studentB, 'assignment_201', false);
  strictEqual(comparison, 1);
});

QUnit.module('Gradebook#gradeSort by an assignment group', {
  setup () {
    this.studentA = { assignment_group_301: { score: 10, possible: 20 } };
    this.studentB = { assignment_group_301: { score: 6, possible: 10 } };
  }
});

test('always sorts by percent', function () {
  const gradebook = createGradebook({ show_total_grade_as_points: false });
  const comparison = gradebook.gradeSort(this.studentA, this.studentB, 'assignment_group_301', true);
  // a negative value indicates preserving the order of inputs
  equal(round(comparison, 1), -0.1, 'studentB with the higher percent is ordered second');
});

test('optionally sorts in descending order', function () {
  const gradebook = createGradebook({ show_total_grade_as_points: true });
  const comparison = gradebook.gradeSort(this.studentA, this.studentB, 'assignment_group_301', false);
  // a positive value indicates reversing the order of inputs
  equal(round(comparison, 1), 0.1, 'studentB with the higher percent is ordered first');
});

test('sorts grades with no points possible at lowest priority', function () {
  this.studentA.assignment_group_301.possible = 0;
  const gradebook = createGradebook({ show_total_grade_as_points: false });
  const comparison = gradebook.gradeSort(this.studentA, this.studentB, 'assignment_group_301', true);
  // a value of 1 indicates reversing the order of inputs
  equal(comparison, 1, 'studentA with no points possible is ordered second');
});

test('sorts grades with no points possible at lowest priority in descending order', function () {
  this.studentA.assignment_group_301.possible = 0;
  const gradebook = createGradebook({ show_total_grade_as_points: false });
  const comparison = gradebook.gradeSort(this.studentA, this.studentB, 'assignment_group_301', false);
  // a value of 1 indicates reversing the order of inputs
  equal(comparison, 1, 'studentA with no points possible is ordered second');
});

QUnit.module('Gradebook#gradeSort by "total_grade"', {
  setup () {
    this.studentA = { total_grade: { score: 10, possible: 20 } };
    this.studentB = { total_grade: { score: 6, possible: 10 } };
  }
});

test('sorts by percent when not showing total grade as points', function () {
  const gradebook = createGradebook({ show_total_grade_as_points: false });
  const comparison = gradebook.gradeSort(this.studentA, this.studentB, 'total_grade', true);
  // a negative value indicates preserving the order of inputs
  equal(round(comparison, 1), -0.1, 'studentB with the higher percent is ordered second');
});

test('sorts percent grades with no points possible at lowest priority', function () {
  this.studentA.total_grade.possible = 0;
  const gradebook = createGradebook({ show_total_grade_as_points: false });
  const comparison = gradebook.gradeSort(this.studentA, this.studentB, 'total_grade', true);
  // a value of 1 indicates reversing the order of inputs
  equal(comparison, 1, 'studentA with no points possible is ordered second');
});

test('sorts percent grades with no points possible at lowest priority in descending order', function () {
  this.studentA.total_grade.possible = 0;
  const gradebook = createGradebook({ show_total_grade_as_points: false });
  const comparison = gradebook.gradeSort(this.studentA, this.studentB, 'total_grade', false);
  // a value of 1 indicates reversing the order of inputs
  equal(comparison, 1, 'studentA with no points possible is ordered second');
});

test('sorts by score when showing total grade as points', function () {
  const gradebook = createGradebook({ show_total_grade_as_points: true });
  const comparison = gradebook.gradeSort(this.studentA, this.studentB, 'total_grade', true);
  // a positive value indicates reversing the order of inputs
  equal(comparison, 4, 'studentA with the higher score is ordered second');
});

test('optionally sorts in descending order', function () {
  const gradebook = createGradebook({ show_total_grade_as_points: true });
  const comparison = gradebook.gradeSort(this.studentA, this.studentB, 'total_grade', false);
  // a negative value indicates preserving the order of inputs
  equal(comparison, -4, 'studentA with the higher score is ordered first');
});

QUnit.module('Gradebook#hideAggregateColumns', {
  createGradebook () {
    const gradebook = createGradebook({
      all_grading_periods_totals: false
    });
    gradebook.gradingPeriodSet = { id: '1', gradingPeriods: [{ id: '701' }, { id: '702' }] };
    return gradebook;
  }
});

test('returns false if there are no grading periods', function () {
  const gradebook = this.createGradebook();
  gradebook.gradingPeriodSet = null;
  notOk(gradebook.hideAggregateColumns());
});

test('returns false if there are no grading periods, even if isAllGradingPeriods is true', function () {
  const gradebook = this.createGradebook();
  gradebook.gradingPeriodSet = null;
  gradebook.setFilterColumnsBySetting('gradingPeriodId', '0');
  notOk(gradebook.hideAggregateColumns());
});

test('returns false if "All Grading Periods" is not selected', function () {
  const gradebook = this.createGradebook();
  gradebook.setFilterColumnsBySetting('gradingPeriodId', '701');
  notOk(gradebook.hideAggregateColumns());
});

test('returns true if "All Grading Periods" is selected', function () {
  const gradebook = this.createGradebook();
  gradebook.setFilterColumnsBySetting('gradingPeriodId', '0');
  ok(gradebook.hideAggregateColumns());
});

test('returns false if "All Grading Periods" is selected and the grading period set has' +
  '"Display Totals for All Grading Periods option" enabled', function () {
  const gradebook = this.createGradebook();
  gradebook.setFilterColumnsBySetting('gradingPeriodId', '0');
  gradebook.gradingPeriodSet.displayTotalsForAllGradingPeriods = true;
  notOk(gradebook.hideAggregateColumns());
});

QUnit.module('Gradebook#makeColumnSortFn', {
  sortOrder (sortType, direction) {
    return {
      sortType,
      direction
    }
  },

  setup () {
    this.gradebook = createGradebook();
    this.stub(this.gradebook, 'wrapColumnSortFn');
    this.stub(this.gradebook, 'compareAssignmentPositions');
    this.stub(this.gradebook, 'compareAssignmentDueDates');
    this.stub(this.gradebook, 'compareAssignmentNames');
    this.stub(this.gradebook, 'compareAssignmentPointsPossible');
    this.stub(this.gradebook, 'compareAssignmentModulePositions');
  }
});

test('wraps compareAssignmentPositions when called with a sortType of assignment_group', function () {
  this.gradebook.makeColumnSortFn(this.sortOrder('assignment_group', 'ascending'));
  const expectedArgs = [this.gradebook.compareAssignmentPositions, 'ascending'];

  strictEqual(this.gradebook.wrapColumnSortFn.callCount, 1);
  deepEqual(this.gradebook.wrapColumnSortFn.firstCall.args, expectedArgs);
});

test('wraps compareAssignmentPositions when called with a sortType of alpha', function () {
  this.gradebook.makeColumnSortFn(this.sortOrder('alpha', 'descending'));
  const expectedArgs = [this.gradebook.compareAssignmentPositions, 'descending'];

  strictEqual(this.gradebook.wrapColumnSortFn.callCount, 1);
  deepEqual(this.gradebook.wrapColumnSortFn.firstCall.args, expectedArgs);
});

test('wraps compareAssignmentNames when called with a sortType of name', function () {
  this.gradebook.makeColumnSortFn(this.sortOrder('name', 'ascending'));
  const expectedArgs = [this.gradebook.compareAssignmentNames, 'ascending'];

  strictEqual(this.gradebook.wrapColumnSortFn.callCount, 1);
  deepEqual(this.gradebook.wrapColumnSortFn.firstCall.args, expectedArgs);
});

test('wraps compareAssignmentDueDates when called with a sortType of due_date', function () {
  this.gradebook.makeColumnSortFn(this.sortOrder('due_date', 'descending'));
  const expectedArgs = [this.gradebook.compareAssignmentDueDates, 'descending'];

  strictEqual(this.gradebook.wrapColumnSortFn.callCount, 1);
  deepEqual(this.gradebook.wrapColumnSortFn.firstCall.args, expectedArgs);
});

test('wraps compareAssignmentPointsPossible when called with a sortType of points', function () {
  this.gradebook.makeColumnSortFn(this.sortOrder('points', 'ascending'));
  const expectedArgs = [this.gradebook.compareAssignmentPointsPossible, 'ascending'];

  strictEqual(this.gradebook.wrapColumnSortFn.callCount, 1);
  deepEqual(this.gradebook.wrapColumnSortFn.firstCall.args, expectedArgs);
});

test('wraps compareAssignmentModulePositions when called with a sortType of module_position', function () {
  this.gradebook.makeColumnSortFn(this.sortOrder('module_position', 'ascending'));
  const expectedArgs = [this.gradebook.compareAssignmentModulePositions, 'ascending'];

  strictEqual(this.gradebook.wrapColumnSortFn.callCount, 1);
  deepEqual(this.gradebook.wrapColumnSortFn.firstCall.args, expectedArgs);
});

QUnit.module('Gradebook#wrapColumnSortFn');

test('returns -1 if second argument is of type total_grade', function () {
  const sortFn = createGradebook().wrapColumnSortFn(this.stub());
  equal(sortFn({}, { type: 'total_grade' }), -1);
});

test('returns 1 if first argument is of type total_grade', function () {
  const sortFn = createGradebook().wrapColumnSortFn(this.stub());
  equal(sortFn({ type: 'total_grade' }, {}), 1);
});

test('returns -1 if second argument is an assignment_group and the first is not', function () {
  const sortFn = createGradebook().wrapColumnSortFn(this.stub());
  equal(sortFn({}, { type: 'assignment_group' }), -1);
});

test('returns 1 if first arg is an assignment_group and second arg is not', function () {
  const sortFn = createGradebook().wrapColumnSortFn(this.stub());
  equal(sortFn({type: 'assignment_group'}, {}), 1);
});

test('returns difference in object.positions if both args are assignement_groups', function () {
  const sortFn = createGradebook().wrapColumnSortFn(this.stub());
  const a = { type: 'assignment_group', object: { position: 10 }};
  const b = { type: 'assignment_group', object: { position: 5 }};

  equal(sortFn(a, b), 5);
});

test('calls wrapped function when either column is not total_grade nor assignment_group', function () {
  const wrappedFn = this.stub();
  const sortFn = createGradebook().wrapColumnSortFn(wrappedFn);
  sortFn({}, {});
  ok(wrappedFn.called);
});

test('calls wrapped function with arguments in given order when no direction is given', function () {
  const wrappedFn = this.stub();
  const sortFn = createGradebook().wrapColumnSortFn(wrappedFn);
  const first = { field: 1 };
  const second = { field: 2 };
  const expectedArgs = [first, second];

  sortFn(first, second);

  strictEqual(wrappedFn.callCount, 1);
  deepEqual(wrappedFn.firstCall.args, expectedArgs);
});

test('calls wrapped function with arguments in given order when direction is ascending', function () {
  const wrappedFn = this.stub();
  const sortFn = createGradebook().wrapColumnSortFn(wrappedFn, 'ascending');
  const first = { field: 1 };
  const second = { field: 2 };
  const expectedArgs = [first, second];

  sortFn(first, second);

  strictEqual(wrappedFn.callCount, 1);
  deepEqual(wrappedFn.firstCall.args, expectedArgs);
});

test('calls wrapped function with arguments in reverse order when direction is descending', function () {
  const wrappedFn = this.stub();
  const sortFn = createGradebook().wrapColumnSortFn(wrappedFn, 'descending');
  const first = { field: 1 };
  const second = { field: 2 };
  const expectedArgs = [second, first];

  sortFn(first, second);

  strictEqual(wrappedFn.callCount, 1);
  deepEqual(wrappedFn.firstCall.args, expectedArgs);
});

QUnit.module('Gradebook#rowFilter', {
  setup () {
    this.gradebook = createGradebook();
    this.student = {
      login_id: 'charlie.xi@example.com',
      name: 'Charlie Xi',
      short_name: 'Chuck Xi',
      sortable_name: 'Xi, Charlie'
    };
  }
});

test('returns true when search term matches the student name', function () {
  this.gradebook.userFilterTerm = 'charlie Xi';
  strictEqual(this.gradebook.rowFilter(this.student), true);
});

test('returns true when search term matches the student login id', function () {
  this.gradebook.userFilterTerm = 'example.com';
  strictEqual(this.gradebook.rowFilter(this.student), true);
});

test('returns true when search term matches the student short name', function () {
  this.gradebook.userFilterTerm = 'chuck';
  strictEqual(this.gradebook.rowFilter(this.student), true);
});

test('returns true when search term matches the student sortable name', function () {
  this.gradebook.userFilterTerm = 'Xi, Charlie';
  strictEqual(this.gradebook.rowFilter(this.student), true);
});

test('returns false when search term does not match', function () {
  this.gradebook.userFilterTerm = 'Betty';
  strictEqual(this.gradebook.rowFilter(this.student), false);
});

test('returns true when not filtering by a search term', function () {
  this.gradebook.userFilterTerm = '';
  strictEqual(this.gradebook.rowFilter(this.student), true);
});

test('returns true when search term is not defined', function () {
  this.gradebook.userFilterTerm = null;
  strictEqual(this.gradebook.rowFilter(this.student), true);
});

QUnit.module('Gradebook#makeCompareAssignmentCustomOrderFn');

test('returns position difference if both are defined in the index', function () {
  const sortOrder = { customOrder: ['foo', 'bar'] };
  const gradeBook = createGradebook();
  this.stub(gradeBook, 'compareAssignmentPositions');
  const sortFn = gradeBook.makeCompareAssignmentCustomOrderFn(sortOrder);

  const a = { id: 'foo' };
  const b = { id: 'bar' };
  equal(sortFn(a, b), -1);
});

test('returns -1 if the first arg is in the order and the second one is not', function () {
  const sortOrder = { customOrder: ['foo', 'bar'] };
  const gradeBook = createGradebook();
  this.stub(gradeBook, 'compareAssignmentPositions');
  const sortFn = gradeBook.makeCompareAssignmentCustomOrderFn(sortOrder);

  const a = { id: 'foo' };
  const b = { id: 'NO' };
  equal(sortFn(a, b), -1);
});

test('returns 1 if the second arg is in the order and the first one is not', function () {
  const sortOrder = { customOrder: ['foo', 'bar'] };
  const gradeBook = createGradebook();
  this.stub(gradeBook, 'compareAssignmentPositions');
  const sortFn = gradeBook.makeCompareAssignmentCustomOrderFn(sortOrder);

  const a = { id: 'NO' };
  const b = { id: 'bar' };
  equal(sortFn(a, b), 1);
});

test('calls wrapped compareAssignmentPositions otherwise', function () {
  const sortOrder = { customOrder: ['foo', 'bar'] };
  const gradeBook = createGradebook();
  this.stub(gradeBook, 'compareAssignmentPositions');
  const sortFn = gradeBook.makeCompareAssignmentCustomOrderFn(sortOrder);

  const a = { id: 'taco' };
  const b = { id: 'cat' };
  sortFn(a, b);
  ok(gradeBook.compareAssignmentPositions.called);
});

test('falls back to object id for the indexes if field is not in the map', function () {
  const sortOrder = { customOrder: ['5', '11'] };
  const gradeBook = createGradebook();
  this.stub(gradeBook, 'compareAssignmentPositions');
  const sortFn = gradeBook.makeCompareAssignmentCustomOrderFn(sortOrder);

  const a = { id: 'NO', object: { id: 5 }};
  const b = { id: 'NOPE', object: { id: 11 }};
  equal(sortFn(a, b), -1);
});

QUnit.module('Gradebook#compareAssignmentNames', {
  getRecord (name) {
    return {
      object: {
        name
      }
    };
  },

  setup () {
    this.gradebook = createGradebook();

    this.firstRecord = this.getRecord('alpha');
    this.secondRecord = this.getRecord('omega');
  }
});

test('returns -1 if the name field comes first alphabetically in the first record', function () {
  strictEqual(this.gradebook.compareAssignmentNames(this.firstRecord, this.secondRecord), -1);
});

test('returns 0 if the name field is the same in both records', function () {
  strictEqual(this.gradebook.compareAssignmentNames(this.firstRecord, this.firstRecord), 0);
});

test('returns 1 if the name field comes later alphabetically in the first record', function () {
  strictEqual(this.gradebook.compareAssignmentNames(this.secondRecord, this.firstRecord), 1);
});

test('comparison is case-sensitive between alpha and Alpha', function () {
  const thirdRecord = this.getRecord('Alpha');

  strictEqual(this.gradebook.compareAssignmentNames(thirdRecord, this.firstRecord), 1);
});

test('comparison does not group uppercase letters together', function () {
  const thirdRecord = this.getRecord('Omega');

  strictEqual(this.gradebook.compareAssignmentNames(thirdRecord, this.secondRecord), 1);
});

QUnit.module('Gradebook#compareAssignmentPointsPossible', {
  setup () {
    this.gradebook = createGradebook();
    this.firstRecord = { object: { points_possible: 1 } };
    this.secondRecord = { object: { points_possible: 2 } };
  }
});

test('returns a negative number if the points_possible field is smaller in the first record', function () {
  strictEqual(this.gradebook.compareAssignmentPointsPossible(this.firstRecord, this.secondRecord), -1);
});

test('returns 0 if the points_possible field is the same in both records', function () {
  strictEqual(this.gradebook.compareAssignmentPointsPossible(this.firstRecord, this.firstRecord), 0);
});

test('returns a positive number if the points_possible field is greater in the first record', function () {
  strictEqual(this.gradebook.compareAssignmentPointsPossible(this.secondRecord, this.firstRecord), 1);
});

QUnit.module('Gradebook#compareAssignmentModulePositions - when both records have module info', {
  createRecord (moduleId, positionInModule) {
    return {
      object: {
        module_ids: [moduleId],
        module_positions: [positionInModule],
      }
    };
  },

  setup () {
    this.gradebook = createGradebook();
    this.gradebook.setContextModules([
      { id: '1', name: 'Module 1', position: 1 },
      { id: '2', name: 'Another Module', position: 2 },
      { id: '3', name: 'Module 2', position: 3 },
    ]);
  }
});

test("returns a negative number if the position of the first record's module comes first", function () {
  const firstRecord = this.createRecord('1', 1);
  const secondRecord = this.createRecord('2', 1);

  ok(this.gradebook.compareAssignmentModulePositions(firstRecord, secondRecord) < 0);
});

test("returns a positive number if the position of the first record's module comes later", function () {
  const firstRecord = this.createRecord('2', 1);
  const secondRecord = this.createRecord('1', 1);

  ok(this.gradebook.compareAssignmentModulePositions(firstRecord, secondRecord) > 0);
});

test('returns a negative number if within the same module the position of the first record comes first', function () {
  const firstRecord = this.createRecord('1', 1);
  const secondRecord = this.createRecord('1', 2);

  ok(this.gradebook.compareAssignmentModulePositions(firstRecord, secondRecord) < 0);
});

test('returns a positive number if within the same module the position of the first record comes later', function () {
  const firstRecord = this.createRecord('1', 2);
  const secondRecord = this.createRecord('1', 1);

  ok(this.gradebook.compareAssignmentModulePositions(firstRecord, secondRecord) > 0);
});

test('returns a zero if both records are in the same module at the same position', function () {
  const firstRecord = this.createRecord('1', 1);
  const secondRecord = this.createRecord('1', 1);

  strictEqual(this.gradebook.compareAssignmentModulePositions(firstRecord, secondRecord), 0);
});

QUnit.module('Gradebook#compareAssignmentModulePositions - when only one record has module info', {
  setup () {
    this.gradebook = createGradebook();
    this.gradebook.setContextModules([
      { id: '1', name: 'Module 1', position: 1 },
    ]);
    this.firstRecord = {
      object: {
        module_ids: ['1'],
        module_positions: [1],
      }
    };
    this.secondRecord = {
      object: {
        module_ids: [],
        module_positions: [],
      }
    };
  }
});

test('returns a negative number when the first record has module information but the second does not', function () {
  ok(this.gradebook.compareAssignmentModulePositions(this.firstRecord, this.secondRecord) < 0);
});

test('returns a positive number when the first record has no module information but the second does', function () {
  ok(this.gradebook.compareAssignmentModulePositions(this.secondRecord, this.firstRecord) > 0);
});

QUnit.module('Gradebook#compareAssignmentModulePositions - when neither record has module info', {
  setup () {
    this.gradebook = createGradebook();
    this.gradebook.setContextModules([
      { id: '1', name: 'Module 1', position: 1 },
    ]);
    this.spy(this.gradebook, 'compareAssignmentPositions');

    this.firstRecord = {
      object: {
        module_ids: [],
        module_positions: [],
        assignment_group: {
          position: 1,
        },
        position: 1
      }
    };
    this.secondRecord = {
      object: {
        module_ids: [],
        module_positions: [],
        assignment_group: {
          position: 1,
        },
        position: 2
      },
    };

    this.comparisonResult = this.gradebook.compareAssignmentModulePositions(this.firstRecord, this.secondRecord);
  }
});

test('calls compareAssignmentPositions', function () {
  strictEqual(this.gradebook.compareAssignmentPositions.callCount, 1);
  deepEqual(this.gradebook.compareAssignmentPositions.getCall(0).args[0], this.firstRecord);
  deepEqual(this.gradebook.compareAssignmentPositions.getCall(0).args[1], this.secondRecord);
});

test('returns the result of compareAssignmentPositions', function () {
  strictEqual(this.comparisonResult, -1);
});

QUnit.module('Gradebook#storeCustomColumnOrder');

test('stores the custom column order (ignoring frozen columns)', function () {
  const columns = [
    { id: 'student' },
    { id: 'assignment_232' },
    { id: 'total_grade' },
    { id: 'assignment_group_12' }
  ];
  const gradeBook = createGradebook();
  this.stub(gradeBook, 'setStoredSortOrder');
  gradeBook.grid = { getColumns: this.stub().returns(columns) };
  gradeBook.parentColumns = [{ id: 'student' }];
  gradeBook.customColumns = [];

  const expectedSortOrder = {
    sortType: 'custom',
    customOrder: ['assignment_232', 'total_grade', 'assignment_group_12']
  };

  gradeBook.storeCustomColumnOrder();
  ok(gradeBook.setStoredSortOrder.calledWith(expectedSortOrder));
});

QUnit.module('Gradebook#getStoredSortOrder', {
  setup () {
    this.gradebookColumnOrderSettings = {
      sortType: 'due_date',
      direction: 'descending'
    };
    this.defaultColumnOrderSettings = {
      sortType: 'assignment_group',
      direction: 'ascending'
    };
    this.invalidColumnOrderSettings = {
      sortType: 'custom'
    };

    this.gradebook = createGradebook({
      gradebook_column_order_settings: this.gradebookColumnOrderSettings
    });
  }
});

test('returns the saved column order settings if they are valid', function () {
  deepEqual(this.gradebook.getStoredSortOrder(), this.gradebookColumnOrderSettings);
});

test('returns the default column order settings if the stored settings are invalid', function () {
  this.gradebook.gradebookColumnOrderSettings = this.invalidColumnOrderSettings;

  deepEqual(this.gradebook.getStoredSortOrder(), this.defaultColumnOrderSettings);
});

test('returns the default column order settings if the column order has never been saved', function () {
  this.gradebook.gradebookColumnOrderSettings = undefined

  deepEqual(this.gradebook.getStoredSortOrder(), this.defaultColumnOrderSettings);
});

QUnit.module('Gradebook#isDefaultSortOrder', {
  setup () {
    this.gradebook = createGradebook();
  }
});

test('returns false if called with due_date', function () {
  strictEqual(this.gradebook.isDefaultSortOrder('due_date'), false);
});

test('returns false if called with name', function () {
  strictEqual(this.gradebook.isDefaultSortOrder('name'), false);
});

test('returns false if called with points', function () {
  strictEqual(this.gradebook.isDefaultSortOrder('points'), false);
});

test('returns false if called with points', function () {
  strictEqual(this.gradebook.isDefaultSortOrder('custom'), false);
});

test('returns false if called with module_position', function () {
  strictEqual(this.gradebook.isDefaultSortOrder('module_position'), false);
});

test('returns true if called with anything else', function () {
  strictEqual(this.gradebook.isDefaultSortOrder('alpha'), true);
  strictEqual(this.gradebook.isDefaultSortOrder('assignment_group'), true);
});

QUnit.module('Gradebook#isInvalidSort', {
  setup () {
    this.gradebook = createGradebook();
  }
});

test('returns false if sorting by any valid criterion', function () {
  this.gradebook.setStoredSortOrder({ sortType: 'name', direction: 'ascending' });

  strictEqual(this.gradebook.isInvalidSort(), false);
});

test('returns true if sorting by module position but there are no modules in the course any more', function () {
  this.gradebook.setStoredSortOrder({ sortType: 'module_position', direction: 'ascending' });
  this.gradebook.courseContent.contextModules = [];

  strictEqual(this.gradebook.isInvalidSort(), true);
});

test('returns false if sorting by module position and there are modules in the course', function () {
  this.gradebook.setStoredSortOrder({ sortType: 'module_position', direction: 'ascending' });
  this.gradebook.courseContent.contextModules = [
    { id: '1', name: 'Module 1', position: 1 }
  ];

  strictEqual(this.gradebook.isInvalidSort(), false);
});

test('returns true if sorting by custom but there is no custom column order stored', function () {
  this.gradebook.gradebookColumnOrderSettings = { sortType: 'custom' };

  strictEqual(this.gradebook.isInvalidSort(), true);
});

test('returns false if sorting by custom and there is a custom column order stored', function () {
  this.gradebook.gradebookColumnOrderSettings = { sortType: 'custom', customOrder: [1, 2, 3] };

  strictEqual(this.gradebook.isInvalidSort(), false);
});

QUnit.module('Gradebook#renderSearchFilter', {
  setup () {
    $fixtures.innerHTML = `
      <div id="search-filter-container">
        <input type="text" />
      </div>
    `;
    this.gradebook = createGradebook();
    this.gradebook.setStudentsLoaded(true);
    this.gradebook.setSubmissionsLoaded(true);
    this.gradebook.renderSearchFilter();
  },

  teardown () {
    $fixtures.innerHTML = '';
  }
});

test('binds an InputFilterView to the search filter markup', function () {
  equal(this.gradebook.userFilter.constructor.name, 'InputFilterView');
});

test('does not create a new InputFilterView when already bound', function () {
  const userFilter = this.gradebook.userFilter;
  this.gradebook.renderSearchFilter();
  strictEqual(this.gradebook.userFilter, userFilter);
});

test('enables the input when students and submissions are loaded', function () {
  const input = document.querySelector('#search-filter-container input');
  strictEqual(input.disabled, false, 'input is not disabled');
  strictEqual(input.getAttribute('aria-disabled'), 'false', 'input is not aria-disabled');
});

test('disables the input when students are not loaded', function () {
  this.gradebook.setStudentsLoaded(false);
  this.gradebook.renderSearchFilter();
  const input = document.querySelector('#search-filter-container input');
  strictEqual(input.disabled, true, 'input is disabled');
  strictEqual(input.getAttribute('aria-disabled'), 'true', 'input is aria-disabled');
});

test('disables the input when submissions are not loaded', function () {
  this.gradebook.setSubmissionsLoaded(false);
  this.gradebook.renderSearchFilter();
  const input = document.querySelector('#search-filter-container input');
  strictEqual(input.disabled, true, 'input is disabled');
  strictEqual(input.getAttribute('aria-disabled'), 'true', 'input is aria-disabled');
});

QUnit.module('Gradebook#getVisibleGradeGridColumns', {
  setup () {
    const allAssignmentColumns = [
      {
        assignmentId: '2301',
        object: {
          assignment_group: { position: 1 },
          id: '2301',
          position: 1,
          name: 'published graded',
          published: true,
          submission_types: ['online_text_entry']
        }
      }, {
        assignmentId: '2302',
        object: {
          assignment_group: { position: 1 },
          id: '2302',
          position: 2,
          name: 'unpublished',
          published: false,
          submission_types: ['online_text_entry']
        }
      }, {
        assignmentId: '2303',
        object: {
          assignment_group: { position: 1 },
          id: '2303',
          position: 3,
          name: 'not graded',
          published: true,
          submission_types: ['not_graded']
        }
      }, {
        assignmentId: '2304',
        object: {
          assignment_group: { position: 1 },
          id: '2304',
          position: 4,
          name: 'attendance',
          published: true,
          submission_types: ['attendance']
        }
      }
    ];
    this.gradebook = createGradebook();
    this.gradebook.allAssignmentColumns = allAssignmentColumns;
    this.gradebook.parentColumns = [];
    this.gradebook.customColumns = [];
    this.gradebook.aggregateColumns = [];
  }
});

test('sorts columns when there is a valid sortType', function () {
  this.spy(this.gradebook, 'makeColumnSortFn');
  this.gradebook.gradebookColumnOrderSettings = { sortType: 'due_date', customOrder: false };
  this.gradebook.getVisibleGradeGridColumns();
  strictEqual(this.gradebook.makeColumnSortFn.callCount, 1);
  const [sortOrder] = this.gradebook.makeColumnSortFn.lastCall.args;
  equal(sortOrder.sortType, 'due_date');
});

test('falls back to the default sort type if the custom sort type does not have a customOrder property', function () {
  this.spy(this.gradebook, 'makeColumnSortFn');
  this.gradebook.gradebookColumnOrderSettings = { sortType: 'custom', customOrder: false };
  this.gradebook.getVisibleGradeGridColumns();
  strictEqual(this.gradebook.makeColumnSortFn.callCount, 1);
  const [sortOrder] = this.gradebook.makeColumnSortFn.lastCall.args;
  equal(sortOrder.sortType, 'assignment_group');
  equal(sortOrder.direction, 'ascending');
});

test('does not sort columns when gradebookColumnOrderSettings is undefined', function () {
  this.spy(this.gradebook, 'makeColumnSortFn');
  this.gradebook.gradebookColumnOrderSettings = undefined;
  this.gradebook.getVisibleGradeGridColumns();
  strictEqual(this.gradebook.makeColumnSortFn.callCount, 0);
});

test('only contains published and graded assignments', function () {
  this.gradebook.showUnpublishedAssignments = false;
  const columns = this.gradebook.getVisibleGradeGridColumns();
  const objectNames = columns.map(c => c.object.name);
  deepEqual(objectNames, ['published graded']);
});

test('when showUnpublishedAssignments is true, include unpublished assignments', function () {
  this.gradebook.showUnpublishedAssignments = true;
  const columns = this.gradebook.getVisibleGradeGridColumns();
  const objectNames = columns.map(c => c.object.name);
  deepEqual(objectNames, ['published graded', 'unpublished']);
});

test('does not include ungraded assignments', function () {
  this.gradebook.showUnpublishedAssignments = true;
  const columns = this.gradebook.getVisibleGradeGridColumns();
  const objectNames = columns.map(c => c.object.name);
  notOk(objectNames.includes('not graded'));
});

test('does not include attendance assignments when show_attendance is false', function () {
  this.gradebook.show_attendance = false;
  const columns = this.gradebook.getVisibleGradeGridColumns();
  const objectNames = columns.map(c => c.object.name);
  notOk(objectNames.includes('attendance'));
});

test('includes attendance assignments when show_attendance is true', function () {
  this.gradebook.show_attendance = true;
  const columns = this.gradebook.getVisibleGradeGridColumns();
  const objectNames = columns.map(c => c.object.name);
  ok(objectNames.includes('attendance'));
});

QUnit.module('Gradebook#submissionsForStudent', {
  setup () {
    this.student = {
      id: '1',
      assignment_1: {
        assignment_id: '1',
        user_id: '1',
        name: 'yolo'
      },
      assignment_2: {
        assignment_id: '2',
        user_id: '1',
        name: 'froyo'
      }
    };
    this.gradebook = createGradebook();
    this.gradebook.effectiveDueDates = {
      1: {
        1: { grading_period_id: '1' }
      },
      2: {
        1: { grading_period_id: '2' }
      }
    };
  }
});

test('returns all submissions for the student when there are no grading periods', function () {
  const submissions = this.gradebook.submissionsForStudent(this.student);
  propEqual(_.pluck(submissions, 'assignment_id'), ['1', '2']);
});

test('returns all submissions if "All Grading Periods" is selected', function () {
  this.gradebook.gradingPeriodSet = { id: '1', gradingPeriods: [{ id: '1' }, { id: '2' }] };
  this.gradebook.setFilterColumnsBySetting('gradingPeriodId', '0'); // value indicates "All Grading Periods"
  const submissions = this.gradebook.submissionsForStudent(this.student);
  propEqual(_.pluck(submissions, 'assignment_id'), ['1', '2']);
});

test('only returns submissions due for the student in the selected grading period', function () {
  this.gradebook.gradingPeriodSet = { id: '1', gradingPeriods: [{ id: '1' }, { id: '2' }] };
  this.gradebook.setFilterColumnsBySetting('gradingPeriodId', '2');
  const submissions = this.gradebook.submissionsForStudent(this.student);
  propEqual(_.pluck(submissions, 'assignment_id'), ['2']);
});

QUnit.module('Gradebook#studentsParams', {
  setup () {
    this.gradebook = createGradebook();
  }
});

test('enrollment_state includes "completed" when concluded filter is on', function () {
  this.stub(this.gradebook, 'getEnrollmentFilters').returns({ concluded: true, inactive: false });
  ok(this.gradebook.studentsParams().enrollment_state.includes('completed'));
});

test('enrollment_state excludes "completed" when concluded filter is off', function () {
  this.stub(this.gradebook, 'getEnrollmentFilters').returns({ concluded: false, inactive: false });
  notOk(this.gradebook.studentsParams().enrollment_state.includes('completed'));
});

test('enrollment_state includes "inactive" when inactive filter is on', function () {
  this.stub(this.gradebook, 'getEnrollmentFilters').returns({ concluded: false, inactive: true });
  ok(this.gradebook.studentsParams().enrollment_state.includes('inactive'));
});

test('enrollment_state excludes "inactive" when inactive filter is off', function () {
  this.stub(this.gradebook, 'getEnrollmentFilters').returns({ concluded: false, inactive: false });
  notOk(this.gradebook.studentsParams().enrollment_state.includes('inactive'));
});

test('enrollment_state includes "active" and "invited" by default', function () {
  this.stub(this.gradebook, 'getEnrollmentFilters').returns({ concluded: false, inactive: false });
  ok(this.gradebook.studentsParams().enrollment_state.includes('active'));
  ok(this.gradebook.studentsParams().enrollment_state.includes('invited'));
});

QUnit.module('Gradebook#weightedGroups', {
  setup () {
    this.gradebook = createGradebook();
  }
});

test('returns true when group_weighting_scheme is "percent"', function () {
  this.gradebook.options.group_weighting_scheme = 'percent';
  equal(this.gradebook.weightedGroups(), true);
});

test('returns false when group_weighting_scheme is not "percent"', function () {
  this.gradebook.options.group_weighting_scheme = 'points';
  equal(this.gradebook.weightedGroups(), false);
  this.gradebook.options.group_weighting_scheme = null;
  equal(this.gradebook.weightedGroups(), false);
});

QUnit.module('Gradebook#weightedGrades', {
  setup () {
    this.gradebook = createGradebook();
  }
});

test('returns true when group_weighting_scheme is "percent"', function () {
  this.gradebook.options.group_weighting_scheme = 'percent';
  this.gradebook.gradingPeriodSet = { weighted: false };
  equal(this.gradebook.weightedGrades(), true);
});

test('returns true when the gradingPeriodSet is weighted', function () {
  this.gradebook.options.group_weighting_scheme = 'points';
  this.gradebook.gradingPeriodSet = { weighted: true };
  equal(this.gradebook.weightedGrades(), true);
});

test('returns false when group_weighting_scheme is not "percent" and gradingPeriodSet is not weighted', function () {
  this.gradebook.options.group_weighting_scheme = 'points';
  this.gradebook.gradingPeriodSet = { weighted: false };
  equal(this.gradebook.weightedGrades(), false);
});

test('returns false when group_weighting_scheme is not "percent" and gradingPeriodSet is not defined', function () {
  this.gradebook.options.group_weighting_scheme = 'points';
  this.gradebook.gradingPeriodSet = { weighted: null };
  equal(this.gradebook.weightedGrades(), false);
});

QUnit.module('Gradebook#displayPointTotals', {
  setup () {
    this.gradebook = createGradebook();
    this.stub(this.gradebook, 'weightedGrades').returns(false);
  }
});

test('returns true when grades are not weighted and show_total_grade_as_points is true', function () {
  this.gradebook.options.show_total_grade_as_points = true;
  equal(this.gradebook.displayPointTotals(), true);
});

test('returns false when grades are weighted', function () {
  this.gradebook.options.show_total_grade_as_points = true;
  this.gradebook.weightedGrades.returns(true);
  equal(this.gradebook.displayPointTotals(), false);
});

test('returns false when show_total_grade_as_points is false', function () {
  this.gradebook.options.show_total_grade_as_points = false;
  equal(this.gradebook.displayPointTotals(), false);
});

QUnit.module('Gradebook#switchTotalDisplay', {
  setup () {
    this.gradebook = createGradebook({
      show_total_grade_as_points: true,
      setting_update_url: 'http://settingUpdateUrl'
    });
    this.gradebook.grid = {
      invalidate: this.stub()
    }
    this.stub(this.gradebook, 'renderTotalGradeColumnHeader');

    // Stub this here so the AJAX calls in Dataloader don't get stubbed too
    this.stub($, 'ajaxJSON');
  },

  teardown () {
    UserSettings.contextRemove('warned_about_totals_display');
  }
});

test('sets the warned_about_totals_display setting when called with true', function () {
  notOk(UserSettings.contextGet('warned_about_totals_display'));

  this.gradebook.switchTotalDisplay({ dontWarnAgain: true });

  ok(UserSettings.contextGet('warned_about_totals_display'));
});

test('flips the show_total_grade_as_points property', function () {
  this.gradebook.switchTotalDisplay({ dontWarnAgain: false });

  equal(this.gradebook.options.show_total_grade_as_points, false);

  this.gradebook.switchTotalDisplay({ dontWarnAgain: false });

  equal(this.gradebook.options.show_total_grade_as_points, true);
});

test('updates the total display preferences for the current user', function () {
  this.gradebook.switchTotalDisplay({ dontWarnAgain: false });

  equal($.ajaxJSON.callCount, 1);
  equal($.ajaxJSON.getCall(0).args[0], 'http://settingUpdateUrl');
  equal($.ajaxJSON.getCall(0).args[1], 'PUT');
  equal($.ajaxJSON.getCall(0).args[2].show_total_grade_as_points, false);
});

test('invalidates the grid so it re-renders it', function () {
  this.gradebook.switchTotalDisplay({ dontWarnAgain: false });

  equal(this.gradebook.grid.invalidate.callCount, 1);
});

test('re-renders the total grade column header', function () {
  this.gradebook.switchTotalDisplay({ dontWarnAgain: false });

  equal(this.gradebook.renderTotalGradeColumnHeader.callCount, 1);
});

QUnit.module('Gradebook#togglePointsOrPercentTotals', {
  setup () {
    this.gradebook = createGradebook({
      show_total_grade_as_points: true,
      setting_update_url: 'http://settingUpdateUrl'
    });
    this.stub(this.gradebook, 'switchTotalDisplay');

    // Stub this here so the AJAX calls in Dataloader don't get stubbed too
    this.stub($, 'ajaxJSON');
  },

  teardown () {
    UserSettings.contextRemove('warned_about_totals_display');
  }
});

test('when user is ignoring warnings, immediately toggles the total grade display', function () {
  UserSettings.contextSet('warned_about_totals_display', true);

  this.gradebook.togglePointsOrPercentTotals();

  equal(this.gradebook.switchTotalDisplay.callCount, 1, 'toggles the total grade display');
});

test('when user is ignoring warnings and a callback is given, immediately invokes callback', function () {
  const callback = this.stub();
  UserSettings.contextSet('warned_about_totals_display', true);

  this.gradebook.togglePointsOrPercentTotals(callback);

  equal(callback.callCount, 1);
});

test('when user is not ignoring warnings, return a dialog', function () {
  UserSettings.contextSet('warned_about_totals_display', false);

  const dialog = this.gradebook.togglePointsOrPercentTotals();

  equal(dialog.constructor.name, 'GradeDisplayWarningDialog', 'returns a grade display warning dialog');

  dialog.cancel();
});

test('when user is not ignoring warnings, the dialog has a save property which is the switchTotalDisplay function', function () {
  this.stub(UserSettings, 'contextGet').withArgs('warned_about_totals_display').returns(false);
  const dialog = this.gradebook.togglePointsOrPercentTotals();

  equal(dialog.options.save, this.gradebook.switchTotalDisplay);

  dialog.cancel();
});

test('when user is not ignoring warnings, the dialog has a onClose property which is the callback function', function () {
  const callback = this.stub();
  this.stub(UserSettings, 'contextGet').withArgs('warned_about_totals_display').returns(false);
  const dialog = this.gradebook.togglePointsOrPercentTotals(callback);

  equal(dialog.options.onClose, callback);

  dialog.cancel();
});

QUnit.module('Gradebook#showNotesColumn', {
  setup () {
    this.stub(DataLoader, 'getDataForColumn');
    this.gradebook = createGradebook();
    this.stub(this.gradebook, 'toggleNotesColumn');
  }
});

test('loads the notes if they have not yet been loaded', function () {
  this.gradebook.teacherNotesNotYetLoaded = true;
  this.gradebook.showNotesColumn();
  equal(DataLoader.getDataForColumn.callCount, 1);
});

test('does not load the notes if they are already loaded', function () {
  this.gradebook.teacherNotesNotYetLoaded = false;
  this.gradebook.showNotesColumn();
  equal(DataLoader.getDataForColumn.callCount, 0);
});

QUnit.module('Gradebook#getTeacherNotesViewOptionsMenuProps');

test('includes teacherNotes', function () {
  const gradebook = createGradebook();
  const props = gradebook.getTeacherNotesViewOptionsMenuProps();
  equal(typeof props.disabled, 'boolean', 'props include "disabled"');
  equal(typeof props.onSelect, 'function', 'props include "onSelect"');
  equal(typeof props.selected, 'boolean', 'props include "selected"');
});

test('disabled defaults to false', function () {
  const gradebook = createGradebook();
  const props = gradebook.getTeacherNotesViewOptionsMenuProps();
  equal(props.disabled, false);
});

test('disabled is true if the teacher notes column is updating', function () {
  const gradebook = createGradebook();
  gradebook.setTeacherNotesColumnUpdating(true);
  const props = gradebook.getTeacherNotesViewOptionsMenuProps();
  equal(props.disabled, true);
});

test('disabled is false if the teacher notes column is not updating', function () {
  const gradebook = createGradebook();
  gradebook.setTeacherNotesColumnUpdating(false);
  const props = gradebook.getTeacherNotesViewOptionsMenuProps();
  equal(props.disabled, false);
});

test('onSelect calls createTeacherNotes if there are no teacher notes', function () {
  const gradebook = createGradebook({ teacher_notes: null });
  this.stub(gradebook, 'createTeacherNotes');
  const props = gradebook.getTeacherNotesViewOptionsMenuProps();
  props.onSelect();
  equal(gradebook.createTeacherNotes.callCount, 1);
});

test('onSelect calls setTeacherNotesHidden with false if teacher notes are hidden', function () {
  const gradebook = createGradebook({ teacher_notes: { hidden: true } });
  this.stub(gradebook, 'setTeacherNotesHidden');
  const props = gradebook.getTeacherNotesViewOptionsMenuProps();
  props.onSelect();
  equal(gradebook.setTeacherNotesHidden.callCount, 1);
  equal(gradebook.setTeacherNotesHidden.getCall(0).args[0], false)
});

test('onSelect calls setTeacherNotesHidden with true if teacher notes are visible', function () {
  const gradebook = createGradebook({ teacher_notes: { hidden: false } });
  this.stub(gradebook, 'setTeacherNotesHidden');
  const props = gradebook.getTeacherNotesViewOptionsMenuProps();
  props.onSelect();
  equal(gradebook.setTeacherNotesHidden.callCount, 1);
  equal(gradebook.setTeacherNotesHidden.getCall(0).args[0], true)
});

test('selected is false if there are no teacher notes', function () {
  const gradebook = createGradebook({ teacher_notes: null });
  const props = gradebook.getTeacherNotesViewOptionsMenuProps();
  equal(props.selected, false);
});

test('selected is false if teacher notes are hidden', function () {
  const gradebook = createGradebook({ teacher_notes: { hidden: true } });
  const props = gradebook.getTeacherNotesViewOptionsMenuProps();
  equal(props.selected, false);
});

test('selected is true if teacher notes are visible', function () {
  const gradebook = createGradebook({ teacher_notes: { hidden: false } });
  const props = gradebook.getTeacherNotesViewOptionsMenuProps();
  equal(props.selected, true);
});

QUnit.module('Gradebook#getColumnSortSettingsViewOptionsMenuProps', {
  getProps (sortType = 'due_date', direction = 'ascending') {
    const storedSortOrder = { sortType, direction };

    this.stub(this.gradebook, 'getStoredSortOrder').returns(storedSortOrder);
    const props = this.gradebook.getColumnSortSettingsViewOptionsMenuProps();
    this.gradebook.getStoredSortOrder.restore();

    return props;
  },

  expectedArgs (sortType, direction) {
    return [
      { sortType, direction },
      false
    ];
  },

  setup () {
    this.gradebook = createGradebook();
    this.stub(this.gradebook, 'arrangeColumnsBy');
  }
});

test('includes all required properties', function () {
  const props = this.getProps();

  equal(typeof props.criterion, 'string', 'props include "criterion"');
  equal(typeof props.direction, 'string', 'props include "direction"');
  equal(typeof props.disabled, 'boolean', 'props include "disabled"');
  equal(typeof props.onSortByDefault, 'function', 'props include "onSortByDefault"');
  equal(typeof props.onSortByNameAscending, 'function', 'props include "onSortByNameAscending"');
  equal(typeof props.onSortByNameDescending, 'function', 'props include "onSortByNameDescending"');
  equal(typeof props.onSortByDueDateAscending, 'function', 'props include "onSortByDueDateAscending"');
  equal(typeof props.onSortByDueDateDescending, 'function', 'props include "onSortByDueDateDescending"');
  equal(typeof props.onSortByPointsAscending, 'function', 'props include "onSortByPointsAscending"');
  equal(typeof props.onSortByPointsDescending, 'function', 'props include "onSortByPointsDescending"');
});

test('sets criterion to the sort field', function () {
  strictEqual(this.getProps().criterion, 'due_date');
  strictEqual(this.getProps('name').criterion, 'name');
});

test('sets criterion to "default" when isDefaultSortOrder returns true', function () {
  strictEqual(this.getProps('assignment_group').criterion, 'default');
});

test('sets the direction', function () {
  strictEqual(this.getProps(undefined, 'ascending').direction, 'ascending');
  strictEqual(this.getProps(undefined, 'descending').direction, 'descending');
});

test('sets disabled to true when assignments have not been loaded yet', function () {
  this.gradebook.setAssignmentsLoaded(false);

  strictEqual(this.getProps().disabled, true);
});

test('sets disabled to false when assignments have been loaded', function () {
  this.gradebook.setAssignmentsLoaded(true);

  strictEqual(this.getProps().disabled, false);
});

test('sets modulesEnabled to true when there are modules in the current course', function () {
  this.gradebook.setContextModules([
    { id: '1', name: 'Module 1', position: 1 },
  ]);

  strictEqual(this.getProps().modulesEnabled, true);
});

test('sets modulesEnabled to false when there are no modules in the current course', function () {
  this.gradebook.setContextModules([]);

  strictEqual(this.getProps().modulesEnabled, false);
});

test('sets onSortByNameAscending to a function that sorts columns by name ascending', function () {
  this.getProps().onSortByNameAscending();

  strictEqual(this.gradebook.arrangeColumnsBy.callCount, 1);
  deepEqual(this.gradebook.arrangeColumnsBy.firstCall.args, this.expectedArgs('name', 'ascending'));
});

test('sets onSortByNameDescending to a function that sorts columns by name descending', function () {
  this.getProps().onSortByNameDescending();

  strictEqual(this.gradebook.arrangeColumnsBy.callCount, 1);
  deepEqual(this.gradebook.arrangeColumnsBy.firstCall.args, this.expectedArgs('name', 'descending'));
});

test('sets onSortByDueDateAscending to a function that sorts columns by due date ascending', function () {
  this.getProps().onSortByDueDateAscending();

  strictEqual(this.gradebook.arrangeColumnsBy.callCount, 1);
  deepEqual(this.gradebook.arrangeColumnsBy.firstCall.args, this.expectedArgs('due_date', 'ascending'));
});

test('sets onSortByDueDateDescending to a function that sorts columns by due date descending', function () {
  this.getProps().onSortByDueDateDescending();

  strictEqual(this.gradebook.arrangeColumnsBy.callCount, 1);
  deepEqual(this.gradebook.arrangeColumnsBy.firstCall.args, this.expectedArgs('due_date', 'descending'));
});

test('sets onSortByPointsAscending to a function that sorts columns by points ascending', function () {
  this.getProps().onSortByPointsAscending();

  strictEqual(this.gradebook.arrangeColumnsBy.callCount, 1);
  deepEqual(this.gradebook.arrangeColumnsBy.firstCall.args, this.expectedArgs('points', 'ascending'));
});

test('sets onSortByPointsDescending to a function that sorts columns by points descending', function () {
  this.getProps().onSortByPointsDescending();

  strictEqual(this.gradebook.arrangeColumnsBy.callCount, 1);
  deepEqual(this.gradebook.arrangeColumnsBy.firstCall.args, this.expectedArgs('points', 'descending'));
});

test('sets onSortByModuleAscending to a function that sorts columns by module position ascending', function () {
  this.getProps().onSortByModuleAscending();

  strictEqual(this.gradebook.arrangeColumnsBy.callCount, 1);
  deepEqual(this.gradebook.arrangeColumnsBy.firstCall.args, this.expectedArgs('module_position', 'ascending'));
});

test('sets onSortByModuleDescending to a function that sorts columns by module position descending', function () {
  this.getProps().onSortByModuleDescending();

  strictEqual(this.gradebook.arrangeColumnsBy.callCount, 1);
  deepEqual(this.gradebook.arrangeColumnsBy.firstCall.args, this.expectedArgs('module_position', 'descending'));
});

QUnit.module('Gradebook#getFilterSettingsViewOptionsMenuProps', {
  setup () {
    this.gradebook = createGradebook();
    this.gradebook.setAssignmentGroups({
      301: { name: 'Assignments', group_weight: 40 },
      302: { name: 'Homework', group_weight: 60 }
    });
    this.gradebook.gradingPeriodSet = { id: '1501' };
    this.gradebook.setContextModules([{ id: '2601' }, { id: '2602' }]);
    this.gradebook.sections_enabled = true;
    this.stub(this.gradebook, 'renderViewOptionsMenu');
    this.stub(this.gradebook, 'renderFilters');
    this.stub(this.gradebook, 'saveSettings');
  }
});

test('includes available filters', function () {
  const props = this.gradebook.getFilterSettingsViewOptionsMenuProps();
  deepEqual(props.available, ['assignmentGroups', 'gradingPeriods', 'modules', 'sections']);
});

test('available filters exclude assignment groups when only one exists', function () {
  this.gradebook.setAssignmentGroups({ 301: { name: 'Assignments' } });
  const props = this.gradebook.getFilterSettingsViewOptionsMenuProps();
  deepEqual(props.available, ['gradingPeriods', 'modules', 'sections']);
});

test('available filters exclude assignment groups when not loaded', function () {
  this.gradebook.setAssignmentGroups(undefined);
  const props = this.gradebook.getFilterSettingsViewOptionsMenuProps();
  deepEqual(props.available, ['gradingPeriods', 'modules', 'sections']);
});

test('available filters exclude grading periods when no grading period set exists', function () {
  this.gradebook.gradingPeriodSet = null;
  const props = this.gradebook.getFilterSettingsViewOptionsMenuProps();
  deepEqual(props.available, ['assignmentGroups', 'modules', 'sections']);
});

test('available filters exclude modules when none exist', function () {
  this.gradebook.setContextModules([]);
  const props = this.gradebook.getFilterSettingsViewOptionsMenuProps();
  deepEqual(props.available, ['assignmentGroups', 'gradingPeriods', 'sections']);
});

test('available filters exclude sections when only one exists', function () {
  this.gradebook.sections_enabled = false;
  const props = this.gradebook.getFilterSettingsViewOptionsMenuProps();
  deepEqual(props.available, ['assignmentGroups', 'gradingPeriods', 'modules']);
});

test('includes selected filters', function () {
  this.gradebook.setSelectedViewOptionsFilters(['gradingPeriods', 'modules']);
  const props = this.gradebook.getFilterSettingsViewOptionsMenuProps();
  deepEqual(props.selected, ['gradingPeriods', 'modules']);
});

test('onSelect sets the selected filters', function () {
  const props = this.gradebook.getFilterSettingsViewOptionsMenuProps();
  props.onSelect(['gradingPeriods', 'sections']);
  deepEqual(this.gradebook.listSelectedViewOptionsFilters(), ['gradingPeriods', 'sections']);
});

test('onSelect renders the view options menu after setting the selected filters', function () {
  const props = this.gradebook.getFilterSettingsViewOptionsMenuProps();
  this.gradebook.renderViewOptionsMenu.callsFake(() => {
    strictEqual(this.gradebook.listSelectedViewOptionsFilters().length, 2, 'filters were updated');
  });
  props.onSelect(['gradingPeriods', 'sections']);
});

test('onSelect renders the filters after setting the selected filters', function () {
  const props = this.gradebook.getFilterSettingsViewOptionsMenuProps();
  this.gradebook.renderFilters.callsFake(() => {
    strictEqual(this.gradebook.listSelectedViewOptionsFilters().length, 2, 'filters were updated');
  });
  props.onSelect(['gradingPeriods', 'sections']);
});

test('onSelect saves settings after setting the selected filters', function () {
  const props = this.gradebook.getFilterSettingsViewOptionsMenuProps();
  this.gradebook.saveSettings.callsFake(() => {
    strictEqual(this.gradebook.listSelectedViewOptionsFilters().length, 2, 'filters were updated');
  });
  props.onSelect(['gradingPeriods', 'sections']);
});

QUnit.module('Gradebook#getViewOptionsMenuProps', {
  setup () {
    this.gradebook = createGradebook();
    this.teacherNotesProps = { propsFor: 'teacherNotes' };
    this.columnSortSettingProps = { propsFor: 'columnSortSettings' };
    this.stub(this.gradebook, 'getTeacherNotesViewOptionsMenuProps').returns(this.teacherNotesProps);
    this.stub(this.gradebook, 'getColumnSortSettingsViewOptionsMenuProps').returns(this.columnSortSettingProps);

    this.props = this.gradebook.getViewOptionsMenuProps();
  }
});

test('includes teacher notes properties', function () {
  strictEqual(this.props.teacherNotes, this.teacherNotesProps);
});

test('includes column sort properties', function () {
  strictEqual(this.props.columnSortSettings, this.columnSortSettingProps);
});

test('includes filter settings', function () {
  ok('filterSettings' in this.props, 'props include filter settings');
  ok(Array.isArray(this.props.filterSettings.available), '"available" is an array');
  equal(typeof this.props.filterSettings.onSelect, 'function', '"onSelect" is a function');
  ok(Array.isArray(this.props.filterSettings.selected), '"selected" is an array');
});

QUnit.module('Gradebook#createTeacherNotes', {
  setup () {
    this.promise = {
      then (thenFn) {
        this.thenFn = thenFn;
        return this;
      },

      catch (catchFn) {
        this.catchFn = catchFn;
        return this;
      }
    };
    this.stub(GradebookApi, 'createTeacherNotesColumn').returns(this.promise);
    this.gradebook = createGradebook({ context_id: '1201' });
    this.stub(this.gradebook, 'showNotesColumn');
    this.stub(this.gradebook, 'renderViewOptionsMenu');
  }
});

test('sets teacherNotesUpdating to true before sending the api request', function () {
  this.gradebook.createTeacherNotes();
  equal(this.gradebook.contentLoadStates.teacherNotesColumnUpdating, true);
});

test('re-renders the view options menu after setting teacherNotesUpdating', function () {
  this.gradebook.renderViewOptionsMenu.callsFake(() => {
    equal(this.gradebook.contentLoadStates.teacherNotesColumnUpdating, true);
  });
  this.gradebook.createTeacherNotes();
});

test('calls GradebookApi.createTeacherNotesColumn', function () {
  this.gradebook.createTeacherNotes();
  equal(GradebookApi.createTeacherNotesColumn.callCount, 1);
  const [courseId] = GradebookApi.createTeacherNotesColumn.getCall(0).args;
  equal(courseId, '1201', 'the only parameter is the course id');
});

test('updates teacher notes with response data after request resolves', function () {
  const column = { id: '2401', title: 'Notes', position: 1, teacher_notes: true, hidden: false };
  this.gradebook.createTeacherNotes();
  this.promise.thenFn({ data: column });
  equal(this.gradebook.options.teacher_notes, column);
});

test('shows the notes column after request resolves', function () {
  this.gradebook.createTeacherNotes();
  equal(this.gradebook.showNotesColumn.callCount, 0);
  this.promise.thenFn({ data: { id: '2401', title: 'Notes', position: 1, teacher_notes: true, hidden: false } });
  equal(this.gradebook.showNotesColumn.callCount, 1);
});

test('sets teacherNotesUpdating to false after request resolves', function () {
  this.gradebook.createTeacherNotes();
  this.promise.thenFn({ data: { id: '2401', title: 'Notes', position: 1, teacher_notes: true, hidden: false } });
  equal(this.gradebook.contentLoadStates.teacherNotesColumnUpdating, false);
});

test('re-renders the view options menu after request resolves', function () {
  this.gradebook.createTeacherNotes();
  this.promise.thenFn({ data: { id: '2401', title: 'Notes', position: 1, teacher_notes: true, hidden: false } });
  equal(this.gradebook.contentLoadStates.teacherNotesColumnUpdating, false);
});

test('displays a flash error after request rejects', function () {
  this.stub($, 'flashError');
  this.gradebook.createTeacherNotes();
  this.promise.catchFn(new Error('FAIL'));
  equal($.flashError.callCount, 1);
});

test('sets teacherNotesUpdating to false after request rejects', function () {
  this.gradebook.createTeacherNotes();
  this.promise.catchFn(new Error('FAIL'));
  equal(this.gradebook.contentLoadStates.teacherNotesColumnUpdating, false);
});

test('re-renders the view options menu after request rejects', function () {
  this.gradebook.createTeacherNotes();
  this.promise.catchFn(new Error('FAIL'));
  equal(this.gradebook.contentLoadStates.teacherNotesColumnUpdating, false);
});

QUnit.module('Gradebook#setTeacherNotesHidden - showing teacher notes', {
  setup () {
    this.promise = {
      then (thenFn) {
        this.thenFn = thenFn;
        return this;
      },

      catch (catchFn) {
        this.catchFn = catchFn;
        return this;
      }
    };
    this.stub(GradebookApi, 'updateTeacherNotesColumn').returns(this.promise);
    this.gradebook = createGradebook({ context_id: '1201', teacher_notes: { id: '2401', hidden: true } });
    this.gradebook.customColumns = [{ id: '2401' }, { id: '2402' }];
    this.stub(this.gradebook, 'showNotesColumn');
    this.stub(this.gradebook, 'reorderCustomColumns');
    this.stub(this.gradebook, 'renderViewOptionsMenu');
  }
});

test('sets teacherNotesUpdating to true before sending the api request', function () {
  this.gradebook.setTeacherNotesHidden(false);
  equal(this.gradebook.contentLoadStates.teacherNotesColumnUpdating, true);
});

test('re-renders the view options menu after setting teacherNotesUpdating', function () {
  this.gradebook.renderViewOptionsMenu.callsFake(() => {
    equal(this.gradebook.contentLoadStates.teacherNotesColumnUpdating, true);
  });
  this.gradebook.setTeacherNotesHidden(false);
});

test('calls GradebookApi.updateTeacherNotesColumn', function () {
  this.gradebook.setTeacherNotesHidden(false);
  equal(GradebookApi.updateTeacherNotesColumn.callCount, 1);
  const [courseId, columnId, attr] = GradebookApi.updateTeacherNotesColumn.getCall(0).args;
  equal(courseId, '1201', 'parameter 1 is the course id');
  equal(columnId, '2401', 'parameter 2 is the column id');
  equal(attr.hidden, false, 'attr.hidden is true');
});

test('updates teacher notes as not hidden after request resolves', function () {
  this.gradebook.setTeacherNotesHidden(false);
  equal(this.gradebook.options.teacher_notes.hidden, true);
  this.promise.thenFn({ data: { id: '2401', title: 'Notes', position: 1, teacher_notes: true, hidden: false } });
  equal(this.gradebook.options.teacher_notes.hidden, false);
});

test('shows the notes column after request resolves', function () {
  this.gradebook.setTeacherNotesHidden(false);
  equal(this.gradebook.showNotesColumn.callCount, 0);
  this.promise.thenFn({ data: { id: '2401', title: 'Notes', position: 1, teacher_notes: true, hidden: false } });
  equal(this.gradebook.showNotesColumn.callCount, 1);
});

test('reorders custom columns after request resolves', function () {
  this.gradebook.setTeacherNotesHidden(false);
  equal(this.gradebook.reorderCustomColumns.callCount, 0);
  this.promise.thenFn({ data: { id: '2401', title: 'Notes', position: 1, teacher_notes: true, hidden: false } });
  equal(this.gradebook.reorderCustomColumns.callCount, 1);
});

test('reorders custom columns using the column ids', function () {
  this.gradebook.setTeacherNotesHidden(false);
  this.promise.thenFn({ data: { id: '2401', title: 'Notes', position: 1, teacher_notes: true, hidden: false } });
  const [columnIds] = this.gradebook.reorderCustomColumns.getCall(0).args;
  deepEqual(columnIds, ['2401', '2402']);
});

test('sets teacherNotesUpdating to false after request resolves', function () {
  this.gradebook.setTeacherNotesHidden(false);
  this.promise.thenFn({ data: { id: '2401', title: 'Notes', position: 1, teacher_notes: true, hidden: false } });
  equal(this.gradebook.contentLoadStates.teacherNotesColumnUpdating, false);
});

test('re-renders the view options menu after request resolves', function () {
  this.gradebook.setTeacherNotesHidden(false);
  this.promise.thenFn({ data: { id: '2401', title: 'Notes', position: 1, teacher_notes: true, hidden: false } });
  equal(this.gradebook.contentLoadStates.teacherNotesColumnUpdating, false);
});

test('displays a flash message after request rejects', function () {
  this.stub($, 'flashError');
  this.gradebook.setTeacherNotesHidden(false);
  this.promise.catchFn(new Error('FAIL'));
  equal($.flashError.callCount, 1);
});

test('sets teacherNotesUpdating to false after request rejects', function () {
  this.gradebook.setTeacherNotesHidden(false);
  this.promise.catchFn(new Error('FAIL'));
  equal(this.gradebook.contentLoadStates.teacherNotesColumnUpdating, false);
});

test('re-renders the view options menu after request rejects', function () {
  this.gradebook.setTeacherNotesHidden(false);
  this.promise.catchFn(new Error('FAIL'));
  equal(this.gradebook.contentLoadStates.teacherNotesColumnUpdating, false);
});

QUnit.module('Gradebook#setTeacherNotesHidden - hiding teacher notes', {
  setup () {
    this.promise = {
      then (thenFn) {
        this.thenFn = thenFn;
        return this;
      },

      catch (catchFn) {
        this.catchFn = catchFn;
        return this;
      }
    };
    this.stub(GradebookApi, 'updateTeacherNotesColumn').returns(this.promise);
    this.gradebook = createGradebook({ context_id: '1201', teacher_notes: { id: '2401', hidden: false } });
    this.stub(this.gradebook, 'hideNotesColumn');
    this.stub(this.gradebook, 'renderViewOptionsMenu');
  }
});

test('sets teacherNotesUpdating to true before sending the api request', function () {
  this.gradebook.setTeacherNotesHidden(true);
  equal(this.gradebook.contentLoadStates.teacherNotesColumnUpdating, true);
});

test('re-renders the view options menu after setting teacherNotesUpdating', function () {
  this.gradebook.renderViewOptionsMenu.callsFake(() => {
    equal(this.gradebook.contentLoadStates.teacherNotesColumnUpdating, true);
  });
  this.gradebook.setTeacherNotesHidden(true);
});

test('calls GradebookApi.updateTeacherNotesColumn', function () {
  this.gradebook.setTeacherNotesHidden(true);
  equal(GradebookApi.updateTeacherNotesColumn.callCount, 1);
  const [courseId, columnId, attr] = GradebookApi.updateTeacherNotesColumn.getCall(0).args;
  equal(courseId, '1201', 'parameter 1 is the course id');
  equal(columnId, '2401', 'parameter 2 is the column id');
  equal(attr.hidden, true, 'attr.hidden is true');
});

test('updates teacher notes as hidden after request resolves', function () {
  this.gradebook.setTeacherNotesHidden(true);
  equal(this.gradebook.options.teacher_notes.hidden, false);
  this.promise.thenFn({ data: { id: '2401', title: 'Notes', position: 1, teacher_notes: true, hidden: true } });
  equal(this.gradebook.options.teacher_notes.hidden, true);
});

test('hides the notes column after request resolves', function () {
  this.gradebook.setTeacherNotesHidden(true);
  equal(this.gradebook.hideNotesColumn.callCount, 0);
  this.promise.thenFn({ data: { id: '2401', title: 'Notes', position: 1, teacher_notes: true, hidden: true } });
  equal(this.gradebook.hideNotesColumn.callCount, 1);
});

test('sets teacherNotesUpdating to false after request resolves', function () {
  this.gradebook.setTeacherNotesHidden(true);
  this.promise.thenFn({ data: { id: '2401', title: 'Notes', position: 1, teacher_notes: true, hidden: true } });
  equal(this.gradebook.contentLoadStates.teacherNotesColumnUpdating, false);
});

test('re-renders the view options menu after request resolves', function () {
  this.gradebook.setTeacherNotesHidden(true);
  this.promise.thenFn({ data: { id: '2401', title: 'Notes', position: 1, teacher_notes: true, hidden: true } });
  equal(this.gradebook.contentLoadStates.teacherNotesColumnUpdating, false);
});

test('displays a flash message after request rejects', function () {
  this.stub($, 'flashError');
  this.gradebook.setTeacherNotesHidden(true);
  this.promise.catchFn(new Error('FAIL'));
  equal($.flashError.callCount, 1);
});

test('sets teacherNotesUpdating to false after request rejects', function () {
  this.gradebook.setTeacherNotesHidden(true);
  this.promise.catchFn(new Error('FAIL'));
  equal(this.gradebook.contentLoadStates.teacherNotesColumnUpdating, false);
});

test('re-renders the view options menu after request rejects', function () {
  this.gradebook.setTeacherNotesHidden(true);
  this.promise.catchFn(new Error('FAIL'));
  equal(this.gradebook.contentLoadStates.teacherNotesColumnUpdating, false);
});

QUnit.module('Gradebook#updateSectionFilterVisibility', {
  setup () {
    const sectionsFilterContainerSelector = 'sections-filter-container';
    $fixtures.innerHTML = `<div id="${sectionsFilterContainerSelector}"></div>`;
    this.container = $fixtures.querySelector(`#${sectionsFilterContainerSelector}`);
    const sections = [{ id: '2001', name: 'Freshmen' }, { id: '2002', name: 'Sophomores' }];
    this.gradebook = createGradebook({ sections });
    this.gradebook.sections_enabled = true;
    this.gradebook.setSelectedViewOptionsFilters(['sections']);
  },

  teardown () {
    $fixtures.innerHTML = '';
  }
});

test('renders the section select when not already rendered', function () {
  this.gradebook.updateSectionFilterVisibility();
  ok(this.container.children.length > 0, 'section menu was rendered');
});

test('stores a reference to the section select when it is rendered', function () {
  this.gradebook.updateSectionFilterVisibility();
  ok(this.gradebook.sectionFilterMenu, 'section menu reference has been stored');
});

test('does not render when only one section exists', function () {
  this.gradebook.sections_enabled = false;
  this.gradebook.updateSectionFilterVisibility();
  notOk(this.gradebook.sectionFilterMenu, 'section menu reference has not been stored');
  strictEqual(this.container.children.length, 0, 'nothing was rendered');
});

test('does not render when filter is not selected', function () {
  this.gradebook.setSelectedViewOptionsFilters(['assignmentGroups']);
  this.gradebook.updateSectionFilterVisibility();
  notOk(this.gradebook.sectionFilterMenu, 'section menu reference has been removed');
  strictEqual(this.container.children.length, 0, 'rendered elements have been removed');
});

test('renders the section select with a list of sections', function () {
  this.gradebook.updateSectionFilterVisibility();
  const sections = this.gradebook.sectionFilterMenu.props.items;
  strictEqual(sections.length, 2, 'includes the "nothing selected" option plus the two sections');
  deepEqual(sections.map(section => section.id), ['2001', '2002']);
});

test('sets the section select to show the saved "filter rows by" setting', function () {
  this.gradebook.setFilterRowsBySetting('sectionId', '2002');
  this.gradebook.updateSectionFilterVisibility();
  strictEqual(this.gradebook.sectionFilterMenu.props.selectedItemId, '2002');
});

test('sets the section select as disabled when students are not loaded', function () {
  this.gradebook.updateSectionFilterVisibility();
  strictEqual(this.gradebook.sectionFilterMenu.props.disabled, true);
});

test('sets the section select as not disabled when students are loaded', function () {
  this.gradebook.setStudentsLoaded(true);
  this.gradebook.updateSectionFilterVisibility();
  strictEqual(this.gradebook.sectionFilterMenu.props.disabled, false);
});

test('updates the disabled state of the rendered section select', function () {
  this.gradebook.updateSectionFilterVisibility();
  this.gradebook.setStudentsLoaded(true);
  this.gradebook.updateSectionFilterVisibility();
  strictEqual(this.gradebook.sectionFilterMenu.props.disabled, false);
});

test('renders only one section select when updated', function () {
  this.gradebook.updateSectionFilterVisibility();
  this.gradebook.updateSectionFilterVisibility();
  ok(this.gradebook.sectionFilterMenu, 'section menu reference has been stored');
  strictEqual(this.container.children.length, 1, 'only one section select is rendered');
});

test('removes the section select when filter is deselected', function () {
  this.gradebook.setSelectedViewOptionsFilters(['assignmentGroups']);
  this.gradebook.updateSectionFilterVisibility();
  notOk(this.gradebook.sectionFilterMenu, 'section menu reference has been stored');
  strictEqual(this.container.children.length, 0, 'nothing was rendered');
});

QUnit.module('Gradebook#updateCurrentSection', {
  setup () {
    this.gradebook = createGradebook();
    this.gradebook.postGradesStore = {
      setSelectedSection: this.stub()
    };
    this.stub(this.gradebook, 'reloadStudentData');
    this.stub(this.gradebook, 'saveSettings');
    this.stub(this.gradebook, 'updateSectionFilterVisibility');
  }
});

test('updates the filter setting with the given section id', function () {
  this.gradebook.updateCurrentSection('2001');
  strictEqual(this.gradebook.getFilterRowsBySetting('sectionId'), '2001');
});

test('sets the selected section on the post grades store', function () {
  this.gradebook.updateCurrentSection('2001');
  strictEqual(this.gradebook.postGradesStore.setSelectedSection.callCount, 1);
});

test('includes the selected section when updating the post grades store', function () {
  this.gradebook.updateCurrentSection('2001');
  const [sectionId] = this.gradebook.postGradesStore.setSelectedSection.firstCall.args;
  strictEqual(sectionId, '2001');
});

test('re-renders the section filter', function () {
  this.gradebook.updateCurrentSection('2001');
  strictEqual(this.gradebook.updateSectionFilterVisibility.callCount, 1);
});

test('re-renders the section filter after setting the selected section', function () {
  this.gradebook.updateSectionFilterVisibility.callsFake(() => {
    strictEqual(this.gradebook.getFilterRowsBySetting('sectionId'), '2001', 'section was already updated');
  });
  this.gradebook.updateCurrentSection('2001');
});

test('saves settings', function () {
  this.gradebook.updateCurrentSection('2001');
  strictEqual(this.gradebook.saveSettings.callCount, 1);
});

test('saves settings after updating the filter setting', function () {
  this.gradebook.saveSettings.callsFake(() => {
    strictEqual(this.gradebook.getFilterRowsBySetting('sectionId'), '2001', 'section was already updated');
  });
  this.gradebook.updateCurrentSection('2001');
});

test('has no effect when the section has not changed', function () {
  this.gradebook.setFilterRowsBySetting('sectionId', '2001');
  this.gradebook.updateCurrentSection('2001');
  strictEqual(this.gradebook.saveSettings.callCount, 0, 'saveSettings was not called');
  strictEqual(this.gradebook.updateSectionFilterVisibility.callCount, 0,
    'updateSectionFilterVisibility was not called');
});

test('reloads student data after saving settings', function () {
  this.gradebook.saveSettings.callsFake((_data, callback) => { callback() });
  this.gradebook.updateCurrentSection('2001');
  strictEqual(this.gradebook.reloadStudentData.callCount, 1);
});

QUnit.module('Gradebook#updateGradingPeriodFilterVisibility', {
  setup () {
    const sectionsFilterContainerSelector = 'grading-periods-filter-container';
    $fixtures.innerHTML = `<div id="${sectionsFilterContainerSelector}"></div>`;
    this.container = $fixtures.querySelector(`#${sectionsFilterContainerSelector}`);
    this.gradebook = createGradebook({
      grading_period_set: {
        id: '1501',
        grading_periods: [
          { id: '701', title: 'Grading Period 1', startDate: new Date(1) },
          { id: '702', title: 'Grading Period 2', startDate: new Date(2) }
        ]
      }
    });
    this.gradebook.setSelectedViewOptionsFilters(['gradingPeriods']);
  },

  teardown () {
    $fixtures.innerHTML = '';
  }
});

test('renders the grading period select when not already rendered', function () {
  this.gradebook.updateGradingPeriodFilterVisibility();
  ok(this.container.children.length > 0, 'grading period menu was rendered');
});

test('stores a reference to the grading period select when it is rendered', function () {
  this.gradebook.updateGradingPeriodFilterVisibility();
  ok(this.gradebook.gradingPeriodFilterMenu, 'grading period menu reference has been stored');
});

test('does not render when a grading period set does not exist', function () {
  this.gradebook.gradingPeriodSet = null;
  this.gradebook.updateGradingPeriodFilterVisibility();
  notOk(this.gradebook.gradingPeriodFilterMenu, 'grading period menu reference has not been stored');
  strictEqual(this.container.children.length, 0, 'nothing was rendered');
});

test('does not render when filter is not selected', function () {
  this.gradebook.setSelectedViewOptionsFilters(['assignmentGroups']);
  this.gradebook.updateGradingPeriodFilterVisibility();
  notOk(this.gradebook.gradingPeriodFilterMenu, 'grading period menu reference has been removed');
  strictEqual(this.container.children.length, 0, 'rendered elements have been removed');
});

test('renders the grading period select with a list of grading periods', function () {
  this.gradebook.updateGradingPeriodFilterVisibility();
  const periods = this.gradebook.gradingPeriodFilterMenu.props.items;
  strictEqual(periods.length, 2, 'includes the "nothing selected" option plus the two grading periods');
  deepEqual(periods.map(gradingPeriod => gradingPeriod.id), ['701', '702']);
});

test('sets the grading period select to show the selected grading period', function () {
  this.gradebook.setFilterColumnsBySetting('gradingPeriodId', '702');
  this.gradebook.updateGradingPeriodFilterVisibility();
  strictEqual(this.gradebook.gradingPeriodFilterMenu.props.selectedItemId, '702');
});

test('renders only one grading period select when updated', function () {
  this.gradebook.updateGradingPeriodFilterVisibility();
  this.gradebook.updateGradingPeriodFilterVisibility();
  ok(this.gradebook.gradingPeriodFilterMenu, 'grading period menu reference has been stored');
  strictEqual(this.container.children.length, 1, 'only one grading period select is rendered');
});

test('removes the grading period select when filter is deselected', function () {
  this.gradebook.setSelectedViewOptionsFilters(['assignmentGroups']);
  this.gradebook.updateGradingPeriodFilterVisibility();
  notOk(this.gradebook.gradingPeriodFilterMenu, 'grading period menu reference has been stored');
  strictEqual(this.container.children.length, 0, 'nothing was rendered');
});

QUnit.module('Gradebook#updateModulesFilterVisibility', {
  setup () {
    const modulesFilterContainerSelector = 'modules-filter-container';
    $fixtures.innerHTML = `<div id="${modulesFilterContainerSelector}"></div>`;
    this.container = $fixtures.querySelector(`#${modulesFilterContainerSelector}`);
    this.gradebook = createGradebook();
    this.gradebook.setContextModules([
      { id: '1', name: 'Module 1', position: 1 },
      { id: '2', name: 'Module 2', position: 2 }
    ]);
    this.gradebook.setSelectedViewOptionsFilters(['modules']);
  },

  teardown () {
    $fixtures.innerHTML = '';
  }
});

test('renders the module select when not already rendered', function () {
  this.gradebook.updateModulesFilterVisibility();
  ok(this.container.children.length > 0, 'something was rendered');
});

test('stores a reference to the module select when it is rendered', function () {
  this.gradebook.updateModulesFilterVisibility();
  ok(this.gradebook.moduleFilterMenu);
});

test('does not render when modules do not exist', function () {
  this.gradebook.setContextModules(undefined);
  this.gradebook.updateModulesFilterVisibility();
  notOk(this.gradebook.moduleFilterMenu, 'module filter menu reference has not been stored');
  strictEqual(this.container.children.length, 0, 'nothing was rendered');
});

test('does not render when filter is not selected', function () {
  this.gradebook.setSelectedViewOptionsFilters(['assignmentGroups']);
  this.gradebook.updateModulesFilterVisibility();
  notOk(this.gradebook.moduleFilterMenu, 'grading period menu reference has been removed');
  strictEqual(this.container.children.length, 0, 'rendered elements have been removed');
});

QUnit.module('Gradebook#updateAssignmentGroupFilterVisibility', {
  setup () {
    const agfContainer = 'assignment-group-filter-container';
    $fixtures.innerHTML = `<div id="${agfContainer}"></div>`;
    this.container = $fixtures.querySelector(`#${agfContainer}`);
    this.gradebook = createGradebook();
    this.gradebook.setAssignmentGroups([
      { id: '1', name: 'Assignments', position: 1 },
      { id: '2', name: 'Other', position: 2 }
    ]);
    this.gradebook.setSelectedViewOptionsFilters(['assignmentGroups']);
  },

  teardown () {
    $fixtures.innerHTML = '';
  }
});

test('renders the assignment group select when not already rendered', function () {
  const countBefore = this.container.children.length;
  this.gradebook.updateAssignmentGroupFilterVisibility();
  ok(this.container.children.length > countBefore, 'something was rendered');
});

test('stores a reference to the assignment group select when it is rendered', function () {
  this.gradebook.updateAssignmentGroupFilterVisibility();
  ok(this.gradebook.assignmentGroupFilterMenu);
});

test('does not render when there is only one assignment group', function () {
  this.gradebook.setAssignmentGroups([
    { id: '1', name: 'Assignments', position: 1 }
  ]);
  this.gradebook.updateAssignmentGroupFilterVisibility();
  notOk(this.gradebook.assignmentGroupFilterMenu, 'assignment group filter menu reference has not been stored');
  strictEqual(this.container.children.length, 0, 'nothing was rendered');
});

test('does not render when filter is not selected', function () {
  this.gradebook.setSelectedViewOptionsFilters(['modules']);
  this.gradebook.updateAssignmentGroupFilterVisibility();
  notOk(this.gradebook.assignmentGroupFilterMenu, 'assignment group menu reference has been removed');
  strictEqual(this.container.children.length, 0, 'rendered elements have been removed');
});

QUnit.module('Menus', {
  setup () {
    fakeENV.setup({
      current_user_id: '1'
    });
    this.gradebook = createGradebook({
      context_allows_gradebook_uploads: true,
      export_gradebook_csv_url: 'http://someUrl',
      gradebook_import_url: 'http://someUrl',
      navigate () {}
    });
    this.gradebook.postGradesLtis = [];
    this.gradebook.postGradesStore = {};
    $fixtures.innerHTML = `
      <span data-component="ViewOptionsMenu"></span>
      <span data-component="ActionMenu"></span>
      <span data-component="GradebookMenu" data-variant="DefaultGradebook"></span>
      <span data-component="StatusesModal" />
    `;
  },

  teardown () {
    $fixtures.innerHTML = '';
    fakeENV.teardown();
  }
});

test('ViewOptionsMenu is rendered on renderViewOptionsMenu', function () {
  this.gradebook.renderViewOptionsMenu();
  const buttonText = document.querySelector('[data-component="ViewOptionsMenu"] Button').innerText.trim();
  equal(buttonText, 'View');
});

test('ActionMenu is rendered on renderActionMenu', function () {
  this.gradebook.renderActionMenu();
  const buttonText = document.querySelector('[data-component="ActionMenu"] Button').innerText.trim();
  equal(buttonText, 'Actions');
});

test('GradebookMenu is rendered on renderGradebookMenu', function () {
  this.gradebook.options.assignmentOrOutcome = 'assignment';
  this.gradebook.renderGradebookMenu();
  const buttonText = document.querySelector('[data-component="GradebookMenu"] Button').innerText.trim();
  equal(buttonText, 'Gradebook');
});

test('StatusesModal is mounted on renderStatusesModal', function () {
  const statusModal = this.gradebook.renderStatusesModal();
  statusModal.open();
  const header = document.querySelector('h3');
  equal(header.innerText, 'Statuses');

  const statusesModalMountPoint = document.querySelector("[data-component='StatusesModal']");
  ReactDOM.unmountComponentAtNode(statusesModalMountPoint);
});

QUnit.module('setupGrading', {
  setup () {
    this.gradebook = createGradebook();
    this.students = [{ id: '1101' }, { id: '1102' }];
    this.stub(this.gradebook, 'setAssignmentVisibility');
    this.stub(this.gradebook, 'invalidateRowsForStudentIds');
  }
});

test('sets assignment visibility for the given students', function () {
  this.gradebook.setupGrading(this.students);
  strictEqual(this.gradebook.setAssignmentVisibility.callCount, 1, 'setAssignmentVisibility was called once');
  const [studentIds] = this.gradebook.setAssignmentVisibility.lastCall.args;
  deepEqual(studentIds, ['1101', '1102'], 'both students were updated');
});

test('invalidates student rows for the given students', function () {
  this.gradebook.setupGrading(this.students);
  strictEqual(this.gradebook.invalidateRowsForStudentIds.callCount, 1, 'invalidateRowsForStudentIds was called once');
  const [studentIds] = this.gradebook.invalidateRowsForStudentIds.lastCall.args;
  deepEqual(studentIds, ['1101', '1102'], 'both students were updated');
});

test('invalidates student rows after setting assignment visibility', function () {
  this.gradebook.invalidateRowsForStudentIds.callsFake(() => {
    strictEqual(this.gradebook.setAssignmentVisibility.callCount, 1, 'setAssignmentVisibility was already called');
  });
  this.gradebook.setupGrading(this.students);
});

QUnit.module('resetGrading');

test('initializes a new submission state map', function () {
  const gradebook = createGradebook();
  const originalMap = gradebook.submissionStateMap;
  gradebook.resetGrading();
  strictEqual(gradebook.submissionStateMap.constructor, SubmissionStateMap);
  notEqual(originalMap, gradebook.submissionStateMap);
});

test('calls setupGrading', function () {
  const gradebook = createGradebook();
  this.spy(gradebook, 'setupGrading');
  gradebook.resetGrading();
  strictEqual(gradebook.setupGrading.callCount, 1);
});

test('sends all students when calling setupGrading', function () {
  const allStudents = [{ id: '1101', assignment_201: {}, assignment_202: {} }];
  const gradebook = createGradebook();
  this.stub(gradebook.courseContent.students, 'listStudents').returns(allStudents);
  this.spy(gradebook, 'setupGrading');
  gradebook.resetGrading();
  const [students] = gradebook.setupGrading.lastCall.args;
  strictEqual(students, allStudents);
});

QUnit.module('Gradebook#updateStudentAttributes', {
  setup () {
    this.gradebook = createGradebook();
    this.student = { id: '1101', enrollments: [{ grades: { html_url: 'http://example.url/' } }] };
  }
});

test('sets .computed_current_score to 0', function () {
  this.gradebook.updateStudentAttributes(this.student);
  strictEqual(this.student.computed_current_score, 0);
});

test('sets .computed_final_score to 0', function () {
  this.gradebook.updateStudentAttributes(this.student);
  strictEqual(this.student.computed_final_score, 0);
});

test('sets .isConcluded to true when all enrollments are "completed"', function () {
  this.student.enrollments[0].enrollment_state = 'completed';
  this.student.enrollments.push({ enrollment_state: 'completed', grades: { html_url: 'http://example.url/' } });
  this.gradebook.updateStudentAttributes(this.student);
  strictEqual(this.student.isConcluded, true);
});

test('sets .isConcluded to false when any enrollments are not "completed"', function () {
  this.student.enrollments.push({ enrollment_state: 'completed', grades: { html_url: 'http://example.url/' } });
  this.gradebook.updateStudentAttributes(this.student);
  strictEqual(this.student.isConcluded, false);
});

test('sets .isInactive to true when all enrollments are "inactive"', function () {
  this.student.enrollments[0].enrollment_state = 'inactive';
  this.student.enrollments.push({ enrollment_state: 'inactive', grades: { html_url: 'http://example.url/' } });
  this.gradebook.updateStudentAttributes(this.student);
  strictEqual(this.student.isInactive, true);
});

test('sets .isInactive to false when any enrollments are not "inactive"', function () {
  this.student.enrollments.push({ enrollment_state: 'inactive', grades: { html_url: 'http://example.url/' } });
  this.gradebook.updateStudentAttributes(this.student);
  strictEqual(this.student.isInactive, false);
});

test('sets .cssClass using the id of the student', function () {
  this.gradebook.updateStudentAttributes(this.student);
  equal(this.student.cssClass, 'student_1101');
});

QUnit.module('Gradebook#updateStudentRow', {
  setup () {
    this.gradebook = createGradebook();
    this.gradebook.grid = {
      invalidateRow: this.stub()
    };
    this.gradebook.rows = [{ id: '1101' }, { id: '1102' }, { id: '1103' }];
  }
});

test('updates the associated row with the given student', function () {
  const student = { id: '1102', name: 'Adam Jones' };
  this.gradebook.updateStudentRow(student);
  strictEqual(this.gradebook.rows[1], student);
});

test('invalidates the associated grid row', function () {
  this.gradebook.updateStudentRow({ id: '1102', name: 'Adam Jones' });
  strictEqual(this.gradebook.grid.invalidateRow.callCount, 1);
});

test('includes the row index when invalidating the grid row', function () {
  this.gradebook.updateStudentRow({ id: '1102', name: 'Adam Jones' });
  const [row] = this.gradebook.grid.invalidateRow.lastCall.args;
  strictEqual(row, 1);
});

test('does not update rows when the given student is not already included', function () {
  this.gradebook.updateStudentRow({ id: '1104', name: 'Dana Smith' });
  equal(typeof this.gradebook.rows[-1], 'undefined');
  deepEqual(this.gradebook.rows.map(row => row.id), ['1101', '1102', '1103']);
});

test('does not invalidate rows when the given student is not already included', function () {
  this.gradebook.updateStudentRow({ id: '1104', name: 'Dana Smith' });
  strictEqual(this.gradebook.grid.invalidateRow.callCount, 0);
});

test('does not invalidate rows when the grid is not defined', function () {
  const invalidateRow = this.gradebook.grid.invalidateRow;
  this.gradebook.grid = null;
  this.gradebook.updateStudentRow({ id: '1102', name: 'Adam Jones' });
  strictEqual(invalidateRow.callCount, 0);
});

QUnit.module('sortByStudentColumn', {
  setup () {
    this.gradebook = createGradebook();
  }
});

test('sorts the gradebook rows', function () {
  this.gradebook.rows = [
    { id: '3', sortable_name: 'Z' },
    { id: '4', sortable_name: 'A' }
  ];
  this.gradebook.sortByStudentColumn('sortable_name', 'ascending');
  const [firstRow, secondRow] = this.gradebook.rows;

  strictEqual(firstRow.id, '4');
  strictEqual(secondRow.id, '3');
});

test('sorts the gradebook rows descending', function () {
  this.gradebook.rows = [
    { id: '3', sortable_name: 'A' },
    { id: '4', sortable_name: 'Z' }
  ];
  this.gradebook.sortByStudentColumn('sortable_name', 'descending');
  const [firstRow, secondRow] = this.gradebook.rows;

  strictEqual(firstRow.id, '4');
  strictEqual(secondRow.id, '3');
});

test('sort gradebook rows by id when sortable names are the same', function () {
  this.gradebook.rows = [
    { id: '4', sortable_name: 'Same Name' },
    { id: '3', sortable_name: 'Same Name' }
  ];
  this.gradebook.sortByStudentColumn('sortable_name', 'ascending');
  const [firstRow, secondRow] = this.gradebook.rows;

  strictEqual(firstRow.id, '3');
  strictEqual(secondRow.id, '4');
});

test('descending sort gradebook rows by id sortable names are the same and direction is descending', function () {
  this.gradebook.rows = [
    { id: '3', sortable_name: 'Same Name' },
    { id: '4', sortable_name: 'Same Name' }
  ];
  this.gradebook.sortByStudentColumn('someProperty', 'descending');
  const [firstRow, secondRow] = this.gradebook.rows;

  strictEqual(firstRow.id, '4');
  strictEqual(secondRow.id, '3');
});

QUnit.module('sortByCustomColumn', {
  setup () {
    this.gradebook = createGradebook();
  }
});

test('sorts the gradebook rows', function () {
  this.gradebook.rows = [
    { id: '3', custom_col_501: 'Z' },
    { id: '4', custom_col_501: 'A' }
  ];
  this.gradebook.sortByCustomColumn('custom_col_501', 'ascending');
  const [firstRow, secondRow] = this.gradebook.rows;

  strictEqual(firstRow.custom_col_501, 'A');
  strictEqual(secondRow.custom_col_501, 'Z');
});

test('sorts the gradebook rows descending', function () {
  this.gradebook.rows = [
    { id: '4', custom_col_501: 'A' },
    { id: '3', custom_col_501: 'Z' }
  ];
  this.gradebook.sortByCustomColumn('custom_col_501', 'descending');
  const [firstRow, secondRow] = this.gradebook.rows;

  strictEqual(firstRow.custom_col_501, 'Z');
  strictEqual(secondRow.custom_col_501, 'A');
});

test('sort gradebook rows by sortable_name when setting key is the same', function () {
  this.gradebook.rows = [
    { id: '4', sortable_name: 'Jones, Adam', custom_col_501: '42' },
    { id: '3', sortable_name: 'Ford, Betty', custom_col_501: '42' }
  ];
  this.gradebook.sortByCustomColumn('custom_col_501', 'ascending');
  const [firstRow, secondRow] = this.gradebook.rows;

  strictEqual(firstRow.sortable_name, 'Ford, Betty');
  strictEqual(secondRow.sortable_name, 'Jones, Adam');
});

test('descending sort gradebook rows by sortable_name when setting key is the same and direction is descending', function () {
  this.gradebook.rows = [
    { id: '3', sortable_name: 'Ford, Betty', custom_col_501: '42' },
    { id: '4', sortable_name: 'Jones, Adam', custom_col_501: '42' }
  ];
  this.gradebook.sortByCustomColumn('custom_col_501', 'descending');
  const [firstRow, secondRow] = this.gradebook.rows;

  strictEqual(firstRow.sortable_name, 'Jones, Adam');
  strictEqual(secondRow.sortable_name, 'Ford, Betty');
});

test('sort gradebook rows by id when setting key and sortable name are the same', function () {
  this.gradebook.rows = [
    { id: '4', sortable_name: 'Same Name', custom_col_501: '42' },
    { id: '3', sortable_name: 'Same Name', custom_col_501: '42' }
  ];
  this.gradebook.sortByCustomColumn('custom_col_501', 'ascending');
  const [firstRow, secondRow] = this.gradebook.rows;

  strictEqual(firstRow.id, '3');
  strictEqual(secondRow.id, '4');
});

test('descending sort gradebook rows by id when when setting key and sortable name are the same and direction is descending', function () {
  this.gradebook.rows = [
    { id: '3', sortable_name: 'Same Name', custom_col_501: '42' },
    { id: '4', sortable_name: 'Same Name', custom_col_501: '42' }
  ];
  this.gradebook.sortByCustomColumn('custom_col_501', 'descending');
  const [firstRow, secondRow] = this.gradebook.rows;

  strictEqual(firstRow.id, '4');
  strictEqual(secondRow.id, '3');
});

QUnit.module('sortByAssignmentColumn', {
  setup () {
    this.gradebook = createGradebook();
    this.studentA = { name: 'Adam Jones' };
    this.studentB = { name: 'Betty Ford' };
    this.stub(this.gradebook, 'sortRowsBy').callsFake(sortFn => sortFn(this.studentA, this.studentB));
    this.stub(this.gradebook, 'gradeSort');
    this.stub(this.gradebook, 'missingSort');
    this.stub(this.gradebook, 'lateSort');
  }
});

test('sorts the gradebook rows', function () {
  this.gradebook.sortByAssignmentColumn('assignment_201', 'grade', 'ascending');
  equal(this.gradebook.sortRowsBy.callCount, 1);
});

test('sorts using gradeSort when the settingKey is "grade"', function () {
  this.gradebook.sortByAssignmentColumn('assignment_201', 'grade', 'ascending');
  equal(this.gradebook.gradeSort.callCount, 1);
});

test('sorts by grade using the columnId', function () {
  this.gradebook.sortByAssignmentColumn('assignment_201', 'grade', 'ascending');
  const field = this.gradebook.gradeSort.getCall(0).args[2];
  equal(field, 'assignment_201');
});

test('optionally sorts by grade in ascending order', function () {
  this.gradebook.sortByAssignmentColumn('assignment_201', 'grade', 'ascending');
  const [studentA, studentB, /* field */, ascending] = this.gradebook.gradeSort.getCall(0).args;
  equal(studentA, this.studentA, 'student A is in first position');
  equal(studentB, this.studentB, 'student B is in second position');
  equal(ascending, true, 'ascending is explicitly true');
});

test('optionally sorts by grade in descending order', function () {
  this.gradebook.sortByAssignmentColumn('assignment_201', 'grade', 'descending');
  const [studentA, studentB, /* field */, ascending] = this.gradebook.gradeSort.getCall(0).args;
  equal(studentA, this.studentA, 'student A is in first position');
  equal(studentB, this.studentB, 'student B is in second position');
  equal(ascending, false, 'ascending is explicitly false');
});

test('optionally sorts by missing in ascending order', function () {
  this.gradebook.sortByAssignmentColumn('assignment_201', 'missing', 'ascending');
  const columnId = this.gradebook.missingSort.getCall(0).args;
  equal(columnId, 'assignment_201');
});

test('optionally sorts by late in ascending order', function () {
  this.gradebook.sortByAssignmentColumn('assignment_201', 'late', 'ascending');
  const columnId = this.gradebook.lateSort.getCall(0).args;
  equal(columnId, 'assignment_201');
});

QUnit.module('sortByAssignmentGroupColumn', {
  setup () {
    this.gradebook = createGradebook();
    this.studentA = { name: 'Adam Jones' };
    this.studentB = { name: 'Betty Ford' };
    this.stub(this.gradebook, 'sortRowsBy').callsFake(sortFn => sortFn(this.studentA, this.studentB));
    this.stub(this.gradebook, 'gradeSort');
  }
});

test('sorts the gradebook rows', function () {
  this.gradebook.sortByAssignmentGroupColumn('assignment_group_301', 'grade', 'ascending');
  equal(this.gradebook.sortRowsBy.callCount, 1);
});

test('sorts by grade using gradeSort', function () {
  this.gradebook.sortByAssignmentGroupColumn('assignment_group_301', 'grade', 'ascending');
  equal(this.gradebook.gradeSort.callCount, 1);
});

test('sorts by grade using the columnId', function () {
  this.gradebook.sortByAssignmentGroupColumn('assignment_group_301', 'grade', 'ascending');
  const field = this.gradebook.gradeSort.getCall(0).args[2];
  equal(field, 'assignment_group_301');
});

test('optionally sorts by grade in ascending order', function () {
  this.gradebook.sortByAssignmentGroupColumn('assignment_group_301', 'grade', 'ascending');
  const [studentA, studentB, /* field */, ascending] = this.gradebook.gradeSort.getCall(0).args;
  equal(studentA, this.studentA, 'student A is in first position');
  equal(studentB, this.studentB, 'student B is in second position');
  equal(ascending, true, 'ascending is explicitly true');
});

test('optionally sorts by grade in descending order', function () {
  this.gradebook.sortByAssignmentGroupColumn('assignment_group_301', 'grade', 'descending');
  const [studentA, studentB, /* field */, ascending] = this.gradebook.gradeSort.getCall(0).args;
  equal(studentA, this.studentA, 'student A is in first position');
  equal(studentB, this.studentB, 'student B is in second position');
  equal(ascending, false, 'ascending is explicitly false');
});

QUnit.module('sortByTotalGradeColumn', {
  setup () {
    this.gradebook = createGradebook();
    this.studentA = { name: 'Adam Jones' };
    this.studentB = { name: 'Betty Ford' };
    this.stub(this.gradebook, 'sortRowsBy').callsFake(sortFn => sortFn(this.studentA, this.studentB));
    this.stub(this.gradebook, 'gradeSort');
  }
});

test('sorts the gradebook rows', function () {
  this.gradebook.sortByTotalGradeColumn('ascending');
  equal(this.gradebook.sortRowsBy.callCount, 1);
});

test('sorts by grade using gradeSort', function () {
  this.gradebook.sortByTotalGradeColumn('ascending');
  equal(this.gradebook.gradeSort.callCount, 1);
});

test('sorts by "total_grade"', function () {
  this.gradebook.sortByTotalGradeColumn('ascending');
  const field = this.gradebook.gradeSort.getCall(0).args[2];
  equal(field, 'total_grade');
});

test('optionally sorts by grade in ascending order', function () {
  this.gradebook.sortByTotalGradeColumn('ascending');
  const [studentA, studentB, /* field */, ascending] = this.gradebook.gradeSort.getCall(0).args;
  equal(studentA, this.studentA, 'student A is in first position');
  equal(studentB, this.studentB, 'student B is in second position');
  equal(ascending, true, 'ascending is explicitly true');
});

test('optionally sorts by grade in descending order', function () {
  this.gradebook.sortByTotalGradeColumn('descending');
  const [studentA, studentB, /* field */, ascending] = this.gradebook.gradeSort.getCall(0).args;
  equal(studentA, this.studentA, 'student A is in first position');
  equal(studentB, this.studentB, 'student B is in second position');
  equal(ascending, false, 'ascending is explicitly false');
});

QUnit.module('Gradebook#sortGridRows', {
  setup () {
    this.gradebook = createGradebook();
  }
});

test('sorts by the student column by default', function () {
  this.stub(this.gradebook, 'sortByStudentColumn');
  this.gradebook.sortGridRows();
  equal(this.gradebook.sortByStudentColumn.callCount, 1);
});

test('uses the saved sort setting for student column sorting', function () {
  this.gradebook.setSortRowsBySetting('student_name', 'sortable_name', 'ascending');
  this.stub(this.gradebook, 'sortByStudentColumn');
  this.gradebook.sortGridRows();

  const [settingKey, direction] = this.gradebook.sortByStudentColumn.getCall(0).args;
  equal(settingKey, 'sortable_name', 'parameter 1 is the sort settingKey');
  equal(direction, 'ascending', 'parameter 2 is the sort direction');
});

test('optionally sorts by a custom column', function () {
  this.gradebook.setSortRowsBySetting('custom_col_501', null, 'ascending');
  this.stub(this.gradebook, 'sortByCustomColumn');
  this.gradebook.sortGridRows();
  equal(this.gradebook.sortByCustomColumn.callCount, 1);
});

test('uses the saved sort setting for custom column sorting', function () {
  this.gradebook.setSortRowsBySetting('custom_col_501', null, 'ascending');
  this.stub(this.gradebook, 'sortByCustomColumn');
  this.gradebook.sortGridRows();

  const [columnId, direction] = this.gradebook.sortByCustomColumn.getCall(0).args;
  equal(columnId, 'custom_col_501', 'parameter 1 is the sort columnId');
  equal(direction, 'ascending', 'parameter 2 is the sort direction');
});

test('optionally sorts by an assignment column', function () {
  this.gradebook.setSortRowsBySetting('assignment_201', 'grade', 'ascending');
  this.stub(this.gradebook, 'sortByAssignmentColumn');
  this.gradebook.sortGridRows();
  equal(this.gradebook.sortByAssignmentColumn.callCount, 1);
});

test('uses the saved sort setting for assignment sorting', function () {
  this.gradebook.setSortRowsBySetting('assignment_201', 'grade', 'ascending');
  this.stub(this.gradebook, 'sortByAssignmentColumn');
  this.gradebook.sortGridRows();

  const [columnId, settingKey, direction] = this.gradebook.sortByAssignmentColumn.getCall(0).args;
  equal(columnId, 'assignment_201', 'parameter 1 is the sort columnId');
  equal(settingKey, 'grade', 'parameter 2 is the sort settingKey');
  equal(direction, 'ascending', 'parameter 3 is the sort direction');
});

test('optionally sorts by an assignment group column', function () {
  this.gradebook.setSortRowsBySetting('assignment_group_301', 'grade', 'ascending');
  this.stub(this.gradebook, 'sortByAssignmentGroupColumn');
  this.gradebook.sortGridRows();
  equal(this.gradebook.sortByAssignmentGroupColumn.callCount, 1);
});

test('uses the saved sort setting for assignment group sorting', function () {
  this.gradebook.setSortRowsBySetting('assignment_group_301', 'grade', 'ascending');
  this.stub(this.gradebook, 'sortByAssignmentGroupColumn');
  this.gradebook.sortGridRows();

  const [columnId, settingKey, direction] = this.gradebook.sortByAssignmentGroupColumn.getCall(0).args;
  equal(columnId, 'assignment_group_301', 'parameter 1 is the sort columnId');
  equal(settingKey, 'grade', 'parameter 2 is the sort settingKey');
  equal(direction, 'ascending', 'parameter 3 is the sort direction');
});

test('optionally sorts by the total grade column', function () {
  this.gradebook.setSortRowsBySetting('total_grade', 'grade', 'ascending');
  this.stub(this.gradebook, 'sortByTotalGradeColumn');
  this.gradebook.sortGridRows();
  equal(this.gradebook.sortByTotalGradeColumn.callCount, 1);
});

test('uses the saved sort setting for total grade sorting', function () {
  this.gradebook.setSortRowsBySetting('total_grade', 'grade', 'ascending');
  this.stub(this.gradebook, 'sortByTotalGradeColumn');
  this.gradebook.sortGridRows();

  const [direction] = this.gradebook.sortByTotalGradeColumn.getCall(0).args;
  equal(direction, 'ascending', 'the only parameter is the sort direction');
});

test('optionally sorts by missing', function () {
  this.gradebook.setSortRowsBySetting('assignment_201', 'missing', 'ascending');
  this.stub(this.gradebook, 'sortByAssignmentColumn');
  this.gradebook.sortGridRows();
  equal(this.gradebook.sortByAssignmentColumn.callCount, 1);
});

test('optionally sorts by late', function () {
  this.gradebook.setSortRowsBySetting('assignment_201', 'late', 'ascending');
  this.stub(this.gradebook, 'sortByAssignmentColumn');
  this.gradebook.sortGridRows();
  equal(this.gradebook.sortByAssignmentColumn.callCount, 1);
});

test('updates the column headers after sorting', function () {
  this.stub(this.gradebook, 'sortByStudentColumn');
  this.stub(this.gradebook, 'updateColumnHeaders').callsFake(() => {
    equal(this.gradebook.sortByStudentColumn.callCount, 1, 'sorting method was called first');
  });
  this.gradebook.sortGridRows();
})

QUnit.module('Gradebook#filterAssignments', {
  setup () {
    this.assignments = [
      {
        assignment_group: { position: 1 },
        id: '2301',
        position: 1,
        name: 'published graded',
        published: true,
        submission_types: ['online_text_entry'],
        assignment_group_id: '1',
        module_ids: ['2']
      }, {
        assignment_group: { position: 2 },
        id: '2302',
        position: 2,
        name: 'unpublished',
        published: false,
        submission_types: ['online_text_entry'],
        assignment_group_id: '2',
        module_ids: ['1']
      }, {
        assignment_group: { position: 2 },
        id: '2303',
        position: 3,
        name: 'not graded',
        published: true,
        submission_types: ['not_graded'],
        assignment_group_id: '2',
        module_ids: ['2']
      }, {
        assignment_group: { position: 1 },
        id: '2304',
        position: 4,
        name: 'attendance',
        published: true,
        submission_types: ['attendance'],
        assignment_group_id: '1',
        module_ids: ['1']
      }
    ];
    this.gradebook = createGradebook();
    this.gradebook.setAssignmentGroups([
      { id: '1', name: 'Assignments', position: 1 },
      { id: '2', name: 'Homework', position: 2 }
    ]);
    this.gradebook.courseContent.gradingPeriodAssignments = {
      1401: ['2301', '2303'],
      1402: ['2302', '2304']
    };
    this.gradebook.gradingPeriodSet = { id: '1501', gradingPeriods: [{ id: '1401' }, { id: '1402' }] };
    this.gradebook.showUnpublishedAssignments = true;
    this.gradebook.show_attendance = true;
  }
});

test('excludes "not_graded" assignments', function () {
  const assignments = this.gradebook.filterAssignments(this.assignments);
  strictEqual(assignments.findIndex(assignment => assignment.id === '2303'), -1);
});

test('excludes "unpublished" assignments when "showUnpublishedAssignments" is false', function () {
  this.gradebook.showUnpublishedAssignments = false;
  const assignments = this.gradebook.filterAssignments(this.assignments);
  strictEqual(assignments.findIndex(assignment => assignment.id === '2302'), -1);
});

test('includes "unpublished" assignments when "showUnpublishedAssignments" is true', function () {
  this.gradebook.showUnpublishedAssignments = true;
  const assignments = this.gradebook.filterAssignments(this.assignments);
  notEqual(assignments.findIndex(assignment => assignment.id === '2302'), -1);
});

test('excludes "attendance" assignments when "show_attendance" is false', function () {
  this.gradebook.show_attendance = false;
  const assignments = this.gradebook.filterAssignments(this.assignments);
  strictEqual(assignments.findIndex(assignment => assignment.id === '2304'), -1);
});

test('includes "attendance" assignments when "show_attendance" is true', function () {
  this.gradebook.show_attendance = true;
  const assignments = this.gradebook.filterAssignments(this.assignments);
  notEqual(assignments.findIndex(assignment => assignment.id === '2304'), -1);
});

test('includes assignments from all grading periods when not filtering by grading period', function () {
  this.gradebook.setFilterColumnsBySetting('gradingPeriodId', '0'); // value indicates "All Grading Periods"
  const assignments = this.gradebook.filterAssignments(this.assignments);
  deepEqual(_.map(assignments, 'id'), ['2301', '2302', '2304']);
});

test('excludes assignments from other grading periods when filtering by a grading period', function () {
  this.gradebook.setFilterColumnsBySetting('gradingPeriodId', '1401');
  const assignments = this.gradebook.filterAssignments(this.assignments);
  deepEqual(_.map(assignments, 'id'), ['2301']);
});

test('includes assignments from all grading periods grading period set has not been assigned', function () {
  this.gradebook.gradingPeriodSet = null;
  this.gradebook.setFilterColumnsBySetting('gradingPeriodId', '1401');
  const assignments = this.gradebook.filterAssignments(this.assignments);
  deepEqual(_.map(assignments, 'id'), ['2301', '2302', '2304']);
});

test('includes assignments from all modules when not filtering by module', function () {
  this.gradebook.setFilterColumnsBySetting('contextModuleId', '0'); // All Modules
  const assignments = this.gradebook.filterAssignments(this.assignments);
  deepEqual(_.map(assignments, 'id'), ['2301', '2302', '2304']);
});

test('excludes assignments from other modules when filtering by a module', function () {
  this.gradebook.setFilterColumnsBySetting('contextModuleId', '2');
  const assignments = this.gradebook.filterAssignments(this.assignments);
  deepEqual(_.map(assignments, 'id'), ['2301']);
});

test('includes assignments from all assignment groups when not filtering by assignment group', function () {
  this.gradebook.setFilterColumnsBySetting('assignmentGroupId', '0'); // All Modules
  const assignments = this.gradebook.filterAssignments(this.assignments);
  deepEqual(_.map(assignments, 'id'), ['2301', '2302', '2304']);
});

test('excludes assignments from other assignment groups when filtering by an assignment group', function () {
  this.gradebook.setFilterColumnsBySetting('assignmentGroupId', '2');
  const assignments = this.gradebook.filterAssignments(this.assignments);
  deepEqual(_.map(assignments, 'id'), ['2302']);
});

QUnit.module('Gradebook Grid Events', function (hooks) {
  hooks.beforeEach(function () {
    $fixtures.innerHTML = `
      <div id="application">
        <span data-component="GridColor"></span>
        <div id="gradebook_grid"></div>
        <div id="example-gradebook-cell">
          <a class="student-grades-link" href="#">Student Name</a>
        </div>
      </div>
    `;

    this.studentColumnHeader = {
      focusAtEnd: sinon.spy(),
      focusAtStart: sinon.spy(),
      handleKeyDown: sinon.stub()
    };

    this.gradebook = createGradebook();
    sinon.stub(this.gradebook, 'getVisibleGradeGridColumns').returns([]);
    sinon.stub(this.gradebook, 'getFrozenColumnCount').returns(0);
    sinon.stub(this.gradebook, 'onGridInit');

    this.gradebook.createGrid();
    this.gradebook.setHeaderComponentRef('student', this.studentColumnHeader);
  });

  this.triggerEvent = function (eventName, event, location) {
    return this.gradebook.gridSupport.events[eventName].trigger(event, location);
  };

  QUnit.module('onActiveLocationChanged', {
    setup () {
      this.$studentGradesLink = $fixtures.querySelector('.student-grades-link');
    }
  });

  test('sets focus on the student grades link when a "student" body cell becomes active', function () {
    this.stub(this.gradebook.gridSupport.state, 'getActiveNode')
      .returns($fixtures.querySelector('#example-gradebook-cell'));
    this.triggerEvent('onActiveLocationChanged', {}, { columnId: 'student', region: 'body' });
    strictEqual(document.activeElement, this.$studentGradesLink);
  });

  test('does nothing when a "student" body cell without a student grades link becomes active', function () {
    const previousActiveElement = document.activeElement;
    $fixtures.querySelector('#example-gradebook-cell').innerHTML = 'Student Name';
    this.stub(this.gradebook.gridSupport.state, 'getActiveNode')
      .returns($fixtures.querySelector('#example-gradebook-cell'));
    this.triggerEvent('onActiveLocationChanged', {}, { columnId: 'student', region: 'body' });
    strictEqual(document.activeElement, previousActiveElement);
  });

  test('does not change focus when a "student" header cell becomes active', function () {
    this.triggerEvent('onActiveLocationChanged', {}, { columnId: 'student', region: 'header' });
    notEqual(document.activeElement, this.$studentGradesLink);
  });

  test('does not change focus when body cells of other columns become active', function () {
    this.triggerEvent('onActiveLocationChanged', {}, { columnId: 'total_grade', region: 'body' });
    notEqual(document.activeElement, this.$studentGradesLink);
  });

  QUnit.module('onKeyDown');

  test('calls handleKeyDown on the column header component associated with the event location', function () {
    this.triggerEvent('onKeyDown', {}, { columnId: 'student', region: 'header' });
    strictEqual(this.studentColumnHeader.handleKeyDown.callCount, 1);
  });

  test('does nothing when the location region is not "header"', function () {
    this.triggerEvent('onKeyDown', {}, { columnId: 'student', region: 'body' });
    strictEqual(this.studentColumnHeader.handleKeyDown.callCount, 0);
  });

  test('does nothing when no component is referenced for the given column', function () {
    this.gradebook.removeHeaderComponentRef('student');
    this.triggerEvent('onKeyDown', {}, { columnId: 'student', region: 'header' });
    strictEqual(this.studentColumnHeader.handleKeyDown.callCount, 0);
  });

  test('includes the event when calling handleKeyDown', function () {
    const event = {};
    this.triggerEvent('onKeyDown', event, { columnId: 'student', region: 'header' });
    const { args } = this.studentColumnHeader.handleKeyDown.lastCall;
    equal(args[0], event);
  });

  test('returns the return value of the handled event', function () {
    this.studentColumnHeader.handleKeyDown.returns(false);
    const returnValue = this.triggerEvent('onKeyDown', {}, { columnId: 'student', region: 'header' });
    strictEqual(returnValue, false);
  });

  QUnit.module('onNavigatePrev');

  test('calls focusAtEnd on the column header component associated with the event location', function () {
    this.triggerEvent('onNavigatePrev', {}, { columnId: 'student', region: 'header' });
    strictEqual(this.studentColumnHeader.focusAtEnd.callCount, 1);
  });

  test('does nothing when the location region is not "header"', function () {
    this.triggerEvent('onNavigatePrev', {}, { columnId: 'student', region: 'body' });
    strictEqual(this.studentColumnHeader.focusAtEnd.callCount, 0);
  });

  test('does nothing when no component is referenced for the given column', function () {
    this.gradebook.removeHeaderComponentRef('student');
    this.triggerEvent('onNavigatePrev', {}, { columnId: 'student', region: 'header' });
    strictEqual(this.studentColumnHeader.focusAtEnd.callCount, 0);
  });

  QUnit.module('onNavigateNext');

  test('calls focusAtStart on the column header component associated with the event location', function () {
    this.triggerEvent('onNavigateNext', {}, { columnId: 'student', region: 'header' });
    strictEqual(this.studentColumnHeader.focusAtStart.callCount, 1);
  });

  test('does nothing when the location region is not "header"', function () {
    this.triggerEvent('onNavigateNext', {}, { columnId: 'student', region: 'body' });
    strictEqual(this.studentColumnHeader.focusAtStart.callCount, 0);
  });

  test('does nothing when no component is referenced for the given column', function () {
    this.gradebook.removeHeaderComponentRef('student');
    this.triggerEvent('onNavigateNext', {}, { columnId: 'student', region: 'header' });
    strictEqual(this.studentColumnHeader.focusAtStart.callCount, 0);
  });

  QUnit.module('onNavigateLeft');

  test('calls focusAtStart on the column header component associated with the event location', function () {
    this.triggerEvent('onNavigateLeft', {}, { columnId: 'student', region: 'header' });
    strictEqual(this.studentColumnHeader.focusAtStart.callCount, 1);
  });

  test('does nothing when the location region is not "header"', function () {
    this.triggerEvent('onNavigateLeft', {}, { columnId: 'student', region: 'body' });
    strictEqual(this.studentColumnHeader.focusAtStart.callCount, 0);
  });

  test('does nothing when no component is referenced for the given column', function () {
    this.gradebook.removeHeaderComponentRef('student');
    this.triggerEvent('onNavigateLeft', {}, { columnId: 'student', region: 'header' });
    strictEqual(this.studentColumnHeader.focusAtStart.callCount, 0);
  });

  QUnit.module('onNavigateRight');

  test('calls focusAtStart on the column header component associated with the event location', function () {
    this.triggerEvent('onNavigateRight', {}, { columnId: 'student', region: 'header' });
    strictEqual(this.studentColumnHeader.focusAtStart.callCount, 1);
  });

  test('does nothing when the location region is not "header"', function () {
    this.triggerEvent('onNavigateRight', {}, { columnId: 'student', region: 'body' });
    strictEqual(this.studentColumnHeader.focusAtStart.callCount, 0);
  });

  test('does nothing when no component is referenced for the given column', function () {
    this.gradebook.removeHeaderComponentRef('student');
    this.triggerEvent('onNavigateRight', {}, { columnId: 'student', region: 'header' });
    strictEqual(this.studentColumnHeader.focusAtStart.callCount, 0);
  });

  QUnit.module('onNavigateUp');

  test('calls focusAtStart on the column header component associated with the event location', function () {
    this.triggerEvent('onNavigateUp', {}, { columnId: 'student', region: 'header' });
    strictEqual(this.studentColumnHeader.focusAtStart.callCount, 1);
  });

  test('does nothing when the location region is not "header"', function () {
    this.triggerEvent('onNavigateUp', {}, { columnId: 'student', region: 'body' });
    strictEqual(this.studentColumnHeader.focusAtStart.callCount, 0);
  });

  test('does nothing when no component is referenced for the given column', function () {
    this.gradebook.removeHeaderComponentRef('student');
    this.triggerEvent('onNavigateUp', {}, { columnId: 'student', region: 'header' });
    strictEqual(this.studentColumnHeader.focusAtStart.callCount, 0);
  });
});

QUnit.module('Gradebook#onGridKeyDown', {
  setup () {
    const columns = [
      { id: 'student', type: 'student' },
      { id: 'assignment_2301', type: 'assignment' }
    ];
    this.gradebook = createGradebook();
    this.grid = {
      getColumns () { return columns }
    };
  }
});

test('skips SlickGrid default behavior when pressing "enter" on a "student" cell', function () {
  const event = { which: 13, originalEvent: {} };
  this.gradebook.onGridKeyDown(event, { grid: this.grid, cell: 0, row: 0 }); // 0 is the index of the 'student' column
  strictEqual(event.originalEvent.skipSlickGridDefaults, true);
});

test('does not skip SlickGrid default behavior when pressing other keys on a "student" cell', function () {
  const event = { which: 27, originalEvent: {} };
  this.gradebook.onGridKeyDown(event, { grid: this.grid, cell: 0, row: 0 }); // 0 is the index of the 'student' column
  notOk('skipSlickGridDefaults' in event.originalEvent, 'skipSlickGridDefaults is not applied');
});

test('does not skip SlickGrid default behavior when pressing "enter" on other cells', function () {
  const event = { which: 27, originalEvent: {} };
  this.gradebook.onGridKeyDown(event, { grid: this.grid, cell: 1, row: 0 }); // 1 is the index of the 'assignment' column
  notOk('skipSlickGridDefaults' in event.originalEvent, 'skipSlickGridDefaults is not applied');
});

test('does not skip SlickGrid default behavior when pressing "enter" off the grid', function () {
  const event = { which: 27, originalEvent: {} };
  this.gradebook.onGridKeyDown(event, { grid: this.grid, cell: undefined, row: undefined });
  notOk('skipSlickGridDefaults' in event.originalEvent, 'skipSlickGridDefaults is not applied');
});

QUnit.module('Gradebook#onHeaderCellRendered');

test('renders the total grade column header for the "total_grade" column type', function () {
  const gradebook = createGradebook();
  this.stub(gradebook, 'renderTotalGradeColumnHeader');
  gradebook.onHeaderCellRendered(null, { column: { type: 'total_grade' } });
  equal(gradebook.renderTotalGradeColumnHeader.callCount, 1);
});

test('renders the assignment group column header for the "assignment_group" column type', function () {
  const gradebook = createGradebook();
  this.stub(gradebook, 'renderAssignmentGroupColumnHeader');
  gradebook.onHeaderCellRendered(null, { column: { type: 'assignment_group', assignmentGroupId: '2201' } });
  equal(gradebook.renderAssignmentGroupColumnHeader.callCount, 1);
});

test('uses the column "assignmentGroupId" when rendering an assignment group column header', function () {
  const gradebook = createGradebook();
  this.stub(gradebook, 'renderAssignmentGroupColumnHeader');
  gradebook.onHeaderCellRendered(null, { column: { type: 'assignment_group', assignmentGroupId: '2201' } });
  const [assignmentGroupId] = gradebook.renderAssignmentGroupColumnHeader.getCall(0).args;
  equal(assignmentGroupId, '2201');
});

QUnit.module('Gradebook#onBeforeHeaderCellDestroy', {
  setup () {
    this.$mountPoint = document.createElement('div');
    $fixtures.appendChild(this.$mountPoint);
    this.gradebook = createGradebook({ login_handle_name: '' });
  },

  teardown () {
    $fixtures.innerHTML = '';
  }
});

test('unmounts any component on the cell being destroyed', function () {
  const component = React.createElement('span', {}, 'Example Component');
  ReactDOM.render(component, this.$mountPoint, null);
  this.gradebook.onBeforeHeaderCellDestroy(null, { node: this.$mountPoint });
  const componentExistedAtNode = ReactDOM.unmountComponentAtNode(this.$mountPoint);
  equal(componentExistedAtNode, false, 'the component was already unmounted');
});

QUnit.module('Gradebook#renderAssignmentGroupColumnHeader', {
  setup () {
    this.$mountPoint = document.createElement('div');
    $fixtures.appendChild(this.$mountPoint);
  },

  createGradebook (options = {}) {
    const gradebook = createGradebook({
      group_weighting_scheme: 'percent',
      ...options
    });
    gradebook.setAssignmentGroups({
      301: { name: 'Assignments', group_weight: 40 }
    });
    return gradebook;
  },

  teardown () {
    ReactDOM.unmountComponentAtNode(this.$mountPoint);
    $fixtures.innerHTML = '';
  }
});

test('renders the AssignmentGroupColumnHeader to the related assignment group column header node', function () {
  const gradebook = this.createGradebook();
  this.stub(gradebook, 'getColumnHeaderNode').withArgs('assignment_group_301').returns(this.$mountPoint);
  gradebook.renderAssignmentGroupColumnHeader('301');
  ok(this.$mountPoint.innerText.includes('Assignments'), 'the Assignment Group header is rendered');
});

QUnit.module('Gradebook#renderTotalGradeColumnHeader', {
  setup () {
    this.$mountPoint = document.createElement('div');
    $fixtures.appendChild(this.$mountPoint);

    this.gradebook = createGradebook();
    this.gradebook.grid = {
      getColumns () { return [] }
    }
    this.stub(this.gradebook, 'getColumnHeaderNode').withArgs('total_grade').returns(this.$mountPoint);
  },

  teardown () {
    ReactDOM.unmountComponentAtNode(this.$mountPoint);
    $fixtures.innerHTML = '';
  }
});

test('renders the TotalGradeColumnHeader to the "total_grade" column header node', function () {
  this.stub(this.gradebook, 'hideAggregateColumns').returns(false);
  this.gradebook.renderTotalGradeColumnHeader();
  ok(this.$mountPoint.innerText.includes('Total'), 'the "Total" header is rendered');
});

test('does not render when aggregate columns are hidden', function () {
  this.stub(this.gradebook, 'hideAggregateColumns').returns(true);
  this.gradebook.renderTotalGradeColumnHeader();
  equal(this.$mountPoint.children.length, 0, 'the mount point contains no elements');
});

QUnit.module('Gradebook#getCustomColumnId');

test('returns a unique key for the custom column', function () {
  const gradebook = createGradebook();
  equal(gradebook.getCustomColumnId('2401'), 'custom_col_2401');
});

QUnit.module('Gradebook#getAssignmentColumnId');

test('returns a unique key for the assignment column', function () {
  const gradebook = createGradebook();
  equal(gradebook.getAssignmentColumnId('201'), 'assignment_201');
});

QUnit.module('Gradebook#getAssignmentGroupColumnId');

test('returns a unique key for the assignment group column', function () {
  const gradebook = createGradebook();
  equal(gradebook.getAssignmentGroupColumnId('301'), 'assignment_group_301');
});

QUnit.module('Gradebook#updateColumnHeaders', {
  setup () {
    const columns = [
      { type: 'assignment_group', assignmentGroupId: '2201' },
      { type: 'assignment', assignmentId: '2301' },
      { type: 'custom_column', customColumnId: '2401' },
      { type: 'total_grade' }
    ];
    this.gradebook = createGradebook();
    this.gradebook.gridSupport = {
      columns: {
        updateColumnHeaders: this.stub()
      }
    };
    this.gradebook.grid = {
      getColumns () {
        return columns;
      }
    };
    this.stub(this.gradebook, 'renderTotalGradeColumnHeader');
    this.stub(this.gradebook, 'renderAssignmentGroupColumnHeader');
  }
});

test('uses Grid Support to update the column headers', function () {
  this.gradebook.updateColumnHeaders();
  strictEqual(this.gradebook.gridSupport.columns.updateColumnHeaders.callCount, 1);
});

test('renders the total grade column header', function () {
  this.gradebook.updateColumnHeaders();
  equal(this.gradebook.renderTotalGradeColumnHeader.callCount, 1);
});

test('renders the assignment group column header for each "assignment_group" column type', function () {
  this.gradebook.updateColumnHeaders();
  equal(this.gradebook.renderAssignmentGroupColumnHeader.callCount, 1);
});

test('uses the column "assignmentGroupId" when rendering an assignment group column header', function () {
  this.gradebook.updateColumnHeaders();
  const [assignmentGroupId] = this.gradebook.renderAssignmentGroupColumnHeader.getCall(0).args;
  equal(assignmentGroupId, '2201');
});

test('does not render column headers when the grid has not been created', function () {
  this.gradebook.grid = undefined;
  this.gradebook.updateColumnHeaders();
  equal(this.gradebook.renderTotalGradeColumnHeader.callCount, 0);
  equal(this.gradebook.renderAssignmentGroupColumnHeader.callCount, 0);
});

QUnit.module('Gradebook#getAssignmentGroupColumnSortBySetting', {
  setup () {
    this.gradebook = createGradebook();
    this.gradebook.setAssignmentsLoaded(true);
    this.gradebook.setStudentsLoaded(true);
    this.gradebook.setSubmissionsLoaded(true);
  }
});

test('includes the sort direction', function () {
  const columnId = this.gradebook.getAssignmentGroupColumnId('301');
  this.gradebook.setSortRowsBySetting(columnId, 'grade', 'ascending');
  const props = this.gradebook.getAssignmentGroupColumnSortBySetting('301');
  equal(props.direction, 'ascending');
});

test('is not disabled when assignments, students, and submissions are loaded', function () {
  const props = this.gradebook.getAssignmentGroupColumnSortBySetting('301');
  equal(props.disabled, false);
});

test('is disabled when assignments are not loaded', function () {
  this.gradebook.setAssignmentsLoaded(false);
  const props = this.gradebook.getAssignmentGroupColumnSortBySetting('301');
  equal(props.disabled, true);
});

test('is disabled when students are not loaded', function () {
  this.gradebook.setStudentsLoaded(false);
  const props = this.gradebook.getAssignmentGroupColumnSortBySetting('301');
  equal(props.disabled, true);
});

test('is disabled when submissions are not loaded', function () {
  this.gradebook.setSubmissionsLoaded(false);
  const props = this.gradebook.getAssignmentGroupColumnSortBySetting('301');
  equal(props.disabled, true);
});

test('sets isSortColumn to true when sorting by the given assignment', function () {
  const columnId = this.gradebook.getAssignmentGroupColumnId('301');
  this.gradebook.setSortRowsBySetting(columnId, 'grade', 'ascending');
  const props = this.gradebook.getAssignmentGroupColumnSortBySetting('301');
  equal(props.isSortColumn, true);
});

test('sets isSortColumn to false when not sorting by the given assignment', function () {
  const columnId = this.gradebook.getAssignmentGroupColumnId('302');
  this.gradebook.setSortRowsBySetting(columnId, 'grade', 'ascending');
  const props = this.gradebook.getAssignmentGroupColumnSortBySetting('301');
  equal(props.isSortColumn, false);
});

test('sets the onSortByGradeAscending function', function () {
  this.stub(this.gradebook, 'setSortRowsBySetting');
  const props = this.gradebook.getAssignmentGroupColumnSortBySetting('301');

  props.onSortByGradeAscending();
  equal(this.gradebook.setSortRowsBySetting.callCount, 1);

  const [columnId, settingKey, direction] = this.gradebook.setSortRowsBySetting.getCall(0).args;
  equal(columnId, this.gradebook.getAssignmentGroupColumnId('301'), 'parameter 1 is the sort columnId');
  equal(settingKey, 'grade', 'parameter 2 is the sort settingKey');
  equal(direction, 'ascending', 'parameter 3 is the sort direction');
});

test('sets the onSortByGradeDescending function', function () {
  this.stub(this.gradebook, 'setSortRowsBySetting');
  const props = this.gradebook.getAssignmentGroupColumnSortBySetting('301');

  props.onSortByGradeDescending();
  equal(this.gradebook.setSortRowsBySetting.callCount, 1);

  const [columnId, settingKey, direction] = this.gradebook.setSortRowsBySetting.getCall(0).args;
  equal(columnId, this.gradebook.getAssignmentGroupColumnId('301'), 'parameter 1 is the sort columnId');
  equal(settingKey, 'grade', 'parameter 2 is the sort settingKey');
  equal(direction, 'descending', 'parameter 3 is the sort direction');
});

test('includes the sort settingKey', function () {
  const columnId = this.gradebook.getAssignmentGroupColumnId('301');
  this.gradebook.setSortRowsBySetting(columnId, 'grade', 'ascending');
  const props = this.gradebook.getAssignmentGroupColumnSortBySetting('301');
  equal(props.settingKey, 'grade');
});

QUnit.module('Gradebook#getAssignmentGroupColumnHeaderProps', {
  createGradebook (options = {}) {
    const gradebook = createGradebook({
      group_weighting_scheme: 'percent',
      ...options
    });
    gradebook.setAssignmentGroups({
      301: { name: 'Assignments', group_weight: 40 },
      302: { name: 'Homework', group_weight: 60 }
    });
    return gradebook;
  }
});

test('includes properties from the assignment group', function () {
  const props = this.createGradebook().getAssignmentGroupColumnHeaderProps('301');
  ok(props.assignmentGroup, 'assignmentGroup is present');
  equal(props.assignmentGroup.name, 'Assignments');
  equal(props.assignmentGroup.groupWeight, 40);
});

test('sets weightedGroups to true when assignment group weighting scheme is "percent"', function () {
  const props = this.createGradebook().getAssignmentGroupColumnHeaderProps('301');
  equal(props.weightedGroups, true);
});

test('sets weightedGroups to false when assignment group weighting scheme is not "percent"', function () {
  const options = { group_weighting_scheme: 'equal' };
  const props = this.createGradebook(options).getAssignmentGroupColumnHeaderProps('301');
  equal(props.weightedGroups, false);
});

test('includes a ref callback to store the component reference', function () {
  const gradebook = this.createGradebook();
  const props = gradebook.getAssignmentGroupColumnHeaderProps('301');
  const mockComponent = { column: 'assignmentGroup' };
  props.ref(mockComponent);
  const columnId = gradebook.getAssignmentGroupColumnId('301');
  equal(gradebook.getHeaderComponentRef(columnId), mockComponent);
});

test('includes props for the "Sort by" setting', function () {
  const props = this.createGradebook().getAssignmentGroupColumnHeaderProps('301');
  ok(props.sortBySetting, 'Sort by setting is present');
  equal(typeof props.sortBySetting.disabled, 'boolean', 'props include "disabled"');
  equal(typeof props.sortBySetting.onSortByGradeAscending, 'function', 'props include "onSortByGradeAscending"');
});

test('includes close handler for popover menu', function () {
  const props = this.createGradebook().getAssignmentGroupColumnHeaderProps('301');
  equal(typeof props.onMenuClose, 'function', 'props include "onMenuClose"');
});

QUnit.module('Gradebook#getTotalGradeColumnSortBySetting', {
  setup () {
    this.gradebook = createGradebook();
    this.gradebook.setAssignmentsLoaded(true);
    this.gradebook.setStudentsLoaded(true);
    this.gradebook.setSubmissionsLoaded(true);
  }
});

test('includes the sort direction', function () {
  this.gradebook.setSortRowsBySetting('total_grade', 'grade', 'ascending');
  const props = this.gradebook.getTotalGradeColumnSortBySetting();
  equal(props.direction, 'ascending');
});

test('is not disabled when assignments, students, and submissions are loaded', function () {
  const props = this.gradebook.getTotalGradeColumnSortBySetting();
  equal(props.disabled, false);
});

test('is disabled when assignments are not loaded', function () {
  this.gradebook.setAssignmentsLoaded(false);
  const props = this.gradebook.getTotalGradeColumnSortBySetting();
  equal(props.disabled, true);
});

test('is disabled when students are not loaded', function () {
  this.gradebook.setStudentsLoaded(false);
  const props = this.gradebook.getTotalGradeColumnSortBySetting();
  equal(props.disabled, true);
});

test('is disabled when submissions are not loaded', function () {
  this.gradebook.setSubmissionsLoaded(false);
  const props = this.gradebook.getTotalGradeColumnSortBySetting();
  equal(props.disabled, true);
});

test('sets isSortColumn to true when sorting by the total grade', function () {
  this.gradebook.setSortRowsBySetting('total_grade', 'grade', 'ascending');
  const props = this.gradebook.getTotalGradeColumnSortBySetting();
  equal(props.isSortColumn, true);
});

test('sets isSortColumn to false when not sorting by the total grade', function () {
  this.gradebook.setSortRowsBySetting('student', 'grade', 'ascending');
  const props = this.gradebook.getTotalGradeColumnSortBySetting();
  equal(props.isSortColumn, false);
});

test('sets the onSortByGradeAscending function', function () {
  this.stub(this.gradebook, 'setSortRowsBySetting');
  const props = this.gradebook.getTotalGradeColumnSortBySetting();

  props.onSortByGradeAscending();
  equal(this.gradebook.setSortRowsBySetting.callCount, 1);

  const [columnId, settingKey, direction] = this.gradebook.setSortRowsBySetting.getCall(0).args;
  equal(columnId, 'total_grade', 'parameter 1 is the sort columnId');
  equal(settingKey, 'grade', 'parameter 2 is the sort settingKey');
  equal(direction, 'ascending', 'parameter 3 is the sort direction');
});

test('sets the onSortByGradeDescending function', function () {
  this.stub(this.gradebook, 'setSortRowsBySetting');
  const props = this.gradebook.getTotalGradeColumnSortBySetting();

  props.onSortByGradeDescending();
  equal(this.gradebook.setSortRowsBySetting.callCount, 1);

  const [columnId, settingKey, direction] = this.gradebook.setSortRowsBySetting.getCall(0).args;
  equal(columnId, 'total_grade', 'parameter 1 is the sort columnId');
  equal(settingKey, 'grade', 'parameter 2 is the sort settingKey');
  equal(direction, 'descending', 'parameter 3 is the sort direction');
});

test('includes the sort settingKey', function () {
  this.gradebook.setSortRowsBySetting('total_grade', 'grade', 'ascending');
  const props = this.gradebook.getTotalGradeColumnSortBySetting();
  equal(props.settingKey, 'grade');
});

QUnit.module('Gradebook#getTotalGradeColumnGradeDisplayProps', {
  setup () {
    this.gradebook = createGradebook();
    this.gradebook.togglePointsOrPercentTotals = () => {}
  }
});

test('currentDisplay is set to percentage when show_total_grade_as_points is undefined or false', function () {
  equal(this.gradebook.options.show_total_grade_as_points, undefined);
  equal(this.gradebook.getTotalGradeColumnGradeDisplayProps().currentDisplay, 'percentage');

  this.gradebook.options.show_total_grade_as_points = false;

  equal(this.gradebook.getTotalGradeColumnGradeDisplayProps().currentDisplay, 'percentage');
});

test('currentDisplay is set to percentage when show_total_grade_as_points is true', function () {
  this.gradebook.options.show_total_grade_as_points = true;

  equal(this.gradebook.getTotalGradeColumnGradeDisplayProps().currentDisplay, 'points');
});

test('onSelect is set to the togglePointsOrPercentTotals function', function () {
  equal(this.gradebook.getTotalGradeColumnGradeDisplayProps().onSelect, this.gradebook.togglePointsOrPercentTotals);
});

test('disabled is true when submissions have not loaded yet', function () {
  this.gradebook.setSubmissionsLoaded(false);

  ok(this.gradebook.getTotalGradeColumnGradeDisplayProps().disabled);
});

test('disabled is true when submissions have not loaded yet', function () {
  this.gradebook.setSubmissionsLoaded(true);

  notOk(this.gradebook.getTotalGradeColumnGradeDisplayProps().disabled);
});

test('hidden is false when weightedGroups returns false', function () {
  notOk(this.gradebook.getTotalGradeColumnGradeDisplayProps().hidden);
});

test('hidden is true when weightedGroups returns true', function () {
  this.gradebook.options.group_weighting_scheme = 'percent';

  ok(this.gradebook.getTotalGradeColumnGradeDisplayProps().hidden);
});

QUnit.module('Gradebook#getColumnPositionById', {
  setupGradebook (columns) {
    const gradebook = createGradebook();
    gradebook.grid = {
      getColumns () {
        return columns;
      }
    };

    return gradebook;
  },

  setup () {
    const columns = [
      { id: 'one' },
      { id: 'two' },
      { id: 'three' }
    ];

    this.gradebook = this.setupGradebook(columns);

    this.alternateColumnList = [
      { id: 'two' },
      { id: 'three' },
      { id: 'one' },
    ]
  }
});

test('returns the position of the column in the specified array', function () {
  strictEqual(this.gradebook.getColumnPositionById('two', this.alternateColumnList), 0);
  strictEqual(this.gradebook.getColumnPositionById('three', this.alternateColumnList), 1);
  strictEqual(this.gradebook.getColumnPositionById('one', this.alternateColumnList), 2);
});

test("returns the position of the column from the grid's columns when not specified an array", function () {
  strictEqual(this.gradebook.getColumnPositionById('two'), 1);
  strictEqual(this.gradebook.getColumnPositionById('three'), 2);
  strictEqual(this.gradebook.getColumnPositionById('one'), 0);
});

test('returns null when no column matches the column id passed in', function () {
  strictEqual(this.gradebook.getColumnPositionById('four'), null);
});

QUnit.module('Gradebook#isColumnFrozen', {
  setupGradebook (columns) {
    const gradebook = createGradebook();
    gradebook.grid = {
      columns: [],

      getColumns () {
        return this.columns;
      },

      setColumns (incomingColumns) {
        this.columns = incomingColumns;
      }
    };
    gradebook.grid.setColumns(columns);
    this.stub(gradebook, 'getFrozenColumnCount').returns(1);

    return gradebook;
  },

  setup () {
    const columns = [
      { id: 'one' },
      { id: 'two' },
      { id: 'three' },
      { id: 'total_grade' },
      { id: 'five'}
    ];

    this.gradebook = this.setupGradebook(columns);
    this.gradebook.parentColumns = [
      { id: 'one' },
      { id: 'total_grade' }
    ]
  }
});

test('returns true when the column is frozen', function () {
  strictEqual(this.gradebook.isColumnFrozen('one'), true);
  strictEqual(this.gradebook.isColumnFrozen('total_grade'), true);
});

test('returns false when the column is not frozen', function () {
  strictEqual(this.gradebook.isColumnFrozen('two'), false);
  strictEqual(this.gradebook.isColumnFrozen('three'), false);
});

QUnit.module('Gradebook#freezeTotalGradeColumn', {
  setupGradebook () {
    const gradebook = createGradebook();
    gradebook.grid = {
      columns: [],

      getColumns () {
        return this.columns;
      },

      setColumns (incomingColumns) {
        this.columns = incomingColumns;
      },

      setNumberOfColumnsToFreeze () {},

      invalidate () {}
    };

    this.stub(gradebook.grid, 'setNumberOfColumnsToFreeze');
    this.stub(gradebook, 'updateColumnHeaders');

    const columns = [
      { id: 'one' },
      { id: 'student' },
      { id: 'three'},
      { id: 'aggregate_1' },
      { id: 'total_grade' },
    ];
    gradebook.grid.setColumns(columns);
    gradebook.allAssignmentColumns = [
      {
        id: 'three',
        object: {
          submission_types: []
        }
      }
    ]
    gradebook.parentColumns = [
      { id: 'one' },
      { id: 'student' },
    ];
    gradebook.aggregateColumns = [
      { id: 'aggregate_1' },
      { id: 'total_grade' }
    ];
    gradebook.customColumns = [];

    return gradebook;
  },

  setup () {
    this.gradebook = this.setupGradebook();
  }
});

test('re-renders column headers after reordering is done', function () {
  this.gradebook.freezeTotalGradeColumn();

  strictEqual(this.gradebook.updateColumnHeaders.callCount, 1);
});

QUnit.module('Gradebook#listRowIndicesForStudentIds');

test('returns a row index for each student id', function () {
  const gradebook = createGradebook();
  gradebook.rows = [
    { id: '1101' },
    { id: '1102' },
    { id: '1103' },
    { id: '1104' }
  ];
  deepEqual(gradebook.listRowIndicesForStudentIds(['1102', '1104']), [1, 3]);
});

QUnit.module('Gradebook#updateRowCellsForStudentIds', {
  setup () {
    const columns = [
      { id: 'student', type: 'student' },
      { id: 'assignment_232', type: 'assignment' },
      { id: 'total_grade', type: 'total_grade' },
      { id: 'assignment_group_12', type: 'assignment' }
    ];
    this.gradebook = createGradebook();
    this.gradebook.rows = [
      { id: '1101' },
      { id: '1102' }
    ];
    this.gradebook.grid = {
      updateCell: this.stub(),
      getColumns () { return columns },
    };
  }
});

test('updates cells for each column', function () {
  this.gradebook.updateRowCellsForStudentIds(['1101']);
  strictEqual(this.gradebook.grid.updateCell.callCount, 4, 'called once per column');
});

test('includes the row index of the student when updating', function () {
  this.gradebook.updateRowCellsForStudentIds(['1102']);
  const rows = _.map(this.gradebook.grid.updateCell.args, args => args[0]); // get the first arg of each call
  deepEqual(rows, [1, 1, 1, 1], 'each call specified row 1 (student 1102)');
});

test('includes the index of each column when updating', function () {
  this.gradebook.updateRowCellsForStudentIds(['1101', '1102']);
  const rows = _.map(this.gradebook.grid.updateCell.args, args => args[1]); // get the first arg of each call
  deepEqual(rows, [0, 1, 2, 3, 0, 1, 2, 3]);
});

test('updates row cells for each student', function () {
  this.gradebook.updateRowCellsForStudentIds(['1101', '1102']);
  strictEqual(this.gradebook.grid.updateCell.callCount, 8, 'called once per student, per column');
});

test('has no effect when the grid has not been initialized', function () {
  this.gradebook.grid = null;
  this.gradebook.updateRowCellsForStudentIds(['1101']);
  ok(true, 'no error was thrown');
});

QUnit.module('Gradebook#invalidateRowsForStudentIds', {
  setup () {
    this.gradebook = createGradebook();
    this.gradebook.rows = [
      { id: '1101' },
      { id: '1102' }
    ];
    this.gradebook.grid = {
      invalidateRow: this.stub(),
      render: this.stub()
    };
  }
});

test('invalidates each student row', function () {
  this.gradebook.invalidateRowsForStudentIds(['1101', '1102']);
  strictEqual(this.gradebook.grid.invalidateRow.callCount, 2, 'called once per student row');
});

test('includes the row index of the student when invalidating', function () {
  this.gradebook.invalidateRowsForStudentIds(['1101', '1102']);
  const rows = _.map(this.gradebook.grid.invalidateRow.args, args => args[0]); // get the first arg of each call
  deepEqual(rows, [0, 1]);
});

test('re-renders the grid after invalidating', function () {
  this.gradebook.grid.render.callsFake(() => {
    strictEqual(this.gradebook.grid.invalidateRow.callCount, 2, 'both rows have already been validated');
  });
  this.gradebook.invalidateRowsForStudentIds(['1101', '1102']);
});

test('does not invalidate rows for students not included', function () {
  this.gradebook.invalidateRowsForStudentIds(['1102']);
  strictEqual(this.gradebook.grid.invalidateRow.callCount, 1, 'called once');
  strictEqual(this.gradebook.grid.invalidateRow.lastCall.args[0], 1, 'called for the row (1) of student 1102');
});

test('has no effect when the grid has not been initialized', function () {
  this.gradebook.grid = null;
  this.gradebook.invalidateRowsForStudentIds(['1101']);
  ok(true, 'no error was thrown');
});

QUnit.module('Gradebook#updateFrozenColumnsAndRenderGrid', {
  setupGradebook () {
    const gradebook = createGradebook();
    gradebook.grid = {
      columns: [],

      getColumns () {
        return this.columns;
      },

      setColumns (incomingColumns) {
        this.columns = incomingColumns;
      },

      setNumberOfColumnsToFreeze () {},
      invalidate () {},
    };

    this.stub(gradebook.grid, 'setNumberOfColumnsToFreeze');
    this.stub(gradebook.grid, 'invalidate');
    this.stub(gradebook, 'updateColumnHeaders');

    this.totalGradeColumn = { id: 'total_grade' };

    gradebook.grid.setColumns([
      { id: 'one' },
      { id: 'student' },
      this.totalGradeColumn,
      { id: 'three'},
      { id: 'aggregate_1' },
    ]);
    gradebook.allAssignmentColumns = [
      {
        id: 'three',
        object: {
          submission_types: []
        }
      }
    ]
    gradebook.parentColumns = [
      { id: 'one' },
      { id: 'student' },
      this.totalGradeColumn,
    ];
    gradebook.aggregateColumns = [
      { id: 'aggregate_1' },
    ];
    gradebook.customColumns = [];

    return gradebook;
  },

  setup () {
    this.gradebook = this.setupGradebook();
  }
});

test('updates the frozen column count', function () {
  this.gradebook.updateFrozenColumnsAndRenderGrid();

  strictEqual(this.gradebook.grid.setNumberOfColumnsToFreeze.callCount, 1);
});

test('updates the frozen column count to the number of parentColumns', function () {
  this.gradebook.updateFrozenColumnsAndRenderGrid();

  strictEqual(this.gradebook.grid.setNumberOfColumnsToFreeze.firstCall.args[0], 3);
});

test('sets the columns of the grid', function () {
  const setColumnsSpy = this.spy(this.gradebook.grid, 'setColumns');

  this.gradebook.updateFrozenColumnsAndRenderGrid();

  strictEqual(setColumnsSpy.callCount, 1);
});

test('sets the columns of the grid to the provided columns', function () {
  const setColumnsSpy = this.spy(this.gradebook.grid, 'setColumns');
  const newColumns = [
    { id: 'one' },
    { id: 'two' },
    { id: 'three' },
    { id: 'four' },
    { id: 'five' },
  ];

  this.gradebook.updateFrozenColumnsAndRenderGrid(newColumns);

  deepEqual(setColumnsSpy.firstCall.args[0], newColumns);
});

test('sets the columns of the grid to the return value of getVisibleGradeGridColumns if no args given', function () {
  const setColumnsSpy = this.spy(this.gradebook.grid, 'setColumns');
  const { parentColumns, allAssignmentColumns, aggregateColumns } = this.gradebook;
  const expectedColumns = [...parentColumns, ...allAssignmentColumns, ...aggregateColumns];

  this.gradebook.updateFrozenColumnsAndRenderGrid();

  deepEqual(setColumnsSpy.firstCall.args[0], expectedColumns);
});

test('invalidates the grid, forcing a re-render', function () {
  this.gradebook.updateFrozenColumnsAndRenderGrid();

  strictEqual(this.gradebook.grid.invalidate.callCount, 1);
});

test('re-renders column headers', function () {
  this.gradebook.updateFrozenColumnsAndRenderGrid();

  strictEqual(this.gradebook.updateColumnHeaders.callCount, 1);
});

QUnit.module('Gradebook#moveTotalGradeColumnToEnd', {
  setupGradebook () {
    const gradebook = createGradebook();
    gradebook.grid = {
      columns: [],

      getColumns () {
        return this.columns;
      },

      setColumns (incomingColumns) {
        this.columns = incomingColumns;
      },

      setNumberOfColumnsToFreeze () {},

      invalidate () {}
    };

    this.stub(gradebook.grid, 'setNumberOfColumnsToFreeze');
    this.stub(gradebook, 'updateColumnHeaders');
    this.totalGradeColumn = { id: 'total_grade' };

    gradebook.grid.setColumns([
      { id: 'one' },
      { id: 'student' },
      this.totalGradeColumn,
      { id: 'three'},
      { id: 'aggregate_1' },
    ]);
    gradebook.allAssignmentColumns = [
      {
        id: 'three',
        object: {
          submission_types: []
        }
      }
    ]
    gradebook.parentColumns = [
      { id: 'one' },
      { id: 'student' },
      this.totalGradeColumn,
    ];
    gradebook.aggregateColumns = [
      { id: 'aggregate_1' },
    ];
    gradebook.customColumns = [];

    return gradebook;
  },

  setup () {
    this.gradebook = this.setupGradebook();
  }
});

test('re-renders column headers after reordering is done', function () {
  this.gradebook.moveTotalGradeColumnToEnd();

  strictEqual(this.gradebook.updateColumnHeaders.callCount, 1);
});

QUnit.module('Gradebook#getTotalGradeColumnPositionProps', {
  setup () {
    const parentColumns = [
      { id: 'student' },
    ];
    const assignmentColumns = [
      { id: 'assignment_1' }
    ];
    const aggregateColumns = [
      { id: 'assignment_group_1' }
    ];

    this.totalColumn = { id: 'total_grade' };

    this.gradebook = createGradebook();
    this.gradebook.parentColumns = parentColumns;
    this.gradebook.assignmentColumns = assignmentColumns;
    this.gradebook.aggregateColumns = aggregateColumns;
    this.gradebook.grid = {
      getColumns () {
        return parentColumns.concat(assignmentColumns).concat(aggregateColumns);
      }
    }
  }
});

test('isInFront is true if the total_grade column is frozen', function () {
  this.gradebook.parentColumns.push(this.totalColumn);

  strictEqual(this.gradebook.getTotalGradeColumnPositionProps().isInFront, true);
});

test('isInFront is false if the total_grade column is not frozen', function () {
  strictEqual(this.gradebook.getTotalGradeColumnPositionProps().isInFront, false);
});

test('isInFront is false if the total_grade column is not frozen even if it is in first place', function () {
  const { totalColumn, gradebook: { parentColumns, assignmentColumns, aggregateColumns } } = this;
  this.stub(this.gradebook.grid, 'getColumns').returns(
    [totalColumn, ...parentColumns, ...assignmentColumns, ...aggregateColumns]
  )

  strictEqual(this.gradebook.getTotalGradeColumnPositionProps().isInFront, false);
});

test('isInBack is true if the total_grade column is the last column', function () {
  this.gradebook.aggregateColumns.push(this.totalColumn);

  strictEqual(this.gradebook.getTotalGradeColumnPositionProps().isInBack, true);
});

test('isInBack is false if the total_grade column is not the last column', function () {
  this.gradebook.aggregateColumns.unshift(this.totalColumn);

  strictEqual(this.gradebook.getTotalGradeColumnPositionProps().isInBack, false);
});

test('onMoveToFront calls freezeTotalGradeColumn', function () {
  this.clock = sinon.useFakeTimers()
  this.stub(this.gradebook, 'freezeTotalGradeColumn');

  this.gradebook.getTotalGradeColumnPositionProps().onMoveToFront();

  strictEqual(this.gradebook.freezeTotalGradeColumn.callCount, 0, 'does not call it right away');

  this.clock.tick(10);
  strictEqual(this.gradebook.freezeTotalGradeColumn.callCount, 1, 'but after a 10ms timeout');

  this.clock.restore();
});

test('onMoveToBack calls @moveTotalGradeColumnToEnd', function () {
  this.clock = sinon.useFakeTimers()
  this.stub(this.gradebook, 'moveTotalGradeColumnToEnd');

  this.gradebook.getTotalGradeColumnPositionProps().onMoveToBack();

  strictEqual(this.gradebook.moveTotalGradeColumnToEnd.callCount, 0, 'does not call it right away');

  this.clock.tick(10);
  strictEqual(this.gradebook.moveTotalGradeColumnToEnd.callCount, 1, 'but after a 10ms timeout');

  this.clock.restore();
});

QUnit.module('Gradebook#getTotalGradeColumnHeaderProps', {
  createGradebook (options = {}) {
    const gradebook = createGradebook({
      group_weighting_scheme: 'percent',
      ...options
    });
    gradebook.setAssignmentGroups({
      301: { name: 'Assignments', group_weight: 40 },
      302: { name: 'Homework', group_weight: 60 }
    });
    gradebook.grid = {
      getColumns: () => []
    }

    return gradebook;
  }
});

test('includes a ref callback to store the component reference', function () {
  const gradebook = this.createGradebook();
  const props = gradebook.getTotalGradeColumnHeaderProps();
  const mockComponent = { column: 'total_grade' };
  props.ref(mockComponent);
  equal(gradebook.getHeaderComponentRef('total_grade'), mockComponent);
});

test('includes props for the "Sort by" setting', function () {
  const props = this.createGradebook().getTotalGradeColumnHeaderProps();
  ok(props.sortBySetting, 'Sort by setting is present');
  equal(typeof props.sortBySetting.disabled, 'boolean', 'props include "disabled"');
  equal(typeof props.sortBySetting.onSortByGradeAscending, 'function', 'props include "onSortByGradeAscending"');
});

test('includes props for the "Grade Display" settings', function () {
  const props = this.createGradebook().getTotalGradeColumnHeaderProps();
  ok(props.gradeDisplay, 'Grade Display setting is present');
  equal(typeof props.gradeDisplay.disabled, 'boolean', 'props include "disabled"');
  equal(typeof props.gradeDisplay.hidden, 'boolean', 'props include "hidden"');
  equal(typeof props.gradeDisplay.currentDisplay, 'string', 'props include "currentDisplay"');
  equal(typeof props.gradeDisplay.onSelect, 'function', 'props include "onSelect"');
});

test('includes props for the "Position" settings', function () {
  const props = this.createGradebook().getTotalGradeColumnHeaderProps();
  ok(props.position, 'Position setting is present');
  strictEqual(typeof props.position.isInFront, 'boolean', 'props include "isInFront"');
  strictEqual(typeof props.position.isInBack, 'boolean', 'props include "isInBack"');
  strictEqual(typeof props.position.onMoveToFront, 'function', 'props include "onMoveToFront"');
  strictEqual(typeof props.position.onMoveToBack, 'function', 'props include "onMoveToBack"');
});

test('includes prop for focusing the column header', function () {
  const gradebook = this.createGradebook();
  this.stub(gradebook, 'totalColumnShouldFocus').returns(true);
  const props = gradebook.getTotalGradeColumnHeaderProps();
  equal(typeof props.grabFocus, 'boolean');
});

QUnit.module('Gradebook#gotSubmissionsChunk', function (hooks) {
  let studentSubmissions;

  hooks.beforeEach(function () {
    $fixtures.innerHTML = `
      <div id="application">
        <div id="wrapper">
          <div id="StudentTray__Container"></div>
          <span data-component="GridColor"></span>
          <div id="gradebook_grid"></div>
        </div>
      </div>
    `;

    this.gradebook = createGradebook();
    this.gradebook.initGrid();

    const students = [{
      id: '1101',
      name: 'Adam Jones',
      enrollments: [{ type: 'StudentEnrollment', grades: { html_url: 'http://example.url/' } }]
    }, {
      id: '1102',
      name: 'Betty Ford',
      enrollments: [{ type: 'StudentEnrollment', grades: { html_url: 'http://example.url/' } }]
    }];
    this.gradebook.gotChunkOfStudents(students);
    sinon.stub(this.gradebook, 'updateSubmission');
    sinon.spy(this.gradebook, 'setupGrading');

    studentSubmissions = [{
      submissions: [{
        assignment_id: '201',
        assignment_visible: true,
        cached_due_date: '2015-02-01T12:00:00Z',
        score: 10,
        user_id: '1101'
      }, {
        assignment_id: '202',
        assignment_visible: true,
        cached_due_date: '2015-02-02T12:00:00Z',
        score: 9,
        user_id: '1101'
      }],
      user_id: '1101'
    }, {
      submissions: [{
        assignment_id: '201',
        assignment_visible: true,
        cached_due_date: '2015-02-03T12:00:00Z',
        score: 8,
        user_id: '1102'
      }],
      user_id: '1102'
    }];
  });

  hooks.afterEach(function () {
    $fixtures.innerHTML = '';
  });

  test('updates effectiveDueDates with the submissions', function () {
    this.gradebook.gotSubmissionsChunk(studentSubmissions);
    deepEqual(Object.keys(this.gradebook.effectiveDueDates), ['201', '202']);
    deepEqual(Object.keys(this.gradebook.effectiveDueDates[201]), ['1101', '1102']);
    deepEqual(Object.keys(this.gradebook.effectiveDueDates[202]), ['1101']);
  });

  test('updates effectiveDueDates on related assignments', function () {
    this.gradebook.setAssignments({
      201: { id: '201', name: 'Math Assignment', published: true },
      202: { id: '202', name: 'English Assignment', published: false }
    });
    this.gradebook.gotSubmissionsChunk(studentSubmissions);
    deepEqual(Object.keys(this.gradebook.getAssignment('201').effectiveDueDates), ['1101', '1102']);
    deepEqual(Object.keys(this.gradebook.getAssignment('202').effectiveDueDates), ['1101']);
  });

  test('updates inClosedGradingPeriod on related assignments', function () {
    this.gradebook.setAssignments({
      201: { id: '201', name: 'Math Assignment', published: true },
      202: { id: '202', name: 'English Assignment', published: false }
    });
    this.gradebook.gotSubmissionsChunk(studentSubmissions);
    deepEqual(Object.keys(this.gradebook.getAssignment('201').effectiveDueDates), ['1101', '1102']);
    deepEqual(Object.keys(this.gradebook.getAssignment('202').effectiveDueDates), ['1101']);
  });

  test('sets up grading for the related students', function () {
    this.gradebook.gotSubmissionsChunk(studentSubmissions);
    const [students] = this.gradebook.setupGrading.lastCall.args;
    deepEqual(students.map(student => student.id), ['1101', '1102']);
  });
});

QUnit.module('Gradebook Assignment Student Visibility', function (hooks) {
  let gradebook;
  let allStudents;
  let assignments;

  hooks.beforeEach(function () {
    gradebook = createGradebook();

    allStudents = [{
      id: '1101',
      name: 'Adam Jones',
      enrollments: [{ type: 'StudentEnrollment', grades: { html_url: 'http://example.url/' } }]
    }, {
      id: '1102',
      name: 'Betty Ford',
      enrollments: [{ type: 'StudentEnrollment', grades: { html_url: 'http://example.url/' } }]
    }];

    assignments = [{
      id: '2301',
      assignment_visibility: null,
      only_visible_to_overrides: false
    }, {
      id: '2302',
      assignment_visibility: ['1102'],
      only_visible_to_overrides: true
    }];

    gradebook.gotAllAssignmentGroups([
      { id: '2201', position: 1, name: 'Assignments', assignments: assignments.slice(0, 1) },
      { id: '2202', position: 2, name: 'Homework', assignments: assignments.slice(1, 2) }
    ]);
  });

  QUnit.module('#studentsThatCanSeeAssignment', function () {
    test('returns all students when the assignment is visible to everyone', function () {
      gradebook.gotChunkOfStudents(allStudents);
      const students = gradebook.studentsThatCanSeeAssignment('2301');
      deepEqual(Object.keys(students).sort(), ['1101', '1102']);
    });

    test('returns only students with visibility when the assignment is not visible to everyone', function () {
      gradebook.gotChunkOfStudents(allStudents);
      const students = gradebook.studentsThatCanSeeAssignment('2302');
      deepEqual(Object.keys(students), ['1102']);
    });

    test('returns an empty collection when related students are not loaded', function () {
      gradebook.gotChunkOfStudents(allStudents.slice(0, 1));
      const students = gradebook.studentsThatCanSeeAssignment('2302');
      deepEqual(Object.keys(students), []);
    });

    test('returns an up-to-date collection when student data has changed', function () {
      // this ensures cached visibility data is invalidated when student data changes
      gradebook.gotChunkOfStudents(allStudents.slice(0, 1));
      let students = gradebook.studentsThatCanSeeAssignment('2302'); // first cache
      gradebook.gotChunkOfStudents(allStudents.slice(1, 2));
      students = gradebook.studentsThatCanSeeAssignment('2302'); // re-cache
      deepEqual(Object.keys(students), ['1102']);
    });
  });
});

QUnit.module('Gradebook#setSortRowsBySetting');

test('sets the "sort rows by" setting', function () {
  const gradebook = createGradebook();
  gradebook.setSortRowsBySetting('assignment_201', 'grade', 'descending');
  const sortRowsBySetting = gradebook.getSortRowsBySetting();
  equal(sortRowsBySetting.columnId, 'assignment_201');
  equal(sortRowsBySetting.settingKey, 'grade');
  equal(sortRowsBySetting.direction, 'descending');
});

test('sorts the grid rows after updating the setting', function () {
  const gradebook = createGradebook();
  this.stub(gradebook, 'sortGridRows').callsFake(() => {
    const sortRowsBySetting = gradebook.getSortRowsBySetting();
    equal(sortRowsBySetting.columnId, 'assignment_201', 'sortRowsBySetting.columnId was set beforehand');
    equal(sortRowsBySetting.settingKey, 'grade', 'sortRowsBySetting.settingKey was set beforehand');
    equal(sortRowsBySetting.direction, 'descending', 'sortRowsBySetting.direction was set beforehand');
  });
  gradebook.setSortRowsBySetting('assignment_201', 'grade', 'descending');
});

QUnit.module('Gradebook#getFrozenColumnCount');

test('returns number of columns in frozen section', function () {
  const gradebook = createGradebook();
  gradebook.parentColumns = [{ id: 'student' }, { id: 'secondary_identifier' }];
  gradebook.customColumns = [{ id: 'custom_col_1' }];
  equal(gradebook.getFrozenColumnCount(), 3);
});

QUnit.module('Gradebook#sortRowsWithFunction', {
  setup () {
    this.gradebook = createGradebook();
    this.gradebook.rows = [
      { id: '3', sortable_name: 'Z Lastington', someProperty: false },
      { id: '4', sortable_name: 'A Firstington', someProperty: true }
    ];
  },
  sortFn (row) { return row.someProperty; }
});

test('returns two objects in the rows collection', function () {
  this.gradebook.sortRowsWithFunction(this.sortFn);

  equal(this.gradebook.rows.length, 2);
});

test('sorts with a passed in function', function () {
  this.gradebook.sortRowsWithFunction(this.sortFn);
  const [firstRow, secondRow] = this.gradebook.rows;

  equal(firstRow.id, '4', 'when fn is true, order first');
  equal(secondRow.id, '3', 'when fn is false, order second');
});

test('sorts by descending when asc is false', function () {
  this.gradebook.sortRowsWithFunction(this.sortFn, { asc: false });
  const [firstRow, secondRow] = this.gradebook.rows;

  equal(firstRow.id, '3', 'when fn is false, order first');
  equal(secondRow.id, '4', 'when fn is true, order second');
});

test('relies on localeSort when rows have equal sorting criteria results', function () {
  const value = 0;
  this.gradebook.rows[0].someProperty = value;
  this.gradebook.rows[1].someProperty = value;
  this.gradebook.sortRowsWithFunction(this.sortFn);
  const [firstRow, secondRow] = this.gradebook.rows;

  equal(firstRow.sortable_name, 'A Firstington', 'A Firstington sorts first');
  equal(secondRow.sortable_name, 'Z Lastington', 'Z Lastington sorts second');
});

test('relies on idSort when rows have equal sorting criteria and the same sortable name', function () {
  const value = 0;
  this.gradebook.rows[0].someProperty = value;
  this.gradebook.rows[1].someProperty = value;
  const name = 'Same Name';
  this.gradebook.rows[0].sortable_name = name;
  this.gradebook.rows[1].sortable_name = name;
  this.gradebook.sortRowsWithFunction(this.sortFn);
  const [firstRow, secondRow] = this.gradebook.rows;

  equal(firstRow.id, '3', 'lower id sorts first');
  equal(secondRow.id, '4', 'higher id sorts second');
});

test('relies on descending idSort when rows have equal sorting criteria and the same sortable name', function () {
  const value = 0;
  this.gradebook.rows[0].someProperty = value;
  this.gradebook.rows[1].someProperty = value;
  const name = 'Same Name';
  this.gradebook.rows[0].sortable_name = name;
  this.gradebook.rows[1].sortable_name = name;
  this.gradebook.sortRowsWithFunction(this.sortFn, { asc: false });
  const [firstRow, secondRow] = this.gradebook.rows;

  equal(firstRow.id, '4', 'higher id sorts first');
  equal(secondRow.id, '3', 'lower id sorts second');
});

QUnit.module('Gradebook#missingSort', {
  setup () {
    this.gradebook = createGradebook();
    this.gradebook.rows = [
      { id: '3', sortable_name: 'Z Lastington', assignment_201: { missing: false }},
      { id: '4', sortable_name: 'A Firstington', assignment_201: { missing: true }}
    ];
  }
});

test('sorts by missing', function () {
  this.gradebook.missingSort('assignment_201');
  const [firstRow, secondRow] = this.gradebook.rows;

  equal(firstRow.id, '4', 'when missing is true, order first');
  equal(secondRow.id, '3', 'when missing is false, order second');
});

test('relies on localeSort when rows have equal sorting criteria results', function () {
  this.gradebook.rows = [
    { id: '1', sortable_name: 'Z Last Graded', assignment_201: { missing: false }},
    { id: '3', sortable_name: 'Z Last Missing', assignment_201: { missing: true }},
    { id: '2', sortable_name: 'A First Graded', assignment_201: { missing: false }},
    { id: '4', sortable_name: 'A First Missing', assignment_201: { missing: true }}
  ];
  this.gradebook.missingSort('assignment_201');
  const [firstRow, secondRow, thirdRow, fourthRow] = this.gradebook.rows;

  equal(firstRow.sortable_name, 'A First Missing', 'A First Missing sorts first');
  equal(secondRow.sortable_name, 'Z Last Missing', 'Z Last Missing sorts second');
  equal(thirdRow.sortable_name, 'A First Graded', 'A First Graded sorts third');
  equal(fourthRow.sortable_name, 'Z Last Graded', 'Z Last Graded sorts fourth');
});

test('relies on id sorting when rows have equal sorting criteria results and same sortable name', function () {
  this.gradebook.rows = [
    { id: '2', sortable_name: 'Student Name', assignment_201: { missing: true }},
    { id: '3', sortable_name: 'Student Name', assignment_201: { missing: true }},
    { id: '4', sortable_name: 'Student Name', assignment_201: { missing: true }},
    { id: '1', sortable_name: 'Student Name', assignment_201: { missing: true }}
  ];
  this.gradebook.missingSort('assignment_201');
  const [firstRow, secondRow, thirdRow, fourthRow] = this.gradebook.rows;

  equal(firstRow.id, '1');
  equal(secondRow.id, '2');
  equal(thirdRow.id, '3');
  equal(fourthRow.id, '4');
});

test('when no submission is found, it is missing', function () {
  // Since SubmissionStateMap always creates an assignment key even when there
  // is no corresponding submission, the correct way to test this is to have a
  // key for the assignment with a missing criteria key
  this.gradebook.rows = [
    { id: '3', sortable_name: 'Z Lastington', assignment_201: { missing: false }},
    { id: '4', sortable_name: 'A Firstington', assignment_201: {} }
  ];
  this.gradebook.lateSort('assignment_201');
  const [firstRow, secondRow] = this.gradebook.rows;

  equal(firstRow.id, '4', 'missing assignment sorts first');
  equal(secondRow.id, '3', 'graded assignment sorts second');
})

QUnit.module('Gradebook#lateSort', {
  setup () {
    this.gradebook = createGradebook();
    this.gradebook.rows = [
      { id: '3', sortable_name: 'Z Lastington', assignment_201: { late: false }},
      { id: '4', sortable_name: 'A Firstington', assignment_201: { late: true }}
    ];
  }
});

test('sorts by late', function () {
  this.gradebook.lateSort('assignment_201');
  const [firstRow, secondRow] = this.gradebook.rows;

  equal(firstRow.id, '4', 'when late is true, order first');
  equal(secondRow.id, '3', 'when late is false, order second');
});

test('relies on localeSort when rows have equal sorting criteria results', function () {
  this.gradebook.rows = [
    { id: '1', sortable_name: 'Z Last Not Late', assignment_201: { late: false }},
    { id: '3', sortable_name: 'Z Last Late', assignment_201: { late: true }},
    { id: '2', sortable_name: 'A First Not Late', assignment_201: { late: false }},
    { id: '4', sortable_name: 'A First Late', assignment_201: { late: true }}
  ];
  this.gradebook.lateSort('assignment_201');
  const [firstRow, secondRow, thirdRow, fourthRow] = this.gradebook.rows;

  equal(firstRow.sortable_name, 'A First Late', 'A First Late sorts first');
  equal(secondRow.sortable_name, 'Z Last Late', 'Z Last Late sorts second');
  equal(thirdRow.sortable_name, 'A First Not Late', 'A First Not Late sorts third');
  equal(fourthRow.sortable_name, 'Z Last Not Late', 'Z Last Not Late sorts fourth');
});

test('relies on id sort when rows have equal sorting criteria results and the same sortable name', function () {
  this.gradebook.rows = [
    { id: '4', sortable_name: 'Student Name', assignment_201: { late: true }},
    { id: '3', sortable_name: 'Student Name', assignment_201: { late: true }},
    { id: '2', sortable_name: 'Student Name', assignment_201: { late: true }},
    { id: '1', sortable_name: 'Student Name', assignment_201: { late: true }}
  ];
  this.gradebook.lateSort('assignment_201');
  const [firstRow, secondRow, thirdRow, fourthRow] = this.gradebook.rows;

  equal(firstRow.id, '1');
  equal(secondRow.id, '2');
  equal(thirdRow.id, '3');
  equal(fourthRow.id, '4');
});

test('when no submission is found, it is not late', function () {
  // Since SubmissionStateMap always creates an assignment key even when there
  // is no corresponding submission, the correct way to test this is to have a
  // key for the assignment with a missing criteria key (e.g. `late`)
  this.gradebook.rows = [
    { id: '3', sortable_name: 'Z Lastington', assignment_201: {}},
    { id: '4', sortable_name: 'A Firstington', assignment_201: { late: true }}
  ];
  this.gradebook.lateSort('assignment_201');
  const [firstRow, secondRow] = this.gradebook.rows;

  equal(firstRow.id, '4', 'when late is true, order first');
  equal(secondRow.id, '3', 'when no submission is found, order second');
});

QUnit.module('Gradebook#getSelectedEnrollmentFilters');

test('returns empty array when all settings are off', function () {
  const gradebook = createGradebook({
    settings: {
      show_concluded_enrollments: 'false',
      show_inactive_enrollments: 'false'
    }
  });
  equal(gradebook.getSelectedEnrollmentFilters().length, 0);
});

test('returns array including "concluded" when setting is on', function () {
  const gradebook = createGradebook({
    settings: {
      show_concluded_enrollments: 'true',
      show_inactive_enrollments: 'false'
    }
  });

  ok(gradebook.getSelectedEnrollmentFilters().includes('concluded'));
  notOk(gradebook.getSelectedEnrollmentFilters().includes('inactive'));
});

test('returns array including "inactive" when setting is on', function () {
  const gradebook = createGradebook({
    settings: {
      show_concluded_enrollments: 'false',
      show_inactive_enrollments: 'true'
    }
  });
  ok(gradebook.getSelectedEnrollmentFilters().includes('inactive'));
  notOk(gradebook.getSelectedEnrollmentFilters().includes('concluded'));
});

test('returns array including multiple values when settings are on', function () {
  const gradebook = createGradebook({
    settings: {
      show_concluded_enrollments: 'true',
      show_inactive_enrollments: 'true'
    }
  });
  ok(gradebook.getSelectedEnrollmentFilters().includes('inactive'));
  ok(gradebook.getSelectedEnrollmentFilters().includes('concluded'));
});

QUnit.module('Gradebook#toggleEnrollmentFilter', {
  setup () {
    this.gradebook = createGradebook();
    this.gradebook.gridSupport = {
      columns: {
        updateColumnHeaders: this.stub()
      }
    };
    this.stub(this.gradebook, 'reloadStudentData');
    this.stub(this.gradebook, 'saveSettings').callsFake((_data, callback) => { callback() });
  }
});

test('changes the value of @getSelectedEnrollmentFilters', function () {
  studentRowHeaderConstants.enrollmentFilterKeys.forEach((key) => {
    const previousValue = this.gradebook.getSelectedEnrollmentFilters().includes(key);
    this.gradebook.toggleEnrollmentFilter(key, true);
    const newValue = this.gradebook.getSelectedEnrollmentFilters().includes(key);
    notEqual(previousValue, newValue);
  });
});

test('saves settings', function () {
  this.gradebook.toggleEnrollmentFilter('inactive');
  strictEqual(this.gradebook.saveSettings.callCount, 1);
});

test('updates the student column header', function () {
  this.gradebook.toggleEnrollmentFilter('inactive');
  strictEqual(this.gradebook.gridSupport.columns.updateColumnHeaders.callCount, 1);
});

test('includes the "student" column id when updating column headers', function () {
  this.gradebook.toggleEnrollmentFilter('inactive');
  const [columnIds] = this.gradebook.gridSupport.columns.updateColumnHeaders.lastCall.args;
  deepEqual(columnIds, ['student']);
});

test('reloads student data after saving settings', function () {
  this.gradebook.toggleEnrollmentFilter('inactive');
  strictEqual(this.gradebook.reloadStudentData.callCount, 1);
});

QUnit.module('Gradebook#saveSettings', {
  setup () {
    this.server = sinon.fakeServer.create({ respondImmediately: true });
    this.options = { settings_update_url: '/course/1/gradebook_settings' };
  },

  teardown () {
    this.server.restore();
  }
});

test('calls ajaxJSON with the settings_update_url', function () {
  const options = { settings_update_url: 'http://someUrl/' };
  const gradebook = createGradebook({ ...options });
  const ajaxJSONStub = this.stub($, 'ajaxJSON');
  gradebook.saveSettings();
  equal(ajaxJSONStub.firstCall.args[0], options.settings_update_url);
});

test('calls ajaxJSON as a PUT request', function () {
  const gradebook = createGradebook();
  const ajaxJSONStub = this.stub($, 'ajaxJSON');
  gradebook.saveSettings();
  equal(ajaxJSONStub.firstCall.args[1], 'PUT');
});

test('calls ajaxJSON with default gradebook_settings', function () {
  const expectedSettings = {
    colors: {
      dropped: '#FEF0E5',
      excused: '#FEF7E5',
      late: '#E5F3FC',
      missing: '#FFE8E5',
      resubmitted: '#E5F7E5'
    },
    filter_columns_by: {
      assignment_group_id: null,
      context_module_id: null,
      grading_period_id: null
    },
    filter_rows_by: {
      section_id: null
    },
    selected_view_options_filters: ['assignmentGroups'],
    show_concluded_enrollments: true,
    show_inactive_enrollments: true,
    show_unpublished_assignments: true,
    sort_rows_by_column_id: 'student',
    sort_rows_by_direction: 'ascending',
    sort_rows_by_setting_key: 'sortable_name',
    student_column_display_as: 'first_last',
    student_column_secondary_info: 'none',
  };
  const gradebook = createGradebook({
    settings: {
      selected_view_options_filters: ['assignmentGroups'],
      show_concluded_enrollments: 'true',
      show_inactive_enrollments: 'true',
      show_unpublished_assignments: 'true',
      sort_rows_by_column_id: 'student',
      sort_rows_by_direction: 'ascending',
      sort_rows_by_setting_key: 'sortable_name',
      student_column_display_as: 'first_last',
      student_column_secondary_info: 'none',
    }
  });
  const ajaxJSONStub = this.stub($, 'ajaxJSON');
  gradebook.saveSettings();
  deepEqual(ajaxJSONStub.firstCall.args[2], { gradebook_settings: { ...expectedSettings }});
});

test('ensures selected_view_options_filters is not empty in order to force the stored value to change', function () {
  // an empty array will be excluded from the request, which is ignored in the
  // update, which means the previous setting remains persisted
  const gradebook = createGradebook({
    settings: {
      selected_view_options_filters: [],
      show_concluded_enrollments: 'true',
      show_inactive_enrollments: 'true',
      show_unpublished_assignments: 'true',
      sort_rows_by_column_id: 'student',
      sort_rows_by_direction: 'ascending',
      sort_rows_by_setting_key: 'sortable_name',
      student_column_display_as: 'first_last',
      student_column_secondary_info: 'none',
    }
  });
  const ajaxJSONStub = this.stub($, 'ajaxJSON');
  gradebook.saveSettings();
  const settings = ajaxJSONStub.firstCall.args[2];
  deepEqual(settings.gradebook_settings.selected_view_options_filters, ['']);
});

test('calls ajaxJSON with parameters', function () {
  const gradebook = createGradebook({
    settings: {
      filter_columns_by: {
        assignment_group_id: '2201',
        context_module_id: '2601',
        grading_period_id: '1401'
      },
      filter_rows_by: {
        section_id: '2001'
      },
      show_concluded_enrollments: 'true',
      show_inactive_enrollments: 'true',
      show_unpublished_assignments: 'true'
    }
  });
  const ajaxJSONStub = this.stub($, 'ajaxJSON');
  gradebook.saveSettings({
    selected_view_options_filters: [],
    showConcludedEnrollments: false,
    showInactiveEnrollments: false,
    showUnpublishedAssignments: false,
    studentColumnDisplayAs: 'last_first',
    studentColumnSecondaryInfo: 'login_id',
    sortRowsBy: {
      columnId: 'assignment_1',
      settingKey: 'late',
      direction: 'ascending',
    },
  });

  deepEqual(ajaxJSONStub.firstCall.args[2], {
    gradebook_settings: {
      colors: {
        dropped: '#FEF0E5',
        excused: '#FEF7E5',
        late: '#E5F3FC',
        missing: '#FFE8E5',
        resubmitted: '#E5F7E5'
      },
      filter_columns_by: {
        assignment_group_id: '2201',
        context_module_id: '2601',
        grading_period_id: '1401'
      },
      filter_rows_by: {
        section_id: '2001'
      },
      selected_view_options_filters: [''],
      show_concluded_enrollments: false,
      show_inactive_enrollments: false,
      show_unpublished_assignments: false,
      sort_rows_by_column_id: 'assignment_1',
      sort_rows_by_direction: 'ascending',
      sort_rows_by_setting_key: 'late',
      student_column_display_as: 'last_first',
      student_column_secondary_info: 'login_id'
    }
  });
});

test('calls successFn when response is successful', function () {
  // The request is sent as a PUT but ajaxJSON does not play nice with
  // sinon.fakeServer's fakeHTTPMethods setting.
  this.server.respondWith('POST', this.options.settings_update_url, [
    200, { 'Content-Type': 'application/json' }, '{}'
  ]);
  const successFn = this.stub();
  const gradebook = createGradebook(this.options);
  gradebook.saveSettings({}, successFn, null);

  strictEqual(successFn.callCount, 1);
});

test('calls errorFn when response is not successful', function () {
  // The requests is sent as a PUT but ajaxJSON does not play nice with
  // sinon.fakeServer's fakeHTTPMethods setting.
  this.server.respondWith('POST', this.options.settings_update_url, [
    401, { 'Content-Type': 'application/json' }, '{}'
  ]);
  const errorFn = this.stub();
  const gradebook = createGradebook(this.options);
  gradebook.saveSettings({}, null, errorFn);

  strictEqual(errorFn.callCount, 1);
});

test('excludes "sort rows by" settings when sorting by an assignment group', function () {
  // This is temporary until the Gradebook `user_ids` supports this sorting.
  const ajaxJSONStub = this.stub($, 'ajaxJSON');
  const gradebook = createGradebook();
  gradebook.setSortRowsBySetting('assignment_group_2301', 'grade', 'ascending');
  gradebook.saveSettings();
  const requestData = ajaxJSONStub.firstCall.args[2];
  notOk('sort_rows_by_column_id' in requestData.gradebook_settings, 'request excludes "sort_rows_by_column_id"');
  notOk('sort_rows_by_setting_key' in requestData.gradebook_settings, 'request excludes "sort_rows_by_setting_key"');
  notOk('sort_rows_by_direction' in requestData.gradebook_settings, 'request excludes "sort_rows_by_direction"');
});

test('excludes "sort rows by" settings when sorting by total grade', function () {
  // This is temporary until the Gradebook `user_ids` supports this sorting.
  const ajaxJSONStub = this.stub($, 'ajaxJSON');
  const gradebook = createGradebook();
  gradebook.gridDisplaySettings.sortRowsBy = { columnId: 'total_grade', settingKey: 'grade', direction: 'direction' };
  gradebook.saveSettings();
  const requestData = ajaxJSONStub.firstCall.args[2];
  notOk('sort_rows_by_column_id' in requestData.gradebook_settings, 'request excludes "sort_rows_by_column_id"');
  notOk('sort_rows_by_setting_key' in requestData.gradebook_settings, 'request excludes "sort_rows_by_setting_key"');
  notOk('sort_rows_by_direction' in requestData.gradebook_settings, 'request excludes "sort_rows_by_direction"');
});

QUnit.module('Gradebook#updateColumnsAndRenderViewOptionsMenu');

test('calls setColumns with getVisibleGradeGridColumns as arguments', function () {
  const gradebook = createGradebook();
  const setColumnsStub = this.stub();
  gradebook.rows = [
    { id: '3', sortable_name: 'Z Lastington', someProperty: false },
    { id: '4', sortable_name: 'A Firstington', someProperty: true }
  ];
  gradebook.grid = { // stubs for slickgrid
    setColumns: setColumnsStub,
    getColumns: () => gradebook.rows
  };
  this.stub(gradebook, 'getVisibleGradeGridColumns').returns(gradebook.rows);
  this.stub(gradebook, 'updateColumnHeaders');
  this.stub(gradebook, 'renderViewOptionsMenu');
  gradebook.updateColumnsAndRenderViewOptionsMenu();

  strictEqual(setColumnsStub.callCount, 1);
  strictEqual(setColumnsStub.firstCall.args[0], gradebook.rows);
});

test('calls updateColumnHeaders', function () {
  const gradebook = createGradebook();
  gradebook.grid = { setColumns: () => {} };
  this.stub(gradebook, 'getVisibleGradeGridColumns');
  this.stub(gradebook, 'renderViewOptionsMenu');
  const updateColumnHeadersStub = this.stub(gradebook, 'updateColumnHeaders');
  gradebook.updateColumnsAndRenderViewOptionsMenu();

  strictEqual(updateColumnHeadersStub.callCount, 1);
});

test('calls renderViewOptionsMenu', function () {
  const gradebook = createGradebook();
  gradebook.grid = { setColumns: () => {} };
  this.stub(gradebook, 'getVisibleGradeGridColumns');
  this.stub(gradebook, 'updateColumnHeaders');
  const renderViewOptionsMenuStub = this.stub(gradebook, 'renderViewOptionsMenu');
  gradebook.updateColumnsAndRenderViewOptionsMenu();

  strictEqual(renderViewOptionsMenuStub.callCount, 1);
});

QUnit.module('Gradebook React Header Component References', {
  setup () {
    this.gradebook = createGradebook();
  }
});

test('#setHeaderComponentRef stores a reference by a column id', function () {
  const studentRef = { column: 'student' };
  const totalGradeRef = { column: 'total_grade' };
  this.gradebook.setHeaderComponentRef('student', studentRef);
  this.gradebook.setHeaderComponentRef('total_grade', totalGradeRef);
  equal(this.gradebook.getHeaderComponentRef('student'), studentRef);
  equal(this.gradebook.getHeaderComponentRef('total_grade'), totalGradeRef);
});

test('#setHeaderComponentRef replaces an existing reference', function () {
  const ref = { column: 'student' };
  this.gradebook.setHeaderComponentRef('student', { column: 'previous' });
  this.gradebook.setHeaderComponentRef('student', ref);
  equal(this.gradebook.getHeaderComponentRef('student'), ref);
});

test('#removeHeaderComponentRef removes an existing reference', function () {
  const ref = { column: 'student' };
  this.gradebook.setHeaderComponentRef('student', ref);
  this.gradebook.removeHeaderComponentRef('student');
  equal(typeof this.gradebook.getHeaderComponentRef('student'), 'undefined');
});

QUnit.module('Gradebook#initShowUnpublishedAssignments');

test('if unset, default to true', function () {
  const gradebook = createGradebook();
  gradebook.initShowUnpublishedAssignments(undefined);

  strictEqual(gradebook.showUnpublishedAssignments, true);
});

test('sets to true if passed "true"', function () {
  const gradebook = createGradebook();
  gradebook.initShowUnpublishedAssignments('true');

  strictEqual(gradebook.showUnpublishedAssignments, true);
});

test('sets to false if passed "false"', function () {
  const gradebook = createGradebook();
  gradebook.initShowUnpublishedAssignments('false');

  strictEqual(gradebook.showUnpublishedAssignments, false);
});

QUnit.module('Gradebook#toggleUnpublishedAssignments');

test('toggles showUnpublishedAssignments to true when currently false', function () {
  const gradebook = createGradebook();
  gradebook.showUnpublishedAssignments = false;
  this.stub(gradebook, 'updateColumnsAndRenderViewOptionsMenu');
  this.stub(gradebook, 'saveSettings');
  gradebook.toggleUnpublishedAssignments();

  strictEqual(gradebook.showUnpublishedAssignments, true);
});

test('toggles showUnpublishedAssignments to false when currently true', function () {
  const gradebook = createGradebook();
  gradebook.showUnpublishedAssignments = true;
  this.stub(gradebook, 'updateColumnsAndRenderViewOptionsMenu');
  this.stub(gradebook, 'saveSettings');
  gradebook.toggleUnpublishedAssignments();

  strictEqual(gradebook.showUnpublishedAssignments, false);
});

test('calls updateColumnsAndRenderViewOptionsMenu after toggling', function () {
  const gradebook = createGradebook();
  gradebook.showUnpublishedAssignments = true;
  const stubFn = this.stub(gradebook, 'updateColumnsAndRenderViewOptionsMenu').callsFake(function () {
    strictEqual(gradebook.showUnpublishedAssignments, false);
  });
  this.stub(gradebook, 'saveSettings');
  gradebook.toggleUnpublishedAssignments();

  strictEqual(stubFn.callCount, 1);
});

test('calls saveSettings after updateColumnsAndRenderViewOptionsMenu', function () {
  const gradebook = createGradebook();
  const updateColumnsAndRenderViewOptionsMenuStub = this.stub(gradebook, 'updateColumnsAndRenderViewOptionsMenu');
  const saveSettingsStub = this.stub(gradebook, 'saveSettings');
  gradebook.toggleUnpublishedAssignments();

  sinon.assert.callOrder(updateColumnsAndRenderViewOptionsMenuStub, saveSettingsStub);
});

test('calls saveSettings with showUnpublishedAssignments', function () {
  const gradebook = createGradebook();
  gradebook.showUnpublishedAssignments = true;
  this.stub(gradebook, 'updateColumnsAndRenderViewOptionsMenu');
  const saveSettingsStub = this.stub(gradebook, 'saveSettings');
  gradebook.toggleUnpublishedAssignments();

  const { showUnpublishedAssignments } = gradebook;
  deepEqual(saveSettingsStub.firstCall.args[0], { showUnpublishedAssignments });
});

test('calls saveSettings successfully', function () {
  const server = sinon.fakeServer.create({ respondImmediately: true });
  const options = { settings_update_url: '/course/1/gradebook_settings' };
  server.respondWith('POST', options.settings_update_url, [
    200, { 'Content-Type': 'application/json' }, '{}'
  ]);

  const gradebook = createGradebook({ options });
  gradebook.showUnpublishedAssignments = true;
  this.stub(gradebook, 'updateColumnsAndRenderViewOptionsMenu');
  const saveSettingsStub = this.spy(gradebook, 'saveSettings');
  gradebook.toggleUnpublishedAssignments();

  strictEqual(saveSettingsStub.callCount, 1);
  server.restore()
});

test('calls saveSettings and rollsback on failure', function () {
  const server = sinon.fakeServer.create({ respondImmediately: true });
  const options = { settings_update_url: '/course/1/gradebook_settings' };
  server.respondWith('POST', options.settings_update_url, [
    401, { 'Content-Type': 'application/json' }, '{}'
  ]);

  const gradebook = createGradebook({ options });
  gradebook.showUnpublishedAssignments = true;
  const stubFn = this.stub(gradebook, 'updateColumnsAndRenderViewOptionsMenu');
  stubFn.onFirstCall().callsFake(function () {
    strictEqual(gradebook.showUnpublishedAssignments, false);
  });
  stubFn.onSecondCall().callsFake(function () {
    strictEqual(gradebook.showUnpublishedAssignments, true);
  });
  gradebook.toggleUnpublishedAssignments();
  strictEqual(stubFn.callCount, 2);
  server.restore()
});

QUnit.module('Gradebook#renderViewOptionsMenu');

test('passes showUnpublishedAssignments to props', function () {
  const gradebook = createGradebook();
  gradebook.showUnpublishedAssignments = true;
  const createElementStub = this.stub(React, 'createElement');
  this.stub(ReactDOM, 'render');
  gradebook.renderViewOptionsMenu();

  strictEqual(createElementStub.firstCall.args[1].showUnpublishedAssignments, gradebook.showUnpublishedAssignments);
});

test('passes toggleUnpublishedAssignments as onSelectShowUnpublishedAssignments to props', function () {
  const gradebook = createGradebook();
  gradebook.toggleUnpublishedAssignments = () => {};
  const createElementStub = this.stub(React, 'createElement');
  this.stub(ReactDOM, 'render');
  gradebook.renderViewOptionsMenu();

  strictEqual(createElementStub.firstCall.args[1].toggleUnpublishedAssignments, gradebook.onSelectShowUnpublishedAssignments);
});

QUnit.module('Gradebook#updateSubmission', {
  setup () {
    this.gradebook = createGradebook();
    this.gradebook.students = { 1101: { id: '1101' } };
    this.submission = {
      assignment_id: '201',
      grade: '123.45',
      gradingType: 'percent',
      submitted_at: '2015-05-04T12:00:00Z',
      user_id: '1101'
    };
  }
});

test('formats the grade for the submission', function () {
  this.spy(GradeFormatHelper, 'formatGrade');
  this.gradebook.updateSubmission(this.submission);
  equal(GradeFormatHelper.formatGrade.callCount, 1);
});

test('includes submission attributes when formatting the grade', function () {
  this.spy(GradeFormatHelper, 'formatGrade');
  this.gradebook.updateSubmission(this.submission);
  const [grade, options] = GradeFormatHelper.formatGrade.getCall(0).args;
  equal(grade, '123.45', 'parameter 1 is the submission grade');
  equal(options.gradingType, 'percent', 'options.gradingType is the submission gradingType');
  strictEqual(options.delocalize, false, 'submission grades from the server are not localized');
});

test('sets the formatted grade on submission', function () {
  this.stub(GradeFormatHelper, 'formatGrade').returns('123.45%');
  this.gradebook.updateSubmission(this.submission);
  equal(this.submission.grade, '123.45%');
});

test('sets the raw grade on submission', function () {
  this.stub(GradeFormatHelper, 'formatGrade').returns('123.45%');
  this.gradebook.updateSubmission(this.submission);
  equal(this.submission.rawGrade, '123.45');
});

QUnit.module('Gradebook#arrangeColumnsBy', {
  setup () {
    this.gradebook = createGradebook();
    this.gradebook.parentColumns = [];
    this.gradebook.customColumns = [];
    this.gradebook.makeColumnSortFn = () => () => 1;
    this.gradebook.grid = {
      getColumns () { return []; },
      setColumns () {}
    }
  }
});

test('renders the view options menu', function () {
  this.stub(this.gradebook, 'renderViewOptionsMenu');
  this.stub(this.gradebook, 'updateColumnHeaders');
  this.stub(this.gradebook.grid, 'setColumns');

  this.gradebook.arrangeColumnsBy({ sortBy: 'due_date', direction: 'ascending' }, false);

  strictEqual(this.gradebook.renderViewOptionsMenu.callCount, 1);
});

QUnit.module('Gradebook#onColumnsReordered', {
  setup () {
    this.gradebook = createGradebook();
    this.gradebook.customColumns = [];
    this.gradebook.grid = {
      getColumns () { return []; },
      setColumns () {}
    }

    this.stub(this.gradebook, 'renderViewOptionsMenu');
    this.stub(this.gradebook, 'updateColumnHeaders');
  }
});

test('re-renders the View options menu', function () {
  this.stub(this.gradebook, 'storeCustomColumnOrder');

  this.gradebook.onColumnsReordered();

  strictEqual(this.gradebook.renderViewOptionsMenu.callCount, 1);
});

test('re-renders all column headers', function () {
  this.stub(this.gradebook, 'storeCustomColumnOrder');

  this.gradebook.onColumnsReordered();

  strictEqual(this.gradebook.updateColumnHeaders.callCount, 1);
});

QUnit.module('Gradebook#updateCurrentGradingPeriod', {
  setup () {
    this.gradebook = createGradebook({
      grading_period_set: {
        id: '1501',
        grading_periods: [{ id: '1401' }, { id: '1402' }]
      },
      settings: {
        filter_columns_by: {
          grading_period_id: '1402'
        }
      }
    });
    this.stub(this.gradebook, 'saveSettings');
    this.stub(this.gradebook, 'resetGrading');
    this.stub(this.gradebook, 'sortGridRows');
    this.stub(this.gradebook, 'updateFilteredContentInfo');
    this.stub(this.gradebook, 'updateColumnsAndRenderViewOptionsMenu');
  }
});

test('updates the filter setting with the given grading period id', function () {
  this.gradebook.updateCurrentGradingPeriod('1401');
  strictEqual(this.gradebook.getFilterColumnsBySetting('gradingPeriodId'), '1401');
});

test('saves settings after updating the filter setting', function () {
  this.gradebook.saveSettings.callsFake(() => {
    strictEqual(this.gradebook.getFilterColumnsBySetting('gradingPeriodId'), '1401', 'setting was already updated');
  });
  this.gradebook.updateCurrentGradingPeriod('1401');
});

test('resets grading after updating the filter setting', function () {
  this.gradebook.resetGrading.callsFake(() => {
    strictEqual(this.gradebook.getFilterColumnsBySetting('gradingPeriodId'), '1401', 'setting was already updated');
  });
  this.gradebook.updateCurrentGradingPeriod('1401');
});

test('sorts grid grows after resetting grading', function () {
  this.gradebook.sortGridRows.callsFake(() => {
    strictEqual(this.gradebook.resetGrading.callCount, 1, 'grading was already reset');
  });
  this.gradebook.updateCurrentGradingPeriod('1401');
});

test('sets assignment warnings after resetting grading', function () {
  this.gradebook.updateFilteredContentInfo.callsFake(() => {
    strictEqual(this.gradebook.resetGrading.callCount, 1, 'grading was already reset');
  });
  this.gradebook.updateCurrentGradingPeriod('1401');
});

test('updates columns and menus after settings assignment warnings', function () {
  this.gradebook.updateColumnsAndRenderViewOptionsMenu.callsFake(() => {
    strictEqual(this.gradebook.updateFilteredContentInfo.callCount, 1, 'assignment warnings were already set');
  });
  this.gradebook.updateCurrentGradingPeriod('1401');
});

test('has no effect when the grading period has not changed', function () {
  this.gradebook.updateCurrentGradingPeriod('1402');
  strictEqual(this.gradebook.saveSettings.callCount, 0, 'saveSettings was not called');
  strictEqual(this.gradebook.resetGrading.callCount, 0, 'resetGrading was not called');
  strictEqual(this.gradebook.updateFilteredContentInfo.callCount, 0, 'setAssignmentVisibility was not called');
  strictEqual(this.gradebook.updateColumnsAndRenderViewOptionsMenu.callCount, 0,
    'updateColumnsAndRenderViewOptionsMenu was not called');
});

QUnit.module('Gradebook#updateCurrentModule', {
  setup () {
    this.gradebook = createGradebook({
      settings: {
        filter_columns_by: {
          context_module_id: '2'
        }
      }
    });
    this.spy(this.gradebook, 'setFilterColumnsBySetting');
    this.stub($, 'ajaxJSON');
    this.stub(this.gradebook, 'updateFilteredContentInfo');
    this.stub(this.gradebook, 'updateColumnsAndRenderViewOptionsMenu');
  }
});

test('updates the filter setting with the given module id', function () {
  this.gradebook.updateCurrentModule('1');
  strictEqual(this.gradebook.getFilterColumnsBySetting('contextModuleId'), '1');
});

test('saves settings with the new filter setting', function () {
  this.gradebook.updateCurrentModule('1');

  strictEqual($.ajaxJSON.getCall(0).args[2].gradebook_settings.filter_columns_by.context_module_id, '1');
});

test('saves settings after updating the filter setting', function () {
  this.gradebook.updateCurrentModule('1');

  const settingUpdateCallId = this.gradebook.setFilterColumnsBySetting.getCall(0).callId;
  const settingSaveCallId = $.ajaxJSON.getCall(0).callId;

  ok(settingUpdateCallId < settingSaveCallId, 'settings were saved on the backend after being updated on the front end');
});

test('sets assignment warnings after updating the filter setting', function () {
  this.gradebook.updateCurrentModule('1');

  const settingUpdateCallId = this.gradebook.setFilterColumnsBySetting.getCall(0).callId;
  const updateFilteredContentInfoCallId = this.gradebook.updateFilteredContentInfo.getCall(0).callId;

  ok(settingUpdateCallId < updateFilteredContentInfoCallId, 'grading was reset after setting was updated');
});

test('updates columns and menus after setting assignment warnings', function () {
  this.gradebook.updateCurrentModule('1');

  const updateFilteredContentInfoCallId = this.gradebook.updateFilteredContentInfo.getCall(0).callId;
  const updateColumnsAndMenusCallId = this.gradebook.updateColumnsAndRenderViewOptionsMenu.getCall(0).callId;

  ok(updateFilteredContentInfoCallId < updateColumnsAndMenusCallId, 'columns and menus were updated after setting assignment warnings');
});

test('has no effect when the module has not changed', function () {
  this.gradebook.updateCurrentModule('2');
  strictEqual($.ajaxJSON.callCount, 0, 'saveSettings was not called');
  strictEqual(this.gradebook.updateFilteredContentInfo.callCount, 0, 'setAssignmentVisibility was not called');
  strictEqual(this.gradebook.updateColumnsAndRenderViewOptionsMenu.callCount, 0,
    'updateColumnsAndRenderViewOptionsMenu was not called');
});

QUnit.module('Gradebook#updateCurrentAssignmentGroup', {
  setup () {
    this.gradebook = createGradebook({
      settings: {
        filter_columns_by: {
          assignment_group_id: '2'
        }
      }
    });
    this.spy(this.gradebook, 'setFilterColumnsBySetting');
    this.stub($, 'ajaxJSON');
    this.stub(this.gradebook, 'updateFilteredContentInfo');
    this.stub(this.gradebook, 'updateColumnsAndRenderViewOptionsMenu');
  }
});

test('updates the filter setting with the given assignment group id', function () {
  this.gradebook.updateCurrentAssignmentGroup('1');
  strictEqual(this.gradebook.getFilterColumnsBySetting('assignmentGroupId'), '1');
});

test('saves settings with the new filter setting', function () {
  this.gradebook.updateCurrentAssignmentGroup('1');

  strictEqual($.ajaxJSON.getCall(0).args[2].gradebook_settings.filter_columns_by.assignment_group_id, '1');
});

test('saves settings after updating the filter setting', function () {
  this.gradebook.updateCurrentAssignmentGroup('1');

  const settingUpdateCallId = this.gradebook.setFilterColumnsBySetting.getCall(0).callId;
  const settingSaveCallId = $.ajaxJSON.getCall(0).callId;

  ok(settingUpdateCallId < settingSaveCallId, 'settings were saved on the backend after being updated on the front end');
});

test('sets assignment warnings after updating the filter setting', function () {
  this.gradebook.updateCurrentAssignmentGroup('1');

  const settingUpdateCallId = this.gradebook.setFilterColumnsBySetting.getCall(0).callId;
  const updateFilteredContentInfoCallId = this.gradebook.updateFilteredContentInfo.getCall(0).callId;

  ok(settingUpdateCallId < updateFilteredContentInfoCallId, 'grading was reset after setting was updated');
});

test('updates columns and menus after setting assignment warnings', function () {
  this.gradebook.updateCurrentAssignmentGroup('1');

  const updateFilteredContentInfoCallId = this.gradebook.updateFilteredContentInfo.getCall(0).callId;
  const updateColumnsAndMenusCallId = this.gradebook.updateColumnsAndRenderViewOptionsMenu.getCall(0).callId;

  ok(updateFilteredContentInfoCallId < updateColumnsAndMenusCallId, 'columns and menus were updated after setting assignment warnings');
});

test('has no effect when the assignment group has not changed', function () {
  this.gradebook.updateCurrentAssignmentGroup('2');
  strictEqual($.ajaxJSON.callCount, 0, 'saveSettings was not called');
  strictEqual(this.gradebook.updateFilteredContentInfo.callCount, 0, 'setAssignmentVisibility was not called');
  strictEqual(this.gradebook.updateColumnsAndRenderViewOptionsMenu.callCount, 0,
    'updateColumnsAndRenderViewOptionsMenu was not called');
});

QUnit.module('Gradebook#initSubmissionStateMap');

test('initializes a new submission state map', function () {
  const gradebook = createGradebook();
  const originalMap = gradebook.submissionStateMap;
  gradebook.initSubmissionStateMap();
  strictEqual(gradebook.submissionStateMap.constructor, SubmissionStateMap);
  notEqual(originalMap, gradebook.submissionStateMap);
});

test('sets the submission state map .hasGradingPeriods to true when a grading period set exists', function () {
  const gradebook = createGradebook({
    grading_period_set: { id: '1501', grading_periods: [{ id: '701' }, { id: '702' }] }
  });
  gradebook.initSubmissionStateMap();
  strictEqual(gradebook.submissionStateMap.hasGradingPeriods, true);
});

test('sets the submission state map .hasGradingPeriods to false when no grading period set exists', function () {
  const gradebook = createGradebook();
  gradebook.initSubmissionStateMap();
  strictEqual(gradebook.submissionStateMap.hasGradingPeriods, false);
});

test('sets the submission state map .selectedGradingPeriodID to the "grading period to show"', function () {
  const gradebook = createGradebook();
  this.stub(gradebook, 'getGradingPeriodToShow').returns('1401');
  gradebook.initSubmissionStateMap();
  strictEqual(gradebook.submissionStateMap.selectedGradingPeriodID, '1401');
});

test('sets the submission state map .isAdmin when the current user roles includes "admin"', function () {
  fakeENV.setup({ current_user_roles: ['admin'] });
  const gradebook = createGradebook();
  gradebook.initSubmissionStateMap();
  strictEqual(gradebook.submissionStateMap.isAdmin, true);
  fakeENV.teardown();
});

test('sets the submission state map .isAdmin when the current user roles do not include "admin"', function () {
  const gradebook = createGradebook();
  gradebook.initSubmissionStateMap();
  strictEqual(gradebook.submissionStateMap.isAdmin, false);
});

QUnit.module('Gradebook#initPostGradesLtis');

test('sets postGradesLtis as an array', function () {
  const gradebook = createGradebook({ post_grades_ltis: [] });
  deepEqual(gradebook.postGradesLtis, []);
});

test('sets postGradesLtis to conform to ActionMenu.propTypes.postGradesLtis', function () {
  const options = {
    post_grades_ltis: [{
      id: '1',
      name: 'Pinnacle',
      onSelect () {}
    }, {
      id: '2',
      name: 'Kimono',
      onSelect () {}
    }]
  };

  const gradebook = createGradebook(options);
  gradebook.initPostGradesLtis();
  const props = gradebook.postGradesLtis;

  this.spy(console, 'error');
  PropTypes.checkPropTypes({postGradesLtis: ActionMenu.propTypes.postGradesLtis}, props, 'prop', 'ActionMenu');
  ok(console.error.notCalled); // eslint-disable-line no-console
});

QUnit.module('Gradebook#getActionMenuProps', {
  setup () {
    fakeENV.setup({
      current_user_id: '1',
    });
  },

  teardown () {
    $fixtures.innerHTML = '';
    fakeENV.teardown();
  }
});

test('generates props that conform to ActionMenu.propTypes', function () {
  $fixtures.innerHTML = '<span data-component="ActionMenu"><button /></span>';
  const gradebook = createGradebook({
    context_allows_gradebook_uploads: true,
    gradebook_import_url: 'http://example.com/import',
    currentUserId: '123',
    export_gradebook_csv_url: 'http://example.com/export',
    post_grades_feature: false,
    publish_to_sis_enabled: false
  });

  const props = gradebook.getActionMenuProps();

  this.spy(console, 'error');
  PropTypes.checkPropTypes(ActionMenu.propTypes, props, 'props', 'ActionMenu')
  ok(console.error.notCalled); // eslint-disable-line no-console
});

QUnit.module('Gradebook#getInitialGridDisplaySettings');

test('sets selectedPrimaryInfo based on the settings passed in', function () {
  const loadedSettings = { student_column_display_as: 'last_first' };
  const actualSettings = createGradebook({ settings: loadedSettings }).gridDisplaySettings;

  strictEqual(actualSettings.selectedPrimaryInfo, 'last_first');
});

test('sets selectedPrimaryInfo to default if no settings passed in', function () {
  const actualSettings = createGradebook().gridDisplaySettings;

  strictEqual(actualSettings.selectedPrimaryInfo, 'first_last');
});

test('sets selectedPrimaryInfo to default if unknown settings passed in', function () {
  const loadedSettings = { student_column_display_as: 'gary_42' };
  const actualSettings = createGradebook({ settings: loadedSettings }).gridDisplaySettings;

  strictEqual(actualSettings.selectedPrimaryInfo, 'first_last');
});

test('sets selectedSecondaryInfo based on the settings passed in', function () {
  const loadedSettings = { student_column_secondary_info: 'login_id' };
  const actualSettings = createGradebook({ settings: loadedSettings }).gridDisplaySettings;

  strictEqual(actualSettings.selectedSecondaryInfo, 'login_id');
});

test('sets selectedSecondaryInfo to default if no settings passed in', function () {
  const actualSettings = createGradebook().gridDisplaySettings;

  strictEqual(actualSettings.selectedSecondaryInfo, 'none');
});

test('sets sortRowsBy > columnId based on the settings passed in', function () {
  const loadedSettings = { sort_rows_by_column_id: 'assignment_1' };
  const actualSettings = createGradebook({ settings: loadedSettings }).gridDisplaySettings;

  strictEqual(actualSettings.sortRowsBy.columnId, 'assignment_1');
});

test('sets sortRowsBy > columnId to default if no settings passed in', function () {
  const actualSettings = createGradebook().gridDisplaySettings;

  strictEqual(actualSettings.sortRowsBy.columnId, 'student');
});

test('sets sortRowsBy > settingKey based on the settings passed in', function () {
  const loadedSettings = { sort_rows_by_setting_key: 'grade' };
  const actualSettings = createGradebook({ settings: loadedSettings }).gridDisplaySettings;

  strictEqual(actualSettings.sortRowsBy.settingKey, 'grade');
});

test('sets sortRowsBy > settingKey to default if no settings passed in', function () {
  const actualSettings = createGradebook().gridDisplaySettings;

  strictEqual(actualSettings.sortRowsBy.settingKey, 'sortable_name');
});

test('sets sortRowsBy > Direction based on the settings passed in', function () {
  const loadedSettings = { sort_rows_by_direction: 'descending' };
  const actualSettings = createGradebook({ settings: loadedSettings }).gridDisplaySettings;

  strictEqual(actualSettings.sortRowsBy.direction, 'descending');
});

test('sets sortRowsBy > Direction to default if no settings passed in', function () {
  const actualSettings = createGradebook().gridDisplaySettings;

  strictEqual(actualSettings.sortRowsBy.direction, 'ascending');
});

test('sets showEnrollments to a default value', function () {
  const expectedSettings = {
    concluded: false,
    inactive: false,
  };
  const actualSettings = createGradebook().gridDisplaySettings;

  deepEqual(actualSettings.showEnrollments, expectedSettings);
});

test('sets showUnpublishedDisplayed to a default value', function () {
  const expectedSettings = false;
  const actualSettings = createGradebook().gridDisplaySettings;

  strictEqual(actualSettings.showUnpublishedDisplayed, expectedSettings);
});

QUnit.module('Gradebook#isFilteringColumnsByGradingPeriod', {
  setup () {
    this.gradebook = createGradebook();
    this.gradebook.gradingPeriodSet = { id: '1501', gradingPeriods: [{ id: '701' }, { id: '702' }] };
    this.gradebook.setFilterColumnsBySetting('gradingPeriodId', '702');
  }
});

test('returns true when the "filter columns by" setting includes a grading period', function () {
  strictEqual(this.gradebook.isFilteringColumnsByGradingPeriod(), true);
});

test('returns false when the "filter columns by" setting includes the "all grading periods" value ("0")', function () {
  this.gradebook.setFilterColumnsBySetting('gradingPeriodId', '0');
  strictEqual(this.gradebook.isFilteringColumnsByGradingPeriod(), false);
});

test('returns false when the "filter columns by" setting does not include a grading period', function () {
  this.gradebook.setFilterColumnsBySetting('gradingPeriodId', null);
  strictEqual(this.gradebook.isFilteringColumnsByGradingPeriod(), false);
});

test('returns false when the "filter columns by" setting does not include a valid grading period', function () {
  this.gradebook.setFilterColumnsBySetting('gradingPeriodId', '799');
  strictEqual(this.gradebook.isFilteringColumnsByGradingPeriod(), false);
});

test('returns false when no grading period set exists', function () {
  this.gradebook.gradingPeriodSet = null;
  strictEqual(this.gradebook.isFilteringColumnsByGradingPeriod(), false);
});

test('returns true when the "filter columns by" setting is null and the current_grading_period_id is set', function () {
  this.gradebook.options.current_grading_period_id = '701';
  this.gradebook.setFilterColumnsBySetting('gradingPeriodId', null);
  strictEqual(this.gradebook.isFilteringColumnsByGradingPeriod(), true);
});

QUnit.module('Gradebook#getGradingPeriodToShow', {
  setup () {
    this.gradebook = createGradebook();
    this.gradebook.gradingPeriodSet = { id: '1501', gradingPeriods: [{ id: '701' }, { id: '702' }] };
    this.gradebook.setFilterColumnsBySetting('gradingPeriodId', '702');
  }
});

test('returns the "filter columns by" setting when it includes a grading period', function () {
  strictEqual(this.gradebook.getGradingPeriodToShow(), '702');
});

test('returns "0" when the "filter columns by" setting includes the "all grading periods" value ("0")', function () {
  this.gradebook.setFilterColumnsBySetting('gradingPeriodId', '0');
  strictEqual(this.gradebook.getGradingPeriodToShow(), '0');
});

test('returns "0" when the "filter columns by" setting does not include a grading period', function () {
  this.gradebook.setFilterColumnsBySetting('gradingPeriodId', null);
  strictEqual(this.gradebook.getGradingPeriodToShow(), '0');
});

test('returns "0" when the "filter columns by" setting does not include a valid grading period', function () {
  this.gradebook.setFilterColumnsBySetting('gradingPeriodId', '799');
  strictEqual(this.gradebook.getGradingPeriodToShow(), '0');
});

test('returns "0" when no grading period set exists', function () {
  this.gradebook.gradingPeriodSet = null;
  strictEqual(this.gradebook.getGradingPeriodToShow(), '0');
});

test('returns the current_grading_period_id when set and the "filter columns by" setting is null', function () {
  this.gradebook.options.current_grading_period_id = '701';
  this.gradebook.setFilterColumnsBySetting('gradingPeriodId', null);
  strictEqual(this.gradebook.getGradingPeriodToShow(), '701');
});

QUnit.module('Gradebook#setSelectedPrimaryInfo', {
  setup () {
    this.gradebook = createGradebook();
    this.gradebook.gridSupport = {
      columns: {
        updateColumnHeaders: this.stub()
      }
    };
    this.stub(this.gradebook, 'saveSettings');
    this.stub(this.gradebook, 'buildRows');
  }
});

test('updates the selectedPrimaryInfo in the grid display settings', function () {
  this.gradebook.setSelectedPrimaryInfo('last_first', true);

  strictEqual(this.gradebook.gridDisplaySettings.selectedPrimaryInfo, 'last_first');
});

test('saves the new grid display settings', function () {
  this.gradebook.setSelectedPrimaryInfo('last_first', true);

  strictEqual(this.gradebook.saveSettings.callCount, 1);
});

test('re-renders the grid unless asked not to do it', function () {
  this.gradebook.setSelectedPrimaryInfo('last_first', false);

  strictEqual(this.gradebook.buildRows.callCount, 1);
});

test('updates the student column header', function () {
  this.gradebook.setSelectedPrimaryInfo('last_first', false);

  strictEqual(this.gradebook.gridSupport.columns.updateColumnHeaders.callCount, 1);
});

test('includes the "student" column id when updating column headers', function () {
  this.gradebook.setSelectedPrimaryInfo('last_first', false);
  const [columnIds] = this.gradebook.gridSupport.columns.updateColumnHeaders.lastCall.args;
  deepEqual(columnIds, ['student']);
});

QUnit.module('Gradebook#setSelectedSecondaryInfo', {
  setup () {
    this.gradebook = createGradebook();
    this.gradebook.gridSupport = {
      columns: {
        updateColumnHeaders: this.stub()
      }
    };
    this.stub(this.gradebook, 'saveSettings');
    this.stub(this.gradebook, 'buildRows');
  }
});

test('updates the selectedSecondaryInfo in the grid display settings', function () {
  this.gradebook.setSelectedSecondaryInfo('last_first', true);

  strictEqual(this.gradebook.gridDisplaySettings.selectedSecondaryInfo, 'last_first');
});

test('saves the new grid display settings', function () {
  this.gradebook.setSelectedSecondaryInfo('last_first', true);

  strictEqual(this.gradebook.saveSettings.callCount, 1);
});

test('re-renders the grid unless asked not to do it', function () {
  this.gradebook.setSelectedSecondaryInfo('last_first', false);

  strictEqual(this.gradebook.buildRows.callCount, 1);
});

test('updates the student column header', function () {
  this.gradebook.setSelectedSecondaryInfo('last_first', false);

  strictEqual(this.gradebook.gridSupport.columns.updateColumnHeaders.callCount, 1);
});

test('includes the "student" column id when updating column headers', function () {
  this.gradebook.setSelectedSecondaryInfo('last_first', false);
  const [columnIds] = this.gradebook.gridSupport.columns.updateColumnHeaders.lastCall.args;
  deepEqual(columnIds, ['student']);
});

QUnit.module('Gradebook#setSortRowsBySetting', {
  setup () {
    this.gradebook = createGradebook();
    this.stub(this.gradebook, 'saveSettings');
    this.stub(this.gradebook, 'sortGridRows');

    this.gradebook.setSortRowsBySetting('assignment_1', 'grade', 'descending');
  }
});

test('updates the sort column in the grid display settings', function () {
  strictEqual(this.gradebook.gridDisplaySettings.sortRowsBy.columnId, 'assignment_1');
});

test('updates the sort setting key in the grid display settings', function () {
  strictEqual(this.gradebook.gridDisplaySettings.sortRowsBy.settingKey, 'grade');
});

test('updates the sort direction in the grid display settings', function () {
  strictEqual(this.gradebook.gridDisplaySettings.sortRowsBy.direction, 'descending');
});

test('saves the new grid display settings', function () {
  strictEqual(this.gradebook.saveSettings.callCount, 1);
});

test('re-sorts the grid rows', function () {
  strictEqual(this.gradebook.sortGridRows.callCount, 1);
});

QUnit.module('Gradebook#onGridBlur', {
  setup () {
    $fixtures.innerHTML = `
      <div id="application">
        <div id="wrapper">
          <div id="StudentTray__Container"></div>
          <span data-component="GridColor"></span>
          <div id="gradebook_grid"></div>
        </div>
      </div>
    `;

    this.gradebook = createGradebook();
    this.gradebook.rows = [{ id: '1101' }];
    const students = [{
      enrollments: [{ type: 'StudentEnrollment', grades: { html_url: 'http://example.url/' } }],
      id: '1101',
      name: 'Adam Jones'
    }]
    this.gradebook.gotChunkOfStudents(students);
    this.gradebook.initGrid();
    this.gradebook.gridSupport.state.setActiveLocation('body', { cell: 0, row: 0 });
    this.spy(this.gradebook.gridSupport.state, 'blur');
  },

  teardown () {
    $fixtures.innerHTML = '';
  }
});

test('closes grid details tray when open', function () {
  this.gradebook.setSubmissionTrayState(true, '1101', '2301');
  this.gradebook.onGridBlur({ target: document.body });
  strictEqual(this.gradebook.gridDisplaySettings.submissionTray.open, false);
});

test('does not close grid details tray when not open', function () {
  const closeSubmissionTrayStub = this.stub(this.gradebook, 'closeSubmissionTray');
  this.gradebook.setSubmissionTrayState(false, '1101', '2301');
  this.gradebook.onGridBlur({ target: document.body });
  strictEqual(closeSubmissionTrayStub.callCount, 0);
});

test('blurs the grid when clicking off grid cells', function () {
  this.gradebook.onGridBlur({ target: document.body });
  strictEqual(this.gradebook.gridSupport.state.blur.callCount, 1);
});

test('does not blur the grid when clicking on the active cell', function () {
  const $activeNode = this.gradebook.gridSupport.state.getActiveNode();
  this.gradebook.onGridBlur({ target: $activeNode });
  strictEqual(this.gradebook.gridSupport.state.blur.callCount, 0);
});

test('does not blur the grid when clicking on another grid cell', function () {
  const $activeNode = this.gradebook.gridSupport.state.getActiveNode();
  this.gradebook.gridSupport.state.setActiveLocation('body', { cell: 1, row: 0 });
  this.gradebook.onGridBlur({ target: $activeNode });
  strictEqual(this.gradebook.gridSupport.state.blur.callCount, 0);
});

QUnit.module('GridColor', {
  setup () {
    $fixtures.innerHTML = `
      <div id="application">
        <span data-component="GridColor"></span>
        <div id="gradebook_grid"></div>
      </div>
    `;
  },

  teardown () {
    $fixtures.innerHTML = '';
  }
});

test('is rendered on init', function () {
  const gradebook = createGradebook();
  const renderGridColorStub = this.stub(gradebook, 'renderGridColor');
  this.stub(gradebook, 'getFrozenColumnCount');
  this.stub(gradebook, 'getVisibleGradeGridColumns').returns([]);
  this.stub(gradebook, 'onGridInit');
  gradebook.initGrid();
  ok(renderGridColorStub.called);
});

test('is rendered on renderGridColor', function () {
  const gradebook = createGradebook({ colors: statusColors() });
  gradebook.renderGridColor();
  const style = document.querySelector('[data-component="GridColor"] style').innerText;
  equal(style, [
    `.even .gradebook-cell.late { background-color: ${defaultColors.blue}; }`,
    `.odd .gradebook-cell.late { background-color: ${darken(defaultColors.blue, 5)}; }`,
    '.slick-cell.editable .gradebook-cell.late { background-color: white; }',
    `.even .gradebook-cell.missing { background-color: ${defaultColors.salmon}; }`,
    `.odd .gradebook-cell.missing { background-color: ${darken(defaultColors.salmon, 5)}; }`,
    '.slick-cell.editable .gradebook-cell.missing { background-color: white; }',
    `.even .gradebook-cell.resubmitted { background-color: ${defaultColors.green}; }`,
    `.odd .gradebook-cell.resubmitted { background-color: ${darken(defaultColors.green, 5)}; }`,
    '.slick-cell.editable .gradebook-cell.resubmitted { background-color: white; }',
    `.even .gradebook-cell.dropped { background-color: ${defaultColors.orange}; }`,
    `.odd .gradebook-cell.dropped { background-color: ${darken(defaultColors.orange, 5)}; }`,
    '.slick-cell.editable .gradebook-cell.dropped { background-color: white; }',
    `.even .gradebook-cell.excused { background-color: ${defaultColors.yellow}; }`,
    `.odd .gradebook-cell.excused { background-color: ${darken(defaultColors.yellow, 5)}; }`,
    '.slick-cell.editable .gradebook-cell.excused { background-color: white; }'
  ].join(''));
  $fixtures.innerHTML = '';
});

QUnit.module('Gradebook#updateSubmissionsFromExternal', {
  setup () {
    const columns = [
      { id: 'student', type: 'student' },
      { id: 'assignment_232', type: 'assignment' },
      { id: 'total_grade', type: 'total_grade' },
      { id: 'assignment_group_12', type: 'assignment' }
    ];
    this.gradebook = createGradebook();
    this.gradebook.students = {
      1101: { id: '1101', assignment_201: {}, assignment_202: {} },
      1102: { id: '1102', assignment_201: {} }
    };
    this.gradebook.assignments = []
    this.gradebook.submissionStateMap = {
      setSubmissionCellState () {},
      getSubmissionState () { return { locked: false } }
    };
    this.gradebook.grid = {
      updateCell: this.stub(),
      getColumns () { return columns },
    };
    this.gradebook.gridSupport = {
      columns: {
        updateColumnHeaders: this.stub()
      }
    };
    this.stub(this.gradebook, 'updateSubmission');
  }
});

test('updates row cells', function () {
  const submissions = [
    { assignment_id: '201', user_id: '1101', score: 10, assignment_visible: true },
    { assignment_id: '201', user_id: '1102', score: 8, assignment_visible: true }
  ];
  this.stub(this.gradebook, 'updateRowCellsForStudentIds');
  this.gradebook.updateSubmissionsFromExternal(submissions);
  strictEqual(this.gradebook.updateRowCellsForStudentIds.callCount, 1);
});

test('updates row cells only once for each student', function () {
  const submissions = [
    { assignment_id: '201', user_id: '1101', score: 10, assignment_visible: true },
    { assignment_id: '202', user_id: '1101', score: 9, assignment_visible: true },
    { assignment_id: '201', user_id: '1102', score: 8, assignment_visible: true }
  ];
  this.stub(this.gradebook, 'updateRowCellsForStudentIds');
  this.gradebook.updateSubmissionsFromExternal(submissions);
  const [studentIds] = this.gradebook.updateRowCellsForStudentIds.lastCall.args;
  deepEqual(studentIds, ['1101', '1102']);
});

test('updates column headers', function () {
  const submissions = [
    { assignment_id: '201', user_id: '1101', score: 10, assignment_visible: true }
  ];
  this.gradebook.updateSubmissionsFromExternal(submissions);
  strictEqual(this.gradebook.gridSupport.columns.updateColumnHeaders.callCount, 1);
});

test('includes the column ids for related assignments when updating column headers', function () {
  const submissions = [
    { assignment_id: '201', user_id: '1101', score: 10, assignment_visible: true },
    { assignment_id: '202', user_id: '1101', score: 9, assignment_visible: true },
    { assignment_id: '201', user_id: '1102', score: 8, assignment_visible: true }
  ];
  this.gradebook.updateSubmissionsFromExternal(submissions);
  const [columnIds] = this.gradebook.gridSupport.columns.updateColumnHeaders.lastCall.args;
  deepEqual(columnIds.sort(), ['assignment_201', 'assignment_202']);
});

QUnit.module('Gradebook#renderSubmissionTray', {
  setup () {
    this.mountPointId = 'StudentTray__Container';
    $fixtures.innerHTML = `<div id=${this.mountPointId}></div>`;
    this.gradebook = createGradebook();
    this.gradebook.students = {
      1101: { id: '1101', name: 'Adam Jones', assignment_2301: { late: false, missing: false, excused: false, seconds_late: 0 } }
    };
    this.gradebook.gridSupport = {
      helper: {
        commitCurrentEdit () {},
        focus () {}
      }
    };
    this.server = sinon.fakeServer.create({ respondImmediately: true });
    this.server.respondWith('GET', /^\/images\/.*\.svg$/, [
      200, { 'Content-Type': 'img/svg+xml' }, '{}'
    ]);
  },

  teardown () {
    this.server.restore();
    const node = document.getElementById(this.mountPointId);
    ReactDOM.unmountComponentAtNode(node);
    $fixtures.innerHTML = '';
  }
});

test('shows a submission tray on the page when rendering an open tray', function () {
  this.gradebook.setSubmissionTrayState(true, '1101', '2301');
  this.gradebook.renderSubmissionTray(this.gradebook.student('1101'));
  ok(document.querySelector('div[aria-label="Submission tray"]'));
});

test('does not show a submission tray on the page when rendering a closed tray', function () {
  this.gradebook.setSubmissionTrayState(false, '1101', '2301');
  this.gradebook.renderSubmissionTray(this.gradebook.student('1101'));
  notOk(document.querySelector('div[aria-label="Submission tray"]'));
});

test('shows a submission tray when the related submission has not loaded for the student', function () {
  this.gradebook.setSubmissionTrayState(true, '1101', '2301');
  this.gradebook.student('1101').assignment_2301 = undefined;
  this.gradebook.renderSubmissionTray(this.gradebook.student('1101'));
  ok(document.querySelector('div[aria-label="Submission tray"]'));
});

QUnit.module('Gradebook#updateRowAndRenderSubmissionTray', {
  setup () {
    this.gradebook = createGradebook();
    this.stub(this.gradebook, 'updateRowCellsForStudentIds');
    this.stub(this.gradebook, 'renderSubmissionTray');
  }
});

test('updates the row cell for the given student id', function () {
  this.gradebook.updateRowAndRenderSubmissionTray('1');
  strictEqual(this.gradebook.updateRowCellsForStudentIds.callCount, 1);
  deepEqual(
    this.gradebook.updateRowCellsForStudentIds.getCall(0).args[0],
    ['1']
  );
});

test('renders the submission tray', function () {
  this.gradebook.updateRowAndRenderSubmissionTray('1');
  strictEqual(this.gradebook.renderSubmissionTray.callCount, 1);
});

QUnit.module('Gradebook#toggleSubmissionTrayOpen', {
  setup () {
    this.gradebook = createGradebook();
    this.gradebook.gridSupport = {
      helper: {
        commitCurrentEdit () {},
        focus () {}
      }
    };
    this.stub(this.gradebook, 'updateRowAndRenderSubmissionTray');
  }
});

test('sets the tray state to open if it was closed', function () {
  const openState = { before: this.gradebook.getSubmissionTrayState().open };
  this.gradebook.toggleSubmissionTrayOpen('1', '2');
  openState.after = this.gradebook.getSubmissionTrayState().open;
  deepEqual(openState, { before: false, after: true });
});

test('sets the tray state to closed if it was open', function () {
  this.gradebook.setSubmissionTrayState(true, '1', '2');
  const openState = { before: this.gradebook.getSubmissionTrayState().open };
  this.gradebook.toggleSubmissionTrayOpen('1', '2');
  openState.after = this.gradebook.getSubmissionTrayState().open;
  deepEqual(openState, { before: true, after: false });
});

test('sets the studentId and assignmentId state for the tray', function () {
  this.gradebook.toggleSubmissionTrayOpen('1', '2');
  const { studentId, assignmentId } = this.gradebook.getSubmissionTrayState();
  deepEqual({ studentId, assignmentId }, { studentId: '1', assignmentId: '2' });
});

QUnit.module('Gradebook#closeSubmissionTray', {
  setup () {
    this.gradebook = createGradebook();
    this.activeStudentId = '1101';
    this.gradebook.rows = [{ id: this.activeStudentId }];
    this.gradebook.grid = { getActiveCell () { return { row: 0 } } };
    this.gradebook.gridSupport = {
      helper: {
        commitCurrentEdit () {},
        focus () {}
      }
    };
    this.gradebook.setSubmissionTrayState(true, '1101', '2');
    this.stub(this.gradebook, 'updateRowAndRenderSubmissionTray');
  }
});

test('sets the state of the tray to closed', function () {
  const openState = { before: this.gradebook.getSubmissionTrayState().open };
  this.gradebook.closeSubmissionTray();
  openState.after = this.gradebook.getSubmissionTrayState().open;
  deepEqual(openState, { before: true, after: false });
});

test('calls updateRowAndRenderSubmissionTray with the student id for the active row', function () {
  this.gradebook.closeSubmissionTray();
  strictEqual(this.gradebook.updateRowAndRenderSubmissionTray.callCount, 1);
  strictEqual(
    this.gradebook.updateRowAndRenderSubmissionTray.getCall(0).args[0],
    this.activeStudentId
  );
});

QUnit.module('Gradebook#setSubmissionTrayState', {
  setup () {
    this.gradebook = createGradebook();
    this.gradebook.gridSupport = {
      helper: {
        commitCurrentEdit: this.stub(),
        focus: this.stub()
      }
    };
  }
});

test('sets the state of the submission tray', function () {
  this.gradebook.setSubmissionTrayState(true, '1', '2');
  const expected = { open: true, studentId: '1', assignmentId: '2' };
  deepEqual(this.gradebook.gridDisplaySettings.submissionTray, expected);
});

test('puts cell in view mode when tray is opened', function () {
  this.gradebook.setSubmissionTrayState(true, '1', '2');
  strictEqual(this.gradebook.gridSupport.helper.commitCurrentEdit.callCount, 1);
});

test('does not put cell in view mode when tray is closed', function () {
  this.gradebook.setSubmissionTrayState(false, '1', '2');
  strictEqual(this.gradebook.gridSupport.helper.commitCurrentEdit.callCount, 0);
});

QUnit.module('Gradebook#getSubmissionTrayState', {
  setup () {
    this.gradebook = createGradebook();
  }
});

test('returns the state of the submission tray', function () {
  let expected = { open: false, studentId: null, assignmentId: null };
  deepEqual(this.gradebook.getSubmissionTrayState(), expected);
  this.gradebook.gridDisplaySettings.submissionTray.open = true;
  this.gradebook.gridDisplaySettings.submissionTray.studentId = '1';
  this.gradebook.gridDisplaySettings.submissionTray.assignmentId = '2';
  expected = { open: true, studentId: '1', assignmentId: '2' };
  deepEqual(this.gradebook.getSubmissionTrayState(), expected);
});

<<<<<<< HEAD
QUnit.module('Gradebook Assignment Actions', function (suiteHooks) {
  let gradebook;
  let assignments;

  suiteHooks.beforeEach(function () {
    gradebook = createGradebook({
      download_assignment_submissions_url: 'http://example.com/submissions'
    });

    assignments = [{
      id: '2301',
      submission_types: ['online_text_entry']
    }, {
      id: '2302',
      submission_types: ['online_text_entry']
    }];

    gradebook.gotAllAssignmentGroups([
      { id: '2201', position: 1, name: 'Assignments', assignments: assignments.slice(0, 1) },
      { id: '2202', position: 2, name: 'Homework', assignments: assignments.slice(1, 2) }
    ]);
  });

  QUnit.module('#getDownloadSubmissionsAction', function () {
    test('includes the "hidden" property', function () {
      const action = gradebook.getDownloadSubmissionsAction('2301');
      equal(typeof action.hidden, 'boolean');
    });

    test('includes the "onSelect" callback', function () {
      const action = gradebook.getDownloadSubmissionsAction('2301');
      equal(typeof action.onSelect, 'function');
    });
  });

  QUnit.module('#getReuploadSubmissionsAction', function () {
    test('includes the "hidden" property', function () {
      const action = gradebook.getReuploadSubmissionsAction('2301');
      equal(typeof action.hidden, 'boolean');
    });

    test('includes the "onSelect" callback', function () {
      const action = gradebook.getReuploadSubmissionsAction('2301');
      equal(typeof action.onSelect, 'function');
    });
  });

  QUnit.module('#getSetDefaultGradeAction', function () {
    test('includes the "disabled" property', function () {
      const action = gradebook.getSetDefaultGradeAction('2301');
      equal(typeof action.disabled, 'boolean');
    });

    test('includes the "onSelect" callback', function () {
      const action = gradebook.getSetDefaultGradeAction('2301');
      equal(typeof action.onSelect, 'function');
    });
  });

  QUnit.module('#getCurveGradesAction', function () {
    test('includes the "isDisabled" property', function () {
      const action = gradebook.getCurveGradesAction('2301');
      equal(typeof action.isDisabled, 'boolean');
    });

    test('includes the "onSelect" callback', function () {
      const action = gradebook.getCurveGradesAction('2301');
      equal(typeof action.onSelect, 'function');
    });
  });

  QUnit.module('#getMuteAssignmentAction', function () {
    test('includes the "disabled" property', function () {
      const action = gradebook.getMuteAssignmentAction('2301');
      equal(typeof action.disabled, 'boolean');
    });

    test('includes the "onSelect" callback', function () {
      const action = gradebook.getMuteAssignmentAction('2301');
      equal(typeof action.onSelect, 'function');
    });
  });
=======
QUnit.module('Gradebook#setLatePolicy', {
  setup () {
    this.gradebook = createGradebook();
  }
});

test('sets the late policy state', function () {
  const latePolicy = { lateSubmissionInterval: 'day' };
  this.gradebook.setLatePolicy(latePolicy);
  deepEqual(this.gradebook.courseContent.latePolicy, latePolicy);
});

QUnit.module('Gradebook#applyLatePolicy', {
  setup () {
    this.gradingStandard = [['A', 0]];
    this.gradebook = createGradebook({ grading_standard: this.gradingStandard });
    this.gradebook.gradingPeriodSet = { gradingPeriods: [{ id: 100, isClosed: true }, { id: 101, isClosed: false }] };
    this.latePolicyApplicator = this.stub(LatePolicyApplicator, 'processSubmission');

    this.submission1 = {
      user_id: 10,
      assignment_id: 'assignment_1',
      grading_period_id: null
    };

    this.submission2 = {
      user_id: 10,
      assignment_id: 'assignment_2',
      grading_period_id: 100
    };

    this.submission3 = {
      user_id: 11,
      assignment_id: 'assignment_2',
      grading_period_id: 101
    };

    this.gradebook.assignments = { assignment_1: 'assignment1value', assignment_2: 'assignment2value' };
    this.gradebook.students = {
      10: {
        assignment_1: this.submission1,
        assignment_2: this.submission2
      },
      11: {
        assignment_2: this.submission3
      }
    }
    this.gradebook.courseContent.latePolicy = 'latepolicy';
  }
});

test('does not affect submissions in closed grading periods', function () {
  this.gradebook.applyLatePolicy();
  notOk(this.latePolicyApplicator.calledWith(this.submission2, 'assignment2value', this.gradingStandard, 'latepolicy'));
});

test('affects submissions that are not in a grading period', function () {
  this.gradebook.applyLatePolicy();
  ok(this.latePolicyApplicator.calledWith(this.submission1, 'assignment1value', this.gradingStandard, 'latepolicy'));
});

test('affects submissions that are in not-closed grading periods', function () {
  this.gradebook.applyLatePolicy();
  ok(this.latePolicyApplicator.calledWith(this.submission3, 'assignment2value', this.gradingStandard, 'latepolicy'));
});

QUnit.module('Gradebook#setSubmissionUpdating', {
  setup () {
    this.gradebook = createGradebook();
  }
});

test('sets the submission updating state', function () {
  this.gradebook.setSubmissionUpdating(true);
  strictEqual(this.gradebook.contentLoadStates.submissionUpdating, true);
});

QUnit.module('Gradebook#updateSubmissionAndRenderSubmissionTray', {
  setup () {
    this.gradebook = createGradebook();
    this.promise = {
      then (thenFn) {
        this.thenFn = thenFn;
        return this;
      },

      catch (catchFn) {
        this.catchFn = catchFn;
        return this;
      }
    };

    this.stub(GradebookApi, 'updateSubmission').returns(this.promise);
  }
});

test('sets the submission as updating before sending the request', function () {
  this.stub(this.gradebook, 'renderSubmissionTray');
  this.gradebook.updateSubmissionAndRenderSubmissionTray({ submission: { late_policy_status: 'none' } });
  strictEqual(this.gradebook.contentLoadStates.submissionUpdating, true);
});

test('renders the tray before sending the request', function () {
  this.stub(this.gradebook, 'renderSubmissionTray');
  this.gradebook.updateSubmissionAndRenderSubmissionTray({ submission: { late_policy_status: 'none' } });
  strictEqual(this.gradebook.renderSubmissionTray.callCount, 1);
});

test('on success the submission is not in an updating state', function () {
  this.stub(this.gradebook, 'renderSubmissionTray');
  this.stub(this.gradebook, 'updateSubmissionsFromExternal');
  this.gradebook.updateSubmissionAndRenderSubmissionTray({ submission: { late_policy_status: 'none' } });
  this.promise.thenFn({ data: { all_submissions: [{ id: '293', late_policy_status: 'none' }] } });
  strictEqual(this.gradebook.contentLoadStates.submissionUpdating, false);
});

test('on success the tray has been rendered a second time', function () {
  this.stub(this.gradebook, 'renderSubmissionTray');
  this.stub(this.gradebook, 'updateSubmissionsFromExternal');
  this.gradebook.updateSubmissionAndRenderSubmissionTray({ submission: { late_policy_status: 'none' } });
  this.promise.thenFn({ data: { all_submissions: [{ id: '293', late_policy_status: 'none' }] } });
  strictEqual(this.gradebook.renderSubmissionTray.callCount, 2);
});

test('on failure the submission is not in an updating state', function () {
  this.stub(this.gradebook, 'renderSubmissionTray');
  this.gradebook.updateSubmissionAndRenderSubmissionTray({ submission: { late_policy_status: 'none' } });
  this.promise.catchFn(new Error('A failure'));
  strictEqual(this.gradebook.contentLoadStates.submissionUpdating, false);
});

test('on failure the submission has been rendered a second time', function () {
  this.stub(this.gradebook, 'renderSubmissionTray');
  this.gradebook.updateSubmissionAndRenderSubmissionTray({ submission: { late_policy_status: 'none' } });
  this.promise.catchFn(new Error('A failure'));
  strictEqual(this.gradebook.renderSubmissionTray.callCount, 2);
});

test('on failure a flash error is triggered', function () {
  this.stub(this.gradebook, 'renderSubmissionTray');
  this.stub($, 'flashError');
  this.gradebook.updateSubmissionAndRenderSubmissionTray({ submission: { late_policy_status: 'none' } });
  this.promise.catchFn(new Error('A failure'));
  strictEqual($.flashError.callCount, 1);
>>>>>>> 94e3190f
});<|MERGE_RESOLUTION|>--- conflicted
+++ resolved
@@ -7041,7 +7041,6 @@
   deepEqual(this.gradebook.getSubmissionTrayState(), expected);
 });
 
-<<<<<<< HEAD
 QUnit.module('Gradebook Assignment Actions', function (suiteHooks) {
   let gradebook;
   let assignments;
@@ -7124,7 +7123,8 @@
       equal(typeof action.onSelect, 'function');
     });
   });
-=======
+});
+
 QUnit.module('Gradebook#setLatePolicy', {
   setup () {
     this.gradebook = createGradebook();
@@ -7269,5 +7269,4 @@
   this.gradebook.updateSubmissionAndRenderSubmissionTray({ submission: { late_policy_status: 'none' } });
   this.promise.catchFn(new Error('A failure'));
   strictEqual($.flashError.callCount, 1);
->>>>>>> 94e3190f
 });