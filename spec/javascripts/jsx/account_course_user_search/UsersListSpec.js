/*
 * Copyright (C) 2015 - present Instructure, Inc.
 *
 * This file is part of Canvas.
 *
 * Canvas is free software: you can redistribute it and/or modify it under
 * the terms of the GNU Affero General Public License as published by the Free
 * Software Foundation, version 3 of the License.
 *
 * Canvas is distributed in the hope that it will be useful, but WITHOUT ANY
 * WARRANTY; without even the implied warranty of MERCHANTABILITY or FITNESS FOR
 * A PARTICULAR PURPOSE. See the GNU Affero General Public License for more
 * details.
 *
 * You should have received a copy of the GNU Affero General Public License along
 * with this program. If not, see <http://www.gnu.org/licenses/>.
 */

import React from 'react'
import {shallow, mount} from 'enzyme'
import UsersList from 'jsx/account_course_user_search/components/UsersList'
import UsersListRow from 'jsx/account_course_user_search/components/UsersListRow'

QUnit.module('Account Course User Search UsersList View');

const usersProps = {
  accountId: '1',
  users: [{
    id: '1',
    name: 'UserA',
    avatar_url: 'http://someurl'
  },
  {
    id: '2',
    name: 'UserB',
    avatar_url: 'http://someurl'
  },
  {
    id: '3',
    name: 'UserC',
    avatar_url: 'http://someurl'
  }],
  handlers: {
    handleOpenEditUserDialog () {},
    handleSubmitEditUserForm () {},
    handleCloseEditUserDialog () {}
  },
  permissions: {
    can_masquerade: true,
    can_message_users: true,
    can_edit_users: true
  },
  searchFilter: {
    search_term: 'User',
    sort: 'username',
    order: 'asc'
  },
  onUpdateFilters: sinon.spy(),
  onApplyFilters: sinon.spy(),
  roles: {}
};

test('displays users that are passed in as props', () => {
  const wrapper = shallow(<UsersList {...usersProps} />)
  const renderedList = wrapper.find(UsersListRow)

  equal(renderedList.nodes[0].props.user.name, 'UserA')
  equal(renderedList.nodes[1].props.user.name, 'UserB')
  equal(renderedList.nodes[2].props.user.name, 'UserC')
});

Object.entries({
  username: 'Name',
  email: 'Email',
  sis_id: 'SIS ID',
  last_login: 'Last Login'
}).forEach(([columnID, label]) => {
  Object.entries({
    asc: {
      expectedArrow: 'Down',
      unexpectedArrow: 'Up',
      expectedTip: `Click to sort by ${label} descending`
    },
    desc: {
      expectedArrow: 'Up',
      unexpectedArrow: 'Down',
      expectedTip: `Click to sort by ${label} ascending`
    }
  }).forEach(([sortOrder, {expectedArrow, unexpectedArrow, expectedTip}]) => {
    const props = {
      ...usersProps,
      searchFilter: {
        search_term: 'User',
        sort: columnID,
        order: sortOrder
      }
    }

    test(`sorting by ${columnID} ${sortOrder} puts ${expectedArrow}-arrow on ${label} only`, () => {
      const wrapper = mount(<UsersList {...props} />)
      equal(wrapper.find(`IconMiniArrow${unexpectedArrow}`).length, 0, `no columns have an ${unexpectedArrow} arrow`)
      const icons = wrapper.find(`IconMiniArrow${expectedArrow}`)
      equal(icons.length, 1, `only one ${expectedArrow} arrow`)
      const header = icons.closest('UsersListHeader')
<<<<<<< HEAD
      ok(header.find('ScreenReaderContent').text().match(RegExp(expectedTip, 'i')), 'has right tooltip')
=======
      ok(header.find('Tooltip').prop('tip').match(RegExp(expectedTip, 'i')), 'has right tooltip')
>>>>>>> a4d00242
      ok(header.text().includes(label), `${label} is the one that has the ${expectedArrow} arrow`)
    })

    test(`clicking the ${label} column header calls onChangeSort with ${columnID}`, function() {
      const sortSpy = this.spy()
      const wrapper = mount(<UsersList {...{
        ...props,
        onUpdateFilters: sortSpy
      }} />)
      const header = wrapper.find('UsersListHeader').filterWhere(n => n.text().includes(label)).find('button')
      header.simulate('click')
      ok(sortSpy.calledOnce)
      ok(sortSpy.calledWith({
        search_term: 'User',
        sort: columnID,
        order: (sortOrder === 'asc' ? 'desc' : 'asc'),
        role_filter_id: undefined
      }))
    })
  })
})

test('component should not update if props do not change', () => {
  const instance = new UsersList(usersProps)
  notOk(instance.shouldComponentUpdate({ ...usersProps }))
})

test('component should update if a prop is added', () => {
  const instance = new UsersList(usersProps)
  ok(instance.shouldComponentUpdate({ ...usersProps, newProp: true }))
})

test('component should update if a prop is changed', () => {
  const instance = new UsersList(usersProps)
  ok(instance.shouldComponentUpdate({ ...usersProps, users: {} }))
})

test('component should not update if only the searchFilter prop is changed', () => {
  const instance = new UsersList(usersProps)
  notOk(instance.shouldComponentUpdate({ ...usersProps, searchFilter: {} }))
})<|MERGE_RESOLUTION|>--- conflicted
+++ resolved
@@ -102,11 +102,7 @@
       const icons = wrapper.find(`IconMiniArrow${expectedArrow}`)
       equal(icons.length, 1, `only one ${expectedArrow} arrow`)
       const header = icons.closest('UsersListHeader')
-<<<<<<< HEAD
-      ok(header.find('ScreenReaderContent').text().match(RegExp(expectedTip, 'i')), 'has right tooltip')
-=======
       ok(header.find('Tooltip').prop('tip').match(RegExp(expectedTip, 'i')), 'has right tooltip')
->>>>>>> a4d00242
       ok(header.text().includes(label), `${label} is the one that has the ${expectedArrow} arrow`)
     })
 
