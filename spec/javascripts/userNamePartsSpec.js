<<<<<<< HEAD
define(['js!user_utils.js'], function() {
  module('UserNameParts');
  test("should infer name parts", function() {
    deepEqual(userUtils.nameParts('Cody Cutrer'), ['Cody', 'Cutrer', null]);
    deepEqual(userUtils.nameParts('  Cody  Cutrer   '), ['Cody', 'Cutrer', null]);
    deepEqual(userUtils.nameParts('Cutrer, Cody'), ['Cody', 'Cutrer', null]);
    deepEqual(userUtils.nameParts('Cutrer, Cody Houston'), ['Cody Houston', 'Cutrer', null]);
    deepEqual(userUtils.nameParts('St. Clair, John'), ['John', 'St. Clair', null]);
    // sorry, can't figure this out
    deepEqual(userUtils.nameParts('John St. Clair'), ['John St.', 'Clair', null]);
    deepEqual(userUtils.nameParts('Jefferson Thomas Cutrer, IV'), ['Jefferson Thomas', 'Cutrer', 'IV']);
    deepEqual(userUtils.nameParts('Jefferson Thomas Cutrer IV'), ['Jefferson Thomas', 'Cutrer', 'IV']);
    deepEqual(userUtils.nameParts(null), [null, null, null]);
    deepEqual(userUtils.nameParts('Bob'), ['Bob', null, null]);
    deepEqual(userUtils.nameParts('Ho, Chi, Min'), ['Chi Min', 'Ho', null]);
    // sorry, don't understand cultures that put the surname first
    // they should just manually specify their sort name
    deepEqual(userUtils.nameParts('Ho Chi Min'), ['Ho Chi', 'Min', null]);
    deepEqual(userUtils.nameParts(''), [null, null, null]);
    deepEqual(userUtils.nameParts('John Doe'), ['John', 'Doe', null]);
    deepEqual(userUtils.nameParts('Junior'), ['Junior', null, null]);
  });

  test("should use prior_surname", function (){
    deepEqual(userUtils.nameParts('John St. Clair', 'St. Clair'), ['John', 'St. Clair', null])
    deepEqual(userUtils.nameParts('John St. Clair', 'Cutrer'), ['John St.', 'Clair', null])
    deepEqual(userUtils.nameParts('St. Clair', 'St. Clair'), [null, 'St. Clair', null])
  });

  test("should infer surname with no given name", function() {
    deepEqual(userUtils.nameParts('St. Clair,'), [null, 'St. Clair', null])
=======
(function() {
  define(['user_utils'], function() {
    module("UserNameParts");
    test("should infer name parts", function() {
      deepEqual(userUtils.nameParts("Cody Cutrer"), ["Cody", "Cutrer", null]);
      deepEqual(userUtils.nameParts("  Cody  Cutrer   "), ["Cody", "Cutrer", null]);
      deepEqual(userUtils.nameParts("Cutrer, Cody"), ["Cody", "Cutrer", null]);
      deepEqual(userUtils.nameParts("Cutrer, Cody Houston"), ["Cody Houston", "Cutrer", null]);
      deepEqual(userUtils.nameParts("St. Clair, John"), ["John", "St. Clair", null]);
      deepEqual(userUtils.nameParts("John St. Clair"), ["John St.", "Clair", null]);
      deepEqual(userUtils.nameParts("Jefferson Thomas Cutrer, IV"), ["Jefferson Thomas", "Cutrer", "IV"]);
      deepEqual(userUtils.nameParts("Jefferson Thomas Cutrer IV"), ["Jefferson Thomas", "Cutrer", "IV"]);
      deepEqual(userUtils.nameParts(null), [null, null, null]);
      deepEqual(userUtils.nameParts("Bob"), ["Bob", null, null]);
      deepEqual(userUtils.nameParts("Ho, Chi, Min"), ["Chi Min", "Ho", null]);
      deepEqual(userUtils.nameParts("Ho Chi Min"), ["Ho Chi", "Min", null]);
      deepEqual(userUtils.nameParts(""), [null, null, null]);
      deepEqual(userUtils.nameParts("John Doe"), ["John", "Doe", null]);
      return deepEqual(userUtils.nameParts("Junior"), ["Junior", null, null]);
    });
    test("should use prior_surname", function() {
      deepEqual(userUtils.nameParts("John St. Clair", "St. Clair"), ["John", "St. Clair", null]);
      deepEqual(userUtils.nameParts("John St. Clair", "Cutrer"), ["John St.", "Clair", null]);
      return deepEqual(userUtils.nameParts("St. Clair", "St. Clair"), [null, "St. Clair", null]);
    });
    return test("should infer surname with no given name", function() {
      return deepEqual(userUtils.nameParts("St. Clair,"), [null, "St. Clair", null]);
    });
>>>>>>> 4e99e282
  });
}).call(this);<|MERGE_RESOLUTION|>--- conflicted
+++ resolved
@@ -1,36 +1,3 @@
-<<<<<<< HEAD
-define(['js!user_utils.js'], function() {
-  module('UserNameParts');
-  test("should infer name parts", function() {
-    deepEqual(userUtils.nameParts('Cody Cutrer'), ['Cody', 'Cutrer', null]);
-    deepEqual(userUtils.nameParts('  Cody  Cutrer   '), ['Cody', 'Cutrer', null]);
-    deepEqual(userUtils.nameParts('Cutrer, Cody'), ['Cody', 'Cutrer', null]);
-    deepEqual(userUtils.nameParts('Cutrer, Cody Houston'), ['Cody Houston', 'Cutrer', null]);
-    deepEqual(userUtils.nameParts('St. Clair, John'), ['John', 'St. Clair', null]);
-    // sorry, can't figure this out
-    deepEqual(userUtils.nameParts('John St. Clair'), ['John St.', 'Clair', null]);
-    deepEqual(userUtils.nameParts('Jefferson Thomas Cutrer, IV'), ['Jefferson Thomas', 'Cutrer', 'IV']);
-    deepEqual(userUtils.nameParts('Jefferson Thomas Cutrer IV'), ['Jefferson Thomas', 'Cutrer', 'IV']);
-    deepEqual(userUtils.nameParts(null), [null, null, null]);
-    deepEqual(userUtils.nameParts('Bob'), ['Bob', null, null]);
-    deepEqual(userUtils.nameParts('Ho, Chi, Min'), ['Chi Min', 'Ho', null]);
-    // sorry, don't understand cultures that put the surname first
-    // they should just manually specify their sort name
-    deepEqual(userUtils.nameParts('Ho Chi Min'), ['Ho Chi', 'Min', null]);
-    deepEqual(userUtils.nameParts(''), [null, null, null]);
-    deepEqual(userUtils.nameParts('John Doe'), ['John', 'Doe', null]);
-    deepEqual(userUtils.nameParts('Junior'), ['Junior', null, null]);
-  });
-
-  test("should use prior_surname", function (){
-    deepEqual(userUtils.nameParts('John St. Clair', 'St. Clair'), ['John', 'St. Clair', null])
-    deepEqual(userUtils.nameParts('John St. Clair', 'Cutrer'), ['John St.', 'Clair', null])
-    deepEqual(userUtils.nameParts('St. Clair', 'St. Clair'), [null, 'St. Clair', null])
-  });
-
-  test("should infer surname with no given name", function() {
-    deepEqual(userUtils.nameParts('St. Clair,'), [null, 'St. Clair', null])
-=======
 (function() {
   define(['user_utils'], function() {
     module("UserNameParts");
@@ -59,6 +26,5 @@
     return test("should infer surname with no given name", function() {
       return deepEqual(userUtils.nameParts("St. Clair,"), [null, "St. Clair", null]);
     });
->>>>>>> 4e99e282
   });
 }).call(this);