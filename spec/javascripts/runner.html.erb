<!DOCTYPE html>
<html>
<head>
  <meta http-equiv=Content-type content="text/html; charset=utf-8">
  <title>Tests</title>
  <link rel="stylesheet" href="support/qunit/qunit.css" type="text/css">
  <link rel="stylesheet" href="../../public/stylesheets/compiled/g_base.css" type="text/css">
  <style>
  body {
    font-family: 'Helvetica', 'Verdana';
  }
  code {
    font-size: 120%;
    background-color: rgba(255, 255, 255, 0.75);
  }
  #fixture {
    background: yellow;
    padding: 10px;
    margin: 10px 0;
    border: solid 1px #ccc;
    -webkit-border-radius: 1em;
    -moz-border-radius: 1em;
    -ms-border-radius: 1em;
    border-radius: 1em;
  }
  </style>
</head>
<body>
  <h1 id="qunit-header">QUnit Test Suite</h1>
  <h2 id="qunit-banner"></h2>
  <div id="qunit-testrunner-toolbar"></div>
  <h2 id="qunit-userAgent"></h2>
  <ol id="qunit-tests"></ol>

  <div id="fixtures"></div>

  <script src="support/qunit/qunit.js"></script>
  <script src="support/sinon/sinon-1.7.3.js"></script>
  <script src="support/sinon/sinon-patch.js"></script>
  <script src="support/sinon/sinon-qunit-1.0.0.js"></script>
  <script>
    if (location.hash === '#testem') document.write('<script src="/testem.js"></'+'script>')
  </script>
  <script>
    var require = {
      urlArgs: "bust=" +  (new Date()).getTime(),

      baseUrl: '../../public/javascripts',

      paths: <%= paths %>,

      // non-amd shims
      use: <%= shims %>,

      packages: [
        {
          name: 'jqueryui',
          location: 'vendor/jqueryui'
        },
        {
          name: 'helpers',
          location: '../../spec/javascripts/compiled/helpers',
          main: 'helpers',
          lib: './'
        },
        {
          name: 'support',
          location: '../../spec/javascripts/support',
          main: 'support',
          lib: './'
        },
        {
          name: 'spec',
          location: '../../spec'
        },
      ]
    };
  </script>
  <script src="../../public/javascripts/vendor/require.js"></script>
  <script>
    // keep JSON.stingify from puking on dom nodes in testem
    (function() {
      var old = QUnit.log;
      var toString = Object.prototype.toString;
      QUnit.log = function(result) {
        if (result.actual instanceof HTMLElement) {
          result.actual = result.actual.toString();
          result.expected = result.expected.toString();
        }
        if (toString.call(result.actual) == '[object Array]') {
          for (var i = 0; i < result.actual.length; i++) {
            if (result.actual[i] instanceof HTMLElement) {
              result.actual[i] = result.actual[i].toString();
              result.expected[i] = result.expected[i].toString();
            }
          }
        }
        return old.call(this, result);
      };
    })();

    // start loading specs now. if there's a callback by the time they finish
    // loading, execute it.
    var specsLoading = true;
    var onSpecsLoaded = null;
    require(<%=
      Dir[
<<<<<<< HEAD
        "spec/javascripts/compiled/#{matcher}",
        "spec/plugins/*/javascripts/compiled/#{matcher}"
      ].map{ |file| file.sub(/\.js$/, '') }.inspect
=======
        "public/javascripts/#{matcher}",
        "spec/javascripts/compiled/#{matcher}",
        "spec/plugins/*/javascripts/compiled/#{matcher}"
      ].map{ |file| file.sub(/\.js$/, '').sub(/public\/javascripts\//, '') }.inspect
>>>>>>> 162c9cdb
    %>, function() {
      specsLoading = false;
      if (onSpecsLoaded) onSpecsLoaded();
    });

    // don't try and start right when QUnit.load finishes. we want to check
    // spec loading status.
    QUnit.config.autostart = false;

    QUnit.begin(function() {
      // callback executed at start of QUnit.load, but we need to let it finish
      // first
      setTimeout(function() {
        // QUnit loaded and initialized. are the specs all loaded?
        if (specsLoading) {
          // if not, we need to wait for them before starting. fortunately, we
          // have a nifty onSpecsLoaded callback just for that.
          onSpecsLoaded = function() { QUnit.start(); };
        } else {
          // they are! get going
          QUnit.start();
        }
      });
    });
  </script>

</body>
</html>
<|MERGE_RESOLUTION|>--- conflicted
+++ resolved
@@ -105,16 +105,10 @@
     var onSpecsLoaded = null;
     require(<%=
       Dir[
-<<<<<<< HEAD
-        "spec/javascripts/compiled/#{matcher}",
-        "spec/plugins/*/javascripts/compiled/#{matcher}"
-      ].map{ |file| file.sub(/\.js$/, '') }.inspect
-=======
         "public/javascripts/#{matcher}",
         "spec/javascripts/compiled/#{matcher}",
         "spec/plugins/*/javascripts/compiled/#{matcher}"
       ].map{ |file| file.sub(/\.js$/, '').sub(/public\/javascripts\//, '') }.inspect
->>>>>>> 162c9cdb
     %>, function() {
       specsLoading = false;
       if (onSpecsLoaded) onSpecsLoaded();
