#
# Copyright (C) 2011 Instructure, Inc.
#
# This file is part of Canvas.
#
# Canvas is free software: you can redistribute it and/or modify it under
# the terms of the GNU Affero General Public License as published by the Free
# Software Foundation, version 3 of the License.
#
# Canvas is distributed in the hope that it will be useful, but WITHOUT ANY
# WARRANTY; without even the implied warranty of MERCHANTABILITY or FITNESS FOR
# A PARTICULAR PURPOSE. See the GNU Affero General Public License for more
# details.
#
# You should have received a copy of the GNU Affero General Public License along
# with this program. If not, see <http://www.gnu.org/licenses/>.
#

require File.expand_path(File.dirname(__FILE__) + '/../../spec_helper')
require File.expand_path(File.dirname(__FILE__) + '/../views_helper')

describe "/gradebooks/grade_summary" do
  it "should render" do
    course_with_student
    view_context
    a = @course.assignments.create!(:title => "some assignment")
    assigns[:student] = @user
    assigns[:assignments] = [a]
    assigns[:submissions] = []
    assigns[:courses_with_grades] = []
<<<<<<< HEAD
    assigns[:all_submissions] = []
=======
    assigns[:submissions_by_assignment] = {}
>>>>>>> 1a5c3cac
    render "gradebooks/grade_summary"
    response.should_not be_nil
  end

  it "should not show totals if configured so" do
    course_with_student
    @course.settings[:hide_final_grade] = true
    view_context
    a = @course.assignments.create!(:title => "some assignment")
    assigns[:student] = @user
    assigns[:assignments] = [a]
    assigns[:submissions] = []
    assigns[:courses_with_grades] = []
<<<<<<< HEAD
    assigns[:all_submissions] = []
=======
    assigns[:submissions_by_assignment] = {}
>>>>>>> 1a5c3cac
    render "gradebooks/grade_summary"
    response.should_not be_nil
    page = Nokogiri('<document>' + response.body + '</document>')
    page.css(".final_grade").length.should == 0
  end

  it "should not show what if if not the student" do
    course_with_teacher
    student_in_course
    @student = @user
    @user = @teacher
    view_context
    a = @course.assignments.create!(:title => "some assignment")
    assigns[:student] = @student
    assigns[:assignments] = [a]
    assigns[:submissions] = []
    assigns[:courses_with_grades] = []
<<<<<<< HEAD
    assigns[:all_submissions] = []
=======
    assigns[:submissions_by_assignment] = {}
>>>>>>> 1a5c3cac
    render "gradebooks/grade_summary"
    response.should_not be_nil
    response.body.should_not match /Click any score/
  end
end<|MERGE_RESOLUTION|>--- conflicted
+++ resolved
@@ -28,11 +28,7 @@
     assigns[:assignments] = [a]
     assigns[:submissions] = []
     assigns[:courses_with_grades] = []
-<<<<<<< HEAD
-    assigns[:all_submissions] = []
-=======
     assigns[:submissions_by_assignment] = {}
->>>>>>> 1a5c3cac
     render "gradebooks/grade_summary"
     response.should_not be_nil
   end
@@ -46,11 +42,7 @@
     assigns[:assignments] = [a]
     assigns[:submissions] = []
     assigns[:courses_with_grades] = []
-<<<<<<< HEAD
-    assigns[:all_submissions] = []
-=======
     assigns[:submissions_by_assignment] = {}
->>>>>>> 1a5c3cac
     render "gradebooks/grade_summary"
     response.should_not be_nil
     page = Nokogiri('<document>' + response.body + '</document>')
@@ -68,11 +60,7 @@
     assigns[:assignments] = [a]
     assigns[:submissions] = []
     assigns[:courses_with_grades] = []
-<<<<<<< HEAD
-    assigns[:all_submissions] = []
-=======
     assigns[:submissions_by_assignment] = {}
->>>>>>> 1a5c3cac
     render "gradebooks/grade_summary"
     response.should_not be_nil
     response.body.should_not match /Click any score/
