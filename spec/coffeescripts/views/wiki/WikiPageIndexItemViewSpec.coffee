define [
  'compiled/models/WikiPage'
  'compiled/views/wiki/WikiPageIndexItemView'
], (WikiPage, WikiPageIndexItemView) ->
  
  module 'WikiPageIndexItemView'

  test 'model.view maintained by item view', ->
    model = new WikiPage
    view = new WikiPageIndexItemView
      model: model

    strictEqual model.view, view, 'model.view is set to the item view'
    view.render()
    strictEqual model.view, view, 'model.view is set to the item view'

  test 'detach/reattach the publish icon view', ->
    model = new WikiPage
    view = new WikiPageIndexItemView
      model: model
    view.render()

    $previousEl = view.$el.find('> *:first-child')
    view.publishIconView.$el.data('test-data', 'test-is-good')

    view.render()

    equal $previousEl.parent().length, 0, 'previous content removed'
    equal view.publishIconView.$el.data('test-data'), 'test-is-good', 'test data preserved (by detach)'

  test 'delegate setAsFrontPage to the model', ->
    model = new WikiPage
    view = new WikiPageIndexItemView
      model: model
    stub = sinon.stub(model, 'setAsFrontPage')

    view.setAsFrontPage()
    ok stub.calledOnce

  test 'delegate removeAsFrontPage to the model', ->
    model = new WikiPage
    view = new WikiPageIndexItemView
      model: model
    stub = sinon.stub(model, 'removeAsFrontPage')

    view.removeAsFrontPage()
    ok stub.calledOnce


  module 'WikiPageIndexItemView:JSON'

<<<<<<< HEAD
  test 'WIKI_RIGHTS', ->
    model = new WikiPage
    view = new WikiPageIndexItemView
      model: model
      WIKI_RIGHTS:
        good: true
    strictEqual view.toJSON().WIKI_RIGHTS.good, true, 'WIKI_RIGHTS represented in toJSON'

  test 'contextName', ->
    model = new WikiPage
    view = new WikiPageIndexItemView
      model: model
      contextName: 'groups'
    strictEqual view.toJSON().contextName, 'groups', 'contextName represented in toJSON'
=======
  testRights = (subject, options) ->
    test "#{subject}", ->
      model = new WikiPage
      view = new WikiPageIndexItemView
        model: model
        contextName: options.contextName
        WIKI_RIGHTS: options.WIKI_RIGHTS
      json = view.toJSON()
      for key of options.CAN
        strictEqual json.CAN[key], options.CAN[key], "CAN.#{key}"

  testRights 'CAN (manage course)',
    contextName: 'courses'
    WIKI_RIGHTS:
      read: true
      manage: true
    CAN:
      MANAGE: true
      PUBLISH: true

  testRights 'CAN (manage group)',
    contextName: 'groups'
    WIKI_RIGHTS:
      read: true
      manage: true
    CAN:
      MANAGE: true
      PUBLISH: false

  testRights 'CAN (read)',
    contextName: 'courses'
    WIKI_RIGHTS:
      read: true
    CAN:
      MANAGE: false
      PUBLISH: false

  testRights 'CAN (null)',
    CAN:
      MANAGE: false
      PUBLISH: false
>>>>>>> de48f2b4
<|MERGE_RESOLUTION|>--- conflicted
+++ resolved
@@ -49,22 +49,6 @@
 
   module 'WikiPageIndexItemView:JSON'
 
-<<<<<<< HEAD
-  test 'WIKI_RIGHTS', ->
-    model = new WikiPage
-    view = new WikiPageIndexItemView
-      model: model
-      WIKI_RIGHTS:
-        good: true
-    strictEqual view.toJSON().WIKI_RIGHTS.good, true, 'WIKI_RIGHTS represented in toJSON'
-
-  test 'contextName', ->
-    model = new WikiPage
-    view = new WikiPageIndexItemView
-      model: model
-      contextName: 'groups'
-    strictEqual view.toJSON().contextName, 'groups', 'contextName represented in toJSON'
-=======
   testRights = (subject, options) ->
     test "#{subject}", ->
       model = new WikiPage
@@ -105,5 +89,4 @@
   testRights 'CAN (null)',
     CAN:
       MANAGE: false
-      PUBLISH: false
->>>>>>> de48f2b4
+      PUBLISH: false