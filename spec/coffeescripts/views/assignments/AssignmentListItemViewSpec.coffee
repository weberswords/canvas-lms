--- conflicted
+++ resolved
@@ -6,11 +6,7 @@
   'jquery'
   'helpers/jquery.simulate'
   'helpers/fakeENV'
-<<<<<<< HEAD
-], (Backbone, Assignment, AssignmentListItemView, $) ->
-=======
 ], (Backbone, Assignment, Submission, AssignmentListItemView, $) ->
->>>>>>> 162c9cdb
   screenreaderText = null
   nonScreenreaderText = null
 
@@ -139,26 +135,10 @@
 
   module 'AssignmentListItemViewSpec',
     setup: ->
-<<<<<<< HEAD
-      ENV.PERMISSIONS = {manage: false}
-
-      @model = assignment1()
-      @submission = new Backbone.Model
-      @view = createView(@model, canManage: false)
-      screenreaderText = =>
-        $.trim @view.$('.js-score .screenreader-only').text()
-      nonScreenreaderText = =>
-        $.trim @view.$('.js-score .non-screenreader').text()
+      genSetup.call @
 
     teardown: ->
-      ENV.PERMISSIONS = {}
-      $('#fixtures').empty()
-=======
-      genSetup.call @
-
-    teardown: ->
-      genTeardown.call @
->>>>>>> 162c9cdb
+      genTeardown.call @
 
   test "initializes child views if can manage", ->
     view = createView(@model, canManage: true)
@@ -209,13 +189,8 @@
 
     ENV.context_asset_string = old_asset_string
 
-<<<<<<< HEAD
-  test "updating grades from model change", ->
-    @submission.set 'grade', 1.5555
-=======
   test "show score if score is set", ->
     @submission.set 'score': 1.5555, 'grade': '1.5555'
->>>>>>> 162c9cdb
     @model.set 'submission', @submission
     @model.trigger 'change:submission'
 
