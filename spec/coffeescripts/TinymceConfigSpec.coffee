--- conflicted
+++ resolved
@@ -75,11 +75,6 @@
     equal(schema.skin_url, "/vendor/tinymce_themes/light")
 
   test "browser spellcheck enabled by default", ->
-<<<<<<< HEAD
-    config = new EditorConfig(tinymce, INST, largeScreenWidth, dom_id)
-    schema = config.defaultConfig()
-    equal(schema.browser_spellcheck, true)
-=======
     config = new EditorConfig(fake_tinymce, INST, largeScreenWidth, dom_id)
     schema = config.defaultConfig()
     equal(schema.browser_spellcheck, true)
@@ -103,5 +98,4 @@
         content = editor.setContent("<span></span>")
         ok(content.match("<span></span>"))
     })
-    tinymce.init(configHash)
->>>>>>> 8276cfac
+    tinymce.init(configHash)