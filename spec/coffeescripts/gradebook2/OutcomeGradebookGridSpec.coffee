--- conflicted
+++ resolved
@@ -1,13 +1,9 @@
 define [
   'underscore'
   'compiled/gradebook2/OutcomeGradebookGrid'
-<<<<<<< HEAD
-], (_, Grid) ->
-=======
   'helpers/fakeENV'
   'i18n!gradebook2'
 ], (_, Grid,fakeENV) ->
->>>>>>> a7005fa0
 
   module 'OutcomeGradebookGrid',
     setup: -> fakeENV.setup()
