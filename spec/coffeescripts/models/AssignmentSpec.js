/*
 * Copyright (C) 2013 - present Instructure, Inc.
 *
 * This file is part of Canvas.
 *
 * Canvas is free software: you can redistribute it and/or modify it under
 * the terms of the GNU Affero General Public License as published by the Free
 * Software Foundation, version 3 of the License.
 *
 * Canvas is distributed in the hope that it will be useful, but WITHOUT ANY
 * WARRANTY; without even the implied warranty of MERCHANTABILITY or FITNESS FOR
 * A PARTICULAR PURPOSE. See the GNU Affero General Public License for more
 * details.
 *
 * You should have received a copy of the GNU Affero General Public License along
 * with this program. If not, see <http://www.gnu.org/licenses/>.
 */

import $ from 'jquery'
import 'jquery.ajaxJSON'
import Assignment from 'compiled/models/Assignment'
import Submission from 'compiled/models/Submission'
import DateGroup from 'compiled/models/DateGroup'
import fakeENV from 'helpers/fakeENV'

QUnit.module('Assignment#initialize with ENV.POST_TO_SIS set to false', {
  setup() {
    fakeENV.setup({POST_TO_SIS: false})
  },
  teardown() {
    fakeENV.teardown()
  }
})

test('must not alter the post_to_sis field', () => {
  const assignment = new Assignment()
  strictEqual(assignment.get('post_to_sis'), undefined)
})

QUnit.module('Assignment#initalize with ENV.POST_TO_SIS set to true', {
  setup() {
    fakeENV.setup({
      POST_TO_SIS: true,
      POST_TO_SIS_DEFAULT: true
    })
  },
  teardown() {
    fakeENV.teardown()
  }
})

test('must default post_to_sis to true for a new assignment', () => {
  const assignment = new Assignment()
  strictEqual(assignment.get('post_to_sis'), true)
})

test('must leave a false value as is', () => {
  const assignment = new Assignment({post_to_sis: false})
  strictEqual(assignment.get('post_to_sis'), false)
})

test('must leave a null value as is for an existing assignment', () => {
  const assignment = new Assignment({
    id: '1234',
    post_to_sis: null
  })
  strictEqual(assignment.get('post_to_sis'), null)
})

QUnit.module('Assignment#isQuiz')

test('returns true if record is a quiz', () => {
  const assignment = new Assignment({name: 'foo'})
  assignment.set('submission_types', ['online_quiz'])
  equal(assignment.isQuiz(), true)
})

test('returns false if record is not a quiz', () => {
  const assignment = new Assignment({name: 'foo'})
  assignment.set('submission_types', ['on_paper'])
  equal(assignment.isQuiz(), false)
})

QUnit.module('Assignment#isDiscussionTopic')

test('returns true if record is discussion topic', () => {
  const assignment = new Assignment({name: 'foo'})
  assignment.submissionTypes(['discussion_topic'])
  equal(assignment.isDiscussionTopic(), true)
})

test('returns false if record is discussion topic', () => {
  const assignment = new Assignment({name: 'foo'})
  assignment.submissionTypes(['on_paper'])
  equal(assignment.isDiscussionTopic(), false)
})

QUnit.module('default submission types', {
  setup() {
    fakeENV.setup({
      DEFAULT_ASSIGNMENT_TOOL_NAME: 'Default Tool',
      DEFAULT_ASSIGNMENT_TOOL_URL: 'https://www.test.com/blti'
    })
  },
  teardown() {
    fakeENV.teardown()
  }
})

test('defaultToNone returns true if submission type is "none"', () => {
  const assignment = new Assignment({name: 'foo'})
  assignment.submissionTypes(['none'])
  equal(assignment.defaultToNone(), true)
})

test('defaultToNone returns false if default tool configured and new assignment', () => {
  const assignment = new Assignment()
  equal(assignment.defaultToNone(), false)
})

test('defaultToOnline returns true if submission type is "online"', () => {
  const assignment = new Assignment({name: 'foo'})
  assignment.submissionTypes(['online'])
  equal(assignment.defaultToOnline(), true)
})

test('defaultToOnline returns false if default tool configured and new assignment', () => {
  const assignment = new Assignment()
  equal(assignment.defaultToOnline(), false)
})

test('defaultToOnPaper returns true if submission type is "on_paper"', () => {
  const assignment = new Assignment({name: 'foo'})
  assignment.submissionTypes(['on_paper'])
  equal(assignment.defaultToOnPaper(), true)
})

test('defaultToOnPaper returns false if default tool configured and new assignment', () => {
  const assignment = new Assignment()
  equal(assignment.defaultToOnPaper(), false)
})

QUnit.module('Assignment#isDefaultTool', {
  setup() {
    fakeENV.setup({
      DEFAULT_ASSIGNMENT_TOOL_NAME: 'Default Tool',
      DEFAULT_ASSIGNMENT_TOOL_URL: 'https://www.test.com/blti'
    })
  },
  teardown() {
    fakeENV.teardown()
  }
})

test('returns true if submissionType is "external_tool" and default tool is selected', () => {
  const assignment = new Assignment({
    name: 'foo',
    external_tool_tag_attributes: {
      url: 'https://www.test.com/blti?foo'
    }
  })
  assignment.submissionTypes(['external_tool'])
  equal(assignment.isDefaultTool(), true)
})

QUnit.module('Assignment#isNonDefaultExternalTool', {
  setup() {
    fakeENV.setup({
      DEFAULT_ASSIGNMENT_TOOL_NAME: 'Default Tool',
      DEFAULT_ASSIGNMENT_TOOL_URL: 'https://www.test.com/blti'
    })
  },
  teardown() {
    fakeENV.teardown()
  }
})

test('returns true if submissionType is "default_external_tool"', () => {
  const assignment = new Assignment({name: 'foo'})
  assignment.submissionTypes(['default_external_tool'])
  equal(assignment.isDefaultTool(), true)
})

test('returns true when submissionType is "external_tool" and non default tool is selected', () => {
  const assignment = new Assignment({
    name: 'foo',
    external_tool_tag_attributes: {
      url: 'https://www.non-default.com/blti?foo'
    }
  })
  assignment.submissionTypes(['external_tool'])
  equal(assignment.isNonDefaultExternalTool(), true)
})

test('returns true when submissionType is "external_tool"', () => {
  const assignment = new Assignment({name: 'foo'})
  assignment.submissionTypes(['external_tool'])
  equal(assignment.isNonDefaultExternalTool(), true)
})


QUnit.module('Assignment#isExternalTool')

test('returns true if record is external tool', () => {
  const assignment = new Assignment({name: 'foo'})
  assignment.submissionTypes(['external_tool'])
  equal(assignment.isExternalTool(), true)
})

QUnit.module('Assignment#defaultToolName', {
  setup() {
    fakeENV.setup({
      DEFAULT_ASSIGNMENT_TOOL_NAME: 'Default Tool <a href="https://www.somethingbad.com">'
    })
  },
  teardown() {
    fakeENV.teardown()
  }
})

test('escapes the name retrieved from the js env', () => {
  const assignment = new Assignment({name: 'foo'})
  equal(assignment.defaultToolName(), 'Default Tool %3Ca href%3D%22https%3A//www.somethingbad.com%22%3E')
})

<<<<<<< HEAD
=======
QUnit.module('Assignment#defaultToolName', {
  setup() {
    fakeENV.setup({
      DEFAULT_ASSIGNMENT_TOOL_NAME: undefined
    })
  },
  teardown() {
    fakeENV.teardown()
  }
})

test('does not convert undefined to string', () => {
  const assignment = new Assignment({name: 'foo'})
  equal(assignment.defaultToolName(), undefined)
})

>>>>>>> 1e3c39cb
test('returns false if record is not external tool', () => {
  const assignment = new Assignment({name: 'foo'})
  assignment.submissionTypes(['on_paper'])
  equal(assignment.isExternalTool(), false)
})

QUnit.module('Assignment#isNotGraded')

test('returns true if record is not graded', () => {
  const assignment = new Assignment({name: 'foo'})
  assignment.submissionTypes(['not_graded'])
  equal(assignment.isNotGraded(), true)
})

test('returns false if record is graded', () => {
  const assignment = new Assignment({name: 'foo'})
  assignment.gradingType('percent')
  assignment.submissionTypes(['online_url'])
  equal(assignment.isNotGraded(), false)
})

QUnit.module('Assignment#isAssignment')

test('returns true if record is not quiz,ungraded,external tool, or discussion', () => {
  const assignment = new Assignment({name: 'foo'})
  assignment.set('submission_types', ['online_url'])
  equal(assignment.isAssignment(), true)
})

test('returns true if record has no submission types', () => {
  const assignment = new Assignment({name: 'foo'})
  equal(assignment.isAssignment(), true)
})

test('returns false if record is quiz,ungraded, external tool, or discussion', () => {
  const assignment = new Assignment({name: 'foo'})
  assignment.set('submission_types', ['online_quiz'])
  equal(assignment.isAssignment(), false)
})

QUnit.module('Assignment#asignmentType as a setter')

test("sets the record's submission_types to the value", () => {
  const assignment = new Assignment({name: 'foo'})
  assignment.set('submission_types', 'online_quiz')
  assignment.assignmentType('discussion_topic')
  equal(assignment.assignmentType(), 'discussion_topic')
  deepEqual(assignment.get('submission_types'), ['discussion_topic'])
})

test("when value 'assignment', sets record value to 'none'", () => {
  const assignment = new Assignment({name: 'foo'})
  assignment.set('submission_types', 'online_quiz')
  assignment.assignmentType('assignment')
  equal(assignment.assignmentType(), 'assignment')
  deepEqual(assignment.get('submission_types'), ['none'])
})

QUnit.module('Assignment#moderatedGrading', () => {
  test('returns false if the moderated_grading attribute is undefined', () => {
    const assignment = new Assignment()
    strictEqual(assignment.moderatedGrading(), false)
  })

  test('returns false if the moderated_grading attribute is set to false', () => {
    const assignment = new Assignment({ moderated_grading: false })
    strictEqual(assignment.moderatedGrading(), false)
  })

  test('returns true if the moderated_grading attribute is set to true', () => {
    const assignment = new Assignment({ moderated_grading: true })
    strictEqual(assignment.moderatedGrading(), true)
  })
})

QUnit.module('Assignment#assignmentType as a getter')

test("returns 'assignment' if not quiz, discussion topic, external tool, or ungraded", () => {
  const assignment = new Assignment({name: 'foo'})
  assignment.set('submission_types', ['on_paper'])
  equal(assignment.assignmentType(), 'assignment')
})

test("returns correct assignment type if not 'assignment'", () => {
  const assignment = new Assignment({name: 'foo'})
  assignment.set('submission_types', ['online_quiz'])
  equal(assignment.assignmentType(), 'online_quiz')
})

QUnit.module('Assignment#dueAt as a getter')

test("returns record's due_at", () => {
  const date = Date.now()
  const assignment = new Assignment({name: 'foo'})
  assignment.set('due_at', date)
  equal(assignment.dueAt(), date)
})

QUnit.module('Assignment#dueAt as a setter')

test("sets the record's due_at", () => {
  const date = Date.now()
  const assignment = new Assignment({name: 'foo'})
  assignment.set('due_at', null)
  assignment.dueAt(date)
  equal(assignment.dueAt(), date)
})

QUnit.module('Assignment#unlockAt as a getter')

test('gets the records unlock_at', () => {
  const date = Date.now()
  const assignment = new Assignment({name: 'foo'})
  assignment.set('unlock_at', date)
  equal(assignment.unlockAt(), date)
})

QUnit.module('Assignment#unlockAt as a setter')

test("sets the record's unlock_at", () => {
  const date = Date.now()
  const assignment = new Assignment({name: 'foo'})
  assignment.set('unlock_at', null)
  assignment.unlockAt(date)
  equal(assignment.unlockAt(), date)
})

QUnit.module('Assignment#lockAt as a getter')

test('gets the records lock_at', () => {
  const date = Date.now()
  const assignment = new Assignment({name: 'foo'})
  assignment.set('lock_at', date)
  equal(assignment.lockAt(), date)
})

QUnit.module('Assignment#lockAt as a setter')

test("sets the record's lock_at", () => {
  const date = Date.now()
  const assignment = new Assignment({name: 'foo'})
  assignment.set('unlock_at', null)
  assignment.lockAt(date)
  equal(assignment.lockAt(), date)
})

QUnit.module('Assignment#description as a getter')

test("returns the record's description", () => {
  const assignment = new Assignment({name: 'foo'})
  assignment.set('description', 'desc')
  equal(assignment.description(), 'desc')
})

QUnit.module('Assignment#description as a setter')

test("sets the record's description", () => {
  const assignment = new Assignment({name: 'foo'})
  assignment.set('description', null)
  assignment.description('desc')
  equal(assignment.description(), 'desc')
  equal(assignment.get('description'), 'desc')
})

QUnit.module('Assignment#dueDateRequired as a getter')

test("returns the record's dueDateRequired", () => {
  const assignment = new Assignment({name: 'foo'})
  assignment.set('dueDateRequired', true)
  equal(assignment.dueDateRequired(), true)
})

QUnit.module('Assignment#dueDateRequired as a setter')

test("sets the record's dueDateRequired", () => {
  const assignment = new Assignment({name: 'foo'})
  assignment.set('dueDateRequired', null)
  assignment.dueDateRequired(true)
  equal(assignment.dueDateRequired(), true)
  equal(assignment.get('dueDateRequired'), true)
})

QUnit.module('Assignment#name as a getter')

test("returns the record's name", () => {
  const assignment = new Assignment({name: 'foo'})
  assignment.set('name', 'Todd')
  equal(assignment.name(), 'Todd')
})

QUnit.module('Assignment#name as a setter')

test("sets the record's name", () => {
  const assignment = new Assignment({name: 'foo'})
  assignment.set('name', 'NotTodd')
  assignment.name('Todd')
  equal(assignment.get('name'), 'Todd')
})

QUnit.module('Assignment#pointsPossible as a setter')

test("sets the record's points_possible", () => {
  const assignment = new Assignment({name: 'foo'})
  assignment.set('points_possible', 0)
  assignment.pointsPossible(12)
  equal(assignment.pointsPossible(), 12)
  equal(assignment.get('points_possible'), 12)
})

QUnit.module('Assignment#secureParams as a getter')

test('returns secure params if set', () => {
  const secure_params = 'eyJ0eXAiOiJKV1QiLCJhb.asdf232.asdf2334'
  const assignment = new Assignment({name: 'foo'})
  assignment.set('secure_params', secure_params)
  equal(assignment.secureParams(), secure_params)
})

QUnit.module('Assignment#assignmentGroupId as a setter')

test("sets the record's assignment group id", () => {
  const assignment = new Assignment({name: 'foo'})
  assignment.set('assignment_group_id', 0)
  assignment.assignmentGroupId(12)
  equal(assignment.assignmentGroupId(), 12)
  equal(assignment.get('assignment_group_id'), 12)
})

QUnit.module('Assignment#canDelete', {
  setup() {
    fakeENV.setup({current_user_roles: ['teacher']})
  },
  teardown() {
    fakeENV.teardown()
  }
})

test("returns false if 'frozen' is true", () => {
  const assignment = new Assignment({name: 'foo'})
  assignment.set('frozen', true)
  equal(assignment.canDelete(), false)
})

test("returns false if 'in_closed_grading_period' is true", () => {
  const assignment = new Assignment({name: 'foo'})
  assignment.set('in_closed_grading_period', true)
  equal(assignment.canDelete(), false)
})

test("returns true if 'frozen' and 'in_closed_grading_period' are false", () => {
  const assignment = new Assignment({name: 'foo'})
  assignment.set('frozen', false)
  assignment.set('in_closed_grading_period', false)
  equal(assignment.canDelete(), true)
})

QUnit.module('Assignment#canMove as teacher', {
  setup() {
    fakeENV.setup({current_user_roles: ['teacher']})
  },
  teardown() {
    fakeENV.teardown()
  }
})

test('returns false if grading period is closed', () => {
  const assignment = new Assignment({name: 'foo'})
  assignment.set('in_closed_grading_period', true)
  equal(assignment.canMove(), false)
})

test('returns false if grading period not closed but group id is locked', () => {
  const assignment = new Assignment({name: 'foo'})
  assignment.set('in_closed_grading_period', false)
  assignment.set('in_closed_grading_period', ['assignment_group_id'])
  equal(assignment.canMove(), false)
})

test('returns true if grading period not closed and and group id is not locked', () => {
  const assignment = new Assignment({name: 'foo'})
  assignment.set('in_closed_grading_period', false)
  equal(assignment.canMove(), true)
})

QUnit.module('Assignment#canMove as admin', {
  setup() {
    fakeENV.setup({current_user_roles: ['admin']})
  },
  teardown() {
    fakeENV.teardown()
  }
})

test('returns true if grading period is closed', () => {
  const assignment = new Assignment({name: 'foo'})
  assignment.set('in_closed_grading_period', true)
  equal(assignment.canMove(), true)
})

test('returns true if grading period not closed but group id is locked', () => {
  const assignment = new Assignment({name: 'foo'})
  assignment.set('in_closed_grading_period', false)
  assignment.set('in_closed_grading_period', ['assignment_group_id'])
  equal(assignment.canMove(), true)
})

test('returns true if grading period not closed and and group id is not locked', () => {
  const assignment = new Assignment({name: 'foo'})
  assignment.set('in_closed_grading_period', false)
  equal(assignment.canMove(), true)
})

QUnit.module('Assignment#inClosedGradingPeriod as a non admin', {
  setup() {
    fakeENV.setup({current_user_roles: ['teacher']})
  },
  teardown() {
    fakeENV.teardown()
  }
})

test("returns the value of 'in_closed_grading_period' when isAdmin is false", () => {
  const assignment = new Assignment({name: 'foo'})
  assignment.set('in_closed_grading_period', true)
  equal(assignment.inClosedGradingPeriod(), true)
  assignment.set('in_closed_grading_period', false)
  equal(assignment.inClosedGradingPeriod(), false)
})

QUnit.module('Assignment#inClosedGradingPeriod as an admin', {
  setup() {
    fakeENV.setup({current_user_roles: ['admin']})
  },
  teardown() {
    fakeENV.teardown()
  }
})

test('returns true when isAdmin is true', () => {
  const assignment = new Assignment({name: 'foo'})
  assignment.set('in_closed_grading_period', true)
  equal(assignment.inClosedGradingPeriod(), false)
  assignment.set('in_closed_grading_period', false)
  equal(assignment.inClosedGradingPeriod(), false)
})

QUnit.module('Assignment#gradingType as a setter')

test("sets the record's grading type", () => {
  const assignment = new Assignment({name: 'foo'})
  assignment.set('grading_type', 'points')
  assignment.gradingType('percent')
  equal(assignment.gradingType(), 'percent')
  equal(assignment.get('grading_type'), 'percent')
})

QUnit.module('Assignment#submissionType')

test("returns 'none' if record's submission_types is ['none']", () => {
  const assignment = new Assignment({
    name: 'foo',
    id: '12'
  })
  assignment.set('submission_types', ['none'])
  equal(assignment.submissionType(), 'none')
})

test("returns 'on_paper' if record's submission_types includes on_paper", () => {
  const assignment = new Assignment({
    name: 'foo',
    id: '13'
  })
  assignment.set('submission_types', ['on_paper'])
  equal(assignment.submissionType(), 'on_paper')
})

test('returns online submission otherwise', () => {
  const assignment = new Assignment({
    name: 'foo',
    id: '14'
  })
  assignment.set('submission_types', ['online_upload'])
  equal(assignment.submissionType(), 'online')
})

QUnit.module('Assignment#expectsSubmission')

test('returns false if assignment submission type is not online', () => {
  const assignment = new Assignment({name: 'foo'})
  assignment.set({
    submission_types: ['external_tool', 'on_paper']
  })
  equal(assignment.expectsSubmission(), false)
})

test('returns true if an assignment submission type is online', () => {
  const assignment = new Assignment({name: 'foo'})
  assignment.set({submission_types: ['online']})
  equal(assignment.expectsSubmission(), true)
})

QUnit.module('Assignment#allowedToSubmit')

test('returns false if assignment is locked', () => {
  const assignment = new Assignment({name: 'foo'})
  assignment.set({submission_types: ['online']})
  assignment.set({locked_for_user: true})
  equal(assignment.allowedToSubmit(), false)
})

test('returns true if an assignment is not locked', () => {
  const assignment = new Assignment({name: 'foo'})
  assignment.set({submission_types: ['online']})
  assignment.set({locked_for_user: false})
  equal(assignment.allowedToSubmit(), true)
})

test('returns false if a submission is not expected', () => {
  const assignment = new Assignment({name: 'foo'})
  assignment.set({
    submission_types: ['external_tool', 'on_paper', 'attendance']
  })
  equal(assignment.allowedToSubmit(), false)
})

QUnit.module('Assignment#withoutGradedSubmission')

test('returns false if there is a submission', () => {
  const assignment = new Assignment({name: 'foo'})
  assignment.set({submission: new Submission({submission_type: 'online'})})
  equal(assignment.withoutGradedSubmission(), false)
})

test('returns true if there is no submission', () => {
  const assignment = new Assignment({name: 'foo'})
  assignment.set({submission: null})
  equal(assignment.withoutGradedSubmission(), true)
})

test('returns true if there is a submission, but no grade', () => {
  const assignment = new Assignment({name: 'foo'})
  assignment.set({submission: new Submission()})
  equal(assignment.withoutGradedSubmission(), true)
})

test('returns false if there is a submission and a grade', () => {
  const assignment = new Assignment({name: 'foo'})
  assignment.set({submission: new Submission({grade: 305})})
  equal(assignment.withoutGradedSubmission(), false)
})

QUnit.module('Assignment#acceptsOnlineUpload')

test('returns true if record submission types includes online_upload', () => {
  const assignment = new Assignment({name: 'foo'})
  assignment.set('submission_types', ['online_upload'])
  equal(assignment.acceptsOnlineUpload(), true)
})

test("returns false if submission types doesn't include online_upload", () => {
  const assignment = new Assignment({name: 'foo'})
  assignment.set('submission_types', [])
  equal(assignment.acceptsOnlineUpload(), false)
})

QUnit.module('Assignment#acceptsOnlineURL')

test('returns true if assignment allows online url', () => {
  const assignment = new Assignment({name: 'foo'})
  assignment.set('submission_types', ['online_url'])
  equal(assignment.acceptsOnlineURL(), true)
})

test("returns false if submission types doesn't include online_url", () => {
  const assignment = new Assignment({name: 'foo'})
  assignment.set('submission_types', [])
  equal(assignment.acceptsOnlineURL(), false)
})

QUnit.module('Assignment#acceptsMediaRecording')

test('returns true if submission types includes media recordings', () => {
  const assignment = new Assignment({name: 'foo'})
  assignment.set('submission_types', ['media_recording'])
  equal(assignment.acceptsMediaRecording(), true)
})

QUnit.module('Assignment#acceptsOnlineTextEntries')

test('returns true if submission types includes online text entry', () => {
  const assignment = new Assignment({name: 'foo'})
  assignment.set('submission_types', ['online_text_entry'])
  equal(assignment.acceptsOnlineTextEntries(), true)
})

QUnit.module('Assignment#peerReviews')

test('returns the peer_reviews on the record if no args passed', () => {
  const assignment = new Assignment({name: 'foo'})
  assignment.set('peer_reviews', false)
  equal(assignment.peerReviews(), false)
})

test("sets the record's peer_reviews if args passed", () => {
  const assignment = new Assignment({name: 'foo'})
  assignment.set('peer_reviews', false)
  assignment.peerReviews(true)
  equal(assignment.peerReviews(), true)
})

QUnit.module('Assignment#automaticPeerReviews')

test('returns the automatic_peer_reviews on the model if no args passed', () => {
  const assignment = new Assignment({name: 'foo'})
  assignment.set('automatic_peer_reviews', false)
  equal(assignment.automaticPeerReviews(), false)
})

test('sets the automatic_peer_reviews on the record if args passed', () => {
  const assignment = new Assignment({name: 'foo'})
  assignment.set('automatic_peer_reviews', false)
  assignment.automaticPeerReviews(true)
  equal(assignment.automaticPeerReviews(), true)
})

QUnit.module('Assignment#notifyOfUpdate')

test("returns record's notifyOfUpdate if no args passed", () => {
  const assignment = new Assignment({name: 'foo'})
  assignment.set('notify_of_update', false)
  equal(assignment.notifyOfUpdate(), false)
})

test("sets record's notifyOfUpdate if args passed", () => {
  const assignment = new Assignment({name: 'foo'})
  assignment.notifyOfUpdate(false)
  equal(assignment.notifyOfUpdate(), false)
})

QUnit.module('Assignment#multipleDueDates')

test('checks for multiple due dates from assignment overrides', () => {
  const assignment = new Assignment({
    all_dates: [{title: 'Winter'}, {title: 'Summer'}]
  })
  ok(assignment.multipleDueDates())
})

test('checks for no multiple due dates from assignment overrides', () => {
  const assignment = new Assignment()
  ok(!assignment.multipleDueDates())
})

QUnit.module('Assignment#allDates')

test('gets the due dates from the assignment overrides', () => {
  const dueAt = new Date('2013-08-20T11:13:00')
  const dates = [
    new DateGroup({
      due_at: dueAt,
      title: 'Everyone'
    })
  ]
  const assignment = new Assignment({all_dates: dates})
  const allDates = assignment.allDates()
  const first = allDates[0]
  equal(`${first.dueAt}`, `${dueAt}`)
  equal(first.dueFor, 'Everyone')
})

test('gets empty due dates when there are no dates', () => {
  const assignment = new Assignment()
  deepEqual(assignment.allDates(), [])
})

QUnit.module('Assignment#inGradingPeriod', {
  setup() {
    this.gradingPeriod = {
      id: '1',
      title: 'Fall',
      startDate: new Date('2013-07-01T11:13:00'),
      endDate: new Date('2013-10-01T11:13:00'),
      closeDate: new Date('2013-10-05T11:13:00'),
      isLast: true,
      isClosed: true
    }
    this.dateInPeriod = new Date('2013-08-20T11:13:00')
    this.dateOutsidePeriod = new Date('2013-01-20T11:13:00')
  }
})

test('returns true if the assignment has a due_at in the given period', function() {
  const assignment = new Assignment()
  assignment.set('due_at', this.dateInPeriod)
  equal(assignment.inGradingPeriod(this.gradingPeriod), true)
})

test('returns false if the assignment has a due_at outside the given period', function() {
  const assignment = new Assignment()
  assignment.set('due_at', this.dateOutsidePeriod)
  equal(assignment.inGradingPeriod(this.gradingPeriod), false)
})

test('returns true if the assignment has a date group in the given period', function() {
  const dates = [
    new DateGroup({
      due_at: this.dateInPeriod,
      title: 'Everyone'
    })
  ]
  const assignment = new Assignment({all_dates: dates})
  equal(assignment.inGradingPeriod(this.gradingPeriod), true)
})

test('returns false if the assignment does not have a date group in the given period', function() {
  const dates = [
    new DateGroup({
      due_at: this.dateOutsidePeriod,
      title: 'Everyone'
    })
  ]
  const assignment = new Assignment({all_dates: dates})
  equal(assignment.inGradingPeriod(this.gradingPeriod), false)
})

QUnit.module('Assignment#singleSectionDueDate', {
  setup() {
    fakeENV.setup()
  },
  teardown() {
    fakeENV.teardown()
  }
})

test('gets the due date for section instead of null', () => {
  const dueAt = new Date('2013-11-27T11:01:00Z')
  const assignment = new Assignment({
    all_dates: [
      {
        due_at: null,
        title: 'Everyone'
      },
      {
        due_at: dueAt,
        title: 'Summer'
      }
    ]
  })
  sandbox.stub(assignment, 'multipleDueDates').returns(false)
  equal(assignment.singleSectionDueDate(), dueAt.toISOString())
})

test('returns due_at when only one date/section are present', () => {
  const date = Date.now()
  const assignment = new Assignment({name: 'Taco party!'})
  assignment.set('due_at', date)
  equal(assignment.singleSectionDueDate(), assignment.dueAt())
  ENV.PERMISSIONS = {manage: false}
  equal(assignment.singleSectionDueDate(), assignment.dueAt())
  ENV.PERMISSIONS = {}
})

QUnit.module('Assignment#omitFromFinalGrade')

test("gets the record's omit_from_final_grade boolean", () => {
  const assignment = new Assignment({name: 'foo'})
  assignment.set('omit_from_final_grade', true)
  ok(assignment.omitFromFinalGrade())
})

test("sets the record's omit_from_final_grade boolean if args passed", () => {
  const assignment = new Assignment({name: 'foo'})
  assignment.omitFromFinalGrade(true)
  ok(assignment.omitFromFinalGrade())
})

QUnit.module('Assignment#toView', {
  setup() {
    fakeENV.setup({current_user_roles: ['teacher']})
  },
  teardown() {
    fakeENV.teardown()
  }
})

test("returns the assignment's name", () => {
  const assignment = new Assignment({name: 'foo'})
  assignment.name('Todd')
  const json = assignment.toView()
  equal(json.name, 'Todd')
})

test("returns the assignment's dueAt", () => {
  const date = Date.now()
  const assignment = new Assignment({name: 'foo'})
  assignment.dueAt(date)
  const json = assignment.toView()
  equal(json.dueAt, date)
})

test("includes the assignment's description", () => {
  const description = 'Yo yo fasho'
  const assignment = new Assignment({name: 'foo'})
  assignment.description(description)
  const json = assignment.toView()
  equal(json.description, description)
})

test("includes the assignment's dueDateRequired", () => {
  const dueDateRequired = false
  const assignment = new Assignment({name: 'foo'})
  assignment.dueDateRequired(dueDateRequired)
  const json = assignment.toView()
  equal(json.dueDateRequired, dueDateRequired)
})

test("returns assignment's points possible", () => {
  const pointsPossible = 12
  const assignment = new Assignment({name: 'foo'})
  assignment.pointsPossible(pointsPossible)
  const json = assignment.toView()
  equal(json.pointsPossible, pointsPossible)
})

test("returns assignment's lockAt", () => {
  const lockAt = Date.now()
  const assignment = new Assignment({name: 'foo'})
  assignment.lockAt(lockAt)
  const json = assignment.toView()
  equal(json.lockAt, lockAt)
})

test("includes assignment's unlockAt", () => {
  const unlockAt = Date.now()
  const assignment = new Assignment({name: 'foo'})
  assignment.unlockAt(unlockAt)
  const json = assignment.toView()
  equal(json.unlockAt, unlockAt)
})

test("includes assignment's gradingType", () => {
  const gradingType = 'percent'
  const assignment = new Assignment({name: 'foo'})
  assignment.gradingType(gradingType)
  const json = assignment.toView()
  equal(json.gradingType, gradingType)
})

test("includes assignment's notifyOfUpdate", () => {
  const notifyOfUpdate = false
  const assignment = new Assignment({name: 'foo'})
  assignment.notifyOfUpdate(notifyOfUpdate)
  const json = assignment.toView()
  equal(json.notifyOfUpdate, notifyOfUpdate)
})

test("includes assignment's peerReviews", () => {
  const peerReviews = false
  const assignment = new Assignment({name: 'foo'})
  assignment.peerReviews(peerReviews)
  const json = assignment.toView()
  equal(json.peerReviews, peerReviews)
})

test("includes assignment's automaticPeerReviews value", () => {
  const autoPeerReviews = false
  const assignment = new Assignment({name: 'foo'})
  assignment.automaticPeerReviews(autoPeerReviews)
  const json = assignment.toView()
  equal(json.automaticPeerReviews, autoPeerReviews)
})

test('includes boolean indicating whether or not assignment accepts uploads', () => {
  const assignment = new Assignment({name: 'foo'})
  assignment.set('submission_types', ['online_upload'])
  const json = assignment.toView()
  equal(json.acceptsOnlineUpload, true)
})

test('includes whether or not assignment accepts media recordings', () => {
  const assignment = new Assignment({name: 'foo'})
  assignment.set('submission_types', ['media_recording'])
  const json = assignment.toView()
  equal(json.acceptsMediaRecording, true)
})

test('includes submissionType', () => {
  const assignment = new Assignment({
    name: 'foo',
    id: '16'
  })
  assignment.set('submission_types', ['on_paper'])
  const json = assignment.toView()
  equal(json.submissionType, 'on_paper')
})

test('includes acceptsOnlineTextEntries', () => {
  const assignment = new Assignment({name: 'foo'})
  assignment.set('submission_types', ['online_text_entry'])
  const json = assignment.toView()
  equal(json.acceptsOnlineTextEntries, true)
})

test('includes acceptsOnlineURL', () => {
  const assignment = new Assignment({name: 'foo'})
  assignment.set('submission_types', ['online_url'])
  const json = assignment.toView()
  equal(json.acceptsOnlineURL, true)
})

test('includes allowedExtensions', () => {
  const assignment = new Assignment({name: 'foo'})
  assignment.allowedExtensions([])
  const json = assignment.toView()
  deepEqual(json.allowedExtensions, [])
})

test('includes htmlUrl', () => {
  const assignment = new Assignment({html_url: 'http://example.com/assignments/1'})
  const json = assignment.toView()
  equal(json.htmlUrl, 'http://example.com/assignments/1')
})

test('includes htmlEditUrl', () => {
  const assignment = new Assignment({html_url: 'http://example.com/assignments/1'})
  const json = assignment.toView()
  equal(json.htmlEditUrl, 'http://example.com/assignments/1/edit')
})

test('includes multipleDueDates', () => {
  const assignment = new Assignment({
    all_dates: [{title: 'Summer'}, {title: 'Winter'}]
  })
  const json = assignment.toView()
  equal(json.multipleDueDates, true)
})

test('includes allDates', () => {
  const assignment = new Assignment({
    all_dates: [{title: 'Summer'}, {title: 'Winter'}]
  })
  const json = assignment.toView()
  equal(json.allDates.length, 2)
})

test('includes singleSectionDueDate', () => {
  const dueAt = new Date('2013-11-27T11:01:00Z')
  const assignment = new Assignment({
    all_dates: [
      {
        due_at: null,
        title: 'Everyone'
      },
      {
        due_at: dueAt,
        title: 'Summer'
      }
    ]
  })
  sandbox.stub(assignment, 'multipleDueDates').returns(false)
  const json = assignment.toView()
  equal(json.singleSectionDueDate, dueAt.toISOString())
})

test('includes fields for isPage', () => {
  const assignment = new Assignment({submission_types: ['wiki_page']})
  const json = assignment.toView()
  notOk(json.hasDueDate)
  notOk(json.hasPointsPossible)
})

test('includes fields for isQuiz', () => {
  const assignment = new Assignment({submission_types: ['online_quiz']})
  const json = assignment.toView()
  ok(json.hasDueDate)
  notOk(json.hasPointsPossible)
})

test('returns omitFromFinalGrade', () => {
  const assignment = new Assignment({name: 'foo'})
  assignment.omitFromFinalGrade(true)
  const json = assignment.toView()
  ok(json.omitFromFinalGrade)
})

test('returns true when anonymousInstructorAnnotations is true', () => {
  const assignment = new Assignment({name: 'foo'})
  assignment.anonymousInstructorAnnotations(true)
  strictEqual(assignment.toView().anonymousInstructorAnnotations, true)
})

test('returns false when anonymousInstructorAnnotations is false', () => {
  const assignment = new Assignment({name: 'foo'})
  assignment.anonymousInstructorAnnotations(false)
  strictEqual(assignment.toView().anonymousInstructorAnnotations, false)
})

QUnit.module('Assignment#canDuplicate')

test('returns true if record can be duplicated', () => {
  const assignment = new Assignment({
    name: 'foo',
    can_duplicate: true
  })
  equal(assignment.canDuplicate(), true)
})

test('returns false if record cannot be duplicated', () => {
  const assignment = new Assignment({
    name: 'foo',
    can_duplicate: false
  })
  equal(assignment.canDuplicate(), false)
})

QUnit.module('Assignment#isDuplicating')

test('returns true if record is duplicating', () => {
  const assignment = new Assignment({
    name: 'foo',
    workflow_state: 'duplicating'
  })
  equal(assignment.isDuplicating(), true)
})

test('returns false if record is not duplicating', () => {
  const assignment = new Assignment({
    name: 'foo',
    workflow_state: 'published'
  })
  equal(assignment.isDuplicating(), false)
})

QUnit.module('Assignment#failedToDuplicate')

test('returns true if record failed to duplicate', () => {
  const assignment = new Assignment({
    name: 'foo',
    workflow_state: 'failed_to_duplicate'
  })
  equal(assignment.failedToDuplicate(), true)
})

test('returns false if record did not fail to duplicate', () => {
  const assignment = new Assignment({
    name: 'foo',
    workflow_state: 'published'
  })
  equal(assignment.failedToDuplicate(), false)
})

QUnit.module('Assignment#originalAssignmentID')

test('returns the original assignment id', () => {
  const originalAssignmentID = '42'
  const assignment = new Assignment({
    name: 'foo',
    original_assignment_id: originalAssignmentID
  })
  equal(assignment.originalAssignmentID(), originalAssignmentID)
})

QUnit.module('Assignment#originalCourseID')

test('returns the original assignment id', () => {
  const originalCourseID = '42'
  const assignment = new Assignment({
    name: 'foo',
    original_course_id: originalCourseID
  })
  equal(assignment.originalCourseID(), originalCourseID)
})

QUnit.module('Assignment#originalAssignmentName')

test('returns the original assignment name', () => {
  const originalAssignmentName = 'Original Assignment'
  const assignment = new Assignment({
    name: 'foo',
    original_assignment_name: originalAssignmentName
  })
  equal(assignment.originalAssignmentName(), originalAssignmentName)
})

QUnit.module('Assignment#isQuizLTIAssignment')

test('returns true if record uses quizzes 2', () => {
  const assignment = new Assignment({
    name: 'foo',
    is_quiz_lti_assignment: true
  })
  equal(assignment.isQuizLTIAssignment(), true)
})

test('returns false if record does not use quizzes 2', () => {
  const assignment = new Assignment({
    name: 'foo',
    is_quiz_lti_assignment: false
  })
  equal(assignment.isQuizLTIAssignment(), false)
})

QUnit.module('Assignment#canFreeze')

test('returns true if record is not frozen', () => {
  const assignment = new Assignment({
    name: 'foo',
    frozen_attributes: []
  })
  equal(assignment.canFreeze(), true)
})

test('returns false if record is frozen', () => {
  const assignment = new Assignment({
    name: 'foo',
    frozen_attributes: [],
    frozen: true
  })
  equal(assignment.canFreeze(), false)
})

test('returns false if record uses quizzes 2', () => {
  const assignment = new Assignment({
    name: 'foo',
    frozen_attributes: []
  })
  sandbox.stub(assignment, 'isQuizLTIAssignment').returns(true)
  equal(assignment.canFreeze(), false)
})

QUnit.module('Assignment#submissionTypesFrozen')

test('returns false if submission types are not in frozenAttributes', () => {
  const assignment = new Assignment({frozen_attributes: ['foo']})
  equal(assignment.submissionTypesFrozen(), false)
})

test('returns true if submission_types are in frozenAttributes', () => {
  const assignment = new Assignment({frozen_attributes: ['submission_types']})
  equal(assignment.submissionTypesFrozen(), true)
})

QUnit.module('Assignment#duplicate_failed')

test('make ajax call with right url when duplicate_failed is called', () => {
  const assignmentID = '200'
  const originalAssignmentID = '42'
  const courseID = '123'
  const originalCourseID = '234'
  const assignment = new Assignment({
    name: 'foo',
    id: assignmentID,
    original_assignment_id: originalAssignmentID,
    course_id: courseID,
    original_course_id: originalCourseID
  })
  const spy = sandbox.spy($, 'ajaxJSON')
  assignment.duplicate_failed()
  ok(spy.withArgs(
    `/api/v1/courses/${originalCourseID}/assignments/${originalAssignmentID}/duplicate?target_assignment_id=${assignmentID}&target_course_id=${courseID}`
  ).calledOnce)
})

QUnit.module('Assignment#pollUntilFinishedDuplicating', {
  setup() {
    this.clock = sinon.useFakeTimers()
    this.assignment = new Assignment({ workflow_state: 'duplicating' })
    sandbox.stub(this.assignment, 'fetch').returns($.Deferred().resolve())
  },
  teardown() {
    this.clock.restore()
  }
})

test('polls for updates', function() {
  this.assignment.pollUntilFinishedDuplicating()
  this.clock.tick(2000)
  notOk(this.assignment.fetch.called)
  this.clock.tick(2000)
  ok(this.assignment.fetch.called)
})

test('stops polling when the assignment has finished duplicating', function () {
  this.assignment.pollUntilFinishedDuplicating()
  this.assignment.set({ workflow_state: 'unpublished' })
  this.clock.tick(3000)
  ok(this.assignment.fetch.calledOnce)
  this.clock.tick(3000)
  ok(this.assignment.fetch.calledOnce)
})

QUnit.module('Assignment#pollUntilFinishedImporting', {
  setup() {
    this.clock = sinon.useFakeTimers()
    this.assignment = new Assignment({ workflow_state: 'importing' })
    sandbox.stub(this.assignment, 'fetch').returns($.Deferred().resolve())
  },
  teardown() {
    this.clock.restore()
  }
})

test('polls for updates', function() {
  this.assignment.pollUntilFinishedImporting()
  this.clock.tick(2000)
  notOk(this.assignment.fetch.called)
  this.clock.tick(2000)
  ok(this.assignment.fetch.called)
})

test('stops polling when the assignment has finished importing', function () {
  this.assignment.pollUntilFinishedImporting()
  this.assignment.set({ workflow_state: 'unpublished' })
  this.clock.tick(3000)
  ok(this.assignment.fetch.calledOnce)
  this.clock.tick(3000)
  ok(this.assignment.fetch.calledOnce)
})

QUnit.module('Assignment#gradersAnonymousToGraders', (hooks) => {
  let assignment

  hooks.beforeEach(() => {
    assignment = new Assignment()
  })

  test('returns graders_anonymous_to_graders on the record if no arguments are passed', () => {
    assignment.set('graders_anonymous_to_graders', true)
    equal(assignment.gradersAnonymousToGraders(), true)
  })

  test('sets the graders_anonymous_to_graders value if an argument is passed', () => {
    assignment.set('graders_anonymous_to_graders', true)
    assignment.gradersAnonymousToGraders(false)
    equal(assignment.gradersAnonymousToGraders(), false)
  })
})

QUnit.module('Assignment#graderCommentsVisibleToGraders', (hooks) => {
  let assignment

  hooks.beforeEach(() => {
    assignment = new Assignment()
  })

  test('returns grader_comments_visible_to_graders on the record if no arguments are passed', () => {
    assignment.set('grader_comments_visible_to_graders', true)
    equal(assignment.graderCommentsVisibleToGraders(), true)
  })

  test('sets the grader_comments_visible_to_graders value if an argument is passed', () => {
    assignment.set('grader_comments_visible_to_graders', true)
    assignment.graderCommentsVisibleToGraders(false)
    equal(assignment.graderCommentsVisibleToGraders(), false)
  })
})

QUnit.module('Assignment#showGradersAnonymousToGradersCheckbox', (hooks) => {
  let assignment

  hooks.beforeEach(() => {
    assignment = new Assignment()
  })

  test('returns false if grader_comments_visible_to_graders is false', () => {
    assignment.set('grader_comments_visible_to_graders', false)
    equal(assignment.showGradersAnonymousToGradersCheckbox(), false)
  })

  test('returns false if moderated_grading is false', () => {
    assignment.set('moderated_grading', false)
    equal(assignment.showGradersAnonymousToGradersCheckbox(), false)
  })

  test('returns false if grader_comments_visible_to_graders is false and moderated_grading is true', () => {
    assignment.set('grader_comments_visible_to_graders', false)
    assignment.set('moderated_grading', true)
    equal(assignment.showGradersAnonymousToGradersCheckbox(), false)
  })

  test('returns false if grader_comments_visible_to_graders is true and moderated_grading is false', () => {
    assignment.set('grader_comments_visible_to_graders', true)
    assignment.set('moderated_grading', false)
    equal(assignment.showGradersAnonymousToGradersCheckbox(), false)
  })

  test('returns true if grader_comments_visible_to_graders is true and moderated_grading is true', () => {
    assignment.set('grader_comments_visible_to_graders', true)
    assignment.set('moderated_grading', true)
    equal(assignment.showGradersAnonymousToGradersCheckbox(), true)
  })
})<|MERGE_RESOLUTION|>--- conflicted
+++ resolved
@@ -223,8 +223,6 @@
   equal(assignment.defaultToolName(), 'Default Tool %3Ca href%3D%22https%3A//www.somethingbad.com%22%3E')
 })
 
-<<<<<<< HEAD
-=======
 QUnit.module('Assignment#defaultToolName', {
   setup() {
     fakeENV.setup({
@@ -241,7 +239,6 @@
   equal(assignment.defaultToolName(), undefined)
 })
 
->>>>>>> 1e3c39cb
 test('returns false if record is not external tool', () => {
   const assignment = new Assignment({name: 'foo'})
   assignment.submissionTypes(['on_paper'])
