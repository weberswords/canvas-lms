--- conflicted
+++ resolved
@@ -2,36 +2,15 @@
   'jquery'
   'jsx/shared/rce/serviceRCELoader'
   'helpers/editorUtils'
-<<<<<<< HEAD
-], ($, RCELoader, editorUtils) ->
-=======
   'helpers/fakeENV'
   'helpers/fixtures'
 ], ($, RCELoader, editorUtils, fakeENV, fixtures) ->
->>>>>>> 48701f2a
   module 'loadRCE',
     setup: ->
       fakeENV.setup()
       ENV.RICH_CONTENT_APP_HOST = 'app-host'
       # make sure we don't get a cached thing from other tests
       RCELoader.cachedModule = null
-<<<<<<< HEAD
-      @elementInFixtures = (type) ->
-        newElement = document.createElement(type)
-        fixtureDiv = document.getElementById("fixtures")
-        fixtureDiv.appendChild(newElement)
-        newElement
-      @getScriptSpy = sinon.stub $, "getScript", (__host__, callback)=>
-        window.RceModule = 'fakeModule'
-        callback()
-
-      window.tinyrce = {editorsListing: {}}
-
-    teardown: ->
-      $.getScript.restore()
-      editorUtils.resetRCE()
-      document.getElementById("fixtures").innerHtml = ""
-=======
       @getScriptSpy = sinon.stub $, "getScript", (__host__, callback)=>
         window.RceModule = 'fakeModule'
         callback()
@@ -40,7 +19,6 @@
       fakeENV.teardown()
       $.getScript.restore()
       editorUtils.resetRCE()
->>>>>>> 48701f2a
 
   # loading RCE
 
@@ -57,33 +35,17 @@
     RCELoader.cachedModule = null
     RCELoader.loadRCE(()->)
     equal RCELoader.cachedModule, 'fakeModule'
-<<<<<<< HEAD
-    ok(@getScriptSpy.calledOnce)
-
-  test 'does not call get_module once a response has been cached', ->
-    RCELoader.cachedModule = "foo"
-    ok(@getScriptSpy.notCalled)
-    RCELoader.loadRCE("somehost.com", () -> "noop")
-    ok(@getScriptSpy.notCalled)
-=======
 
   test 'does not call get_module once a response has been cached', ->
     RCELoader.cachedModule = "foo"
     RCELoader.loadRCE(()->)
     ok @getScriptSpy.notCalled
->>>>>>> 48701f2a
 
   test 'executes a callback when RCE is loaded', ->
     cb = sinon.spy()
     RCELoader.loadRCE(cb)
     ok cb.called
 
-<<<<<<< HEAD
-  test 'uses `latest` version when hitting a cloudfront host', ->
-    ok(@getScriptSpy.notCalled)
-    RCELoader.loadRCE("xyz.cloudfront.net/some/path", () -> "noop")
-    ok(@getScriptSpy.calledWith("//xyz.cloudfront.net/some/path/latest"))
-=======
   test 'only tries to load the module once', ->
     RCELoader.preload()
     RCELoader.preload()
@@ -121,7 +83,6 @@
     teardown: ->
       fixtures.teardown()
       RCELoader.loadRCE.restore()
->>>>>>> 48701f2a
 
   # target finding
 
@@ -168,39 +129,6 @@
     RCELoader.loadOnTarget(@$div, {}, ()->)
     ok @rce.renderIntoDiv.calledWith(@$div.get(0))
 
-<<<<<<< HEAD
-  test 'adds the elements name attribute to mirroedAttrs', ->
-    ta = @elementInFixtures('textarea')
-    ta.setAttribute("name", "elementName")
-    props = RCELoader.createRCEProps(ta, {defaultContent: "default text"})
-    equal props.mirroredAttrs.name, "elementName"
-
-  test 'only tries to load the module once', ->
-    RCELoader.preload("host")
-    RCELoader.preload("host")
-    RCELoader.preload("host")
-    ok(@getScriptSpy.calledOnce)
-
-
-  asyncTest 'handles callbacks once module is loaded', ->
-    expect(1)
-    resolveGetScript = null
-    $.getScript.restore()
-    sinon.stub $, "getScript", (__host__, callback)=>
-      resolveGetScript = ()->
-        window.RceModule = 'fakeModule'
-        callback()
-    # first make sure all the state is fixed so test call isn't
-    # making it's own getScript call
-    RCELoader.preload("host")
-    RCELoader.loadRCE("host", (()=>))
-
-    # now setup while-in-flight load request to check
-    RCELoader.loadRCE "host", (module)=>
-      start()
-      equal(module, "fakeModule")
-    resolveGetScript()
-=======
   test 'yields editor to callback', ->
     cb = sinon.spy()
     RCELoader.loadOnTarget(@$div, {}, cb)
@@ -254,5 +182,4 @@
     RCELoader.loadSidebarOnTarget(@$div, cb)
     ok @rce.renderSidebarIntoDiv.called
     props = @rce.renderSidebarIntoDiv.args[0][1]
-    equal(typeof props.refreshToken, 'function')
->>>>>>> 48701f2a
+    equal(typeof props.refreshToken, 'function')