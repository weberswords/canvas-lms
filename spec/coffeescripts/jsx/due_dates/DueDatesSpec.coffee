--- conflicted
+++ resolved
@@ -135,11 +135,7 @@
     attributes = _.keys(@dueDates.getAllOverrides()[0].attributes)
     ok _.contains(attributes, "persisted")
 
-<<<<<<< HEAD
-  module 'DueDates with grading periods',
-=======
-  QUnit.module 'DueDates with Multiple Grading Periods enabled',
->>>>>>> 8eb0f69e
+  QUnit.module 'DueDates with grading periods',
     setup: ->
       fakeENV.setup()
       @server = sinon.fakeServer.create()
