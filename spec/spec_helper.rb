#
# Copyright (C) 2011 Instructure, Inc.
#
# This file is part of Canvas.
#
# Canvas is free software: you can redistribute it and/or modify it under
# the terms of the GNU Affero General Public License as published by the Free
# Software Foundation, version 3 of the License.
#
# Canvas is distributed in the hope that it will be useful, but WITHOUT ANY
# WARRANTY; without even the implied warranty of MERCHANTABILITY or FITNESS FOR
# A PARTICULAR PURPOSE. See the GNU Affero General Public License for more
# details.
#
# You should have received a copy of the GNU Affero General Public License along
# with this program. If not, see <http://www.gnu.org/licenses/>.
#

require File.expand_path(File.dirname(__FILE__) + '/../config/canvas_rails3')
if CANVAS_RAILS2
  Spec::Example::ExampleGroupMethods.module_eval do
    def include_examples(*args)
      it_should_behave_like(*args)
    end
  end
end

unless CANVAS_RAILS2
  Spec.configure do |c|
   c.treat_symbols_as_metadata_keys_with_true_values = true
  end

  RSpec.configure do |c|
    c.color_enabled = true

    c.around(:each) do |example|
      attempts = 0
      begin
        Timeout::timeout(180) {
          example.run
        }
        if ENV['AUTORERUN']
          e = @example.instance_variable_get('@exception')
          if !e.nil? && (attempts += 1) < 2 && !example.metadata[:no_retry]
            puts "FAILURE: #{@example.description} \n #{e}".red
            puts "RETRYING: #{@example.description}".yellow
            @example.instance_variable_set('@exception', nil)
            redo
          elsif e.nil? && attempts != 0
            puts "SUCCESS: retry passed for \n #{@example.description}".green
          end
        end
      end until true
    end
  end
end

begin
  ; require File.expand_path(File.dirname(__FILE__) + "/../parallelized_specs/lib/parallelized_specs.rb");
rescue LoadError;
end

ENV["RAILS_ENV"] = 'test'

require File.expand_path('../../config/environment', __FILE__) unless defined?(Rails)
if CANVAS_RAILS2
  require 'spec'
  # require 'spec/autorun'
  require 'spec/rails'

  # integration specs were renamed to request specs in rspec 2
  def describe_with_rspec2_types(*args, &block)
    unless args.last.is_a?(Hash)
      args << {}
    end
    raise "please use type: :request instead of type: :integration for rspec 2 compatibility" if args.last[:type] == :integration
    if args.last[:type] == :request
      args.last[:type] = :integration
    end
    args.last[:location] ||= caller(0)[1]
    describe_without_rspec2_types(*args, &block)
  end

  alias :describe_without_rspec2_types :describe
  alias :describe :describe_with_rspec2_types

  ActionController::TestProcess.module_eval do
    def process_with_use_route_shim(action, parameters = nil, session = nil, flash = nil, http_method = 'GET')
      if parameters.is_a?(Hash)
        parameters.delete(:use_route)
      end
      process_without_use_route_shim(action, parameters, session, flash, http_method)
    end

    alias_method_chain :process, :use_route_shim
  end

  Spec::Rails::Example::ViewExampleGroup.class_eval do
    alias :view :template

    def content_for(name)
      response.capture(name)
    end
  end
else
  require 'rspec/rails'

  ActionView::TestCase::TestController.view_paths = ApplicationController.view_paths

  module RSpec::Rails
    module ViewExampleGroup
      module ExampleMethods
        # normally in rspec 2, assigns returns a newly constructed hash
        # which means that 'assigns[:key] = value' in view specs does nothing
        def assigns
          @assigns ||= super
        end

        alias :view_assigns :assigns

        delegate :content_for, :to => :view

        def render_with_helpers(*args)
          controller_class = ("#{@controller.controller_path.camelize}Controller".constantize rescue nil) || ApplicationController

          controller_class.instance_variable_set(:@js_env, nil)
          # this extends the controller's helper methods to the view
          # however, these methods are delegated to the test controller
          view.singleton_class.class_eval do
            include controller_class._helpers unless included_modules.include?(controller_class._helpers)
          end

          # so create a "real_controller"
          # and delegate the helper methods to it
          @controller.singleton_class.class_eval do
            attr_accessor :real_controller

            controller_class._helper_methods.each do |helper|
              delegate helper, :to => :real_controller
            end
          end

          real_controller = controller_class.new
          real_controller.instance_variable_set(:@_request, @controller.request)
          @controller.real_controller = real_controller

          # just calling "render 'path/to/view'" by default looks for a partial
          if args.first && args.first.is_a?(String)
            file = args.shift
            args = [{:template => file}] + args
          end
          render_without_helpers(*args)
        end

        alias_method_chain :render, :helpers
      end
    end

    module Matchers
      class HaveTag
        include ActionDispatch::Assertions::SelectorAssertions
        include Test::Unit::Assertions

        def initialize(expected)
          @expected = expected
        end

        def matches?(html, &block)
          @selected = [HTML::Document.new(html).root]
          assert_select(*@expected, &block)
          return !@failed
        end

        def assert(val, msg=nil)
          unless !!val
            @msg = msg
            @failed = true
          end
        end

        def failure_message_for_should
          @msg
        end

        def failure_message_for_should_not
          @msg
        end
      end

      def have_tag(*args)
        HaveTag.new(args)
      end
    end
  end
end
require 'action_controller_test_process'
require File.expand_path(File.dirname(__FILE__) + '/mocha_rspec_adapter')
require File.expand_path(File.dirname(__FILE__) + '/mocha_extensions')
require File.expand_path(File.dirname(__FILE__) + '/ams_spec_helper')

require 'i18n_tasks'
require 'handlebars_tasks'

# if mocha was initialized before rails (say by another spec), CollectionProxy would have
# undef_method'd them; we need to restore them
unless CANVAS_RAILS2
  Mocha::ObjectMethods.instance_methods.each do |m|
    ActiveRecord::Associations::CollectionProxy.class_eval <<-RUBY
      def #{m}; end
      remove_method #{m.inspect}
    RUBY
  end
end

Dir.glob("#{File.dirname(__FILE__).gsub(/\\/, "/")}/factories/*.rb").each { |file| require file }

def pend_with_bullet
  if defined?(Bullet) && Bullet.enable?
    pending ('PENDING: Bullet')
  end
end

def require_webmock
  # pull in webmock for selected tests, but leave it disabled by default.
  # funky require order is to skip typhoeus because of an incompatibility
  # see: https://github.com/typhoeus/typhoeus/issues/196
  require 'webmock/util/version_checker'
  require 'webmock/http_lib_adapters/http_lib_adapter_registry'
  require 'webmock/http_lib_adapters/http_lib_adapter'
  require 'webmock/http_lib_adapters/typhoeus_hydra_adapter'
  WebMock::HttpLibAdapterRegistry.instance.http_lib_adapters.delete :typhoeus
  require 'webmock/rspec'
end

# rspec aliases :describe to :context in a way that it's pretty much defined
# globally on every object. :context is already heavily used in our application,
# so we remove rspec's definition. This does not prevent 'context' from being
# used within a 'describe' block.

if defined?(Spec::DSL::Main)
  module Spec::DSL::Main
    remove_method :context if respond_to? :context
  end
end

def truncate_table(model)
  case model.connection.adapter_name
    when "SQLite"
      model.delete_all
      begin
        model.connection.execute("delete from sqlite_sequence where name='#{model.connection.quote_table_name(model.table_name)}';")
        model.connection.execute("insert into sqlite_sequence (name, seq) values ('#{model.connection.quote_table_name(model.table_name)}', #{rand(100)});")
      rescue
      end
    when "PostgreSQL"
      begin
        old_proc = model.connection.raw_connection.set_notice_processor {}
        model.connection.execute("TRUNCATE TABLE #{model.connection.quote_table_name(model.table_name)} CASCADE")
      ensure
        model.connection.raw_connection.set_notice_processor(&old_proc)
      end
    else
      model.connection.execute("SET FOREIGN_KEY_CHECKS=0")
      model.connection.execute("TRUNCATE TABLE #{model.connection.quote_table_name(model.table_name)}")
      model.connection.execute("SET FOREIGN_KEY_CHECKS=1")
  end
end

def truncate_all_tables
  models_by_connection = ActiveRecord::Base.all_models.group_by { |m| m.connection }
  models_by_connection.each do |connection, models|
    if connection.adapter_name == "PostgreSQL"
      table_names = connection.tables & models.map(&:table_name)
      connection.execute("TRUNCATE TABLE #{table_names.map { |t| connection.quote_table_name(t) }.join(',')}")
    else
      table_names = connection.tables
      models.each { |model| truncate_table(model) if table_names.include?(model.table_name) }
    end
  end
end

# wipe out the test db, in case some non-transactional tests crapped out before
# cleaning up after themselves
truncate_all_tables

# Make AR not puke if MySQL auto-commits the transaction
module MysqlOutsideTransaction
  def outside_transaction?
    # MySQL ignores creation of savepoints outside of a transaction; so if we can create one
    # and then can't release it because it doesn't exist, we're not in a transaction
    execute('SAVEPOINT outside_transaction')
    !!execute('RELEASE SAVEPOINT outside_transaction') rescue true
  end
end

module ActiveRecord::ConnectionAdapters
  if defined?(MysqlAdapter)
    MysqlAdapter.send(:include, MysqlOutsideTransaction)
  end
  if defined?(Mysql2Adapter)
    Mysql2Adapter.send(:include, MysqlOutsideTransaction)
  end
end

# Be sure to actually test serializing things to non-existent caches,
# but give Mocks a pass, since they won't exist in dev/prod
Mocha::Mock.class_eval do
  def marshal_dump
    nil
  end

  def marshal_load(data)
    raise "Mocks aren't really serializeable!"
  end

  def to_yaml(opts = {})
    YAML.quick_emit(self.object_id, opts) do |out|
      out.scalar(nil, 'null')
    end
  end

  def respond_to_with_marshalling?(symbol, include_private = false)
    return true if [:marshal_dump, :marshal_load].include?(symbol)
    respond_to_without_marshalling?(symbol, include_private)
  end

  alias_method_chain :respond_to?, :marshalling
end

[ActiveSupport::Cache::MemoryStore, (CANVAS_RAILS2 ? NilStore : ActiveSupport::Cache::NullStore)].each do |store|
  store.class_eval do
    def write_with_serialization_check(name, value, options = nil)
      Marshal.dump(value)
      write_without_serialization_check(name, value, options)
    end

    alias_method_chain :write, :serialization_check
  end
end

unless CANVAS_RAILS2
  ActiveSupport::Cache::NullStore.class_eval do
    def fetch_with_serialization_check(name, options = {}, &block)
      result = fetch_without_serialization_check(name, options, &block)
      Marshal.dump(result) if result
      result
    end

    alias_method_chain :fetch, :serialization_check
  end
end

matchers_module = (CANVAS_RAILS2 ? Spec::Matchers : RSpec::Matchers)
matchers_module.define :encompass do |expected|
  match do |actual|
    if expected.is_a?(Array) && actual.is_a?(Array)
      expected.size == actual.size && expected.zip(actual).all? { |e, a| a.slice(*e.keys) == e }
    elsif expected.is_a?(Hash) && actual.is_a?(Hash)
      actual.slice(*expected.keys) == expected
    else
      false
    end
  end
end

matchers_module.define :match_ignoring_whitespace do |expected|
  def whitespaceless(str)
    str.gsub(/\s+/, '')
  end

  match do |actual|
    whitespaceless(actual) == whitespaceless(expected)
  end
end

module Helpers
  def message(opts={})
    m = Message.new
    m.to = opts[:to] || 'some_user'
    m.from = opts[:from] || 'some_other_user'
    m.subject = opts[:subject] || 'a message for you'
    m.body = opts[:body] || 'nice body'
    m.sent_at = opts[:sent_at] || 5.days.ago
    m.workflow_state = opts[:workflow_state] || 'sent'
    m.user_id = opts[:user_id] || opts[:user].try(:id)
    m.path_type = opts[:path_type] || 'email'
    m.root_account_id = opts[:account_id] || Account.default.id
    m.save!
    m
  end
end

# Make sure extensions will work with dynamically created shards
if ActiveRecord::Base.connection.adapter_name == 'PostgreSQL' &&
    ActiveRecord::Base.connection.schema_search_path == 'public'
  %w{pg_trgm pg_collkey}.each do |extension|
    current_schema = ActiveRecord::Base.connection.select_value("SELECT nspname FROM pg_extension INNER JOIN pg_namespace ON extnamespace=pg_namespace.oid WHERE extname='#{extension}'")
    if current_schema && current_schema == 'public'
      ActiveRecord::Base.connection.execute("ALTER EXTENSION #{extension} SET SCHEMA pg_catalog") rescue nil
    end
  end
end

(CANVAS_RAILS2 ? Spec::Runner : RSpec).configure do |config|
  # If you're not using ActiveRecord you should remove these
  # lines, delete config/database.yml and disable :active_record
  # in your config/boot.rb
  config.use_transactional_fixtures = true
  config.use_instantiated_fixtures = false
  config.fixture_path = Rails.root+'spec/fixtures/'

  ((config.debug = true) rescue nil) unless CANVAS_RAILS2

  config.include Helpers

  if CANVAS_RAILS2
    require 'spec/onceler_noop'
    config.include Onceler::Noop
  else
    config.include Onceler::BasicHelpers

    # rspec 2+ only runs global before(:all)'s before the top-level
    # groups, not before each nested one. so we need to reset some
    # things to play nicely with its caching
    Onceler.configure do |c|
      c.before :record do
        Account.clear_special_account_cache!
        AdheresToPolicy::Cache.clear
      end
    end

    Onceler.instance_eval do
      # since once-ler creates potentially multiple levels of transaction
      # nesting, we need a way to know the base level so we can compare it
      # to AR::Conn#open_transactions. that will tell us if something is
      # "committed" or not (from the perspective of the spec)
      def base_transactions
        # if not recording, it's presumed we're in a spec, in which case
        # transactional fixtures add one more level
        open_transactions + (recording? ? 0 : 1)
      end
    end
  end

  Notification.after_create { Notification.reset_cache! }
  config.before :all do
    # so before(:all)'s don't get confused
    Account.clear_special_account_cache!
<<<<<<< HEAD
    Notification.after_create { Notification.reset_cache! }
=======
>>>>>>> e976a552
    AdheresToPolicy::Cache.clear

    # allow tests to still run in non-draft state even though it's hard-coded on
    Feature.definitions["draft_state"].send(:instance_variable_set, '@state', 'allowed')
  end

  def delete_fixtures!
    # noop for now, needed for plugin spec tweaks. implementation coming
    # in g/24755
  end

  # UTC for tests, cuz it's easier :P
  Account.time_zone_attribute_defaults[:default_time_zone] = 'UTC'

  config.before :each do
    I18n.locale = :en
    Time.zone = 'UTC'
    Account.clear_special_account_cache!
    AdheresToPolicy::Cache.clear
    Setting.reset_cache!
    ConfigFile.unstub
    HostUrl.reset_cache!
    Notification.reset_cache!
    ActiveRecord::Base.reset_any_instantiation!
    Attachment.clear_cached_mime_ids
    RoleOverride.clear_cached_contexts
    Delayed::Job.redis.flushdb if Delayed::Job == Delayed::Backend::Redis::Job
    Rails::logger.try(:info, "Running #{self.class.description} #{@method_name}")
    Attachment.domain_namespace = nil
  end

  # flush redis before the first spec, and before each spec that comes after
  # one that used redis
  class << Canvas
    attr_accessor :redis_used

    def redis_with_track_usage(*a, &b)
      self.redis_used = true
      redis_without_track_usage(*a, &b)
    end

    alias_method_chain :redis, :track_usage
    Canvas.redis_used = true
  end
  config.before :each do
    if Canvas.redis_enabled? && Canvas.redis_used
      Canvas.redis.flushdb rescue nil
    end
    Canvas.redis_used = false
  end

  def account_with_cas(opts={})
    @account = opts[:account]
    @account ||= Account.create!
    config = AccountAuthorizationConfig.new
    cas_url = opts[:cas_url] || "https://localhost/cas"
    config.auth_type = "cas"
    config.auth_base = cas_url
    config.log_in_url = opts[:cas_log_in_url] if opts[:cas_log_in_url]
    @account.account_authorization_configs << config
    @account
  end

  def account_with_saml(opts={})
    @account = opts[:account]
    @account ||= Account.create!
    config = AccountAuthorizationConfig.new
    config.auth_type = "saml"
    config.log_in_url = opts[:saml_log_in_url] if opts[:saml_log_in_url]
    @account.account_authorization_configs << config
    @account
  end

  def course(opts={})
    account = opts[:account] || Account.default
    account.shard.activate do
      @course = Course.create!(:name => opts[:course_name], :account => account)
      @course.offer! if opts[:active_course] || opts[:active_all]
      if opts[:active_all]
        u = User.create!
        u.register!
        e = @course.enroll_teacher(u)
        e.workflow_state = 'active'
        e.save!
        @teacher = u
      end
      if opts[:draft_state]
        account.allow_feature!(:draft_state)
        @course.enable_feature!(:draft_state)
      end
    end
    @course
  end

  def account_admin_user_with_role_changes(opts={})
    account = opts[:account] || Account.default
    if opts[:role_changes]
      opts[:role_changes].each_pair do |permission, enabled|
        account.role_overrides.create(:permission => permission.to_s, :enrollment_type => opts[:membership_type] || 'AccountAdmin', :enabled => enabled)
      end
    end
    RoleOverride.clear_cached_contexts
    account_admin_user(opts)
  end

  def account_admin_user(opts={:active_user => true})
    account = opts[:account] || Account.default
    @user = opts[:user] || account.shard.activate { user(opts) }
    @admin = @user
    account.account_users.create!(:user => @user, :membership_type => opts[:membership_type])
    @user
  end

  def site_admin_user(opts={})
    account_admin_user(opts.merge(account: Account.site_admin))
  end

  def user(opts={})
    @user = User.create!(opts.slice(:name, :short_name))
    if opts[:active_user] || opts[:active_all]
      @user.accept_terms
      @user.register!
    end
    @user.update_attribute :workflow_state, opts[:user_state] if opts[:user_state]
    @user
  end

  def user_with_pseudonym(opts={})
    user(opts) unless opts[:user]
    user = opts[:user] || @user
    @pseudonym = pseudonym(user, opts)
    user
  end

  def communication_channel(user, opts={})
    username = opts[:username] || "nobody@example.com"
    @cc = user.communication_channels.create!(:path_type => 'email', :path => username) do |cc|
      cc.workflow_state = 'active' if opts[:active_cc] || opts[:active_all]
      cc.workflow_state = opts[:cc_state] if opts[:cc_state]
    end
    @cc
  end

  def user_with_communication_channel(opts={})
    user(opts) unless opts[:user]
    user = opts[:user] || @user
    @cc = communication_channel(user, opts)
    user
  end

  def pseudonym(user, opts={})
    @spec_pseudonym_count ||= 0
    username = opts[:username] || (@spec_pseudonym_count > 0 ? "nobody+#{@spec_pseudonym_count}@example.com" : "nobody@example.com")
    opts[:username] ||= username
    @spec_pseudonym_count += 1 if username =~ /nobody(\+\d+)?@example.com/
    password = opts[:password] || "asdfasdf"
    password = nil if password == :autogenerate
    account = opts[:account] || Account.default
    @pseudonym = account.pseudonyms.build(:user => user, :unique_id => username, :password => password, :password_confirmation => password)
    @pseudonym.save_without_session_maintenance
    @pseudonym.communication_channel = communication_channel(user, opts)
    @pseudonym
  end

  def managed_pseudonym(user, opts={})
    other_account = opts[:account] || account_with_saml
    if other_account.password_authentication?
      config = other_account.account_authorization_configs.build
      config.auth_type = "saml"
      config.log_in_url = opts[:saml_log_in_url] if opts[:saml_log_in_url]
      config.save!
    end
    opts[:account] = other_account
    pseudonym(user, opts)
    @pseudonym.sis_user_id = opts[:sis_user_id] || "U001"
    @pseudonym.save!
    @pseudonym.should be_managed_password
    @pseudonym
  end

  def user_with_managed_pseudonym(opts={})
    user(opts) unless opts[:user]
    user = opts[:user] || @user
    managed_pseudonym(user, opts)
    user
  end

  def course_with_user(enrollment_type, opts={})
    @course = opts[:course] || course(opts)
    @user = opts[:user] || @course.shard.activate { user(opts) }
    @enrollment = @course.enroll_user(@user, enrollment_type, opts)
    @user.save!
    @enrollment.course = @course # set the reverse association
    if opts[:active_enrollment] || opts[:active_all]
      @enrollment.workflow_state = 'active'
      @enrollment.save!
    end
    @course.reload
    @enrollment
  end

  def course_with_student(opts={})
    course_with_user('StudentEnrollment', opts)
    @student = @user
    @enrollment
  end

  def course_with_ta(opts={})
    course_with_user("TaEnrollment", opts)
    @ta = @user
    @enrollment
  end

  def course_with_student_logged_in(opts={})
    course_with_student(opts)
    user_session(@user)
  end

  def student_in_course(opts={})
    opts[:course] = @course if @course && !opts[:course]
    course_with_student(opts)
  end

  def student_in_section(section, opts={})
    student = opts.fetch(:user) { user }
    enrollment = section.course.enroll_user(student, 'StudentEnrollment', :section => section)
    student.save!
    enrollment.workflow_state = 'active'
    enrollment.save!
    student
  end

  def teacher_in_course(opts={})
    opts[:course] = @course if @course && !opts[:course]
    course_with_teacher(opts)
  end

  def course_with_teacher(opts={})
    course_with_user('TeacherEnrollment', opts)
    @teacher = @user
    @enrollment
  end

  def course_with_designer(opts={})
    course_with_user('DesignerEnrollment', opts)
    @designer = @user
    @enrollment
  end

  def course_with_teacher_logged_in(opts={})
    course_with_teacher(opts)
    user_session(@user)
  end

  def course_with_observer(opts={})
    course_with_user('ObserverEnrollment', opts)
    @observer = @user
    @enrollment
  end

  def course_with_observer_logged_in(opts={})
    course_with_observer(opts)
    user_session(@user)
  end

  def course_with_student_submissions(opts={})
    course_with_teacher_logged_in(opts)
    student_in_course
    submission_count = opts[:submissions] || 1
    submission_count.times do |s|
      assignment = @course.assignments.create!(:title => "test #{s} assignment")
      submission = assignment.submissions.create!(:assignment_id => assignment.id, :user_id => @student.id)
      submission.update_attributes!(score: '5') if opts[:submission_points]
    end
  end

  def set_course_draft_state(enabled=true, opts={})
    course = opts[:course] || @course
    account = opts[:account] || course.account

    account.allow_feature!(:draft_state)
    course.set_feature_flag!(:draft_state, enabled ? 'on' : 'off')

    enabled
  end

  def add_section(section_name)
    @course_section = @course.course_sections.create!(:name => section_name)
    @course.reload
  end

  def multiple_student_enrollment(user, section)
    @enrollment = @course.enroll_student(user,
                                         :enrollment_state => "active",
                                         :section => section,
                                         :allow_multiple_enrollments => true)
  end

  def enter_student_view(opts={})
    course = opts[:course] || @course || course(opts)
    @fake_student = course.student_view_student
    post "/users/#{@fake_student.id}/masquerade"
    session[:become_user_id].should == @fake_student.id.to_s
  end

  def account_notification(opts={})
    req_service = opts[:required_account_service] || nil
    roles = opts[:roles] || []
    message = opts[:message] || "hi there"
    @account = opts[:account] || Account.default
    @announcement = @account.announcements.build(message: message, required_account_service: req_service)
    @announcement.start_at = opts[:start_at] || 5.minutes.ago.utc
    @announcement.account_notification_roles.build(roles.map { |r| {account_notification_id: @announcement.id, role_type: r} }) unless roles.empty?
    @announcement.save!
  end

  VALID_GROUP_ATTRIBUTES = [:name, :context, :max_membership, :group_category, :join_level, :description, :is_public, :avatar_attachment]

  def group(opts={})
    context = opts[:group_context] || opts[:context] || Account.default
    @group = context.groups.create! opts.slice(*VALID_GROUP_ATTRIBUTES)
  end

  def group_with_user(opts={})
    group(opts)
    u = opts[:user] || user(opts)
    workflow_state = opts[:active_all] ? 'accepted' : nil
    @group.add_user(u, workflow_state, opts[:moderator])
  end

  def group_with_user_logged_in(opts={})
    group_with_user(opts)
    user_session(@user)
  end

  def group_category(opts = {})
    context = opts[:context] || @course
    @group_category = context.group_categories.create!(name: opts[:name] || 'foo')
  end

  def custom_role(base, name, opts={})
    account = opts[:account] || @account
    role = account.roles.find_by_name(name)
    role ||= account.roles.create :name => name
    role.base_role_type = base
    role.save!
    role
  end

  def custom_student_role(name, opts={})
    custom_role('StudentEnrollment', name, opts)
  end

  def custom_teacher_role(name, opts={})
    custom_role('TeacherEnrollment', name, opts)
  end

  def custom_ta_role(name, opts={})
    custom_role('TaEnrollment', name, opts)
  end

  def custom_designer_role(name, opts={})
    custom_role('DesignerEnrollment', name, opts)
  end

  def custom_observer_role(name, opts={})
    custom_role('ObserverEnrollment', name, opts)
  end

  def custom_account_role(name, opts={})
    custom_role(AccountUser::BASE_ROLE_NAME, name, opts)
  end

  def user_session(user, pseudonym=nil)
    unless pseudonym
      pseudonym = stub('Pseudonym', :record => user, :user_id => user.id, :user => user, :login_count => 1)
      # at least one thing cares about the id of the pseudonym... using the
      # object_id should make it unique (but obviously things will fail if
      # it tries to load it from the db.)
      pseudonym.stubs(:id).returns(pseudonym.object_id)
    end

    session = stub('PseudonymSession', :record => pseudonym, :session_credentials => nil, :used_basic_auth? => false)

    PseudonymSession.stubs(:find).returns(session)
  end

  def remove_user_session
    PseudonymSession.unstub(:find)
  end

  def login_as(username = "nobody@example.com", password = "asdfasdf")
    post_via_redirect "/login",
                      "pseudonym_session[unique_id]" => username,
                      "pseudonym_session[password]" => password
    assert_response :success
    request.fullpath.should eql("/?login_success=1")
  end

  def assignment_quiz(questions, opts={})
    course = opts[:course] || course(:active_course => true)
    user = opts[:user] || user(:active_user => true)
    course.enroll_student(user, :enrollment_state => 'active') unless user.enrollments.any? { |e| e.course_id == course.id }
    @assignment = course.assignments.create(:title => "Test Assignment")
    @assignment.workflow_state = "published"
    @assignment.submission_types = "online_quiz"
    @assignment.save
    @quiz = Quizzes::Quiz.find_by_assignment_id(@assignment.id)
    @questions = questions.map { |q| @quiz.quiz_questions.create!(q) }
    @quiz.generate_quiz_data
    @quiz.published_at = Time.now
    @quiz.workflow_state = "available"
    @quiz.save!
  end

  # The block should return the submission_data. A block is used so
  # that we have access to the @questions variable that is created
  # in this method
  def quiz_with_graded_submission(questions, opts={}, &block)
    assignment_quiz(questions, opts)
    @quiz_submission = @quiz.generate_submission(@user)
    @quiz_submission.mark_completed
    @quiz_submission.submission_data = yield if block_given?
    Quizzes::SubmissionGrader.new(@quiz_submission).grade_submission
  end

  def survey_with_submission(questions, &block)
    course_with_student(:active_all => true)
    @assignment = @course.assignments.create(:title => "Test Assignment")
    @assignment.workflow_state = "published"
    @assignment.submission_types = "online_quiz"
    @assignment.save
    @quiz = Quizzes::Quiz.find_by_assignment_id(@assignment.id)
    @quiz.anonymous_submissions = true
    @quiz.quiz_type = "graded_survey"
    @questions = questions.map { |q| @quiz.quiz_questions.create!(q) }
    @quiz.generate_quiz_data
    @quiz.save!
    @quiz_submission = @quiz.generate_submission(@user)
    @quiz_submission.mark_completed
    @quiz_submission.submission_data = yield if block_given?
  end

  def group_discussion_assignment
    course = @course || course(:active_all => true)
    group_category = course.group_categories.create!(:name => "category")
    @group1 = course.groups.create!(:name => "group 1", :group_category => group_category)
    @group2 = course.groups.create!(:name => "group 2", :group_category => group_category)

    @topic = course.discussion_topics.build(:title => "topic")
    @topic.group_category = group_category
    @assignment = course.assignments.build(:submission_types => 'discussion_topic', :title => @topic.title)
    @assignment.infer_times
    @assignment.saved_by = :discussion_topic
    @topic.assignment = @assignment
    @topic.save!
  end

  def rubric_for_course
    @rubric = Rubric.new(:title => 'My Rubric', :context => @course)
    @rubric.data = [
        {
            :points => 3,
            :description => "First row",
            :long_description => "The first row in the rubric",
            :id => 1,
            :ratings => [
                {
                    :points => 3,
                    :description => "Rockin'",
                    :criterion_id => 1,
                    :id => 2
                },
                {
                    :points => 2,
                    :description => "Rockin'",
                    :criterion_id => 1,
                    :id => 3
                },
                {
                    :points => 0,
                    :description => "Lame",
                    :criterion_id => 1,
                    :id => 4
                }
            ]
        }
    ]
    @rubric.save!
  end

  def outcome_with_rubric(opts={})
    @outcome_group ||= @course.root_outcome_group
    @outcome = @course.created_learning_outcomes.create!(:description => '<p>This is <b>awesome</b>.</p>', :short_description => 'new outcome')
    @outcome_group.add_outcome(@outcome)
    @outcome_group.save!

    rubric_params = {
        :title => 'My Rubric',
        :hide_score_total => false,
        :criteria => {
            "0" => {
                :points => 3,
                :mastery_points => opts[:mastery_points] || 0,
                :description => "Outcome row",
                :long_description => @outcome.description,
                :ratings => {
                    "0" => {
                        :points => 3,
                        :description => "Rockin'",
                    },
                    "1" => {
                        :points => 0,
                        :description => "Lame",
                    }
                },
                :learning_outcome_id => @outcome.id
            },
            "1" => {
                :points => 5,
                :description => "no outcome row",
                :long_description => 'non outcome criterion',
                :ratings => {
                    "0" => {
                        :points => 5,
                        :description => "Amazing",
                    },
                    "1" => {
                        :points => 3,
                        :description => "not too bad",
                    },
                    "2" => {
                        :points => 0,
                        :description => "no bueno",
                    }
                }
            }
        }
    }

    @rubric = @course.rubrics.build
    @rubric.update_criteria(rubric_params)
    @rubric.reload
  end

  def grading_standard_for(context, opts={})
    @standard = context.grading_standards.create!(
        :title => opts[:title] || "My Grading Standard",
        :standard_data => {
            "scheme_0" => {:name => "A", :value => "0.9"},
            "scheme_1" => {:name => "B", :value => "0.8"},
            "scheme_2" => {:name => "C", :value => "0.7"}
        })
  end

  def eportfolio(opts={})
    user(opts)
    @portfolio = @user.eportfolios.create!
  end

  def eportfolio_with_user(opts={})
    eportfolio(opts)
  end

  def eportfolio_with_user_logged_in(opts={})
    eportfolio_with_user(opts)
    user_session(@user)
  end

  def conversation(*users)
    options = users.last.is_a?(Hash) ? users.pop : {}
    @conversation = (options.delete(:sender) || @me || users.shift).initiate_conversation(users, options.delete(:private))
    @message = @conversation.add_message('test')
    @conversation.update_attributes(options)
    @conversation.reload
  end

  def media_object(opts={})
    mo = MediaObject.new
    mo.media_id = opts[:media_id] || "1234"
    mo.media_type = opts[:media_type] || "video"
    mo.context = opts[:context] || @course
    mo.user = opts[:user] || @user
    mo.save!
    mo
  end

  def assert_status(status=500)
    response.status.to_i.should eql(status)
  end

  def assert_unauthorized
    assert_status(401) #unauthorized
    #    response.headers['Status'].should eql('401 Unauthorized')
    response.should render_template("shared/unauthorized")
  end

  def assert_page_not_found(&block)
    if CANVAS_RAILS2
      block.should raise_exception(ActiveRecord::RecordNotFound)
    else
      yield
      assert_status(404)
    end
  end

  def assert_require_login
    response.should be_redirect
    flash[:warning].should eql("You must be logged in to access this page")
  end

  def fixture_file_upload(path, mime_type=nil, binary=false)
    Rack::Test::UploadedFile.new(File.join(ActionController::TestCase.fixture_path, path), mime_type, binary)
  end

  def default_uploaded_data
    fixture_file_upload('scribd_docs/doc.doc', 'application/msword', true)
  end

  def valid_gradebook_csv_content
    File.read(File.expand_path(File.join(File.dirname(__FILE__), %w(fixtures default_gradebook.csv))))
  end

  def factory_with_protected_attributes(ar_klass, attrs, do_save = true)
    obj = ar_klass.respond_to?(:new) ? ar_klass.new : ar_klass.build
    attrs.each { |k, v| obj.send("#{k}=", attrs[k]) }
    obj.save! if do_save
    obj
  end

  def update_with_protected_attributes!(ar_instance, attrs)
    attrs.each { |k, v| ar_instance.send("#{k}=", attrs[k]) }
    ar_instance.save!
  end

  def update_with_protected_attributes(ar_instance, attrs)
    update_with_protected_attributes!(ar_instance, attrs) rescue false
  end

  def process_csv_data(*lines)
    opts = lines.extract_options!
    opts.reverse_merge!(allow_printing: false)
    account = opts[:account] || @account || account_model

    tmp = Tempfile.new("sis_rspec")
    path = "#{tmp.path}.csv"
    tmp.close!
    File.open(path, "w+") { |f| f.puts lines.flatten.join "\n" }
    opts[:files] = [path]

    importer = SIS::CSV::Import.process(account, opts)

    File.unlink path

    importer
  end

  def process_csv_data_cleanly(*lines_or_opts)
    importer = process_csv_data(*lines_or_opts)
    importer.errors.should == []
    importer.warnings.should == []
  end

  def enable_cache(new_cache=:memory_store)
    new_cache ||= :null_store
    if CANVAS_RAILS2 && new_cache == :null_store
      require 'nil_store'
      new_cache = NilStore.new
    end
    new_cache = ActiveSupport::Cache.lookup_store(new_cache)
    previous_cache = Rails.cache
    Rails.stubs(:cache).returns(new_cache)
    ActionController::Base.stubs(:cache_store).returns(new_cache)
    ActionController::Base.any_instance.stubs(:cache_store).returns(new_cache)
    previous_perform_caching = ActionController::Base.perform_caching
    ActionController::Base.stubs(:perform_caching).returns(true)
    ActionController::Base.any_instance.stubs(:perform_caching).returns(true)
    if block_given?
      begin
        yield
      ensure
        Rails.stubs(:cache).returns(previous_cache)
        ActionController::Base.stubs(:cache_store).returns(previous_cache)
        ActionController::Base.any_instance.stubs(:cache_store).returns(previous_cache)
        ActionController::Base.stubs(:perform_caching).returns(previous_perform_caching)
        ActionController::Base.any_instance.stubs(:perform_caching).returns(previous_perform_caching)
      end
    end
  end

  # enforce forgery protection, so we can verify usage of the authenticity token
  def enable_forgery_protection(enable = true)
    old_value = ActionController::Base.allow_forgery_protection
    ActionController::Base.stubs(:allow_forgery_protection).returns(enable)
    ActionController::Base.any_instance.stubs(:allow_forgery_protection).returns(enable)

    yield if block_given?

  ensure
    if block_given?
      ActionController::Base.stubs(:allow_forgery_protection).returns(old_value)
      ActionController::Base.any_instance.stubs(:allow_forgery_protection).returns(old_value)
    end
  end

  def stub_kaltura
    # trick kaltura into being activated
    CanvasKaltura::ClientV3.stubs(:config).returns({
                                                 'domain' => 'kaltura.example.com',
                                                 'resource_domain' => 'kaltura.example.com',
                                                 'partner_id' => '100',
                                                 'subpartner_id' => '10000',
                                                 'secret_key' => 'fenwl1n23k4123lk4hl321jh4kl321j4kl32j14kl321',
                                                 'user_secret_key' => '1234821hrj3k21hjk4j3kl21j4kl321j4kl3j21kl4j3k2l1',
                                                 'player_ui_conf' => '1',
                                                 'kcw_ui_conf' => '1',
                                                 'upload_ui_conf' => '1'
                                             })
  end

  def attachment_obj_with_context(obj, opts={})
    @attachment = factory_with_protected_attributes(Attachment, valid_attachment_attributes.merge(opts))
    @attachment.context = obj
    @attachment
  end

  def attachment_with_context(obj, opts={})
    attachment_obj_with_context(obj, opts)
    @attachment.save!
    @attachment
  end

  def json_parse(json_string = response.body)
    JSON.parse(json_string.sub(%r{^while\(1\);}, ''))
  end

  # inspired by http://blog.jayfields.com/2007/08/ruby-calling-methods-of-specific.html
  module AttachmentStorageSwitcher
    BACKENDS = %w{FileSystem S3}.map { |backend| Technoweenie::AttachmentFu::Backends.const_get(:"#{backend}Backend") }.freeze

    class As #:nodoc:
      private *instance_methods.select { |m| m !~ /(^__|^\W|^binding$)/ }

      def initialize(subject, ancestor)
        @subject = subject
        @ancestor = ancestor
      end

      def method_missing(sym, *args, &blk)
        @ancestor.instance_method(sym).bind(@subject).call(*args, &blk)
      end
    end

    def self.included(base)
      base.cattr_accessor :current_backend
      base.current_backend = (base.ancestors & BACKENDS).first

      # make sure we have all the backends
      BACKENDS.each do |backend|
        base.send(:include, backend) unless base.ancestors.include?(backend)
      end
      # remove the duplicate callbacks added by multiple backends
      base.before_update.uniq!

      BACKENDS.map(&:instance_methods).flatten.uniq.each do |method|
        # overridden by Attachment anyway; don't re-overwrite it
        next if Attachment.instance_method(method).owner == Attachment
        if method.to_s[-1..-1] == '='
          base.class_eval <<-CODE
          def #{method}(arg)
            self.as(self.class.current_backend).#{method} arg
          end
          CODE
        else
          base.class_eval <<-CODE
          def #{method}(*args, &block)
            self.as(self.class.current_backend).#{method}(*args, &block)
          end
          CODE
        end
      end
    end

    def as(ancestor)
      @__as ||= {}
      unless r = @__as[ancestor]
        r = (@__as[ancestor] = As.new(self, ancestor))
      end
      r
    end
  end

  def s3_storage!(opts = {:stubs => true})
    Attachment.send(:include, AttachmentStorageSwitcher) unless Attachment.ancestors.include?(AttachmentStorageSwitcher)
    Attachment.stubs(:current_backend).returns(Technoweenie::AttachmentFu::Backends::S3Backend)

    Attachment.stubs(:s3_storage?).returns(true)
    Attachment.stubs(:local_storage?).returns(false)
    if opts[:stubs]
      conn = mock('AWS::S3::Client')
      AWS::S3::S3Object.any_instance.stubs(:client).returns(conn)
      AWS::Core::Configuration.any_instance.stubs(:access_key_id).returns('stub_id')
      AWS::Core::Configuration.any_instance.stubs(:secret_access_key).returns('stub_key')
      AWS::S3::Bucket.any_instance.stubs(:name).returns('no-bucket')
    else
      if Attachment.s3_config.blank? || Attachment.s3_config[:access_key_id] == 'access_key'
        pending "Please put valid S3 credentials in config/amazon_s3.yml"
      end
    end
    Attachment.s3_storage?.should eql(true)
    Attachment.local_storage?.should eql(false)
  end

  def local_storage!
    Attachment.send(:include, AttachmentStorageSwitcher) unless Attachment.ancestors.include?(AttachmentStorageSwitcher)
    Attachment.stubs(:current_backend).returns(Technoweenie::AttachmentFu::Backends::FileSystemBackend)

    Attachment.stubs(:s3_storage?).returns(false)
    Attachment.stubs(:local_storage?).returns(true)
    Attachment.local_storage?.should eql(true)
    Attachment.s3_storage?.should eql(false)
    Attachment.local_storage?.should eql(true)
  end

  def run_job(job)
    Delayed::Worker.new.perform(job)
  end

  def run_jobs
    while job = Delayed::Job.get_and_lock_next_available(
        'spec run_jobs',
        Delayed::Worker.queue,
        0,
        Delayed::MAX_PRIORITY)
      run_job(job)
    end
  end

  def track_jobs
    @jobs_tracking = Delayed::JobTracking.track { yield }
  end

  def created_jobs
    @jobs_tracking.created
  end

  def expects_job_with_tag(tag, count = 1)
    track_jobs do
      yield
    end
    created_jobs.count { |j| j.tag == tag }.should == count
  end

  # send a multipart post request in an integration spec post_params is
  # an array of [k,v] params so that the order of the params can be
  # defined
  def send_multipart(url, post_params = {}, http_headers = {}, method = :post)
    mp = Multipart::Post.new
    query, headers = mp.prepare_query(post_params)

    # A bug in the testing adapter in Rails 3-2-stable doesn't corretly handle
    # translating this header to the Rack/CGI compatible version:
    # (https://github.com/rails/rails/blob/3-2-stable/actionpack/lib/action_dispatch/testing/integration.rb#L289)
    #
    # This issue is fixed in Rails 4-0 stable, by using a newer version of
    # ActionDispatch Http::Headers which correctly handles the merge
    headers = headers.dup.tap { |h| h['CONTENT_TYPE'] ||= h.delete('Content-type') }

    send(method, url, query, headers.merge(http_headers))
  end

  def force_string_encoding(str, encoding = "UTF-8")
    if str.respond_to?(:force_encoding)
      str.force_encoding(encoding)
    end
    str
  end

  # from minitest, MIT licensed
  def capture_io
    orig_stdout, orig_stderr = $stdout, $stderr
    $stdout, $stderr = StringIO.new, StringIO.new
    yield
    return $stdout.string, $stderr.string
  ensure
    $stdout, $stderr = orig_stdout, orig_stderr
  end

  def verify_post_matches(post_lines, expected_post_lines)
    # first lines should match
    post_lines[0].should == expected_post_lines[0]

    # now extract the headers
    post_headers = post_lines[1..post_lines.index("")]
    expected_post_headers = expected_post_lines[1..expected_post_lines.index("")]
    expected_post_headers << "User-Agent: Ruby"
    post_headers.sort.should == expected_post_headers.sort

    # now check payload
    post_lines[post_lines.index(""), -1].should ==
        expected_post_lines[expected_post_lines.index(""), -1]
  end

  def compare_json(actual, expected)
    if actual.is_a?(Hash)
      actual.each do |k, v|
        expected_v = expected[k]
        compare_json(v, expected_v)
      end
    elsif actual.is_a?(Array)
      actual.zip(expected).each do |a, e|
        compare_json(a, e)
      end
    else
      if actual.is_a?(Fixnum) || actual.is_a?(Float)
        actual.should == expected
      else
        actual.to_json.should == expected.to_json
      end
    end
  end

  class FakeHttpResponse
    def initialize(code, body = nil, headers={})
      @code = code
      @body = body
      @headers = headers
    end

    def read_body(io)
      io << @body
    end

    def code
      @code.to_s
    end

    def [](arg)
      @headers[arg]
    end

    def content_type
      self['content-type']
    end
  end

  def intify_timestamps(object)
    case object
      when Time
        object.to_i
      when Hash
        object.inject({}) { |memo, (k, v)| memo[intify_timestamps(k)] = intify_timestamps(v); memo }
      when Array
        object.map { |v| intify_timestamps(v) }
      else
        object
    end
  end

  def web_conference_plugin_mock(id, settings)
    mock = mock("WebConferencePlugin")
    mock.stubs(:id).returns(id)
    mock.stubs(:settings).returns(settings)
    mock.stubs(:valid_settings?).returns(true)
    mock.stubs(:enabled?).returns(true)
    mock.stubs(:base).returns(nil)
    mock
  end

  def dummy_io
    fixture_file_upload('scribd_docs/doc.doc', 'application/msword', true)
  end

  def create_attachment_for_file_upload_submission!(submission, opts={})
    submission.attachments.create! opts.merge(
                                       :filename => "doc.doc",
                                       :display_name => "doc.doc", :user => @user,
                                       :uploaded_data => dummy_io)
  end

  def course_quiz(active=false)
    @quiz = @course.quizzes.create
    @quiz.workflow_state = "available" if active
    @quiz.save!
    @quiz
  end

  def n_students_in_course(n, opts={})
    opts.reverse_merge active_all: true
    n.times.map { student_in_course(opts); @student }
  end

  def consider_all_requests_local(value)
    if CANVAS_RAILS2
      ActionController::Base.consider_all_requests_local = value
    else
      Rails.application.config.consider_all_requests_local = value
    end
  end

  def page_view_for(opts={})
    @account = opts[:account] || Account.default
    @context = opts[:context] || course(opts)

    @request_id = opts[:request_id] || RequestContextGenerator.request_id
    unless @request_id
      @request_id = CanvasUUID.generate
      RequestContextGenerator.stubs(:request_id => @request_id)
    end

    Setting.set('enable_page_views', 'db')

    @page_view = PageView.new { |p|
      p.assign_attributes({
                              :id => @request_id,
                              :url => "http://test.one/",
                              :session_id => "phony",
                              :context => @context,
                              :controller => opts[:controller] || 'courses',
                              :action => opts[:action] || 'show',
                              :user_request => true,
                              :render_time => 0.01,
                              :user_agent => 'None',
                              :account_id => @account.id,
                              :request_id => request_id,
                              :interaction_seconds => 5,
                              :user => @user,
                              :remote_ip => '192.168.0.42'
                          }, :without_protection => true)
    }
    @page_view.save!
    @page_view
  end

  # a fast way to create a record, especially if you don't need the actual
  # ruby object. since it just does a straight up insert, you need to
  # provide any non-null attributes or things that would normally be
  # inferred/defaulted prior to saving
  def create_record(klass, attributes, return_type = :id)
    create_records(klass, [attributes], return_type)[0]
  end

  # a little wrapper around bulk_insert that gives you back records or ids
  # in order
  # NOTE: if you decide you want to go add something like this to canvas
  # proper, make sure you have it handle concurrent inserts (this does
  # not, because READ COMMITTED is the default transaction isolation
  # level)
  def create_records(klass, records, return_type = :id)
    return [] if records.empty?
    klass.transaction do
      klass.connection.bulk_insert klass.table_name, records
      scope = klass.order("id DESC").limit(records.size)
      return_type == :record ?
        scope.all.reverse :
        scope.pluck(:id).reverse
    end
  end
end

class String
  def red; colorize(self, "\e[1m\e[31m"); end
  def green; colorize(self, "\e[1m\e[32m"); end
  def dark_green; colorize(self, "\e[32m"); end
  def yellow; colorize(self, "\e[1m\e[33m"); end
  def blue; colorize(self, "\e[1m\e[34m"); end
  def dark_blue; colorize(self, "\e[34m"); end
  def pur; colorize(self, "\e[1m\e[35m"); end
  def colorize(text, color_code)  "#{color_code}#{text}\e[0m" end
end

Dir[Rails.root+'vendor/plugins/*/spec_canvas/spec_helper.rb'].each do |f|
  require f
end<|MERGE_RESOLUTION|>--- conflicted
+++ resolved
@@ -446,10 +446,6 @@
   config.before :all do
     # so before(:all)'s don't get confused
     Account.clear_special_account_cache!
-<<<<<<< HEAD
-    Notification.after_create { Notification.reset_cache! }
-=======
->>>>>>> e976a552
     AdheresToPolicy::Cache.clear
 
     # allow tests to still run in non-draft state even though it's hard-coded on
