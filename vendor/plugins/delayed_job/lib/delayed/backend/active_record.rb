--- conflicted
+++ resolved
@@ -111,37 +111,12 @@
           min_priority ||= Delayed::MIN_PRIORITY
           max_priority ||= Delayed::MAX_PRIORITY
 
-<<<<<<< HEAD
-          if connection.adapter_name == 'PostgreSQL' && Setting.get_cached('delayed_jobs_db_fn_pop', 'false') == 'true'
-            # note postgresql is optimized to use this db function, and doesn't
-            # use find_available, lock_exclusively and friends
-            #
-            # because pop_from_delayed_jobs returns a delayed_jobs row, we have
-            # to re-create the function every time we change the schema of
-            # delayed_jobs. fortunately that doesn't happen often. see the
-            # define_pg_pop_function method below, and the
-            # PopJobsWithDbFunctionOnPostgresql migration.
-            now = db_time_now
-            job = self.find_by_sql(sanitize_sql_array(["select * from pop_from_delayed_jobs(?, ?, ?, ?, ?)", worker_name, queue, min_priority, max_priority, now])).first
-            job = nil if !job.id
-            return job
-          else
-            @batch_size ||= Setting.get_cached('jobs_get_next_batch_size', '5').to_i
-            loop do
-              jobs = find_available(worker_name, @batch_size, max_run_time, queue, min_priority, max_priority)
-              return nil if jobs.empty?
-              job = jobs.detect do |job|
-                job.lock_exclusively!(max_run_time, worker_name)
-              end
-              return job if job
-=======
           @batch_size ||= Setting.get_cached('jobs_get_next_batch_size', '5').to_i
           loop do
             jobs = find_available(worker_name, @batch_size, max_run_time, queue, min_priority, max_priority)
             return nil if jobs.empty?
             job = jobs.detect do |job|
               job.lock_exclusively!(max_run_time, worker_name)
->>>>>>> 9f4c343e
             end
             return job if job
           end
@@ -251,44 +226,6 @@
           include Delayed::Backend::Base
           set_table_name :failed_jobs
         end
-
-        def self.define_pg_pop_function
-          transaction do
-            drop_pg_pop_function()
-            connection.execute(<<-CODE)
-        CREATE FUNCTION pop_from_delayed_jobs (worker_name varchar, queue_name varchar, min_priority integer, max_priority integer, cur_time timestamp without time zone) RETURNS delayed_jobs AS $$
-        DECLARE
-          result delayed_jobs;
-        BEGIN
-          IF queue_name IS NULL THEN
-            SELECT * INTO result FROM delayed_jobs WHERE run_at <= cur_time AND locked_at IS NULL AND next_in_strand = true AND priority >= min_priority AND priority <= max_priority AND queue IS NULL ORDER BY priority ASC, run_at ASC FOR UPDATE;
-          ELSE
-            SELECT * INTO result FROM delayed_jobs WHERE run_at <= cur_time AND locked_at IS NULL AND next_in_strand = true AND priority >= min_priority AND priority <= max_priority AND queue = queue_name ORDER BY priority ASC, run_at ASC FOR UPDATE;
-          END IF;
-          IF NOT FOUND THEN
-            RETURN NULL;
-          END IF;
-
-          -- since we did a select FOR UPDATE, this locking should always succeed without contention
-          -- however, we still check the return value as a sanity check
-          UPDATE delayed_jobs SET locked_at = cur_time, locked_by = worker_name WHERE id = result.id AND locked_at IS NULL AND run_at <= cur_time;
-          IF FOUND THEN
-            result.locked_at = cur_time;
-            result.locked_by = worker_name;
-            RETURN result;
-          ELSE
-            RAISE EXCEPTION 'found but then not locked % for %', result.id, worker_name;
-          END IF;
-
-        END;
-        $$ LANGUAGE plpgsql;
-            CODE
-          end
-        end
-
-        def self.drop_pg_pop_function
-          connection.execute("DROP FUNCTION IF EXISTS pop_from_delayed_jobs(varchar, varchar, integer, integer, timestamp without time zone)")
-        end
       end
 
     end
