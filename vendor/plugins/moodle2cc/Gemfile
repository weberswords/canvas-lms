<<<<<<< HEAD
gem 'moodle2cc', '0.2.6'
=======
gem 'moodle2cc', '0.2.7'
>>>>>>> 141f8cdd
gem 'happymapper', '0.4.1'
gem 'thor', '0.18.1'<|MERGE_RESOLUTION|>--- conflicted
+++ resolved
@@ -1,7 +1,3 @@
-<<<<<<< HEAD
-gem 'moodle2cc', '0.2.6'
-=======
 gem 'moodle2cc', '0.2.7'
->>>>>>> 141f8cdd
 gem 'happymapper', '0.4.1'
 gem 'thor', '0.18.1'