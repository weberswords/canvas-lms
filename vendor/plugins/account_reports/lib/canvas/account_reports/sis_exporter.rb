--- conflicted
+++ resolved
@@ -267,14 +267,9 @@
         csv << headers
         sections = @domain_root_account.course_sections.scoped(
           :select => "course_sections.*, nxc.sis_source_id AS non_x_course_sis_id,
-<<<<<<< HEAD
-                      rc.sis_source_id AS course_sis_id, accounts.sis_source_id AS account_sis_id,
-                      nxc.id AS non_x_course_id",
-=======
                       rc.sis_source_id AS course_sis_id, nxc.id AS non_x_course_id,
                       ra.id AS r_account_id, ra.sis_source_id AS r_account_sis_id,
                       nxc.account_id AS nx_account_id, nxa.sis_source_id AS nx_account_sis_id",
->>>>>>> fe8419f2
           :joins => "INNER JOIN courses AS rc ON course_sections.course_id = rc.id
                      INNER JOIN accounts AS ra ON rc.account_id = ra.id
                      LEFT OUTER JOIN courses AS nxc ON course_sections.nonxlist_course_id = nxc.id
