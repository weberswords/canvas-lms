class EffectiveDueDates
  attr_reader :context

  # This class will find the effective due dates for all students
  # and assignments in a course. You can pass it a list of assignments,
  # assignment id's, or a relation, but they MUST be from the same course.
  # Also cross-shard id's won't work.
  def initialize(context, *assignment_collection)
    raise "Context must be a course" unless context.is_a?(Course)
    raise "Context must have an id" unless context.id

    @context = context
    @assignments = assignment_collection
  end

  # EffectiveDueDates.for_course(...) just reads more
  # like Canvas code than EffectiveDueDates.new(...)
  singleton_class.send :alias_method, :for_course, :new

  def to_hash(included = [])
    return @hash if @hash && included.empty?

    hash = query.each_with_object({}) do |row, hsh|
      assignment_id = row.delete("assignment_id").to_i
      student_id = row.delete("student_id").to_i
      hsh[assignment_id] ||= {}
      attributes = {}
      if include?(included, :due_at)
        attributes[:due_at] = row["due_at"] && Time.zone.parse(row["due_at"])
      end
      if include?(included, :grading_period_id)
        attributes[:grading_period_id] = row["grading_period_id"] && row["grading_period_id"].to_i
      end
      if include?(included, :in_closed_grading_period)
        attributes[:in_closed_grading_period] = (CANVAS_RAILS4_2 ? (row["closed"] == "t") : row["closed"])
      end
      if include?(included, :override_id)
        attributes[:override_id] = row["override_id"] && row["override_id"].to_i
      end
      attributes[:override_source] = row["override_type"] if include?(included, :override_source)
      hsh[assignment_id][student_id] = attributes
    end

    @hash = hash if included.empty?
    hash
  end

  # This iterates through a course's EffectiveDueDate hash with multiple
  # assignments to see if any of them are in a closed grading period.
  def any_in_closed_grading_period?
    return @any_in_closed_grading_period unless @any_in_closed_grading_period.nil?

    @any_in_closed_grading_period = @context.grading_periods? &&
        to_hash.any? do |_, assignment_due_dates|
          any_student_in_closed_grading_period?(assignment_due_dates)
        end
  end

  # This iterates through a single assignment's EffectiveDueDate hash to see
  # if any students in them are in a closed grading period.
  def in_closed_grading_period?(assignment_id, student_or_student_id = nil)
    assignment_id = assignment_id.id if assignment_id.is_a?(Assignment)
    return false if assignment_id.nil?

    # false if there aren't even grading periods set up
    return false unless @context.grading_periods?
    # if we've already checked all assignments and it was false,
    # no need to check this one specifically
    return false if @any_in_closed_grading_period == false

    assignment_due_dates = find_effective_due_dates_for_assignment(assignment_id)
    student_id = student_or_student_id.try(:id) || student_or_student_id

<<<<<<< HEAD
    if usable_student_id?(student_id)
=======
    if student_id.to_i > 0
>>>>>>> 695c806d
      !!assignment_due_dates.dig(student_id, :in_closed_grading_period)
    else
      any_student_in_closed_grading_period?(assignment_due_dates)
    end
  end

  def grading_period_id_for(student_id:, assignment_id:)
    find_effective_due_date(student_id, assignment_id).fetch(:grading_period_id, nil)
  end

  def find_effective_due_date(student_id, assignment_id)
    find_effective_due_dates_for_assignment(assignment_id).fetch(student_id, {})
  end

  def find_effective_due_dates_for_assignment(assignment_id)
    to_hash.fetch(assignment_id, {})
  end

  private
<<<<<<< HEAD

  def usable_student_id?(student_id)
    return false unless student_id.present?
    return false unless student_id.to_i.present?

    true
  end

  def grading_periods_enabled?
    return @grading_periods_enabled unless @grading_periods_enabled.nil?
    @grading_periods_enabled = @context.feature_enabled?(:multiple_grading_periods)
  end
=======
>>>>>>> 695c806d

  def any_student_in_closed_grading_period?(assignment_due_dates)
    return false unless assignment_due_dates
    assignment_due_dates.any? { |_, student| student[:in_closed_grading_period] }
  end

  def include?(included, attribute)
    included.empty? || included.include?(attribute)
  end

  # This beauty of a method brings together assignment overrides,
  # due dates, grading periods, course/group enrollments, etc
  # to calculate each student's effective due date and whether or
  # not that due date is in a closed grading period. If a student
  # is not included in this hash, that student cannot see this
  # assignment. The format of the returned hash is:
  # {
  #   assignment_id => {
  #     student_id => {
  #       due_at: some date or nil (if assigned but no explicit due date),
  #       grading_period_id: id or nil,
  #       in_closed_grading_period: true or false
  #     }, ...
  #   }, ...
  # }
  def query
    return @query unless @query.nil?

    # default to all active assignments on this course if nothing is passed
    assignment_collection = @assignments.empty? ? [@context.active_assignments] : @assignments

    if assignment_collection.length == 1 &&
      assignment_collection.first.respond_to?(:to_sql) &&
      !assignment_collection.first.loaded?
      # it's a relation, let's not load it unnecessarily out here
      assignment_collection = assignment_collection.first.except(:order).select(:id).to_sql
    else
      # otherwise, map through the array as necessary to get id's
      assignment_collection.flatten!
      assignment_collection.map!{ |assignment| assignment.try(:id) } if assignment_collection.first.is_a?(Assignment)
      assignment_collection.compact!
      return {} if assignment_collection.empty?
      assignment_collection = assignment_collection.join(',')
    end

    @query = ActiveRecord::Base.connection.select_all("
      -- fetch the assignment itself
      WITH models AS (
        SELECT *
        FROM #{Assignment.quoted_table_name}
        WHERE
          id IN (#{assignment_collection}) AND
          workflow_state <> 'deleted' AND
          context_id = #{@context.id} AND context_type = 'Course'
      ),

      -- fetch all overrides for this assignment
      overrides AS (
        SELECT
          o.*
        FROM
          models a
        INNER JOIN #{AssignmentOverride.quoted_table_name} o ON o.assignment_id = a.id
        WHERE
          o.workflow_state = 'active' AND o.due_at_overridden
      ),

      -- fetch all students affected by adhoc overrides
      override_adhoc_students AS (
        SELECT
          os.user_id AS student_id,
          o.assignment_id,
          o.id AS override_id,
          o.due_at,
          o.set_type AS override_type,
          1 AS priority
        FROM
          overrides o
        INNER JOIN #{AssignmentOverrideStudent.quoted_table_name} os ON os.assignment_override_id = o.id
        WHERE
          o.set_type = 'ADHOC'
      ),

      -- fetch all students affected by group overrides
      override_groups_students AS (
        SELECT
          gm.user_id AS student_id,
          o.assignment_id,
          o.id AS override_id,
          o.due_at,
          o.set_type AS override_type,
          1 AS priority
        FROM
          overrides o
        INNER JOIN #{Group.quoted_table_name} g ON g.id = o.set_id
        INNER JOIN #{GroupMembership.quoted_table_name} gm ON gm.group_id = g.id
        WHERE
          o.set_type = 'Group' AND
          g.workflow_state <> 'deleted' AND
          gm.workflow_state = 'accepted'
      ),

      -- fetch all students affected by section overrides
      override_sections_students AS (
        SELECT
          e.user_id AS student_id,
          o.assignment_id,
          o.id AS override_id,
          o.due_at,
          o.set_type AS override_type,
          1 AS priority
        FROM
          overrides o
        INNER JOIN #{CourseSection.quoted_table_name} s ON s.id = o.set_id
        INNER JOIN #{Enrollment.quoted_table_name} e ON e.course_section_id = s.id
        WHERE
          o.set_type = 'CourseSection' AND
          s.workflow_state <> 'deleted' AND
          e.workflow_state NOT IN ('rejected', 'deleted') AND
          e.type IN ('StudentEnrollment', 'StudentViewEnrollment')
      ),

      -- fetch all students who have an 'Everyone Else'
      -- due date applied to them from the assignment
      override_everyonelse_students AS (
        SELECT
          student.id AS student_id,
          a.id as assignment_id,
          NULL::integer AS override_id,
          a.due_at,
          'Everyone Else'::varchar AS override_type,
          2 AS priority
        FROM
          models a
        INNER JOIN #{Course.quoted_table_name} c ON a.context_id = c.id AND a.context_type = 'Course'
        INNER JOIN #{Enrollment.quoted_table_name} e ON e.course_id = c.id
        INNER JOIN #{User.quoted_table_name} student ON e.user_id = student.id
        WHERE
          e.workflow_state NOT IN ('rejected', 'deleted') AND
          e.type IN ('StudentEnrollment', 'StudentViewEnrollment') AND
          a.only_visible_to_overrides IS NOT TRUE
      ),

      -- fetch all students who have graded submissions
      -- because if the student received a grade, they
      -- shouldn't lose visibility to the assignment
      override_submissions_students AS (
        SELECT
          s.user_id AS student_id,
          s.assignment_id,
          NULL::integer AS override_id,
          NULL::timestamp AS due_at,
          'Submission'::varchar AS override_type,
          3 AS priority
        FROM
          models a
        INNER JOIN #{Submission.quoted_table_name} s ON s.assignment_id = a.id
        WHERE s.workflow_state = 'graded'
      ),

      -- join all these students together into a single table
      override_all_students AS (
        SELECT * FROM override_adhoc_students
        UNION ALL
        SELECT * FROM override_groups_students
        UNION ALL
        SELECT * FROM override_sections_students
        UNION ALL
        SELECT * FROM override_everyonelse_students
        UNION ALL
        SELECT * FROM override_submissions_students
      ),

      -- and pick the latest override date as the effective due date
      calculated_overrides AS (
        SELECT DISTINCT ON (student_id, assignment_id)
          *
        FROM override_all_students
        ORDER BY student_id ASC, assignment_id ASC, priority ASC, due_at DESC NULLS FIRST
      ),

      -- now find all grading periods, including both
      -- legacy course periods and newer account-level periods
      course_and_account_grading_periods AS (
          SELECT DISTINCT ON (gp.id)
            gp.*,
            gpg.course_id,
            gpg.account_id
          FROM
            models a
          INNER JOIN #{Course.quoted_table_name} c ON c.id = a.context_id AND a.context_type = 'Course'
          INNER JOIN #{EnrollmentTerm.quoted_table_name} term ON c.enrollment_term_id = term.id
          LEFT OUTER JOIN #{GradingPeriodGroup.quoted_table_name} gpg ON
              gpg.course_id = c.id OR gpg.id = term.grading_period_group_id
          LEFT OUTER JOIN #{GradingPeriod.quoted_table_name} gp ON gp.grading_period_group_id = gpg.id
          WHERE
            gpg.workflow_state = 'active' AND
            gp.workflow_state = 'active'
      ),

      -- then filter down to the grading periods we care about:
      -- if legacy periods exist, only return those. Otherwise,
      -- return the account-level periods.
      applied_grading_periods AS (
        SELECT *
        FROM course_and_account_grading_periods
        WHERE
          EXISTS (
            SELECT 1 FROM course_and_account_grading_periods WHERE course_id IS NOT NULL
          ) AND course_id IS NOT NULL
        UNION ALL
        SELECT *
        FROM course_and_account_grading_periods
        WHERE
          NOT EXISTS (
            SELECT 1 FROM course_and_account_grading_periods WHERE course_id IS NOT NULL
          ) AND account_id IS NOT NULL
      ),

      -- infinite due dates are put in the last grading period.
      -- better to fetch it once since we'll likely reference it multiple times below
      last_period AS (
        SELECT id, close_date FROM applied_grading_periods ORDER BY end_date DESC LIMIT 1
      )

      -- finally bring it all together!
      SELECT
        overrides.assignment_id,
        overrides.student_id,
        overrides.due_at,
        overrides.override_type,
        overrides.override_id,
        CASE
          -- check whether or not this due date falls in a closed grading period
          WHEN overrides.due_at IS NOT NULL AND '#{Time.zone.now.iso8601}'::timestamptz >= periods.close_date THEN TRUE
          -- when no explicit due date is provided, we treat it as if it's in the latest grading period
          WHEN overrides.due_at IS NULL AND
              overrides.override_type <> 'Submission' AND
              '#{Time.zone.now.iso8601}'::timestamptz >= (SELECT close_date FROM last_period) THEN TRUE
          ELSE FALSE
        END AS closed,
        CASE
          -- if infinite due date, put it in the last grading period
          WHEN overrides.due_at IS NULL AND
              overrides.override_type <> 'Submission' THEN (SELECT id FROM last_period)
          -- otherwise, put it in whatever grading period id we found for it
          ELSE periods.id
        END AS grading_period_id
      FROM calculated_overrides overrides
      -- match the effective due date with its grading period
      LEFT OUTER JOIN applied_grading_periods periods ON
          periods.start_date < overrides.due_at AND overrides.due_at <= periods.end_date
    ")
  end
end<|MERGE_RESOLUTION|>--- conflicted
+++ resolved
@@ -71,11 +71,7 @@
     assignment_due_dates = find_effective_due_dates_for_assignment(assignment_id)
     student_id = student_or_student_id.try(:id) || student_or_student_id
 
-<<<<<<< HEAD
-    if usable_student_id?(student_id)
-=======
     if student_id.to_i > 0
->>>>>>> 695c806d
       !!assignment_due_dates.dig(student_id, :in_closed_grading_period)
     else
       any_student_in_closed_grading_period?(assignment_due_dates)
@@ -95,21 +91,6 @@
   end
 
   private
-<<<<<<< HEAD
-
-  def usable_student_id?(student_id)
-    return false unless student_id.present?
-    return false unless student_id.to_i.present?
-
-    true
-  end
-
-  def grading_periods_enabled?
-    return @grading_periods_enabled unless @grading_periods_enabled.nil?
-    @grading_periods_enabled = @context.feature_enabled?(:multiple_grading_periods)
-  end
-=======
->>>>>>> 695c806d
 
   def any_student_in_closed_grading_period?(assignment_due_dates)
     return false unless assignment_due_dates
