#
# Copyright (C) 2011 - 2014 Instructure, Inc.
#
# This file is part of Canvas.
#
# Canvas is free software: you can redistribute it and/or modify it under
# the terms of the GNU Affero General Public License as published by the Free
# Software Foundation, version 3 of the License.
#
# Canvas is distributed in the hope that it will be useful, but WITHOUT ANY
# WARRANTY; without even the implied warranty of MERCHANTABILITY or FITNESS FOR
# A PARTICULAR PURPOSE. See the GNU Affero General Public License for more
# details.
#
# You should have received a copy of the GNU Affero General Public License along
# with this program. If not, see <http://www.gnu.org/licenses/>.
#

module Api
  include Api::Errors::ControllerMethods

  # find id in collection, by either id or sis_*_id
  # if the collection is over the users table, `self` is replaced by @current_user.id
  def api_find(collection, id, account: nil)
    result = api_find_all(collection, [id], account: account).first
    raise(ActiveRecord::RecordNotFound, "Couldn't find #{collection.name} with API id '#{id}'") unless result
    result
  end

  def api_find_all(collection, ids, account: nil)
    if collection.table_name == User.table_name && @current_user
      ids = ids.map{|id| id == 'self' ? @current_user.id : id }
    end
    if collection.table_name == Account.table_name
      ids = ids.map do |id|
        case id
        when 'self'
          @domain_root_account.id
        when 'default'
          Account.default.id
        when 'site_admin'
          Account.site_admin.id
        else
          id
        end
      end
    end
    if collection.table_name == EnrollmentTerm.table_name
      current_term = nil
      ids = ids.map do |id|
        case id
        when 'default'
          @domain_root_account.default_enrollment_term
        when 'current'
          if !current_term
            current_terms = @domain_root_account
             .enrollment_terms
             .active
             .where("(start_at<=? OR start_at IS NULL) AND (end_at >=? OR end_at IS NULL) AND NOT (start_at IS NULL AND end_at IS NULL)", Time.now.utc, Time.now.utc)
              .limit(2)
              .to_a
            current_term = current_terms.length == 1 ? current_terms.first : :nil
          end
          current_term == :nil ? nil : current_term
        else
          id
        end
      end
    end
    Api.sis_relation_for_collection(collection, ids, account || @domain_root_account, @current_user)
  end

  # map a list of ids and/or sis ids to plain ids.
  # sis ids that can't be found in the db won't appear in the result, however
  # AR object ids aren't verified to exist in the db so they'll still be
  # returned in the result.
  def self.map_ids(ids, collection, root_account, current_user = nil)
    sis_mapping = sis_find_sis_mapping_for_collection(collection)
    columns = sis_parse_ids(ids, sis_mapping[:lookups], current_user,
                            root_account: root_account)
    result = columns.delete(sis_mapping[:lookups]["id"]) || []
    unless columns.empty?
      relation = relation_for_sis_mapping_and_columns(collection, columns, sis_mapping, root_account)
      # pluck ignores eager_load
      relation = relation.joins(*relation.eager_load_values) if relation.eager_load_values.present?
      result.concat relation.pluck(:id)
      result.uniq!
    end
    result
  end

  SIS_MAPPINGS = {
    'courses' =>
      { :lookups => { 'sis_course_id' => 'sis_source_id',
                      'id' => 'id',
                      'sis_integration_id' => 'integration_id',
                      'lti_context_id' => 'lti_context_id' }.freeze,
        :is_not_scoped_to_account => ['id'].freeze,
        :scope => 'root_account_id' }.freeze,
    'enrollment_terms' =>
      { :lookups => { 'sis_term_id' => 'sis_source_id',
                      'id' => 'id',
                      'sis_integration_id' => 'integration_id' }.freeze,
        :is_not_scoped_to_account => ['id'].freeze,
        :scope => 'root_account_id' }.freeze,
    'users' =>
      { :lookups => { 'sis_user_id' => 'pseudonyms.sis_user_id',
                      'sis_login_id' => {
                          column: 'LOWER(pseudonyms.unique_id)',
                          transform: ->(id) { QuotedValue.new("LOWER(#{Pseudonym.connection.quote(id)})") }
                      },
                      'id' => 'users.id',
                      'sis_integration_id' => 'pseudonyms.integration_id',
                      'lti_context_id' => 'users.lti_context_id',
                      'lti_user_id' => 'users.lti_context_id' }.freeze,
        :is_not_scoped_to_account => ['users.id', 'users.lti_context_id'].freeze,
        :scope => 'pseudonyms.account_id',
        :joins => :pseudonym }.freeze,
    'accounts' =>
      { :lookups => { 'sis_account_id' => 'sis_source_id',
                      'id' => 'id',
                      'sis_integration_id' => 'integration_id',
                      'lti_context_id' => 'lti_context_id' }.freeze,
        :is_not_scoped_to_account => ['id', 'lti_context_id'].freeze,
        :scope => 'root_account_id' }.freeze,
    'course_sections' =>
      { :lookups => { 'sis_section_id' => 'sis_source_id',
                      'id' => 'id',
                      'sis_integration_id' => 'integration_id' }.freeze,
        :is_not_scoped_to_account => ['id'].freeze,
        :scope => 'root_account_id' }.freeze,
    'groups' =>
        { :lookups => { 'sis_group_id' => 'sis_source_id',
                        'id' => 'id' }.freeze,
          :is_not_scoped_to_account => ['id'].freeze,
          :scope => 'root_account_id' }.freeze,
  }.freeze

  # (digits in 2**63-1) - 1, so that any ID representable in MAX_ID_LENGTH
  # digits is < 2**63, which is the max signed 64-bit integer, which is what's
  # used for the DB ids.
  MAX_ID_LENGTH = 18
  ID_REGEX = %r{\A\d{1,#{MAX_ID_LENGTH}}\z}

  def self.sis_parse_id(id, lookups, _current_user = nil,
                        root_account: nil)
    # returns column_name, column_value
    return lookups['id'], id if id.is_a?(Numeric) || id.is_a?(ActiveRecord::Base)
    id = id.to_s.strip
    if id =~ %r{\Ahex:(lti_[\w_]+|sis_[\w_]+):(([0-9A-Fa-f]{2})+)\z}
      sis_column = $1
      sis_id = [$2].pack('H*')
    elsif id =~ %r{\A(lti_[\w_]+|sis_[\w_]+):(.+)\z}
      sis_column = $1
      sis_id = $2
    elsif id =~ ID_REGEX
      return lookups['id'], (id =~ /\A\d+\z/ ? id.to_i : id)
    else
      return nil, nil
    end

    column = lookups[sis_column]
    return nil, nil unless column
    if column.is_a?(Hash)
      sis_id = column[:transform].call(sis_id)
      column = column[:column]
    end
    return column, sis_id
  end

  def self.sis_parse_ids(ids, lookups, current_user = nil, root_account: nil)
    # returns {column_name => [column_value,...].uniq, ...}
    columns = {}
    ids.compact.each do |id|
      column, sis_id = sis_parse_id(id, lookups,
                                    current_user,
                                    root_account: root_account)
      next unless column && sis_id
      columns[column] ||= []
      columns[column] << sis_id
    end
    columns.keys.each { |key| columns[key].uniq! }
    return columns
  end

  # remove things that don't look like valid database IDs
  # return in integer format if possible
  # (note that ID_REGEX may be redefined by a plugin!)
  def self.map_non_sis_ids(ids)
    ids.map{ |id| id.to_s.strip }.select{ |id| id =~ ID_REGEX }.map do |id|
      id =~ /\A\d+\z/ ? id.to_i : id
    end
  end

  def self.sis_find_sis_mapping_for_collection(collection)
    SIS_MAPPINGS[collection.table_name] or
        raise(ArgumentError, "need to add support for table name: #{collection.table_name}")
  end

  def self.sis_relation_for_collection(collection, ids, sis_root_account, current_user = nil)
    relation_for_sis_mapping(collection,
                             sis_find_sis_mapping_for_collection(collection),
                             ids,
                             sis_root_account,
                             current_user)
  end

  def self.relation_for_sis_mapping(relation, sis_mapping, ids, sis_root_account, current_user = nil)
    relation_for_sis_mapping_and_columns(relation,
                                         sis_parse_ids(ids,
                                                       sis_mapping[:lookups],
                                                       current_user,
                                                       root_account: sis_root_account),
                                         sis_mapping,
                                         sis_root_account)
  end

  def self.relation_for_sis_mapping_and_columns(relation, columns, sis_mapping, sis_root_account)
    raise ArgumentError, "sis_root_account required for lookups" unless sis_root_account.is_a?(Account)

    return relation.none if columns.empty?

    not_scoped_to_account = sis_mapping[:is_not_scoped_to_account] || []

    if columns.length == 1 && not_scoped_to_account.include?(columns.keys.first)
      relation = relation.where(columns)
    else
      args = []
      query = []
      columns.keys.sort.each do |column|
        if not_scoped_to_account.include?(column)
          query << "#{column} IN (?)"
          args << columns[column]
        else
          raise ArgumentError, "missing scope for collection" unless sis_mapping[:scope]
          ids = columns[column]
          if ids.any? { |id| id.is_a?(Array) }
            ids_hash = {}
            ids.each do |id|
              id = Array(id)
              account = id.last || sis_root_account
              ids_hash[account] ||= []
              ids_hash[account] << id.first
            end
          else
            ids_hash = { sis_root_account => ids }
          end
          ids_hash.each do |root_account, ids|
            query << "(#{sis_mapping[:scope]} = #{root_account.id} AND #{column} IN (?))"
            args << ids
          end
        end
      end

      args.unshift(query.join(" OR "))
      relation = relation.where(*args)
    end

    relation = relation.eager_load(sis_mapping[:joins]) if sis_mapping[:joins]
    relation
  end

  def self.max_per_page
    Setting.get('api_max_per_page', '50').to_i
  end

  def self.per_page
    Setting.get('api_per_page', '10').to_i
  end

  def self.per_page_for(controller, options={})
    per_page_requested = controller.params[:per_page] || options[:default] || per_page
    max = options[:max] || max_per_page
    [[per_page_requested.to_i, 1].max, max.to_i].min
  end

  # Add [link HTTP Headers](http://www.w3.org/Protocols/9707-link-header.html) for pagination
  # The collection needs to be a will_paginate collection (or act like one)
  # a new, paginated collection will be returned
  def self.paginate(collection, controller, base_url, pagination_args = {}, response_args = {})
    collection = paginate_collection!(collection, controller, pagination_args)
    hash = build_links_hash(base_url, meta_for_pagination(controller, collection))
    links = build_links_from_hash(hash)
    controller.response.headers["Link"] = links.join(',') if links.length > 0
    if response_args[:enhanced_return]
      {hash: hash, collection: collection}
    else
      collection
    end
  end

  # Returns collection as the first return value, and the meta information hash
  # as the second return value
  def self.jsonapi_paginate(collection, controller, base_url, pagination_args = {})
    collection = paginate_collection!(collection, controller, pagination_args)
    meta = jsonapi_meta(collection, controller, base_url)
    hash = build_links_hash(base_url, meta_for_pagination(controller, collection))
    links = build_links_from_hash(hash)
    controller.response.headers["Link"] = links.join(',') if links.length > 0
    return collection, meta
  end

  def self.jsonapi_meta(collection, controller, base_url)
    pagination = meta_for_pagination(controller, collection)

    meta = {
      per_page: collection.per_page
    }

    meta.merge!(build_links_hash(base_url, pagination))

    if collection.ordinal_pages?
      meta[:page] = pagination[:current]
      meta[:template] = meta[:current].sub(/page=\d+/, "page={page}")
    end

    meta[:count] = collection.total_entries if collection.total_entries
    meta[:page_count] = collection.total_pages if collection.total_pages

    { pagination: meta }
  end

  def self.paginate_collection!(collection, controller, pagination_args)
    wrap_pagination_args!(pagination_args, controller)
    begin
      paginated = collection.paginate(pagination_args)
    rescue Folio::InvalidPage
      if pagination_args[:page].to_s =~ /\d+/ && pagination_args[:page].to_i > 0 && collection.build_page.ordinal_pages?
        # for backwards compatibility we currently require returning [] for
        # pages beyond the end of an ordinal collection, rather than a 404.
        paginated = Folio::Ordinal::Page.create
        paginated.current_page = pagination_args[:page].to_i
      else
        # we're not dealing with a simple out-of-bounds on an ordinal
        # collection, let the exception propagate (and turn into a 404)
        raise
      end
    end
    paginated
  end

  def self.wrap_pagination_args!(pagination_args, controller)
    pagination_args.reverse_merge!(
      page: controller.params[:page],
      per_page: per_page_for(controller,
        default: pagination_args.delete(:default_per_page),
        max: pagination_args.delete(:max_per_page)))
  end

  def self.meta_for_pagination(controller, collection)
    {
      query_parameters: controller.request.query_parameters,
      per_page: collection.per_page,
      current: collection.current_page,
      next: collection.next_page,
      prev: collection.previous_page,
      first: collection.first_page,
      last: collection.last_page,
    }
  end

  PAGINATION_PARAMS = [:current, :next, :prev, :first, :last]
  EXCLUDE_IN_PAGINATION_LINKS = %w(page per_page access_token api_key)
  def self.build_links(base_url, opts={})
    links = build_links_hash(base_url, opts)
    build_links_from_hash(links)
  end

  def self.build_links_from_hash(links)
    # iterate in order, but only using the keys present from build_links_hash
    (PAGINATION_PARAMS & links.keys).map do |k|
      v = links[k]
      "<#{v}>; rel=\"#{k}\""
    end
  end

  def self.build_links_hash(base_url, opts={})
    base_url += (base_url =~ /\?/ ? '&': '?')
    qp = opts[:query_parameters] || {}
    qp = qp.with_indifferent_access.except(*EXCLUDE_IN_PAGINATION_LINKS)
    base_url += "#{qp.to_query}&" if qp.present?
    PAGINATION_PARAMS.each_with_object({}) do |param, obj|
      if opts[param].present?
        obj[param] = "#{base_url}page=#{opts[param]}&per_page=#{opts[:per_page]}"
      end
    end
  end

  def self.parse_pagination_links(link_header)
    link_header.split(",").map do |link|
      url, rel = link.match(%r{^<([^>]+)>; rel="([^"]+)"}).captures
      uri = URI.parse(url)
      raise(ArgumentError, "pagination url is not an absolute uri: #{url}") unless uri.is_a?(URI::HTTP)
      Rack::Utils.parse_nested_query(uri.query).merge(:uri => uri, :rel => rel)
    end
  end

  def media_comment_json(media_object_or_hash)
    media_object_or_hash = OpenStruct.new(media_object_or_hash) if media_object_or_hash.is_a?(Hash)
    {
      'content-type' => "#{media_object_or_hash.media_type}/mp4",
      'display_name' => media_object_or_hash.title.presence || media_object_or_hash.user_entered_title,
      'media_id' => media_object_or_hash.media_id,
      'media_type' => media_object_or_hash.media_type,
      'url' => user_media_download_url(:user_id => @current_user.id,
                                       :entryId => media_object_or_hash.media_id,
                                       :type => "mp4",
                                       :redirect => "1")
    }
  end


  def api_bulk_load_user_content_attachments(htmls, context = nil)

    regex = context ? %r{/#{context.class.name.tableize}/#{context.id}/files/(\d+)} : %r{/files/(\d+)}

    attachment_ids = []
    htmls.compact.each do |html|
      html.scan(regex).each do |match|
        attachment_ids << match.first
      end
    end

    if attachment_ids.blank?
      {}
    else
      attachments = if context.is_a?(User) || context.nil?
                      Attachment.where(id: attachment_ids)
                    else
                      context.attachments.where(id: attachment_ids)
                    end

      attachments.preload(:context).index_by(&:id)
    end
  end

  PLACEHOLDER_PROTOCOL = 'https'
  PLACEHOLDER_HOST = 'placeholder.invalid'

  def get_host_and_protocol_from_request
    [ request.host_with_port, request.ssl? ? 'https' : 'http' ]
  end

  def resolve_placeholders(content)
    host, protocol = get_host_and_protocol_from_request
    # content is a json-encoded string; slashes are escaped (at least in Rails 4.0)
    content.gsub("#{PLACEHOLDER_PROTOCOL}:\\/\\/#{PLACEHOLDER_HOST}", "#{protocol}:\\/\\/#{host}").
            gsub("#{PLACEHOLDER_PROTOCOL}://#{PLACEHOLDER_HOST}", "#{protocol}://#{host}")
  end

  def user_can_download_attachment?(attachment, context, user)
    # checking on the context first can improve performance when checking many attachments for admins
    (context && context.grants_any_right?(user, :manage_files, :read_as_admin)) || attachment.grants_right?(user, nil, :download)
  end

  def api_user_content(html, context = @context, user = @current_user, preloaded_attachments = {}, is_public=false)
    return html if html.blank?

    # use the host of the request if available;
    # use a placeholder host for pre-generated content, which we will replace with the request host when available;
    # otherwise let HostUrl figure out what host is appropriate
    if self.respond_to?(:request)
      host, protocol = get_host_and_protocol_from_request
    elsif self.respond_to?(:use_placeholder_host?) && use_placeholder_host?
      host = PLACEHOLDER_HOST
      protocol = PLACEHOLDER_PROTOCOL
    else
      host = HostUrl.context_host(context, @account_domain.try(:host))
      protocol = HostUrl.protocol
    end

    rewriter = UserContent::HtmlRewriter.new(context, user)
    rewriter.set_handler('files') do |match|
      UserContent::FilesHandler.new(
        match: match,
        context: context,
        user: user,
        preloaded_attachments: preloaded_attachments,
        is_public: is_public,
        in_app: (respond_to?(:in_app?, true) && in_app?)
      ).processed_url
    end
    html = rewriter.translate_content(html)

    url_helper = Html::UrlProxy.new(self, context, host, protocol)
    account = Context.get_account(context) || @domain_root_account
    include_mobile = !(respond_to?(:in_app?, true) && in_app?)
    Html::Content.rewrite_outgoing(html, account, url_helper, include_mobile: include_mobile)
  end

  # This removes the verifier parameters that are added to attachment links by api_user_content
  # and adds context (e.g. /courses/:id/) if it is missing
  # exception: it leaves user-context file links alone
  def process_incoming_html_content(html)
<<<<<<< HEAD
    host = request.host_with_port if self.respond_to?(:request)
    Html::Content.process_incoming(html, host: host)
=======
    host, port = [request.host, request.port] if self.respond_to?(:request)
    Html::Content.process_incoming(html, host: host, port: port)
>>>>>>> 3a13d8cc
  end

  def value_to_boolean(value)
    Canvas::Plugin.value_to_boolean(value)
  end

  # takes a comma separated string, an array, or nil and returns an array
  def self.value_to_array(value)
    value.is_a?(String) ? value.split(',') : (value || [])
  end

  def self.invalid_time_stamp_error(attribute, message)
    Canvas::Errors.capture(
      'invalid_date_time',
      message: "invalid #{attribute}",
      exception_message: message
    )
  end

  # regex for valid iso8601 dates
  ISO8601_REGEX = /^(?<year>[0-9]{4})-
                    (?<month>1[0-2]|0[1-9])-
                    (?<day>3[0-1]|0[1-9]|[1-2][0-9])T
                    (?<hour>2[0-3]|[0-1][0-9]):
                    (?<minute>[0-5][0-9]):
                    (?<second>60|[0-5][0-9])
                    (?<fraction>\.[0-9]+)?
                    (?<timezone>Z|[+-](?:2[0-3]|[0-1][0-9]):[0-5][0-9])?$/x

  # regex for valid dates
  DATE_REGEX = /^\d{4}[- \/.](0[1-9]|1[012])[- \/.](0[1-9]|[12][0-9]|3[01])$/

  # regex for shard-aware ID
  ID = '(?:\d+~)?\d+'

  # maps a Canvas data type to an API-friendly type name
  API_DATA_TYPE = { "Attachment" => "File",
                    "WikiPage" => "Page",
                    "DiscussionTopic" => "Discussion",
                    "Assignment" => "Assignment",
                    "Quizzes::Quiz" => "Quiz",
                    "ContextModuleSubHeader" => "SubHeader",
                    "ExternalUrl" => "ExternalUrl",
                    "ContextExternalTool" => "ExternalTool",
                    "ContextModule" => "Module",
                    "ContentTag" => "ModuleItem" }.freeze

  # matches the other direction, case insensitively
  def self.api_type_to_canvas_name(api_type)
    unless @inverse_map
      m = {}
      API_DATA_TYPE.each do |k, v|
        m[v.downcase] = k
      end
      @inverse_map = m
    end
    return nil unless api_type
    @inverse_map[api_type.downcase]
  end

  def accepts_jsonapi?
    !!(/application\/vnd\.api\+json/ =~ request.headers['Accept'].to_s)
  end

  # Return a template url that follows the root links key for the jsonapi.org
  # standard.
  #
  def templated_url(method, *args)
    format = /^\{.*\}$/
    placeholder = "PLACEHOLDER"

    placeholders = args.each_with_index.map do |arg, index|
      arg =~ format ? "#{placeholder}#{index}" : arg
    end

    url = send(method, *placeholders)

    args.each_with_index do |arg, index|
      url.sub!("#{placeholder}#{index}", arg) if arg =~ format
    end

    url
  end
end<|MERGE_RESOLUTION|>--- conflicted
+++ resolved
@@ -492,13 +492,8 @@
   # and adds context (e.g. /courses/:id/) if it is missing
   # exception: it leaves user-context file links alone
   def process_incoming_html_content(html)
-<<<<<<< HEAD
-    host = request.host_with_port if self.respond_to?(:request)
-    Html::Content.process_incoming(html, host: host)
-=======
     host, port = [request.host, request.port] if self.respond_to?(:request)
     Html::Content.process_incoming(html, host: host, port: port)
->>>>>>> 3a13d8cc
   end
 
   def value_to_boolean(value)
