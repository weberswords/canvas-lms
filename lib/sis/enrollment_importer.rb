#
# Copyright (C) 2011 - present Instructure, Inc.
#
# This file is part of Canvas.
#
# Canvas is free software: you can redistribute it and/or modify it under
# the terms of the GNU Affero General Public License as published by the Free
# Software Foundation, version 3 of the License.
#
# Canvas is distributed in the hope that it will be useful, but WITHOUT ANY
# WARRANTY; without even the implied warranty of MERCHANTABILITY or FITNESS FOR
# A PARTICULAR PURPOSE. See the GNU Affero General Public License for more
# details.
#
# You should have received a copy of the GNU Affero General Public License along
# with this program. If not, see <http://www.gnu.org/licenses/>.
#

require "set"

module SIS
  class EnrollmentImporter < BaseImporter

    def process(messages)
      start = Time.now
      i = Work.new(@batch, @root_account, @logger, messages)

      Enrollment.skip_touch_callbacks(:course) do
<<<<<<< HEAD
        Enrollment.suspend_callbacks(:set_update_cached_due_dates, :add_to_favorites_later, :recache_course_grade_distribution) do
=======
        Enrollment.suspend_callbacks(:set_update_cached_due_dates, :add_to_favorites_later,
            :recache_course_grade_distribution, :update_user_account_associations_if_necessary) do
>>>>>>> d0e0c4f9
          User.skip_updating_account_associations do
            Enrollment.process_as_sis(@sis_options) do
              yield i
              while i.any_left_to_process?
                i.process_batch
              end
            end
          end
        end
      end
      @logger.debug("Raw enrollments took #{Time.now - start} seconds")
      i.enrollments_to_update_sis_batch_ids.in_groups_of(1000, false) do |batch|
        Enrollment.where(:id => batch).update_all(:sis_batch_id => @batch.id)
      end if @batch
      # We batch these up at the end because we don't want to keep touching the same course over and over,
      # and to avoid hitting other callbacks for the course (especially broadcast_policy)
      i.courses_to_touch_ids.to_a.in_groups_of(1000, false) do |batch|
        courses = Course.where(id: batch)
        courses.touch_all
        courses.each(&:recache_grade_distribution)
      end
      i.courses_to_recache_due_dates.to_a.in_groups_of(1000, false) do |batch|
        batch.each do |course_id, user_ids|
          DueDateCacher.recompute_users_for_course(user_ids.uniq, course_id, nil, update_grades: true)
        end
      end
      # We batch these up at the end because normally a user would get several enrollments, and there's no reason
      # to update their account associations on each one.
      i.incrementally_update_account_associations
      User.update_account_associations(i.update_account_association_user_ids.to_a, :account_chain_cache => i.account_chain_cache)
      i.users_to_touch_ids.to_a.in_groups_of(1000, false) do |batch|
        User.where(id: batch).touch_all
        User.where(id: UserObserver.where(user_id: batch).select(:observer_id)).touch_all
      end
      i.enrollments_to_add_to_favorites.map(&:id).compact.each_slice(1000) do |sliced_ids|
        Enrollment.send_later_enqueue_args(:batch_add_to_favorites,
          {:priority => Delayed::LOW_PRIORITY, :strand => "batch_add_to_favorites_#{@root_account.global_id}"},
          sliced_ids)
      end

      @logger.debug("Enrollments with batch operations took #{Time.now - start} seconds")
      return i.success_count
    end

  private
    class Work
      attr_accessor :enrollments_to_update_sis_batch_ids, :courses_to_touch_ids,
          :incrementally_update_account_associations_user_ids, :update_account_association_user_ids,
          :account_chain_cache, :users_to_touch_ids, :success_count, :courses_to_recache_due_dates,
          :enrollments_to_add_to_favorites

      def initialize(batch, root_account, logger, messages)
        @batch = batch
        @root_account = root_account
        @logger = logger
        @messages = messages

        @update_account_association_user_ids = Set.new
        @incrementally_update_account_associations_user_ids = Set.new
        @users_to_touch_ids = Set.new
        @courses_to_touch_ids = Set.new
        @courses_to_recache_due_dates = {}
        @enrollments_to_add_to_favorites = []
        @enrollments_to_update_sis_batch_ids = []
        @account_chain_cache = {}
        @course = @section = nil
        @course_roles_by_account_id = {}

        @enrollment_batch = []
        @success_count = 0
      end

      # Pass a single instance of SIS::Models::Enrollment
      def add_enrollment(enrollment)
        raise ImportError, "No course_id or section_id given for an enrollment" unless enrollment.valid_context?
        raise ImportError, "No user_id given for an enrollment" unless enrollment.valid_user?
        raise ImportError, "Improper status \"#{enrollment.status}\" for an enrollment" unless enrollment.valid_status?
        return if @batch.skip_deletes? && enrollment.status =~ /deleted/i

        @enrollment_batch << enrollment
        process_batch if @enrollment_batch.size >= Setting.get("sis_enrollment_batch_size", "100").to_i # no idea if this is a good number
      end

      def any_left_to_process?
        return @enrollment_batch.size > 0
      end

      def process_batch
        return unless any_left_to_process?

        transaction_timeout = Setting.get('sis_transaction_seconds', '1').to_i.seconds
        Enrollment.transaction do
          tx_end_time = Time.now + transaction_timeout
          enrollment_info = nil
          while !@enrollment_batch.empty? && tx_end_time > Time.now
            enrollment_info = @enrollment_batch.shift
            @logger.debug("Processing Enrollment #{enrollment_info.to_a.inspect}")

            @last_section = @section if @section
            @last_course = @course if @course
            # reset the cached course/section if they don't match this row
            if @course && enrollment_info.course_id.present? && @course.sis_source_id != enrollment_info.course_id
              @course = nil
              @section = nil
            end
            if @section && enrollment_info.section_id.present? && @section.sis_source_id != enrollment_info.section_id
              @section = nil
            end

            if enrollment_info.root_account_id.present?
              root_account = root_account_from_id(enrollment_info.root_account_id)
              next unless root_account
            else
              root_account = @root_account
            end

            if !enrollment_info.user_integration_id.blank?
              pseudo = root_account.pseudonyms.where(integration_id: enrollment_info.user_integration_id).take
            else
              pseudo = root_account.pseudonyms.where(sis_user_id: enrollment_info.user_id).take
            end

            unless pseudo
              err = "User not found for enrollment "
              err << "(User ID: #{enrollment_info.user_id}, Course ID: #{enrollment_info.course_id}, Section ID: #{enrollment_info.section_id})"
              @messages << SisBatch.build_error(enrollment_info.csv, err, sis_batch: @batch, row: enrollment_info.lineno, row_info: enrollment_info)
              next
            end

            user = pseudo.user
            if root_account != @root_account
              unless SisPseudonym.for(user, @root_account, type: :implicit, require_sis: false)
                err = "User #{enrollment_info.root_account_id}:#{enrollment_info.user_id} does not have a usable login for this account"
                @messages << SisBatch.build_error(enrollment_info.csv, err, sis_batch: @batch, row: enrollment_info.lineno, row_info: enrollment_info)
                next
              end
            end

            @course ||= @root_account.all_courses.where(sis_source_id: enrollment_info.course_id).take unless enrollment_info.course_id.blank?
            @section ||= @root_account.course_sections.where(sis_source_id: enrollment_info.section_id).take unless enrollment_info.section_id.blank?
            if @course.nil? && @section.nil?
              message = "Neither course nor section existed for user enrollment "
              message << "(Course ID: #{enrollment_info.course_id}, Section ID: #{enrollment_info.section_id}, User ID: #{enrollment_info.user_id})"
              @messages << SisBatch.build_error(enrollment_info.csv, message, sis_batch: @batch, row: enrollment_info.lineno, row_info: enrollment_info)

              next
            end

            if enrollment_info.section_id.present? && !@section
              @course = nil
              message = "An enrollment referenced a non-existent section #{enrollment_info.section_id}"
              @messages << SisBatch.build_error(enrollment_info.csv, message, sis_batch: @batch, row: enrollment_info.lineno, row_info: enrollment_info)
              next
            end
            if enrollment_info.course_id.present? && !@course
              @section = nil
              message = "An enrollment referenced a non-existent course #{enrollment_info.course_id}"
              @messages << SisBatch.build_error(enrollment_info.csv, message, sis_batch: @batch, row: enrollment_info.lineno, row_info: enrollment_info)
              next
            end

            # reset cached/inferred course and section if they don't match with the opposite piece that was
            # explicitly provided
            @section = @course.default_section(:include_xlists => true) if @section.nil? || enrollment_info.section_id.blank? && !@section.default_section
            @course = @section.course if @course.nil? || (enrollment_info.course_id.blank? && @course.id != @section.course_id) || (@course.id != @section.course_id && @section.nonxlist_course_id == @course.id)

            if @course.id != @section.course_id
              message = "An enrollment listed a section (#{enrollment_info.section_id}) "
              message << "and a course (#{enrollment_info.course_id}) that are unrelated "
              message << "for user (#{enrollment_info.user_id})"
              @messages << SisBatch.build_error(enrollment_info.csv, message, sis_batch: @batch, row: enrollment_info.lineno, row_info: enrollment_info)
              next
            end

            # preload the course object to avoid later queries for it
            @section.course = @course


            # cache available course roles for this account
            @course_roles_by_account_id[@course.account_id] ||= @course.account.available_course_roles

            # commit pending incremental account associations
            incrementally_update_account_associations if @section != @last_section and !@incrementally_update_account_associations_user_ids.empty?

            associated_user_id = nil

            role = nil
            role = @course_roles_by_account_id[@course.account_id].detect{|r| r.global_id == Shard.global_id_for(enrollment_info.role_id, @course.shard)} if enrollment_info.role_id
            role ||= @course_roles_by_account_id[@course.account_id].detect{|r| r.name == enrollment_info.role}

            type = if role
              role.base_role_type
            else
              if enrollment_info.role =~ /\Ateacher\z/i
                'TeacherEnrollment'
              elsif enrollment_info.role =~ /\Astudent/i
                'StudentEnrollment'
              elsif enrollment_info.role =~ /\Ata\z/i
                'TaEnrollment'
              elsif enrollment_info.role =~ /\Aobserver\z/i
                'ObserverEnrollment'
              elsif enrollment_info.role =~ /\Adesigner\z/i
                'DesignerEnrollment'
              end
            end
            unless type
              message = "Improper role \"#{enrollment_info.role}\" for an enrollment"
              @messages << SisBatch.build_error(enrollment_info.csv, message, sis_batch: @batch, row: enrollment_info.lineno, row_info: enrollment_info)
              next
            end

            role ||= Role.get_built_in_role(type)

            if enrollment_info.associated_user_id && type == 'ObserverEnrollment'
              a_pseudo = root_account.pseudonyms.where(sis_user_id: enrollment_info.associated_user_id).take
              if a_pseudo
                associated_user_id = a_pseudo.user_id
              else
                message = "An enrollment referenced a non-existent associated user #{enrollment_info.associated_user_id}"
                @messages << SisBatch.build_error(enrollment_info.csv, message, sis_batch: @batch, row: enrollment_info.lineno, row_info: enrollment_info)
                next
              end
            end

            enrollment = @section.all_enrollments.where(user_id: user,
                                                        type: type,
                                                        associated_user_id: associated_user_id,
                                                        role_id: role.id).take

            unless enrollment
              enrollment = Enrollment.typed_enrollment(type).new
            end
            enrollment.root_account = @root_account
            enrollment.user = user
            enrollment.type = type
            enrollment.associated_user_id = associated_user_id
            enrollment.role = role
            enrollment.course = @course
            enrollment.course_section = @section
            if enrollment_info.limit_section_privileges
              enrollment.limit_privileges_to_course_section = Canvas::Plugin.value_to_boolean(enrollment_info.limit_section_privileges)
            end

            if enrollment_info.status =~ /\Aactive/i
              if user.workflow_state != 'deleted' && pseudo.workflow_state != 'deleted'
                enrollment.workflow_state = 'active'
              else
                enrollment.workflow_state = 'deleted'
                message = "Attempted enrolling of deleted user #{enrollment_info.user_id} in course #{enrollment_info.course_id}"
                @messages << SisBatch.build_error(enrollment_info.csv, message, sis_batch: @batch, row: enrollment_info.lineno, row_info: enrollment_info)
              end
            elsif enrollment_info.status =~ /\Adeleted/i
              enrollment.workflow_state = 'deleted'
            elsif enrollment_info.status =~ /\Acompleted/i
              enrollment.workflow_state = 'completed'
              enrollment.completed_at ||= Time.now
            elsif enrollment_info.status =~ /\Ainactive/i
              enrollment.workflow_state = 'inactive'
            end

            if (enrollment.stuck_sis_fields & [:start_at, :end_at]).empty?
              enrollment.start_at = enrollment_info.start_date
              enrollment.end_at = enrollment_info.end_date
            end

            @courses_to_touch_ids.add(enrollment.course_id)
            if enrollment.should_update_user_account_association? && !%w{creation_pending deleted}.include?(user.workflow_state)
              if enrollment.new_record? && !@update_account_association_user_ids.include?(user.id)
                @incrementally_update_account_associations_user_ids.add(user.id)
              else
                @update_account_association_user_ids.add(user.id)
              end
            end
            enrollment.sis_pseudonym_id = pseudo.id
            if enrollment.changed?
              @users_to_touch_ids.add(user.id)
              if enrollment.workflow_state_changed?
                if enrollment_needs_due_date_recaching?(enrollment)
                  courses_to_recache_due_dates[enrollment.course_id] ||=[]
                  courses_to_recache_due_dates[enrollment.course_id] << enrollment.user_id
                end
                if enrollment.workflow_state == 'active'
                  enrollments_to_add_to_favorites << enrollment
                end
              end
              enrollment.sis_batch_id = enrollment_info.sis_batch_id if enrollment_info.sis_batch_id
              enrollment.sis_batch_id = @batch.id if @batch
              enrollment.skip_touch_user = true
              begin
                enrollment.save_without_broadcasting!
              rescue ActiveRecord::RecordInvalid
                msg = "An enrollment did not pass validation "
                msg += "(" + "course: #{enrollment_info.course_id}, section: #{enrollment_info.section_id}, "
                msg += "user: #{enrollment_info.user_id}, role: #{enrollment_info.role}, error: " +
                msg += enrollment.errors.full_messages.join(",") + ")"
                @messages << SisBatch.build_error(enrollment_info.csv, msg, sis_batch: @batch, row: enrollment_info.lineno, row_info: enrollment_info)
                next
              rescue ActiveRecord::RecordNotUnique
                if @retry == true
                  msg = "An enrollment failed to save "
                  msg += "(course: #{enrollment_info.course_id}, section: #{enrollment_info.section_id}, "
                  msg += "user: #{enrollment_info.user_id}, role: #{enrollment_info.role}, error: " +
                    msg += enrollment.errors.full_messages.join(",") + ")"
                  @messages << SisBatch.build_error(enrollment_info.csv, msg, sis_batch: @batch, row: enrollment_info.lineno, row_info: enrollment_info)
                  @retry = false
                else
                  @enrollment_batch.unshift(enrollment_info)
                  @retry = true
                end
                next
              end
            elsif @batch
              @enrollments_to_update_sis_batch_ids << enrollment.id
            end

            @success_count += 1
          end
        end
      end

      def root_account_from_id(root_account_sis_id)
        nil
      end

      def incrementally_update_account_associations
        if @incrementally_update_account_associations_user_ids.length < 10
          @update_account_association_user_ids.merge(@incrementally_update_account_associations_user_ids)
        else
          User.update_account_associations(@incrementally_update_account_associations_user_ids.to_a,
              :incremental => true,
              :precalculated_associations => User.calculate_account_associations_from_accounts(
                  [@last_course.account_id, @last_section.nonxlist_course.try(:account_id)].compact.uniq,
                          @account_chain_cache
                      ))
        end
        @incrementally_update_account_associations_user_ids = Set.new
      end

      private

      def enrollment_needs_due_date_recaching?(enrollment)
        unless %w(active inactive).include? enrollment.workflow_state_before_last_save
          return %w(active inactive).include? enrollment.workflow_state
        end
        false
      end
    end

  end
end<|MERGE_RESOLUTION|>--- conflicted
+++ resolved
@@ -26,12 +26,8 @@
       i = Work.new(@batch, @root_account, @logger, messages)
 
       Enrollment.skip_touch_callbacks(:course) do
-<<<<<<< HEAD
-        Enrollment.suspend_callbacks(:set_update_cached_due_dates, :add_to_favorites_later, :recache_course_grade_distribution) do
-=======
         Enrollment.suspend_callbacks(:set_update_cached_due_dates, :add_to_favorites_later,
             :recache_course_grade_distribution, :update_user_account_associations_if_necessary) do
->>>>>>> d0e0c4f9
           User.skip_updating_account_associations do
             Enrollment.process_as_sis(@sis_options) do
               yield i
