#
# Copyright (C) 2011 Instructure, Inc.
#
# This file is part of Canvas.
#
# Canvas is free software: you can redistribute it and/or modify it under
# the terms of the GNU Affero General Public License as published by the Free
# Software Foundation, version 3 of the License.
#
# Canvas is distributed in the hope that it will be useful, but WITHOUT ANY
# WARRANTY; without even the implied warranty of MERCHANTABILITY or FITNESS FOR
# A PARTICULAR PURPOSE. See the GNU Affero General Public License for more
# details.
#
# You should have received a copy of the GNU Affero General Public License along
# with this program. If not, see <http://www.gnu.org/licenses/>.
#

module SIS
  class UserImporter < BaseImporter

    def process(updates_every, messages)
      start = Time.now
      importer = Work.new(@batch_id, @root_account, @logger, updates_every, messages)
      User.skip_updating_account_associations do
        User.process_as_sis(@sis_options) do
          Pseudonym.process_as_sis(@sis_options) do
            yield importer
            while importer.any_left_to_process?
              importer.process_batch
            end
          end
        end
      end
      User.update_account_associations(importer.users_to_add_account_associations, :incremental => true, :precalculated_associations => {@root_account.id => 0})
      User.update_account_associations(importer.users_to_update_account_associations)
      User.update_all({:creation_sis_batch_id => @batch_id}, {:id => importer.users_to_set_sis_batch_ids}) if @batch_id && !importer.users_to_set_sis_batch_ids.empty?
      Pseudonym.update_all({:sis_batch_id => @batch_id}, {:id => importer.pseudos_to_set_sis_batch_ids}) if @batch && !importer.pseudos_to_set_sis_batch_ids.empty?
      @logger.debug("Users took #{Time.now - start} seconds")
      return importer.success_count
    end

  private
    class Work
      attr_accessor :success_count, :users_to_set_sis_batch_ids,
          :pseudos_to_set_sis_batch_ids, :users_to_add_account_associations,
          :users_to_update_account_associations

      def initialize(batch_id, root_account, logger, updates_every, messages)
        @batch_id = batch_id
        @root_account = root_account
        @logger = logger
        @updates_every = updates_every
        @batched_users = []
        @messages = messages
        @success_count = 0

        @users_to_set_sis_batch_ids = []
        @pseudos_to_set_sis_batch_ids = []
        @users_to_add_account_associations = []
        @users_to_update_account_associations = []
      end

      def add_user(user_id, login_id, status, first_name, last_name, email=nil, password=nil, ssha_password=nil)
        @logger.debug("Processing User #{[user_id, login_id, status, first_name, last_name, email, password, ssha_password].inspect}")

        raise ImportError, "No user_id given for a user" if user_id.blank?
        raise ImportError, "No login_id given for user #{user_id}" if login_id.blank?
        raise ImportError, "Improper status for user #{user_id}" unless status =~ /\A(active|deleted)/i

        @batched_users << [user_id, login_id, status, first_name, last_name, email, password, ssha_password]
        process_batch if @batched_users.size >= @updates_every
      end

      def any_left_to_process?
        return @batched_users.size > 0
      end

      def process_batch
        return unless any_left_to_process?
        transaction_timeout = Setting.get('sis_transaction_seconds', '1').to_i.seconds
        User.transaction do
          tx_end_time = Time.now + transaction_timeout
          user_row = nil
          while !@batched_users.empty? && tx_end_time > Time.now
            user_row = @batched_users.shift
            @logger.debug("Processing User #{user_row.inspect}")
            user_id, login_id, status, first_name, last_name, email, password, ssha_password = user_row

            pseudo = Pseudonym.find_by_account_id_and_sis_user_id(@root_account.id, user_id)
            pseudo_by_login = Pseudonym.find_by_unique_id_and_account_id(login_id, @root_account.id)
            pseudo ||= pseudo_by_login
            pseudo ||= Pseudonym.find_by_unique_id_and_account_id(email, @root_account.id) if email.present?

            if pseudo
              if pseudo.sis_user_id.present? && pseudo.sis_user_id != user_id
                @messages << "user #{pseudo.sis_user_id} has already claimed #{user_id}'s requested login information, skipping"
                next
              end
              if !pseudo_by_login.nil? && pseudo.unique_id != login_id
                @messages << "user #{pseudo_by_login.sis_user_id} has already claimed #{user_id}'s requested login information, skipping"
                next
              end

              user = pseudo.user
              user.name = "#{first_name} #{last_name}" unless user.stuck_sis_fields.include?(:name)

            else
              user = User.new
              user.name = "#{first_name} #{last_name}"
            end

            if status =~ /active/i
              user.workflow_state = 'registered'
            elsif status =~ /deleted/i
              user.workflow_state = 'deleted'
              user.enrollments.scoped(:conditions => {:root_account_id => @root_account.id }).update_all(:workflow_state => 'deleted')
              @users_to_update_account_associations << user.id unless user.new_record?
            end

            pseudo ||= Pseudonym.new
            pseudo.unique_id = login_id unless pseudo.stuck_sis_fields.include?(:unique_id)
<<<<<<< HEAD
            pseudo.sis_source_id = login_id
=======
>>>>>>> 02fcbf17
            pseudo.sis_user_id = user_id
            pseudo.account = @root_account
            pseudo.workflow_state = status =~ /active/i ? 'active' : 'deleted'
            # if a password is provided, use it only if this is a new user, or the user hasn't changed the password in canvas *AND* the incoming password has changed
            # otherwise the persistence_token will change even though we're setting to the same password, logging the user out
            if !password.blank? && (pseudo.new_record? || pseudo.password_auto_generated && !pseudo.valid_password?(password))
              pseudo.password = password
              pseudo.password_confirmation = password
              pseudo.password_auto_generated = true
            end
            pseudo.sis_ssha = ssha_password if !ssha_password.blank?
            pseudo.reset_persistence_token if pseudo.sis_ssha_changed? && pseudo.password_auto_generated

            begin
              User.transaction(:requires_new => true) do
                if user.changed?
                  user.creation_sis_batch_id = @batch_id if @batch_id
                  new_record = user.new_record?
                  raise user.errors.first.join(" ") if !user.save_without_broadcasting && user.errors.size > 0
                  @users_to_add_account_associations << user.id if new_record && user.workflow_state != 'deleted'
                elsif @batch_id
                  @users_to_set_sis_batch_ids << user.id
                end
                pseudo.user_id = user.id
                if pseudo.changed?
                  pseudo.sis_batch_id = @batch_id if @batch_id
                  raise pseudo.errors.first.join(" ") if !pseudo.save_without_broadcasting && pseudo.errors.size > 0
                end
              end
            rescue => e
              @messages << "Failed saving user. Internal error: #{e}"
              next
            end

            if email.present?
              comm = CommunicationChannel.find_by_path_and_workflow_state_and_path_type(email, 'active', 'email')
              if !comm and status =~ /active/i
                begin
                  comm = pseudo.sis_communication_channel || CommunicationChannel.new
                  if comm.new_record?
                    comm.user_id = user.id
                    comm.pseudonym_id = pseudo.id
                    pseudo.sis_communication_channel = comm
                  end
                  comm.path = email
                  comm.workflow_state = 'active'
                  comm.do_delayed_jobs_immediately = true
                  comm.save_without_broadcasting if comm.changed?
                  pseudo.communication_channel_id = comm.id
                rescue => e
                  @messages << "Failed adding communication channel #{email} to user #{login_id}"
                end
              elsif status =~ /active/i
                if comm.user_id != pseudo.user_id
                  @messages << "E-mail address #{email} for user #{login_id} is already claimed; ignoring"
                else
                  pseudo.sis_communication_channel.destroy if pseudo.sis_communication_channel != comm and !pseudo.sis_communication_channel.nil?
                  pseudo.sis_communication_channel = comm
                  pseudo.communication_channel_id = comm.id
                  comm.do_delayed_jobs_immediately = true
                  comm.save_without_broadcasting if comm.changed?
                end
              end
            end

            if pseudo.changed?
              pseudo.sis_batch_id = @batch_id if @batch_id
              pseudo.save_without_broadcasting
            elsif @batch_id && pseudo.sis_batch_id != @batch_id
              @pseudos_to_set_sis_batch_ids << pseudo.id
            end

            @success_count += 1
          end
        end
      end
    end
  end
end<|MERGE_RESOLUTION|>--- conflicted
+++ resolved
@@ -120,10 +120,6 @@
 
             pseudo ||= Pseudonym.new
             pseudo.unique_id = login_id unless pseudo.stuck_sis_fields.include?(:unique_id)
-<<<<<<< HEAD
-            pseudo.sis_source_id = login_id
-=======
->>>>>>> 02fcbf17
             pseudo.sis_user_id = user_id
             pseudo.account = @root_account
             pseudo.workflow_state = status =~ /active/i ? 'active' : 'deleted'
