#
# Copyright (C) 2018 - present Instructure, Inc.
#
# This file is part of Canvas.
#
# Canvas is free software: you can redistribute it and/or modify it under
# the terms of the GNU Affero General Public License as published by the Free
# Software Foundation, version 3 of the License.
#
# Canvas is distributed in the hope that it will be useful, but WITHOUT ANY
# WARRANTY; without even the implied warranty of MERCHANTABILITY or FITNESS FOR
# A PARTICULAR PURPOSE. See the GNU Affero General Public License for more
# details.
#
# You should have received a copy of the GNU Affero General Public License along
# with this program. If not, see <http://www.gnu.org/licenses/>.
#

module SIS
  module CSV
    # note these are account-level group categories, not course groups
    class GroupCategoryImporter < CSVBaseImporter
      def self.group_category_csv?(row)
        row.include?('group_category_id') && row.include?('category_name')
      end

      def self.identifying_fields
        %w[group_id].freeze
      end

      # expected columns
      # group_category_id, account_id, name, status
<<<<<<< HEAD
      def process(csv)
        count = SIS::GroupCategoryImporter.new(@root_account, importer_opts).process do |importer|
          csv_rows(csv) do |row|
=======
      def process(csv, index=nil, count=nil)
        count = SIS::GroupCategoryImporter.new(@root_account, importer_opts).process do |importer|
          csv_rows(csv, index, count) do |row|
>>>>>>> 01c9fe11
            update_progress
            begin
              importer.add_group_category(row['group_category_id'], row['account_id'],
                                          row['course_id'], row['category_name'], row['status'])
            rescue ImportError => e
              add_warning(csv, e.to_s)
            end
          end
        end
        count
      end
    end
  end
end<|MERGE_RESOLUTION|>--- conflicted
+++ resolved
@@ -30,15 +30,9 @@
 
       # expected columns
       # group_category_id, account_id, name, status
-<<<<<<< HEAD
-      def process(csv)
-        count = SIS::GroupCategoryImporter.new(@root_account, importer_opts).process do |importer|
-          csv_rows(csv) do |row|
-=======
       def process(csv, index=nil, count=nil)
         count = SIS::GroupCategoryImporter.new(@root_account, importer_opts).process do |importer|
           csv_rows(csv, index, count) do |row|
->>>>>>> 01c9fe11
             update_progress
             begin
               importer.add_group_category(row['group_category_id'], row['account_id'],
