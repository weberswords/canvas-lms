#
# Copyright (C) 2011 - present Instructure, Inc.
#
# This file is part of Canvas.
#
# Canvas is free software: you can redistribute it and/or modify it under
# the terms of the GNU Affero General Public License as published by the Free
# Software Foundation, version 3 of the License.
#
# Canvas is distributed in the hope that it will be useful, but WITHOUT ANY
# WARRANTY; without even the implied warranty of MERCHANTABILITY or FITNESS FOR
# A PARTICULAR PURPOSE. See the GNU Affero General Public License for more
# details.
#
# You should have received a copy of the GNU Affero General Public License along
# with this program. If not, see <http://www.gnu.org/licenses/>.
#

require 'action_controller_test_process'
require 'csv'
require 'zip'

module SIS
  module CSV
    class ImportRefactored

      attr_accessor :root_account, :batch, :finished, :counts,
        :override_sis_stickiness, :add_sis_stickiness, :clear_sis_stickiness, :logger

      IGNORE_FILES = /__macosx|desktop d[bf]|\A\..*/i

      # The order of this array is important:
      #  * Account must be imported before Term and Course
      #  * Course must be imported before Section
      #  * Course and Section must be imported before Xlist
      #  * Course, Section, and User must be imported before Enrollment
      IMPORTERS = %i{change_sis_id account term abstract_course course section
                     xlist user enrollment admin group_category group group_membership
                     grade_publishing_results user_observer}.freeze

      HEADERS_TO_EXCLUDE_FOR_DOWNLOAD = %w{password ssha_password}.freeze

      def initialize(root_account, opts = {})
        opts = opts.with_indifferent_access
        @root_account = root_account

        @csvs = {}
        IMPORTERS.each { |importer| @csvs[importer] = [] }
        @rows = {}
        IMPORTERS.each { |importer| @rows[importer] = 0 }
        @headers = {}
        IMPORTERS.each { |importer| @headers[importer] = Set.new }

        @files = opts[:files] || []
        @batch = opts[:batch]
        @logger = opts[:logger]
        @override_sis_stickiness = opts[:override_sis_stickiness]
        @add_sis_stickiness = opts[:add_sis_stickiness]
        @clear_sis_stickiness = opts[:clear_sis_stickiness]
        @previous_diff_import = opts[:previous_diff_import]
        @read_only = opts[:read_only]

        @total_rows = 1
        @current_row = 0
        @current_row_for_pause_vars = 0

        @progress_multiplier = opts[:progress_multiplier] || 1
        @progress_offset = opts[:progress_offset] || 0

        @pending = false
        @finished = false

        settings = PluginSetting.settings_for_plugin('sis_import')
        parallel = Setting.get("sis_parallel_import/#{@root_account.global_id}_num_strands", nil).presence || "1"
        if settings.dig(:parallelism).to_i > 1 && settings[:parallelism] != parallel
          Setting.set("sis_parallel_import/#{@root_account.global_id}_num_strands", settings[:parallelism])
        end
        @rows_for_parallel = nil
        update_pause_vars
        sleep(@pause_duration)
      end

      def self.process(root_account, opts = {})
        importer = self.new(root_account, opts)
        importer.process
        importer
      end

      def prepare
        @tmp_dirs = []
        @batch.data[:downloadable_attachment_ids] ||= []
        @files.each do |file|
          if File.file?(file)
            if File.extname(file).downcase == '.zip'
              tmp_dir = Dir.mktmpdir
              @tmp_dirs << tmp_dir
              CanvasUnzip::extract_archive(file, tmp_dir)
              Dir[File.join(tmp_dir, "**/**")].each do |fn|
                next if File.directory?(fn) || !!(fn =~ IGNORE_FILES)
                file_name = fn[tmp_dir.size+1 .. -1]
                att = create_batch_attachment(File.join(tmp_dir, file_name))
                process_file(tmp_dir, file_name, att)
              end
            elsif File.extname(file).downcase == '.csv'
              att = @batch.attachment if @batch.attachment && File.extname(@batch.attachment.filename).downcase == '.csv'
              att ||= create_batch_attachment file
              process_file(File.dirname(file), File.basename(file), att)
            end
          end
        end
        remove_instance_variable(:@files)

        @parallel_importers = {}
        # first run is just to get the total number of lines to determine how
        # many jobs to create
        number_of_rows(create_importers: false)
        @rows_for_parallel = SisBatch.rows_for_parallel(@total_rows)
        # second run actually creates the jobs now that we have @total_rows and
        # @rows_for_parallel
        number_of_rows(create_importers: true)

        @csvs
      end

      def number_of_rows(create_importers:)
        IMPORTERS.each do |importer|
          @csvs[importer].reject! do |csv|
            begin
              rows = count_rows(csv, importer, create_importers: create_importers)
              unless create_importers
                @rows[importer] += rows
                @total_rows += rows
              end
              false
            rescue ::CSV::MalformedCSVError
              SisBatch.add_error(csv, I18n.t("Malformed CSV"), sis_batch: @batch, failure: true)
              true
            end
          end
        end
      end

      def count_rows(csv, importer, create_importers:)
        rows = 0
        ::CSV.open(csv[:fullpath], "rb", CSVBaseImporter::PARSE_ARGS) do |faster_csv|
          while faster_csv.shift
<<<<<<< HEAD
            unless @previous_diff_import
=======
            unless @read_only
>>>>>>> 2f44e4fa
              if create_importers && rows % @rows_for_parallel == 0
                @parallel_importers[importer] ||= []
                @parallel_importers[importer] << create_parallel_importer(csv, importer, rows)
              end
            end
            rows += 1
          end
        end
        rows
      end

      def create_parallel_importer(csv, importer, rows)
        @batch.parallel_importers.create!(workflow_state: 'pending',
                                          importer_type: importer.to_s,
                                          attachment: csv[:attachment],
                                          index: rows,
                                          batch_size: @rows_for_parallel)
      end

      def create_batch_attachment(path)
        return if File.stat(path).size == 0
        data = Rack::Test::UploadedFile.new(path, Attachment.mimetype(path))
        SisBatch.create_data_attachment(@batch, data, File.basename(path))
      end

      def process
        prepare

        @batch.data[:supplied_batches] = []
        @batch.data[:counts] ||= {}
        IMPORTERS.each do |importer|
          @batch.data[:supplied_batches] << importer if @csvs[importer].present?
          @batch.data[:counts][importer.to_s.pluralize.to_sym] = 0
        end
        @run_immediately = @total_rows <= Setting.get('sis_batch_parallelism_count_threshold', '50').to_i
        @batch.data[:running_immediately] = @run_immediately

        @batch.data[:completed_importers] = []
        @batch.save! unless @run_immediately # we're about to finish anyway

        if @run_immediately
          run_all_importers
        else
          @parallel_importers = Hash[@parallel_importers.map{|k, v| [k, v.map(&:id)]}] # save as ids in handler
          remove_instance_variable(:@csvs) # don't need anymore
          queue_next_importer_set
        end
      rescue => e
        fail_with_error!(e)
      ensure
        @tmp_dirs.each do |tmp_dir|
          FileUtils.rm_rf(tmp_dir, :secure => true) if File.directory?(tmp_dir)
        end
      end

      def errors
        @root_account.sis_batch_errors.where(sis_batch: @batch).order(:id).pluck(:file, :message)
      end

      def calculate_progress
        [(((@current_row.to_f/@total_rows) * @progress_multiplier) + @progress_offset) * 100, 99].min
      end

      def update_progress
        completed_count = @batch.parallel_importers.where(workflow_state: "completed").count
<<<<<<< HEAD
        current_progress = (completed_count.to_f * 100 / @parallel_importers.values.map(&:count).sum).round
=======
        current_progress = [(completed_count.to_f * 100 / @parallel_importers.values.map(&:count).sum).round, 99].min
>>>>>>> 2f44e4fa
        SisBatch.where(:id => @batch).where("progress IS NULL or progress < ?", current_progress).update_all(progress: current_progress)
      end

      def run_parallel_importer(id, csv: nil)
        parallel_importer = id.is_a?(ParallelImporter) ? id : ParallelImporter.find(id)
        if should_stop_import?
          parallel_importer.abort
          return
        end
        importer_type = parallel_importer.importer_type.to_sym
        importer_object = SIS::CSV.const_get(importer_type.to_s.camelcase + 'Importer').new(self)
        csv ||= begin
          att = parallel_importer.attachment
          file = att.open
          parallel_importer.start
          {:fullpath => file.path, :file => att.display_name}
        end
        count = importer_object.process(csv, parallel_importer.index, parallel_importer.batch_size)
        parallel_importer.complete(rows_processed: count)
        update_progress unless @run_immediately # just update progress on completion - the parallel jobs should be short enough
      rescue => e
        if parallel_importer.workflow_state != 'retry'
          parallel_importer.write_attribute(:workflow_state, 'retry')
          run_parallel_importer(parallel_importer)
        end
        parallel_importer.fail
        fail_with_error!(e, filename: parallel_importer.attachment.display_name)
      ensure
        file&.close
        unless @run_immediately
          if is_last_parallel_importer_of_type?(parallel_importer)
            queue_next_importer_set unless should_stop_import?
          end
        end
      end

      def fail_with_error!(e, filename: nil)
        return @batch if @batch.workflow_state == 'aborted'
        message = "Importing CSV for account: "\
            "#{@root_account.id} (#{@root_account.name}) sis_batch_id: #{@batch.id}: #{e}"
        err_id = Canvas::Errors.capture(e, {
          type: :sis_import,
          message: message,
          during_tests: false
        })[:error_report]
        error_message = I18n.t("Error while importing CSV. Please contact support. "\
                                 "(Error report %{number})", number: err_id.to_s)
        @batch.shard.activate do
          SisBatch.add_error(filename, error_message, sis_batch: @batch, failure: true, backtrace: e.try(:backtrace))
          @batch.workflow_state = :failed_with_messages
          @batch.finish(false)
          @batch.save!
        end
      end

      def should_stop_import?
        !@batch.workflow_state == 'importing'
      end

      def run_all_importers
        IMPORTERS.each do |importer_type|
          importers = @parallel_importers[importer_type]
          next unless importers
          importers.each do |pi|
            run_parallel_importer(pi, csv: @csvs[importer_type].detect{|csv| csv[:attachment] == pi.attachment})
            @batch.data[:completed_importers] << importer_type
            return false if should_stop_import?
          end
        end
        @parallel_importers.each do |type, importers|
          @batch.data[:counts][type.to_s.pluralize.to_sym] = importers.map(&:rows_processed).sum
        end
        finish
      end

      def queue_next_importer_set
        next_importer_type = IMPORTERS.detect{|i| !@batch.data[:completed_importers].include?(i) && @parallel_importers[i].present?}
        return finish unless next_importer_type

        enqueue_args = { :priority => Delayed::LOW_PRIORITY, :on_permanent_failure => :fail_with_error!, :max_attempts => 5}
        if next_importer_type == :account
          enqueue_args[:strand] = "sis_account_import:#{@root_account.global_id}" # run one at a time
        else
          enqueue_args[:n_strand] = ["sis_parallel_import", @batch.data[:strand_account_id] || @root_account.global_id]
        end

        importers_to_queue = @parallel_importers[next_importer_type]
        updated_count = @batch.parallel_importers.where(:id => importers_to_queue, :workflow_state => "pending").
          update_all(:workflow_state => "queued")
        if updated_count != importers_to_queue.count
          raise "state mismatch error queuing parallel import jobs"
        end
        importers_to_queue.each do |pi|
          self.send_later_enqueue_args(:run_parallel_importer, enqueue_args, pi)
        end
      end

      def is_last_parallel_importer_of_type?(parallel_importer)
        importer_type = parallel_importer.importer_type.to_sym
        return false if @batch.parallel_importers.where(:importer_type => importer_type, :workflow_state => %w{queued running retry}).exists?

        SisBatch.transaction do
          @batch.reload(:lock => true)
          if !@batch.data[:completed_importers].include?(importer_type) # check for race condition
            @batch.data[:completed_importers] << importer_type
            @batch.data[:counts][importer_type.to_s.pluralize.to_sym] = @batch.parallel_importers.where(:importer_type => importer_type).sum(:rows_processed).to_i
            @batch.save
            true
          else
            false
          end
        end
      end

      def finish
        @batch.finish(true)
        @finished = true
      end

      def update_pause_vars
        # throttling can be set on individual SisBatch instances, and also
        # site-wide in the Setting table.
        @batch.data ||= {}
        @pause_duration = (@batch.data[:pause_duration] || Setting.get('sis_batch_pause_duration', 0)).to_f
      end

      def process_file(base, file, att)
        csv = {base: base, file: file, fullpath: File.join(base, file), attachment: att}
        if File.file?(csv[:fullpath]) && File.extname(csv[:fullpath]).downcase == '.csv'
          unless Attachment.valid_utf8?(File.open(csv[:fullpath]))
            SisBatch.add_error(csv, I18n.t("Invalid UTF-8"), sis_batch: @batch, failure: true)
            return
          end
          begin
            ::CSV.foreach(csv[:fullpath], CSVBaseImporter::PARSE_ARGS.merge(:headers => false)) do |row|
              row.each {|header| header&.downcase!}
              importer = IMPORTERS.index do |type|
                if SIS::CSV.const_get(type.to_s.camelcase + 'Importer').send(type.to_s + '_csv?', row)
                  unless @previous_diff_import
                    downloadable_att = (type == :user && (row & HEADERS_TO_EXCLUDE_FOR_DOWNLOAD).any?) ? create_filtered_csv(csv, row) : att
                    if downloadable_att
                      @batch.data[:downloadable_attachment_ids] << downloadable_att.id
                      if @batch.data[:diffed_against_sis_batch_id]
                        (@batch.data[:diffed_attachment_ids] ||= []) << downloadable_att.id
                      end
                    end
                  end
                  @csvs[type] << csv
                  @headers[type].merge(row)
                  true
                else
                  false
                end
              end
              SisBatch.add_error(csv, I18n.t("Couldn't find Canvas CSV import headers"), sis_batch: @batch, failure: true) if importer.nil?
              break
            end
          rescue ::CSV::MalformedCSVError
            SisBatch.add_error(csv, "Malformed CSV", sis_batch: @batch, failure: true)
          end
        elsif !File.directory?(csv[:fullpath]) && (csv[:fullpath] !~ IGNORE_FILES)
          SisBatch.add_error(csv, I18n.t("Skipping unknown file type"), sis_batch: @batch)
        end
      end

      def create_filtered_csv(csv, headers)
        Dir.mktmpdir do |tmp_dir|
          path = File.join(tmp_dir, File.basename(csv[:fullpath]).sub(/\.csv$/i, "_filtered.csv"))
          new_csv = ::CSV.open(path, 'wb', headers: headers - HEADERS_TO_EXCLUDE_FOR_DOWNLOAD, write_headers: true)
          ::CSV.foreach(csv[:fullpath], CSVBaseImporter::PARSE_ARGS) do |row|
            HEADERS_TO_EXCLUDE_FOR_DOWNLOAD.each do |header|
              row.delete(header)
            end
            new_csv << row
          end
          new_csv.close
          create_batch_attachment(path)
        end
      end
    end
  end
end<|MERGE_RESOLUTION|>--- conflicted
+++ resolved
@@ -144,11 +144,7 @@
         rows = 0
         ::CSV.open(csv[:fullpath], "rb", CSVBaseImporter::PARSE_ARGS) do |faster_csv|
           while faster_csv.shift
-<<<<<<< HEAD
-            unless @previous_diff_import
-=======
             unless @read_only
->>>>>>> 2f44e4fa
               if create_importers && rows % @rows_for_parallel == 0
                 @parallel_importers[importer] ||= []
                 @parallel_importers[importer] << create_parallel_importer(csv, importer, rows)
@@ -214,11 +210,7 @@
 
       def update_progress
         completed_count = @batch.parallel_importers.where(workflow_state: "completed").count
-<<<<<<< HEAD
-        current_progress = (completed_count.to_f * 100 / @parallel_importers.values.map(&:count).sum).round
-=======
         current_progress = [(completed_count.to_f * 100 / @parallel_importers.values.map(&:count).sum).round, 99].min
->>>>>>> 2f44e4fa
         SisBatch.where(:id => @batch).where("progress IS NULL or progress < ?", current_progress).update_all(progress: current_progress)
       end
 
