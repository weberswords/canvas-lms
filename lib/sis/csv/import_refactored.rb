#
# Copyright (C) 2011 - present Instructure, Inc.
#
# This file is part of Canvas.
#
# Canvas is free software: you can redistribute it and/or modify it under
# the terms of the GNU Affero General Public License as published by the Free
# Software Foundation, version 3 of the License.
#
# Canvas is distributed in the hope that it will be useful, but WITHOUT ANY
# WARRANTY; without even the implied warranty of MERCHANTABILITY or FITNESS FOR
# A PARTICULAR PURPOSE. See the GNU Affero General Public License for more
# details.
#
# You should have received a copy of the GNU Affero General Public License along
# with this program. If not, see <http://www.gnu.org/licenses/>.
#

require 'action_controller_test_process'
require 'csv'
require 'zip'

module SIS
  module CSV
    class ImportRefactored

      attr_accessor :root_account, :batch, :finished, :counts,
        :override_sis_stickiness, :add_sis_stickiness, :clear_sis_stickiness, :logger

      IGNORE_FILES = /__macosx|desktop d[bf]|\A\..*/i

      # The order of this array is important:
      #  * Account must be imported before Term and Course
      #  * Course must be imported before Section
      #  * Course and Section must be imported before Xlist
      #  * Course, Section, and User must be imported before Enrollment
      IMPORTERS = %i{change_sis_id account term abstract_course course section
                     xlist user enrollment admin group_category group group_membership
                     grade_publishing_results user_observer}.freeze

      def initialize(root_account, opts = {})
        opts = opts.with_indifferent_access
        @root_account = root_account

        @csvs = {}
        IMPORTERS.each { |importer| @csvs[importer] = [] }
        @rows = {}
        IMPORTERS.each { |importer| @rows[importer] = 0 }
        @headers = {}
        IMPORTERS.each { |importer| @headers[importer] = Set.new }

        @files = opts[:files] || []
        @batch = opts[:batch]
        @logger = opts[:logger]
        @override_sis_stickiness = opts[:override_sis_stickiness]
        @add_sis_stickiness = opts[:add_sis_stickiness]
        @clear_sis_stickiness = opts[:clear_sis_stickiness]

        @total_rows = 1
        @current_row = 0
        @current_row_for_pause_vars = 0

        @progress_multiplier = opts[:progress_multiplier] || 1
        @progress_offset = opts[:progress_offset] || 0

        @pending = false
        @finished = false

        settings = PluginSetting.settings_for_plugin('sis_import')
        parallel = Setting.get("sis_parallel_import/#{@root_account.global_id}_num_strands", "1")
        if settings.dig(:parallelism).to_i > 1 && settings[:parallelism] != parallel
          Setting.set("sis_parallel_import/#{@root_account.global_id}_num_strands", settings[:parallelism])
        end
        @rows_for_parallel = nil
        update_pause_vars
      end

      def self.process(root_account, opts = {})
        importer = self.new(root_account, opts)
        importer.process
        importer
      end

      def use_parallel_imports?
        true
      end

      def prepare
        @tmp_dirs = []
        @files.each do |file|
          if File.file?(file)
            if File.extname(file).downcase == '.zip'
              tmp_dir = Dir.mktmpdir
              @tmp_dirs << tmp_dir
              CanvasUnzip::extract_archive(file, tmp_dir)
              Dir[File.join(tmp_dir, "**/**")].each do |fn|
                next if File.directory?(fn) || !!(fn =~ IGNORE_FILES)
                file_name = fn[tmp_dir.size+1 .. -1]
                att = create_batch_attachment(File.join(tmp_dir, file_name))
                process_file(tmp_dir, file_name, att)
              end
            elsif File.extname(file).downcase == '.csv'
              att = @batch.attachment unless @batch.attachment&.filename != File.basename(file)
              att ||= create_batch_attachment file
              process_file(File.dirname(file), File.basename(file), att)
            end
          end
        end
        @files = nil
        @parallel_importers = {}
        # first run is just to get the total number of lines to determine how
        # many jobs to create
        number_of_rows(create_importers: false)
        @rows_for_parallel = SisBatch.rows_for_parallel(@total_rows)
        # second run actually creates the jobs now that we have @total_rows and
        # @rows_for_parallel
        number_of_rows(create_importers: true)

        @csvs
      end

      def number_of_rows(create_importers:)
        IMPORTERS.each do |importer|
          @csvs[importer].reject! do |csv|
            begin
              rows = count_rows(csv, importer, create_importers: create_importers)
              unless create_importers
                @rows[importer] += rows
                @total_rows += rows
              end
              false
            rescue ::CSV::MalformedCSVError
              SisBatch.add_error(csv, I18n.t("Malformed CSV"), sis_batch: @batch, failure: true)
              true
            end
          end
        end
      end

      def count_rows(csv, importer, create_importers:)
        rows = 0
        ::CSV.open(csv[:fullpath], "rb", CSVBaseImporter::PARSE_ARGS) do |faster_csv|
          while faster_csv.shift
            if create_importers && rows % @rows_for_parallel == 0
              @parallel_importers[importer] ||= []
              @parallel_importers[importer] << create_parallel_importer(csv, importer, rows)
            end
            rows += 1
          end
        end
        rows
      end

      def create_parallel_importer(csv, importer, rows)
        @batch.parallel_importers.create!(workflow_state: 'pending',
                                          importer_type: importer.to_s,
                                          attachment: csv[:attachment],
                                          index: rows,
                                          batch_size: @rows_for_parallel)
      end

      def create_batch_attachment(path)
        return if File.stat(path).size == 0
        data = Rack::Test::UploadedFile.new(path, Attachment.mimetype(path))
        SisBatch.create_data_attachment(@batch, data, File.basename(path))
      end

      def process
        prepare

        @batch.data[:supplied_batches] = []
        @batch.data[:counts] ||= {}
        IMPORTERS.each do |importer|
          @batch.data[:supplied_batches] << importer if @csvs[importer].present?
          @batch.data[:counts][importer.to_s.pluralize.to_sym] = 0
        end
        @batch.data[:completed_importers] = []
        @batch.save!

        queue_next_importer_set
      rescue => e
        if @batch
          fail_with_error!(e)
        else
          SisBatch.add_error(nil, e.message, sis_batch: @batch, failure: true, backtrace: e.backtrace)
          raise e
        end
      ensure
        @tmp_dirs.each do |tmp_dir|
          FileUtils.rm_rf(tmp_dir, :secure => true) if File.directory?(tmp_dir)
        end
      end

      def errors
        errors = @root_account.sis_batch_errors
        errors = errors.where(sis_batch: @batch) if @batch
        errors.order(:id).pluck(:file, :message)
      end

      def calculate_progress
        (((@current_row.to_f/@total_rows) * @progress_multiplier) + @progress_offset) * 100
      end

      def update_progress
        return unless @batch
        completed_count = @batch.parallel_importers.where(workflow_state: "completed").count
        current_progress = (completed_count.to_f * 100 / @parallel_importers.values.map(&:count).sum).round
        SisBatch.where(:id => @batch).where("progress IS NULL or progress < ?", current_progress).update_all(progress: current_progress)
      end

      def run_parallel_importer(parallel_importer)
<<<<<<< HEAD
        begin
          if @batch.workflow_state == 'aborted'
            parallel_importer.abort
            return
          end
          importer_type = parallel_importer.importer_type.to_sym
          importerObject = SIS::CSV.const_get(importer_type.to_s.camelcase + 'Importer').new(self)
          att = parallel_importer.attachment
          file = att.open
          parallel_importer.start
          csv = {:fullpath => file.path, :file => att.display_name}
          count = importerObject.process(csv, parallel_importer.index, parallel_importer.batch_size)
          update_progress # just update progress on completetion - the parallel jobs should be short enough
          parallel_importer.complete(:rows_processed => count)
        rescue => e
          if parallel_importer.workflow_state == 'running'
            parallel_importer.write_attribute(:workflow_state, 'retry')
            run_parallel_importer(parallel_importer)
          end
          parallel_importer.fail
          fail_with_error!(e)
        ensure
          file&.close
          if is_last_parallel_importer_of_type?(parallel_importer)
            queue_next_importer_set unless %w{aborted failed failed_with_messages}.include?(@batch.workflow_state)
          end
=======
        if @batch.workflow_state == 'aborted'
          parallel_importer.abort
          return
        end
        importer_type = parallel_importer.importer_type.to_sym
        importer_object = SIS::CSV.const_get(importer_type.to_s.camelcase + 'Importer').new(self)
        att = parallel_importer.attachment
        file = att.open
        parallel_importer.start
        csv = {:fullpath => file.path, :file => att.display_name}
        count = importer_object.process(csv, parallel_importer.index, parallel_importer.batch_size)
        parallel_importer.complete(rows_processed: count)
        update_progress # just update progress on completion - the parallel jobs should be short enough
      rescue => e
        if parallel_importer.workflow_state == 'running'
          parallel_importer.write_attribute(:workflow_state, 'retry')
          run_parallel_importer(parallel_importer)
        end
        parallel_importer.fail
        fail_with_error!(e)
      ensure
        file&.close
        if is_last_parallel_importer_of_type?(parallel_importer)
          queue_next_importer_set unless %w{aborted failed failed_with_messages}.include?(@batch.workflow_state)
>>>>>>> a0eb23ce
        end
      end

      def fail_with_error!(e)
        return @batch if @batch.workflow_state == 'aborted'
        message = "Importing CSV for account: "\
            "#{@root_account.id} (#{@root_account.name}) sis_batch_id: #{@batch.id}: #{e}"
        err_id = Canvas::Errors.capture(e, {
          type: :sis_import,
          message: message,
          during_tests: false
        })[:error_report]
        error_message = I18n.t("Error while importing CSV. Please contact support. "\
                                 "(Error report %{number})", number: err_id.to_s)
        SisBatch.add_error(nil, error_message, sis_batch: @batch, failure: true, backtrace: e.backtrace)
        @batch.workflow_state = :failed_with_messages
        @batch.finish(false)
        @batch.save!
      end

      private

      def queue_next_importer_set
        next_importer_type = IMPORTERS.detect{|i| !@batch.data[:completed_importers].include?(i) && @parallel_importers[i].present?}
        return finish unless next_importer_type

        enqueue_args = { :priority => Delayed::LOW_PRIORITY, :on_permanent_failure => :fail_with_error! }
        if next_importer_type == :account
          enqueue_args[:strand] = "sis_account_import:#{@root_account.global_id}" # run one at a time
        else
          enqueue_args[:n_strand] = ["sis_parallel_import", @root_account.global_id]
        end

        importers_to_queue = @parallel_importers[next_importer_type]
        updated_count = @batch.parallel_importers.where(:id => importers_to_queue, :workflow_state => "pending").
          update_all(:workflow_state => "queued")
        if updated_count != importers_to_queue.count
          raise "state mismatch error queuing parallel import jobs"
        end
        importers_to_queue.each do |pi|
          self.send_later_enqueue_args(:run_parallel_importer, enqueue_args, pi)
        end
      end

      def is_last_parallel_importer_of_type?(parallel_importer)
        importer_type = parallel_importer.importer_type.to_sym
        return false if @batch.parallel_importers.where(:importer_type => importer_type, :workflow_state => %w{queued running retry}).exists?

        SisBatch.transaction do
          @batch.reload(:lock => true)
          if !@batch.data[:completed_importers].include?(importer_type) # check for race condition
            @batch.data[:completed_importers] << importer_type
            @batch.data[:counts][importer_type.to_s.pluralize.to_sym] = @batch.parallel_importers.where(:importer_type => importer_type).sum(:rows_processed).to_i
            @batch.save
            true
          else
            false
          end
        end
      end

      def finish
        @batch.finish(true)
        @finished = true
      end

      def update_pause_vars
        return unless @batch

        # throttling can be set on individual SisBatch instances, and also
        # site-wide in the Setting table.
        @batch.reload(:select => 'data') # update to catch changes to pause vars
        @batch.data ||= {}
        @pause_every = (@batch.data[:pause_every] || Setting.get('sis_batch_pause_every', 100)).to_i
        @pause_duration = (@batch.data[:pause_duration] || Setting.get('sis_batch_pause_duration', 0)).to_f
      end

      def process_file(base, file, att)
        csv = {base: base, file: file, fullpath: File.join(base, file), attachment: att}
        if File.file?(csv[:fullpath]) && File.extname(csv[:fullpath]).downcase == '.csv'
          unless valid_utf8?(csv[:fullpath])
            SisBatch.add_error(csv, I18n.t("Invalid UTF-8"), sis_batch: @batch, failure: true)
            return
          end
          begin
            ::CSV.foreach(csv[:fullpath], CSVBaseImporter::PARSE_ARGS.merge(:headers => false)) do |row|
              row.each(&:downcase!)
              importer = IMPORTERS.index do |type|
                if SIS::CSV.const_get(type.to_s.camelcase + 'Importer').send(type.to_s + '_csv?', row)
                  @csvs[type] << csv
                  @headers[type].merge(row)
                  true
                else
                  false
                end
              end
              SisBatch.add_error(csv, I18n.t("Couldn't find Canvas CSV import headers"), sis_batch: @batch, failure: true) if importer.nil?
              break
            end
          rescue ::CSV::MalformedCSVError
            SisBatch.add_error(csv, "Malformed CSV", sis_batch: @batch, failure: true)
          end
        elsif !File.directory?(csv[:fullpath]) && (csv[:fullpath] !~ IGNORE_FILES)
          SisBatch.add_error(csv, I18n.t("Skipping unknown file type"), sis_batch: @batch)
        end
      end

      def valid_utf8?(path)
        # validate UTF-8
        Iconv.open('UTF-8', 'UTF-8') do |iconv|
          File.open(path) do |file|
            chunk = file.read(4096)
            error_count = 0

            while chunk
              begin
                iconv.iconv(chunk)
              rescue Iconv::Failure
                error_count += 1
                if !file.eof? && error_count <= 4
                  # we may have split a utf-8 character in the chunk - try to resolve it, but only to a point
                  chunk << file.read(1)
                  next
                else
                  raise
                end
              end

              error_count = 0
              chunk = file.read(4096)
            end
            iconv.iconv(nil)
          end
        end
        true
      rescue Iconv::Failure
        false
      end
    end
  end
end<|MERGE_RESOLUTION|>--- conflicted
+++ resolved
@@ -209,34 +209,6 @@
       end
 
       def run_parallel_importer(parallel_importer)
-<<<<<<< HEAD
-        begin
-          if @batch.workflow_state == 'aborted'
-            parallel_importer.abort
-            return
-          end
-          importer_type = parallel_importer.importer_type.to_sym
-          importerObject = SIS::CSV.const_get(importer_type.to_s.camelcase + 'Importer').new(self)
-          att = parallel_importer.attachment
-          file = att.open
-          parallel_importer.start
-          csv = {:fullpath => file.path, :file => att.display_name}
-          count = importerObject.process(csv, parallel_importer.index, parallel_importer.batch_size)
-          update_progress # just update progress on completetion - the parallel jobs should be short enough
-          parallel_importer.complete(:rows_processed => count)
-        rescue => e
-          if parallel_importer.workflow_state == 'running'
-            parallel_importer.write_attribute(:workflow_state, 'retry')
-            run_parallel_importer(parallel_importer)
-          end
-          parallel_importer.fail
-          fail_with_error!(e)
-        ensure
-          file&.close
-          if is_last_parallel_importer_of_type?(parallel_importer)
-            queue_next_importer_set unless %w{aborted failed failed_with_messages}.include?(@batch.workflow_state)
-          end
-=======
         if @batch.workflow_state == 'aborted'
           parallel_importer.abort
           return
@@ -261,7 +233,6 @@
         file&.close
         if is_last_parallel_importer_of_type?(parallel_importer)
           queue_next_importer_set unless %w{aborted failed failed_with_messages}.include?(@batch.workflow_state)
->>>>>>> a0eb23ce
         end
       end
 
