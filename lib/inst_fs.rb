--- conflicted
+++ resolved
@@ -168,11 +168,7 @@
       claims = {
         iat: Time.now.utc.to_i,
         user_id: options[:user]&.global_id&.to_s,
-<<<<<<< HEAD
-        resource: attachment.instfs_uuid,
-=======
         resource: resource,
->>>>>>> f096ca90
         host: options[:oauth_host]
       }
       if options[:acting_as] && options[:acting_as] != options[:user]
