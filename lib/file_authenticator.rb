--- conflicted
+++ resolved
@@ -16,11 +16,6 @@
 # with this program. If not, see <http://www.gnu.org/licenses/>.
 
 class FileAuthenticator
-<<<<<<< HEAD
-  attr_reader :user, :acting_as, :oauth_host
-
-  def initialize(user, acting_as, oauth_host)
-=======
   attr_reader :user, :acting_as, :access_token, :root_account, :oauth_host
 
   # implements the minimum interface necessary for the temporary API client
@@ -41,7 +36,6 @@
   end
 
   def initialize(user:, acting_as:, access_token: nil, developer_key: nil, root_account:, oauth_host:)
->>>>>>> 591be498
     @user = user # logged in user
     @acting_as = acting_as # user being acted as
     @access_token = access_token || fake_access_token_for(developer_key) # "access token" used to authenticate the logged in user, if any
