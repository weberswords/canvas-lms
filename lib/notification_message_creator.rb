--- conflicted
+++ resolved
@@ -75,10 +75,7 @@
         # otherwise it will create a delayed_message. Any message can create a
         # dashboard message in addition to itself.
         channels.each do |channel|
-<<<<<<< HEAD
-=======
           next unless notifications_enabled_for_context?(user, @course)
->>>>>>> c948dec8
           if immediate_policy?(user, channel)
             immediate_messages << build_immediate_message_for(user, channel)
             delayed_messages << build_fallback_for(user, channel)
@@ -127,10 +124,6 @@
     # if it's not an email we won't send a delayed_message.
     # and this is only used when there were too_many_messages for a user.
     return unless @notification.summarizable? && channel.path_type == 'email' && too_many_messages_for?(user)
-<<<<<<< HEAD
-    return unless notifications_enabled_for_context?(user, @course)
-=======
->>>>>>> c948dec8
     fallback_policy = nil
     NotificationPolicy.unique_constraint_retry do
       fallback_policy = channel.notification_policies.by_frequency('daily').where(:notification_id => nil).first
@@ -145,10 +138,6 @@
   def build_delayed_message_for(user, channel)
     # delayed_messages are only sent to email channels.
     return unless channel.path_type == 'email'
-<<<<<<< HEAD
-    return unless notifications_enabled_for_context?(user, @course)
-=======
->>>>>>> c948dec8
     # some types of notifications are only for immediate.
     return if @notification.registration? || @notification.migration?
     policy = effective_policy_for(user, channel)
@@ -187,10 +176,6 @@
     # immediate message.
     return if @notification.summarizable? && too_many_messages_for?(user) && ['email', 'sms'].include?(channel.path_type)
     return if channel.bouncing?
-<<<<<<< HEAD
-    return unless notifications_enabled_for_context?(user, @course)
-=======
->>>>>>> c948dec8
     message_options = message_options_for(user)
     message = user.messages.build(message_options.merge(communication_channel: channel, to: channel.path))
     message&.parse!
