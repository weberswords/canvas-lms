--- conflicted
+++ resolved
@@ -60,7 +60,7 @@
     class Bookmark < Array
       attr_writer :descending
 
-      def <=>(obj)
+      def <=>(other)
         val = super
         val *= -1 if @descending
         val
@@ -71,20 +71,111 @@
     #   Now you can add some hackyness to your life by passing in an array for some sweet coalescing action
     #   as well as the ability to reverse order
     #   e.g. Plannable::Bookmarker.new(Assignment, true, [:due_at, :created_at], :id)
+    #   You can also pass in a hash with the association name as the key and column name as the value
+    #   to order by the joined values:
+    #   e.g. Plannable::Bookmarker.new(AssessmentRequest, true, {submission: {assignment: :due_at}}, :id)
 
     def initialize(model, descending, *columns)
       @model = model
       @descending = !!descending
-      @columns = columns.map{|c| c.is_a?(Array) ? c.map(&:to_s) : c.to_s}
+      @columns = format_columns(columns)
+    end
+
+    def format_columns(columns)
+      columns.map do |col|
+        col.is_a?(Array) ? col.map {|c| format_column(c)} : format_column(col)
+      end
+    end
+
+    def format_column(col)
+      return col if col.is_a?(Hash)
+      col.to_s
+    end
+
+    # Retrieves the associated object or objects' attributes and values to be used
+    # in the bookmark for comparison
+    def associations_attributes(object, col)
+      return unless col.is_a?(Hash)
+      association = association_to_preload(col)
+      item = object.class.eager_load(association).find(object.id)
+
+      if association.is_a?(Hash)
+        object_or_array = associated_object(item, association)
+      elsif association.is_a?(Symbol)
+        object_or_array = item.send(association)
+      end
+
+      if object_or_array.is_a? ActiveRecord::Associations::CollectionProxy
+        association_pairs = object_or_array.collect { |o| [o.id, o.attributes] }
+        pairs = [association, Hash[association_pairs]]
+      else
+        pairs = [association, object_or_array.attributes]
+      end
+
+      Hash[*pairs.flatten(1)]
+    end
+
+    # Loops through our association array (e.g. [:submission, :assignment, :course]) and grabs the
+    # deepest associated object (e.g. `course` in this example)
+    def associated_object(item, association)
+      result = item
+      association_array(association).each do |relation|
+        result = result.send(relation)
+      end
+      result
+    end
+
+    # Turns an association hash into an array to be used for accessing the deepest
+    # associated object, eg:
+    #   {submission: {assignment: :course}} => [:submission, :assignment, :course]
+    def association_array(obj)
+      assoc = []
+      obj.each_pair do |key, value|
+        assoc << key
+        assoc << value.is_a?(Hash) ? association_array(value) : value
+      end
+      assoc.flatten
+    end
+
+    # Gets the association from a hash or single nested hash to use for preloading
+    # e.g. {submission: :cached_due_date} => :submission
+    # or   {submission: {assignment: :due_at}} => {submission: :assignment}
+    # or   {submission: {assignment: {course: id}}} => {submission: {assignment: :course}}
+    def association_to_preload(col)
+      result = {}
+      col.each_pair do |key, value|
+        return key if value.is_a?(Symbol)
+        result[key] = value.is_a?(Hash) ? association_to_preload(value) : value
+      end
+      result
+    end
+
+    # Retrieves the value from the association if the column specified calls for it
+    # e.g. for an assessment request object with a column specified as {submission: {assignment: :due_at}}, fetch
+    # the value of the due_at column for the assignment that's associated through the submission for the
+    # assessment request
+    def association_value(object, col)
+      return unless col.is_a?(Hash)
+      _table, column = associated_table_column(col)
+      associations_attributes(object, col).values.flat_map {|h| h.slice(column).values}
+    end
+
+    # Grabs the value to use for the bookmark & comparison
+    def column_value(object, col)
+      if col.is_a?(Array)
+        object.attributes.values_at(*col).compact.first # coalesce nulls
+      elsif col.is_a?(Hash)
+        association_value(object, col).compact.first
+      else
+        object.attributes[col]
+      end
     end
 
     def bookmark_for(object)
       bookmark = Bookmark.new
       bookmark.descending = @descending
       @columns.each do |col|
-        val = col.is_a?(Array) ?
-          object.attributes.values_at(*col).compact.first : # coalesce nulls
-          object.attributes[col]
+        val = column_value(object, col)
         val = val.utc.strftime("%Y-%m-%d %H:%M:%S.%6N") if val.respond_to?(:strftime)
         bookmark << val
       end
@@ -126,8 +217,6 @@
       @order_by ||= Arel.sql(@columns.map { |col| column_order(col) }.join(', '))
     end
 
-<<<<<<< HEAD
-=======
     # Gets the object or object's associated column name to be used in the SQL query
     def column_name(col)
       return associated_table_column_name(col) if col.is_a?(Hash)
@@ -149,10 +238,9 @@
       col.values.first.is_a?(Hash) ? col.values.first.first : col.first
     end
 
->>>>>>> d1695e6e
     def column_order(col_name)
       if col_name.is_a?(Array)
-        order = "COALESCE(#{col_name.map{|c| "#{@model.table_name}.#{c}"}.join(", ")})"
+        order = "COALESCE(#{col_name.map{|c| column_name(c)}.join(', ')})"
       else
         order = column_comparand(col_name)
         if @model.columns_hash[col_name].null
@@ -165,9 +253,7 @@
 
     def column_comparand(column, comparator = '>', placeholder = nil)
       col_name = placeholder ||
-        (column.is_a?(Array) ?
-        "COALESCE(#{column.map{|c| "#{@model.table_name}.#{c}"}.join(", ")})" :
-        "#{@model.table_name}.#{column}")
+        (column.is_a?(Array) ? "COALESCE(#{column.map{|c| column_name(c)}.join(', ')})" : column_name(column))
       if comparator != "=" && type_for_column(column) == :string
         col_name = BookmarkedCollection.best_unicode_collation_key(col_name)
       end
