namespace :css do
  desc "Generate styleguide"
  task :styleguide do
    puts "--> creating styleguide"
    system('bin/dress_code config/styleguide.yml')
    raise "error running dress_code" unless $?.success?
  end

  task :compile do
    # try to get a conection to the database so we can do the brand_configs:write below
    require 'config/environment' rescue nil
<<<<<<< HEAD
=======
    require 'config/initializers/plugin_symlinks'
>>>>>>> e8f35111
    require 'config/initializers/revved_asset_urls'
    require 'lib/brandable_css'
    puts "--> Starting: 'css:compile'"
    time = Benchmark.realtime do
      if (BrandConfig.table_exists? rescue false)
        Rake::Task['brand_configs:write'].invoke
      else
        puts "--> no DB connection, skipping generation of brand_config files"
      end
      BrandableCSS.save_default_files!
      raise "error running brandable_css" unless system('yarn run build:css')
    end
    puts "--> Finished: 'css:compile' in #{time}"
  end
end<|MERGE_RESOLUTION|>--- conflicted
+++ resolved
@@ -9,10 +9,7 @@
   task :compile do
     # try to get a conection to the database so we can do the brand_configs:write below
     require 'config/environment' rescue nil
-<<<<<<< HEAD
-=======
     require 'config/initializers/plugin_symlinks'
->>>>>>> e8f35111
     require 'config/initializers/revved_asset_urls'
     require 'lib/brandable_css'
     puts "--> Starting: 'css:compile'"
