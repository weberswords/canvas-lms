--- conflicted
+++ resolved
@@ -19,11 +19,7 @@
   Array(files).each do |js_file|
     js_file.strip!
     # only lint things in public/javascripts that are not in /vendor, /compiled, etc.
-<<<<<<< HEAD
-    if js_file.match /public\/javascripts\/(?!vendor|compiled|i18n.js|InstUI.js|translations|old_unsupported_dont_use_react)/
-=======
     if js_file.match /public\/javascripts\/(?!vendor|compiled|instructure\-ui|i18n.js|translations|old_unsupported_dont_use_react)/
->>>>>>> df88dd94
       file_path = File.join(Rails.root, js_file)
 
       unless quick
