--- conflicted
+++ resolved
@@ -148,26 +148,12 @@
 
   desc "Generates JS bundle i18n files (non-en) and adds them to assets.yml"
   task :generate_js do
-<<<<<<< HEAD
-    # This is intentially requiring things individually rather than just
-=======
     # This is intentionally requiring things individually rather than just
->>>>>>> ad95b213
     # loading the rails+canvas environment, because that environment isn't
     # available during the deploy process. Don't change this out for a call to
     # the `environment` rake task.
     require 'bundler'
     Bundler.setup
-<<<<<<< HEAD
-    require 'action_controller'
-    require 'i18n'
-    require 'i18nema'
-    require 'sexp_processor'
-    require 'jammit'
-    require 'lib/i18n_extraction/js_extractor.rb'
-    I18n.load_path += Dir[Rails.root.join('config', 'locales', '**', '*.{rb,yml}')]
-    I18n.load_path += Dir[Rails.root.join('vendor', 'plugins', '*', 'config', 'locales', '**', '*.{rb,yml}')]
-=======
 
     # set up rails i18n paths ... normally rails env does this for us :-/
     require 'action_controller' 
@@ -179,7 +165,6 @@
     require 'lib/i18n_extraction/js_extractor.rb'
     require 'lib/i18n/utils'
 
->>>>>>> ad95b213
     I18n.backend = I18nema::Backend.new
     I18nema::Backend.send(:include, I18n::Backend::Fallbacks)
     I18n.backend.init_translations
