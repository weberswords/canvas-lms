require 'i18n/hash_extensions'
require 'json'

namespace :i18n do
  def infer_scope(filename)
    case filename
      when /app\/views\/.*\.handlebars\z/
        filename.gsub(/.*app\/views\/jst\/_?|\.handlebars\z/, '').underscore.gsub(/\/_?/, '.')
      when /app\/controllers\//
        scope = filename.gsub(/.*app\/controllers\/|controller.rb/, '').gsub(/\/_?|_\z/, '.')
        scope == 'application.' ? '' : scope
      when /app\/messages\//
        filename.gsub(/.*app\/|erb/, '').gsub(/\/_?/, '.')
      when /app\/models\//
        scope = filename.gsub(/.*app\/models\/|rb/, '')
        STI_SUPERCLASSES.include?(scope) ? '' : scope
      when /app\/views\//
        filename.gsub(/.*app\/views\/|(html\.|fbml\.)?erb\z/, '').gsub(/\/_?/, '.')
      else
        ''
    end
  end

  desc "Verifies all translation calls"
  task :check => :environment do
    Bundler.require :i18n_tools
    only = if ENV['ONLY']
      ENV['ONLY'].split(',').map{ |path|
        path = '**/' + path if path =~ /\*/
        path = './' + path unless path =~ /\A.?\//
        if path =~ /\*/
          path = Dir.glob(path)
        elsif path !~ /\.(e?rb|js)\z/
          path = Dir.glob(path + '/**/*')
        end
        path
      }.flatten
    end

    STI_SUPERCLASSES = (`grep '^class.*<' ./app/models/*rb|grep -v '::'|sed 's~.*< ~~'|sort|uniq`.split("\n") - ['OpenStruct', 'Tableless']).
      map{ |name| name.underscore + '.' }

    COLOR_ENABLED = ($stdout.tty? rescue false)
    def color(text, color_code)
      COLOR_ENABLED ? "#{color_code}#{text}\e[0m" : text
    end

    def green(text)
      color(text, "\e[32m")
    end

    def red(text)
      color(text, "\e[31m")
    end

    @errors = []
    def process_files(files)
      files.each do |file|
        begin
          print green "." if yield file
        rescue SyntaxError, StandardError
          @errors << "#{$!}\n#{file}"
          print red "F"
        end
      end
    end

    t = Time.now

    I18n.available_locales
    stringifier = proc { |hash, (key, value)|
      hash[key.to_s] = value.is_a?(Hash) ?
        value.inject({}, &stringifier) :
        value
      hash
    }
    @translations = I18n.backend.send(:translations)[:en].inject({}, &stringifier)


    # Ruby
    files = (Dir.glob('./*') - ['./vendor'] + ['./vendor/plugins'] - ['./guard', './tmp']).map { |d| Dir.glob("#{d}/**/*rb") }.flatten.
      reject{ |file| file =~ %r{\A\./(rb-fsevent|vendor/plugins/rails_xss|db|spec)/} }
    files &= only if only
    file_count = files.size
    rb_extractor = I18nExtraction::RubyExtractor.new(:translations => @translations)
    process_files(files) do |file|
      source = File.read(file)
      source = Erubis::Eruby.new(source).src if file =~ /\.erb\z/

      sexps = RubyParser.new.parse(source)
      rb_extractor.scope = infer_scope(file)
      rb_extractor.in_html_view = (file =~ /\.(html|facebook)\.erb\z/)
      rb_extractor.process(sexps)
    end


    # JavaScript
    files = (Dir.glob('./public/javascripts/**/*.js') + Dir.glob('./app/views/**/*.erb')).
      reject{ |file| file =~ /\A\.\/public\/javascripts\/(i18nObj.js|i18n.js|jst\/|translations\/|compiled\/handlebars_helpers.js|tinymce\/jscripts\/tiny_mce(.*\/langs|\/tiny_mce\w*\.js))/ }
    files &= only if only
    js_extractor = I18nExtraction::JsExtractor.new(:translations => @translations)
    process_files(files) do |file|
      t2 = Time.now
      ret = js_extractor.process(File.read(file), :erb => (file =~ /\.erb\z/), :filename => file)
      file_count += 1 if ret
      puts "#{file} #{Time.now - t2}" if Time.now - t2 > 1
      ret
    end


    # Handlebars
    files = Dir.glob('./app/views/jst/**/*.handlebars')
    files &= only if only
    handlebars_extractor = I18nExtraction::HandlebarsExtractor.new(:translations => @translations)
    process_files(files) do |file|
      file_count += 1 if handlebars_extractor.process(File.read(file), infer_scope(file))
    end

    print "\n\n"
    failure = @errors.size > 0

    @errors.each_index do |i|
      puts "#{i+1})"
      puts red @errors[i]
      print "\n"
    end

    print "Finished in #{Time.now - t} seconds\n\n"
    total_strings = rb_extractor.total_unique + js_extractor.total_unique + handlebars_extractor.total_unique
    puts send((failure ? :red : :green), "#{file_count} files, #{total_strings} strings, #{@errors.size} failures")
    raise "check command encountered errors" if failure
  end

  desc "Generates a new en.yml file for all translations"
  task :generate => :check do
    yaml_dir = './config/locales/generated'
    FileUtils.mkdir_p(File.join(yaml_dir))
    yaml_file = File.join(yaml_dir, "en.yml")
    File.open(Rails.root.join(yaml_file), "w") do |file|
      file.write({'en' => @translations}.ya2yaml(:syck_compatible => true))
    end
    print "Wrote new #{yaml_file}\n\n"
  end

  desc "Generates JS bundle i18n files (non-en) and adds them to assets.yml"
  task :generate_js do
    require 'bundler'
    Bundler.setup
    require 'action_controller'
    require 'i18n'
    require 'sexp_processor'
    require 'jammit'
    require 'lib/i18n_extraction/js_extractor.rb'
    I18n.load_path += Dir[Rails.root.join('config', 'locales', '**', '*.{rb,yml}')] +
                      Dir[Rails.root.join('vendor', 'plugins', '*', 'config', 'locales', '**', '*.{rb,yml}')]

    Hash.send :include, I18n::HashExtensions

    file_translations = {}

    locales = I18n.available_locales - [:en]
    # allow passing of extra, empty locales by including a comma-separated
    # list of abbreviations in the LOCALES environment variable. e.g.
    #
    # LOCALES=hi,ja,pt,zh-hans rake i18n:generate_js
    locales = locales + ENV['LOCALES'].split(',') if ENV['LOCALES']
    all_translations = I18n.backend.send(:translations)
    flat_translations = all_translations.flatten_keys

    if locales.empty?
      puts "Nothing to do, there are no non-en translations"
      exit 0
    end

    process_files = lambda do |extractor, files, arg_block|
      files.each do |file|
        begin
          extractor.translations = {}
          extractor.process(File.read(file), *arg_block.call(file)) or next

          translations = extractor.translations.flatten_keys.keys
          next if translations.empty?

          file_translations[extractor.scope] ||= {}
          locales.each do |locale|
            file_translations[extractor.scope].update flat_translations.slice(*translations.map{ |k| k.gsub(/\A/, "#{locale}.") })
          end
        rescue
          raise "Error reading #{file}: #{$!}\nYou should probably run `rake i18n:check' first"
        end
      end
    end

    # JavaScript
    files = Dir.glob('./public/javascripts/**/*.js').
      reject{ |file| file =~ /\A\.\/public\/javascripts\/(i18nObj.js|i18n.js|jst\/|translations\/|compiled\/handlebars_helpers.js|tinymce\/jscripts\/tiny_mce(.*\/langs|\/tiny_mce\w*\.js))/ }
    js_extractor = I18nExtraction::JsExtractor.new
    process_files.call(js_extractor, files, lambda{ |file| [{:filename => file}] } )

    # Handlebars
    files = Dir.glob('./app/views/jst/**/*.handlebars')
    handlebars_extractor = I18nExtraction::HandlebarsExtractor.new
    process_files.call(handlebars_extractor, files, lambda{ |file| [infer_scope(file)] } )

    dump_translations = lambda do |translation_name, translations|
      file = "public/javascripts/translations/#{translation_name}.js"
      locales.each { |locale| translations[locale.to_s] ||= {} }
      content = <<-TRANSLATIONS
// this file was auto-generated by rake i18n:generate_js.
// you probably shouldn't edit it directly
define(['i18nObj', 'jquery'], function(I18n, $) {
  $.extend(true, I18n, {translations: #{translations.to_ordered.to_json}});
});
      TRANSLATIONS
      if !File.exist?(file) || File.read(file) != content
        File.open(file, "w"){ |f| f.write content }
      end
    end

    file_translations.each do |scope, translations|
      dump_translations.call(scope, translations.expand_keys)
    end

    # in addition to getting the non-en stuff into each scope_file, we need to get the core
    # formats and stuff for all languages (en included) into the common scope_file
    core_translations = I18n.available_locales.inject({}) { |h1, locale|
      h1[locale.to_s] = all_translations[locale].slice(:date, :time, :number, :datetime, :support)
      h1
    }
    dump_translations.call('_core_en', {'en' => core_translations.delete('en')})
    dump_translations.call('_core', core_translations)
  end

  desc "Exports new/changed English strings to be translated"
  task :export => :environment do
    Hash.send :include, I18n::HashExtensions

    begin
      base_filename = "config/locales/generated/en.yml"
      export_filename = 'en.yml'
      current_branch = nil

      prevgit = {}
      prevgit[:branch] = `git branch | grep '\*'`.sub(/^\* /, '').strip
      prevgit.delete(:branch) if prevgit[:branch].blank? || prevgit[:branch] == 'master'
      unless `git status -s | grep -v '^\?\?' | wc -l`.strip == '0'
        `git stash`
        prevgit[:stashed] = true
      end

      last_export = nil
      begin
        puts "Enter path or hash of previous export base (omit to export all):"
        arg = $stdin.gets.strip
        if arg.blank?
          last_export = {:type => :none}
        elsif arg =~ /\A[a-f0-9]{7,}\z/
          puts "Fetching previous export..."
          ret = `git show --name-only --oneline #{arg}`
          if $?.exitstatus == 0
            if ret.include?(base_filename)
              `git checkout #{arg}`
              if previous = YAML.safe_load(File.read(base_filename)).flatten_keys rescue nil
                last_export = {:type => :commit, :data => previous}
              else
                $stderr.puts "Unable to load en.yml file"
              end
            else
              $stderr.puts "Commit contains no en.yml file"
            end
          else
            $stderr.puts "Invalid commit hash"
          end
          `git status -s | grep -v '^\?\?' | wc -l`
        else
          puts "Loading previous export..."
          if File.exist?(arg)
            if previous = YAML.safe_load(File.read(arg)).flatten_keys rescue nil
              last_export = {:type => :file, :data => previous}
            else
              $stderr.puts "Unable to load yml file"
            end
          else
            $stderr.puts "Invalid path"
          end
        end
      end until last_export

      begin
        puts "Enter local branch containing current en translations (default master):"
        current_branch = $stdin.gets.strip
      end until current_branch.blank? || current_branch !~ /[^a-z0-9_\.\-]/
      current_branch = nil if current_branch.blank?

      puts "Extracting current en translations..."
      `git checkout #{current_branch || 'master'}` if last_export[:type] == :commit || current_branch != prevgit[:branch]
      Rake::Task["i18n:generate"].invoke

      puts "Exporting #{last_export[:data] ? "new/changed" : "all"} en translations..."
      current_strings = YAML.safe_load(File.read(base_filename)).flatten_keys
      new_strings = last_export[:data] ?
        current_strings.inject({}){ |h, (k, v)|
          h[k] = v unless last_export[:data][k] == v
          h
        } :
        current_strings
      File.open(export_filename, "w"){ |f| f.write new_strings.expand_keys.ya2yaml(:syck_compatible => true) }

      push = 'n'
      begin
        puts "Commit and push current translations? (Y/N)"
        push = $stdin.gets.strip.downcase[0, 1]
      end until ["y", "n"].include?(push)
      if push == 'y'
        `git add #{base_filename}`
        if `git status -s | grep -v '^\?\?' | wc -l`.strip == '0'
          puts "Exported en.yml, current translations unmodified (check git log for last change)"
        else
          `git commit -a -m"generated en.yml for translation"`
          remote_branch = `git remote-ref`.strip.sub(%r{\Aremotes/[^/]+/(.*)\z}, '\\1')
          local = current_branch || 'master'
          `remote=$(git config branch."#{local}".remote); \
           remote_ref=$(git config branch."#{local}".merge); \
           remote_name=${remote_ref##refs/heads/}; \
           git push $remote HEAD:refs/for/$remote_name`
          puts "Exported en.yml, committed/pushed current translations (#{`git log --oneline|head -n 1`.sub(/ .*/m, '')})"
        end
      else
        puts "Exported en.yml, dumped current translations (not committed)"
      end
    ensure
      `git checkout #{prevgit[:branch] || 'master'}` if prevgit[:branch] != current_branch
      `git stash pop` if prevgit[:stashed]
    end
  end

  desc "Validates and imports new translations"
  task :import, [:source_file, :translated_file] => :environment do |t, args|
    require 'ya2yaml'
<<<<<<< HEAD
    Hash.send(:include, I18n::HashExtensions) unless Hash.new.kind_of?(I18n::HashExtensions)

    begin
      puts "Enter path to original en.yml file:"
      arg = $stdin.gets.strip
      source_translations = File.exist?(arg) && YAML.safe_load(File.read(arg)) rescue nil
    end until source_translations

    begin
      puts "Enter path to translated file:"
      arg = $stdin.gets.strip
      new_translations = File.exist?(arg) && YAML.safe_load(File.read(arg)) rescue nil
    end until new_translations

=======
    require 'open-uri'
    Hash.send(:include, I18n::HashExtensions) unless Hash.new.kind_of?(I18n::HashExtensions)

    if args[:source_file]
      source_translations = YAML.safe_load(open(args[:source_file]))
    else
      begin
        puts "Enter path to original en.yml file:"
        arg = $stdin.gets.strip
        source_translations = File.exist?(arg) && YAML.safe_load(File.read(arg)) rescue nil
      end until source_translations
    end

    if args[:translated_file]
      new_translations = YAML.safe_load(open(args[:translated_file]))
    else
      begin
        puts "Enter path to translated file:"
        arg = $stdin.gets.strip
        new_translations = File.exist?(arg) && YAML.safe_load(File.read(arg)) rescue nil
      end until new_translations
    end

>>>>>>> dce95d23
    import = I18nImport.new(source_translations, new_translations)

    item_warning = lambda { |error_items, description|
      begin
        puts "Warning: #{error_items.size} #{description}. What would you like to do?"
        puts " [C] continue anyway"
        puts " [V] view #{description}"
        puts " [D] debug"
        puts " [Q] quit"
        command = $stdin.gets.upcase.strip
        return false if command == 'Q'
        debugger if command == 'D'
        puts error_items.join("\n") if command == 'V'
      end while command != 'C'
      true
    }

    complete_translations = import.compile_complete_translations(item_warning)
    next if complete_translations.nil?

    File.open("config/locales/#{import.language}.yml", "w") { |f|
      f.write({import.language => complete_translations}.ya2yaml(:syck_compatible => true))
    }
  end

  def transifex_languages(languages)
    if languages
      languages.split(/\s*,\s*/)
    else
      %w(ar zh fr ja pt es ru)
    end
  end

  def transifex_download(user, password, languages)
    transifex_url = "http://www.transifex.com/api/2/project/canvas-lms/"
    translation_url = transifex_url + "resource/canvas-lms/translation"
    userpass = "#{user}:#{password}"
    for lang in languages
      puts "Downloading tmp/#{lang}.yml"
      json = `curl --user #{userpass} #{translation_url}/#{lang}/`
      File.open("tmp/#{lang}.yml", "w") do |file|
        file.write JSON.parse(json)['content']
      end
    end
  end

  desc "Download language files from Transifex"
  task :transifex, [:user, :password, :languages] do |t, args|
    languages = transifex_languages(args[:languages])
    transifex_download(args[:user], args[:password], languages)
  end

  desc "Download language files from Transifex and import them"
  task :transifeximport, [:user, :password, :languages, :source_file] do |t, args|
    languages = transifex_languages(args[:languages])
    transifex_download(args[:user], args[:password], languages)

    source_file = args[:source_file] || 'config/locales/generated/en.yml'
    for lang in languages
      translated_file = "tmp/#{lang}.yml"
      puts "Importing #{translated_file}"
      Rake::Task['i18n:import'].reenable
      Rake::Task['i18n:import'].invoke(source_file, translated_file)
    end
  end

end
<|MERGE_RESOLUTION|>--- conflicted
+++ resolved
@@ -337,22 +337,6 @@
   desc "Validates and imports new translations"
   task :import, [:source_file, :translated_file] => :environment do |t, args|
     require 'ya2yaml'
-<<<<<<< HEAD
-    Hash.send(:include, I18n::HashExtensions) unless Hash.new.kind_of?(I18n::HashExtensions)
-
-    begin
-      puts "Enter path to original en.yml file:"
-      arg = $stdin.gets.strip
-      source_translations = File.exist?(arg) && YAML.safe_load(File.read(arg)) rescue nil
-    end until source_translations
-
-    begin
-      puts "Enter path to translated file:"
-      arg = $stdin.gets.strip
-      new_translations = File.exist?(arg) && YAML.safe_load(File.read(arg)) rescue nil
-    end until new_translations
-
-=======
     require 'open-uri'
     Hash.send(:include, I18n::HashExtensions) unless Hash.new.kind_of?(I18n::HashExtensions)
 
@@ -376,7 +360,6 @@
       end until new_translations
     end
 
->>>>>>> dce95d23
     import = I18nImport.new(source_translations, new_translations)
 
     item_warning = lambda { |error_items, description|
