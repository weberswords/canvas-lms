module ParallelExclude
  FILES = [
      'spec/apis/v1/submissions_api_spec.rb',
      'vendor/plugins/wiziq/spec_canvas/aglive_com_util_spec.rb',
      'spec/controllers/files_controller_spec.rb',
      'vendor/plugins/multiple_root_accounts/spec_canvas/integration/quotas_spec.rb',
      'vendor/plugins/wiziq/spec_canvas/wiziq_conference_spec.rb',
      'vendor/plugins/multiple_root_accounts/spec_canvas/lib/shard_importer_spec.rb',
      'vendor/plugins/respondus_soap_endpoint/spec_canvas/integration/respondus_endpoint_spec.rb',
      'vendor/plugins/multiple_root_accounts/spec_canvas/models/attachment_spec.rb',
      'vendor/plugins/webct_scraper/spec_canvas/lib/models/bulk_course_migration_spec.rb',
      'spec/apis/api_spec_helper.rb',
      'spec/apis/general_api_spec.rb',
      'spec/apis/user_content_spec.rb',
      'spec/apis/v1/groups_api_spec.rb',
      'spec/apis/v1/courses_api_spec.rb',
      'spec/apis/auth_spec.rb',
      'spec/integration/files_spec.rb',
      'spec/lib/acts_as_list.rb',
      'spec/lib/content_zipper_spec.rb',
      'spec/lib/turnitin_spec.rb',
      'spec/models/attachment_spec.rb',
      'spec/models/course_spec.rb',
      'spec/models/eportfolio_entry_spec.rb',
      'spec/models/media_object_spec.rb',
      'spec/models/zip_file_import_spec.rb',
      'spec/models/content_migration_spec.rb',
      'spec/models/collections_spec.rb',
<<<<<<< HEAD
=======
      'spec/lib/canvas/http_spec.rb',
      'spec/migrations/count_existing_collection_items_and_followers_spec.rb'
>>>>>>> 694095db
  ]

  test_files = FileList['vendor/plugins/*/spec_canvas/**/*_spec.rb'].exclude('vendor/plugins/*/spec_canvas/selenium/*_spec.rb') + FileList['spec/**/*_spec.rb'].exclude('spec/selenium/**/*_spec.rb')
  AVAILABLE_FILES = test_files.select { |file_name| FILES.include?(file_name) }
end<|MERGE_RESOLUTION|>--- conflicted
+++ resolved
@@ -26,11 +26,8 @@
       'spec/models/zip_file_import_spec.rb',
       'spec/models/content_migration_spec.rb',
       'spec/models/collections_spec.rb',
-<<<<<<< HEAD
-=======
       'spec/lib/canvas/http_spec.rb',
       'spec/migrations/count_existing_collection_items_and_followers_spec.rb'
->>>>>>> 694095db
   ]
 
   test_files = FileList['vendor/plugins/*/spec_canvas/**/*_spec.rb'].exclude('vendor/plugins/*/spec_canvas/selenium/*_spec.rb') + FileList['spec/**/*_spec.rb'].exclude('spec/selenium/**/*_spec.rb')
