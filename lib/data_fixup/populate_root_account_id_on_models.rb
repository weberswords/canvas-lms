#
# Copyright (C) 2020 - present Instructure, Inc.
#
# This file is part of Canvas.
#
# Canvas is free software: you can redistribute it and/or modify it under
# the terms of the GNU Affero General Public License as published by the Free
# Software Foundation, version 3 of the License.
#
# Canvas is distributed in the hope that it will be useful, but WITHOUT ANY
# WARRANTY; without even the implied warranty of MERCHANTABILITY or FITNESS FOR
# A PARTICULAR PURPOSE. See the GNU Affero General Public License for more
# details.
#
# You should have received a copy of the GNU Affero General Public License along
# with this program. If not, see <http://www.gnu.org/licenses/>.

module DataFixup::PopulateRootAccountIdOnModels

  # migration_tables should be a hash of a model and the association that has access to the root_account on that model
  # migration_tables should not need to be ordered, the job will try to determine if the required association
  # backfill has been completed, and wait to run it later when the requirements have completed if necessary.
  # You can use an array of associations if needed.  The column name will be assumed to be root_account_id
  # unless the association is a hash. Column names will be used in the order they are provided.
  # Ex: migration_tables = {
  #   Submission => [{assignment: [:root_account_id, :id]}, :user],
  #   OriginalityReport => :submission
  # }
  #
  # If you have a table where you want to use a polymorphic association, but you want to skip one of
  # the associated tables, you'll want to use the long form of the polymorphic association and skip
  # the association you don't want
  # Ex: migration_tables = {Attachment => :context} would turn in to
  # Attachment => [:account, :assessment_question, :assignment, :attachment, :content_export,
  #   :content_migration, :course, :eportfolio, :epub_export, :gradebook_upload, :group, :submission,
  #   :purgatory, {:context_folder=>"Folder", :context_sis_batch=>"SisBatch",
  #   :context_outcome_import=>"OutcomeImport", :context_user=>"User", :quiz=>"Quizzes::Quiz",
  #   :quiz_statistics=>"Quizzes::QuizStatistics", :quiz_submission=>"Quizzes::QuizSubmission"}] normally, but
  # if we want to avoid the users association, we could put it in the hash as
  # Attachment => [:account, :assessment_question, :assignment, :attachment, :content_export,
  #   :content_migration, :course, :eportfolio, :epub_export, :gradebook_upload, :group, :submission,
  #   :purgatory, {:context_folder=>"Folder", :context_sis_batch=>"SisBatch",
  #   :context_outcome_import=>"OutcomeImport", :quiz=>"Quizzes::Quiz",
  #   :quiz_statistics=>"Quizzes::QuizStatistics", :quiz_submission=>"Quizzes::QuizSubmission"}]
  #
  # You can also overwrite one table from a polymorphic association in the case where you might need a
  # different column from one of the polymorphic tables.  To do this, put the overwriting table at the end
  # For example, Group can have a context of account or course.  Account root accounts can come from
  # root_account_id or id
  # Ex: migration_tables = {Group => [:context, {account: [:root_account_id, :id]}]}
  # (Note that this specific example is handled by the association resolver now, so Account associations will
  # automatically have [:root_account_id, :id])
  #
  # NOTE: This code will NOT work with any models that need to have multiple root account ids
  # or any models that do not have a root_account_id column.
  def self.migration_tables
    {
      AccessToken => :developer_key,
      AccountUser => :account,
      AssessmentQuestion => :assessment_question_bank,
      AssessmentQuestionBank => :context,
      AssetUserAccess => [:context_course, :context_group, {context_account: [:root_account_id, :id]}],
      AssignmentGroup => :context,
      AssignmentOverride => :assignment,
      AssignmentOverrideStudent => :assignment,
      AttachmentAssociation => %i[course group submission attachment], # attachment is last, only used if context is a ConversationMessage
      CalendarEvent => [:context_course, :context_group, :context_course_section],
      ContentMigration => [:account, :course, :group],
      ContentParticipation => :content,
      ContentParticipationCount => :course,
      ContentShare => [:course, :group],
      ContextExternalTool => [{context: [:root_account_id, :id]}],
      ContextModule => :context,
      ContextModuleProgression => :context_module,
      CourseAccountAssociation => :account,
      CustomGradebookColumn => :course,
      CustomGradebookColumnDatum => :custom_gradebook_column,
      ContentTag => :context,
      DeveloperKey => :account,
      DeveloperKeyAccountBinding => :account,
      DiscussionEntry => :discussion_topic,
      DiscussionEntryParticipant => :discussion_entry,
      DiscussionTopic => :context,
      DiscussionTopicParticipant => :discussion_topic,
      EnrollmentState => :enrollment,
      Favorite => :context,
      GradingPeriod => :grading_period_group,
      GradingPeriodGroup => [{root_account: [:root_account_id, :id]}, :course],
      GradingStandard => :context,
      GroupCategory => :context,
      GroupMembership => :group,
      LatePolicy => :course,
      LearningOutcome => [], # no associations, only dependencies
      LearningOutcomeGroup => :context,
      LearningOutcomeQuestionResult => :learning_outcome_result,
      LearningOutcomeResult => :context,
      Lti::LineItem => :assignment,
      Lti::ResourceLink => :context_external_tool,
      Lti::Result => :line_item,
      MasterCourses::ChildContentTag => :child_subscription,
      MasterCourses::ChildSubscription => :child_course,
      MasterCourses::MasterContentTag => :master_template,
      MasterCourses::MasterMigration => :master_template,
      MasterCourses::MasterTemplate => :course,
      MasterCourses::MigrationResult => :master_migration,
      OriginalityReport => :submission,
      OutcomeProficiency => :account,
      OutcomeProficiencyRating => :outcome_proficiency,
      PostPolicy => :course,
      Quizzes::Quiz => :course,
      Quizzes::QuizGroup => :quiz,
      Quizzes::QuizQuestion => :quiz,
      Quizzes::QuizSubmission => :quiz,
      RoleOverride => :account,
      Rubric => :context,
      RubricAssessment => :rubric,
      RubricAssociation => :context,
      Score => :enrollment,
      ScoreStatistic => :assignment,
      Submission => :assignment,
      SubmissionComment => :course,
      SubmissionVersion => :course,
      UserAccountAssociation => :account,
      WebConference => :context,
      WebConferenceParticipant => :web_conference,
      Wiki => [:course, :group],
      WikiPage => :context,
    }.freeze
  end

  # these are non-association dependencies, mostly used for override backfills
  def self.dependencies
    {
      AssetUserAccess => [:attachment, :calendar_event],
      LearningOutcome => :content_tag,
    }.freeze
  end

  # for special case tables that populate root_account_id in a different
  # way than the normal tables above, but still would like access to the
  # job cycle this backfill provides
  #
  # Each key points to a code module. This module is expected to have a
<<<<<<< HEAD
  # `populate` method that takes `(table, assoc, min, max)`.
=======
  # `populate` method that takes `(min, max)`.
>>>>>>> c948dec8
  #
  # Tables that are listed here must be also listed in the `migration_tables`
  # hash above, and may list their non-association dependencies in the
  # `dependencies` hash above.
  def self.populate_overrides
    {
      AssetUserAccess => DataFixup::PopulateRootAccountIdOnAssetUserAccesses,
      LearningOutcome => DataFixup::PopulateRootAccountIdsOnLearningOutcomes,
    }.freeze
  end

  # table has `root_account_ids` column, not `root_account_id`
  # tables listed here should override the populate method above
  def self.multiple_root_account_ids_tables
    [
      LearningOutcome
    ].freeze
  end


  # In case we run into other tables that can't fully finish being filled with
  # root account ids, and they have children who need them to pretend they're full
  def self.unfillable_tables
    [
      DeveloperKey
    ].freeze
  end

  # tables that have been filled for a while already
  DONE_TABLES = [Account, Assignment, Course, CourseSection, Enrollment, EnrollmentDatesOverride, EnrollmentTerm, Group].freeze

  def self.run
    clean_and_filter_tables.each do |table, assoc|
      table.find_ids_in_ranges(batch_size: 100_000) do |min, max|
        # default populate method
        unless assoc.empty?
          self.send_later_if_production_enqueue_args(:populate_root_account_ids,
          {
            priority: Delayed::MAX_PRIORITY,
            n_strand: ["root_account_id_backfill", Shard.current.database_server.id]
          },
          table, assoc, min, max)
        end

        if populate_overrides.key?(table)
          # allow for one or more override methods of population
          Array(populate_overrides[table]).each do |override_module|
            self.send_later_if_production_enqueue_args(:populate_root_account_ids_override,
            {
              priority: Delayed::MAX_PRIORITY,
              n_strand: ["root_account_id_backfill", Shard.current.database_server.id]
            },
            table, override_module, min, max)
          end
        end
      end
    end
  end

  # Returns a Hash of model class => associations where root account ID
  # can be found. Also normalizes the associations hash, expands polymorphic
  # associations, and assumes root_account_id is the column name unless specified.
  # Also checks table dependencies to see if it can begin backfilling, whether
  # those dependencies are associations on the table or just other tables.
  #
  # Start with {Group => {context: [:root_account_id, :id], ContextModule => :context} will yield
  # { Group => { course: [:root_account_id, :id], account: [:root_account_id, :id] },
  #   ContextModule => {course: :root_account_id} }
  def self.clean_and_filter_tables
    tables_in_progress = in_progress_tables
    incomplete_tables = []
    complete_tables = []
    migration_tables.each_with_object({}) do |(table, assoc), memo|
      incomplete_tables << table && next unless table.column_names.include?(get_column_name(table))
      next if (tables_in_progress + complete_tables + DONE_TABLES).include?(table)

      association_hash = hash_association(assoc)
      direct_relation_associations = replace_polymorphic_associations(table, association_hash)
      check_if_table_has_root_account(table, direct_relation_associations.keys) ? complete_tables << table && next : incomplete_tables << table

      all_dependencies = direct_relation_associations.keys + Array(dependencies[table])
      prereqs_ready = all_dependencies.all? do |a|
        assoc_reflection = table.reflections[a.to_s]
        class_name = assoc_reflection&.class_name&.constantize || a.to_s.classify.safe_constantize
        if (complete_tables + DONE_TABLES).include?(class_name)
          true
        elsif incomplete_tables.include?(class_name) || tables_in_progress.include?(class_name)
          false
        else
          check_if_association_has_root_account(table, assoc_reflection) ? complete_tables << table && true : incomplete_tables << table && false
        end
      end
      memo[table] = direct_relation_associations if prereqs_ready
    end
  end

  def self.in_progress_tables
    Delayed::Job.where(strand: "root_account_id_backfill/#{Shard.current.database_server.id}",
      shard_id: Shard.current).map do |job|
        job.payload_object.try(:args)&.first
    end.uniq.compact
  end

  def self.hash_association(association)
    # we want a hash of tables with their associated column names
    case association
    when Hash
      association.each_with_object({}) do |(assoc, column), memo|
        memo[assoc.to_sym] = column.is_a?(Array) ? column.map(&:to_sym) : column.to_sym
      end
    when Array
      association.reduce({}){|memo, assoc| memo.merge(hash_association(assoc))}
    when String, Symbol
      {association.to_sym => :root_account_id}
    else
      raise "Unexpected association type for root_account association: #{association.class}"
    end
  end

  # Replaces polymorphic associations in the association_hash with their component associations
  # Eg: ContentTag with association of {context: :root_account_id} becomes
  # {
  #   :course=>:root_account_id,
  #   :learning_outcome_group=>:root_account_id,
  #   :assignment=>:root_account_id,
  #   :account=>[:root_account_id, :id],
  #   :quiz=>:root_account_id
  # }
  # Also accounts for polymorphic associations that have a prefix, since the usual associations
  # aren't present
  # Eg: CalendarEvent with association of {context: :root_account_id} becomes
  # {
  #   :context_course=>:root_account_id,
  #   :context_learning_outcome_group=>:root_account_id,
  #   :context_assignment=>:root_account_id,
  #   :context_account=>[:root_account_id, :id],
  #   :context_quiz=>:root_account_id
  # }
  # Accounts are a special case, since subaccounts will have a root_account_id but root accounts
  # have a nil root_account_id and will just use their id instead
  # Eg: ContextExternalTool with association of {context: :root_account_id} becomes
  # {
  #   :account=>[:root_account_id, :id],
  #   :course=>:root_account_id
  # }
  def self.replace_polymorphic_associations(table, association_hash)
    association_hash.each_with_object({}) do |(assoc, columns), memo|
      # ignore non-association dependencies
      next unless table.reflections[assoc.to_s]

      assoc_options = table.reflections[assoc.to_s].options
      prefix = assoc_options[:polymorphic_prefix] ? "#{assoc}_" : ""
      if assoc_options[:polymorphic].present?
        assoc_options[:polymorphic].each do |poly_a|
          poly_a = poly_a.keys.first if poly_a.is_a? Hash
          account_columns = [:root_account_id, :id] if poly_a == :account
          memo[:"#{prefix}#{poly_a}"] = account_columns || columns
        end
      else
        columns = [:root_account_id, :id] if assoc == :account
        memo[assoc] = columns
      end
    end
  end

  # if you provide a list of associations to this method, it will only check on the
  # tables items that have that association, so an attachment may be associated to a User
  # and not have a root account ID, but if you provide a list of associations like
  # [:course, :assignment], it will not check Attachments with a user as the context
  # and return true (assuming the course and assignment attachments have root account ids)
  # thus allowing us to pretend the Attachments table has been backfilled where necessary
  def self.check_if_table_has_root_account(table, associations)
    return false if table.column_names.exclude?(get_column_name(table))
    return empty_root_account_column_scope(table).none? if associations.blank? || dependencies.key?(table)

    associations.all? do |a|
      reflection = table.reflections[a.to_s]
      scope = empty_root_account_column_scope(table)

      # when reflection is linked to `context`, it's polymorphic, so:
      # - get the polymorphic reflection (i.e. `context`, as opposed to `account`)
      # - limit the checking query to just this context type to prevent overlap
      # - limit by joining on the `through` association, if present
      poly_ref = find_polymorphic_reflection(table, reflection)
      if poly_ref
        scope = scope.where("#{poly_ref.foreign_type} = '#{reflection.class_name}'")
        scope = scope.joins(poly_ref.through_reflection.name) if poly_ref.through_reflection?
      end

      # further refine query based on association type
      if reflection.belongs_to? || reflection.through_reflection&.belongs_to?
        scope = scope.where("#{reflection.foreign_key} IS NOT NULL")
      elsif reflection.has_one?
        scope = scope.where(id: reflection.klass.select(reflection.foreign_key))
      end

      # are there any nil root account ids?
      scope.none?
    end
  end

  # An association may have foreign keys for records on other shards, and to
  # backfill this table, we need to wait until the the foreign table has been
  # filled on all those shards.
  # For instance, `favorites` can have a `context_id` that is a course id from
  # another shard, so this checks to see if the `courses` tables on all shards
  # referenced by cross-shard `context_id`s have been backfilled.
  def self.check_if_association_has_root_account(table, assoc_reflection)
    class_name = assoc_reflection&.class_name&.constantize
    return true if assoc_reflection.nil?
    return true if unfillable_tables.include?(class_name)

    # find all cross-shard foreign keys for this association
    scope = table.where("#{assoc_reflection.foreign_key} > ?", Shard::IDS_PER_SHARD)

    # is this a polymorphic reflection like `context`? If so, limit the query
    # for shard ids to just the context type of this association
    poly_ref = find_polymorphic_reflection(table, assoc_reflection)
    scope = scope.where("#{poly_ref.foreign_type} = '#{assoc_reflection.class_name}'") if poly_ref

    shard_ids = [Shard.current.id, *scope.select("(#{assoc_reflection.foreign_key}/#{Shard::IDS_PER_SHARD}) as shard_id").distinct.map(&:shard_id)]

    # check associated table on all possible shards for any nil root account ids
    empty_root_account_column_scope(class_name).shard(Shard.where(id: shard_ids)).none?
  end

  def self.empty_root_account_column_scope(table)
    if multiple_root_account_ids_tables.include?(table)
      # takes care of nil and empty arrays
      table.where("ARRAY_LENGTH(#{table.quoted_table_name}.root_account_ids, 1) IS NULL")
    else
      table.where(root_account_id: nil)
    end
  end

  # some reflections are related to polymorphic reflections like `context`,
  # which can help limit queries to the context type.
  # this method finds a polymorphic reflection for the given reflection,
  # if there is one
  def self.find_polymorphic_reflection(table, reflection)
    table.reflections.values.find{|values| values.foreign_key == reflection.foreign_key && values.foreign_type}
  end

  def self.get_column_name(table)
    multiple_root_account_ids_tables.include?(table) ? "root_account_ids" : "root_account_id"
  end

  def self.populate_root_account_ids(table, associations, min, max)
    primary_key_field = table.primary_key
    table.find_ids_in_ranges(start_at: min, end_at: max) do |batch_min, batch_max|
      associations.each do |assoc, columns|
        reflection = table.reflections[assoc.to_s]
        account_id_column = create_column_names(reflection, columns)
        scope = table.where(primary_key_field => batch_min..batch_max, root_account_id: nil)
        scope.joins(assoc).update_all("root_account_id = #{account_id_column}")
<<<<<<< HEAD
        fill_cross_shard_associations(scope, reflection, account_id_column) unless table == Wiki
=======
        fill_cross_shard_associations(table, scope, reflection, account_id_column) unless table == Wiki
>>>>>>> c948dec8
      end
    end

    unlock_next_backfill_job(table)
  end

  def self.populate_root_account_ids_override(table, override_module, min, max)
    override_module.populate(min, max)

    unlock_next_backfill_job(table)
  end

  def self.create_column_names(assoc, columns)
    names = Array(columns).map{|column| "#{assoc.klass.table_name}.#{column}"}
    names.count == 1 ? names.first : "COALESCE(#{names.join(', ')})"
  end

<<<<<<< HEAD
  def self.fill_cross_shard_associations(scope, reflection, column)
    reflection = reflection.through_reflection if reflection.through_reflection?
    foreign_key = reflection.foreign_key
=======
  def self.fill_cross_shard_associations(table, scope, reflection, column)
    reflection = reflection.through_reflection if reflection.through_reflection?
    foreign_key = reflection.foreign_key

    # is this a polymorphic reflection like `context`? If so, limit the query
    # and updates to just the context type of this association
    poly_ref = find_polymorphic_reflection(table, reflection)
    scope = scope.where("#{poly_ref.foreign_type} = '#{reflection.class_name}'") if poly_ref

>>>>>>> c948dec8
    min = scope.where("#{foreign_key} > ?", Shard::IDS_PER_SHARD).minimum(foreign_key)
    while min
      # one shard at a time
      foreign_shard = Shard.shard_for(min)
      if foreign_shard
        scope = scope.where("#{foreign_key} >= ? AND #{foreign_key} < ?", min, (foreign_shard.id + 1) * Shard::IDS_PER_SHARD)
        associated_ids = scope.pluck(foreign_key)
        root_ids_with_foreign_keys = foreign_shard.activate do
          reflection.klass.
            select("#{column} AS root_id, array_agg(#{reflection.table_name}.#{reflection.klass.primary_key}) AS foreign_keys").
            where(id: associated_ids).
            group("root_id")
        end
        root_ids_with_foreign_keys.each do |attributes|
          foreign_keys = attributes.foreign_keys.map{|fk| Shard.global_id_for(fk, foreign_shard)}
          scope.where("#{foreign_key} IN (#{foreign_keys.join(',')})").
            update_all("root_account_id = #{Shard.global_id_for(attributes.root_id, foreign_shard) || "null"}")
        end
      end
      min = scope.where("#{foreign_key} > ?", (min / Shard::IDS_PER_SHARD + 1) * Shard::IDS_PER_SHARD).minimum(:id)
    end
  end

  def self.unlock_next_backfill_job(table)
    # when the current table has been fully backfilled, restart the backfill job
    # so it can check to see if any new tables can begin working based off of this table
    if table.where(get_column_name(table) => nil).none?
      self.send_later_if_production_enqueue_args(:run, {
        priority: Delayed::LOWER_PRIORITY,
        singleton: "root_account_id_backfill_strand_#{Shard.current.id}"
      })
    end
  end
end<|MERGE_RESOLUTION|>--- conflicted
+++ resolved
@@ -141,11 +141,7 @@
   # job cycle this backfill provides
   #
   # Each key points to a code module. This module is expected to have a
-<<<<<<< HEAD
-  # `populate` method that takes `(table, assoc, min, max)`.
-=======
   # `populate` method that takes `(min, max)`.
->>>>>>> c948dec8
   #
   # Tables that are listed here must be also listed in the `migration_tables`
   # hash above, and may list their non-association dependencies in the
@@ -401,11 +397,7 @@
         account_id_column = create_column_names(reflection, columns)
         scope = table.where(primary_key_field => batch_min..batch_max, root_account_id: nil)
         scope.joins(assoc).update_all("root_account_id = #{account_id_column}")
-<<<<<<< HEAD
-        fill_cross_shard_associations(scope, reflection, account_id_column) unless table == Wiki
-=======
         fill_cross_shard_associations(table, scope, reflection, account_id_column) unless table == Wiki
->>>>>>> c948dec8
       end
     end
 
@@ -423,11 +415,6 @@
     names.count == 1 ? names.first : "COALESCE(#{names.join(', ')})"
   end
 
-<<<<<<< HEAD
-  def self.fill_cross_shard_associations(scope, reflection, column)
-    reflection = reflection.through_reflection if reflection.through_reflection?
-    foreign_key = reflection.foreign_key
-=======
   def self.fill_cross_shard_associations(table, scope, reflection, column)
     reflection = reflection.through_reflection if reflection.through_reflection?
     foreign_key = reflection.foreign_key
@@ -437,7 +424,6 @@
     poly_ref = find_polymorphic_reflection(table, reflection)
     scope = scope.where("#{poly_ref.foreign_type} = '#{reflection.class_name}'") if poly_ref
 
->>>>>>> c948dec8
     min = scope.where("#{foreign_key} > ?", Shard::IDS_PER_SHARD).minimum(foreign_key)
     while min
       # one shard at a time
