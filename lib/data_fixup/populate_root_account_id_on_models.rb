#
# Copyright (C) 2020 - present Instructure, Inc.
#
# This file is part of Canvas.
#
# Canvas is free software: you can redistribute it and/or modify it under
# the terms of the GNU Affero General Public License as published by the Free
# Software Foundation, version 3 of the License.
#
# Canvas is distributed in the hope that it will be useful, but WITHOUT ANY
# WARRANTY; without even the implied warranty of MERCHANTABILITY or FITNESS FOR
# A PARTICULAR PURPOSE. See the GNU Affero General Public License for more
# details.
#
# You should have received a copy of the GNU Affero General Public License along
# with this program. If not, see <http://www.gnu.org/licenses/>.

module DataFixup::PopulateRootAccountIdOnModels

  # migration_tables should be a hash of a model and the association that has access to the root_account on that model
  # migration_tables should not need to be ordered, the job will try to determine if the required association
  # backfill has been completed, and wait to run it later when the requirements have completed if necessary.
  # You can use an array of associations if needed.  The column name will be assumed to be root_account_id
  # unless the association is a hash. Column names will be used in the order they are provided.
  # Ex: migration_tables = {
  #   Submission => [{assignment: [:root_account_id, :id]}, :user],
  #   OriginalityReport => :submission
  # }
  #
  # If you have a table where you want to use a polymorphic association, but you want to skip one of
  # the associated tables, you'll want to use the long form of the polymorphic association and skip
  # the association you don't want
  # Ex: migration_tables = {Attachment => :context} would turn in to
  # Attachment => [:account, :assessment_question, :assignment, :attachment, :content_export,
  #   :content_migration, :course, :eportfolio, :epub_export, :gradebook_upload, :group, :submission,
  #   :purgatory, {:context_folder=>"Folder", :context_sis_batch=>"SisBatch",
  #   :context_outcome_import=>"OutcomeImport", :context_user=>"User", :quiz=>"Quizzes::Quiz",
  #   :quiz_statistics=>"Quizzes::QuizStatistics", :quiz_submission=>"Quizzes::QuizSubmission"}] normally, but
  # if we want to avoid the users association, we could put it in the hash as
  # Attachment => [:account, :assessment_question, :assignment, :attachment, :content_export,
  #   :content_migration, :course, :eportfolio, :epub_export, :gradebook_upload, :group, :submission,
  #   :purgatory, {:context_folder=>"Folder", :context_sis_batch=>"SisBatch",
  #   :context_outcome_import=>"OutcomeImport", :quiz=>"Quizzes::Quiz",
  #   :quiz_statistics=>"Quizzes::QuizStatistics", :quiz_submission=>"Quizzes::QuizSubmission"}]
  #
  # You can also overwrite one table from a polymorphic association in the case where you might need a
  # different column from one of the polymorphic tables.  To do this, put the overwriting table at the end
  # For example, Group can have a context of account or course.  Account root accounts can come from
  # root_account_id or id
  # Ex: migration_tables = {Group => [:context, {account: [:root_account_id, :id]}]}
  #
  # NOTE: This code will NOT work with any models that need to have multiple root account ids
  # or any models that do not have a root_account_id column.
  def self.migration_tables
    {
<<<<<<< HEAD
      ContextModule => :context, DeveloperKey => {account: [:root_account_id, :id]},
      DeveloperKeyAccountBinding => {account: [:root_account_id, :id]}
=======
      AccountUser => :account,
      AssessmentQuestion => :assessment_question_bank,
      AssessmentQuestionBank => :context,
      AssetUserAccess => [:context_course, :context_group, {context_account: [:root_account_id, :id]}],
      AssignmentGroup => :context,
      AssignmentOverride => :assignment,
      AssignmentOverrideStudent => :assignment,
      ContextExternalTool => [{context: [:root_account_id, :id]}],
      ContentMigration => [:account, :course, :group],
      ContextModule => :context,
      ContentShare => [:course, :group],
      DeveloperKey => :account,
      DeveloperKeyAccountBinding => :account,
      DiscussionEntry => :discussion_topic,
      DiscussionEntryParticipant => :discussion_entry,
      DiscussionTopic => :context,
      DiscussionTopicParticipant => :discussion_topic,
      LatePolicy => :course,
      LearningOutcomeGroup => :context,
      LearningOutcomeQuestionResult => :learning_outcome_result,
      LearningOutcomeResult => :context,
      Lti::LineItem => :assignment,
      Lti::ResourceLink => :context_external_tool,
      Lti::Result => :line_item,
      MasterCourses::ChildContentTag => :child_subscription,
      MasterCourses::ChildSubscription => :child_course,
      MasterCourses::MasterContentTag => :master_template,
      MasterCourses::MasterMigration => :master_template,
      MasterCourses::MigrationResult => :master_migration,
      MasterCourses::MasterTemplate => :course,
      OriginalityReport => :submission,
      PostPolicy => :course,
      Quizzes::Quiz => :course,
      Rubric => :context,
      RubricAssessment => :rubric,
      RubricAssociation => :context,
      Submission => :assignment,
      SubmissionComment => :course,
      UserAccountAssociation => :account,
      WebConferenceParticipant => :web_conference,
      WebConference => :context,
>>>>>>> 888ec0fb
    }.freeze
  end

  # tables that have been filled for a while already
  DONE_TABLES = [Account, Assignment, Course, Group, Enrollment].freeze

  def self.run
    clean_and_filter_tables.each do |table, assoc|
      table.find_ids_in_ranges(batch_size: 100_000) do |min, max|
        self.send_later_if_production_enqueue_args(:populate_root_account_ids,
          {
            priority: Delayed::MAX_PRIORITY,
            n_strand: ["root_account_id_backfill", Shard.current.database_server.id]
          },
          table, assoc, min, max)
      end
    end
  end

  # Returns a Hash of model class => associations where root account ID
  # can be found. Also normalizes the associations hash, expands polymorphic
  # associations, and assumes root_account_id is the column name unless specified.
  #
  # Start with {Group => {context: [:root_account_id, :id], ContextModule => :context} will yield
  # { Group => { course: [:root_account_id, :id], account: [:root_account_id, :id] },
  #   ContextModule => {course: :root_account_id} }
  def self.clean_and_filter_tables
    tables_in_progress = in_progress_tables
    incomplete_tables = []
    complete_tables = []
    migration_tables.each_with_object({}) do |(table, assoc), memo|
      incomplete_tables << table && next unless table.column_names.include?('root_account_id')
      next if (tables_in_progress + complete_tables + DONE_TABLES).include?(table)
      association_hash = hash_association(assoc)
      direct_relation_associations = replace_polymorphic_associations(table, association_hash)
      check_if_table_has_root_account(table, direct_relation_associations.keys) ? complete_tables << table && next : incomplete_tables << table
      prereqs_ready = direct_relation_associations.keys.all? do |a|
        class_name = table.reflections[a.to_s]&.class_name&.constantize
        if (complete_tables + DONE_TABLES).include?(class_name)
          true
        elsif incomplete_tables.include?(class_name) || tables_in_progress.include?(class_name)
          false
        else
          check_if_table_has_root_account(class_name) ? complete_tables << table && true : incomplete_tables << table && false
        end
      end
      memo[table] = direct_relation_associations if prereqs_ready
    end
  end

  def self.in_progress_tables
    Delayed::Job.where(strand: "root_account_id_backfill/#{Shard.current.database_server.id}",
      shard_id: Shard.current).map do |job|
        job.payload_object.try(:args)&.first
    end.uniq.compact
  end

  def self.hash_association(association)
    # we want a hash of tables with their associated column names
    case association
    when Hash
      association.each_with_object({}) do |(assoc, column), memo|
        memo[assoc.to_sym] = column.is_a?(Array) ? column.map(&:to_sym) : column.to_sym
      end
    when Array
      association.reduce({}){|memo, assoc| memo.merge(hash_association(assoc))}
    when String, Symbol
      {association.to_sym => :root_account_id}
    else
      raise "Unexpected association type for root_account association: #{association.class}"
    end
  end

  # Replaces polymorphic associations in the association_hash with their component associations
  # Eg: ContentTag with association of {context: [:root_account_id, :id]} becomes
  # {
  #   :course=>[:root_account_id, :id],
  #   :learning_outcome_group=>[:root_account_id, :id],
  #   :assignment=>[:root_account_id, :id],
  #   :account=>[:root_account_id, :id],
  #   :quiz=>[:root_account_id, :id]
  # }
  def self.replace_polymorphic_associations(table, association_hash)
    association_hash.each_with_object({}) do |(assoc, columns), memo|
      if table.reflections[assoc.to_s].options[:polymorphic].present?
        table.reflections[assoc.to_s].options[:polymorphic].each do |poly_a|
          poly_a = poly_a.keys.first if poly_a.is_a? Hash
<<<<<<< HEAD
          memo[poly_a] = columns
=======
          account_columns = [:root_account_id, :id] if poly_a == :account
          memo[:"#{prefix}#{poly_a}"] = account_columns || columns
>>>>>>> 888ec0fb
        end
      else
        memo[assoc] = columns
      end
    end
  end

  # if you provide a list of associations to this method, it will only check on the
  # tables items that have that association, so an attachment may be associated to a User
  # and not have a root account ID, but if you provide a list of associations like
  # [:course, :assignment], it will not check Attachments with a user as the context
  # and return true (assuming the course and assignment attachments have root account ids)
  # thus allowing us to pretend the Attachments table has been backfilled where necessary
  def self.check_if_table_has_root_account(class_name, associations=[])
    return false if class_name.column_names.exclude?('root_account_id')
    return class_name.where(root_account_id: nil).none? if associations.blank? 
    associations.all?{|a| class_name.joins(a).where(root_account_id: nil).none?}
  end

  def self.populate_root_account_ids(table, associations, min, max)
    table.find_ids_in_ranges(start_at: min, end_at: max) do |batch_min, batch_max|
      associations.each do |assoc, columns|
        account_id_column = create_column_names(table.reflections[assoc.to_s], columns)
        table.where(id: batch_min..batch_max, root_account_id: nil).
          joins(assoc).
          update_all("root_account_id = #{account_id_column}")
      end
    end

    unlock_next_backfill_job(table)
  end

  def self.create_column_names(assoc, columns)
    names = Array(columns).map{|column| "#{assoc.klass.table_name}.#{column}"}
    names.count == 1 ? names.first : "COALESCE(#{names.join(', ')})"
  end

  def self.unlock_next_backfill_job(table)
    # when the current table has been fully backfilled, restart the backfill job
    # so it can check to see if any new tables can begin working based off of this table
    if table.where(root_account_id: nil).none?
      self.send_later_if_production_enqueue_args(:run, {
        priority: Delayed::LOWER_PRIORITY,
        singleton: "root_account_id_backfill_strand_#{Shard.current.id}"
      })
    end
  end
end<|MERGE_RESOLUTION|>--- conflicted
+++ resolved
@@ -48,15 +48,13 @@
   # For example, Group can have a context of account or course.  Account root accounts can come from
   # root_account_id or id
   # Ex: migration_tables = {Group => [:context, {account: [:root_account_id, :id]}]}
+  # (Note that this specific example is handled by the association resolver now, so Account associations will
+  # automatically have [:root_account_id, :id])
   #
   # NOTE: This code will NOT work with any models that need to have multiple root account ids
   # or any models that do not have a root_account_id column.
   def self.migration_tables
     {
-<<<<<<< HEAD
-      ContextModule => :context, DeveloperKey => {account: [:root_account_id, :id]},
-      DeveloperKeyAccountBinding => {account: [:root_account_id, :id]}
-=======
       AccountUser => :account,
       AssessmentQuestion => :assessment_question_bank,
       AssessmentQuestionBank => :context,
@@ -98,7 +96,6 @@
       UserAccountAssociation => :account,
       WebConferenceParticipant => :web_conference,
       WebConference => :context,
->>>>>>> 888ec0fb
     }.freeze
   end
 
@@ -173,27 +170,43 @@
   end
 
   # Replaces polymorphic associations in the association_hash with their component associations
-  # Eg: ContentTag with association of {context: [:root_account_id, :id]} becomes
+  # Eg: ContentTag with association of {context: :root_account_id} becomes
   # {
-  #   :course=>[:root_account_id, :id],
-  #   :learning_outcome_group=>[:root_account_id, :id],
-  #   :assignment=>[:root_account_id, :id],
+  #   :course=>:root_account_id,
+  #   :learning_outcome_group=>:root_account_id,
+  #   :assignment=>:root_account_id,
   #   :account=>[:root_account_id, :id],
-  #   :quiz=>[:root_account_id, :id]
+  #   :quiz=>:root_account_id
+  # }
+  # Also accounts for polymorphic associations that have a prefix, since the usual associations
+  # aren't present
+  # Eg: CalendarEvent with association of {context: :root_account_id} becomes
+  # {
+  #   :context_course=>:root_account_id,
+  #   :context_learning_outcome_group=>:root_account_id,
+  #   :context_assignment=>:root_account_id,
+  #   :context_account=>[:root_account_id, :id],
+  #   :context_quiz=>:root_account_id
+  # }
+  # Accounts are a special case, since subaccounts will have a root_account_id but root accounts
+  # have a nil root_account_id and will just use their id instead
+  # Eg: ContextExternalTool with association of {context: :root_account_id} becomes
+  # {
+  #   :account=>[:root_account_id, :id],
+  #   :course=>:root_account_id
   # }
   def self.replace_polymorphic_associations(table, association_hash)
     association_hash.each_with_object({}) do |(assoc, columns), memo|
-      if table.reflections[assoc.to_s].options[:polymorphic].present?
-        table.reflections[assoc.to_s].options[:polymorphic].each do |poly_a|
+      assoc_options = table.reflections[assoc.to_s].options
+      prefix = assoc_options[:polymorphic_prefix] ? "#{assoc}_" : ""
+      if assoc_options[:polymorphic].present?
+        assoc_options[:polymorphic].each do |poly_a|
           poly_a = poly_a.keys.first if poly_a.is_a? Hash
-<<<<<<< HEAD
-          memo[poly_a] = columns
-=======
           account_columns = [:root_account_id, :id] if poly_a == :account
           memo[:"#{prefix}#{poly_a}"] = account_columns || columns
->>>>>>> 888ec0fb
         end
       else
+        columns = [:root_account_id, :id] if assoc == :account
         memo[assoc] = columns
       end
     end
