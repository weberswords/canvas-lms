#
# Copyright (C) 2020 - present Instructure, Inc.
#
# This file is part of Canvas.
#
# Canvas is free software: you can redistribute it and/or modify it under
# the terms of the GNU Affero General Public License as published by the Free
# Software Foundation, version 3 of the License.
#
# Canvas is distributed in the hope that it will be useful, but WITHOUT ANY
# WARRANTY; without even the implied warranty of MERCHANTABILITY or FITNESS FOR
# A PARTICULAR PURPOSE. See the GNU Affero General Public License for more
# details.
#
# You should have received a copy of the GNU Affero General Public License along
# with this program. If not, see <http://www.gnu.org/licenses/>.

require 'set'

module DataFixup::Auditors
  module Migrate
    DEFAULT_BATCH_SIZE = 100

    module AuditorWorker
      def initialize(account_id, date, operation_type: :backfill)
        @account_id = account_id
        @date = date
        @_operation = operation_type
      end

      def operation
        @_operation ||= :backfill
      end

      def account
        @_account ||= Account.find(@account_id)
      end

      def previous_sunday
        date_time - date_time.wday.days
      end

      def next_sunday
        previous_sunday + 7.days
      end

      def date_time
        @_dt ||= CanvasTime.try_parse("#{@date.strftime('%Y-%m-%d')} 00:00:00 -0000")
      end

      def cassandra_query_options
        # auditors cassandra partitions span one week.
        # querying a week at a time is more efficient
        # than separately for each day.
        # this query will usually span 2 partitions
        # because the alignment of the partitions is
        # to number of second from epoch % seconds_in_week
        {
          oldest: previous_sunday,
          newest: next_sunday,
          fetch_strategy: :serial
        }
      end

      # rubocop:disable Lint/NoSleep
      def get_cassandra_records_resiliantly(collection, page_args)
        retries = 0
        max_retries = 10
        begin
          recs = collection.paginate(page_args)
          return recs
        rescue CassandraCQL::Thrift::TimedOutException
          raise if retries >= max_retries
          sleep 1.4 ** retries
          retries += 1
          retry
        end
      end
      # rubocop:enable Lint/NoSleep

      def filter_for_idempotency(ar_attributes_list, auditor_ar_type)
        # we might have inserted some of these already, try again with only new recs
        uuids = ar_attributes_list.map{|h| h['uuid']}
        existing_uuids = auditor_ar_type.where(uuid: uuids).pluck(:uuid)
        ar_attributes_list.reject{|h| existing_uuids.include?(h['uuid']) }
      end

      def bulk_insert_auditor_recs(auditor_ar_type, attrs_lists)
        partition_groups = attrs_lists.group_by{|a| auditor_ar_type.infer_partition_table_name(a) }
        partition_groups.each do |partition_name, partition_attrs|
          auditor_ar_type.transaction do
            auditor_ar_type.connection.bulk_insert(partition_name, partition_attrs)
          end
        end
      end

      def migrate_in_pages(collection, auditor_ar_type, batch_size=DEFAULT_BATCH_SIZE)
        next_page = 1
        until next_page.nil?
          page_args = { page: next_page, per_page: batch_size}
          auditor_recs = get_cassandra_records_resiliantly(collection, page_args)
          ar_attributes_list = auditor_recs.map do |rec|
            auditor_ar_type.ar_attributes_from_event_stream(rec)
          end
          begin
            bulk_insert_auditor_recs(auditor_ar_type, ar_attributes_list)
          rescue ActiveRecord::RecordNotUnique, ActiveRecord::InvalidForeignKey
            # this gets messy if we act specifically; let's just apply both remedies
            new_attrs_list = filter_for_idempotency(ar_attributes_list, auditor_ar_type)
            new_attrs_list = filter_dead_foreign_keys(new_attrs_list)
            bulk_insert_auditor_recs(auditor_ar_type, new_attrs_list) if new_attrs_list.size > 0
          end
          next_page = auditor_recs.next_page
        end
      end

<<<<<<< HEAD
=======
      # repairing is run after a scheduling pass.  In most cases this means some records
      # made it over and then the scheduled migration job failed, usually due to
      # repeated cassandra timeouts.  For this reason, we don't wish to load ALL
      # scanned records from cassandra, only those that are not yet in the database.
      # therefore "repair" is much more careful.  It scans each batch of IDs from the cassandra
      # index, sees which ones aren't currently in postgres, and then only loads attributes for
      # that subset to insert.  This makes it much faster for traversing a large dataset
      # when some or most of the records are filled in already.  Obviously it would be somewhat
      # slower than the migrate pass if there were NO records migrated.
      def repair_in_pages(ids_collection, stream_type, auditor_ar_type, batch_size=DEFAULT_BATCH_SIZE)
        next_page = 1
        until next_page.nil?
          page_args = { page: next_page, per_page: batch_size}
          auditor_id_recs = get_cassandra_records_resiliantly(ids_collection, page_args)
          collect_propsed_ids = auditor_id_recs.map{|rec| rec['id']}
          existing_ids = auditor_ar_type.where(uuid: collect_propsed_ids).pluck(:uuid)
          insertable_ids = collect_propsed_ids - existing_ids
          if insertable_ids.size > 0
            auditor_recs = stream_type.fetch(insertable_ids, strategy: :serial)
            ar_attributes_list = auditor_recs.map do |rec|
              auditor_ar_type.ar_attributes_from_event_stream(rec)
            end
            begin
              bulk_insert_auditor_recs(auditor_ar_type, ar_attributes_list)
            rescue ActiveRecord::RecordNotUnique, ActiveRecord::InvalidForeignKey
              # this gets messy if we act specifically; let's just apply both remedies
              new_attrs_list = filter_for_idempotency(ar_attributes_list, auditor_ar_type)
              new_attrs_list = filter_dead_foreign_keys(new_attrs_list)
              bulk_insert_auditor_recs(auditor_ar_type, new_attrs_list) if new_attrs_list.size > 0
            end
          end
          next_page = auditor_id_recs.next_page
        end
      end

>>>>>>> dda4af76
      def audit_in_pages(collection, auditor_ar_type, batch_size=DEFAULT_BATCH_SIZE)
        @audit_failure_uuids ||= []
        next_page = 1
        until next_page.nil?
          page_args = { page: next_page, per_page: batch_size}
          auditor_recs = get_cassandra_records_resiliantly(collection, page_args)
          uuids = auditor_recs.map(&:id)
          existing_uuids = auditor_ar_type.where(uuid: uuids).pluck(:uuid)
          @audit_failure_uuids += (uuids - existing_uuids)
          next_page = auditor_recs.next_page
        end
      end

      def cell_attributes(target_date: nil)
        target_date = @date if target_date.nil?
        {
          auditor_type: auditor_type,
          account_id: account.id,
          year: target_date.year,
          month: target_date.month,
          day: target_date.day
        }
      end

      def find_migration_cell(attributes: cell_attributes)
        attributes = cell_attributes if attributes.nil?
        ::Auditors::ActiveRecord::MigrationCell.find_by(attributes)
      end

      def migration_cell
        @_cell ||= find_migration_cell
<<<<<<< HEAD
      end

      def create_cell!(attributes: nil)
        attributes = cell_attributes if attributes.nil?
        ::Auditors::ActiveRecord::MigrationCell.create!(attributes.merge({ completed: false }))
      rescue ActiveRecord::RecordNotUnique, PG::UniqueViolation
        created_cell = find_migration_cell(attributes: attributes)
        raise "unresolvable auditors migration state #{attributes}" if created_cell.nil?
        created_cell
      end

      def reset_cell!
        migration_cell&.destroy
        @_cell = nil
      end

      def mark_cell_queued!
        (@_cell = create_cell!) if migration_cell.nil?
        migration_cell.update_attribute(:failed, false) if migration_cell.failed
      end

      def auditors_cassandra_db_lambda
        lambda do
          timeout_value = Setting.get("auditors_backfill_cassandra_timeout", 360).to_i
          opts = { override_options: { 'timeout' => timeout_value } }
          Canvas::Cassandra::DatabaseBuilder.from_config(:auditors, opts)
        end
      end

      def already_complete?
        migration_cell&.completed
      end

      def currently_queueable?
        return false if migration_cell&.completed
        (migration_cell.nil? || migration_cell.failed)
=======
      end

      def create_cell!(attributes: nil)
        attributes = cell_attributes if attributes.nil?
        ::Auditors::ActiveRecord::MigrationCell.create!(attributes.merge({ completed: false }))
      rescue ActiveRecord::RecordNotUnique, PG::UniqueViolation
        created_cell = find_migration_cell(attributes: attributes)
        raise "unresolvable auditors migration state #{attributes}" if created_cell.nil?
        created_cell
      end

      def reset_cell!
        migration_cell&.destroy
        @_cell = nil
      end

      def mark_cell_queued!
        (@_cell = create_cell!) if migration_cell.nil?
        migration_cell.update_attribute(:failed, false) if migration_cell.failed
        # queueing will take care of a week, so let's make sure we don't get
        # other jobs vying for the same slot
        current_date = previous_sunday
        while current_date < next_sunday do
          cur_cell_attrs =  cell_attributes(target_date: current_date)
          current_cell = find_migration_cell(attributes: cur_cell_attrs)
          current_cell = create_cell!(attributes: cur_cell_attrs) if current_cell.nil?
          current_cell.update(completed: false, failed: false)
          current_date += 1.day
        end
      end

      def auditors_cassandra_db_lambda
        lambda do
          timeout_value = Setting.get("auditors_backfill_cassandra_timeout", 360).to_i
          opts = { override_options: { 'timeout' => timeout_value } }
          Canvas::Cassandra::DatabaseBuilder.from_config(:auditors, opts)
        end
      end

      def already_complete?
        migration_cell&.completed
      end

      def currently_queueable?
        return false if migration_cell&.completed
        return true if migration_cell.nil?
        return true if migration_cell.failed
        # this cell is not failed, but also not complete.
        # that means it was queued, but not updated later.
        # If that update happened more than a few
        # days ago, it's likely dead, and should
        # get rescheduled.  Worst case
        # it scans and fails to find anything to do,
        # and marks the cell complete.
        return migration_cell.updated_at < 3.days.ago
>>>>>>> dda4af76
      end

      def mark_week_complete!
        current_date = previous_sunday
        while current_date < next_sunday do
          cur_cell_attrs =  cell_attributes(target_date: current_date)
          current_cell = find_migration_cell(attributes: cur_cell_attrs)
          current_cell = create_cell!(attributes: cur_cell_attrs) if current_cell.nil?
          current_cell.update(completed: true, failed: false)
          current_date += 1.day
        end
      end

      def perform
        extend_cassandra_stream_timeout!
        cell = migration_cell
        return if cell&.completed
        cell = create_cell! if cell.nil?
        if account.root_account.created_at > @date + 2.days
          # this account wasn't active on this day, don't
          # waste time migrating
          return cell.update_attribute(:completed, true)
        end
<<<<<<< HEAD
        perform_migration
=======
        if operation == :repair
          perform_repair
        elsif operation == :backfill
          perform_migration
        else
          raise "Unknown Auditor Backfill Operation: #{operation}"
        end
>>>>>>> dda4af76
        # the reason this works is the rescheduling plan.
        # if the job passes, the whole week gets marked "complete".
        # If it fails, the target cell for this one job will get rescheduled
        # later in the reconciliation pass.
        # at that time it will again run for this whole week.
        # any failed day results in a job spanning a week.
        # If a job for another day in the SAME week runs,
        # and this one is done already, it will quickly short circuit because this
        # day is marked complete.
        # If two jobs from the same week happened to run at the same time,
        # they would contend over Uniqueness violations, which we catch and handle.
        mark_week_complete!
      ensure
        cell.update_attribute(:failed, true) unless cell.reload.completed
        clear_cassandra_stream_timeout!
      end

      def audit
        extend_cassandra_stream_timeout!
        @audit_failure_uuids = []
        perform_audit
        @audit_failure_uuids
      ensure
        clear_cassandra_stream_timeout!
      end

      def extend_cassandra_stream_timeout!
        Canvas::Cassandra::DatabaseBuilder.reset_connections!
        @_stream_db_proc = auditor_cassandra_stream.attr_config_values[:database]
        auditor_cassandra_stream.database(auditors_cassandra_db_lambda)
      end

      def clear_cassandra_stream_timeout!
        raise RuntimeError("stream db never cached!") unless @_stream_db_proc
        Canvas::Cassandra::DatabaseBuilder.reset_connections!
        auditor_cassandra_stream.database(@_stream_db_proc)
      end

      def auditor_cassandra_stream
        stream_map = {
          authentication: Auditors::Authentication::Stream,
          course: Auditors::Course::Stream,
          grade_change: Auditors::GradeChange::Stream
        }
        stream_map[auditor_type]
      end

      def auditor_type
        raise "NOT IMPLEMENTED"
      end

      def perform_migration
        raise "NOT IMPLEMENTED"
      end

<<<<<<< HEAD
=======
      def perform_repair
        raise "NOT IMPLEMENTED"
      end

>>>>>>> dda4af76
      def perform_audit
        raise "NOT IMPLEMENTED"
      end

      def filter_dead_foreign_keys(_attrs_list)
        raise "NOT IMPLEMENTED"
      end
    end

    # account = Account.find(account_id)
    # date = Date.civil(2020, 4, 21)
    # cass_class = Auditors::Authentication
    # ar_class = Auditors::ActiveRecord::AuthenticationRecord
    # worker = AuthenticationWorker.new(account, date)
    # Delayed::Job.enqueue(worker)
    class AuthenticationWorker
      include AuditorWorker

      def auditor_type
        :authentication
      end

      def cassandra_collection
        Auditors::Authentication.for_account(account, cassandra_query_options)
      end

<<<<<<< HEAD
=======
      def cassandra_id_collection
        Auditors::Authentication::Stream.ids_for_account(account, cassandra_query_options)
      end

>>>>>>> dda4af76
      def perform_migration
        migrate_in_pages(cassandra_collection, Auditors::ActiveRecord::AuthenticationRecord)
      end

<<<<<<< HEAD
=======
      def perform_repair
        repair_in_pages(cassandra_id_collection, Auditors::Authentication::Stream, Auditors::ActiveRecord::AuthenticationRecord)
      end

>>>>>>> dda4af76
      def perform_audit
        audit_in_pages(cassandra_collection, Auditors::ActiveRecord::AuthenticationRecord)
      end

      def filter_dead_foreign_keys(attrs_list)
        user_ids = attrs_list.map{|a| a['user_id'] }
        pseudonym_ids = attrs_list.map{|a| a['pseudonym_id'] }
        existing_user_ids = User.where(id: user_ids).pluck(:id)
        existing_pseud_ids = Pseudonym.where(id: pseudonym_ids).pluck(:id)
        missing_uids = user_ids - existing_user_ids
        missing_pids = pseudonym_ids - existing_pseud_ids
        new_attrs_list = attrs_list.reject{|h| missing_uids.include?(h['user_id']) }
        new_attrs_list.reject{|h| missing_pids.include?(h['pseudonym_id'])}
      end
    end

    class CourseWorker
      include AuditorWorker

      def auditor_type
        :course
      end

      def cassandra_collection
        Auditors::Course.for_account(account, cassandra_query_options)
      end

<<<<<<< HEAD
=======
      def cassandra_id_collection
        Auditors::Course::Stream.ids_for_account(account, cassandra_query_options)
      end

>>>>>>> dda4af76
      def perform_migration
        migrate_in_pages(cassandra_collection, Auditors::ActiveRecord::CourseRecord)
      end

<<<<<<< HEAD
=======
      def perform_repair
        repair_in_pages(cassandra_id_collection, Auditors::Course::Stream, Auditors::ActiveRecord::CourseRecord)
      end

>>>>>>> dda4af76
      def perform_audit
        audit_in_pages(cassandra_collection, Auditors::ActiveRecord::CourseRecord)
      end

      def filter_dead_foreign_keys(attrs_list)
        user_ids = attrs_list.map{|a| a['user_id'] }
        existing_user_ids = User.where(id: user_ids).pluck(:id)
        missing_uids = user_ids - existing_user_ids
        attrs_list.reject {|h| missing_uids.include?(h['user_id']) }
      end
    end

    class GradeChangeWorker
      include AuditorWorker

      def auditor_type
        :grade_change
      end

      def cassandra_collection_for(course)
        Auditors::GradeChange.for_course(course, cassandra_query_options)
      end

<<<<<<< HEAD
=======
      def cassandra_id_collection_for(course)
        Auditors::GradeChange::Stream.ids_for_course(course, cassandra_query_options)
      end

>>>>>>> dda4af76
      def migrateable_course_ids
        s_scope = Submission.where("course_id=courses.id").where("updated_at > ?", @date - 7.days)
        account.courses.active.where(
          "EXISTS (?)", s_scope).where(
          "courses.created_at <= ?", @date + 2.days).pluck(:id)
      end

      def perform_migration
        all_course_ids = migrateable_course_ids.to_a
        all_course_ids.in_groups_of(1000) do |course_ids|
          Course.where(id: course_ids).each do |course|
            migrate_in_pages(cassandra_collection_for(course), Auditors::ActiveRecord::GradeChangeRecord)
<<<<<<< HEAD
          end
        end
      end

      def perform_audit
        all_course_ids = migrateable_course_ids.to_a
        all_course_ids.in_groups_of(1000) do |course_ids|
          Course.where(id: course_ids).each do |course|
            audit_in_pages(cassandra_collection_for(course), Auditors::ActiveRecord::GradeChangeRecord)
=======
>>>>>>> dda4af76
          end
        end
      end

<<<<<<< HEAD
=======
      def perform_repair
        all_course_ids = migrateable_course_ids.to_a
        all_course_ids.in_groups_of(1000) do |course_ids|
          Course.where(id: course_ids).each do |course|
            repair_in_pages(cassandra_id_collection_for(course), Auditors::GradeChange::Stream, Auditors::ActiveRecord::GradeChangeRecord)
          end
        end
      end

      def perform_audit
        all_course_ids = migrateable_course_ids.to_a
        all_course_ids.in_groups_of(1000) do |course_ids|
          Course.where(id: course_ids).each do |course|
            audit_in_pages(cassandra_collection_for(course), Auditors::ActiveRecord::GradeChangeRecord)
          end
        end
      end

>>>>>>> dda4af76
      def filter_dead_foreign_keys(attrs_list)
        student_ids = attrs_list.map{|a| a['student_id'] }
        grader_ids = attrs_list.map{|a| a['grader_id'] }
        user_ids = (student_ids + grader_ids).uniq
        existing_user_ids = User.where(id: user_ids).pluck(:id)
        missing_uids = user_ids - existing_user_ids
        filtered_attrs_list = attrs_list.reject do |h|
          missing_uids.include?(h['student_id']) || missing_uids.include?(h['grader_id'])
        end
        submission_ids = filtered_attrs_list.map{|a| a['submission_id'] }
        existing_submission_ids = Submission.where(id: submission_ids).pluck(:id)
        missing_sids = submission_ids - existing_submission_ids
        filtered_attrs_list.reject {|h| missing_sids.include?(h['submission_id']) }
      end
    end

    # sets up ALL the backfill jobs for the current shard
    # given some date range
    # remember we START with the most recent becuase
    # they're typically most valuable, and walk backwards,
    # so start_date should be > end_date.
    #
    # This job tries to be nice to the db by scheduling a day at a time
    # and if the queue is over the set threshold it will schedule itself to
    # run again in 5 minutes and see if it can schedule in any more.
    # This should keep the queue from growing out of control.
    #
    # Setup is something like:
    # start_date = Date.today
    # end_date = start - 10.months
    # worker = DataFixup::Auditors::Migrate::BackfillEngine.new(start_date, end_date)
    # Delayed::Job.enqueue(worker)
    #
    # It will take care of re-scheduling itself until that backfill window is covered.
    class BackfillEngine
      DEFAULT_DEPTH_THRESHOLD = 100000
      DEFAULT_SCHEDULING_INTERVAL = 150
      # these jobs are all low-priority,
      # so high-ish parallelism is ok
      # (they mostly run in a few minutes or less).
      # we'll wind it down on clusters that are
      # in trouble if necessary.  For clusters
      # taking a long time, grades parallelism
      # could actually be increased very substantially overnight
      # as they will not try to overwrite each other.
      DEFAULT_PARALLELISM_GRADES = 20
      DEFAULT_PARALLELISM_COURSES = 10
      DEFAULT_PARALLELISM_AUTHS = 5
      LOG_PREFIX = "Auditors PG Backfill - ".freeze
      SCHEDULAR_TAG = "DataFixup::Auditors::Migrate::BackfillEngine#perform"
      WORKER_TAGS = [
        "DataFixup::Auditors::Migrate::CourseWorker#perform".freeze,
        "DataFixup::Auditors::Migrate::GradeChangeWorker#perform".freeze,
        "DataFixup::Auditors::Migrate::AuthenticationWorker#perform".freeze
      ].freeze

      class << self
        def non_future_queue
          Delayed::Job.where("run_at <= ?", Time.zone.now)
        end

        def queue_depth
          non_future_queue.count
        end

        def queue_tag_counts
          non_future_queue.group(:tag).count
        end

        def running_tag_counts
          non_future_queue.where('locked_by IS NOT NULL').group(:tag).count
        end

        def backfill_jobs
          non_future_queue.where("tag IN ('#{WORKER_TAGS.join("','")}')")
        end

        def other_jobs
          non_future_queue.where("tag NOT IN ('#{WORKER_TAGS.join("','")}')")
        end

        def schedular_jobs
          Delayed::Job.where(tag: SCHEDULAR_TAG)
        end

        def failed_jobs
          Delayed::Job::Failed.where("tag IN ('#{WORKER_TAGS.join("','")}')")
        end

        def failed_schedulars
          Delayed::Job::Failed.where(tag: SCHEDULAR_TAG)
        end

        def running_jobs
          backfill_jobs.where("locked_by IS NOT NULL")
        end

        def completed_cells
          Auditors::ActiveRecord::MigrationCell.where(completed: true)
        end

        def failed_cells
          Auditors::ActiveRecord::MigrationCell.where(failed: true, completed: false)
        end

        def jobs_id
          shard = Shard.current
          (shard.respond_to?(:delayed_jobs_shard_id) ? shard.delayed_jobs_shard_id : "NONE")
        end

        def queue_setting_key
          "auditors_backfill_queue_threshold_jobs#{jobs_id}"
        end

        def backfill_key
          "auditors_backfill_interval_seconds_jobs#{jobs_id}"
        end

        def queue_threshold
          Setting.get(queue_setting_key, DEFAULT_DEPTH_THRESHOLD).to_i
        end

        def backfill_interval
          Setting.get(backfill_key, DEFAULT_SCHEDULING_INTERVAL).to_i.seconds
        end

        def cluster_name
          Shard.current.database_server.id
        end

        def parallelism_key(auditor_type)
          "auditors_migration_num_strands"
        end

        def check_parallelism
          {
            grade_changes: Setting.get(parallelism_key("grade_changes"), 1),
            courses: Setting.get(parallelism_key("courses"), 1),
            authentications: Setting.get(parallelism_key("authentications"), 1)
          }
        end

        def longest_running(on_shard: false)
          longest_scope = running_jobs
          if on_shard
            longest_scope = longest_scope.where(shard_id: Shard.current.id)
          end
          longest = longest_scope.order(:locked_at).first
          return {} if longest.blank?
          {
            id: longest.id,
            elapsed_seconds: (Time.now.utc - longest.locked_at),
            locked_by: longest.locked_by
          }
        end

        def update_parallelism!(hash)
          hash.each do |auditor_type, parallelism_value|
            Setting.set(parallelism_key(auditor_type), parallelism_value)
          end
          p_settings = check_parallelism
          gc_tag = 'DataFixup::Auditors::Migrate::GradeChangeWorker#perform'
          Delayed::Job.where(tag: gc_tag, locked_by: nil).update_all(max_concurrent: p_settings[:grade_changes])
          course_tag = 'DataFixup::Auditors::Migrate::CourseWorker#perform'
          Delayed::Job.where(tag: course_tag, locked_by: nil).update_all(max_concurrent: p_settings[:courses])
          auth_tag = 'DataFixup::Auditors::Migrate::AuthenticationWorker#perform'
          Delayed::Job.where(tag: auth_tag, locked_by: nil).update_all(max_concurrent: p_settings[:authentications])
        end

        # only set parallelism if it is not currently set at all.
        # If it's already been set (either from previous preset or
        # by manual action) it will have a > 0 value and this will
        # just exit after checking each setting
        def preset_parallelism!
          if Setting.get(parallelism_key("grade_changes"), -1).to_i < 0
            Setting.set(parallelism_key("grade_changes"), DEFAULT_PARALLELISM_GRADES)
          end
          if Setting.get(parallelism_key("courses"), -1).to_i < 0
            Setting.set(parallelism_key("courses"), DEFAULT_PARALLELISM_COURSES)
          end
          if Setting.get(parallelism_key("authentications"), -1).to_i < 0
            Setting.set(parallelism_key("authentications"), DEFAULT_PARALLELISM_AUTHS)
          end
        end

        def working_dates(current_jobs_scope)
          current_jobs_scope.pluck(:handler).map{|h| YAML.unsafe_load(h).instance_variable_get(:@date) }.uniq
        end

        def shard_summary
          {
            'total_depth': queue_depth,
            'backfill': backfill_jobs.where(shard_id: Shard.current.id).count,
            'others': other_jobs.where(shard_id: Shard.current.id).count,
            'failed': failed_jobs.where(shard_id: Shard.current.id).count,
            'currently_running': running_jobs.where(shard_id: Shard.current.id).count,
            'completed_cells': completed_cells.count,
            'dates_being_worked': working_dates(running_jobs.where(shard_id: Shard.current.id)),
            'config': {
              'threshold': "#{queue_threshold} jobs",
              'interval': "#{backfill_interval} seconds",
              'parallelism': check_parallelism
            },
            'longest_runner': longest_running(on_shard: true),
            'schedular_count': schedular_jobs.where(shard_id: Shard.current.id).count,
            'schedular_job_ids': schedular_jobs.where(shard_id: Shard.current.id).limit(10).map(&:id)
          }
        end

        def summary
          {
            'total_depth': queue_depth,
            'backfill': backfill_jobs.count,
            'others': other_jobs.count,
            'failed': failed_jobs.count,
            'currently_running': running_jobs.count,
            'completed_cells': completed_cells.count,
            # it does not work to check these with jobs from other shards
            # because deserializing them fails to find accounts
            'dates_being_worked': working_dates(running_jobs.where(shard_id: Shard.current.id)),
            'config': {
              'threshold': "#{queue_threshold} jobs",
              'interval': "#{backfill_interval} seconds",
              'parallelism': check_parallelism
            },
            'longest_runner': longest_running,
            'schedular_count': schedular_jobs.count,
            'schedular_job_ids': schedular_jobs.limit(10).map(&:id)
          }
        end

        def date_summaries(start_date, end_date)
          cur_date = start_date
          output = {}
          while cur_date <= end_date
            cells = completed_cells.where(year: cur_date.year, month: cur_date.month, day: cur_date.day)
            output[cur_date.to_s] = cells.count
            cur_date += 1.day
          end
          output
        end

        def scan_for_holes(start_date, end_date)
          summaries = date_summaries(start_date, end_date)
          max_count = summaries.values.max
          {
            'max_value': max_count,
            'holes': summaries.keep_if{|_,v| v < max_count}
          }
        end

        def log(message)
          Rails.logger.info("#{LOG_PREFIX} #{message}")
        end

        def force_run_schedulars(id)
          d_worker = Delayed::Worker.new
          sched_job = Delayed::Job.find(id)
          sched_job.update(locked_by: 'force_run', locked_at: Time.now.utc)
          d_worker.perform(sched_job)
        end

        def total_reset_frd!
          conn = Auditors::ActiveRecord::GradeChangeRecord.connection
          conn.execute("set role dba")
          conn.truncate(Auditors::ActiveRecord::GradeChangeRecord.table_name)
          conn.truncate(Auditors::ActiveRecord::CourseRecord.table_name)
          conn.truncate(Auditors::ActiveRecord::AuthenticationRecord.table_name)
          conn.truncate(Auditors::ActiveRecord::MigrationCell.table_name)
        end
      end

      def initialize(start_date, end_date, operation_type: :schedule)
        if start_date < end_date
          raise "You probably didn't read the comment on this job..."
        end
        @start_date = start_date
        @end_date = end_date
        @_operation = operation_type
      end

      def operation
        @_operation ||= :schedule
      end

      def log(message)
        self.class.log(message)
      end

      def queue_threshold
        self.class.queue_threshold
      end

      def backfill_interval
        self.class.backfill_interval
      end

      def queue_depth
        self.class.queue_depth
      end

      def slim_accounts
        return @_accounts if @_accounts
        root_account_ids = Account.root_accounts.active.pluck(:id)
        @_accounts = Account.active.where(
          "root_account_id IS NULL OR root_account_id IN (?)", root_account_ids
        ).select(:id, :root_account_id)
      end

      def cluster_name
        self.class.cluster_name
      end

      def conditionally_enqueue_worker(worker, n_strand)
        if worker.currently_queueable?
          Delayed::Job.enqueue(worker, n_strand: n_strand, priority: Delayed::LOW_PRIORITY)
          worker.mark_cell_queued!
        end
      end

<<<<<<< HEAD
=======
      def generate_worker(worker_type, account, current_date)
        worker_operation = (operation == :repair) ? :repair : :backfill
        worker_type.new(account.id, current_date, operation_type: worker_operation)
      end

>>>>>>> dda4af76
      def enqueue_one_day_for_account(account, current_date)
        if account.root_account?
          # auth records are stored at the root account level,
          # we only need to enqueue these jobs for root accounts
<<<<<<< HEAD
          auth_worker = AuthenticationWorker.new(account.id, current_date)
          conditionally_enqueue_worker(auth_worker, "auditors_migration")
        end

        course_worker = CourseWorker.new(account.id, current_date)
        conditionally_enqueue_worker(course_worker, "auditors_migration")
        grade_change_worker = GradeChangeWorker.new(account.id, current_date)
=======
          auth_worker = generate_worker(AuthenticationWorker, account, current_date)
          conditionally_enqueue_worker(auth_worker, "auditors_migration")
        end

        course_worker = generate_worker(CourseWorker, account, current_date)
        conditionally_enqueue_worker(course_worker, "auditors_migration")
        grade_change_worker = generate_worker(GradeChangeWorker, account, current_date)
>>>>>>> dda4af76
        conditionally_enqueue_worker(grade_change_worker, "auditors_migration")
      end

      def enqueue_one_day(current_date)
        slim_accounts.each do |account|
          enqueue_one_day_for_account(account, current_date)
        end
      end
<<<<<<< HEAD

      def schedular_strand_tag
        "AuditorsBackfillEngine::Job_Shard_#{self.class.jobs_id}"
      end

=======

      def schedular_strand_tag
        "AuditorsBackfillEngine::Job_Shard_#{self.class.jobs_id}"
      end

>>>>>>> dda4af76
      def next_schedule_date(current_date)
        # each job spans a week, so when we're scheduling
        # the initial job we can schedule one week at a time.
        # In a repair pass, we want to make sure we hit every
        # cell that failed, or that never got queued (just in case),
        # so we actually line up jobs for each day that is
        # missing/failed.  It's possible to schedule multiple jobs
        # for the same week.  If one completes before the next one starts,
        # they will bail immediately.  If two from the same week are running
        # at the same time the uniqueness-constraint-and-conflict-handling
        # prevents them from creating duplicates
        if operation == :schedule
          current_date - 7.days
        elsif operation == :repair
          current_date - 1.day
        else
          raise "Unknown backfill operation: #{operation}"
        end
      end

      def perform
        self.class.preset_parallelism!
        log("Scheduling Auditors Backfill!")
        current_date = @start_date
        while current_date >= @end_date
          if queue_depth >= queue_threshold
            log("Queue too deep (#{queue_depth}) for threshold (#{queue_threshold}), throttling...")
            break
          end
          enqueue_one_day(current_date)
          log("Scheduled Backfill for #{current_date} on #{Shard.current.id}")
          # jobs span a week now, we can schedule them at week intervals arbitrarily
          current_date = next_schedule_date(current_date)
        end
        if current_date >= @end_date
          schedule_worker = BackfillEngine.new(current_date, @end_date)
          next_time = Time.now.utc + backfill_interval
          log("More work to do. Scheduling another job for #{next_time}")
          Delayed::Job.enqueue(schedule_worker, run_at: next_time, priority: Delayed::LOW_PRIORITY, n_strand: schedular_strand_tag, max_attempts: 5)
        else
          log("WE DID IT.  Shard #{Shard.current.id} has auditors migrated (probably, check the migration cell records to be sure)")
        end
      end
    end

    # useful for generating cassandra records in test environments
    # to make migration practice more real.
    # Probably should never run in production.  Ever.
    class DataFixtures
      # pulled from one day on FFT
      # as a sample size
      AUTH_VOLUME = 275000
      COURSE_VOLUME = 8000
      GRADE_CHANGE_VOLUME = 175000

      def generate_authentications
        puts("generating auth records...")
        pseudonyms = Pseudonym.active.limit(2000)
        event_count = 0
        while event_count < AUTH_VOLUME
          event_record = Auditors::Authentication::Record.generate(pseudonyms.sample, 'login')
          Auditors::Authentication::Stream.insert(event_record, {backend_strategy: :cassandra})
          event_count += 1
          puts("...#{event_count}") if event_count % 1000 == 0
        end
      end

      def generate_courses
        puts("generating course event records...")
        courses = Course.active.limit(1000)
        users = User.active.limit(1000)
        event_count = 0
        while event_count < COURSE_VOLUME
          event_record = Auditors::Course::Record.generate(courses.sample, users.sample, 'published', {}, {})
          Auditors::Course::Stream.insert(event_record, {backend_strategy: :cassandra}) if Auditors.write_to_cassandra?
          event_count += 1
          puts("...#{event_count}") if event_count % 1000 == 0
        end
      end

      def generate_grade_changes
        puts("generating grade change records...")
        assignments = Assignment.active.limit(10000)
        event_count = 0
        while event_count < GRADE_CHANGE_VOLUME
          assignment = assignments.sample
          assignment.submissions.each do |sub|
            event_record = Auditors::GradeChange::Record.generate(sub, 'graded')
            Auditors::GradeChange::Stream.insert(event_record, {backend_strategy: :cassandra}) if Auditors.write_to_cassandra?
            event_count += 1
            puts("...#{event_count}") if event_count % 1000 == 0
          end
        end
      end

      def generate
        generate_authentications
        generate_courses
        generate_grade_changes
      end
    end
  end
end<|MERGE_RESOLUTION|>--- conflicted
+++ resolved
@@ -114,8 +114,6 @@
         end
       end
 
-<<<<<<< HEAD
-=======
       # repairing is run after a scheduling pass.  In most cases this means some records
       # made it over and then the scheduled migration job failed, usually due to
       # repeated cassandra timeouts.  For this reason, we don't wish to load ALL
@@ -151,7 +149,6 @@
         end
       end
 
->>>>>>> dda4af76
       def audit_in_pages(collection, auditor_ar_type, batch_size=DEFAULT_BATCH_SIZE)
         @audit_failure_uuids ||= []
         next_page = 1
@@ -183,44 +180,6 @@
 
       def migration_cell
         @_cell ||= find_migration_cell
-<<<<<<< HEAD
-      end
-
-      def create_cell!(attributes: nil)
-        attributes = cell_attributes if attributes.nil?
-        ::Auditors::ActiveRecord::MigrationCell.create!(attributes.merge({ completed: false }))
-      rescue ActiveRecord::RecordNotUnique, PG::UniqueViolation
-        created_cell = find_migration_cell(attributes: attributes)
-        raise "unresolvable auditors migration state #{attributes}" if created_cell.nil?
-        created_cell
-      end
-
-      def reset_cell!
-        migration_cell&.destroy
-        @_cell = nil
-      end
-
-      def mark_cell_queued!
-        (@_cell = create_cell!) if migration_cell.nil?
-        migration_cell.update_attribute(:failed, false) if migration_cell.failed
-      end
-
-      def auditors_cassandra_db_lambda
-        lambda do
-          timeout_value = Setting.get("auditors_backfill_cassandra_timeout", 360).to_i
-          opts = { override_options: { 'timeout' => timeout_value } }
-          Canvas::Cassandra::DatabaseBuilder.from_config(:auditors, opts)
-        end
-      end
-
-      def already_complete?
-        migration_cell&.completed
-      end
-
-      def currently_queueable?
-        return false if migration_cell&.completed
-        (migration_cell.nil? || migration_cell.failed)
-=======
       end
 
       def create_cell!(attributes: nil)
@@ -276,7 +235,6 @@
         # it scans and fails to find anything to do,
         # and marks the cell complete.
         return migration_cell.updated_at < 3.days.ago
->>>>>>> dda4af76
       end
 
       def mark_week_complete!
@@ -300,9 +258,6 @@
           # waste time migrating
           return cell.update_attribute(:completed, true)
         end
-<<<<<<< HEAD
-        perform_migration
-=======
         if operation == :repair
           perform_repair
         elsif operation == :backfill
@@ -310,7 +265,6 @@
         else
           raise "Unknown Auditor Backfill Operation: #{operation}"
         end
->>>>>>> dda4af76
         # the reason this works is the rescheduling plan.
         # if the job passes, the whole week gets marked "complete".
         # If it fails, the target cell for this one job will get rescheduled
@@ -366,13 +320,10 @@
         raise "NOT IMPLEMENTED"
       end
 
-<<<<<<< HEAD
-=======
       def perform_repair
         raise "NOT IMPLEMENTED"
       end
 
->>>>>>> dda4af76
       def perform_audit
         raise "NOT IMPLEMENTED"
       end
@@ -399,24 +350,18 @@
         Auditors::Authentication.for_account(account, cassandra_query_options)
       end
 
-<<<<<<< HEAD
-=======
       def cassandra_id_collection
         Auditors::Authentication::Stream.ids_for_account(account, cassandra_query_options)
       end
 
->>>>>>> dda4af76
       def perform_migration
         migrate_in_pages(cassandra_collection, Auditors::ActiveRecord::AuthenticationRecord)
       end
 
-<<<<<<< HEAD
-=======
       def perform_repair
         repair_in_pages(cassandra_id_collection, Auditors::Authentication::Stream, Auditors::ActiveRecord::AuthenticationRecord)
       end
 
->>>>>>> dda4af76
       def perform_audit
         audit_in_pages(cassandra_collection, Auditors::ActiveRecord::AuthenticationRecord)
       end
@@ -444,24 +389,18 @@
         Auditors::Course.for_account(account, cassandra_query_options)
       end
 
-<<<<<<< HEAD
-=======
       def cassandra_id_collection
         Auditors::Course::Stream.ids_for_account(account, cassandra_query_options)
       end
 
->>>>>>> dda4af76
       def perform_migration
         migrate_in_pages(cassandra_collection, Auditors::ActiveRecord::CourseRecord)
       end
 
-<<<<<<< HEAD
-=======
       def perform_repair
         repair_in_pages(cassandra_id_collection, Auditors::Course::Stream, Auditors::ActiveRecord::CourseRecord)
       end
 
->>>>>>> dda4af76
       def perform_audit
         audit_in_pages(cassandra_collection, Auditors::ActiveRecord::CourseRecord)
       end
@@ -485,13 +424,10 @@
         Auditors::GradeChange.for_course(course, cassandra_query_options)
       end
 
-<<<<<<< HEAD
-=======
       def cassandra_id_collection_for(course)
         Auditors::GradeChange::Stream.ids_for_course(course, cassandra_query_options)
       end
 
->>>>>>> dda4af76
       def migrateable_course_ids
         s_scope = Submission.where("course_id=courses.id").where("updated_at > ?", @date - 7.days)
         account.courses.active.where(
@@ -504,7 +440,15 @@
         all_course_ids.in_groups_of(1000) do |course_ids|
           Course.where(id: course_ids).each do |course|
             migrate_in_pages(cassandra_collection_for(course), Auditors::ActiveRecord::GradeChangeRecord)
-<<<<<<< HEAD
+          end
+        end
+      end
+
+      def perform_repair
+        all_course_ids = migrateable_course_ids.to_a
+        all_course_ids.in_groups_of(1000) do |course_ids|
+          Course.where(id: course_ids).each do |course|
+            repair_in_pages(cassandra_id_collection_for(course), Auditors::GradeChange::Stream, Auditors::ActiveRecord::GradeChangeRecord)
           end
         end
       end
@@ -514,33 +458,10 @@
         all_course_ids.in_groups_of(1000) do |course_ids|
           Course.where(id: course_ids).each do |course|
             audit_in_pages(cassandra_collection_for(course), Auditors::ActiveRecord::GradeChangeRecord)
-=======
->>>>>>> dda4af76
-          end
-        end
-      end
-
-<<<<<<< HEAD
-=======
-      def perform_repair
-        all_course_ids = migrateable_course_ids.to_a
-        all_course_ids.in_groups_of(1000) do |course_ids|
-          Course.where(id: course_ids).each do |course|
-            repair_in_pages(cassandra_id_collection_for(course), Auditors::GradeChange::Stream, Auditors::ActiveRecord::GradeChangeRecord)
-          end
-        end
-      end
-
-      def perform_audit
-        all_course_ids = migrateable_course_ids.to_a
-        all_course_ids.in_groups_of(1000) do |course_ids|
-          Course.where(id: course_ids).each do |course|
-            audit_in_pages(cassandra_collection_for(course), Auditors::ActiveRecord::GradeChangeRecord)
-          end
-        end
-      end
-
->>>>>>> dda4af76
+          end
+        end
+      end
+
       def filter_dead_foreign_keys(attrs_list)
         student_ids = attrs_list.map{|a| a['student_id'] }
         grader_ids = attrs_list.map{|a| a['grader_id'] }
@@ -861,27 +782,15 @@
         end
       end
 
-<<<<<<< HEAD
-=======
       def generate_worker(worker_type, account, current_date)
         worker_operation = (operation == :repair) ? :repair : :backfill
         worker_type.new(account.id, current_date, operation_type: worker_operation)
       end
 
->>>>>>> dda4af76
       def enqueue_one_day_for_account(account, current_date)
         if account.root_account?
           # auth records are stored at the root account level,
           # we only need to enqueue these jobs for root accounts
-<<<<<<< HEAD
-          auth_worker = AuthenticationWorker.new(account.id, current_date)
-          conditionally_enqueue_worker(auth_worker, "auditors_migration")
-        end
-
-        course_worker = CourseWorker.new(account.id, current_date)
-        conditionally_enqueue_worker(course_worker, "auditors_migration")
-        grade_change_worker = GradeChangeWorker.new(account.id, current_date)
-=======
           auth_worker = generate_worker(AuthenticationWorker, account, current_date)
           conditionally_enqueue_worker(auth_worker, "auditors_migration")
         end
@@ -889,7 +798,6 @@
         course_worker = generate_worker(CourseWorker, account, current_date)
         conditionally_enqueue_worker(course_worker, "auditors_migration")
         grade_change_worker = generate_worker(GradeChangeWorker, account, current_date)
->>>>>>> dda4af76
         conditionally_enqueue_worker(grade_change_worker, "auditors_migration")
       end
 
@@ -898,19 +806,11 @@
           enqueue_one_day_for_account(account, current_date)
         end
       end
-<<<<<<< HEAD
 
       def schedular_strand_tag
         "AuditorsBackfillEngine::Job_Shard_#{self.class.jobs_id}"
       end
 
-=======
-
-      def schedular_strand_tag
-        "AuditorsBackfillEngine::Job_Shard_#{self.class.jobs_id}"
-      end
-
->>>>>>> dda4af76
       def next_schedule_date(current_date)
         # each job spans a week, so when we're scheduling
         # the initial job we can schedule one week at a time.
