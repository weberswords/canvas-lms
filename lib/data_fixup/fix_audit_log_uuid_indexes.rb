--- conflicted
+++ resolved
@@ -94,24 +94,6 @@
         }
 
         loop do
-<<<<<<< HEAD
-          rows = []
-
-          database.execute(cql, last_seen_key, batch_size, consistency: index.event_stream.read_consistency_level).fetch do |row|
-            row = row.to_hash
-            last_seen_key = row[index.key_column]
-            last_seen_ordered_id = row['ordered_id']
-            rows << row
-          end
-
-          # Sort of lame but we need to get the rest of the rows if the limit exculded them.
-          last_seen_key, last_seen_ordered_id = get_ordered_id_rows(index, last_seen_key, last_seen_ordered_id) do |ordered_id_rows|
-            rows.concat(ordered_id_rows)
-          end
-
-          break if rows.empty?
-          yield rows, last_seen_key, last_seen_ordered_id
-=======
           if last_seen_ordered_id == ''
             rows = []
             database.execute(cql, last_seen_key, batch_size, consistency: index.event_stream.read_consistency_level).fetch do |row|
@@ -130,16 +112,11 @@
           end
 
           last_seen_ordered_id = ''
->>>>>>> b6068abf
         end
       end
 
       def get_ordered_id_rows(index, last_seen_key, last_seen_ordered_id)
-<<<<<<< HEAD
-        return [last_seen_key, last_seen_ordered_id] if last_seen_key.blank?
-=======
         return if last_seen_key.blank?
->>>>>>> b6068abf
 
         cql = %{
         SELECT #{index.id_column},
@@ -150,24 +127,6 @@
           AND ordered_id > ?
         LIMIT ?
         }
-<<<<<<< HEAD
-
-        loop do
-          rows = []
-
-          database.execute(cql, last_seen_key, last_seen_ordered_id, batch_size, consistency: index.event_stream.read_consistency_level).fetch do |row|
-            row = row.to_hash
-            last_seen_key = row[index.key_column]
-            last_seen_ordered_id = row['ordered_id']
-            rows << row
-          end
-
-          break if rows.empty?
-          yield rows
-        end
-
-        return [last_seen_key, last_seen_ordered_id]
-=======
 
         loop do
           rows = []
@@ -181,7 +140,6 @@
           break if rows.empty?
           yield rows, last_seen_ordered_id
         end
->>>>>>> b6068abf
       end
     end
 
