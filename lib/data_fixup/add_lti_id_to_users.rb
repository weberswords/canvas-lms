--- conflicted
+++ resolved
@@ -17,11 +17,6 @@
 
 module DataFixup::AddLtiIdToUsers
   def self.run
-<<<<<<< HEAD
-    User.find_ids_in_ranges(:batch_size => 10_000) do |min_id, max_id|
-      User.where(:id => min_id..max_id).where(lti_id: nil).each { |u| u.update!(lti_id: SecureRandom.uuid) }
-    end
-=======
     User.where(lti_id: nil).find_ids_in_batches(:batch_size => 10_000) do |batch|
       updates = []
       batch.each {|id| updates << [id, SecureRandom.uuid]}
@@ -41,6 +36,5 @@
       FROM (VALUES #{sql_updates}) AS x(id, lti_id)
       WHERE t.id=x.id
     SQL
->>>>>>> e1c64120
   end
 end