--- conflicted
+++ resolved
@@ -54,26 +54,40 @@
     @upload = GradebookUpload.new course: @context, user: @user, progress: @progress
 
     if @context.feature_enabled?(:differentiated_assignments)
-      @visible_assignments = AssignmentStudentVisibility.visible_assignment_ids_in_course_by_user(course_id: @context.id, user_id: @context.all_students.pluck(:id))
-    end
-  end
-
-  CSV::Converters[:nil] = lambda{|e| (e.nil? ? e : raise) rescue e}
+      @visible_assignments = AssignmentStudentVisibility.visible_assignment_ids_in_course_by_user(
+        course_id: @context.id, user_id: @context.all_students.pluck(:id)
+      )
+    end
+  end
+
+  CSV::Converters[:nil] = lambda do |e|
+    begin
+      e.nil? ? e : raise
+    rescue
+      e
+    end
+  end
 
   def parse!
     @student_columns = 3 # name, user id, section
     # preload a ton of data that presumably we'll be querying
-    @all_assignments = @context.assignments.published.gradeable.select([:id, :title, :points_possible, :grading_type]).index_by(&:id)
-    @all_students = @context.all_students.select(['users.id', :name, :sortable_name]).index_by(&:id)
-
-    csv = CSV.new(self.contents, :converters => :nil)
-    header = csv.shift
-    @assignments = process_header(header)
+    @all_assignments = @context.assignments
+      .published
+      .gradeable
+      .select([:id, :title, :points_possible, :grading_type])
+      .index_by(&:id)
+    @all_students = @context.all_students
+      .select(['users.id', :name, :sortable_name])
+      .index_by(&:id)
+
+    csv = CSV.parse(contents, :converters => :nil)
+    @assignments = process_header(csv)
 
     @root_accounts = {}
     @pseudonyms_by_sis_id = {}
     @pseudonyms_by_login_id = {}
     @students = []
+    @pp_row = []
     csv.each do |row|
       if row[0] =~ /Points Possible/
         row.shift(@student_columns)
@@ -93,19 +107,6 @@
     @missing_students = @all_students.values - @students if @missing_student
 
     # look up existing score for everything that was provided
-<<<<<<< HEAD
-    @original_submissions = @context.submissions.
-        select([:assignment_id, :user_id, :score]).
-        where(:assignment_id => (@missing_assignment ? @all_assignments.values : @assignments),
-              :user_id => (@missing_student ? @all_students.values : @students)).
-        map do |s|
-          {
-            :user_id => s.user_id,
-            :assignment_id => s.assignment_id,
-            :score => s.score.to_s
-          }
-        end
-=======
     @original_submissions = @context.submissions
       .select([:assignment_id, :user_id, :score, :excused])
       .where(:assignment_id => (@missing_assignment ? @all_assignments.values : @assignments),
@@ -117,7 +118,6 @@
           :score => submission.excused? ? "EX" : submission.score.to_s
         }
     end
->>>>>>> 111dec82
 
     # cache the score on the existing object
     original_submissions_by_student = @original_submissions.inject({}) do |r, s|
@@ -127,7 +127,8 @@
     end
     @students.each do |student|
       student.gradebook_importer_submissions.each do |submission|
-        submission['original_grade'] = original_submissions_by_student[student.id].try(:[], submission['assignment_id'].to_i)
+        submission['original_grade'] = original_submissions_by_student[student.id]
+          .try(:[], submission['assignment_id'].to_i)
       end
     end
 
@@ -135,10 +136,11 @@
       # weed out assignments with no changes
       indexes_to_delete = []
       @assignments.each_with_index do |assignment, idx|
-        next if assignment.changed?
-        indexes_to_delete << idx if @students.all? do |student|
+        next if assignment.changed? && !readonly_assignment?(idx)
+        indexes_to_delete << idx if readonly_assignment?(idx) || @students.all? do |student|
           submission = student.gradebook_importer_submissions[idx]
-          submission['original_grade'].to_s == submission['grade'] || (submission['original_grade'].blank? && submission['grade'].blank?)
+          submission['original_grade'].to_s == submission['grade'] ||
+            (submission['original_grade'].blank? && submission['grade'].blank?)
         end
       end
       indexes_to_delete.reverse_each do |idx|
@@ -163,11 +165,36 @@
     @upload.save!
   end
 
-  def process_header(row)
-    if row.length < 3 || row[0] !~ /Student/ || row[1] !~ /ID/
-      raise "Couldn't find header row"
-    end
-
+  def process_header(csv)
+
+    row = csv.shift
+    raise "Couldn't find header row" unless header?(row)
+
+    row = strip_non_assignment_columns(row)
+    parse_assignments(row) # requires non-assignment columns to be stripped
+  end
+
+  def header?(row)
+    return false unless row_has_student_headers? row
+
+    update_column_count row
+
+    return false if last_student_info_column(row) !~ /Section/
+
+    true
+  end
+
+  def last_student_info_column(row)
+    row[@student_columns - 1]
+  end
+
+  def row_has_student_headers?(row)
+    row.length > 3 && row[0] =~ /Student/ && row[1] =~ /ID/
+  end
+
+  def update_column_count(row)
+    # A side effect that's necessary to finish validation, but needs to come
+    # after the row.length check above.
     if row[2] =~ /SIS\s+User\s+ID/ && row[3] =~ /SIS\s+Login\s+ID/
       @sis_user_id_column = 2
       @sis_login_id_column = 3
@@ -177,19 +204,28 @@
         @student_columns += 1
       end
     end
-    if row[@student_columns - 1] !~ /Section/
-      raise "Couldn't find header row"
-    end
-
-    row.shift(@student_columns)
+  end
+
+  def strip_non_assignment_columns(row)
+    drop_student_information_columns(row)
+
     while row.last =~ /Current Score|Current Points|Final Score|Final Points|Final Grade/
       row.pop
     end
 
-    row.map do |name_and_id|
+    row
+  end
+
+  def drop_student_information_columns(row)
+    row.shift(@student_columns)
+  end
+
+  # this method requires non-assignment columns to be stripped from the row
+  def parse_assignments(stripped_row)
+    stripped_row.map do |name_and_id|
       title, id = Assignment.title_and_id(name_and_id)
       assignment = @all_assignments[id.to_i] if id.present?
-      assignment ||= @all_assignments.detect { |id, a| a.title == name_and_id }.try(:last) #backward compat
+      assignment ||= @all_assignments.detect { |_id, a| a.title == name_and_id }.try(:last) # backward compat
       assignment ||= Assignment.new(:title => title || name_and_id)
       assignment.previous_id = assignment.id
       assignment.id ||= NegativeId.generate
@@ -199,6 +235,7 @@
   end
 
   def process_pp(row)
+    @pp_row = row
     @assignments.each_with_index do |assignment, idx|
       assignment.points_possible = row[idx] if row[idx]
     end
@@ -209,19 +246,20 @@
     student = @all_students[student_id.to_i] if student_id.present?
     unless student
       ra_sis_id = row[@root_account_column].presence if @root_account_column
-      if !@root_accounts.key?(ra_sis_id)
+      unless @root_accounts.key?(ra_sis_id)
         ra = ra_sis_id.nil? ? @context.root_account : Account.find_by_domain(ra_sis_id)
         add_root_account_to_pseudonym_cache(ra) if ra
         @root_accounts[ra_sis_id] = ra
       end
       ra = @root_accounts[ra_sis_id]
       sis_user_id = [ra.id, row[@sis_user_id_column]] if ra && @sis_user_id_column && row[@sis_user_id_column].present?
-      sis_login_id = [ra.id, row[@sis_login_id_column]] if ra && @sis_login_id_column && row[@sis_login_id_column].present?
+      sis_login_id = [ra.id, row[@sis_login_id_column]] if ra &&
+        @sis_login_id_column && row[@sis_login_id_column].present?
       pseudonym = @pseudonyms_by_sis_id[sis_user_id] if sis_user_id
       pseudonym ||= @pseudonyms_by_login_id[sis_login_id] if sis_login_id
       student = @all_students[pseudonym.user_id] if pseudonym
     end
-    student ||= @all_students.detect { |id, s| s.name == row[0] || s.sortable_name == row[0] }.try(:last) if row[0].present?
+    student ||= @all_students.detect { |_id, s| s.name == row[0] || s.sortable_name == row[0] }.try(:last) if row[0].present?
     student ||= User.new(:name => row[0])
     student.previous_id = student.id
     student.id ||= NegativeId.generate
@@ -234,7 +272,7 @@
     @assignments.each_with_index do |assignment, idx|
       assignment_id = assignment.new_record? ? assignment.id : assignment.previous_id
       grade = row[idx + @student_columns]
-      grade = '' if !assignment_visible_to_student(student, assignment, assignment_id, @visible_assignments)
+      grade = '' unless assignment_visible_to_student(student, assignment, assignment_id, @visible_assignments)
       new_submission = {
         'grade' => grade,
         'assignment_id' => assignment_id
@@ -245,20 +283,20 @@
   end
 
   def assignment_visible_to_student(student, assignment, assignment_id, visible_assignments)
-    return true if !visible_assignments # wont be set if DA is off
+    return true unless visible_assignments # wont be set if DA is off
     return true if assignment.new_record? || student.new_record?
 
     assignments_visible_to_student = visible_assignments[student.id].to_set
     assignments_visible_to_student.try(:include?, assignment_id)
   end
 
-  def as_json(options={})
+  def as_json(_options={})
     {
       :students => @students.map { |s| student_to_hash(s) },
       :assignments => @assignments.map { |a| assignment_to_hash(a) },
       :missing_objects => {
-          :assignments => @missing_assignments.map { |a| assignment_to_hash(a) },
-          :students => @missing_students.map { |s| student_to_hash(s) }
+        :assignments => @missing_assignments.map { |a| assignment_to_hash(a) },
+        :students => @missing_students.map { |s| student_to_hash(s) }
       },
       :original_submissions => @original_submissions,
       :unchanged_assignments => @unchanged_assignments
@@ -266,44 +304,51 @@
   end
 
   protected
-    def add_root_account_to_pseudonym_cache(root_account)
-      pseudonyms = root_account.shard.activate do
-        root_account.pseudonyms.active.select([:id, :unique_id, :sis_user_id, :user_id]).where(:user_id => @all_students.values).to_a
-      end
-      pseudonyms.each do |pseudonym|
-        @pseudonyms_by_sis_id[[root_account.id, pseudonym.sis_user_id]] = pseudonym
-        @pseudonyms_by_login_id[[root_account.id, pseudonym.unique_id]] = pseudonym
-      end
-    end
-
-    def student_to_hash(user)
-      {
-        :last_name_first => user.last_name_first,
-        :name => user.name,
-        :previous_id => user.previous_id,
-        :id => user.id,
-        :submissions => user.gradebook_importer_submissions
-      }
-    end
-
-    def assignment_to_hash(assignment)
-      {
-        :id => assignment.id,
-        :previous_id => assignment.previous_id,
-        :title => assignment.title,
-        :points_possible => assignment.points_possible,
-        :grading_type => assignment.grading_type
-      }
-    end
-
-    def valid_context?(context=nil)
-      return context && [
-        :students,
-        :assignments,
-        :submissions,
-        :students=,
-        :assignments=,
-        :submissions=
-      ].all?{ |m| context.respond_to?(m) }
-    end
+  def add_root_account_to_pseudonym_cache(root_account)
+    pseudonyms = root_account.shard.activate do
+      root_account.pseudonyms
+        .active
+        .select([:id, :unique_id, :sis_user_id, :user_id])
+        .where(:user_id => @all_students.values).to_a
+    end
+    pseudonyms.each do |pseudonym|
+      @pseudonyms_by_sis_id[[root_account.id, pseudonym.sis_user_id]] = pseudonym
+      @pseudonyms_by_login_id[[root_account.id, pseudonym.unique_id]] = pseudonym
+    end
+  end
+
+  def student_to_hash(user)
+    {
+      :last_name_first => user.last_name_first,
+      :name => user.name,
+      :previous_id => user.previous_id,
+      :id => user.id,
+      :submissions => user.gradebook_importer_submissions
+    }
+  end
+
+  def assignment_to_hash(assignment)
+    {
+      :id => assignment.id,
+      :previous_id => assignment.previous_id,
+      :title => assignment.title,
+      :points_possible => assignment.points_possible,
+      :grading_type => assignment.grading_type
+    }
+  end
+
+  def valid_context?(context=nil)
+    context && [
+      :students,
+      :assignments,
+      :submissions,
+      :students=,
+      :assignments=,
+      :submissions=
+    ].all?{ |m| context.respond_to?(m) }
+  end
+
+  def readonly_assignment?(index)
+    @pp_row[index] =~ /read\s+only/
+  end
 end