--- conflicted
+++ resolved
@@ -73,11 +73,8 @@
       if row[4] !~ /Section/ || row[2] !~ /SIS\s+User\s+ID/ || row[3] !~ /SIS\s+Login\s+ID/
         raise "Couldn't find header row"
       else
-<<<<<<< HEAD
-=======
         @sis_user_id_column = 2
         @sis_login_id_column = 3
->>>>>>> 7a4c7bea
         @student_columns += 2
       end
     end
