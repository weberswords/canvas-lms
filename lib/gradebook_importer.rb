#
# Copyright (C) 2012 Instructure, Inc.
#
# This file is part of Canvas.
#
# Canvas is free software: you can redistribute it and/or modify it under
# the terms of the GNU Affero General Public License as published by the Free
# Software Foundation, version 3 of the License.
#
# Canvas is distributed in the hope that it will be useful, but WITHOUT ANY
# WARRANTY; without even the implied warranty of MERCHANTABILITY or FITNESS FOR
# A PARTICULAR PURPOSE. See the GNU Affero General Public License for more
# details.
#
# You should have received a copy of the GNU Affero General Public License along
# with this program. If not, see <http://www.gnu.org/licenses/>.
#

require 'csv'

class GradebookImporter
  include GradebookTransformer

  class NegativeId
    class << self
      def generate
        instance.next
      end

      def instance
        @@inst ||= new
      end
    end
    def next
      @i ||= 0
      @i -= 1
    end
  end

  attr_reader :context, :contents, :attachment, :assignments, :students,
              :submissions, :missing_assignments, :missing_students, :upload

  def self.create_from(progress, gradebook_upload, user, attachment)
    self.new(gradebook_upload, attachment, user, progress).parse!
  end

  def initialize(upload=nil, attachment=nil, user=nil, progress=nil)
    @upload = upload
    @context = upload.course

    raise ArgumentError, "Must provide a valid context for this gradebook." unless valid_context?(@context)
    raise ArgumentError, "Must provide attachment." unless attachment

    @user = user
    @attachment = attachment
    @progress = progress

    @visible_assignments = AssignmentStudentVisibility.visible_assignment_ids_in_course_by_user(
      course_id: @context.id, user_id: @context.all_students.pluck(:id)
    )
  end

  CSV::Converters[:nil] = lambda do |e|
    begin
      e.nil? ? e : raise
    rescue
      e
    end
  end

  def parse!
    # preload a ton of data that presumably we'll be querying
    @all_assignments = @context.assignments
      .published
      .gradeable
      .select([:id, :title, :points_possible, :grading_type, :updated_at, :context_id, :context_type, :group_category_id, :created_at, :due_at])
      .index_by(&:id)
    @all_students = @context.all_students
      .select(['users.id', :name, :sortable_name, 'users.updated_at'])
      .index_by(&:id)

    @assignments = nil
    @root_accounts = {}
    @pseudonyms_by_sis_id = {}
    @pseudonyms_by_login_id = {}
    @students = []
    @pp_row = []
    @warning_messages = {
      prevented_new_assignment_creation_in_closed_period: false,
      prevented_grading_ungradeable_submission: false
    }

    csv_stream do |row|
      already_processed = check_for_non_student_row(row)
      unless already_processed
        @students << process_student(row)
        process_submissions(row, @students.last)
      end
    end

    @missing_assignments = []
    @missing_assignments = @all_assignments.values - @assignments if @missing_assignment
    @missing_students = []
    @missing_students = @all_students.values - @students if @missing_student

    # look up existing score for everything that was provided
    assignment_ids = @missing_assignment ? @all_assignments.values : @assignments
    user_ids = @missing_student ? @all_students.values : @students
<<<<<<< HEAD

    @original_submissions = @context.submissions
      .preload(:assignment)
=======
    # preload periods to avoid N+1s
    periods = GradingPeriod.for(@context)
    # preload admin_of_root_account? to avoid N+1
    is_admin = @user.admin_of_root_account?(@context.root_account)

    @original_submissions = @context.submissions
>>>>>>> 0e58dddc
      .select(['submissions.id', :assignment_id, :user_id, :score, :excused, :cached_due_date, 'submissions.updated_at'])
      .where(assignment_id: assignment_ids, user_id: user_ids)
      .map do |submission|
        is_gradeable = gradeable?(submission: submission, periods: periods, is_admin: is_admin)
        score = submission.excused? ? "EX" : submission.score.to_s
        {
          user_id: submission.user_id,
          assignment_id: submission.assignment_id,
<<<<<<< HEAD
          score: submission.excused? ? "EX" : submission.score.to_s,
          gradeable: submission.grants_right?(@user, :grade)
=======
          score: score,
          gradeable: is_gradeable
>>>>>>> 0e58dddc
        }
      end

    # cache the score on the existing object
    original_submissions_by_student = @original_submissions.inject({}) do |r, s|
      r[s[:user_id]] ||= {}
      r[s[:user_id]][s[:assignment_id]] ||= {}
      r[s[:user_id]][s[:assignment_id]][:score] = s[:score]
      r[s[:user_id]][s[:assignment_id]][:gradeable] = s[:gradeable]
      r
    end

    @students.each do |student|
      student.gradebook_importer_submissions.each do |submission|
        submission_assignment_id = submission.fetch('assignment_id').to_i
        assignment = original_submissions_by_student
          .fetch(student.id, {})
          .fetch(submission_assignment_id, {})
        submission['original_grade'] = assignment.fetch(:score, nil)
        submission['gradeable'] = assignment.fetch(:gradable, nil)

        if submission.fetch('gradeable').nil?
          assignment = @all_assignments[submission['assignment_id']] || @context.assignments.build
          new_submission = Submission.new
          new_submission.user = student
          new_submission.assignment = assignment
          new_submission.cache_due_date
<<<<<<< HEAD
          submission['gradeable'] = new_submission.grants_right?(@user, :grade)
=======
          submission['gradeable'] = gradeable?(
            submission: new_submission,
            periods: periods,
            is_admin: is_admin
          )
>>>>>>> 0e58dddc
        end
      end
    end

    translate_pass_fail(@assignments, @students)

    unless @missing_student
      # weed out assignments with no changes
      indexes_to_delete = []
      @assignments.each_with_index do |assignment, idx|
        next if assignment.changed? && !readonly_assignment?(idx)
        indexes_to_delete << idx if readonly_assignment?(idx) || @students.all? do |student|
          submission = student.gradebook_importer_submissions[idx]

          # Have potentially mixed case excused in grade match case
          # expectations for the compare so it doesn't look changed
          submission['grade'] = 'EX' if submission['grade'].to_s.upcase == 'EX'
          no_change = submission['grade'] == submission['original_grade'] ||
            (submission['original_grade'].present? && submission['grade'].present? && submission['original_grade'].to_f == submission['grade'].to_f) ||
            (submission['original_grade'].blank? && submission['grade'].blank?)

          if !submission['gradeable'] && !no_change
            @warning_messages[:prevented_grading_ungradeable_submission] = true
          end

          no_change || !submission['gradeable']
        end
      end

      indexes_to_delete.reverse_each do |idx|
        @assignments.delete_at(idx)
        @students.each do |student|
          student.gradebook_importer_submissions.delete_at(idx)
        end
      end

      @students.each do |student|
        student.gradebook_importer_submissions.select! { |sub| sub['gradeable'] }
      end

      @unchanged_assignments = !indexes_to_delete.empty?
      @students = [] if @assignments.empty?
    end

    # remove concluded enrollments
    prior_enrollment_ids = (
      @all_students.keys - @context.gradable_students.pluck(:user_id).map(&:to_i)
    ).to_set
    @students.delete_if { |s| prior_enrollment_ids.include? s.id }

    @original_submissions = [] unless @missing_student || @missing_assignment

<<<<<<< HEAD
    if prevent_new_assignment_creation?
=======
    if prevent_new_assignment_creation?(periods, is_admin)
>>>>>>> 0e58dddc
      @assignments.delete_if do |assignment|
        new_assignment = assignment.new_record?
        if new_assignment
          @warning_messages[:prevented_new_assignment_creation_in_closed_period] = true
        end
        new_assignment
      end
    end

    @upload.gradebook = self.as_json
    @upload.save!
  end

  def translate_pass_fail(assignments, students)
    assignments.each_with_index do |assignment, idx|
      next unless assignment.grading_type == "pass_fail"
      students.each do |student|
        submission = student.gradebook_importer_submissions[idx]
        if submission['grade'].present?
          submission['grade'] = assignment.score_to_grade(submission['grade'],
                                                          submission['grade'])
        end
        if submission['original_grade'].present?
          submission['original_grade'] =
            assignment.score_to_grade(submission['original_grade'],
                                      submission['original_grade'])
        end
      end
    end
  end

  def process_header(row)
    raise "Couldn't find header row" unless header?(row)

    row = strip_non_assignment_columns(row)
    parse_assignments(row) # requires non-assignment columns to be stripped
  end

  def header?(row)
    return false unless row_has_student_headers? row

    update_column_count row

    return false if last_student_info_column(row) !~ /Section/

    true
  end

  def last_student_info_column(row)
    row[@student_columns - 1]
  end

  def row_has_student_headers?(row)
    row.length > 3 && row[0] =~ /Student/ && row[1] =~ /ID/
  end

  def update_column_count(row)
    # A side effect that's necessary to finish validation, but needs to come
    # after the row.length check above.
    @student_columns = 3 # name, user id, section
    if row[2] =~ /SIS\s+Login\s+ID/
      @sis_login_id_column = 2
      @student_columns += 1
    elsif row[2] =~ /SIS\s+User\s+ID/ && row[3] =~ /SIS\s+Login\s+ID/
      @sis_user_id_column = 2
      @sis_login_id_column = 3
      @student_columns += 2
      if row[4] =~ /Root\s+Account/
        @student_columns +=1
        @root_account_column = 4
      end
    end
  end

  def strip_non_assignment_columns(row)
    drop_student_information_columns(row)
    while row.last =~ /Current Score|Current Points|Current Grade|Final Score|Final Points|Final Grade/
      row.pop
    end

    row
  end

  def drop_student_information_columns(row)
    row.shift(@student_columns)
  end

  # this method requires non-assignment columns to be stripped from the row
  def parse_assignments(stripped_row)
    stripped_row.map do |name_and_id|
      title, id = Assignment.title_and_id(name_and_id)
      assignment = @all_assignments[id.to_i] if id.present?
      # backward compat
      assignment ||= @all_assignments.find { |_id, a| a.title == name_and_id }
        .try(:last)
      assignment ||= Assignment.new(:title => title || name_and_id)
      assignment.previous_id = assignment.id
      assignment.id ||= NegativeId.generate

      @missing_assignment ||= assignment.new_record?
      assignment
    end.compact
  end

<<<<<<< HEAD
  def prevent_new_assignment_creation?
    return false unless context.feature_enabled?(:multiple_grading_periods)
    return false if @user.admin_of_root_account?(@context.root_account)

    last_period = GradingPeriod.for(@context).sort_by(&:end_date).last
    last_period.present? && last_period.closed?
=======
  def prevent_new_assignment_creation?(periods, is_admin)
    return false unless context.feature_enabled?(:multiple_grading_periods)
    return false if is_admin

    GradingPeriod.date_in_closed_grading_period?(
      course: @context,
      date: nil,
      periods: periods
    )
>>>>>>> 0e58dddc
  end

  def process_pp(row)
    @pp_row = row
    @assignments.each_with_index do |assignment, idx|
      assignment.points_possible = row[idx] if row[idx]
    end
  end

  def process_student(row)
    student_id = row[1] # the second column in the csv should have the student_id for each row
    student = @all_students[student_id.to_i] if student_id.present?
    unless student
      ra_sis_id = row[@root_account_column].presence if @root_account_column
      unless @root_accounts.key?(ra_sis_id)
        ra = ra_sis_id.nil? ? @context.root_account : Account.find_by_domain(ra_sis_id)
        add_root_account_to_pseudonym_cache(ra) if ra
        @root_accounts[ra_sis_id] = ra
      end
      ra = @root_accounts[ra_sis_id]
      if ra && @sis_user_id_column && row[@sis_user_id_column].present?
        sis_user_id = [ra.id, row[@sis_user_id_column]]
      end
      if ra && @sis_login_id_column && row[@sis_login_id_column].present?
        sis_login_id = [ra.id, row[@sis_login_id_column]]
      end
      pseudonym = @pseudonyms_by_sis_id[sis_user_id] if sis_user_id
      pseudonym ||= @pseudonyms_by_login_id[sis_login_id] if sis_login_id
      student = @all_students[pseudonym.user_id] if pseudonym
    end
    if row[0].present?
      student ||= @all_students.find do |_id, s|
        s.name == row[0] || s.sortable_name == row[0]
      end.try(:last)
    end
    student ||= User.new(:name => row[0])
    student.previous_id = student.id
    student.id ||= NegativeId.generate
    @missing_student ||= student.new_record?
    student
  end

  def process_submissions(row, student)
    importer_submissions = []
    @assignments.each_with_index do |assignment, idx|
      assignment_id = assignment.new_record? ? assignment.id : assignment.previous_id
      grade = row[idx + @student_columns]
      if !assignment_visible_to_student(student, assignment, assignment_id, @visible_assignments)
        grade = ''
      end
      new_submission = {
        'grade' => grade,
        'assignment_id' => assignment_id
      }
      importer_submissions << new_submission
    end
    student.gradebook_importer_submissions = importer_submissions
  end

  def assignment_visible_to_student(student, assignment, assignment_id, visible_assignments)
    return true unless visible_assignments # wont be set if DA is off
    return true if assignment.new_record? || student.new_record?

    assignments_visible_to_student = visible_assignments[student.id].to_set
    assignments_visible_to_student.try(:include?, assignment_id)
  end

  def as_json(_options={})
    {
      :students => @students.map { |s| student_to_hash(s) },
      :assignments => @assignments.map { |a| assignment_to_hash(a) },
      :missing_objects => {
        :assignments => @missing_assignments.map { |a| assignment_to_hash(a) },
        :students => @missing_students.map { |s| student_to_hash(s) }
      },
      :original_submissions => @original_submissions,
      :unchanged_assignments => @unchanged_assignments,
      :warning_messages => @warning_messages
    }
  end

  protected

  CSV_PARSE_OPTIONS = {
    converters: :nil,
    skip_lines: /^[, ]*$/
  }.freeze

  def check_for_non_student_row(row)
    # check if this is the first row, a header row
    if @assignments.nil?
      @assignments = process_header(row)
      return true
    end


    if row[0] =~ /Points Possible/
      # this row is describing the assignment, has no student data
      row.shift(@student_columns)
      process_pp(row)
      return true
    end

    if row.compact.all? { |c| c.strip =~ /^(Muted|)$/i }
      # this row is muted or empty and should not be processed at all
      return true
    end

    false # nothing unusual, signal to process as a student row
  end

  def csv_stream
    csv_file = attachment.open(need_local_file: true)
    # using "foreach" rather than "parse" processes a chunk of the
    # file at a time rather than loading the whole file into memory
    # at once, a boon for memory consumption
    CSV.foreach(csv_file.path, CSV_PARSE_OPTIONS) do |row|
      yield row
    end
  end

  def add_root_account_to_pseudonym_cache(root_account)
    pseudonyms = root_account.shard.activate do
      root_account.pseudonyms
        .active
        .select([:id, :unique_id, :sis_user_id, :user_id])
        .where(:user_id => @all_students.values).to_a
    end
    pseudonyms.each do |pseudonym|
      @pseudonyms_by_sis_id[[root_account.id, pseudonym.sis_user_id]] = pseudonym
      @pseudonyms_by_login_id[[root_account.id, pseudonym.unique_id]] = pseudonym
    end
  end

  def student_to_hash(user)
    {
      :last_name_first => user.last_name_first,
      :name => user.name,
      :previous_id => user.previous_id,
      :id => user.id,
      :submissions => user.gradebook_importer_submissions
    }
  end

  def assignment_to_hash(assignment)
    {
      :id => assignment.id,
      :previous_id => assignment.previous_id,
      :title => assignment.title,
      :points_possible => assignment.points_possible,
      :grading_type => assignment.grading_type
    }
  end

  def valid_context?(context=nil)
    context && [
      :students,
      :assignments,
      :submissions,
      :students=,
      :assignments=,
      :submissions=
    ].all?{ |m| context.respond_to?(m) }
  end

  def readonly_assignment?(index)
    @pp_row[index] =~ /read\s+only/
  end

  private

  def gradeable?(submission:, periods:, is_admin:)
    user_can_grade_submission = submission.grants_right?(@user, :grade)
    return user_can_grade_submission unless @context.feature_enabled?(:multiple_grading_periods)

    user_can_grade_submission &&
      (is_admin || !GradingPeriod.date_in_closed_grading_period?(
        course: submission.context,
        date: submission.cached_due_date,
        periods: periods
      ))
  end

end<|MERGE_RESOLUTION|>--- conflicted
+++ resolved
@@ -106,18 +106,12 @@
     # look up existing score for everything that was provided
     assignment_ids = @missing_assignment ? @all_assignments.values : @assignments
     user_ids = @missing_student ? @all_students.values : @students
-<<<<<<< HEAD
-
-    @original_submissions = @context.submissions
-      .preload(:assignment)
-=======
     # preload periods to avoid N+1s
     periods = GradingPeriod.for(@context)
     # preload admin_of_root_account? to avoid N+1
     is_admin = @user.admin_of_root_account?(@context.root_account)
 
     @original_submissions = @context.submissions
->>>>>>> 0e58dddc
       .select(['submissions.id', :assignment_id, :user_id, :score, :excused, :cached_due_date, 'submissions.updated_at'])
       .where(assignment_id: assignment_ids, user_id: user_ids)
       .map do |submission|
@@ -126,13 +120,8 @@
         {
           user_id: submission.user_id,
           assignment_id: submission.assignment_id,
-<<<<<<< HEAD
-          score: submission.excused? ? "EX" : submission.score.to_s,
-          gradeable: submission.grants_right?(@user, :grade)
-=======
           score: score,
           gradeable: is_gradeable
->>>>>>> 0e58dddc
         }
       end
 
@@ -160,15 +149,11 @@
           new_submission.user = student
           new_submission.assignment = assignment
           new_submission.cache_due_date
-<<<<<<< HEAD
-          submission['gradeable'] = new_submission.grants_right?(@user, :grade)
-=======
           submission['gradeable'] = gradeable?(
             submission: new_submission,
             periods: periods,
             is_admin: is_admin
           )
->>>>>>> 0e58dddc
         end
       end
     end
@@ -221,11 +206,7 @@
 
     @original_submissions = [] unless @missing_student || @missing_assignment
 
-<<<<<<< HEAD
-    if prevent_new_assignment_creation?
-=======
     if prevent_new_assignment_creation?(periods, is_admin)
->>>>>>> 0e58dddc
       @assignments.delete_if do |assignment|
         new_assignment = assignment.new_record?
         if new_assignment
@@ -330,14 +311,6 @@
     end.compact
   end
 
-<<<<<<< HEAD
-  def prevent_new_assignment_creation?
-    return false unless context.feature_enabled?(:multiple_grading_periods)
-    return false if @user.admin_of_root_account?(@context.root_account)
-
-    last_period = GradingPeriod.for(@context).sort_by(&:end_date).last
-    last_period.present? && last_period.closed?
-=======
   def prevent_new_assignment_creation?(periods, is_admin)
     return false unless context.feature_enabled?(:multiple_grading_periods)
     return false if is_admin
@@ -347,7 +320,6 @@
       date: nil,
       periods: periods
     )
->>>>>>> 0e58dddc
   end
 
   def process_pp(row)
