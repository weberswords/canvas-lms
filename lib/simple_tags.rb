module SimpleTags
  module ReaderInstanceMethods
    def tags
      @tag_array ||= if tags = read_attribute(:tags)
        tags.split(',')
      else
        []
      end
    end

    def serialized_tags(tags=self.tags)
      SimpleTags.normalize_tags(tags).join(',')
    end

    def self.included(klass)
<<<<<<< HEAD
      klass.named_scope :tagged, lambda { |*tags|
        options = tags.last.is_a?(Hash) ? tags.pop : {}
        options[:mode] ||= :or
        conditions = tags.map{ |tag|
          klass.wildcard(klass.quoted_table_name + '.tags', tag, :delimiter => ',')
        }
        {:conditions => conditions.join(options[:mode] == :or ? " OR " : " AND ")}
      }
=======
      klass.send :extend, ClassMethods
    end
  end

  module ClassMethods
    def tagged(*tags)
      options = tags.last.is_a?(Hash) ? tags.pop : {}
      options[:mode] ||= :or
      conditions = handle_tags(tags, options) +
        tags.map{ |tag|
          wildcard(quoted_table_name + '.tags', tag, :delimiter => ',')
        }
      scoped({:conditions => conditions.join(options[:mode] == :or ? " OR " : " AND ")})
    end

    def tagged_scope_handler(pattern, &block)
      @tagged_scope_handlers ||= []
      @tagged_scope_handlers << [pattern, block]
    end

    protected
    def handle_tags(tags, options)
      return [] unless @tagged_scope_handlers
      @tagged_scope_handlers.inject([]) do |result, (pattern, handler)|
        handler_tags = []
        tags.delete_if do |tag|
          handler_tags << tag and true if tag =~ pattern
        end
        result.concat handler_tags.present? ? [handler.call(handler_tags, options)].flatten : []
      end
>>>>>>> 38e37556
    end
  end

  module WriterInstanceMethods
    def tags=(new_tags)
      @tag_array = new_tags || []
    end

    def reload(*args)
      remove_instance_variable :@tag_array if @tag_array
      super
    end

    protected
    def serialize_tags
      if @tag_array
        write_attribute(:tags, serialized_tags)
        remove_instance_variable :@tag_array
      end
    end

    def self.included(klass)
      klass.before_save :serialize_tags
    end
  end

  def self.normalize_tags(tags)
    tags.inject([]) { |ary, tag|
      if tag =~ /\A((course|group)_\d+).*/
        ary << $1
      elsif tag =~ /\Asection_(\d+).*/
        section = CourseSection.find_by_id($1)
        ary << section.course.asset_string if section
      # TODO: allow user-defined tags, e.g. #foo
      end
      ary
    }.uniq
  end

  def self.included(klass)
    klass.send :include, ReaderInstanceMethods
    klass.send :include, WriterInstanceMethods
  end
end<|MERGE_RESOLUTION|>--- conflicted
+++ resolved
@@ -13,16 +13,6 @@
     end
 
     def self.included(klass)
-<<<<<<< HEAD
-      klass.named_scope :tagged, lambda { |*tags|
-        options = tags.last.is_a?(Hash) ? tags.pop : {}
-        options[:mode] ||= :or
-        conditions = tags.map{ |tag|
-          klass.wildcard(klass.quoted_table_name + '.tags', tag, :delimiter => ',')
-        }
-        {:conditions => conditions.join(options[:mode] == :or ? " OR " : " AND ")}
-      }
-=======
       klass.send :extend, ClassMethods
     end
   end
@@ -53,7 +43,6 @@
         end
         result.concat handler_tags.present? ? [handler.call(handler_tags, options)].flatten : []
       end
->>>>>>> 38e37556
     end
   end
 
