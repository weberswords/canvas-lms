#
# Copyright (C) 2011 - 2014 Instructure, Inc.
#
# This file is part of Canvas.
#
# Canvas is free software: you can redistribute it and/or modify it under
# the terms of the GNU Affero General Public License as published by the Free
# Software Foundation, version 3 of the License.
#
# Canvas is distributed in the hope that it will be useful, but WITHOUT ANY
# WARRANTY; without even the implied warranty of MERCHANTABILITY or FITNESS FOR
# A PARTICULAR PURPOSE. See the GNU Affero General Public License for more
# details.
#
# You should have received a copy of the GNU Affero General Public License along
# with this program. If not, see <http://www.gnu.org/licenses/>.
#

# Filters added to this controller apply to all controllers in the application.
# Likewise, all the methods added will be available for all controllers.

module Lti
  module MessageHelper

    def common_variable_substitutions
      lti_helper = Lti::SubstitutionsHelper.new(@context, @domain_root_account, @current_user)
      account = lti_helper.account

      substitutions = {
          '$Canvas.api.domain' => -> { HostUrl.context_host(@domain_root_account, request.host) },
          '$Canvas.api.baseUrl' => -> { "#{request.scheme}://#{HostUrl.context_host(@domain_root_account, request.host)}"},
          '$Canvas.account.id' => account.id,
          '$Canvas.account.name' => account.name,
          '$Canvas.account.sisSourceId' => account.sis_source_id,
          '$Canvas.rootAccount.id' => @domain_root_account.id,
          '$Canvas.rootAccount.sisSourceId' => @domain_root_account.sis_source_id
      }

      #Depricated substitutions
      substitutions.merge!(
          '$Canvas.root_account.id' => @domain_root_account.id,
          '$Canvas.root_account.sisSourceId' => @domain_root_account.sis_source_id,
      )


      if @context.is_a? Course
        substitutions.merge!(
          {
            '$Canvas.course.id' => @context.id,
            '$Canvas.course.sisSourceId' => @context.sis_source_id,
            '$Canvas.enrollment.enrollmentState' => -> { lti_helper.enrollment_state },
            '$Canvas.membership.roles' => -> { lti_helper.current_canvas_roles },
            #This is a list of IMS LIS roles should have a different key
            '$Canvas.membership.concludedRoles' => -> { lti_helper.concluded_lis_roles },
            '$Canvas.course.previousContextIds' => -> { lti_helper.previous_lti_context_ids },
            '$Canvas.course.previousCourseIds' => -> { lti_helper.previous_course_ids }
          }
        )
      end

      if @current_user
        pseudonym = @current_user.find_pseudonym_for_account(@domain_root_account)
        substitutions.merge!(
            {
                '$Person.name.full' => @current_user.name,
                '$Person.name.family' => @current_user.last_name,
                '$Person.name.given' => @current_user.first_name,
                '$Person.email.primary' => @current_user.email,
                '$Person.address.timezone' => Time.zone.tzinfo.name,
                '$User.image' => -> { @current_user.avatar_url },
                '$User.id' => @current_user.id,
                '$Canvas.user.id' => @current_user.id,
<<<<<<< HEAD
                '$Canvas.user.sisSourceId' => pseudonym ? pseudonym.sis_user_id : nil,
                '$Canvas.user.loginId' => pseudonym ? pseudonym.unique_id : nil,
=======
>>>>>>> a6fe9501
                '$Canvas.user.prefersHighContrast' => -> { @current_user.prefers_high_contrast? ? 'true' : 'false' },
            }
        )
        if pseudonym
<<<<<<< HEAD
          substitutions.merge!({'$Canvas.logoutService.url' => -> { lti_logout_service_url(Lti::LogoutService.create_token(@tool, pseudonym)) }})
        end
=======
          substitutions.merge!(
              {
                  '$User.username' => pseudonym.unique_id,
                  '$Canvas.user.loginId' => pseudonym.unique_id,
                  '$Canvas.user.sisSourceId' => pseudonym.sis_user_id,
                  '$Canvas.logoutService.url' => -> { lti_logout_service_url(Lti::LogoutService.create_token(@tool, pseudonym)) },
              }
          )
        end

        substitutions.merge!( '$Canvas.masqueradingUser.id' => logged_in_user.id ) if logged_in_user != @current_user
      end

      if @current_user && @context.is_a?(Course)
        substitutions.merge!(
              {
                 '$Canvas.xapi.url' => -> { lti_xapi_url(Lti::XapiService.create_token(@tool, @current_user, @context)) }
              }
        )
>>>>>>> a6fe9501
      end

      substitutions
    end

    def default_lti_params
      lti_helper = Lti::SubstitutionsHelper.new(@context, @domain_root_account, @current_user)

      params = {
          context_id: Lti::Asset.opaque_identifier_for(@context),
          tool_consumer_instance_guid: @domain_root_account.lti_guid,
          roles: lti_helper.current_lis_roles,
          launch_presentation_locale: I18n.locale || I18n.default_locale.to_s,
          launch_presentation_document_target: 'iframe',
          ext_roles: lti_helper.all_roles,
          # launch_presentation_width:,
          # launch_presentation_height:,
          # launch_presentation_return_url: return_url,
      }

      params.merge!(user_id: Lti::Asset.opaque_identifier_for(@current_user)) if @current_user
      params
    end
  end
end<|MERGE_RESOLUTION|>--- conflicted
+++ resolved
@@ -70,19 +70,10 @@
                 '$User.image' => -> { @current_user.avatar_url },
                 '$User.id' => @current_user.id,
                 '$Canvas.user.id' => @current_user.id,
-<<<<<<< HEAD
-                '$Canvas.user.sisSourceId' => pseudonym ? pseudonym.sis_user_id : nil,
-                '$Canvas.user.loginId' => pseudonym ? pseudonym.unique_id : nil,
-=======
->>>>>>> a6fe9501
                 '$Canvas.user.prefersHighContrast' => -> { @current_user.prefers_high_contrast? ? 'true' : 'false' },
             }
         )
         if pseudonym
-<<<<<<< HEAD
-          substitutions.merge!({'$Canvas.logoutService.url' => -> { lti_logout_service_url(Lti::LogoutService.create_token(@tool, pseudonym)) }})
-        end
-=======
           substitutions.merge!(
               {
                   '$User.username' => pseudonym.unique_id,
@@ -102,7 +93,6 @@
                  '$Canvas.xapi.url' => -> { lti_xapi_url(Lti::XapiService.create_token(@tool, @current_user, @context)) }
               }
         )
->>>>>>> a6fe9501
       end
 
       substitutions
