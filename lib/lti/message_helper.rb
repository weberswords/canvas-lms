#
# Copyright (C) 2011 - 2014 Instructure, Inc.
#
# This file is part of Canvas.
#
# Canvas is free software: you can redistribute it and/or modify it under
# the terms of the GNU Affero General Public License as published by the Free
# Software Foundation, version 3 of the License.
#
# Canvas is distributed in the hope that it will be useful, but WITHOUT ANY
# WARRANTY; without even the implied warranty of MERCHANTABILITY or FITNESS FOR
# A PARTICULAR PURPOSE. See the GNU Affero General Public License for more
# details.
#
# You should have received a copy of the GNU Affero General Public License along
# with this program. If not, see <http://www.gnu.org/licenses/>.
#

# Filters added to this controller apply to all controllers in the application.
# Likewise, all the methods added will be available for all controllers.

module Lti
  module MessageHelper

    def common_variable_substitutions
      lti_helper = Lti::SubstitutionsHelper.new(@context, @domain_root_account, @current_user)
      account = lti_helper.account

      substitutions = {
          '$Canvas.api.domain' => -> { HostUrl.context_host(@domain_root_account, request.host) },
          '$Canvas.xapi.url' => -> { lti_xapi_url(@tool) },
          '$Canvas.account.id' => account.id,
          '$Canvas.account.name' => account.name,
          '$Canvas.account.sisSourceId' => account.sis_source_id,
<<<<<<< HEAD
          '$Canvas.root_account.id' => @domain_root_account.id,
          '$Canvas.root_account.sisSourceId' => @domain_root_account.sis_source_id
      }

      if @context.is_a? Course
        substitutions.merge!(
            {
                '$Canvas.course.id' => @context.id,
                '$Canvas.course.sisSourceId' => @context.sis_source_id,
                '$Canvas.enrollment.enrollmentState' => -> { lti_helper.enrollment_state },
                '$Canvas.membership.roles' => -> { lti_helper.current_canvas_roles },
                #This is a list of IMS LIS roles should have a different key
                '$Canvas.membership.concludedRoles' => -> { lti_helper.concluded_lis_roles },
            }
        )
      end

      if @current_user
        pseudonym = @current_user.find_pseudonym_for_account(@domain_root_account)
        substitutions.merge!(
            {
                '$Person.name.full' => @current_user.name,
                '$Person.name.family' => @current_user.last_name,
                '$Person.name.given' => @current_user.first_name,
                '$Person.email.primary' => @current_user.email,
                '$Person.address.timezone' => Time.zone.tzinfo.name,
                '$User.image' => @current_user.avatar_url,
                '$Canvas.user.id' => @current_user.id,
                '$Canvas.user.sisSourceId' => pseudonym ? pseudonym.sis_user_id : nil,
                '$Canvas.user.loginId' => pseudonym ? pseudonym.unique_id : nil,
            }
        )
      end

      substitutions
=======
          '$Canvas.rootAccount.id' => @domain_root_account.id,
          '$Canvas.rootAccount.sisSourceId' => @domain_root_account.sis_source_id
      }

      #Depricated substitutions
      substitutions.merge!(
          '$Canvas.root_account.id' => @domain_root_account.id,
          '$Canvas.root_account.sisSourceId' => @domain_root_account.sis_source_id,
      )


      if @context.is_a? Course
        substitutions.merge!(
            {
                '$Canvas.course.id' => @context.id,
                '$Canvas.course.sisSourceId' => @context.sis_source_id,
                '$Canvas.enrollment.enrollmentState' => -> { lti_helper.enrollment_state },
                '$Canvas.membership.roles' => -> { lti_helper.current_canvas_roles },
                #This is a list of IMS LIS roles should have a different key
                '$Canvas.membership.concludedRoles' => -> { lti_helper.concluded_lis_roles },
            }
        )
      end

      if @current_user
        pseudonym = @current_user.find_pseudonym_for_account(@domain_root_account)
        substitutions.merge!(
            {
                '$Person.name.full' => @current_user.name,
                '$Person.name.family' => @current_user.last_name,
                '$Person.name.given' => @current_user.first_name,
                '$Person.email.primary' => @current_user.email,
                '$Person.address.timezone' => Time.zone.tzinfo.name,
                '$User.image' => -> { @current_user.avatar_url },
                '$Canvas.user.id' => @current_user.id,
                '$Canvas.user.sisSourceId' => pseudonym ? pseudonym.sis_user_id : nil,
                '$Canvas.user.loginId' => pseudonym ? pseudonym.unique_id : nil,
                '$Canvas.user.prefersHighContrast' => -> { @current_user.prefers_high_contrast? ? 'true' : 'false' }
            }
        )
      end

      substitutions
    end

    def default_lti_params
      lti_helper = Lti::SubstitutionsHelper.new(@context, @domain_root_account, @current_user)

      params = {
          context_id: Lti::Asset.opaque_identifier_for(@context),
          tool_consumer_instance_guid: @domain_root_account.lti_guid,
          roles: lti_helper.current_lis_roles,
          launch_presentation_locale: I18n.locale || I18n.default_locale.to_s,
          launch_presentation_document_target: 'iframe',
          ext_roles: lti_helper.all_roles,
          # launch_presentation_width:,
          # launch_presentation_height:,
          # launch_presentation_return_url: return_url,
      }

      params.merge!(user_id: Lti::Asset.opaque_identifier_for(@current_user)) if @current_user
      params
>>>>>>> 343c3ce5
    end
  end
end<|MERGE_RESOLUTION|>--- conflicted
+++ resolved
@@ -32,43 +32,6 @@
           '$Canvas.account.id' => account.id,
           '$Canvas.account.name' => account.name,
           '$Canvas.account.sisSourceId' => account.sis_source_id,
-<<<<<<< HEAD
-          '$Canvas.root_account.id' => @domain_root_account.id,
-          '$Canvas.root_account.sisSourceId' => @domain_root_account.sis_source_id
-      }
-
-      if @context.is_a? Course
-        substitutions.merge!(
-            {
-                '$Canvas.course.id' => @context.id,
-                '$Canvas.course.sisSourceId' => @context.sis_source_id,
-                '$Canvas.enrollment.enrollmentState' => -> { lti_helper.enrollment_state },
-                '$Canvas.membership.roles' => -> { lti_helper.current_canvas_roles },
-                #This is a list of IMS LIS roles should have a different key
-                '$Canvas.membership.concludedRoles' => -> { lti_helper.concluded_lis_roles },
-            }
-        )
-      end
-
-      if @current_user
-        pseudonym = @current_user.find_pseudonym_for_account(@domain_root_account)
-        substitutions.merge!(
-            {
-                '$Person.name.full' => @current_user.name,
-                '$Person.name.family' => @current_user.last_name,
-                '$Person.name.given' => @current_user.first_name,
-                '$Person.email.primary' => @current_user.email,
-                '$Person.address.timezone' => Time.zone.tzinfo.name,
-                '$User.image' => @current_user.avatar_url,
-                '$Canvas.user.id' => @current_user.id,
-                '$Canvas.user.sisSourceId' => pseudonym ? pseudonym.sis_user_id : nil,
-                '$Canvas.user.loginId' => pseudonym ? pseudonym.unique_id : nil,
-            }
-        )
-      end
-
-      substitutions
-=======
           '$Canvas.rootAccount.id' => @domain_root_account.id,
           '$Canvas.rootAccount.sisSourceId' => @domain_root_account.sis_source_id
       }
@@ -131,7 +94,6 @@
 
       params.merge!(user_id: Lti::Asset.opaque_identifier_for(@current_user)) if @current_user
       params
->>>>>>> 343c3ce5
     end
   end
 end