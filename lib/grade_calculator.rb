#
# Copyright (C) 2011 - present Instructure, Inc.
#
# This file is part of Canvas.
#
# Canvas is free software: you can redistribute it and/or modify it under
# the terms of the GNU Affero General Public License as published by the Free
# Software Foundation, version 3 of the License.
#
# Canvas is distributed in the hope that it will be useful, but WITHOUT ANY
# WARRANTY; without even the implied warranty of MERCHANTABILITY or FITNESS FOR
# A PARTICULAR PURPOSE. See the GNU Affero General Public License for more
# details.
#
# You should have received a copy of the GNU Affero General Public License along
# with this program. If not, see <http://www.gnu.org/licenses/>.
#

class GradeCalculator
  attr_accessor :assignments, :groups

  def initialize(user_ids, course, opts = {})
    Rails.logger.debug "GRADE CALCULATOR STARTS (initialize): #{Time.zone.now.to_i}"
    Rails.logger.debug "GRADE CALCULATOR - caller: #{caller(1..1).first}"
    opts = opts.reverse_merge(
      ignore_muted: true,
      update_all_grading_period_scores: true,
      update_course_score: true,
      only_update_course_gp_metadata: false,
      only_update_points: false
    )

    Rails.logger.debug("GRADES: calc args: user_ids=#{user_ids.inspect}")
    Rails.logger.debug("GRADES: calc args: course=#{course.inspect}")
    Rails.logger.debug("GRADES: calc args: opts=#{opts.inspect}")

    @course = course.is_a?(Course) ? course : Course.find(course)

    @groups = opts[:groups] || @course.assignment_groups.active.to_a
    @grading_period = opts[:grading_period]
    # if we're updating an overall course score (no grading period specified), we
    # want to first update all grading period scores for the users
    @update_all_grading_period_scores = @grading_period.nil? && opts[:update_all_grading_period_scores]
    # if we're updating a grading period score, we also need to update the
    # overall course score
    @update_course_score = @grading_period.present? && opts[:update_course_score]
    @assignments = opts[:assignments] || @course.assignments.published.gradeable.to_a

    @user_ids = Array(user_ids).map { |id| Shard.relative_id_for(id, Shard.current, @course.shard) }
    @current_updates = {}
    @final_updates = {}
    @dropped_updates = {}
    @current_groups = {}
    @final_groups = {}
    # The developers of the future, I leave you this gift:
    #   If you add a new options here, make sure you also update the
    #   opts in the compute_branch method
    @ignore_muted = opts[:ignore_muted]
    @effective_due_dates = opts[:effective_due_dates]
    @enrollments = opts[:enrollments]
    @periods = opts[:periods]
    @submissions = opts[:submissions]
    @only_update_course_gp_metadata = opts[:only_update_course_gp_metadata]
    @only_update_points = opts[:only_update_points]
  end

  # recomputes the scores and saves them to each user's Enrollment
  def self.recompute_final_score(user_ids, course_id, compute_score_opts = {})
    Rails.logger.debug "GRADE CALCULATOR STARTS (recompute_final_score): #{Time.zone.now.to_i}"
    Rails.logger.debug "GRADE CALCULATOR - caller: #{caller(1..1).first}"
    user_ids = Array(user_ids).uniq.map(&:to_i)
    return if user_ids.empty?
    course = course_id.is_a?(Course) ? course_id : Course.active.where(id: course_id).take
    return unless course

    assignments = compute_score_opts[:assignments] || course.assignments.published.gradeable.to_a
    groups = compute_score_opts[:groups] || course.assignment_groups.active.to_a
    periods = compute_score_opts[:periods] || GradingPeriod.for(course)
    grading_period_id = compute_score_opts.delete(:grading_period_id)
    grading_period = periods.find_by(id: grading_period_id) if grading_period_id
    opts = compute_score_opts.reverse_merge(
      grading_period: grading_period,
      assignments: assignments,
      groups: groups,
      periods: periods
    )
    user_ids.in_groups_of(1000, false) do |user_ids_group|
      GradeCalculator.new(user_ids_group, course, opts).compute_and_save_scores
    end
  end

  def submissions
<<<<<<< HEAD
    @submissions ||= @course.submissions.
                       except(:order, :select).
                       for_user(@user_ids).
                       where(assignment_id: @assignments).
                       select("submissions.id, user_id, assignment_id, score, excused, submissions.workflow_state")
=======
    @submissions ||= begin
      submissions = @course.submissions.
        except(:order, :select).
        for_user(@user_ids).
        where(assignment_id: @assignments).
        select("submissions.id, user_id, assignment_id, score, excused, submissions.workflow_state")

      Rails.logger.debug "GRADE CALCULATOR - submissions: #{submissions.size} - #{Time.zone.now.to_i}"
      submissions
    end
>>>>>>> 01c9fe11
  end

  def compute_scores
    scores_and_group_sums = []
    @user_ids.each_slice(100) do |batched_ids|
      scores_and_group_sums_batch = compute_scores_and_group_sums_for_batch(batched_ids)
      scores_and_group_sums.concat(scores_and_group_sums_batch)
    end
    scores_and_group_sums
  end

  def compute_and_save_scores
    calculate_grading_period_scores if @update_all_grading_period_scores
    compute_scores
    save_scores
    invalidate_caches
    # The next line looks weird, but it is intended behaviour.  Its
    # saying "if we're on the branch not calculating muted scores, run
    # the branch that does."
    calculate_muted_scores if @ignore_muted
    calculate_course_score if @update_course_score
  end

  private

  def effective_due_dates
    @effective_due_dates ||= EffectiveDueDates.for_course(@course, @assignments).filter_students_to(@user_ids)
  end

  def compute_scores_and_group_sums_for_batch(user_ids)
    user_ids.map do |user_id|
      next unless enrollments_by_user[user_id].first
      group_sums = compute_group_sums_for_user(user_id)
      scores = compute_scores_for_user(user_id, group_sums)
      update_changes_hash_for_user(user_id, scores, group_sums)
      {
        current: scores[:current],
        current_groups: group_sums[:current].index_by { |group| group[:id] },
        final: scores[:final],
        final_groups: group_sums[:final].index_by { |group| group[:id] }
      }
    end.compact
  end

  def assignment_visible_to_student?(assignment_id, user_id)
    effective_due_dates.find_effective_due_date(user_id, assignment_id).key?(:due_at)
  end

  def compute_group_sums_for_user(user_id)
    user_submissions = submissions_by_user.fetch(user_id, []).select do |submission|
      assignment_visible_to_student?(submission.assignment_id, user_id)
    end

    {
      current: create_group_sums(user_submissions, user_id, ignore_ungraded: true),
      final: create_group_sums(user_submissions, user_id, ignore_ungraded: false)
    }
  end

  def compute_scores_for_user(user_id, group_sums)
    if compute_course_scores_from_weighted_grading_periods?
      scores = calculate_total_from_weighted_grading_periods(user_id)
    else
      scores = {
        current: calculate_total_from_group_scores(group_sums[:current]),
        final: calculate_total_from_group_scores(group_sums[:final])
      }
    end
    Rails.logger.debug "GRADES: calculated: #{scores.inspect}"
    scores
  end

  def update_changes_hash_for_user(user_id, scores, group_sums)
    @current_updates[user_id] = scores[:current]
    @final_updates[user_id] = scores[:final]
    @current_groups[user_id] = group_sums[:current]
    @final_groups[user_id] = group_sums[:final]
    @dropped_updates[user_id] = {
      current: {dropped: scores[:current][:dropped]},
      final: {dropped: scores[:final][:dropped]}
    }
  end

  def grading_period_scores(enrollment_id)
    @grading_period_scores ||= Score.active.where(
      enrollment: enrollments.map(&:id),
      grading_period: grading_periods_for_course.map(&:id)
    ).group_by(&:enrollment_id)
    @grading_period_scores[enrollment_id] || []
  end

  def calculate_total_from_weighted_grading_periods(user_id)
    enrollment = enrollments_by_user[user_id].first
    grading_period_scores = grading_period_scores(enrollment.id)
    scores = apply_grading_period_weights_to_scores(grading_period_scores)
    scale_and_round_scores(scores, grading_period_scores)
  end

  def apply_grading_period_weights_to_scores(grading_period_scores)
    grading_period_scores.each_with_object(
      { current: { full_weight: 0.0, grade: 0.0 }, final: { full_weight: 0.0, grade: 0.0 } }
    ) do |score, scores|
      weight = grading_period_weights[score.grading_period_id] || 0.0
      scores[:final][:full_weight] += weight
      scores[:current][:full_weight] += weight if score.current_score
      scores[:current][:grade] += (score.current_score || 0.0) * (weight / 100.0)
      scores[:final][:grade] += (score.final_score || 0.0) * (weight / 100.0)
    end
  end

  def scale_and_round_scores(scores, grading_period_scores)
    [:current, :final].each_with_object({ current: {}, final: {} }) do |score_type, adjusted_scores|
      score = scores[score_type][:grade]
      full_weight = scores[score_type][:full_weight]
      score = scale_score_up(score, full_weight) if full_weight < 100
      if score == 0.0 && score_type == :current && grading_period_scores.none?(&:current_score)
        score = nil
      end
      adjusted_scores[score_type][:grade] = score ? score.round(2) : score
      adjusted_scores[score_type][:total] = adjusted_scores[score_type][:grade]
    end
  end

  def scale_score_up(score, weight)
    return 0.0 if weight.zero?
    (score * 100.0) / weight
  end

  def compute_course_scores_from_weighted_grading_periods?
    return @compute_from_weighted_periods if @compute_from_weighted_periods.present?

    if @grading_period || grading_periods_for_course.empty?
      @compute_from_weighted_periods = false
    else
      @compute_from_weighted_periods = grading_periods_for_course.first.grading_period_group.weighted?
    end
  end

  def grading_periods_for_course
    @periods ||= GradingPeriod.for(@course)
  end

  def grading_period_weights
    @grading_period_weights ||= grading_periods_for_course.each_with_object({}) do |period, weights|
        weights[period.id] = period.weight
    end
  end

  def submissions_by_user
    @submissions_by_user ||= submissions.group_by {|s| Shard.relative_id_for(s.user_id, Shard.current, @course.shard) }
  end

  def compute_branch(opts = {})
    opts = opts.reverse_merge(
      groups: @groups,
      grading_period: @grading_period,
      update_all_grading_period_scores: false,
      update_course_score: false,
      assignments: @assignments,
      ignore_muted: @ignore_muted,
      periods: grading_periods_for_course,
      effective_due_dates: effective_due_dates,
      enrollments: enrollments,
      submissions: submissions,
      only_update_course_gp_metadata: @only_update_course_gp_metadata,
      only_update_points: @only_update_points
    )
    GradeCalculator.new(@user_ids, @course, opts).compute_and_save_scores
  end

  def calculate_muted_scores
    # re-run this calculator, except include muted assignments
    compute_branch(ignore_muted: false)
  end

  def calculate_grading_period_scores
    grading_periods_for_course.each do |grading_period|
      # update this grading period score
      compute_branch(grading_period: grading_period)
    end

    # delete any grading period scores that are no longer relevant
    grading_period_ids = grading_periods_for_course.empty? ? nil : grading_periods_for_course.map(&:id)
    @course.shard.activate do
      Score.active.joins(:enrollment).
        where(enrollments: {user_id: @user_ids, course_id: @course.id}).
        where.not(grading_period_id: grading_period_ids).
        update_all(workflow_state: :deleted)
    end
  end

  def calculate_course_score
    # update the overall course score now that we've finished
    # updating the grading period score
    compute_branch(grading_period: nil)
  end

  def enrollments
    @enrollments ||= Enrollment.shard(@course.shard).active.
      where(user_id: @user_ids, course_id: @course.id).
      select(:id, :user_id, :workflow_state)
  end

  def joined_enrollment_ids
    # use local_id because we'll exec the query on the enrollment's shard
    @joined_enrollment_ids ||= enrollments.map(&:local_id).join(',')
  end

  def enrollments_by_user
    @enrollments_by_user ||= begin
      hsh = enrollments.group_by {|e| Shard.relative_id_for(e.user_id, Shard.current, @course.shard) }
      hsh.default = []
      hsh
    end
  end

  def number_or_null(score)
    # GradeCalculator sometimes divides by 0 somewhere,
    # resulting in NaN. Treat that as null here
    score = nil if score.try(:nan?)
    score || 'NULL::float'
  end

  def group_score_rows
    enrollments_by_user.keys.map do |user_id|
      current_group_scores = @current_groups[user_id].map { |group| [group[:global_id], group] }.to_h
      final_group_scores = @final_groups[user_id].map { |group| [group[:global_id], group] }.to_h
      @groups.map do |group|
        agid = group.global_id
        current = current_group_scores[agid]
        final = final_group_scores[agid]
        enrollments_by_user[user_id].map do |enrollment|
          fields = [enrollment.id, group.id]

          unless @only_update_points
            fields << number_or_null(current[:grade])
            fields << number_or_null(final[:grade])
          end

          fields << number_or_null(current[:score])
          fields << number_or_null(final[:score])

          "(#{fields.join(', ')})"
        end
      end
    end.flatten
  end

  def group_dropped_rows
    enrollments_by_user.keys.map do |user_id|
      current = @current_groups[user_id].pluck(:global_id, :dropped).to_h
      final = @final_groups[user_id].pluck(:global_id, :dropped).to_h
      @groups.map do |group|
        agid = group.global_id
        hsh = {
          current: {dropped: current[agid]},
          final: {dropped: final[agid]}
        }
        enrollments_by_user[user_id].map do |enrollment|
          "(#{enrollment.id}, #{group.id}, '#{hsh.to_json}')"
        end
      end
    end.flatten
  end

  def updated_at
    @updated_at ||= Score.connection.quote(Time.now.utc)
  end

  def column_prefix
    @ignore_muted ? '': 'unposted_'
  end

  def current_score_column
    "#{column_prefix}current_score"
  end

  def final_score_column
    "#{column_prefix}final_score"
  end

  def points_column(type)
    "#{column_prefix}#{type}_points"
  end

  def save_scores
    return if @current_updates.empty? && @final_updates.empty?
    return if joined_enrollment_ids.blank?
    return if @grading_period && @grading_period.deleted?

    @course.touch

    save_scores_in_transaction
  end

  def save_scores_in_transaction
    Score.transaction do
      @course.shard.activate do
        save_course_and_grading_period_scores
        save_course_and_grading_period_metadata
        score_rows = group_score_rows
        if @grading_period.nil? && score_rows.any?
          dropped_rows = group_dropped_rows
          save_assignment_group_scores(score_rows.join(','), dropped_rows.join(','))
        end
      end
    end
  end

  def user_specific_updates(updates:, default_value:, key:)
    specific_values = updates.flat_map do |user_id, score_details|
      enrollments_by_user[user_id].map do |enrollment|
        "WHEN #{enrollment.id} THEN #{number_or_null(score_details[key])}"
      end
    end

    "#{specific_values.join(' ')} ELSE #{default_value}"
  end

  def update_values_for(column, updates: {}, key: :grade)
    return unless column

    actual_updates = user_specific_updates(updates: updates, default_value: column, key: key)

    "#{column} = CASE enrollment_id #{actual_updates} END"
  end

  def insert_values_for(column, updates: {}, key: :grade)
    return unless column

    actual_updates = user_specific_updates(updates: updates, default_value: 'NULL', key: key)

    "CASE enrollments.id #{actual_updates} END :: float AS #{column}"
  end

  def columns_to_insert_or_update
    return @columns_to_insert_or_update if defined? @columns_to_insert_or_update

    # Use a hash with Array values to ensure ordering of data
    column_list = { columns: [], insert_values: [], update_values: [] }

    unless @only_update_points
      column_list[:columns] << current_score_column
      column_list[:insert_values] << insert_values_for(current_score_column, updates: @current_updates)
      column_list[:update_values] << update_values_for(current_score_column, updates: @current_updates)

      column_list[:columns] << final_score_column
      column_list[:insert_values] << insert_values_for(final_score_column, updates: @final_updates)
      column_list[:update_values] << update_values_for(final_score_column, updates: @final_updates)
    end

    column_list[:columns] << points_column(:current)
    column_list[:insert_values] << insert_values_for(points_column(:current), updates: @current_updates, key: :total)
    column_list[:update_values] << update_values_for(points_column(:current), updates: @current_updates, key: :total)

    column_list[:columns] << points_column(:final)
    column_list[:insert_values] << insert_values_for(points_column(:final), updates: @final_updates, key: :total)
    column_list[:update_values] << update_values_for(points_column(:final), updates: @final_updates, key: :total)

    @columns_to_insert_or_update = column_list
  end

  def save_course_and_grading_period_scores
    return if @only_update_course_gp_metadata

    # Construct upsert statement to update existing Scores or create them if needed,
    # for course and grading period Scores.
    Score.connection.execute("
      UPDATE #{Score.quoted_table_name}
          SET
            #{columns_to_insert_or_update[:update_values].join(', ')},
            updated_at = #{updated_at},
            -- if workflow_state was previously deleted for some reason, update it to active
            workflow_state = COALESCE(NULLIF(workflow_state, 'deleted'), 'active')
          WHERE
            enrollment_id IN (#{joined_enrollment_ids}) AND
            assignment_group_id IS NULL AND
            #{@grading_period ? "grading_period_id = #{@grading_period.id}" : 'course_score IS TRUE'};
      INSERT INTO #{Score.quoted_table_name}
          (
            enrollment_id, grading_period_id,
            #{columns_to_insert_or_update[:columns].join(', ')},
            course_score, created_at, updated_at
          )
          SELECT
            enrollments.id as enrollment_id,
            #{@grading_period.try(:id) || 'NULL'} as grading_period_id,
            #{columns_to_insert_or_update[:insert_values].join(', ')},
            #{@grading_period ? 'FALSE' : 'TRUE'} AS course_score,
            #{updated_at} as created_at,
            #{updated_at} as updated_at
          FROM #{Enrollment.quoted_table_name} enrollments
          LEFT OUTER JOIN #{Score.quoted_table_name} scores on
            scores.enrollment_id = enrollments.id AND
            scores.assignment_group_id IS NULL AND
            #{@grading_period ? "scores.grading_period_id = #{@grading_period.id}" : 'scores.course_score IS TRUE'}
          WHERE
            enrollments.id IN (#{joined_enrollment_ids}) AND
            scores.id IS NULL;
    ")
  end

  def save_course_and_grading_period_metadata
    # We only save score metadata for posted grades. This means, if we're
    # calculating unposted grades (which means @ignore_muted is false),
    # we don't want to update the score metadata. TODO: start storing the
    # score metadata for unposted grades.
    return unless @ignore_muted

    ScoreMetadata.connection.execute("
      UPDATE #{ScoreMetadata.quoted_table_name} metadata
        SET
          calculation_details = CASE enrollments.user_id
            #{@dropped_updates.map do |user_id, dropped|
              "WHEN #{user_id} THEN cast('#{dropped.to_json}' as json)"
            end.join(' ')}
            ELSE calculation_details
          END,
          updated_at = #{updated_at}
        FROM #{Score.quoted_table_name} scores
        INNER JOIN #{Enrollment.quoted_table_name} enrollments ON
          enrollments.id = scores.enrollment_id
        WHERE
          scores.enrollment_id IN (#{joined_enrollment_ids}) AND
          scores.assignment_group_id IS NULL AND
          #{@grading_period ? "scores.grading_period_id = #{@grading_period.id}" : 'scores.course_score IS TRUE'} AND
          metadata.score_id = scores.id;
      INSERT INTO #{ScoreMetadata.quoted_table_name}
        (score_id, calculation_details, created_at, updated_at)
        SELECT
          scores.id AS score_id,
          CASE enrollments.user_id
            #{@dropped_updates.map do |user_id, dropped|
              "WHEN #{user_id} THEN cast('#{dropped.to_json}' as json)"
            end.join(' ')}
            ELSE NULL
          END AS calculation_details,
          #{updated_at} AS created_at,
          #{updated_at} AS updated_at
        FROM #{Score.quoted_table_name} scores
        INNER JOIN #{Enrollment.quoted_table_name} enrollments ON
          enrollments.id = scores.enrollment_id
        LEFT OUTER JOIN #{ScoreMetadata.quoted_table_name} metadata ON
          metadata.score_id = scores.id
        WHERE
          scores.enrollment_id IN (#{joined_enrollment_ids}) AND
          scores.assignment_group_id IS NULL AND
          #{@grading_period ? "scores.grading_period_id = #{@grading_period.id}" : 'scores.course_score IS TRUE'} AND
          metadata.id IS NULL;
    ")
  end

  def assignment_group_columns_to_insert_or_update
    return @assignment_group_columns_to_insert_or_update if defined? @assignment_group_columns_to_insert_or_update

    column_list = { value_names: [], update_columns: [], update_values: [], insert_columns: [], insert_values: [] }

    unless @only_update_points
      column_list[:value_names] << 'current_score'
      column_list[:update_columns] << "#{current_score_column} = val.current_score"
      column_list[:insert_columns] << "val.current_score AS #{current_score_column}"

      column_list[:value_names] << 'final_score'
      column_list[:update_columns] << "#{final_score_column} = val.final_score"
      column_list[:insert_columns] << "val.final_score AS #{final_score_column}"
    end

    column_list[:value_names] << 'current_points'
    column_list[:update_columns] << "#{points_column(:current)} = val.current_points"
    column_list[:insert_columns] << "val.current_points AS #{points_column(:current)}"

    column_list[:value_names] << 'final_points'
    column_list[:update_columns] << "#{points_column(:final)} = val.final_points"
    column_list[:insert_columns] << "val.final_points AS #{points_column(:final)}"

    @assignment_group_columns_to_insert_or_update = column_list
  end

  def save_assignment_group_scores(score_values, dropped_values)
    # Construct upsert statement to update existing Scores or create them if needed,
    # for assignment group Scores.
    Score.connection.execute("
      UPDATE #{Score.quoted_table_name} scores
          SET
            #{assignment_group_columns_to_insert_or_update[:update_columns].join(', ')},
            updated_at = #{updated_at},
            workflow_state = COALESCE(NULLIF(workflow_state, 'deleted'), 'active')
          FROM (VALUES #{score_values}) val
            (
              enrollment_id,
              assignment_group_id,
              #{assignment_group_columns_to_insert_or_update[:value_names].join(', ')}
            )
          WHERE val.enrollment_id = scores.enrollment_id AND
            val.assignment_group_id = scores.assignment_group_id;
      INSERT INTO #{Score.quoted_table_name} (
          enrollment_id, assignment_group_id,
          #{assignment_group_columns_to_insert_or_update[:value_names].join(', ')},
          course_score, created_at, updated_at
          )
          SELECT
            val.enrollment_id AS enrollment_id,
            val.assignment_group_id as assignment_group_id,
            #{assignment_group_columns_to_insert_or_update[:insert_columns].join(', ')},
            FALSE AS course_score,
            #{updated_at} AS created_at,
            #{updated_at} AS updated_at
          FROM (VALUES #{score_values}) val
            (
              enrollment_id,
              assignment_group_id,
              #{assignment_group_columns_to_insert_or_update[:value_names].join(', ')}
            )
          LEFT OUTER JOIN #{Score.quoted_table_name} sc ON
            sc.enrollment_id = val.enrollment_id AND
            sc.assignment_group_id = val.assignment_group_id
          WHERE
            sc.id IS NULL;
    ")

    # We only save score metadata for posted grades. This means, if we're
    # calculating unposted grades (which means @ignore_muted is false),
    # we don't want to update the score metadata. TODO: start storing the
    # score metadata for unposted grades.
    if @ignore_muted
      ScoreMetadata.connection.execute("
        UPDATE #{ScoreMetadata.quoted_table_name} md
          SET
            calculation_details = CAST(val.calculation_details as json),
            updated_at = #{updated_at}
          FROM (VALUES #{dropped_values}) val
            (enrollment_id, assignment_group_id, calculation_details)
          INNER JOIN #{Score.quoted_table_name} scores ON
            scores.enrollment_id = val.enrollment_id AND
            scores.assignment_group_id = val.assignment_group_id
          WHERE
            scores.id = md.score_id;
        INSERT INTO #{ScoreMetadata.quoted_table_name}
          (score_id, calculation_details, created_at, updated_at)
          SELECT
            scores.id AS score_id,
            CAST(val.calculation_details as json) AS calculation_details,
            #{updated_at} AS created_at,
            #{updated_at} AS updated_at
          FROM (VALUES #{dropped_values}) val
            (enrollment_id, assignment_group_id, calculation_details)
          LEFT OUTER JOIN #{Score.quoted_table_name} scores ON
            scores.enrollment_id = val.enrollment_id AND
            scores.assignment_group_id = val.assignment_group_id
          LEFT OUTER JOIN #{ScoreMetadata.quoted_table_name} metadata ON
            metadata.score_id = scores.id
          WHERE
            metadata.id IS NULL;
      ")
    end
  end

  # returns information about assignments groups in the form:
  # [
  #   {
  #    :id       => 1
  #    :score    => 5,
  #    :possible => 7,
  #    :grade    => 71.42,
  #    :weight   => 50},
  #   ...]
  # each group
  def create_group_sums(submissions, user_id, ignore_ungraded: true)
    visible_assignments = @assignments.select { |assignment| assignment_visible_to_student?(assignment.id, user_id) }

    if @grading_period
      visible_assignments.select! do |assignment|
        effective_due_dates.grading_period_id_for(
          student_id: user_id,
          assignment_id: assignment.id
        ) == Shard.relative_id_for(@grading_period.id, Shard.current, @course.shard)
      end
    end

    assignments_by_group_id = visible_assignments.group_by(&:assignment_group_id)
    submissions_by_assignment_id = Hash[
      submissions.map { |s| [s.assignment_id, s] }
    ]

    @groups.map do |group|
      assignments = assignments_by_group_id[group.id] || []

      group_submissions = assignments.map do |a|
        s = submissions_by_assignment_id[a.id]

        # ignore submissions for muted assignments
        s = nil if @ignore_muted && a.muted?

        # ignore pending_review quiz submissions
        s = nil if ignore_ungraded && s.try(:pending_review?)

        {
          assignment: a,
          submission: s,
          score: s&.score,
          total: a.points_possible || 0,
          excused: s&.excused?,
        }
      end

      if enrollments_by_user[user_id].all? { |e| e.workflow_state == 'completed' }
        group_submissions.reject! { |s| s[:submission].nil? }
      end

      group_submissions.reject! { |s| s[:score].nil? } if ignore_ungraded
      group_submissions.reject! { |s| s[:excused] }
      group_submissions.reject! { |s| s[:assignment].omit_from_final_grade? }
      group_submissions.each { |s| s[:score] ||= 0 }

      logged_submissions = group_submissions.map { |s| loggable_submission(s) }
      Rails.logger.debug "GRADES: calculating for assignment_group=#{group.global_id} user=#{user_id}"
      Rails.logger.debug "GRADES: calculating... ignore_ungraded=#{ignore_ungraded}"
      Rails.logger.debug "GRADES: calculating... submissions=#{logged_submissions.inspect}"

      kept = drop_assignments(group_submissions, group.rules_hash)
      dropped_submissions = (group_submissions - kept).map { |s| s[:submission]&.id }.compact

      score, possible = kept.reduce([0, 0]) { |(s_sum,p_sum),s|
        [s_sum + s[:score], p_sum + s[:total]]
      }

      {
        id:        group.id,
        global_id: group.global_id,
        score:     score,
        possible:  possible,
        weight:    group.group_weight,
        grade:     ((score.to_f / possible * 100).round(2) if possible > 0),
        dropped:   dropped_submissions
      }.tap { |group_grade_info|
        Rails.logger.debug "GRADES: calculated #{group_grade_info.inspect}"
      }
    end
  end

  # see comments for dropAssignments in grade_calculator.coffee
  def drop_assignments(submissions, rules)
    drop_lowest    = rules[:drop_lowest] || 0
    drop_highest   = rules[:drop_highest] || 0
    never_drop_ids = rules[:never_drop] || []
    return submissions if drop_lowest.zero? && drop_highest.zero?

    Rails.logger.debug "GRADES: dropping assignments! #{rules.inspect}"

    cant_drop = []
    if never_drop_ids.present? || @ignore_muted
      cant_drop, submissions = submissions.partition do |submission|
        assignment = submission[:assignment]
        (@ignore_muted && assignment.muted?) || never_drop_ids.include?(assignment.id)
      end
    end

    # fudge the drop rules if there aren't enough submissions
    return cant_drop if submissions.empty?
    drop_lowest = submissions.size - 1 if drop_lowest >= submissions.size
    drop_highest = 0 if drop_lowest + drop_highest >= submissions.size

    keep_highest = submissions.size - drop_lowest
    keep_lowest  = keep_highest - drop_highest

    submissions.sort! { |a,b| a[:assignment].id - b[:assignment].id }

    # assignment groups that have no points possible have to be dropped
    # differently (it's a simpler case, but not one that fits in with our
    # usual bisection approach)
    kept = (cant_drop + submissions).any? { |s| s[:total] > 0 } ?
      drop_pointed(submissions, cant_drop, keep_highest, keep_lowest) :
      drop_unpointed(submissions, keep_highest, keep_lowest)

    (kept + cant_drop).tap do |all_kept|
      loggable_kept = all_kept.map { |s| loggable_submission(s) }
      Rails.logger.debug "GRADES.calculating... kept=#{loggable_kept.inspect}"
    end
  end

  def drop_unpointed(submissions, keep_highest, keep_lowest)
    sorted_submissions = submissions.sort_by { |s| s[:score] }
    sorted_submissions.last(keep_highest).first(keep_lowest)
  end

  def drop_pointed(submissions, cant_drop, n_highest, n_lowest)
    max_total = (submissions + cant_drop).map { |s| s[:total] }.max

    kept = keep_highest(submissions, cant_drop, n_highest, max_total)
    kept = keep_lowest(kept, cant_drop, n_lowest, max_total)
  end

  def keep_highest(submissions, cant_drop, keep, max_total)
    keep_helper(submissions, cant_drop, keep, max_total) { |*args| big_f_best(*args) }
  end

  def keep_lowest(submissions, cant_drop, keep, max_total)
    keep_helper(submissions, cant_drop, keep, max_total) { |*args| big_f_worst(*args) }
  end

  # @submissions: set of droppable submissions
  # @cant_drop: submissions that are not eligible for dropping
  # @keep: number of submissions to keep from +submissions+
  # @max_total: the highest number of points possible
  # @big_f_blk: sorting block for the big_f function
  # returns +keep+ +submissions+
  def keep_helper(submissions, cant_drop, keep, max_total, &big_f_blk)
    return submissions if submissions.size <= keep

    unpointed, pointed = (submissions + cant_drop).partition { |s|
      s[:total].zero?
    }
    grades = pointed.map { |s| s[:score].to_f / s[:total] }.sort

    q_high = estimate_q_high(pointed, unpointed, grades)
    q_low  = grades.first
    q_mid  = (q_low + q_high) / 2

    x, kept = big_f_blk.call(q_mid, submissions, cant_drop, keep)
    threshold = 1 / (2 * keep * max_total**2)
    until q_high - q_low < threshold
      x < 0 ?
        q_high = q_mid :
        q_low  = q_mid
      q_mid = (q_low + q_high) / 2

      # bail if we can't can't ever satisfy the threshold (floats!)
      break if q_mid == q_high || q_mid == q_low

      x, kept = big_f_blk.call(q_mid, submissions, cant_drop, keep)
    end

    kept
  end

  def big_f(q, submissions, cant_drop, keep, &sort_blk)
    kept = submissions.map { |s|
      rated_score = s[:score] - q * s[:total]
      [rated_score, s]
    }.sort(&sort_blk).first(keep)

    q_kept = kept.reduce(0) { |sum,(rated_score,_)| sum + rated_score }
    q_cant_drop = cant_drop.reduce(0) { |sum,s| sum + (s[:score] - q * s[:total]) }

    [q_kept + q_cant_drop, kept.map(&:last)]
  end

  # we can't use the student's highest grade as an upper-bound for bisection
  # when 0-points-possible assignments are present, so guess the best possible
  # grade the student could have earned in that case
  def estimate_q_high(pointed, unpointed, grades)
    if unpointed.present?
      points_possible = pointed.reduce(0) { |sum,s| sum + s[:total] }
      best_pointed_score = [
        points_possible,                              # 100%
        pointed.reduce(0) { |sum,s| sum + s[:score] } # ... or extra credit
      ].max
      unpointed_score = unpointed.reduce(0) { |sum,s| sum + s[:score] }
      max_score = best_pointed_score + unpointed_score
      max_score.to_f / points_possible
    else
      grades.last
    end
  end

  # determines the best +keep+ assignments from submissions for the given q
  # (suitable for use with drop_lowest)
  def big_f_best(q, submissions, cant_drop, keep)
    big_f(q, submissions, cant_drop, keep) { |(a,_),(b,_)| b <=> a }
  end

  # determines the worst +keep+ assignments from submissions for the given q
  # (suitable for use with drop_highest)
  def big_f_worst(q, submissions, cant_drop, keep)
    big_f(q, submissions, cant_drop, keep) { |(a,_),(b,_)| a <=> b }
  end

  def gather_dropped_from_group_scores(group_sums)
    dropped = group_sums.map { |sum| sum[:dropped] }
    dropped.flatten!
    dropped.uniq!
    dropped
  end

  # returns grade information from all the assignment groups
  def calculate_total_from_group_scores(group_sums)
    dropped = gather_dropped_from_group_scores(group_sums)

    if @course.group_weighting_scheme == 'percent'
      relevant_group_sums = group_sums.reject { |gs|
        gs[:possible].zero? || gs[:possible].nil?
      }
      final_grade = relevant_group_sums.reduce(0) { |grade,gs|
        grade + (gs[:score].to_f / gs[:possible]) * gs[:weight]
      }

      # scale the grade up if total weights don't add up to 100%
      full_weight = relevant_group_sums.reduce(0) { |w,gs| w + gs[:weight] }
      if full_weight.zero?
        final_grade = nil
      elsif full_weight < 100
        final_grade *= 100.0 / full_weight
      end

      {
        grade: final_grade.try(:round, 2),
        total: final_grade.try(:round, 2),
        dropped: dropped
      }
    else
      total, possible = group_sums.reduce([0,0]) { |(m,n),gs| [m + gs[:score], n + gs[:possible]] }
      if possible > 0
        final_grade = (total.to_f / possible) * 100
        {
          grade: final_grade.round(2),
          total: total.to_f,
          possible: possible,
          dropped: dropped
        }
      else
        {
          grade: nil,
          total: total.to_f,
          dropped: dropped
        }
      end
    end
  end

  # this takes a wrapped submission (like from create_group_sums)
  def loggable_submission(wrapped_submission)
    {
      assignment_id: wrapped_submission[:assignment].id,
      score: wrapped_submission[:score],
      total: wrapped_submission[:total],
    }
  end

  # If you need to invalidate caches with associated classes, put those calls here.
  def invalidate_caches
    GradeSummaryPresenter.invalidate_cache(@course)
  end
end<|MERGE_RESOLUTION|>--- conflicted
+++ resolved
@@ -90,13 +90,6 @@
   end
 
   def submissions
-<<<<<<< HEAD
-    @submissions ||= @course.submissions.
-                       except(:order, :select).
-                       for_user(@user_ids).
-                       where(assignment_id: @assignments).
-                       select("submissions.id, user_id, assignment_id, score, excused, submissions.workflow_state")
-=======
     @submissions ||= begin
       submissions = @course.submissions.
         except(:order, :select).
@@ -107,7 +100,6 @@
       Rails.logger.debug "GRADE CALCULATOR - submissions: #{submissions.size} - #{Time.zone.now.to_i}"
       submissions
     end
->>>>>>> 01c9fe11
   end
 
   def compute_scores
