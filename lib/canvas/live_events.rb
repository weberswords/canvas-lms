#
# Copyright (C) 2015 - present Instructure, Inc.
#
# This file is part of Canvas.
#
# Canvas is free software: you can redistribute it and/or modify it under
# the terms of the GNU Affero General Public License as published by the Free
# Software Foundation, version 3 of the License.
#
# Canvas is distributed in the hope that it will be useful, but WITHOUT ANY
# WARRANTY; without even the implied warranty of MERCHANTABILITY or FITNESS FOR
# A PARTICULAR PURPOSE. See the GNU Affero General Public License for more
# details.
#
# You should have received a copy of the GNU Affero General Public License along
# with this program. If not, see <http://www.gnu.org/licenses/>.

module Canvas::LiveEvents
  def self.post_event_stringified(event_name, payload, context = nil)
    StringifyIds.recursively_stringify_ids(payload)
    StringifyIds.recursively_stringify_ids(context)
    LiveEvents.post_event(
      event_name: event_name,
      payload: payload,
      time: Time.zone.now,
      context: context
    )
  end

  def self.amended_context(canvas_context)
    ctx = LiveEvents.get_context || {}
    return ctx unless canvas_context
    ctx.merge({
      context_type: canvas_context.class.to_s,
      context_id: canvas_context.global_id,
      root_account_id: canvas_context.root_account.try(:global_id),
      root_account_uuid: canvas_context.root_account.try(:uuid),
      root_account_lti_guid: canvas_context.root_account.try(:lti_guid),
    })
  end

  def self.get_course_data(course)
    {
      course_id: course.global_id,
      uuid: course.uuid,
      account_id: course.global_account_id,
      name: course.name,
      created_at: course.created_at,
      updated_at: course.updated_at,
      workflow_state: course.workflow_state
    }
  end

  def self.course_created(course)
    post_event_stringified('course_created', get_course_data(course))
  end

  def self.course_updated(course)
    post_event_stringified('course_updated', get_course_data(course))
  end

  def self.course_syllabus_updated(course, old_syllabus_body)
    post_event_stringified('syllabus_updated', {
      course_id: course.global_id,
      syllabus_body: LiveEvents.truncate(course.syllabus_body),
      old_syllabus_body: LiveEvents.truncate(old_syllabus_body)
    })
  end

  def self.discussion_entry_created(entry)
    payload = {
      discussion_entry_id: entry.global_id,
      discussion_topic_id: entry.global_discussion_topic_id,
      text: LiveEvents.truncate(entry.message)
    }

    if entry.parent_id
      payload.merge!({
        parent_discussion_entry_id: entry.global_parent_id
      })
    end

    post_event_stringified('discussion_entry_created', payload)
  end

  def self.discussion_topic_created(topic)
    post_event_stringified('discussion_topic_created', {
      discussion_topic_id: topic.global_id,
      is_announcement: topic.is_announcement,
      title: LiveEvents.truncate(topic.title),
      body: LiveEvents.truncate(topic.message)
    })
  end

  def self.account_notification_created(notification)
    post_event_stringified('account_notification_created', {
      account_notification_id: notification.global_id,
      subject: LiveEvents.truncate(notification.subject),
      message: LiveEvents.truncate(notification.message),
      icon: notification.icon,
      start_at: notification.start_at,
      end_at: notification.end_at,
    })
  end

  def self.get_group_membership_data(membership)
    {
      group_membership_id: membership.global_id,
      user_id: membership.global_user_id,
      group_id: membership.global_group_id,
      group_name: membership.group.name,
      group_category_id: membership.group.global_group_category_id,
      group_category_name: membership.group.group_category.try(:name),
      workflow_state: membership.workflow_state
    }
  end

  def self.group_membership_created(membership)
    post_event_stringified('group_membership_created', get_group_membership_data(membership))
  end

  def self.group_membership_updated(membership)
    post_event_stringified('group_membership_updated', get_group_membership_data(membership))
  end

  def self.get_group_category_data(group_category)
    {
      group_category_id: group_category.global_id,
      group_category_name: group_category.name,
      context_id: group_category.context_id,
      context_type: group_category.context_type,
      group_limit: group_category.group_limit
    }
  end

  def self.group_category_updated(group_category)
    post_event_stringified('group_category_updated', get_group_category_data(group_category))
  end

  def self.group_category_created(group_category)
    post_event_stringified('group_category_created', get_group_category_data(group_category))
  end

  def self.get_group_data(group)
    {
      group_category_id: group.global_group_category_id,
      group_category_name: group.group_category.try(:name),
      group_id: group.global_id,
      uuid: group.uuid,
      group_name: group.name,
      context_type: group.context_type,
      context_id: group.global_context_id,
      account_id: group.global_account_id,
      workflow_state: group.workflow_state,
      max_membership: group.max_membership
    }
  end

  def self.group_created(group)
    post_event_stringified('group_created', get_group_data(group))
  end

  def self.group_updated(group)
    post_event_stringified('group_updated', get_group_data(group))
  end

  def self.get_assignment_data(assignment)
    {
      assignment_id: assignment.global_id,
      context_id: assignment.global_context_id,
      context_type: assignment.context_type,
      workflow_state: assignment.workflow_state,
      title: LiveEvents.truncate(assignment.title),
      description: LiveEvents.truncate(assignment.description),
      due_at: assignment.due_at,
      unlock_at: assignment.unlock_at,
      lock_at: assignment.lock_at,
      updated_at: assignment.updated_at,
      points_possible: assignment.points_possible,
      lti_assignment_id: assignment.lti_context_id,
      lti_resource_link_id: assignment.lti_resource_link_id,
      lti_resource_link_id_duplicated_from: assignment.duplicate_of&.lti_resource_link_id
    }
  end

  def self.assignment_created(assignment)
    post_event_stringified('assignment_created', get_assignment_data(assignment))
  end

  def self.assignment_updated(assignment)
    post_event_stringified('assignment_updated', get_assignment_data(assignment))
  end

  def self.get_submission_data(submission)
    {
      submission_id: submission.global_id,
      assignment_id: submission.global_assignment_id,
      user_id: submission.global_user_id,
      submitted_at: submission.submitted_at,
      lti_user_id: submission.lti_user_id,
      graded_at: submission.graded_at,
      updated_at: submission.updated_at,
      score: submission.score,
      grade: submission.grade,
      submission_type: submission.submission_type,
      body: LiveEvents.truncate(submission.body),
      url: submission.url,
      attempt: submission.attempt,
      lti_assignment_id: submission.assignment.lti_context_id,
      group_id: submission.group_id
    }
  end

  def self.get_attachment_data(attachment)
    {
      attachment_id: attachment.global_id,
      user_id: attachment.global_user_id,
      display_name: LiveEvents.truncate(attachment.display_name),
      filename: LiveEvents.truncate(attachment.filename),
      context_type: attachment.context_type,
      context_id: attachment.global_context_id,
      content_type: attachment.content_type,
      folder_id: attachment.global_folder_id,
      unlock_at: attachment.unlock_at,
      lock_at: attachment.lock_at,
      updated_at: attachment.updated_at
    }
  end

  def self.submission_created(submission)
    post_event_stringified('submission_created', get_submission_data(submission))
  end

  def self.submission_updated(submission)
    post_event_stringified('submission_updated', get_submission_data(submission))
  end

  def self.plagiarism_resubmit(submission)
    post_event_stringified('plagiarism_resubmit', get_submission_data(submission))
  end

  def self.get_user_data(user)
    {
      user_id: user.global_id,
      uuid: user.uuid,
      name: user.name,
      short_name: user.short_name,
      workflow_state: user.workflow_state,
      created_at: user.created_at,
      updated_at: user.updated_at
    }
  end

  def self.user_created(user)
    post_event_stringified('user_created', get_user_data(user))
  end

  def self.user_updated(user)
    post_event_stringified('user_updated', get_user_data(user))
  end

  def self.get_enrollment_data(enrollment)
    data = {
      enrollment_id: enrollment.global_id,
      course_id: enrollment.global_course_id,
      user_id: enrollment.global_user_id,
      user_name: enrollment.user_name,
      type: enrollment.type,
      created_at: enrollment.created_at,
      updated_at: enrollment.updated_at,
      limit_privileges_to_course_section: enrollment.limit_privileges_to_course_section,
      course_section_id: enrollment.global_course_section_id,
      workflow_state: enrollment.workflow_state
    }
    data[:associated_user_id] = enrollment.global_associated_user_id if enrollment.observer?
    data
  end

  def self.enrollment_created(enrollment)
    post_event_stringified('enrollment_created', get_enrollment_data(enrollment))
  end

  def self.enrollment_updated(enrollment)
    post_event_stringified('enrollment_updated', get_enrollment_data(enrollment))
  end

  def self.get_enrollment_state_data(enrollment_state)
    {

      enrollment_id: enrollment_state.global_enrollment_id,
      state: enrollment_state.state,
      state_started_at: enrollment_state.state_started_at,
      state_is_current: enrollment_state.state_is_current,
      state_valid_until: enrollment_state.state_valid_until,
      restricted_access: enrollment_state.restricted_access,
      access_is_current: enrollment_state.access_is_current
    }
  end

  def self.enrollment_state_created(enrollment_state)
    post_event_stringified('enrollment_state_created', get_enrollment_state_data(enrollment_state))
  end

  def self.enrollment_state_updated(enrollment_state)
    post_event_stringified('enrollment_state_updated', get_enrollment_state_data(enrollment_state))
  end

  def self.user_account_association_created(assoc)
    post_event_stringified('user_account_association_created', {
      user_id: assoc.global_user_id,
      account_id: assoc.global_account_id,
      account_uuid: assoc.account.uuid,
      created_at: assoc.created_at,
      updated_at: assoc.updated_at,
      is_admin: !(assoc.account.root_account.all_account_users_for(assoc.user).empty?),
    })
  end

  def self.logged_in(session, user, pseudonym)
    ctx = LiveEvents.get_context || {}
    ctx[:user_id] = user.global_id
    ctx[:user_login] = pseudonym.unique_id
    ctx[:user_account_id] = pseudonym.account.global_id
    ctx[:user_sis_id] = pseudonym.sis_user_id
    post_event_stringified('logged_in', {
      redirect_url: session[:return_to]
    }, ctx)
  end

  def self.logged_out
    post_event_stringified('logged_out', {})
  end

  def self.quiz_submitted(submission)
    # TODO: include score, for automatically graded portions?
    post_event_stringified('quiz_submitted', {
      submission_id: submission.global_id,
      quiz_id: submission.global_quiz_id
    })
  end

  def self.wiki_page_created(page)
    post_event_stringified('wiki_page_created', {
      wiki_page_id: page.global_id,
      title: LiveEvents.truncate(page.title),
      body: LiveEvents.truncate(page.body)
    })
  end

  def self.wiki_page_updated(page, old_title, old_body)
    payload = {
      wiki_page_id: page.global_id,
      title: LiveEvents.truncate(page.title),
      body: LiveEvents.truncate(page.body)
    }

    if old_title
      payload[:old_title] = LiveEvents.truncate(old_title)
    end

    if old_body
      payload[:old_body] = LiveEvents.truncate(old_body)
    end

    post_event_stringified('wiki_page_updated', payload)
  end

  def self.wiki_page_deleted(page)
    post_event_stringified('wiki_page_deleted', {
      wiki_page_id: page.global_id,
      title: LiveEvents.truncate(page.title)
    })
  end

  def self.attachment_created(attachment)
    post_event_stringified('attachment_created', get_attachment_data(attachment))
  end

  def self.attachment_updated(attachment, old_display_name)
    payload = get_attachment_data(attachment)
    if old_display_name
      payload[:old_display_name] = LiveEvents.truncate(old_display_name)
    end

    post_event_stringified('attachment_updated', payload)
  end

  def self.attachment_deleted(attachment)
    post_event_stringified('attachment_deleted', get_attachment_data(attachment))
  end

  def self.grade_changed(submission, old_submission=nil, old_assignment=submission.assignment)
    grader_id = nil
    if submission.grader_id && !submission.autograded?
      grader_id = submission.global_grader_id
    end

    post_event_stringified('grade_change', {
      submission_id: submission.global_id,
      assignment_id: submission.global_assignment_id,
      grade: submission.grade,
      old_grade: old_submission.try(:grade),
      score: submission.score,
      old_score: old_submission.try(:score),
      points_possible: submission.assignment.points_possible,
      old_points_possible: old_assignment.points_possible,
      grader_id: grader_id,
      student_id: submission.global_user_id,
      user_id: submission.global_user_id,
      grading_complete: submission.graded?,
      muted: submission.muted_assignment?
    }, amended_context(submission.assignment.context))
  end

  def self.asset_access(asset, category, role, level)
    asset_subtype = nil
    if asset.is_a?(Array)
      asset_subtype = asset[0]
      asset_obj = asset[1]
    else
      asset_obj = asset
    end

    post_event_stringified('asset_accessed', {
      asset_type: asset_obj.class.reflection_type_name,
      asset_id: asset_obj.global_id,
      asset_subtype: asset_subtype,
      category: category,
      role: role,
      level: level
    })
  end

  def self.quiz_export_complete(content_export)
    payload = content_export.settings[:quizzes2]
    post_event_stringified('quiz_export_complete', payload, amended_context(content_export.context))
  end

  def self.course_section_created(section)
    post_event_stringified('course_section_created', get_course_section_data(section))
  end

  def self.course_section_updated(section)
    post_event_stringified('course_section_updated', get_course_section_data(section))
  end

  def self.quizzes_next_quiz_duplicated(payload)
    post_event_stringified('quizzes_next_quiz_duplicated', payload)
  end

  def self.get_course_section_data(section)
    {
      course_section_id: section.id,
      sis_source_id: section.sis_source_id,
      sis_batch_id: section.sis_batch_id,
      course_id: section.course_id,
      root_account_id: section.root_account_id,
      enrollment_term_id: section.enrollment_term_id,
      name: section.name,
      default_section: section.default_section,
      accepting_enrollments: section.accepting_enrollments,
      can_manually_enroll: section.can_manually_enroll,
      start_at: section.start_at,
      end_at: section.end_at,
      workflow_state: section.workflow_state,
      restrict_enrollments_to_section_dates: section.restrict_enrollments_to_section_dates,
      nonxlist_course_id: section.nonxlist_course_id,
      stuck_sis_fields: section.stuck_sis_fields,
      integration_id: section.integration_id
    }
  end

  def self.module_created(context_module)
    post_event_stringified('module_created', get_context_module_data(context_module))
  end

  def self.module_updated(context_module)
    post_event_stringified('module_updated', get_context_module_data(context_module))
  end

  def self.get_context_module_data(context_module)
    {
      module_id: context_module.id,
<<<<<<< HEAD
      name: context_module.name,
      position: context_module.position,
      workflow_state: context_module.workflow_state,
=======
      context_id: context_module.context_id,
      context_type: context_module.context_type,
      name: context_module.name,
      position: context_module.position,
      workflow_state: context_module.workflow_state
>>>>>>> a205c799
    }
  end

  def self.module_item_created(context_module_item)
    post_event_stringified('module_item_created', get_context_module_item_data(context_module_item))
  end

  def self.module_item_updated(context_module_item)
    post_event_stringified('module_item_updated', get_context_module_item_data(context_module_item))
  end

  def self.get_context_module_item_data(context_module_item)
    {
      module_item_id: context_module_item.id,
<<<<<<< HEAD
=======
      module_id: context_module_item.context_module_id,
      context_id: context_module_item.context_id,
      context_type: context_module_item.context_type,
>>>>>>> a205c799
      position: context_module_item.position,
      workflow_state: context_module_item.workflow_state
    }
  end
end<|MERGE_RESOLUTION|>--- conflicted
+++ resolved
@@ -481,17 +481,11 @@
   def self.get_context_module_data(context_module)
     {
       module_id: context_module.id,
-<<<<<<< HEAD
-      name: context_module.name,
-      position: context_module.position,
-      workflow_state: context_module.workflow_state,
-=======
       context_id: context_module.context_id,
       context_type: context_module.context_type,
       name: context_module.name,
       position: context_module.position,
       workflow_state: context_module.workflow_state
->>>>>>> a205c799
     }
   end
 
@@ -506,12 +500,9 @@
   def self.get_context_module_item_data(context_module_item)
     {
       module_item_id: context_module_item.id,
-<<<<<<< HEAD
-=======
       module_id: context_module_item.context_module_id,
       context_id: context_module_item.context_id,
       context_type: context_module_item.context_type,
->>>>>>> a205c799
       position: context_module_item.position,
       workflow_state: context_module_item.workflow_state
     }
