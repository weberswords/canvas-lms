module Canvas::Migration
  class PackageIdentifier
    include Canvas::Migration::XMLHelper
    attr_reader :type, :converter

<<<<<<< HEAD
=======
    COMMON_CARTRIDGE_REGEX = /IMS(?: Thin)? Common Cartridge/i

>>>>>>> b6068abf
    def initialize(archive)
      @archive = archive
    end

    def get_converter
      @type = identify_package
      @converter = find_converter
    end

    def identify_package
      if @archive.path.ends_with?('xml')
        return check_flat_xml_file
      end

      if @archive.find_entry("AngelManifest.xml")
        :angel_7_4
      elsif @archive.find_entry("angelData.xml")
        :angel_7_3
      elsif @archive.find_entry("moodle.xml")
        :moodle_1_9
      elsif @archive.find_entry("moodle_backup.xml")
        :moodle_2
      elsif @archive.find_entry("imsmanifest.xml")
        data = @archive.read("imsmanifest.xml")
        doc = ::Nokogiri::XML(data)
        if get_node_val(doc, 'metadata schema') =~ COMMON_CARTRIDGE_REGEX
          if !!doc.at_css(%{resources resource[href="#{CC::CCHelper::COURSE_SETTINGS_DIR}/#{CC::CCHelper::SYLLABUS}"] file[href="#{CC::CCHelper::COURSE_SETTINGS_DIR}/#{CC::CCHelper::COURSE_SETTINGS}"]})
            :canvas_cartridge
          elsif !!doc.at_css(%{resources resource[href="#{CC::CCHelper::COURSE_SETTINGS_DIR}/#{CC::CCHelper::CANVAS_EXPORT_FLAG}"]})
            :canvas_cartridge
          elsif get_node_val(doc, 'metadata schemaversion') == "1.0.0"
            :common_cartridge_1_0
          elsif get_node_val(doc, 'metadata schemaversion') == "1.1.0"
            :common_cartridge_1_1
          elsif get_node_val(doc, 'metadata schemaversion') == "1.2.0"
            :common_cartridge_1_2
          elsif get_node_val(doc, 'metadata schemaversion') == "1.3.0"
            :common_cartridge_1_3
          end
        elsif has_namespace(doc, "http://www.blackboard.com/content-packaging")
          :bb_learn
        elsif has_namespace(doc, "http://desire2learn.com/xsd/d2lcp")
          :d2l
        elsif has_namespace(doc, "http://www.webct.com/xsd/cisv3")
          :webct # only quizzes are supported
        elsif has_namespace(doc, "http://www.webct.com/IMS")
          :webct_4_1
        elsif has_namespace(doc, "http://www.adlnet.org/xsd/adl_cp_rootv1p1")
          :scorm_1_1
        elsif has_namespace(doc, "http://www.adlnet.org/xsd/adlcp_rootv1p2")
          :scorm_1_2
        elsif has_namespace(doc, "http://www.adlnet.org/xsd/adlcp_v1p3")
          :scorm_1_3 # scorm 2004
        elsif doc.at_css('resources resource[type^=ims_qti]')
          :qti
        elsif doc.at_css('resources resource[type^=imsqti]')
          :qti
        else
          # generic IMS Content Package?
          :unknown_ims_cp_package
        end
      else
        :unknown
      end
    rescue
      # Not a valid archive file
      :invalid_archive
    end

    private

    # Common Cartridge 1.3 supports having just a single xml file
    # if it's not CC 1.3 then we don't know how to handle it
    def check_flat_xml_file
      doc = ::Nokogiri::XML(File.read(@archive.file))
<<<<<<< HEAD
      if get_node_val(doc, 'metadata schema') =~ /IMS Common Cartridge/i &&
=======
      if get_node_val(doc, 'metadata schema') =~ COMMON_CARTRIDGE_REGEX &&
>>>>>>> b6068abf
              get_node_val(doc, 'metadata schemaversion') == "1.3.0"
        :common_cartridge_1_3
      else
        :unknown
      end
    end
    
    def has_namespace(node, namespace)
      node.namespaces.values.any?{|ns|ns =~ /#{namespace}/i}
    end
    
    def find_converter
      if plugin = Canvas::Plugin.all_for_tag(:export_system).find{|p|p.settings[:provides] && p.settings[:provides][@type]}
        return plugin.settings[:provides][@type]
      end

      raise Canvas::Migration::Error, I18n.t(:unsupported_package, "Unsupported content package")
    end
  end
end<|MERGE_RESOLUTION|>--- conflicted
+++ resolved
@@ -3,11 +3,8 @@
     include Canvas::Migration::XMLHelper
     attr_reader :type, :converter
 
-<<<<<<< HEAD
-=======
     COMMON_CARTRIDGE_REGEX = /IMS(?: Thin)? Common Cartridge/i
 
->>>>>>> b6068abf
     def initialize(archive)
       @archive = archive
     end
@@ -83,11 +80,7 @@
     # if it's not CC 1.3 then we don't know how to handle it
     def check_flat_xml_file
       doc = ::Nokogiri::XML(File.read(@archive.file))
-<<<<<<< HEAD
-      if get_node_val(doc, 'metadata schema') =~ /IMS Common Cartridge/i &&
-=======
       if get_node_val(doc, 'metadata schema') =~ COMMON_CARTRIDGE_REGEX &&
->>>>>>> b6068abf
               get_node_val(doc, 'metadata schemaversion') == "1.3.0"
         :common_cartridge_1_3
       else
