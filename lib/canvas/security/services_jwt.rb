module Canvas
  module Security
    class ServicesJwt
      attr_reader :token_string, :is_wrapped

      def initialize(raw_token_string, wrapped=true)
        @is_wrapped = wrapped
        if raw_token_string.nil?
          raise ArgumentError, "Cannot decode nil token string"
        end
        @token_string = raw_token_string
      end

      def wrapper_token
        return {} unless is_wrapped
        raw_wrapper_token = Canvas::Security.base64_decode(token_string)
        Canvas::Security.decode_jwt(raw_wrapper_token, [signing_secret])
      end

      def original_token
        original_crypted_token = if is_wrapped
          wrapper_token[:user_token]
        else
          Canvas::Security.base64_decode(token_string)
        end
        Canvas::Security.decrypt_services_jwt(original_crypted_token, signing_secret, encryption_secret)
      end

      def id
        original_token[:jti]
      end

      def user_global_id
        original_token[:sub]
      end

      def masquerading_user_global_id
        original_token[:masq_sub]
      end

      def expires_at
        original_token[:exp]
      end

      def self.generate(payload_data, base64=true)
        payload = create_payload(payload_data)
        crypted_token = Canvas::Security.create_encrypted_jwt(payload, signing_secret, encryption_secret)
        return crypted_token unless base64
        Canvas::Security.base64_encode(crypted_token)
      end

<<<<<<< HEAD
      def self.for_user(domain, user, real_user: nil)
=======
      def self.for_user(domain, user, real_user: nil, workflow: nil)
>>>>>>> 0d34bd47
        if domain.blank? || user.nil?
          raise ArgumentError, "Must have a domain and a user to build a JWT"
        end

        payload = {
          sub: user.global_id,
          domain: domain
        }
        payload[:masq_sub] = real_user.global_id if real_user
<<<<<<< HEAD
=======
        payload[:workflow] = workflow if workflow
>>>>>>> 0d34bd47
        generate(payload)
      end

      private

      def self.create_payload(payload_data)
        if payload_data[:sub].nil?
          raise ArgumentError, "Cannot generate a services JWT without a 'sub' entry"
        end
        timestamp = Time.zone.now.to_i
        payload_data.merge({
          iss: "Canvas",
          aud: ["Instructure"],
          exp: timestamp + 3600,  # token is good for 1 hour
          nbf: timestamp - 30,    # don't accept the token in the past
          iat: timestamp,         # tell when the token was issued
          jti: SecureRandom.uuid, # unique identifier
        })
      end

      def encryption_secret
        self.class.encryption_secret
      end

      def signing_secret
        self.class.signing_secret
      end

      def self.encryption_secret
        Canvas::DynamicSettings.from_cache("canvas")["encryption-secret"]
      end

      def self.signing_secret
        Canvas::DynamicSettings.from_cache("canvas")["signing-secret"]
      end
    end
  end
end<|MERGE_RESOLUTION|>--- conflicted
+++ resolved
@@ -49,11 +49,7 @@
         Canvas::Security.base64_encode(crypted_token)
       end
 
-<<<<<<< HEAD
-      def self.for_user(domain, user, real_user: nil)
-=======
       def self.for_user(domain, user, real_user: nil, workflow: nil)
->>>>>>> 0d34bd47
         if domain.blank? || user.nil?
           raise ArgumentError, "Must have a domain and a user to build a JWT"
         end
@@ -63,10 +59,7 @@
           domain: domain
         }
         payload[:masq_sub] = real_user.global_id if real_user
-<<<<<<< HEAD
-=======
         payload[:workflow] = workflow if workflow
->>>>>>> 0d34bd47
         generate(payload)
       end
 
