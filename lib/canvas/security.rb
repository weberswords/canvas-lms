#
# Copyright (C) 2011 Instructure, Inc.
#
# This file is part of Canvas.
#
# Canvas is free software: you can redistribute it and/or modify it under
# the terms of the GNU Affero General Public License as published by the Free
# Software Foundation, version 3 of the License.
#
# Canvas is distributed in the hope that it will be useful, but WITHOUT ANY
# WARRANTY; without even the implied warranty of MERCHANTABILITY or FITNESS FOR
# A PARTICULAR PURPOSE. See the GNU Affero General Public License for more
# details.
#
# You should have received a copy of the GNU Affero General Public License along
# with this program. If not, see <http://www.gnu.org/licenses/>.
#

require 'json/jwt'

module Canvas::Security
  class InvalidToken < RuntimeError
  end

  class TokenExpired < RuntimeError
  end

  def self.encryption_key
    @encryption_key ||= begin
      res = config && config['encryption_key']
      abort('encryption key required, see security.yml.example') unless res
      abort('encryption key is too short, see security.yml.example') unless res.to_s.length >= 20
      res.to_s
    end
  end

  def self.encryption_keys
    @encryption_keys ||= [encryption_key] + Array(config && config['previous_encryption_keys']).map(&:to_s)
  end

  def self.config
    @config ||= (YAML.load_file(Rails.root+"config/security.yml")[Rails.env] rescue nil)
  end

  def self.encrypt_password(secret, key)
    require 'base64'
    c = OpenSSL::Cipher::Cipher.new('aes-256-cbc')
    c.encrypt
    c.key = Digest::SHA1.hexdigest(key + "_" + encryption_key)
    c.iv = iv = c.random_iv
    e = c.update(secret)
    e << c.final
    [Base64.encode64(e), Base64.encode64(iv)]
  end

  def self.decrypt_password(secret, salt, key, encryption_key = nil)
    require 'base64'
    encryption_keys = Array(encryption_key) + self.encryption_keys
    last_error = nil
    encryption_keys.each do |encryption_key|
      c = OpenSSL::Cipher::Cipher.new('aes-256-cbc')
      c.decrypt
      c.key = Digest::SHA1.hexdigest(key + "_" + encryption_key)
      c.iv = Base64.decode64(salt)
      d = c.update(Base64.decode64(secret))
      begin
        d << c.final
      rescue OpenSSL::Cipher::CipherError
        last_error = $!
        next
      end
      return d.to_s
    end
    raise last_error
  end

  def self.hmac_sha1(str, encryption_key = nil)
    OpenSSL::HMAC.hexdigest(
      OpenSSL::Digest.new('sha1'), (encryption_key || self.encryption_key), str
    )
  end

  def self.verify_hmac_sha1(hmac, str, options = {})
    keys = options[:keys] || []
    keys += [options[:key]] if options[:key]
    keys += encryption_keys
    keys.each do |key|
      real_hmac = hmac_sha1(str, key)
      real_hmac = real_hmac[0, options[:truncate]] if options[:truncate]
      return true if hmac == real_hmac
    end
    false
  end

  def self.sign_hmac_sha512(string_to_sign, signing_secret=services_signing_secret)
    OpenSSL::HMAC.digest('sha512', signing_secret, string_to_sign)
  end

  def self.verify_hmac_sha512(message, signature, signing_secret=services_signing_secret)
    comparison = sign_hmac_sha512(message, signing_secret)

    if CANVAS_RAILS4_0
      return false unless signature.bytesize == comparison.bytesize
      l = signature.unpack "C#{signature.bytesize}"
      res = 0
      comparison.each_byte { |byte| res |= byte ^ l.shift }
      res == 0
    else
      ActiveSupport::SecurityUtils.secure_compare(signature, comparison)
    end
  end

  # Creates a JWT token string
  #
  # body (Hash) - The contents of the JWT token
  # expires (Time) - When the token should expire. `nil` for no expiration
  # key (String) - The key to sign with. `nil` will use the currently configured key
  #
  # Returns the token as a string.
  def self.create_jwt(body, expires = nil, key = nil)
    jwt_body = body
    if expires
      jwt_body = jwt_body.merge({ exp: expires.to_i })
    end
    raw_jwt = JSON::JWT.new(jwt_body)
    return raw_jwt.to_s if key == :unsigned
    raw_jwt.sign(key || encryption_key, :HS256).to_s
  end

  # Creates an encrypted JWT token string
  #
  # This is a token that will be used for identifying the user to
  # canvas on API calls and to other canvas-ecosystem services.
  #
  # payload (hash) - The data you want in the token
  # signing_secret (big string) - The shared secret for signing
  # encryption_secret (big string) - The shared key for symmetric key encryption.
  #
  # Returns the token as a string.
  def self.create_encrypted_jwt(payload, signing_secret, encryption_secret)
    jwt = JSON::JWT.new(payload)
    jws = jwt.sign(signing_secret, :HS256)
    jwe = jws.encrypt(encryption_secret, 'dir', :A256GCM)
    jwe.to_s
  end

  # Verifies and decodes a JWT token
  #
  # token (String) - The token to decode
  # keys (Array) - An array of keys to use verifying. Will be added to the current
  #                set of keys
  #
  # Returns the token body as a Hash if it's valid.
  #
  # Raises Canvas::Security::TokenExpired if the token has expired, and
  # Canvas::Security::InvalidToken if the token is otherwise invalid.
  def self.decode_jwt(token, keys = [])
    keys += encryption_keys

    keys.each do |key|
      begin
        body = JSON::JWT.decode(token, key)
        verify_jwt(body)
        return body.with_indifferent_access
      rescue JSON::JWS::VerificationFailed
        # Keep looping, to try all the keys. If none succeed,
        # we raise below.
      rescue Canvas::Security::TokenExpired => expired_exception
        raise expired_exception
      rescue => e
        raise Canvas::Security::InvalidToken, e
      end
    end

    raise Canvas::Security::InvalidToken
  end

  def self.decrypt_services_jwt(token, signing_secret=nil, encryption_secret=nil)
<<<<<<< HEAD
    signing_secret ||= Canvas::DynamicSettings.from_cache("canvas")["signing-secret"]
    encryption_secret ||= Canvas::DynamicSettings.from_cache("canvas")["encryption-secret"]
=======
    signing_secret ||= services_signing_secret
    encryption_secret ||= services_encryption_secret
>>>>>>> 5f517fdf
    begin
      signed_coded_jwt = JSON::JWT.decode(token, encryption_secret)
      raw_jwt = JSON::JWT.decode(signed_coded_jwt.plain_text, signing_secret)
      verify_jwt(raw_jwt)
      raw_jwt.with_indifferent_access
    rescue JSON::JWS::VerificationFailed
      raise Canvas::Security::InvalidToken
    end
  end

  def self.base64_encode(token_string)
    Base64.encode64(token_string).encode('utf-8').delete("\n")
  end

  def self.base64_decode(token_string)
    utf8_string = token_string.force_encoding(Encoding::UTF_8)
    Base64.decode64(utf8_string.encode('ascii-8bit'))
  end

  def self.validate_encryption_key(overwrite = false)
    db_hash = Setting.get('encryption_key_hash', nil) rescue return # in places like rake db:test:reset, we don't care that the db/table doesn't exist
    return if encryption_keys.any? { |key| Digest::SHA1.hexdigest(key) == db_hash}

    if db_hash.nil? || overwrite
      begin
        Setting.set("encryption_key_hash", Digest::SHA1.hexdigest(encryption_key))
      rescue ActiveRecord::StatementInvalid
        # the db may not exist yet
      end
    else
      abort "encryption key is incorrect. if you have intentionally changed it, you may want to run `rake db:reset_encryption_key_hash`"
    end
  end

  def self.re_encrypt_data(encryption_key)
    {
        Account =>  {
            :encrypted_column => :turnitin_crypted_secret,
            :salt_column => :turnitin_salt,
            :key => 'instructure_turnitin_secret_shared' },
        AccountAuthorizationConfig => {
            :encrypted_column => :auth_crypted_password,
            :salt_column => :auth_password_salt,
            :key => 'instructure_auth' },
        UserService => {
            :encrypted_column => :crypted_password,
            :salt_column => :password_salt,
            :key => 'instructure_user_service' },
        User => {
            :encrypted_column => :otp_secret_key_enc,
            :salt_column => :otp_secret_key_salt,
            :key => 'otp_secret_key'
        }
    }.each do |(model, definition)|
      model.where("#{definition[:encrypted_column]} IS NOT NULL").
          select([:id, definition[:encrypted_column], definition[:salt_column]]).
          find_each do |instance|
        cleartext = Canvas::Security.decrypt_password(instance.read_attribute(definition[:encrypted_column]),
                                                      instance.read_attribute(definition[:salt_column]),
                                                      definition[:key],
                                                      encryption_key)
        new_crypted_data, new_salt = Canvas::Security.encrypt_password(cleartext, definition[:key])
        model.where(:id => instance).
            update_all(definition[:encrypted_column] => new_crypted_data,
                       definition[:salt_column] => new_salt)
      end
    end

    PluginSetting.find_each do |settings|
      unless settings.plugin
        warn "Unknown plugin #{settings.name}"
        next
      end
      Array(settings.plugin.encrypted_settings).each do |setting|
        cleartext = Canvas::Security.decrypt_password(settings.settings["#{setting}_enc".to_sym],
                                                      settings.settings["#{setting}_salt".to_sym],
                                                      'instructure_plugin_setting',
                                                      encryption_key)
        new_crypted_data, new_salt = Canvas::Security.encrypt_password(cleartext, 'instructure_plugin_setting')
        settings.settings["#{setting}_enc".to_sym] = new_crypted_data
        settings.settings["#{setting}_salt".to_sym] = new_salt
        settings.settings_will_change!
      end
      settings.save! if settings.changed?
    end
  end

  # should we allow this login attempt -- returns false if there have been too
  # many recent failed attempts for this pseudonym. Failed attempts are tracked
  # by both (pseudonym) and (pseudonym, requesting_ip) , with the latter having
  # a lower threshold. This way a malicious user can't trivially lock out
  # another user by just making a bunch of bogus requests, they'll be blocked
  # themselves first. A distributed attack would still succeed in locking out
  # the user.
  #
  # in redis this is stored as a hash :
  # { 'unique_id' => pseudonym.unique_id, # for debugging
  #   'total' => <total failed attempts>,
  #   some_ip => <failed attempts for this ip>,
  #   some_other_ip => <failed attempts for this ip>,
  #   ...
  # }
  def self.allow_login_attempt?(pseudonym, ip)
    return true unless Canvas.redis_enabled? && pseudonym
    ip.present? || ip = 'no_ip'
    total_allowed = Setting.get('login_attempts_total', '20').to_i
    ip_allowed = Setting.get('login_attempts_per_ip', '10').to_i
    total, from_this_ip = Canvas.redis.hmget(login_attempts_key(pseudonym), 'total', ip)
    return (!total || total.to_i < total_allowed) && (!from_this_ip || from_this_ip.to_i < ip_allowed)
  end

  # log a successful login, resetting the failed login attempts counter
  def self.successful_login!(pseudonym, ip)
    return unless Canvas.redis_enabled? && pseudonym
    Canvas.redis.del(login_attempts_key(pseudonym))
    nil
  end

  # log a failed login attempt
  def self.failed_login!(pseudonym, ip)
    return unless Canvas.redis_enabled? && pseudonym
    key = login_attempts_key(pseudonym)
    exptime = Setting.get('login_attempts_ttl', 5.minutes.to_s).to_i
    redis = Canvas.redis
    redis.hset(key, 'unique_id', pseudonym.unique_id)
    redis.hincrby(key, 'total', 1)
    redis.hincrby(key, ip, 1) if ip.present?
    redis.expire(key, exptime)
    nil
  end

  # returns time in seconds
  def self.time_until_login_allowed(pseudonym, ip)
    if self.allow_login_attempt?(pseudonym, ip)
      0
    else
      Canvas.redis.ttl(login_attempts_key(pseudonym))
    end
  end

  def self.login_attempts_key(pseudonym)
    "login_attempts:#{pseudonym.global_id}"
  end


  class << self
    private
    def verify_jwt(body)
      if body[:exp].present?
        if timestamp_is_expired?(body[:exp])
          raise Canvas::Security::TokenExpired
        end
      end

      if body[:nbf].present?
        if timestamp_is_future?(body[:nbf])
          raise Canvas::Security::TokenInvalid
        end
      end
    end

    def timestamp_is_expired?(exp_val)
      now = Time.zone.now
      (exp_val.is_a?(Time) && exp_val <= now) || exp_val <= now.to_i
    end

    def timestamp_is_future?(nbf_val)
      now = Time.zone.now
      (nbf_val.is_a?(Time) && nbf_val > now) || nbf_val > now.to_i
    end

    def services_encryption_secret
      Canvas::DynamicSettings.from_cache("canvas")["encryption-secret"]
    end

    def services_signing_secret
      Canvas::DynamicSettings.from_cache("canvas")["signing-secret"]
    end
  end

end<|MERGE_RESOLUTION|>--- conflicted
+++ resolved
@@ -176,13 +176,8 @@
   end
 
   def self.decrypt_services_jwt(token, signing_secret=nil, encryption_secret=nil)
-<<<<<<< HEAD
-    signing_secret ||= Canvas::DynamicSettings.from_cache("canvas")["signing-secret"]
-    encryption_secret ||= Canvas::DynamicSettings.from_cache("canvas")["encryption-secret"]
-=======
     signing_secret ||= services_signing_secret
     encryption_secret ||= services_encryption_secret
->>>>>>> 5f517fdf
     begin
       signed_coded_jwt = JSON::JWT.decode(token, encryption_secret)
       raw_jwt = JSON::JWT.decode(signed_coded_jwt.plain_text, signing_secret)
