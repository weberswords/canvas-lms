--- conflicted
+++ resolved
@@ -37,7 +37,6 @@
   :version => 1.0,
   :settings_partial => 'plugins/error_reporting_settings'
 })
-<<<<<<< HEAD
 Canvas::Plugin.register('big_blue_button', :web_conferencing, {
   :description => 'Big Blue Button web conferencing support',
   :website => 'http://bigbluebutton.org',
@@ -48,7 +47,6 @@
   :validator => 'BigBlueButtonValidator',
   :encrypted_settings => [:secret]
 })
-=======
 require_dependency 'cc/importer/cc_worker'
 Canvas::Plugin.register 'common_cartridge_importer', :export_system, {
   :name => 'Common Cartridge Importer',
@@ -60,5 +58,4 @@
     :migration_partial => 'cc_config',
     :select_text => "Canvas Course Export"
   }
-}
->>>>>>> 2882b733
+}