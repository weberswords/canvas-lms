--- conflicted
+++ resolved
@@ -85,11 +85,7 @@
     else
       if bucket.full?
         Canvas::Statsd.increment("request_throttling.throttled")
-<<<<<<< HEAD
-        if Setting.get_cached("request_throttle.enabled", "true") == "true"
-=======
         if Setting.get("request_throttle.enabled", "true") == "true"
->>>>>>> bd986c69
           Rails.logger.info("blocking request due to throttling, client id: #{client_identifier(request)} bucket: #{bucket.to_json}")
           return false
         else
