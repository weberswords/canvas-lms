require 'diplomat'

module Canvas
  class DynamicSettings

    class ConsulError < StandardError
    end

    KV_NAMESPACE = "/config/canvas".freeze

    class << self
      attr_accessor :config, :cache

      def config=(conf_hash)
        @config = conf_hash
        if conf_hash.present?
          Diplomat.configure do |diplomat_conf|
            protocol = conf_hash.fetch("ssl", true) ? "https" : "http"
            host_and_port = "#{conf_hash.fetch('host')}:#{conf_hash.fetch('port')}"
            diplomat_conf.url = "#{protocol}://#{host_and_port}"
            diplomat_conf.acl_token = conf_hash.fetch("acl_token", nil)
          end

          init_data = conf_hash.fetch("init_values", {})
          init_values(init_data)
        end
      end

      def find(key)
        raise(ConsulError, "Unable to contact consul without config") if config.nil?
        config_records = store_get(key)
        config_records.each_with_object({}) do |node, hash|
          hash[node[:key].split("/").last] = node[:value]
        end
      end

      # settings found this way with nil expiry will be cached in the process
      # the first time they're asked for, and then can only be cleared with a SIGHUP
      # or restart of the process.  Make sure that's the behavior you want before
      # you use this method, or specify a timeout
      def from_cache(key, expires_in: nil)
        reset_cache! if cache.nil?
        cached_value = get_from_cache(key, expires_in)
        return cached_value if cached_value.present?
        # cache miss or timeout
        value = self.find(key)
        set_in_cache(key, value)
        value
      end

<<<<<<< HEAD
      def reset_cache!
        @cache = {}
=======
      def reset_cache!(hard: false)
        @cache = {}
        @strategic_reserve = {} if hard
>>>>>>> 5f517fdf
      end

      private

      def get_from_cache(key, timeout)
        return nil unless cache.key?(key)
        cache_entry = cache[key]
        return cache_entry[:value] if timeout.nil?
        threshold = (Time.zone.now - timeout).to_i
        return cache_entry[:value] if cache_entry[:timestamp] > threshold
      end

      def set_in_cache(key, value)
        cache[key] = {value: value, timestamp: Time.zone.now.to_i}
      end

      def init_values(hash)
        hash.each do |parent_key, settings|
          settings.each do |child_key, value|
            store_put("#{parent_key}/#{child_key}", value)
          end
        end
      end

      def store_get(key)
<<<<<<< HEAD
        Canvas.timeout_protection('consul') do
          Diplomat::Kv.get("#{KV_NAMESPACE}/#{key}", {recurse: true, consistency: 'stale'})
=======
        begin
          # store all values that we get here to
          # kind-of recover in case of big failure
          @strategic_reserve ||= {}
          consul_value = Canvas.timeout_protection('consul', {raise_on_timeout: true}) do
            Diplomat::Kv.get("#{KV_NAMESPACE}/#{key}", {recurse: true, consistency: 'stale'})
          end
          @strategic_reserve[key] = consul_value
          consul_value
        rescue Faraday::ConnectionFailed,
               Faraday::ClientError,
               Timeout::Error,
               TimeoutCutoff => exception
          if @strategic_reserve.key?(key)
            # we have an old value for this key, log the error but recover
            Canvas::Errors.capture_exception(:consul, exception)
            return @strategic_reserve[key]
          else
            # didn't have an old value cached, raise the error
            raise
          end
>>>>>>> 5f517fdf
        end
      end

      def store_put(key, value)
        Canvas.timeout_protection('consul') do
          Diplomat::Kv.put("#{KV_NAMESPACE}/#{key}", value)
        end
      end
    end

  end
end<|MERGE_RESOLUTION|>--- conflicted
+++ resolved
@@ -48,14 +48,9 @@
         value
       end
 
-<<<<<<< HEAD
-      def reset_cache!
-        @cache = {}
-=======
       def reset_cache!(hard: false)
         @cache = {}
         @strategic_reserve = {} if hard
->>>>>>> 5f517fdf
       end
 
       private
@@ -81,10 +76,6 @@
       end
 
       def store_get(key)
-<<<<<<< HEAD
-        Canvas.timeout_protection('consul') do
-          Diplomat::Kv.get("#{KV_NAMESPACE}/#{key}", {recurse: true, consistency: 'stale'})
-=======
         begin
           # store all values that we get here to
           # kind-of recover in case of big failure
@@ -106,7 +97,6 @@
             # didn't have an old value cached, raise the error
             raise
           end
->>>>>>> 5f517fdf
         end
       end
 
