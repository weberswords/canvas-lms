#
# Copyright (C) 2013 Instructure, Inc.
#
# This file is part of Canvas.
#
# Canvas is free software: you can redistribute it and/or modify it under
# the terms of the GNU Affero General Public License as published by the Free
# Software Foundation, version 3 of the License.
#
# Canvas is distributed in the hope that it will be useful, but WITHOUT ANY
# WARRANTY; without even the implied warranty of MERCHANTABILITY or FITNESS FOR
# A PARTICULAR PURPOSE. See the GNU Affero General Public License for more
# details.
#
# You should have received a copy of the GNU Affero General Public License along
# with this program. If not, see <http://www.gnu.org/licenses/>.
#

require_dependency 'messageable_user'

class MessageableUser
  class Calculator
    CONTEXT_RECIPIENT = /\A(course|section|group)_(\d+)(_([a-z]+))?\z/
    INDIVIDUAL_RECIPIENT = /\A\d+\z/

    # all work is done within the context of a user. avoid passing it around in
    # every single method call by being an object instead of just a collection
    # of class methods
    def initialize(user)
      @user = user
    end

    # convenience module versions of the primary three methods
    def self.load_messageable_users(viewing_user, target_users, options={})
      new(viewing_user).load_messageable_users(target_users, options)
    end

    def self.load_messageable_user(viewing_user, target_user, options={})
      new(viewing_user).load_messageable_user(target_user, options)
    end

    def self.messageable_users_in_context(viewing_user, asset_string)
      new(viewing_user).messageable_users_in_context(asset_string)
    end

    def self.count_messageable_users_in_context(viewing_user, asset_string)
      new(viewing_user).count_messageable_users_in_context(asset_string)
    end

    def self.messageable_users_in_course(viewing_user, course_or_id)
      new(viewing_user).messageable_users_in_course(course_or_id)
    end

    def self.count_messageable_users_in_course(viewing_user, course_or_id)
      new(viewing_user).count_messageable_users_in_course(course_or_id)
    end

    def self.messageable_users_in_section(viewing_user, section_or_id)
      new(viewing_user).messageable_users_in_section(section_or_id)
    end

    def self.count_messageable_users_in_section(viewing_user, section_or_id)
      new(viewing_user).count_messageable_users_in_section(section_or_id)
    end

    def self.messageable_users_in_group(viewing_user, group_or_id)
      new(viewing_user).messageable_users_in_group(group_or_id)
    end

    def self.count_messageable_users_in_group(viewing_user, group_or_id)
      new(viewing_user).count_messageable_users_in_group(group_or_id)
    end

    def self.search_messageable_users(viewing_user, options={})
      new(viewing_user).search_messageable_users(options)
    end

    def self.messageable_sections(viewing_user)
      new(viewing_user).messageable_sections
    end

    def self.messageable_groups(viewing_user)
      new(viewing_user).messageable_groups
    end

    # Takes a list of Users (or ids, or MessageableUsers) and:
    #
    #  * turns them into MessageableUsers if they weren't already
    #  * bulk loads any common contexts for those MessageableUsers
    #  * filters them to just those actually messageable by the viewing user
    #
    # with the :strict_checks option false (default: true), all provided users
    # will be considered messageable and enrollments in unpublished courses,
    # etc. will be included when determining common contexts. should be used
    # only when loading contexts for users already in a conversation
    #
    # the :admin_context option allows specifying a context (course, section,
    # or group) to look for users in. the viewing user will be treated as
    # having full visibility in that context for the purpose of checking
    # messageability and loading common contexts.
    #
    # the :conversation_id option allows specifying a conversation to look
    # for users in. ignored if the viewing user is not already be a participant
    # in the conversation. any other user participating in that conversation is
    # considered messageable.
    def load_messageable_users(users, options={})
      strict_checks = {:strict_checks => true}.merge(options)[:strict_checks]

      # we can be given user ids, Users (from which we just use the ids), or
      # MessageableUsers. if they're not already MessageableUsers, make them so
      # (and check availability while at it, unless we're skipping that)
      return [] unless users.present?
      unless users.first.is_a?(MessageableUser)
        scope_options = {:strict_checks => strict_checks, :include_deleted => !strict_checks}
        user_ids = users.first.is_a?(User) ? users.map(&:id) : users
        users = Shard.partition_by_shard(user_ids) do |shard_user_ids|
         MessageableUser.prepped(scope_options).
            where(:id => shard_user_ids).all
        end
        return [] unless users
      end

      # interpret admin context, if any
      case options[:admin_context]
      when Course then include_course_id = options[:admin_context].id
      when CourseSection then include_course_id = options[:admin_context].course_id
      when Group then include_group_id = options[:admin_context].id
      end

      # what common courses and groups do they have, if any. if they had some,
      # they're definitely messageable
      other_users = users.reject{ |u| u.id == @user.id }
      if other_users.present?
        load_common_courses_with_users(other_users, include_course_id, strict_checks)
        load_common_groups_with_users(other_users, include_group_id, strict_checks)
      end

      # keep only the ones that look messageable (have a shared context, are
      # self, or share the given conversation)
      if strict_checks
        questionable = users.select do |user|
          !user.common_courses.present? &&
          !user.common_groups.present? &&
          user.id != @user.id
        end

        if questionable.present? && options[:conversation_id].present?
          participants = participants_in_conversation([@user, *questionable], options[:conversation_id].to_i)
          if participants.detect{ |user| user == @user }
            questionable -= participants
          end
        end

        users -= questionable
      end

      users
    end

    # convenience method. as load_messageable_users, but for a single user
    def load_messageable_user(user, options={})
      load_messageable_users([user], options).first
    end

    # find and return all the messageable users in a particular context,
    # specified by an extended asset string (TODO: legacy, should improve
    # interface in the future)
    #
    # the string should be something like 'group_123', 'section_123_students',
    # 'course_123_admins', etc. the third portion of the asset string specifies
    # the types of enrollments to include for course or section contexts; it is
    # ignored for group contexts. the 'admins' enrollment type refers to
    # teachers and tas.
    #
    # NOTE: the common_courses and common_groups of the returned
    # MessageableUser objects will be populated only with the context given.
    # this is by design, and desired behavior for the use case this method is
    # directed at. it may be confusing, however, to those not expecting it.
    def messageable_users_in_context(asset_string, options={})
      scope = messageable_users_in_context_scope(asset_string, options)
      scope ? scope.all : []
    end

    def count_messageable_users_in_context(asset_string, options={})
      scope = messageable_users_in_context_scope(asset_string, options)
      count_messageable_users_in_scope(scope)
    end

    def messageable_users_in_course(course_or_id, options={})
      scope = messageable_users_in_course_scope(course_or_id, options[:enrollment_types], options)
      scope ? scope.all : []
    end

    def count_messageable_users_in_course(course_or_id, options={})
      scope = messageable_users_in_course_scope(course_or_id, options[:enrollment_types], options)
      count_messageable_users_in_scope(scope)
    end

    def messageable_users_in_section(section_or_id, options={})
      scope = messageable_users_in_section_scope(section_or_id, options[:enrollment_types], options)
      scope ? scope.all : []
    end

    def count_messageable_users_in_section(section_or_id, options={})
      scope = messageable_users_in_section_scope(section_or_id, options[:enrollment_types], options)
      count_messageable_users_in_scope(scope)
    end

    def messageable_users_in_group(group_or_id, options={})
      scope = messageable_users_in_group_scope(group_or_id, options)
      scope ? scope.all : []
    end

    def count_messageable_users_in_group(group_or_id, options={})
      scope = messageable_users_in_group_scope(group_or_id, options)
      count_messageable_users_in_scope(scope)
    end

    def count_messageable_users_in_scope(scope)
      if scope
        # convert the group by into a select distinct
        group_as_select = scope.scope(:find, :group)
        scope.except(:select, :group, :order).select(group_as_select).uniq.count
      else
        0
      end
    end

    # construct a bookmark-paginated collection of messageable users from
    # the various sources (across applicable shards)
    def search_messageable_users(options={})
      global_exclude_ids = (options[:exclude_ids] || []).
        map{ |id| Shard.global_id_for(id) }

      # load up the list of scopes that users messageable users might come from
      if options[:context]
        # messageable_users_in_context_scope may return null, indicating a
        # non-visible context, so the result will be empty. but we still need
        # to return a bookmark-paginated collection, so we craft an empty scope
        # by default
        scope = messageable_users_in_context_scope(options.delete(:context), options)
        scope = search_scope(scope, options[:search], global_exclude_ids)
        scope ||= MessageableUser.where(['?', false])
        bookmark(scope)
      else
        scope = self_scope(options)
        scope = search_scope(scope, options[:search], global_exclude_ids)
        collections = [['self', bookmark(scope)]]

        Shard.with_each_shard(@user.associated_shards) do
          if all_courses.present?
            scope = visible_enrollment_scope(options)
            scope = search_scope(scope, options[:search], global_exclude_ids)
            collections << ["courses:#{Shard.current.id}", bookmark(scope)]
          end

          if fully_visible_group_ids.present?
            scope = fully_visible_group_user_scope(options)
            scope = search_scope(scope, options[:search], options[:exclude_ids])
            collections << ["groups:#{Shard.current.id}", bookmark(scope)]
          end

          if visible_account_ids.present?
            scope = visible_account_user_scope(options)
            scope = search_scope(scope, options[:search], options[:exclude_ids])
            collections << ["accounts:#{Shard.current.id}", bookmark(scope)]
          end
        end

        BookmarkedCollection.merge(*collections) do |u1, u2|
          u1.global_common_courses.merge!(u2.global_common_courses)
          u1.global_common_groups.merge!(u2.global_common_groups)
        end
      end
    end

    def messageable_sections
      messageable_sections_by_shard.values.flatten
    end

    def messageable_groups
      messageable_groups_by_shard.values.flatten
    end

    # ==========================  end of public API  ==========================
    # |                                                                       |
    # |  the rest of these methods are to simplify the implementation of the  |
    # |  above, and increase testability. they're not private so that they    |
    # |  can be tested in isolation, but should not be used directly          |
    # |                                                                       |
    # =========================================================================

    # given a list of MessageableUsers, loads the common courses between each
    # of those users and the viewing user into the respective MessageableUser
    # objects.
    #
    # the optional include_course_id lets you treat a specific course as if the
    # viewing user had full visibility in it. (TODO: is this right when
    # include_course_id came from a CourseSection admin_context?)
    #
    # the optional strict_checks parameter (default: true) is passed down to
    # the queried scopes (see enrollment_scope and account_user_scope).
    def load_common_courses_with_users(users, include_course_id=nil, strict_checks=true)
      scope_options = {:strict_checks => strict_checks, :include_deleted => !strict_checks}
      users.each{ |u| u.global_common_courses = {} }

      # with messageability constraints, do I see any of the users in any of my visible
      # courses, and if so with which enrollment type(s)?
      Shard.with_each_shard(@user.associated_shards) do
        if all_courses.present?
          reverse_lookup = users.index_by(&:id)
          user_ids = reverse_lookup.keys
          visible_enrollment_scope(scope_options).where(:id => user_ids).each do |user|
            reverse_lookup[user.id].global_common_courses.merge!(user.global_common_courses)
          end
        end
      end

      # skipping messageability constraints, do I see the user in that specific
      # course, and if so with which enrollment type(s)?
      if include_course_id && course = Course.find_by_id(include_course_id)
        missing_users = users.reject{ |user| user.global_common_courses.keys.include?(course.global_id) }
        if missing_user.present?
          course.shard.activate do
            reverse_lookup = missing_users.index_by(&:id)
            missing_user_ids = reverse_lookup.keys
            enrollment_scope(scope_options).where(:id => missing_user_ids, 'courses.id' => course.id).each do |user|
              reverse_lookup[user.id].global_common_courses.merge!(user.global_common_courses)
            end
          end
        end
      end

      # do I see the user in any of the accounts I admin, and if so with what
      # primary enrollment type?
      Shard.with_each_shard(@user.associated_shards) do
        if visible_account_ids.present?
          reverse_lookup = users.index_by(&:id)
          user_ids = reverse_lookup.keys
          visible_account_user_scope(scope_options).where(:id => user_ids).each do |user|
            reverse_lookup[user.id].global_common_courses.merge!(user.global_common_courses)
          end
        end
      end
    end

    # given a list of MessageableUsers, loads the common groups between each
    # of those users and the viewing user into the respective MessageableUser
    # objects.
    #
    # the optional include_group_id lets you treat a specific group as if the
    # viewing user had full visibility in it.
    #
    # the optional strict_checks parameter (default: true) is passed down to
    # the queried scopes (see group_user_scope).
    def load_common_groups_with_users(users, include_group_id=nil, strict_checks=true)
      scope_options = {:strict_checks => strict_checks, :include_deleted => !strict_checks}
      users.each{ |u| u.global_common_groups = {} }

      # with messageability constraints, do I see the user in any of my visible
      # groups?
      Shard.with_each_shard(@user.associated_shards) do
        if fully_visible_group_ids.present?
          reverse_lookup = users.index_by(&:id)
          user_ids = reverse_lookup.keys
          fully_visible_group_user_scope(scope_options).where(:id => user_ids).each do |user|
            reverse_lookup[user.id].global_common_groups.merge!(user.global_common_groups)
          end
        end
      end

      # skipping messageability constraints, do I see the user in that specific
      # group?
      if include_group_id && group = Group.find_by_id(include_group_id)
        missing_users = users.reject{ |user| user.global_common_groups.keys.include?(group.global_id) }
        if missing_users.present?
          group.shard.activate do
            reverse_lookup = missing_users.index_by(&:id)
            missing_user_ids = reverse_lookup.keys
            group_user_scope(scope_options).where(:id => missing_user_ids, 'group_memberships.group_id' => group.id).each do |user|
              reverse_lookup[user.id].global_common_groups.merge!(user.global_common_groups)
            end
          end
        end
      end
    end

    # filters the provided list of users to just those that are participants in
    # the conversation
    def participants_in_conversation(users, conversation_id)
      conversation = Conversation.find_by_id(conversation_id)
      return [] unless conversation

      conversation.shard.activate do
        reverse_lookup = users.index_by(&:id)
        user_ids = reverse_lookup.keys
        ConversationParticipant.where(
          :user_id => user_ids,
          :conversation_id => conversation.id
        ).pluck(:user_id).map{ |user_id| reverse_lookup[user_id] }
      end
    end

    # wraps a scope in a bookmark-paginated collection
    def bookmark(scope)
      BookmarkedCollection.wrap(MessageableUser::Bookmarker, scope)
    end

    # ==========================================
    # |  top-level query construction methods  |
    # ==========================================

    def messageable_users_in_context_scope(asset_string, options={})
      return unless asset_string.sub(/_all\z/, '') =~ CONTEXT_RECIPIENT

      context_type = $1
      context_id = $2.to_i
      enrollment_type = $4
      if enrollment_type == 'admins'
        enrollment_types = ['TeacherEnrollment','TaEnrollment']
      elsif enrollment_type
        enrollment_types = ["#{enrollment_type.capitalize.singularize}Enrollment"]
      end

      case context_type
      when 'course' then messageable_users_in_course_scope(context_id, enrollment_types, options)
      when 'section' then messageable_users_in_section_scope(context_id, enrollment_types, options)
      when 'group' then messageable_users_in_group_scope(context_id, options)
      end
    end

    # find and return all the messageable users in a particular course (see
    # messageable_users_in_context). the optional enrollment_type restricts to
    # just users with those enrollments
    #
    # NOTE: the common_courses of the returned MessageableUser objects will be
    # populated only with the course given.
    def messageable_users_in_course_scope(course_or_id, enrollment_types=nil, options={})
      return unless course_or_id
      course = course_or_id.is_a?(Course) ? course_or_id : Course.find_by_id(course_or_id)
      return unless course

      course.shard.activate do
        # make sure the course is recognized
        return unless options[:admin_context] || course = course_index[course.id]

        scope = enrollment_scope(options.merge(:include_concluded_students => false))
        scope =
<<<<<<< HEAD
          case course_visibility(course)
          when :full then enrollment_scope(:include_completed => false).where(full_visibility_clause([course]))
          when :sections then enrollment_scope(:include_completed => false).where(section_visibility_clause([course]))
          when :restricted then enrollment_scope(:include_completed => false).where(restricted_visibility_clause([course]))
=======
          if options[:admin_context]
            scope.where(full_visibility_clause([course]))
          else
            case course_visibility(course)
            when :full then scope.where(full_visibility_clause([course]))
            when :sections then scope.where(section_visibility_clause([course]))
            when :restricted then scope.where(restricted_visibility_clause([course]))
            end
>>>>>>> dce95d23
          end
        scope = scope.where(observer_restriction_clause) if student_courses.present?
        scope = scope.where('enrollments.type' => enrollment_types) if enrollment_types
        scope
      end
    end

    # find and return all the messageable users in a particular course section
    # (see messageable_users_in_context). the optional enrollment_type
    # restricts to just users with those enrollments
    #
    # NOTE: the common_courses of the returned MessageableUser objects will be
    # populated only with the course of the given section.
    def messageable_users_in_section_scope(section_or_id, enrollment_types=nil, options={})
      return unless section_or_id
      section = section_or_id.is_a?(CourseSection) ? section_or_id : CourseSection.find_by_id(section_or_id)
      return unless section

      section.shard.activate do
        return unless options[:admin_context] || course = course_index[section.course_id]
        return unless options[:admin_context] ||
          fully_visible_courses.include?(course) ||
          section_visible_courses.include?(course) &&
          visible_section_ids_in_courses([course]).include?(section.id)

<<<<<<< HEAD
        scope = enrollment_scope(:include_completed => false).where('enrollments.course_section_id' => section_id)
=======
        scope = enrollment_scope(options.merge(:include_concluded_students => false)).where('enrollments.course_section_id' => section.id)
>>>>>>> dce95d23
        scope = scope.where(observer_restriction_clause) if student_courses.present?
        scope = scope.where('enrollments.type' => enrollment_types) if enrollment_types
        scope
      end
    end

    # find and return all the messageable users in a particular group (see
    # messageable_users_in_context).
    #
    # NOTE: the common_courses of the returned MessageableUser objects will be
    # populated only with the group given.
    def messageable_users_in_group_scope(group_or_id, options={})
      return unless group_or_id
      group = group_or_id.is_a?(Group) ? group_or_id : Group.find_by_id(group_or_id)
      return unless group

      group.shard.activate do
        if options[:admin_context] || fully_visible_group_ids.include?(group.id)
          group_user_scope(options).where('group_memberships.group_id' => group.id)
        elsif section_visible_group_ids.include?(group.id)
          # group.context is guaranteed to be a course from
          # section_visible_courses at this point
          course = course_index[group.context_id]
          scope = enrollment_scope({:common_group_column => group.id}.merge(options)).where([
            "course_section_id IN (?) AND EXISTS(SELECT 1 FROM group_memberships WHERE user_id=users.id AND group_id=?)",
            visible_section_ids_in_courses([course]), group.id])
          scope = scope.where(observer_restriction_clause) if student_courses.present?
          scope
        end
      end
    end

    def search_scope(scope, search, global_exclude_ids)
      if global_exclude_ids.present?
        target_shard = scope.scope(:find, :shard)
        exclude_ids = global_exclude_ids.map{ |id| Shard.relative_id_for(id, target_shard) }
        scope = scope.where(["users.id NOT IN (?)", exclude_ids])
      end

      if search.present? && (parts = search.strip.split(/\s+/)).present?
        parts.each do |part|
          scope = scope.where(@user.wildcard('users.name', 'users.short_name', part))
        end
      end

      scope
    end

    # restricts enrollments to those with extended states (see
    # User.enrollment_conditions) of active, invited, and (conditionally)
    # completed. also universally excludes student view enrollments
    #
    # with the :include_concluded option false (default: true), completed
    # enrollments are excluded
    #
    # with the :include_concluded_students option true (default: true),
    # completed student enrollments are included; otherwise only completed
    # admin enrollments are included. ignored if :include_concluded is false.
    #
    # the :strict_checks option (default: true) is per load_messageable_users
    # and controls the strict_course_state parameter of
    # User.enrollment_conditions.
    def self.enrollment_conditions(options={})
      options = {
        :include_concluded => true,
        :include_concluded_students => true,
        :strict_checks => true
      }.merge(options)
      state_clauses = [
        User.enrollment_conditions(:active, options[:strict_checks]),
        User.enrollment_conditions(:invited, options[:strict_checks])
      ]
      if options[:include_concluded]
        clause = User.enrollment_conditions(:completed, options[:strict_checks])
        clause << " AND enrollments.type IN ('TeacherEnrollment', 'TaEnrollment')" unless options[:include_concluded_students]
        state_clauses << clause
      end
      "(#{state_clauses.join(' OR ')}) AND enrollments.type != 'StudentViewEnrollment'"
    end

    def base_scope(options={})
      MessageableUser.prepped(options).shard(Shard.current)
    end

    # scopes MessageableUsers via enrollments in courses, setting up the common
    # context fields to produce common_course entries.
    #
    # which columns (or values) specify the course id (default:
    # enrollments.course_id) and enrollment type (default: enrollments.type)
    # for common courses can be overridden by the :common_course_column and
    # :common_role_column options.
    #
    # specifying a column (or value) for :common_group_column (default: none)
    # will add that group to the returned users' common_groups.
    #
    # the :include_concluded and :strict_checks options are passed through to
    # enrollment_conditions; see its documentation.
    #
    # additionally, if :strict_checks is false (default: true), all users will
    # be included, not just active users. (see MessageableUser.prepped)
    def enrollment_scope(options={})
      options = {
        :common_course_column => 'enrollments.course_id',
        :common_role_column => 'enrollments.type'
      }.merge(options)

      base_scope(options).
        joins(<<-SQL).where(self.class.enrollment_conditions(options))
          INNER JOIN enrollments ON enrollments.user_id=users.id
          INNER JOIN courses ON courses.id=enrollments.course_id
        SQL
    end

    # further restricts the enrollment scope to users whose enrollment is
    # visible by the viewing user (see visibility_restriction_clause and
    # observer_restriction_clause)
    def visible_enrollment_scope(options={})
      scope = enrollment_scope(options).where(visibility_restriction_clause)
      scope = scope.where(observer_restriction_clause) if student_courses.present?

      # redundant with the visibility_restriction_clause, which is narrower, but
      # helps out the query planner
      scope.where('enrollments.course_id' => all_courses.map(&:id))
    end

    # sql clause to limit an enrollment scope to those in the viewing user's
    # full visiblity courses
    def full_visibility_clause(courses=fully_visible_courses)
      ["course_id IN (?)", courses.map(&:id)]
    end

    # sql clause to limit an enrollment scope to those in the viewing user's
    # sections from his section visibility courses
    def section_visibility_clause(courses=section_visible_courses)
      ["course_section_id IN (?)", visible_section_ids_in_courses(courses)]
    end

    # sql clause to limit an enrollment scope to those enrollments allowed by
    # the viewing user's restricted visibility courses (teachers, tas, and
    # observed students)
    def restricted_visibility_clause(courses=restricted_visibility_courses)
      # TODO: minor bug where if I observer student A in course X and student B in
      # course Y, and student A is enrolled in course Y but I do not observer him
      # in that class, I will still see that enrollment
      [
        "(course_id IN (?) AND (enrollments.type IN ('TeacherEnrollment','TaEnrollment') OR enrollments.user_id IN (?)))",
        courses.map(&:id),
        [@user.id] + observed_student_ids_in_courses(courses)
      ]
    end

    # combine the three course visibility clauses into a sql clause to limit an
    # enrollment scope to any enrollments visible to the viewing user
    def visibility_restriction_clause
      clauses = []
      clauses << full_visibility_clause if fully_visible_courses.present?
      clauses << section_visibility_clause if section_visible_courses.present?
      clauses << restricted_visibility_clause if restricted_visibility_courses.present?
      sql = "(#{clauses.map(&:shift).join(' OR ')})"
      clauses.inject([sql], &:concat)
    end

    # regardless of course visibility level, if the viewing user's best
    # enrollment in a course is as a student, he can't see observers that
    # aren't observing him
    def observer_restriction_clause
      clause = ["courses.id NOT IN (?) OR enrollments.type != 'ObserverEnrollment'", student_courses.map(&:id)]
      if linked_observer_ids.present?
        clause.first << " OR enrollments.user_id IN (?)"
        clause << linked_observer_ids
      end
      clause
    end

    # finds the primary enrollment type of the user across all active courses
    # in the account (user and account from user_account_associations in the
    # outer query). used to fake a common "course" context with that enrollment
    # type in users found via the account roster.
    #
    # NOTE: the conditions on user_account_associations needs to be a where
    # condition vs. an inner join on condition to make mysql happy.
    HIGHEST_ENROLLMENT_SQL = <<-SQL
      (SELECT enrollments.type
      FROM enrollments
      INNER JOIN courses ON courses.id=enrollments.course_id
      INNER JOIN course_account_associations ON course_account_associations.course_id=courses.id
      WHERE enrollments.user_id=user_account_associations.user_id
        AND course_account_associations.account_id=user_account_associations.account_id
        AND #{enrollment_conditions(:include_concluded => false)}
      ORDER BY #{Enrollment.type_rank_sql}
      LIMIT 1)
    SQL

    # scopes MessageableUsers via associations with accounts, setting up the
    # common context fields to produce fake common_course entries with the
    # primary enrollment type in the account (see above).
    #
    # if :strict_checks is false (default: true), all users will be included,
    # not just active users. (see MessageableUser.prepped)
    def account_user_scope(options={})
      options = {
        :common_course_column => 0,
        :common_role_column => HIGHEST_ENROLLMENT_SQL
      }.merge(options)

      base_scope(options).
        joins("INNER JOIN user_account_associations ON user_account_associations.user_id=users.id")
    end

    # further restricts the account user scope to users associated with
    # accounts in which I can read the roster (see visible_account_ids).
    def visible_account_user_scope(options={})
      account_user_scope(options).where('user_account_associations.account_id' => visible_account_ids)
    end

    # scopes MessageableUsers via group memberships, setting up the common
    # context fields to produce common_groups entries.
    #
    # if :strict_checks is false (default: true), all users will be included,
    # not just active users. (see MessageableUser.prepped)
    def group_user_scope(options={})
      options = {
        :common_group_column => 'group_id'
      }.merge(options)

      base_scope(options).
        joins("INNER JOIN group_memberships ON group_memberships.user_id=users.id").
        where(:group_memberships => { :workflow_state => 'accepted' })
    end

    # further restricts the group user scope to users in groups for which I
    # have full visibility (see fully_visible_group_ids).
    def fully_visible_group_user_scope(options={})
      group_user_scope(options).where('group_memberships.group_id' => fully_visible_group_ids)
    end

    def self_scope(options={})
      @user.shard.activate do
        base_scope(options).where('users.id' => @user)
      end
    end

    # ====================================================================
    # |  uncached utility methods used while populating external caches  |
    # ====================================================================

    def uncached_visible_section_ids
      ids = {}
      section_visible_courses.each do |course|
        ids[course.id] = uncached_visible_section_ids_in_course(course)
      end
      ids
    end

    def uncached_visible_section_ids_in_course(course)
      course.section_visibilities_for(@user).map{ |s| s[:course_section_id] }
    end

    def uncached_observed_student_ids
      ids = {}
      restricted_visibility_courses.each do |course|
        ids[course.id] = uncached_observed_student_ids_in_course(course)
      end
      ids
    end

    # the associated_user_id should be local to the current shard, but only
    # having it in that format and from those enrollments on the current shard
    # is acceptable, as this is specific to a course and the enrollments all
    # live on the same shard as the course
    def uncached_observed_student_ids_in_course(course)
      course.section_visibilities_for(@user).map{ |s| s[:associated_user_id] }.compact
    end

    def uncached_linked_observer_ids
      # because this is a has_many, we can't just rely on Shard.current for id
      # translation magic. we *have* to use with_each_shard... but we're
      # already in a with_each_shard from shard_cached, so we can restrict it
      # to this shard
      @user.observee_enrollments.with_each_shard(Shard.current) do |scope|
        scope.includes(:user).map{ |e| Shard.global_id_for(e.user_id) }
      end
    end

    def uncached_visible_account_ids
      # ditto
      @user.associated_accounts.with_each_shard(Shard.current).
        select{ |account| account.grants_right?(@user, nil, :read_roster) }.
        map(&:id)
    end

    def uncached_fully_visible_group_ids
      # ditto for current groups
      course_group_ids = uncached_group_ids_in_courses(recent_fully_visible_courses)
      own_group_ids = @user.current_groups.with_each_shard(Shard.current).map(&:id)
      (course_group_ids + own_group_ids).uniq
    end

    def uncached_section_visible_group_ids
      course_group_ids = uncached_group_ids_in_courses(recent_section_visible_courses)
      course_group_ids - fully_visible_group_ids
    end

    def uncached_group_ids_in_courses(courses)
      Group.active.where(:context_type => 'Course', :context_id => courses).pluck(:id)
    end

    def uncached_messageable_sections
      fully_visible = CourseSection.
        where(:course_id => fully_visible_courses)

      section_visible = CourseSection.
        joins(:enrollments).
        where(:course_id => section_visible_courses, :enrollments => { :user_id => @user })

      (fully_visible + section_visible).
        group_by(&:course_id).values.
        select{ |ids| ids.size > 1 }.flatten
    end

    def uncached_messageable_groups
      fully_visible_scope = GroupMembership.
        select("group_memberships.group_id AS group_id").
        uniq.
        joins(<<-SQL).
          INNER JOIN users ON users.id=group_memberships.user_id
          INNER JOIN groups ON groups.id=group_memberships.group_id
        SQL
        where(:workflow_state => 'accepted').
        where("groups.workflow_state<>'deleted'").
        where(MessageableUser::AVAILABLE_CONDITIONS).
        where(:group_id => fully_visible_group_ids)

      section_visible_scope = GroupMembership.
        select("group_memberships.group_id AS group_id").
        uniq.
        joins(<<-SQL).
          INNER JOIN users ON users.id=group_memberships.user_id
          INNER JOIN groups ON groups.id=group_memberships.group_id
          INNER JOIN enrollments ON
            enrollments.user_id=users.id AND
            enrollments.course_id=groups.context_id
          INNER JOIN courses ON courses.id=enrollments.course_id
        SQL
        where(:workflow_state => 'accepted').
        where("groups.workflow_state<>'deleted'").
        where(MessageableUser::AVAILABLE_CONDITIONS).
        where(:groups => { :context_type => 'Course' }).
        where(self.class.enrollment_conditions).
        where(:enrollments => { :course_section_id => visible_section_ids_in_courses(recent_section_visible_courses) })

      if student_courses.present?
        section_visible_scope = section_visible_scope.
          where(observer_restriction_clause)
      end

      group_ids = [fully_visible_scope, section_visible_scope].map{ |scope| scope.map(&:group_id) }.flatten.uniq
      if group_ids.present?
        Group.find_all_by_id(group_ids)
      else
        []
      end
    end

    # ==================================================
    # |  calculations cached externally with sharding  |
    # ==================================================

    # the optional methods list is a list of methods to call (not results of a
    # method call, since if there are multiple we want to distinguish them) to
    # get additional objects to include in the per-shard cache keys
    def shard_cached(key, *methods)
      @shard_caches ||= {}
      @shard_caches[key] ||= 
        begin
          by_shard = {}
          Shard.with_each_shard(@user.associated_shards) do
            shard_key = [@user, 'messageable_user', key]
            methods.each do |method|
              canonical = send(method).cache_key
              shard_key << method
              shard_key << Digest::MD5.hexdigest(canonical)
            end
            by_shard[Shard.current] = Rails.cache.fetch(shard_key.cache_key, :expires_in => 1.day) { yield }
          end
          by_shard
        end
    end

    def all_courses_by_shard
      @all_courses_by_shard ||=
        @user.courses_with_primary_enrollment(:current_and_concluded_courses, nil, :include_completed_courses => true).
        group_by(&:shard)
    end

    def visible_section_ids_by_shard
      shard_cached('visible_section_ids', :section_visible_courses) do
        uncached_visible_section_ids
      end
    end

    def observed_student_ids_by_shard
      shard_cached('observed_student_ids', :restricted_visibility_courses) do
        uncached_observed_student_ids
      end
    end

    # unlike the others, these aren't partitioned by shard; whichever shard
    # you're on, you'll get the full set when you call this method, since these
    # are user ids. but they are cached on the object by shard so that we
    # transpose from global ids to shard relative ids at most once per shard.
    def linked_observer_ids_by_shard
      @global_linked_observer_ids ||=
        begin
          by_shard = shard_cached('linked_observer_ids') do
            uncached_linked_observer_ids
          end
          by_shard.values.flatten.uniq
        end

      @linked_observer_ids_by_shard ||= Hash.new do |hash,shard|
        hash[shard] = []
        Shard.partition_by_shard(@global_linked_observer_ids) do |shard_ids|
          if Shard.current == shard
            hash[shard].concat(shard_ids)
          else
            hash[shard].concat(shard_ids.map{ |id| Shard.global_id_for(id) })
          end
        end
      end
    end

    def visible_account_ids_by_shard
      shard_cached('visible_account_ids') do
        uncached_visible_account_ids
      end
    end

    def fully_visible_group_ids_by_shard
      shard_cached('fully_visible_group_ids', :recent_fully_visible_courses) do
        uncached_fully_visible_group_ids
      end
    end

    def section_visible_group_ids_by_shard
      shard_cached('section_visible_group_ids', :recent_section_visible_courses, :recent_fully_visible_courses) do
        uncached_section_visible_group_ids
      end
    end

    def messageable_sections_by_shard
      shard_cached('messageable_sections', :all_courses) do
        uncached_messageable_sections
      end
    end

    def messageable_groups_by_shard
      shard_cached('messageable_groups', :fully_visible_group_ids, :section_visible_group_ids) do
        uncached_messageable_groups
      end
    end

    # =======================================================================
    # |  shard-implicit object-cached accessors to the main sharded caches  |
    # =======================================================================

    def all_courses
      all_courses_by_shard[Shard.current] || []
    end

    def course_index
      @course_index_by_shard ||= {}
      @course_index_by_shard[Shard.current] ||= all_courses.index_by(&:id)
    end

    def course_visibility(course)
      @course_visibilities ||= {}
      @course_visibilities[course.global_id] ||= 
        course.enrollment_visibility_level_for(@user, course.section_visibilities_for(@user), true)
    end

    def all_courses_by_visibility(visibility)
      @all_courses_by_visibility_by_shard ||= {}
      @all_courses_by_visibility_by_shard[Shard.current] ||=
        all_courses.group_by{ |course| course_visibility(course) }
      @all_courses_by_visibility_by_shard[Shard.current][visibility] ||= []
    end

    def fully_visible_courses
      all_courses_by_visibility(:full)
    end

    def section_visible_courses
      all_courses_by_visibility(:sections)
    end

    def restricted_visibility_courses
      all_courses_by_visibility(:restricted)
    end

    def recent_courses
      @recent_courses_by_shard ||= {}
      @recent_courses_by_shard[Shard.current] ||=
        all_courses.reject{ |course| course.conclude_at && course.conclude_at < 1.month.ago }
    end

    def recent_courses_by_visibility(visibility)
      @recent_courses_by_visibility_by_shard ||= {}
      @recent_courses_by_visibility_by_shard[Shard.current] ||=
        recent_courses.group_by{ |course| course_visibility(course) }
      @recent_courses_by_visibility_by_shard[Shard.current][visibility] ||= []
    end

    def recent_fully_visible_courses
      recent_courses_by_visibility(:full)
    end

    def recent_section_visible_courses
      recent_courses_by_visibility(:sections)
    end

    def student_courses
      @student_courses_by_shard ||= {}
      @student_courses_by_shard[Shard.current] ||= all_courses.
        select{ |course| course.primary_enrollment == 'StudentEnrollment' }
    end

    def visible_section_ids_in_courses(courses)
      visible_section_ids = visible_section_ids_by_shard[Shard.current] || {}
      visible_section_ids.slice(*courses.map(&:id)).values.flatten.uniq
    end

    def observed_student_ids_in_courses(courses)
      observed_student_ids = observed_student_ids_by_shard[Shard.current] || {}
      observed_student_ids.slice(*courses.map(&:id)).values.flatten.uniq
    end

    def linked_observer_ids
      linked_observer_ids_by_shard[Shard.current] || []
    end

    def visible_account_ids
      visible_account_ids_by_shard[Shard.current] || []
    end

    def fully_visible_group_ids
      fully_visible_group_ids_by_shard[Shard.current] || []
    end

    def section_visible_group_ids
      section_visible_group_ids_by_shard[Shard.current] || []
    end
  end
end<|MERGE_RESOLUTION|>--- conflicted
+++ resolved
@@ -446,12 +446,6 @@
 
         scope = enrollment_scope(options.merge(:include_concluded_students => false))
         scope =
-<<<<<<< HEAD
-          case course_visibility(course)
-          when :full then enrollment_scope(:include_completed => false).where(full_visibility_clause([course]))
-          when :sections then enrollment_scope(:include_completed => false).where(section_visibility_clause([course]))
-          when :restricted then enrollment_scope(:include_completed => false).where(restricted_visibility_clause([course]))
-=======
           if options[:admin_context]
             scope.where(full_visibility_clause([course]))
           else
@@ -460,7 +454,6 @@
             when :sections then scope.where(section_visibility_clause([course]))
             when :restricted then scope.where(restricted_visibility_clause([course]))
             end
->>>>>>> dce95d23
           end
         scope = scope.where(observer_restriction_clause) if student_courses.present?
         scope = scope.where('enrollments.type' => enrollment_types) if enrollment_types
@@ -486,11 +479,7 @@
           section_visible_courses.include?(course) &&
           visible_section_ids_in_courses([course]).include?(section.id)
 
-<<<<<<< HEAD
-        scope = enrollment_scope(:include_completed => false).where('enrollments.course_section_id' => section_id)
-=======
         scope = enrollment_scope(options.merge(:include_concluded_students => false)).where('enrollments.course_section_id' => section.id)
->>>>>>> dce95d23
         scope = scope.where(observer_restriction_clause) if student_courses.present?
         scope = scope.where('enrollments.type' => enrollment_types) if enrollment_types
         scope
