--- conflicted
+++ resolved
@@ -48,12 +48,8 @@
       assignment
     end
 
-<<<<<<< HEAD
-    def submission_types(types="")
-=======
     def submission_types(types)
       return [] unless types.present?
->>>>>>> d4568d4f
       types.split(",").map{|sub_type| CartridgeConverter::SUBMISSION_TYPES[sub_type]}
     end
   end
