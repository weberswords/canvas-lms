#
# Copyright (C) 2011 Instructure, Inc.
#
# This file is part of Canvas.
#
# Canvas is free software: you can redistribute it and/or modify it under
# the terms of the GNU Affero General Public License as published by the Free
# Software Foundation, version 3 of the License.
#
# Canvas is distributed in the hope that it will be useful, but WITHOUT ANY
# WARRANTY; without even the implied warranty of MERCHANTABILITY or FITNESS FOR
# A PARTICULAR PURPOSE. See the GNU Affero General Public License for more 
# details.
#
# You should have received a copy of the GNU Affero General Public License along
# with this program. If not, see <http://www.gnu.org/licenses/>.
#
require 'set'

module CC
  class Resource
    include CCHelper
    include WikiResources
    include CanvasResource
    include AssignmentResources
    include TopicResources
    include WebResources
    include WebLinks
    include BasicLTILinks
    
    delegate :add_error, :set_progress, :export_object?, :for_course_copy, :add_item_to_export, :to => :@manifest
    delegate :referenced_files, :to => :@html_exporter

    def initialize(manifest, manifest_node)
      @manifest = manifest
      @manifest_node = manifest_node
      @course = @manifest.course
      @export_dir = @manifest.export_dir
      @resources = nil
      @zip_file = manifest.zip_file
      # if set to "flash video", this'll export the smaller, post-conversion
      # flv files rather than the larger original files.
      @html_exporter = CCHelper::HtmlContentExporter.new(@course,
                                                         @manifest.exporter.user,
                                                         :for_course_copy => for_course_copy,
<<<<<<< HEAD
=======
                                                         :track_referenced_files => true,
>>>>>>> c9dd974e
                                                         :media_object_flavor => Setting.get('exporter_media_object_flavor', nil).presence)
    end
    
    def self.create_resources(manifest, manifest_node)
      r = new(manifest, manifest_node)
      r.create_resources
      r
    end
    
    def create_resources
      @manifest_node.resources do |resources|
        @resources = resources
        run_and_set_progress(:add_canvas_non_cc_data, 15, I18n.t('course_exports.errors.canvas_meta', "Failed to export canvas-specific meta data"))
        run_and_set_progress(:add_wiki_pages, 30, I18n.t('course_exports.errors.wiki_pages', "Failed to export wiki pages"))
        run_and_set_progress(:add_assignments, 35, I18n.t('course_exports.errors.assignments', "Failed to export some assignments"))
        run_and_set_progress(:add_topics, 37, I18n.t('course_exports.errors.topics', "Failed to export some topics"))
        run_and_set_progress(:add_web_links, 40, I18n.t('course_exports.errors.web_links', "Failed to export some web links"))
        
        begin
          QTI::QTIGenerator.generate_qti(@manifest, resources, @html_exporter)
        rescue
          add_error(I18n.t('course_exports.errors.quizzes', "Some quizzes failed to export"), $!)
        end
        set_progress(60)
        
        # these need to go last, to gather up all the references to the files
        run_and_set_progress(:add_course_files, 70, I18n.t('course_exports.errors.files', "Failed to export some files"))
        run_and_set_progress(:add_media_objects, 90, I18n.t('course_exports.errors.media_files', "Failed to export some media files"), @html_exporter)
        run_and_set_progress(:create_basic_lti_links, 91, I18n.t('course_exports.errors.lti_links', "Failed to export some web links"))
      end
    end

    def run_and_set_progress(method, progress, fail_message, *args)
      res = nil
      begin
        res = self.send(method, *args)
      rescue
        add_error(fail_message, $!)
      end
      set_progress(progress) if progress
      res
    end
    
  end
end<|MERGE_RESOLUTION|>--- conflicted
+++ resolved
@@ -43,10 +43,7 @@
       @html_exporter = CCHelper::HtmlContentExporter.new(@course,
                                                          @manifest.exporter.user,
                                                          :for_course_copy => for_course_copy,
-<<<<<<< HEAD
-=======
                                                          :track_referenced_files => true,
->>>>>>> c9dd974e
                                                          :media_object_flavor => Setting.get('exporter_media_object_flavor', nil).presence)
     end
     
