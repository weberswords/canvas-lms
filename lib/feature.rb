--- conflicted
+++ resolved
@@ -125,12 +125,7 @@
 END
         )},
         applies_to: 'RootAccount',
-<<<<<<< HEAD
-        state: 'allowed',
-        beta: true
-=======
         state: 'allowed'
->>>>>>> 815fdf07
       },
     'section_specific_discussions' =>
     {
