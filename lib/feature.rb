--- conflicted
+++ resolved
@@ -590,17 +590,6 @@
       beta: true,
       development: false
     },
-<<<<<<< HEAD
-    'graphql' =>
-    {
-      display_name: -> { I18n.t("GraphQL API") },
-      description: -> { I18n.t("EXPERIMENTAL GraphQL API.") },
-      applies_to: "RootAccount",
-      state: "on",
-      beta: true,
-    },
-=======
->>>>>>> 1adba31c
     'rubric_criterion_range' =>
     {
       display_name: -> { I18n.t('Rubric Criterion Range') },
