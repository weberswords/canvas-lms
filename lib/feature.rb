--- conflicted
+++ resolved
@@ -125,12 +125,7 @@
 END
         )},
         applies_to: 'RootAccount',
-<<<<<<< HEAD
-        state: 'allowed',
-        beta: true
-=======
         state: 'allowed'
->>>>>>> d0e0c4f9
       },
     'section_specific_discussions' =>
     {
