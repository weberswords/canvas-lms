--- conflicted
+++ resolved
@@ -122,630 +122,6 @@
     raise "invalid 'applies_to' for feature #{feature}: must  be one of #{VALID_APPLIES_TO}, is #{attrs[:applies_to]}" unless VALID_APPLIES_TO.include? attrs[:applies_to]
   end
 
-<<<<<<< HEAD
-  # TODO: register built-in features here
-  # (plugins may register additional features during application initialization)
-  register(
-    'integrate_arc_rce' =>
-    {
-      display_name: -> { I18n.t('HTML5 Media Recorder in RCE') },
-      description: -> { I18n.t('Use HTML5 Recorder in Content Editor instead of Flash') },
-      applies_to: 'RootAccount',
-      state: 'allowed',
-      root_opt_in: true
-    },
-    'google_docs_domain_restriction' =>
-    {
-      display_name: -> { I18n.t('features.google_docs_domain_restriction', 'Google Docs Domain Restriction') },
-      description: -> { I18n.t('google_docs_domain_restriction_description', <<END) },
-Google Docs Domain Restriction allows Google Docs submissions and collaborations
-to be restricted to a single domain. Students attempting to submit assignments or
-join collaborations on an unapproved domain will receive an error message notifying them
-that they will need to update their Google Docs integration.
-END
-      applies_to: 'RootAccount',
-      state: 'hidden',
-      root_opt_in: true
-    },
-    'epub_export' =>
-    {
-      display_name: -> { I18n.t('ePub Exporting') },
-      description: -> { I18n.t(<<END) },
-      This enables users to generate and download course ePub.
-END
-      applies_to: 'Course',
-      state: 'allowed',
-      root_opt_in: true,
-    },
-    'high_contrast' =>
-    {
-      display_name: -> { I18n.t('features.high_contrast', 'High Contrast UI') },
-      description: -> { I18n.t('high_contrast_description', <<-END) },
-High Contrast enhances the color contrast of the UI (text, buttons, etc.), making those items more
-distinct and easier to identify. Note: Institution branding will be disabled.
-END
-      applies_to: 'User',
-      state: 'allowed',
-      autoexpand: true
-    },
-    'underline_all_links' =>
-    {
-      display_name: -> { I18n.t('Underline Links') },
-      description: -> { I18n.t('underline_all_links_description', <<-END, wrapper: { '*' => '<span class="feature-detail-underline">\1</span>' })},
-Underline Links displays hyperlinks in navigation menus, the Dashboard, and page sidebars as
-*underlined text*. This feature option does not apply to user-generated content links in the
-Rich Content Editor, which always underlines links for all users.
-END
-      applies_to: 'User',
-      state: 'allowed',
-    },
-    'new_user_tutorial_on_off' =>
-    {
-      display_name: -> { I18n.t('Course Set-up Tutorial') },
-      description: -> { I18n.t('Course set-up tutorial provides tips on how to leverage the feature opportunities on each page in Canvas. It is especially useful when you are new to Canvas or are setting up a new course for the first time in a long time.') },
-      applies_to: 'User',
-      state: 'allowed',
-    },
-
-    'outcome_gradebook' =>
-    {
-      display_name: -> { I18n.t('features.learning_mastery_gradebook', 'Learning Mastery Gradebook') },
-      description:  -> { I18n.t('learning_mastery_gradebook_description', <<-END) },
-Learning Mastery Gradebook provides a way for teachers to quickly view student and course
-progress on course learning outcomes. Outcomes are presented in a Gradebook-like
-format and student progress is displayed both as a numerical score and as mastered/near
-mastery/remedial.
-END
-      applies_to: 'Course',
-      state: 'allowed',
-      root_opt_in: false
-    },
-    'student_outcome_gradebook' =>
-    {
-      display_name: -> { I18n.t('features.student_outcome_gradebook', 'Student Learning Mastery Gradebook') },
-      description:  -> { I18n.t('student_outcome_gradebook_description', <<-END) },
-Student Learning Mastery Gradebook provides a way for students to quickly view progress
-on course learning outcomes. Outcomes are presented in a Gradebook-like
-format and progress is displayed both as a numerical score and as mastered/near
-mastery/remedial.
-END
-      applies_to: 'Course',
-      state: 'allowed',
-      root_opt_in: false
-    },
-    'outcome_extra_credit' =>
-    {
-      display_name: -> { I18n.t('Allow Outcome Extra Credit') },
-      description:  -> { I18n.t('If enabled, allows more than the maximum possible score on an Outcome to be given on a rubric.')},
-      applies_to: 'Course',
-      state: 'allowed',
-      root_opt_in: true
-    },
-    'post_grades' =>
-    {
-      display_name: -> { I18n.t('features.post_grades', 'Post Grades to SIS') },
-      description:  -> { I18n.t('post_grades_description', <<-END) },
-Post Grades allows teachers to post grades back to enabled SIS systems: Powerschool,
-Aspire (SIS2000), JMC, and any other SIF-enabled SIS that accepts the SIF elements GradingCategory,
-GradingAssignment, GradingAssignmentScore.
-END
-      applies_to: 'Course',
-      state: 'hidden',
-      root_opt_in: true,
-    },
-    'anonymous_instructor_annotations' =>
-    {
-      display_name: -> { I18n.t('Anonymous Instructor Annotations') },
-      description:  -> { I18n.t('Anonymize all instructor comments and annotations within DocViewer') },
-      applies_to: 'Course',
-      state: 'allowed',
-      root_opt_in: false,
-    },
-    'new_gradebook' =>
-    {
-      display_name: -> { I18n.t('New Gradebook') },
-      description:  -> { I18n.t(<<-END) },
-New Gradebook enables an early release of new Gradebook enhancements.
-END
-      applies_to: 'Course',
-      state: 'allowed',
-      root_opt_in: true,
-      custom_transition_proc: ->(user, context, _from_state, transitions) do
-        if context.is_a?(Course)
-          is_admin = context.account_membership_allows(user)
-          is_teacher = user.teacher_enrollments.active.where(course_id: context.id).exists?
-
-          if is_admin || is_teacher
-            should_lock = context.gradebook_backwards_incompatible_features_enabled?
-            transitions['off']['locked'] = should_lock if transitions&.dig('off')
-          else
-            transitions['on']['locked'] = true if transitions&.dig('on')
-            transitions['off']['locked'] = true if transitions&.dig('off')
-          end
-        elsif context.is_a?(Account)
-          backwards_incompatible_feature_flags =
-            FeatureFlag.where(feature: [:new_gradebook, :final_grades_override], state: :on)
-          all_active_sub_account_ids = Account.sub_account_ids_recursive(context.id)
-          relevant_accounts = Account.joins(:feature_flags).where(id: [context.id].concat(all_active_sub_account_ids))
-          relevant_courses = Course.joins(:feature_flags).where(account_id: all_active_sub_account_ids)
-
-          accounts_with_feature = relevant_accounts.merge(backwards_incompatible_feature_flags)
-          courses_with_feature = relevant_courses.merge(backwards_incompatible_feature_flags)
-
-          if accounts_with_feature.exists? || courses_with_feature.exists?
-            transitions['off'] ||= {}
-            transitions['off']['locked'] = true
-            transitions['off']['warning'] =
-              I18n.t("This feature can't be disabled because there is at least one sub-account or course with this feature enabled.")
-          end
-
-          if context.feature_enabled?(:final_grades_override)
-            # state is locked to `on`
-            transitions['off'] ||= {}
-            transitions['off']['locked'] = true
-            transitions['allowed'] ||= {}
-            transitions['allowed']['locked'] = true
-          elsif context.feature_allowed?(:final_grades_override, exclude_enabled: true)
-            # Lock `off` since Final Grade Override is set to `allowed`
-            transitions['off'] ||= {}
-            transitions['off']['locked'] = true
-          end
-        end
-      end
-    },
-    'final_grades_override' => {
-      display_name: -> { I18n.t('Final Grade Override') },
-      description: -> {
-        I18n.t <<~DESCRIPTION
-          Enable ability to alter the final grade for the entire course without changing scores for assignments.
-        DESCRIPTION
-      },
-      applies_to: 'Course',
-      root_opt_in: true,
-      state: 'allowed',
-      beta: true,
-      custom_transition_proc: ->(_user, context, from_state, transitions) do
-        transitions['off'] ||= {}
-        transitions['on'] ||= {}
-
-        # The goal here is to make Final Grade Override fully dependent upon New Gradebook's status.
-        # In other words this is a "one-way" flag:
-        #  - Once Allowed, it can no longer be set to Off.
-        #  - Once On, it can no longer be Off nor Allowed.
-        #  - For Final Grade Override to be set to `allowed`, New Gradebook must be at least `allowed` or `on`
-        #  - For Final Grade Override to be set to `on`, New Gradebook must be `on`.
-        if context.is_a?(Course)
-          if context.feature_enabled?(:new_gradebook)
-            transitions['off']['locked'] = true if from_state == 'on' # lock off to enforce no take backs
-          else
-            transitions['on']['locked'] = true # feature unavailable without New Gradebook
-          end
-        elsif context.is_a?(Account)
-          transitions['allowed'] ||= {}
-          if context.feature_enabled?(:new_gradebook)
-            if from_state == 'allowed'
-              transitions['off']['locked'] = true # lock off to enforce no take backs
-            elsif from_state == 'on'
-              # lock both `off` and `allowed` to enforce no take backs
-              transitions['off']['locked'] = true
-              transitions['allowed']['locked'] = true
-            end
-          elsif context.feature_allowed?(:new_gradebook, exclude_enabled: true)
-            # Locked into `allowed` since Final Grade Override can't go back to `off` and can't
-            # set to `on` without New Gradebook also set to `on`.
-            transitions['off']['locked'] = true
-            transitions['on']['locked'] = true
-          else
-            # feature unavailable without New Gradebook
-            transitions['allowed']['locked'] = true
-            transitions['on']['locked'] = true
-          end
-        end
-      end
-    },
-    'k12' =>
-    {
-      display_name: -> { I18n.t('features.k12', 'K-12 Specific Features') },
-      description:  -> { I18n.t('k12_description', <<-END) },
-Features, settings and styles that make more sense specifically in a K-12 environment. For now, this only
-applies some style changes, but more K-12 specific things may be added in the future.
-END
-      applies_to: 'RootAccount',
-      state: 'hidden',
-      root_opt_in: true,
-      beta: true
-    },
-    'recurring_calendar_events' =>
-    {
-      display_name: -> { I18n.t('Duplicating Calendar Events') },
-      description: -> { I18n.t("Allows the duplication of Calendar Events") },
-      applies_to: 'Course',
-      state: 'hidden',
-      root_opt_in: true,
-    },
-    'duplicate_modules' =>
-    {
-      display_name: -> { I18n.t('Duplicate Modules') },
-      description: -> { I18n.t("Allows the duplicating of modules in Canvas") },
-      applies_to: 'Account',
-      state: 'allowed',
-      root_opt_in: true
-    },
-    'allow_opt_out_of_inbox' =>
-    {
-      display_name: -> { I18n.t('features.allow_opt_out_of_inbox', "Allow Users to Opt-out of the Inbox") },
-      description:  -> { I18n.t('allow_opt_out_of_inbox', <<-END) },
-Allow users to opt out of the Conversation's Inbox. This will cause all conversation messages and notifications to be sent as ASAP notifications to the user's primary email, hide the Conversation's Inbox unread messages badge on the Inbox, and hide the Conversation's notification preferences.
-END
-      applies_to: 'RootAccount',
-      state: 'hidden',
-      root_opt_in: true
-    },
-    'lor_for_account' =>
-    {
-      display_name: -> { I18n.t('features.lor', "LOR External Tools") },
-      description:  -> { I18n.t('allow_lor_tools', <<-END) },
-Allow users to view and use external tools configured for LOR.
-END
-      applies_to: 'RootAccount',
-      state: 'hidden'
-    },
-    'course_catalog' =>
-    {
-      display_name: -> { I18n.t("Public Course Index") },
-      description:  -> { I18n.t('display_course_catalog', <<-END) },
-Show a searchable list of courses in this root account with the "Include this course in the public course index" flag enabled.
-END
-      applies_to: 'RootAccount',
-      state: 'allowed',
-      root_opt_in: true
-    },
-    'gradebook_list_students_by_sortable_name' =>
-    {
-      display_name: -> { I18n.t('features.gradebook_list_students_by_sortable_name', "Gradebook - List Students by Sortable Name") },
-      description: -> { I18n.t('enable_gradebook_list_students_by_sortable_name', <<-END) },
-List students by their sortable names in the Gradebook. Sortable name defaults to 'Last Name, First Name' and can be changed in settings.
-END
-      applies_to: 'Course',
-      state: 'allowed'
-    },
-    'usage_rights_required' =>
-    {
-      display_name: -> { I18n.t('Require Usage Rights for Uploaded Files') },
-      description: -> { I18n.t('If enabled, copyright and license information must be provided for files before they are published.') },
-      applies_to: 'Course',
-      state: 'hidden',
-      root_opt_in: true
-    },
-    'lti2_rereg' =>
-    {
-      display_name: -> {I18n.t('LTI 2 Reregistration')},
-      description: -> { I18n.t('Enable reregistration for LTI 2 ')},
-      applies_to:'RootAccount',
-      state: 'hidden',
-      beta: true
-    },
-    'quizzes_lti' =>
-    {
-      display_name: -> { I18n.t('Quiz LTI Plugin') },
-      description: -> { I18n.t('Use the new quiz LTI tool in place of regular canvas quizzes') },
-      applies_to: 'Course',
-      state: 'hidden',
-      beta: true,
-      root_opt_in: true
-    },
-    'disable_lti_post_only' =>
-    {
-      display_name: -> { I18n.t('Don\'t Move LTI Query Params to POST Body') },
-      description: -> { I18n.t('If enabled, query parameters will not be copied to the POST body during an LTI launch.') },
-      applies_to: 'RootAccount',
-      state: 'hidden',
-      beta: true,
-      root_opt_in: true
-    },
-    'membership_service_for_lti_tools' =>
-    {
-      display_name: -> { I18n.t('Membership Service Configuration') },
-      description: -> { I18n.t('If enabled, OAuth 1.0a signing may be used by LTI tools to access the Membership Service API') },
-      applies_to: 'RootAccount',
-      state: 'hidden',
-      root_opt_in: true
-    },
-    'new_sis_integrations' =>
-    {
-      display_name: -> { I18n.t('Enable new SIS integration settings') },
-      description:  -> { I18n.t('new_sis_integrations', <<-END) },
-This feature applies to institutions with an existing SIS Canvas integration.
-Any customers that are currently using grade passback solutions in Canvas or
-partner products should enable this feature for enhanced assignment data
-validation workflows. When enabled, this feature displays the new SIS
-Integration settings for SIS Sync (Assignment Level Grade Passback) in Account
-Settings. The Post to SIS feature option has been incorporated into this new
-setting and will be enabled by default.
-END
-      applies_to: 'Account',
-      state: 'hidden',
-      root_opt_in: true,
-      beta: true
-    },
-    'bulk_sis_grade_export' =>
-    {
-      display_name: -> { I18n.t('Allow Bulk Grade Export to SIS') },
-      description:  -> { I18n.t('Allows teachers to mark grade data to be exported in bulk to SIS integrations.') },
-      applies_to: 'RootAccount',
-      state: 'hidden',
-      root_opt_in: true,
-      beta: true
-    },
-    'notification_service' =>
-    {
-      display_name: -> { I18n.t('Use remote service for notifications') },
-      description: -> { I18n.t('Allow the ability to send notifications through our dispatch queue') },
-      applies_to: 'RootAccount',
-      state: 'hidden',
-      development: false,
-      root_opt_in: false
-    },
-    'better_scheduler' =>
-    {
-      display_name: -> { I18n.t('Use the new scheduler') },
-      description: -> { I18n.t('Uses the new scheduler and its functionality') },
-      applies_to: 'RootAccount',
-      state: 'hidden',
-      development: false,
-      root_opt_in: false
-    },
-    'course_card_images' =>
-    {
-      display_name: -> { I18n.t('Enable Dashboard Images for Courses')},
-      description: -> {I18n.t('Allow course images to be assigned to a course and used on the dashboard cards.')},
-      applies_to: 'Course',
-      state: 'allowed',
-      root_opt_in: true,
-    },
-    'responsive_layout' =>
-    {
-      display_name: -> { I18n.t('Responsive Layout') },
-      description: -> { I18n.t('This is a feature to allow the development of a responsive layout ') },
-      applies_to: 'RootAccount',
-      state: 'hidden',
-      development: true,
-      root_opt_in: false
-    },
-    'force_rtl' =>
-    {
-      display_name: -> { I18n.t('Turn on RTL Even For Non-RTL Languages') },
-      description: -> { I18n.t('This is just a dev-only feature you can turn on to get a preview of how pages would look in a RTL environment, without having to change your language to one that is normally RTL ') },
-      applies_to: 'User',
-      state: 'hidden',
-      development: true,
-    },
-    'include_byte_order_mark_in_gradebook_exports' =>
-    {
-      display_name: -> { I18n.t('Include Byte-Order Mark in Gradebook Exports') },
-      description: -> { I18n.t('Optionally include a byte-order mark in Gradebook exports so they can be imported into Excel for users in some locales.') },
-      applies_to: 'User',
-      state: 'allowed'
-    },
-    'use_semi_colon_field_separators_in_gradebook_exports' =>
-    {
-      display_name: -> { I18n.t('Use semicolons to separate fields in Gradebook Exports') },
-      description: -> { I18n.t('Use semicolons instead of commas to separate fields in Gradebook exports so they can be imported into Excel for users in some locales.') },
-      applies_to: 'User',
-      state: 'allowed',
-      custom_transition_proc: ->(_user, context, _from_state, transitions) do
-        if context.feature_enabled?(:autodetect_field_separators_for_gradebook_exports)
-          transitions['on'] ||= {}
-          transitions['on']['locked'] = true
-          transitions['on']['warning'] = I18n.t("This feature can't be enabled while autodetection of field separators is enabled")
-        end
-      end
-    },
-    'autodetect_field_separators_for_gradebook_exports' =>
-    {
-      display_name: -> { I18n.t('Autodetect field separators in Gradebook Exports') },
-      description: -> { I18n.t('Attempt to detect an appropriate field separator in Gradebook exports based on the number format for your language.') },
-      applies_to: 'User',
-      state: 'allowed',
-      custom_transition_proc: ->(_user, context, _from_state, transitions) do
-        if context.feature_enabled?(:use_semi_colon_field_separators_in_gradebook_exports)
-          transitions['on'] ||= {}
-          transitions['on']['locked'] = true
-          transitions['on']['warning'] = I18n.t("This feature can't be enabled while semicolons are forced to be field separators")
-        end
-      end
-    },
-    'international_sms' => {
-      display_name: -> { I18n.t('International SMS') },
-      description: -> { I18n.t('Allows users with international phone numbers to receive text messages from Canvas.') },
-      applies_to: 'RootAccount',
-      state: 'hidden',
-      root_opt_in: true
-    },
-    'course_user_search' => {
-      display_name: -> { I18n.t('Account Course and User Search') },
-      description: -> { I18n.t('Updated UI for searching and displaying users and courses within an account.') },
-      applies_to: 'Account',
-      state: 'on',
-      root_opt_in: true,
-      touch_context: true
-    },
-    'rich_content_service_high_risk' =>
-    {
-      display_name: -> { I18n.t('Rich Content Editor Sidebar Enhancements') },
-      description: -> { I18n.t('Use new rich content editor with enhanced sidebar everywhere') },
-      applies_to: 'RootAccount',
-      state: 'hidden',
-      beta: false,
-      development: false,
-      root_opt_in: false
-    },
-    'conditional_release' =>
-    {
-      display_name: -> { I18n.t('Mastery Paths') },
-      description: -> { I18n.t('Configure individual learning paths for students based on assessment results.') },
-      applies_to: 'Course',
-      state: 'allowed',
-      development: false,
-      root_opt_in: true,
-      after_state_change_proc:  ->(user, context, _old_state, new_state) {
-        if %w(on allowed).include?(new_state) && context.is_a?(Account)
-          @service_account = ConditionalRelease::Setup.new(context.id, user.id)
-          @service_account.activate!
-        end
-      }
-    },
-    'wrap_calendar_event_titles' =>
-    {
-      display_name: -> { I18n.t('Wrap event titles in Calendar month view') },
-      description: -> { I18n.t("Show calendar events in the month view on multiple lines if the title doesn't fit on a single line") },
-      applies_to: 'RootAccount',
-      state: 'allowed',
-      root_opt_in: true
-    },
-    'new_collaborations' =>
-    {
-      display_name: -> { I18n.t("External Collaborations Tool") },
-      description: -> { I18n.t("Use the new Collaborations external tool enabling more options for tools to use to collaborate") },
-      applies_to: 'Course',
-      state: 'hidden',
-      development: false,
-      root_opt_in: true,
-      touch_context: true
-    },
-    'student_context_cards' =>
-    {
-      display_name: -> { I18n.t('Student Context Card') },
-      description: -> { I18n.t('Enable student context card links') },
-      applies_to: "RootAccount",
-      state: "allowed",
-      beta: true
-    },
-    'new_user_tutorial' =>
-    {
-      display_name: -> { I18n.t('New User Tutorial')},
-      description: -> { I18n.t('Provide tutorial information for new users in a flyout tray.')},
-      applies_to: "RootAccount",
-      state: "allowed",
-    },
-    'student_planner' =>
-    {
-      display_name: -> { I18n.t('To Do List Dashboard')},
-      description: -> { I18n.t('Provides users with a To Do List Dashboard option.')},
-      applies_to: "RootAccount",
-      state: "on"
-    },
-    'rubric_criterion_range' =>
-    {
-      display_name: -> { I18n.t('Rubric Criterion Range') },
-      description: -> { I18n.t('Specify max and min points to clarify boundaries of a rubric criterion rating.') },
-      applies_to: "RootAccount",
-      state: "allowed",
-      root_opt_in: true
-    },
-    'encrypted_sourcedids' => {
-      display_name: -> { I18n.t('Encrypted Sourcedids for Basic Outcomes') },
-      description: -> { I18n.t('If enabled, Sourcedids used by Canvas for Basic Outcomes will be encrypted.') },
-      applies_to: 'RootAccount',
-      state: 'allowed'
-    },
-    'quizzes_next' =>
-    {
-      display_name: -> { I18n.t('Quizzes') + '.' + I18n.t('Next') },
-      description: -> { I18n.t('Create assessments with Quizzes.Next and migrate existing Canvas Quizzes.') },
-      applies_to: 'Course',
-      state: 'allowed',
-      visible_on: ->(context) do
-        root_account = context.root_account
-        # assume all Quizzes.Next provisions so far have been done through uuid_provisioner
-        #  so all provisioned accounts will have the FF in Canvas UI
-        root_account.settings&.dig(:provision, 'lti').present?
-      end
-    },
-    'quizzes_next_submission_history' => {
-      display_name: -> { I18n.t('Quizzes.Next submission history') },
-      description: -> { I18n.t('If enabled, submission history for Quizzes.Next quizzes is dealt with separately.') },
-      applies_to: 'RootAccount',
-      state: 'on'
-    },
-    'import_to_quizzes_next' =>
-    {
-      display_name: -> { I18n.t('Quizzes.Next Importing') },
-      description: -> { I18n.t('Allow importing of QTI and Common Cartridge into Quizzes.Next.') },
-      applies_to: 'RootAccount',
-      state: 'allowed'
-    },
-    'common_cartridge_page_conversion' => {
-      display_name: -> { I18n.t('Common Cartridge HTML File to Page Conversion') },
-      description: -> { I18n.t('If enabled, Common Cartridge importers will convert HTML files into Pages') },
-      applies_to: 'Course',
-      state: 'hidden',
-      beta: true
-    },
-    'non_scoring_rubrics' => {
-      display_name: -> { I18n.t('Non-scoring Rubrics')},
-      description: -> { I18n.t('If enabled, the option will be presented to have non-scoring rubrics.') },
-      applies_to: 'RootAccount',
-      state: 'on'
-    },
-    'lti_1_3' => {
-      display_name: -> { I18n.t('LTI 1.3 and LTI Advantage')},
-      description: -> { I18n.t('If enabled, access to LTI 1.3 and LTI Advantage will be enabled.') },
-      applies_to: 'RootAccount',
-      beta: true,
-      state: 'hidden'
-    },
-    'assignments_2' => {
-      display_name: -> { I18n.t('Assignments 2') },
-      description: -> { I18n.t('Allow switching to the new assignments page') },
-      applies_to: 'RootAccount',
-      state: 'hidden',
-      development: true,
-      beta: true
-    },
-    'javascript_csp' => {
-      display_name: -> { I18n.t('Content Security Policy')},
-      description: -> { I18n.t('Enable the Security tab on the settings page to adjust CSP settings')},
-      applies_to: 'RootAccount',
-      state: 'hidden_in_prod',
-      beta: true
-    },
-    'restrict_students_from_annotating' => {
-      display_name: -> { I18n.t('Restrict Students from Annotating') },
-      description: -> {
-        I18n.t <<~DESCRIPTION
-          Prevents students from leaving annotations in assignments. Does not apply to peer-reviewed assignments.
-        DESCRIPTION
-      },
-      applies_to: 'Course',
-      state: 'allowed',
-      development: true
-    },
-    'post_policies' => {
-      display_name: -> { I18n.t('Post Policies') },
-      description: -> {
-        I18n.t <<~DESCRIPTION
-          Allows teachers to specify post policies for this course or specific assignments, enabling grades to be
-          posted and hidden manually.
-        DESCRIPTION
-      },
-      applies_to: 'Course',
-      state: 'hidden',
-      development: true
-    },
-    'rce_enhancements' => {
-      display_name: -> { I18n.t('RCE Enhancements') },
-      description: -> { I18n.t('Allow switching to the enhanced RCE') },
-      applies_to: 'Course',
-      state: 'hidden',
-      root_opt_in: true,
-      development: true,
-      beta: true
-    }
-  )
-
-=======
->>>>>>> c91e9cbc
   def self.definitions
     @features ||= {}
     @features.freeze unless @features.frozen?
