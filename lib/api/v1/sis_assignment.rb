#
# Copyright (C) 2015 Instructure, Inc.
#
# This file is part of Canvas.
#
# Canvas is free software: you can redistribute it and/or modify it under
# the terms of the GNU Affero General Public License as published by the Free
# Software Foundation, version 3 of the License.
#
# Canvas is distributed in the hope that it will be useful, but WITHOUT ANY
# WARRANTY; without even the implied warranty of MERCHANTABILITY or FITNESS FOR
# A PARTICULAR PURPOSE. See the GNU Affero General Public License for more
# details.
#
# You should have received a copy of the GNU Affero General Public License along
# with this program. If not, see <http://www.gnu.org/licenses/>.
#

module Api::V1::SisAssignment
  include Api::V1::Json

  API_SIS_ASSIGNMENT_JSON_OPTS = {
<<<<<<< HEAD
    only: %i(id description created_at due_at points_possible integration_id integration_data).freeze,
=======
    only: %i(id created_at due_at points_possible integration_id integration_data).freeze,
>>>>>>> a05b73a7
    methods: %i(name submission_types_array).freeze
  }.freeze

  API_SIS_ASSIGNMENT_GROUP_JSON_OPTS = {
    only: %i(id name).freeze
  }.freeze

  API_SIS_ASSIGNMENT_COURSE_SECTION_JSON_OPTS = {
    only: %i(id name sis_source_id integration_id).freeze
  }.freeze

  API_SIS_ASSIGNMENT_COURSE_JSON_OPTS = {
    only: %i(id name sis_source_id integration_id).freeze
  }.freeze

  API_SIS_ASSIGNMENT_OVERRIDES_JSON_OPTS = {
    only: %i(title due_at).freeze
  }.freeze

  def sis_assignments_json(assignments)
    assignments.map { |a| sis_assignment_json(a) }
  end

  def sis_assignment_json(assignment)
    json = api_json(assignment, nil, nil, API_SIS_ASSIGNMENT_JSON_OPTS)
    json[:course_id] = assignment.context_id if assignment.context_type == 'Course'
    json[:submission_types] = json.delete(:submission_types_array)
    add_sis_assignment_group_json(assignment, json)
    add_sis_course_sections_json(assignment, json)
    json
  end

  def add_sis_assignment_group_json(assignment, json)
    return unless assignment.association(:assignment_group).loaded? && assignment.assignment_group
    json.merge!(assignment_group: sis_assignment_group_json(assignment.assignment_group))
  end

  def sis_assignment_group_json(assignment_group)
    api_json(assignment_group, nil, nil, API_SIS_ASSIGNMENT_GROUP_JSON_OPTS)
  end

  def add_sis_course_sections_json(assignment, json)
    return unless assignment.association(:context).loaded?
    course_sections = active_course_sections_for(assignment.context)
    return unless course_sections
    json.merge!(sections: sis_assignment_course_sections_json(course_sections, assignment))
  end

  def sis_assignment_course_sections_json(course_sections, assignment)
    course_sections.map { |s| sis_assignment_course_section_json(s, assignment) }
  end

  def sis_assignment_course_section_json(course_section, assignment)
    json = api_json(course_section, nil, nil, API_SIS_ASSIGNMENT_COURSE_SECTION_JSON_OPTS)
    json[:sis_id] = json.delete(:sis_source_id)
    json[:origin_course] = sis_assignment_course_json(course_section.nonxlist_course || course_section.course)
    json[:xlist_course] = sis_assignment_course_json(course_section.course) if course_section.crosslisted?
    add_sis_assignment_override_json(json, assignment, course_section)
    json
  end

  def sis_assignment_course_json(course)
    json = api_json(course, nil, nil, API_SIS_ASSIGNMENT_COURSE_JSON_OPTS)
    json[:sis_id] = json.delete(:sis_source_id)
    json
  end

  def add_sis_assignment_override_json(json, assignment, course_section)
    assignment_overrides = active_assignment_overrides_for(assignment)
    return unless assignment_overrides
    override = assignment_overrides.detect do |assignment_override|
      assignment_override.set_type == 'CourseSection' && assignment_override.set_id == course_section.id
    end
    return if override.nil?

    override_json = api_json(override, nil, nil, API_SIS_ASSIGNMENT_OVERRIDES_JSON_OPTS)
    override_json[:override_title] = override_json.delete(:title)
    json[:override] = override_json
  end

  private def active_course_sections_for(context)
    if context.respond_to?(:active_course_sections) && context.association(:active_course_sections).loaded?
      context.active_course_sections
    elsif context.respond_to?(:course_sections) && context.association(:course_sections).loaded?
      context.course_sections.select(&:active?)
    end
  end

  private def active_assignment_overrides_for(assignment)
    if assignment.association(:active_assignment_overrides).loaded?
      assignment.active_assignment_overrides
    elsif assignment.association(:assignment_overrides).loaded?
      assignment.assignment_overrides.select(&:active?)
    end
  end
end<|MERGE_RESOLUTION|>--- conflicted
+++ resolved
@@ -20,11 +20,7 @@
   include Api::V1::Json
 
   API_SIS_ASSIGNMENT_JSON_OPTS = {
-<<<<<<< HEAD
-    only: %i(id description created_at due_at points_possible integration_id integration_data).freeze,
-=======
     only: %i(id created_at due_at points_possible integration_id integration_data).freeze,
->>>>>>> a05b73a7
     methods: %i(name submission_types_array).freeze
   }.freeze
 
