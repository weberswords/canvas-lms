#
# Copyright (C) 2012 Instructure, Inc.
#
# This file is part of Canvas.
#
# Canvas is free software: you can redistribute it and/or modify it under
# the terms of the GNU Affero General Public License as published by the Free
# Software Foundation, version 3 of the License.
#
# Canvas is distributed in the hope that it will be useful, but WITHOUT ANY
# WARRANTY; without even the implied warranty of MERCHANTABILITY or FITNESS FOR
# A PARTICULAR PURPOSE. See the GNU Affero General Public License for more
# details.
#
# You should have received a copy of the GNU Affero General Public License along
# with this program. If not, see <http://www.gnu.org/licenses/>.
#

module Api::V1::AssignmentGroup
  include Api::V1::Json
  include Api::V1::Assignment

  API_ALLOWED_ASSIGNMENT_GROUP_INPUT_FIELDS = %w(
    name
    position
    group_weight
    rules
  )

  def assignment_group_json(group, user, session, includes = [], opts = {})
    includes ||= []
    opts.reverse_merge! override_assignment_dates: true

    hash = api_json(group, user, session,:only => %w(id name position group_weight))
    hash['rules'] = group.rules_hash(stringify_json_ids: opts[:stringify_json_ids])

    if includes.include?('assignments')
      assignments = opts[:assignments] || group.visible_assignments(user)

      user_content_attachments   = opts[:preloaded_user_content_attachments]
      unless opts[:exclude_descriptions]
        user_content_attachments ||= api_bulk_load_user_content_attachments(
          assignments.map(&:description),
          group.context,
          user
        )
      end
<<<<<<< HEAD

=======
>>>>>>> e918f2c3
      hash['assignments'] = assignments.map { |a|
        overrides = opts[:overrides].select{|override| override.assignment_id == a.id } unless opts[:overrides].nil?
        a.context = group.context
        assignment_json(a, user, session,
          include_discussion_topic: includes.include?('discussion_topic'),
          include_all_dates: includes.include?('all_dates'),
          include_module_ids: includes.include?('module_ids'),
          override_dates: opts[:override_assignment_dates],
          preloaded_user_content_attachments: user_content_attachments,
          include_visibility: includes.include?('assignment_visibility'),
          assignment_visibilities: opts[:assignment_visibilities].try(:[], a.id),
          differentiated_assignments_enabled: opts[:differentiated_assignments_enabled],
<<<<<<< HEAD
          exclude_description: opts[:exclude_descriptions]
          )
=======
          exclude_description: opts[:exclude_descriptions],
          overrides: overrides
        )
>>>>>>> e918f2c3
      }
    end

    hash
  end

  def update_assignment_group(assignment_group, params)
    return nil unless params.is_a?(Hash)

    update_params = params.slice(*API_ALLOWED_ASSIGNMENT_GROUP_INPUT_FIELDS)

    if rules = update_params.delete('rules')
      assignment_group.rules_hash = rules
    end

    assignment_group.attributes = update_params

    assignment_group.save
  end
end<|MERGE_RESOLUTION|>--- conflicted
+++ resolved
@@ -45,10 +45,6 @@
           user
         )
       end
-<<<<<<< HEAD
-
-=======
->>>>>>> e918f2c3
       hash['assignments'] = assignments.map { |a|
         overrides = opts[:overrides].select{|override| override.assignment_id == a.id } unless opts[:overrides].nil?
         a.context = group.context
@@ -61,14 +57,9 @@
           include_visibility: includes.include?('assignment_visibility'),
           assignment_visibilities: opts[:assignment_visibilities].try(:[], a.id),
           differentiated_assignments_enabled: opts[:differentiated_assignments_enabled],
-<<<<<<< HEAD
-          exclude_description: opts[:exclude_descriptions]
-          )
-=======
           exclude_description: opts[:exclude_descriptions],
           overrides: overrides
         )
->>>>>>> e918f2c3
       }
     end
 
