#
# Copyright (C) 2011 Instructure, Inc.
#
# This file is part of Canvas.
#
# Canvas is free software: you can redistribute it and/or modify it under
# the terms of the GNU Affero General Public License as published by the Free
# Software Foundation, version 3 of the License.
#
# Canvas is distributed in the hope that it will be useful, but WITHOUT ANY
# WARRANTY; without even the implied warranty of MERCHANTABILITY or FITNESS FOR
# A PARTICULAR PURPOSE. See the GNU Affero General Public License for more
# details.
#
# You should have received a copy of the GNU Affero General Public License along
# with this program. If not, see <http://www.gnu.org/licenses/>.
#

module Api::V1::Assignment
  include Api::V1::Json
<<<<<<< HEAD
=======
  include Api::V1::DiscussionTopics
>>>>>>> 84343d31

  def assignment_json(assignment, user, session, includes = [], show_admin_fields = false)
    # no includes supported right now
    hash = api_json(assignment, user, session, :only => %w(id grading_type points_possible position due_at description))

    hash['course_id'] = assignment.context_id
    hash['name'] = assignment.title
    hash['description'] = api_user_content(hash['description'], @context || assignment.context)

    if show_admin_fields
      hash['needs_grading_count'] = assignment.needs_grading_count
    end

    hash['submission_types'] = assignment.submission_types.split(',')

    if assignment.quiz
      hash['anonymous_submissions'] = !!(assignment.quiz.anonymous_submissions)
    end

    hash['muted'] = assignment.muted?

    if assignment.rubric_association
      hash['use_rubric_for_grading'] =
        !!assignment.rubric_association.use_for_grading
      if assignment.rubric_association.rubric
        hash['free_form_criterion_comments'] =
          !!assignment.rubric_association.rubric.free_form_criterion_comments
      end
    end

    hash['rubric'] = assignment.rubric.data.map do |row|
      row_hash = row.slice(:id, :points, :description, :long_description)
      row_hash["ratings"] = row[:ratings].map { |c| c.slice(:id, :points, :description) }
      row_hash
    end if assignment.rubric

    if assignment.discussion_topic
<<<<<<< HEAD
      hash['discussion_topic'] = {
        'id' => assignment.discussion_topic.id,
        'url' => named_context_url(assignment.context,
                                   :context_discussion_topic_url,
                                   assignment.discussion_topic,
                                   :include_host => true)
      }
=======
      hash['discussion_topic'] = discussion_topic_api_json(assignment.discussion_topic, assignment.discussion_topic.context, user, session)
>>>>>>> 84343d31
    end

    hash
  end
end<|MERGE_RESOLUTION|>--- conflicted
+++ resolved
@@ -18,10 +18,7 @@
 
 module Api::V1::Assignment
   include Api::V1::Json
-<<<<<<< HEAD
-=======
   include Api::V1::DiscussionTopics
->>>>>>> 84343d31
 
   def assignment_json(assignment, user, session, includes = [], show_admin_fields = false)
     # no includes supported right now
@@ -59,17 +56,7 @@
     end if assignment.rubric
 
     if assignment.discussion_topic
-<<<<<<< HEAD
-      hash['discussion_topic'] = {
-        'id' => assignment.discussion_topic.id,
-        'url' => named_context_url(assignment.context,
-                                   :context_discussion_topic_url,
-                                   assignment.discussion_topic,
-                                   :include_host => true)
-      }
-=======
       hash['discussion_topic'] = discussion_topic_api_json(assignment.discussion_topic, assignment.discussion_topic.context, user, session)
->>>>>>> 84343d31
     end
 
     hash
