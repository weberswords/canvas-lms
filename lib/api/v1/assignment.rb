#
# Copyright (C) 2011 - 2016 Instructure, Inc.
#
# This file is part of Canvas.
#
# Canvas is free software: you can redistribute it and/or modify it under
# the terms of the GNU Affero General Public License as published by the Free
# Software Foundation, version 3 of the License.
#
# Canvas is distributed in the hope that it will be useful, but WITHOUT ANY
# WARRANTY; without even the implied warranty of MERCHANTABILITY or FITNESS FOR
# A PARTICULAR PURPOSE. See the GNU Affero General Public License for more
# details.
#
# You should have received a copy of the GNU Affero General Public License along
# with this program. If not, see <http://www.gnu.org/licenses/>.
#

module Api::V1::Assignment
  include Api::V1::Json
  include ApplicationHelper
  include Api::V1::ExternalTools::UrlHelpers
  include Api::V1::Locked
  include Api::V1::AssignmentOverride
  include SubmittablesGradingPeriodProtection

  API_ALLOWED_ASSIGNMENT_OUTPUT_FIELDS = {
    :only => %w(
      id
      position
      description
      points_possible
      grading_type
      created_at
      updated_at
      due_at
      lock_at
      unlock_at
      assignment_group_id
      peer_reviews
      anonymous_peer_reviews
      automatic_peer_reviews
      intra_group_peer_reviews
      post_to_sis
      grade_group_students_individually
      group_category_id
      grading_standard_id
      moderated_grading
      omit_from_final_grade
    )
  }.freeze

  API_ASSIGNMENT_NEW_RECORD_FIELDS = {
    :only => %w(
      points_possible
      due_at
      assignment_group_id
      post_to_sis
    )
  }.freeze

  def assignments_json(assignments, user, session, opts = {})
    assignments.map{ |assignment| assignment_json(assignment, user, session, opts) }
  end

  def assignment_json(assignment, user, session, opts = {})
    opts.reverse_merge!(
      include_discussion_topic: true,
      include_all_dates: false,
      override_dates: true,
      needs_grading_count_by_section: false,
      exclude_response_fields: []
    )

    if opts[:override_dates] && !assignment.new_record?
      assignment = assignment.overridden_for(user)
    end

    fields = assignment.new_record? ? API_ASSIGNMENT_NEW_RECORD_FIELDS : API_ALLOWED_ASSIGNMENT_OUTPUT_FIELDS
    if opts[:exclude_response_fields].include?('description')
      fields_copy = fields[:only].dup
      fields_copy.delete("description")
      fields = {only: fields_copy}
    end

    hash = api_json(assignment, user, session, fields)
    hash['secure_params'] = assignment.secure_params if assignment.has_attribute?(:lti_context_id)
    hash['course_id'] = assignment.context_id
    hash['name'] = assignment.title
    hash['submission_types'] = assignment.submission_types_array
    hash['has_submitted_submissions'] = assignment.has_submitted_submissions?
    hash['has_due_date_in_closed_grading_period'] =
      assignment.due_for_any_student_in_closed_grading_period?

    if !opts[:overrides].blank?
      hash['overrides'] = assignment_overrides_json(opts[:overrides], user)
    elsif opts[:include_overrides]
      hash['overrides'] = assignment_overrides_json(assignment.assignment_overrides.select(&:active?), user)
    end

    if !assignment.user_submitted.nil?
      hash['user_submitted'] = assignment.user_submitted
    end

    hash['omit_from_final_grade'] = assignment.omit_from_final_grade?

    if assignment.context && assignment.context.turnitin_enabled?
      hash['turnitin_enabled'] = assignment.turnitin_enabled
      hash['turnitin_settings'] = turnitin_settings_json(assignment)
    end

    if assignment.context && assignment.context.vericite_enabled?
      hash['vericite_enabled'] = assignment.vericite_enabled
      hash['vericite_settings'] = vericite_settings_json(assignment)
    end

    if PluginSetting.settings_for_plugin(:assignment_freezer)
      hash['freeze_on_copy'] = assignment.freeze_on_copy?
      hash['frozen'] = assignment.frozen_for_user?(user)
      hash['frozen_attributes'] = assignment.frozen_attributes_for_user(user)
    end

    hash['is_quiz_assignment'] = assignment.quiz? && assignment.quiz.assignment?

    return hash if assignment.new_record?

    # use already generated hash['description'] because it is filtered by
    # Assignment#filter_attributes_for_user when the assignment is locked
    unless opts[:exclude_response_fields].include?('description')
      hash['description'] = api_user_content(hash['description'],
                                             @context || assignment.context,
                                             user,
                                             opts[:preloaded_user_content_attachments] || {})
    end

    can_manage = assignment.context.grants_any_right?(user, :manage, :manage_grades, :manage_assignments)
    hash['muted'] = assignment.muted?
    hash['html_url'] = course_assignment_url(assignment.context_id, assignment)
    if can_manage
      hash['has_overrides'] = assignment.has_overrides?
    end

    if assignment.external_tool? && assignment.external_tool_tag.present?
      external_tool_tag = assignment.external_tool_tag
      hash['external_tool_tag_attributes'] = {
        'url' => external_tool_tag.url,
        'new_tab' => external_tool_tag.new_tab,
        'resource_link_id' => ContextExternalTool.opaque_identifier_for(external_tool_tag, assignment.shard)
      }
      hash['url'] = sessionless_launch_url(@context,
                                           :launch_type => 'assessment',
                                           :assignment_id => assignment.id)
    end

    if assignment.automatic_peer_reviews? && assignment.peer_reviews?
      peer_review_params = assignment.slice(
        :peer_review_count,
        :peer_reviews_assign_at,
        :intra_group_peer_reviews
      )
      hash.merge!(peer_review_params)
    end

    include_needs_grading_count = opts[:exclude_response_fields].exclude?('needs_grading_count')
    if include_needs_grading_count && assignment.context.grants_right?(user, :manage_grades)
      query = Assignments::NeedsGradingCountQuery.new(assignment, user, opts[:needs_grading_course_proxy])
      if opts[:needs_grading_count_by_section]
        hash['needs_grading_count_by_section'] = query.count_by_section
      end
      hash['needs_grading_count'] = query.count
    end

    if assignment.context.grants_any_right?(user, :read_sis, :manage_sis)
      hash['integration_id'] = assignment.integration_id
      hash['integration_data'] = assignment.integration_data
    end

    if assignment.quiz
      hash['quiz_id'] = assignment.quiz.id
      hash['anonymous_submissions'] = !!(assignment.quiz.anonymous_submissions)
    end

    if assignment.allowed_extensions.present?
      hash['allowed_extensions'] = assignment.allowed_extensions
    end

    unless opts[:exclude_response_fields].include?('rubric')
      if assignment.rubric_association
        hash['use_rubric_for_grading'] = !!assignment.rubric_association.use_for_grading
        if assignment.rubric_association.rubric
          hash['free_form_criterion_comments'] = !!assignment.rubric_association.rubric.free_form_criterion_comments
        end
      end

      if assignment.rubric
        rubric = assignment.rubric
        hash['rubric'] = rubric.data.map do |row|
          row_hash = row.slice(:id, :points, :description, :long_description)
          row_hash["ratings"] = row[:ratings].map do |c|
            c.slice(:id, :points, :description)
          end
          if row[:learning_outcome_id] && outcome = LearningOutcome.where(id: row[:learning_outcome_id]).first
            row_hash["outcome_id"] = outcome.id
            row_hash["vendor_guid"] = outcome.vendor_guid
          end
          row_hash
        end
        hash['rubric_settings'] = {
          'id' => rubric.id,
          'title' => rubric.title,
          'points_possible' => rubric.points_possible,
          'free_form_criterion_comments' => !!rubric.free_form_criterion_comments
        }
      end
    end

    if opts[:include_discussion_topic] && assignment.discussion_topic
      extend Api::V1::DiscussionTopics
      hash['discussion_topic'] = discussion_topic_api_json(
        assignment.discussion_topic,
        assignment.discussion_topic.context,
        user,
        session,
        include_assignment: false, exclude_messages: opts[:exclude_response_fields].include?('description'))
    end

    if opts[:include_all_dates] && assignment.assignment_overrides
      override_count = assignment.assignment_overrides.loaded? ?
        assignment.assignment_overrides.select(&:active?).count : assignment.assignment_overrides.active.count
      if override_count < Setting.get('assignment_all_dates_too_many_threshold', '25').to_i
        hash['all_dates'] = assignment.dates_hash_visible_to(user)
      else
        hash['all_dates_count'] = override_count
      end
    end

    if opts[:include_module_ids]
      thing_in_module = case assignment.submission_types
                        when "online_quiz" then assignment.quiz
                        when "discussion_topic" then assignment.discussion_topic
                        else assignment
                        end
      hash['module_ids'] = thing_in_module.context_module_tags.map(&:context_module_id) if thing_in_module
    end

    hash['published'] = ! assignment.unpublished?
    if can_manage
      hash['unpublishable'] = assignment.can_unpublish?
    end

    hash['only_visible_to_overrides'] = value_to_boolean(assignment.only_visible_to_overrides)

    if opts[:include_visibility]
      hash['assignment_visibility'] = (opts[:assignment_visibilities] || assignment.students_with_visibility.pluck(:id).uniq).map(&:to_s)
    end

    if submission = opts[:submission]
      if submission.is_a?(Array)
        hash['submission'] = submission.map { |s| submission_json(s, assignment, user, session) }
      else
        hash['submission'] = submission_json(submission, assignment, user, session)
      end
    end

    if opts[:bucket]
      hash['bucket'] = opts[:bucket]
    end

    locked_json(hash, assignment, user, 'assignment')

    if assignment.context.present?
      hash['submissions_download_url'] = submissions_download_url(assignment.context, assignment)
    end
    hash
  end

  def turnitin_settings_json(assignment)
    settings = assignment.turnitin_settings.with_indifferent_access
    [:s_paper_check, :internet_check, :journal_check, :exclude_biblio, :exclude_quoted, :submit_papers_to].each do |key|
      settings[key] = value_to_boolean(settings[key])
    end

    ex_type = settings.delete(:exclude_type)
    settings[:exclude_small_matches_type] = case ex_type
      when '0'; nil
      when '1'; 'words'
      when '2'; 'percent'
    end

    ex_value = settings.delete(:exclude_value)
    settings[:exclude_small_matches_value] = ex_value.present? ? ex_value.to_i : nil

    settings.slice(*API_ALLOWED_TURNITIN_SETTINGS)
  end

  def vericite_settings_json(assignment)
    settings = assignment.vericite_settings.with_indifferent_access
    [:exclude_quoted, :exclude_self_plag, :store_in_index].each do |key|
      settings[key] = value_to_boolean(settings[key])
    end

    settings.slice(*API_ALLOWED_VERICITE_SETTINGS)
  end

  API_ALLOWED_ASSIGNMENT_INPUT_FIELDS = %w(
    name
    description
    position
    points_possible
    grading_type
    allowed_extensions
    due_at
    lock_at
    unlock_at
    assignment_group_id
    group_category_id
    peer_reviews
    anonymous_peer_reviews
    peer_reviews_assign_at
    peer_review_count
    automatic_peer_reviews
    intra_group_peer_reviews
    grade_group_students_individually
    turnitin_enabled
    vericite_enabled
    grading_standard_id
    freeze_on_copy
    notify_of_update
    integration_id
    omit_from_final_grade
  )

  API_ALLOWED_TURNITIN_SETTINGS = %w(
    originality_report_visibility
    s_paper_check
    internet_check
    journal_check
    exclude_biblio
    exclude_quoted
    exclude_small_matches_type
    exclude_small_matches_value
    submit_papers_to
  )

  API_ALLOWED_VERICITE_SETTINGS = %w(
    originality_report_visibility
    exclude_quoted
    exclude_self_plag
    store_in_index
  )

  def create_api_assignment(assignment, assignment_params, user, context = assignment.context)
    return :forbidden unless grading_periods_allow_submittable_create?(assignment, assignment_params)

    prepared_create = prepare_assignment_create_or_update(assignment, assignment_params, user, context)
    return false unless prepared_create[:valid]

    if prepared_create[:overrides]
      create_api_assignment_with_overrides(prepared_create, user)
    else
      prepared_create[:assignment].save!
      :success
    end
  rescue ActiveRecord::RecordInvalid
    false
  end

  def update_api_assignment(assignment, assignment_params, user, context = assignment.context)
    return :forbidden unless grading_periods_allow_submittable_update?(assignment, assignment_params)

    prepared_update = prepare_assignment_create_or_update(assignment, assignment_params, user, context)
    return false unless prepared_update[:valid]

    if prepared_update[:overrides]
      update_api_assignment_with_overrides(prepared_update, user)
    else
      prepared_update[:assignment].save!
      :success
    end
  rescue ActiveRecord::RecordInvalid
    false
  end

  API_ALLOWED_SUBMISSION_TYPES = [
    "online_quiz",
    "none",
    "on_paper",
    "discussion_topic",
    "external_tool",
    "online_upload",
    "online_text_entry",
    "online_url",
    "media_recording",
    "not_graded",
    "wiki_page",
    ""
  ].freeze

  def valid_submission_types?(assignment, assignment_params)
    return true if assignment_params['submission_types'].nil?
    assignment_params['submission_types'] = Array(assignment_params['submission_types'])

    if assignment_params['submission_types'].present? &&
      !assignment_params['submission_types'].all? do |s|
        return false if s == 'wiki_page' && !self.context.try(:feature_enabled?, :conditional_release)
        API_ALLOWED_SUBMISSION_TYPES.include?(s)
      end
        assignment.errors.add('assignment[submission_types]',
          I18n.t('assignments_api.invalid_submission_types',
            'Invalid submission types'))
        return false
    end
    true
  end

  # validate that date and times are iso8601
  def valid_assignment_dates?(assignment, assignment_params)
    errors = ['due_at', 'lock_at', 'unlock_at', 'peer_reviews_assign_at'].map do |v|
      if assignment_params[v].present? && assignment_params[v] !~ Api::ISO8601_REGEX
        assignment.errors.add("assignment[#{v}]",
                              I18n.t("assignments_api.invalid_date_time",
                                     'Invalid datetime for %{attribute}',
                                     attribute: v))
      end
    end

    errors.compact.empty?
  end

  def valid_assignment_group_id?(assignment, assignment_params)
    ag_id = assignment_params["assignment_group_id"].presence
    # if ag_id is a non-numeric string, ag_id.to_i will == 0
    if ag_id and ag_id.to_i <= 0
      assignment.errors.add('assignment[assignment_group_id]', I18n.t(:not_a_number, "must be a positive number"))
      false
    else
      true
    end
  end

  def update_from_params(assignment, assignment_params, user, context = assignment.context, new_record: false)
    update_params = assignment_params.permit(allowed_assignment_input_fields)

    if update_params.key?('peer_reviews_assign_at')
      update_params['peer_reviews_due_at'] = update_params['peer_reviews_assign_at']
      update_params.delete('peer_reviews_assign_at')
    end

    if update_params["submission_types"].is_a? Array
      update_params["submission_types"] = update_params["submission_types"].map do |type|
        # TODO: remove. this was temporary backward support for a hotfix
        type == "online_media_recording" ? "media_recording" : type
      end
      update_params["submission_types"] = update_params["submission_types"].join(',')
    end

    if update_params.key?("assignment_group_id")
      ag_id = update_params.delete("assignment_group_id").presence
      assignment.assignment_group = assignment.context.assignment_groups.where(id: ag_id).first
    end

    if update_params.key?("group_category_id") && !assignment.group_category_deleted_with_submissions?
      gc_id = update_params.delete("group_category_id").presence
      assignment.group_category = assignment.context.group_categories.where(id: gc_id).first
    end

    if update_params.key?("grading_standard_id")
      standard_id = update_params.delete("grading_standard_id")
      if standard_id.present?
        grading_standard = GradingStandard.for(context).where(id: standard_id).first
        assignment.grading_standard = grading_standard if grading_standard
      else
        assignment.grading_standard = nil
      end
    end

    if assignment_params.key? "muted"
      muted = value_to_boolean(assignment_params.delete("muted"))
      if muted
        assignment.mute!
      else
        assignment.unmute!
      end
    end

    if assignment.context.grants_right?(user, :manage_sis)
      data = update_params['integration_data']
      update_params['integration_data'] = JSON.parse(data) if data.is_a?(String)
    else
      update_params.delete('integration_id')
      update_params.delete('integration_data')
    end

    # do some fiddling with due_at for fancy midnight and add to update_params
    if update_params['due_at'].present? && update_params['due_at'] =~ Api::ISO8601_REGEX
      update_params['time_zone_edited'] = Time.zone.name
    end

    if !assignment.context.try(:turnitin_enabled?)
      update_params.delete("turnitin_enabled")
      update_params.delete("turnitin_settings")
    end

    if !assignment.context.try(:vericite_enabled?)
      update_params.delete("vericite_enabled")
      update_params.delete("vericite_settings")
    end

    # use Assignment#turnitin_settings= to normalize, but then assign back to
    # hash so that it is written with update_params
<<<<<<< HEAD
    if update_params.has_key?("turnitin_settings")
=======
    if update_params.key?("turnitin_settings")
>>>>>>> 1436212d
      assignment.turnitin_settings = turnitin_settings_hash(update_params)
    end

    # use Assignment#vericite_settings= to normalize, but then assign back to
    # hash so that it is written with update_params
<<<<<<< HEAD
    if update_params.has_key?("vericite_settings")
=======
    if update_params.key?("vericite_settings")
>>>>>>> 1436212d
      assignment.vericite_settings = vericite_settings_hash(update_params)
    end

    # TODO: allow rubric creation

    if update_params.key?("description")
      update_params["description"] = process_incoming_html_content(update_params["description"])
    end

    if assignment_params.key? "published"
      published = value_to_boolean(assignment_params['published'])
      assignment.workflow_state = published ? 'published' : 'unpublished'
    end

    if assignment_params.key? "only_visible_to_overrides"
      assignment.only_visible_to_overrides = value_to_boolean(assignment_params['only_visible_to_overrides'])
    end

    post_to_sis = assignment_params.key?('post_to_sis') ? value_to_boolean(assignment_params['post_to_sis']) : nil
    if new_record && (post_to_sis.nil? || !Assignment.sis_grade_export_enabled?(context))
      # set the default setting if it is not included.
      assignment.post_to_sis = context.account.sis_default_grade_export[:value]
    elsif !post_to_sis.nil?
      assignment.post_to_sis = post_to_sis
    end

    if assignment_params.key?('moderated_grading')
      assignment.moderated_grading = value_to_boolean(assignment_params['moderated_grading'])
    end

    assignment.updating_user = user
    assignment.attributes = update_params
    assignment.infer_times

    assignment
  end

  def turnitin_settings_hash(assignment_params)
    turnitin_settings = assignment_params.delete("turnitin_settings").slice(*API_ALLOWED_TURNITIN_SETTINGS)
    turnitin_settings['exclude_type'] = case turnitin_settings['exclude_small_matches_type']
      when nil; '0'
      when 'words'; '1'
      when 'percent'; '2'
    end
    turnitin_settings['exclude_value'] = turnitin_settings['exclude_small_matches_value']
    turnitin_settings.to_hash.with_indifferent_access
  end

  def vericite_settings_hash(assignment_params)
    vericite_settings = assignment_params.delete("vericite_settings").slice(*API_ALLOWED_VERICITE_SETTINGS)
    vericite_settings.to_hash.with_indifferent_access
  end

  def submissions_hash(include_params, assignments, submissions_for_user=nil)
    return {} unless include_params.include?('submission')
    has_observed_users = include_params.include?("observed_users")

    subs_list = if submissions_for_user
      assignment_ids = assignments.map(&:id).to_set
      submissions_for_user.select{ |s|
        assignment_ids.include?(s.assignment_id)
      }
    else
      users = current_user_and_observed(include_observed: has_observed_users)
      @context.submissions.
        where(:assignment_id => assignments.map(&:id)).
        for_user(users)
    end

    if has_observed_users
      # assignment id -> array. even if <2 results for a given
      # assignment, we want to consistently return an array when
      # include[]=observed_users was supplied
      hash = Hash.new { |h,k| h[k] = [] }
      subs_list.each { |s| hash[s.assignment_id] << s }
    else
      # assignment id -> specific submission. never return an array when
      # include[]=observed_users was _not_ supplied
      hash = Hash[subs_list.map{|s| [s.assignment_id, s]}]
    end
    hash
  end

  # Returns an array containing the current user.  If
  # include_observed: true is passed also returns any observees if
  # the current user is an observer
  def current_user_and_observed(opts = { include_observed: false })
    user_and_observees = Array(@current_user)
    if opts[:include_observed] && @context_enrollment && @context_enrollment.observer?
      user_and_observees.concat(ObserverEnrollment.observed_students(@context, @current_user).keys)
    end
    user_and_observees
  end

  private

  def prepare_assignment_create_or_update(assignment, assignment_params, user, context = assignment.context)
    raise "needs strong params" unless assignment_params.is_a?(ActionController::Parameters)

    unless assignment.new_record?
      old_assignment = assignment.clone
      old_assignment.id = assignment.id
    end

    if assignment_params[:secure_params] && !old_assignment
      secure_params = Canvas::Security.decode_jwt assignment_params[:secure_params]
      assignment.lti_context_id = secure_params[:lti_assignment_id]
    end

    apply_external_tool_settings(assignment, assignment_params, context)

    overrides = pull_overrides_from_params(assignment_params)

    if update_parameters_valid?(assignment, assignment_params, overrides)
      {
        assignment: update_from_params(assignment, assignment_params, user, context, new_record: !old_assignment),
        overrides: overrides,
        old_assignment: old_assignment,
        notify_of_update: assignment_params[:notify_of_update],
        valid: true
      }
    else
      { valid: false }
    end
  end

  def create_api_assignment_with_overrides(prepared_update, user)
    assignment = prepared_update[:assignment]
    overrides = prepared_update[:overrides]

    return :forbidden unless grading_periods_allow_assignment_overrides_batch_create?(assignment, overrides)

    assignment.transaction do
      assignment.save_without_broadcasting!
      batch_update_assignment_overrides(assignment, overrides, user)
    end

    assignment.do_notifications!(prepared_update[:old_assignment], prepared_update[:notify_of_update])
    :success
  end

  def update_api_assignment_with_overrides(prepared_update, user)
    assignment = prepared_update[:assignment]
    overrides = prepared_update[:overrides]

    prepared_batch = prepare_assignment_overrides_for_batch_update(assignment, overrides, user)

    return :forbidden unless grading_periods_allow_assignment_overrides_batch_update?(assignment, prepared_batch)

    assignment.transaction do
      perform_batch_update_assignment_overrides(assignment, prepared_batch)
      assignment.save_without_broadcasting!
    end

    assignment.do_notifications!(prepared_update[:old_assignment], prepared_update[:notify_of_update])
    :success
  end

  def pull_overrides_from_params(assignment_params)
    overrides = deserialize_overrides(assignment_params[:assignment_overrides])
    overrides = [] if !overrides && assignment_params.key?(:assignment_overrides)
    assignment_params.delete(:assignment_overrides)
    overrides
  end

  def update_parameters_valid?(assignment, assignment_params, overrides)
    (!overrides || overrides.is_a?(Array)) &&
      valid_assignment_group_id?(assignment, assignment_params) &&
      valid_assignment_dates?(assignment, assignment_params) &&
      valid_submission_types?(assignment, assignment_params)
  end

  def apply_external_tool_settings(assignment, assignment_params, context)
    if plagiarism_capable?(assignment_params)
      tool_id = assignment_params['assignmentConfigurationTool'].to_i
      tool = ContextExternalTool.find_external_tool_by_id(tool_id, context)
      assignment.tool_settings_tools = [tool] if tool
    end
  end

  def plagiarism_capable?(assignment_params)
    assignment_params['submission_type'] == 'online' &&
      assignment_params['submission_types'].include?('online_upload')
  end

  def submissions_download_url(context, assignment)
    if assignment.quiz?
      course_quiz_quiz_submissions_url(context, assignment.quiz, zip: 1)
    else
      course_assignment_submissions_url(context, assignment, zip: 1)
    end
  end

  def allowed_assignment_input_fields
    API_ALLOWED_ASSIGNMENT_INPUT_FIELDS + [
      'turnitin_settings' => strong_anything,
      'vericite_settings' => strong_anything,
      'allowed_extensions' => strong_anything,
      'integration_data' => strong_anything,
      'external_tool_tag_attributes' => strong_anything,
      'submission_types' => strong_anything
    ]
  end
end<|MERGE_RESOLUTION|>--- conflicted
+++ resolved
@@ -508,21 +508,13 @@
 
     # use Assignment#turnitin_settings= to normalize, but then assign back to
     # hash so that it is written with update_params
-<<<<<<< HEAD
-    if update_params.has_key?("turnitin_settings")
-=======
     if update_params.key?("turnitin_settings")
->>>>>>> 1436212d
       assignment.turnitin_settings = turnitin_settings_hash(update_params)
     end
 
     # use Assignment#vericite_settings= to normalize, but then assign back to
     # hash so that it is written with update_params
-<<<<<<< HEAD
-    if update_params.has_key?("vericite_settings")
-=======
     if update_params.key?("vericite_settings")
->>>>>>> 1436212d
       assignment.vericite_settings = vericite_settings_hash(update_params)
     end
 
