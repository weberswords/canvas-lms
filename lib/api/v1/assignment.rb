#
# Copyright (C) 2011 - 2014 Instructure, Inc.
#
# This file is part of Canvas.
#
# Canvas is free software: you can redistribute it and/or modify it under
# the terms of the GNU Affero General Public License as published by the Free
# Software Foundation, version 3 of the License.
#
# Canvas is distributed in the hope that it will be useful, but WITHOUT ANY
# WARRANTY; without even the implied warranty of MERCHANTABILITY or FITNESS FOR
# A PARTICULAR PURPOSE. See the GNU Affero General Public License for more
# details.
#
# You should have received a copy of the GNU Affero General Public License along
# with this program. If not, see <http://www.gnu.org/licenses/>.
#

module Api::V1::Assignment
  include Api::V1::Json
  include ApplicationHelper
  include Api::V1::ExternalTools::UrlHelpers
  include Api::V1::Locked

  API_ALLOWED_ASSIGNMENT_OUTPUT_FIELDS = {
    :only => %w(
      id
      position
      description
      points_possible
      grading_type
      created_at
      updated_at
      due_at
      lock_at
      unlock_at
      assignment_group_id
      peer_reviews
      automatic_peer_reviews
      post_to_sis
      grade_group_students_individually
      group_category_id
      grading_standard_id
    )
  }

  API_ASSIGNMENT_NEW_RECORD_FIELDS = {
    :only => %w(
      points_possible
      due_at
      assignment_group_id
      post_to_sis
    )
  }

  def assignments_json(assignments, user, session, opts = {})
    assignments.map{ |assignment| assignment_json(assignment, user, session, opts) }
  end

  def assignment_json(assignment, user, session, opts = {})
    opts.reverse_merge!(
      include_discussion_topic: true,
      include_all_dates: false,
      override_dates: true
    )

    if opts[:override_dates] && !assignment.new_record?
      assignment = assignment.overridden_for(user)
    end
    fields = assignment.new_record? ? API_ASSIGNMENT_NEW_RECORD_FIELDS : API_ALLOWED_ASSIGNMENT_OUTPUT_FIELDS
    hash = api_json(assignment, user, session, fields)
    hash['course_id'] = assignment.context_id
    hash['name'] = assignment.title
    hash['post_to_sis'] = assignment.post_to_sis
    hash['submission_types'] = assignment.submission_types_array
    hash['has_submitted_submissions'] = assignment.has_submitted_submissions?

    if assignment.context && assignment.context.turnitin_enabled?
      hash['turnitin_enabled'] = assignment.turnitin_enabled
      hash['turnitin_settings'] = turnitin_settings_json(assignment)
    end

    if PluginSetting.settings_for_plugin(:assignment_freezer)
      hash['freeze_on_copy'] = assignment.freeze_on_copy?
      hash['frozen'] = assignment.frozen_for_user?(user)
      hash['frozen_attributes'] = assignment.frozen_attributes_for_user(user)
    end

    return hash if assignment.new_record?

    # use already generated hash['description'] because it is filtered by
    # Assignment#filter_attributes_for_user when the assignment is locked
    hash['description'] = api_user_content(hash['description'],
                                           @context || assignment.context,
                                           user,
                                           opts[:preloaded_user_content_attachments] || {})
    hash['muted'] = assignment.muted?
    hash['html_url'] = course_assignment_url(assignment.context_id, assignment)

    if assignment.external_tool? && assignment.external_tool_tag.present?
      external_tool_tag = assignment.external_tool_tag
      hash['external_tool_tag_attributes'] = {
        'url' => external_tool_tag.url,
        'new_tab' => external_tool_tag.new_tab,
        'resource_link_id' => ContextExternalTool.opaque_identifier_for(external_tool_tag, assignment.shard)
      }
      hash['url'] = sessionless_launch_url(@context,
                                           :launch_type => 'assessment',
                                           :assignment_id => assignment.id)
    end

    if assignment.automatic_peer_reviews? && assignment.peer_reviews?
      hash['peer_review_count'] = assignment.peer_review_count
      hash['peer_reviews_assign_at'] = assignment.peer_reviews_assign_at
    end

    if assignment.grants_right?(user, :grade)
      hash['needs_grading_count'] = assignment.needs_grading_count_for_user user
    end

<<<<<<< HEAD
    if assignment.context.grants_rights?(user, :read_sis, :manage_sis).values.any?
=======
    if assignment.context.grants_any_right?(user, :read_sis, :manage_sis)
>>>>>>> e976a552
      hash['integration_id'] = assignment.integration_id
      hash['integration_data'] = assignment.integration_data
    end

    if assignment.quiz
      hash['quiz_id'] = assignment.quiz.id
      hash['anonymous_submissions'] = !!(assignment.quiz.anonymous_submissions)
    end

    if assignment.allowed_extensions.present?
      hash['allowed_extensions'] = assignment.allowed_extensions
    end

    if assignment.rubric_association
      hash['use_rubric_for_grading'] = !!assignment.rubric_association.use_for_grading
      if assignment.rubric_association.rubric
        hash['free_form_criterion_comments'] = !!assignment.rubric_association.rubric.free_form_criterion_comments
      end
    end

    if assignment.rubric
      rubric = assignment.rubric
      hash['rubric'] = rubric.data.map do |row|
        row_hash = row.slice(:id, :points, :description, :long_description)
        row_hash["ratings"] = row[:ratings].map do |c|
          c.slice(:id, :points, :description)
        end
        if row[:learning_outcome_id] && outcome = LearningOutcome.find_by_id(row[:learning_outcome_id])
          row_hash["outcome_id"] = outcome.id
          row_hash["vendor_guid"] = outcome.vendor_guid
        end
        row_hash
      end
      hash['rubric_settings'] = {
        'id' => rubric.id,
        'title' => rubric.title,
        'points_possible' => rubric.points_possible,
        'free_form_criterion_comments' => !!rubric.free_form_criterion_comments
      }
    end

    if opts[:include_discussion_topic] && assignment.discussion_topic
      extend Api::V1::DiscussionTopics
      hash['discussion_topic'] = discussion_topic_api_json(
        assignment.discussion_topic,
        assignment.discussion_topic.context,
        user,
        session,
        include_assignment: false)
    end

    if opts[:include_all_dates] && assignment.assignment_overrides
      hash['all_dates'] = assignment.dates_hash_visible_to(user)
    end

    if opts[:include_module_ids]
      thing_in_module = case assignment.submission_types
                        when "online_quiz" then assignment.quiz
                        when "discussion_topic" then assignment.discussion_topic
                        else assignment
                        end
      module_ids = thing_in_module.context_module_tags.map &:context_module_id
      hash['module_ids'] = module_ids
    end

    if assignment.context.feature_enabled?(:draft_state)
      hash['published'] = ! assignment.unpublished?
      hash['unpublishable'] = assignment.can_unpublish?
    end

    if assignment.context.feature_enabled?(:differentiated_assignments)
      hash['only_visible_to_overrides'] = value_to_boolean(assignment.only_visible_to_overrides)
    end

    if submission = opts[:submission]
      hash['submission'] = submission_json(submission,assignment,user,session)
    end

    locked_json(hash, assignment, user, 'assignment')

    hash
  end

  def turnitin_settings_json(assignment)
    settings = assignment.turnitin_settings.with_indifferent_access
    [:s_paper_check, :internet_check, :journal_check, :exclude_biblio, :exclude_quoted].each do |key|
      settings[key] = value_to_boolean(settings[key])
    end

    ex_type = settings.delete(:exclude_type)
    settings[:exclude_small_matches_type] = case ex_type
      when '0'; nil
      when '1'; 'words'
      when '2'; 'percent'
    end

    ex_value = settings.delete(:exclude_value)
    settings[:exclude_small_matches_value] = ex_value.present? ? ex_value.to_i : nil

    settings.slice(*API_ALLOWED_TURNITIN_SETTINGS)
  end

  API_ALLOWED_ASSIGNMENT_INPUT_FIELDS = %w(
    name
    description
    position
    points_possible
    grading_type
    submission_types
    allowed_extensions
    due_at
    lock_at
    unlock_at
    assignment_group_id
    group_category_id
    peer_reviews
    peer_reviews_assign_at
    peer_review_count
    automatic_peer_reviews
    external_tool_tag_attributes
    grade_group_students_individually
    turnitin_enabled
    turnitin_settings
    grading_standard_id
    freeze_on_copy
    notify_of_update
    integration_id
    integration_data
  )

  API_ALLOWED_TURNITIN_SETTINGS = %w(
    originality_report_visibility
    s_paper_check
    internet_check
    journal_check
    exclude_biblio
    exclude_quoted
    exclude_small_matches_type
    exclude_small_matches_value
  )

  def update_api_assignment(assignment, assignment_params, user)
    return nil unless assignment_params.is_a?(Hash)

    old_assignment = assignment.new_record? ? nil : assignment.clone
    old_assignment.id = assignment.id if old_assignment.present?

    overrides = deserialize_overrides(assignment_params[:assignment_overrides])
    overrides = [] if !overrides && assignment_params.has_key?(:assignment_overrides)
    assignment_params.delete(:assignment_overrides)

    return if overrides && !overrides.is_a?(Array)
    return false unless valid_assignment_group_id?(assignment, assignment_params)
    return false unless valid_assignment_dates?(assignment, assignment_params)

    assignment = update_from_params(assignment, assignment_params, user)

    if overrides
      assignment.transaction do
        assignment.save_without_broadcasting!
        batch_update_assignment_overrides(assignment, overrides)
      end
      assignment.do_notifications!(old_assignment, assignment_params[:notify_of_update])
    else
      assignment.save!
    end

    return true
  rescue ActiveRecord::RecordInvalid
    return false
  end

  # validate that date and times are iso8601
  def valid_assignment_dates?(assignment, assignment_params)
    errors = ['due_at', 'lock_at', 'unlock_at', 'peer_reviews_assign_at'].map do |v|
      if assignment_params[v].present? && assignment_params[v] !~ Api::ISO8601_REGEX
        assignment.errors.add("assignment[#{v}]",
                              I18n.t("assignments_api.invalid_date_time",
                                     'Invalid datetime for %{attribute}',
                                     attribute: v))
      end
    end

    errors.compact.empty?
  end

  def valid_assignment_group_id?(assignment, assignment_params)
    ag_id = assignment_params["assignment_group_id"].presence
    # if ag_id is a non-numeric string, ag_id.to_i will == 0
    if ag_id and ag_id.to_i <= 0
      assignment.errors.add('assignment[assignment_group_id]', I18n.t(:not_a_number, "must be a positive number"))
      false
    else
      true
    end
  end

  def update_from_params(assignment, assignment_params, user)
    update_params = assignment_params.slice(*API_ALLOWED_ASSIGNMENT_INPUT_FIELDS)

    if update_params.has_key?('peer_reviews_assign_at')
      update_params['peer_reviews_due_at'] = update_params['peer_reviews_assign_at']
      update_params.delete('peer_reviews_assign_at')
    end

    if update_params["submission_types"].is_a? Array
      update_params["submission_types"] = update_params["submission_types"].map do |type|
        # TODO: remove. this was temporary backward support for a hotfix
        type == "online_media_recording" ? "media_recording" : type
      end
      update_params["submission_types"] = update_params["submission_types"].join(',')
    end

    if update_params.has_key?("assignment_group_id")
      ag_id = update_params.delete("assignment_group_id").presence
      assignment.assignment_group = assignment.context.assignment_groups.find_by_id(ag_id)
    end

    if update_params.has_key?("group_category_id")
      gc_id = update_params.delete("group_category_id").presence
      assignment.group_category = assignment.context.group_categories.find_by_id(gc_id)
    end

    if update_params.has_key?("grading_standard_id")
      standard_id = update_params.delete("grading_standard_id")
      if standard_id.present?
        grading_standard = GradingStandard.standards_for(context).find_by_id(standard_id)
        assignment.grading_standard = grading_standard if grading_standard
      else
        assignment.grading_standard = nil
      end
    end

    if assignment_params.key? "muted"
      assignment.muted = value_to_boolean(assignment_params.delete("muted"))
    end

    if assignment.context.grants_right?(user, :manage_sis)
      if update_params['integration_data']
        update_params['integration_data'] = JSON.parse(update_params['integration_data'])
      end
    else
      update_params.delete('integration_id')
      update_params.delete('integration_data')
    end

    # do some fiddling with due_at for fancy midnight and add to update_params
    if update_params['due_at'].present? && update_params['due_at'] =~ Api::ISO8601_REGEX
      update_params['time_zone_edited'] = Time.zone.name
    end

    if !assignment.context.try(:turnitin_enabled?)
      update_params.delete("turnitin_enabled")
      update_params.delete("turnitin_settings")
    end

    # use Assignment#turnitin_settings= to normalize, but then assign back to
    # hash so that it is written with update_params
    if update_params.has_key?("turnitin_settings")
      turnitin_settings = update_params.delete("turnitin_settings").slice(*API_ALLOWED_TURNITIN_SETTINGS)
      turnitin_settings['exclude_type'] = case turnitin_settings['exclude_small_matches_type']
        when nil; '0'
        when 'words'; '1'
        when 'percent'; '2'
      end
      turnitin_settings['exclude_value'] = turnitin_settings['exclude_small_matches_value']
      assignment.turnitin_settings = turnitin_settings
    end

    # TODO: allow rubric creation

    if update_params.has_key?("description")
      update_params["description"] = process_incoming_html_content(update_params["description"])
    end

    if assignment.context.feature_enabled?(:draft_state)
      if assignment_params.has_key? "published"
        published = value_to_boolean(assignment_params['published'])
        assignment.workflow_state = published ? 'published' : 'unpublished'
      end
    end

    if assignment.context.feature_enabled?(:differentiated_assignments)
      if assignment_params.has_key? "only_visible_to_overrides"
        assignment.only_visible_to_overrides = value_to_boolean(assignment_params['only_visible_to_overrides'])
      end
    end

    if assignment.context.feature_enabled?(:post_grades)
      if assignment_params.has_key? "post_to_sis"
        assignment.post_to_sis = value_to_boolean(assignment_params['post_to_sis'])
      end
    end
    assignment.updating_user = user
    assignment.attributes = update_params
    assignment.infer_times

    assignment
  end
end<|MERGE_RESOLUTION|>--- conflicted
+++ resolved
@@ -118,11 +118,7 @@
       hash['needs_grading_count'] = assignment.needs_grading_count_for_user user
     end
 
-<<<<<<< HEAD
-    if assignment.context.grants_rights?(user, :read_sis, :manage_sis).values.any?
-=======
     if assignment.context.grants_any_right?(user, :read_sis, :manage_sis)
->>>>>>> e976a552
       hash['integration_id'] = assignment.integration_id
       hash['integration_data'] = assignment.integration_data
     end
