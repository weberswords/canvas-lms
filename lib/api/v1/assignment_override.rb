#
# Copyright (C) 2011 Instructure, Inc.
#
# This file is part of Canvas.
#
# Canvas is free software: you can redistribute it and/or modify it under
# the terms of the GNU Affero General Public License as published by the Free
# Software Foundation, version 3 of the License.
#
# Canvas is distributed in the hope that it will be useful, but WITHOUT ANY
# WARRANTY; without even the implied warranty of MERCHANTABILITY or FITNESS FOR
# A PARTICULAR PURPOSE. See the GNU Affero General Public License for more
# details.
#
# You should have received a copy of the GNU Affero General Public License along
# with this program. If not, see <http://www.gnu.org/licenses/>.
#

module Api::V1::AssignmentOverride
  include Api::V1::Json

  def assignment_override_json(override, visible_users=nil)
    fields = [:id, :assignment_id, :title]
    fields.concat([:due_at, :all_day, :all_day_date]) if override.due_at_overridden
    fields << :unlock_at if override.unlock_at_overridden
    fields << :lock_at if override.lock_at_overridden
    api_json(override, @current_user, session, :only => fields).tap do |json|
      case override.set_type
      when 'ADHOC'
        if override.preloaded_student_ids
          json[:student_ids] = override.preloaded_student_ids
        else
          json[:student_ids] = if visible_users.present?
                       override.assignment_override_students.where(user_id: visible_users).pluck(:user_id)
                     else
                       override.assignment_override_students.pluck(:user_id)
                     end
        end
      when 'Group'
        json[:group_id] = override.set_id
      when 'CourseSection'
        json[:course_section_id] = override.set_id
      end
    end
  end

  def assignment_overrides_json(overrides, user = nil)
<<<<<<< HEAD
    visible_users_ids = ::AssignmentOverride.visible_users_for(overrides, user).map(&:id)
    # we most likely already have the student_ids preloaded here because of overridden_for, but just in case
    if overrides.any?{|ov| ov.set_type == 'ADHOC' && !ov.preloaded_student_ids}
      AssignmentOverrideApplicator.preload_student_ids_for_adhoc_overrides(overrides.select{|ov| ov.set_type == 'ADHOC'}, visible_users_ids)
    end
    overrides.map{ |override| assignment_override_json(override, visible_users_ids) }
=======
    visible_users_ids = ::AssignmentOverride.visible_enrollments_for(overrides.compact, user).select(:user_id)
    # we most likely already have the student_ids preloaded here because of overridden_for, but just in case
    if overrides.any?{|ov| ov.present? && ov.set_type == 'ADHOC' && !ov.preloaded_student_ids}
      AssignmentOverrideApplicator.preload_student_ids_for_adhoc_overrides(overrides.select{|ov| ov.set_type == 'ADHOC'}, visible_users_ids)
    end
    overrides.map{ |override| assignment_override_json(override, visible_users_ids) if override }
>>>>>>> 0e58dddc
  end

  def assignment_override_collection(assignment, include_students=false)
    overrides = AssignmentOverrideApplicator.overrides_for_assignment_and_user(assignment, @current_user)
    if include_students
      ActiveRecord::Associations::Preloader.new.preload(overrides, :assignment_override_students)
    end
    overrides
  end

  def find_assignment_override(assignment, set_or_id)
    find_assignment_overrides(assignment, [set_or_id])[0]
  end

  def find_assignment_overrides(assignment, sets_or_ids)
    overrides = assignment_override_collection(assignment)
    sets_or_ids.map do |set_or_id|
      filter_assignment_overrides(overrides, set_or_id)
    end
  end

  def filter_assignment_overrides(overrides, set_or_id)
    return nil if overrides.empty? || set_or_id.nil?
    case set_or_id
    when CourseSection, Group
      overrides.detect do |o|
        o.set_type == set_or_id.class.to_s &&
        o.set_id == set_or_id.id # maybe FIXME
      end
    else
      overrides.detect { |o| o.id == set_or_id.to_i }
    end
  end

  def find_group(assignment, group_id, group_category_id=nil)
    scope = Group.active.where(:context_type => 'Course').where("group_category_id IS NOT NULL")
    if assignment
      scope = scope.where(
        context_id: assignment.context_id,
        group_category_id: (group_category_id || assignment.group_category_id)
      )
    end
    group = scope.find(group_id)
    raise ActiveRecord::RecordNotFound unless group.grants_right?(@current_user, session, :read)
    group
  end

  def find_section(context, section_id)
    scope = CourseSection.active
    scope = scope.where(:course_id => context) if context
    section = api_find(scope, section_id)
    raise ActiveRecord::RecordNotFound unless section.grants_right?(@current_user, session, :read)
    section
  end

  def interpret_assignment_override_data(assignment, data, set_type=nil)
    data ||= {}
    return {}, ["invalid override data"] unless data.is_a?(Hash)

    # validate structure of parameters
    override_data = {}
    errors = []

    if !set_type && data[:student_ids]
      set_type = 'ADHOC'
    end

    if set_type == 'ADHOC' && data[:student_ids]
      # require the ids to be a list
      student_ids = data[:student_ids]
      if !student_ids.is_a?(Array) || student_ids.empty?
        errors << "invalid student_ids #{student_ids.inspect}"
        students = []
      else
        # look up all the active students since the assignment will affect all
        # active students in the course on this override and not just what the
        # teacher can see that were sent in the request object
        students = api_find_all(assignment.context.students.active, student_ids).uniq

        # make sure they were all valid
        found_ids = students.map{ |s| [
          s.id.to_s,
          s.global_id.to_s,
          ("sis_login_id:#{s.pseudonym.unique_id}" if s.pseudonym),
          ("hex:sis_login_id:#{s.pseudonym.unique_id.to_s.unpack('H*')}" if s.pseudonym),
          ("sis_user_id:#{s.pseudonym.sis_user_id}" if s.pseudonym && s.pseudonym.sis_user_id),
          ("hex:sis_user_id:#{s.pseudonym.sis_user_id.to_s.unpack('H*')}" if s.pseudonym && s.pseudonym.sis_user_id)
        ]}.flatten.compact
        bad_ids = student_ids.map(&:to_s) - found_ids
        errors << "unknown student ids: #{bad_ids.inspect}" unless bad_ids.empty?
      end
      override_data[:students] = students
    end

    if !set_type && data.has_key?(:group_id)
      group_category_id = assignment.group_category_id || assignment.discussion_topic.try(:group_category_id)
      if !group_category_id
        # don't recognize group_id for non-group assignments
        errors << "group_id is not valid for non-group assignments"
      else
        set_type = 'Group'
        # look up the group
        begin
          group = find_group(assignment, data[:group_id], group_category_id)
        rescue ActiveRecord::RecordNotFound
          errors << "unknown group id #{data[:group_id].inspect}"
        end
        override_data[:group] = group
      end
    end

    if !set_type && data.has_key?(:course_section_id)
      set_type = 'CourseSection'

      # look up the section
      begin
        section = find_section(assignment.context, data[:course_section_id])
      rescue ActiveRecord::RecordNotFound
        errors << "unknown section id #{data[:course_section_id].inspect}"
      end
      override_data[:section] = section
    end

    errors << "one of student_ids, group_id, or course_section_id is required" if !set_type && errors.empty?

    if set_type == 'ADHOC' && data.has_key?(:title)
      override_data[:title] = data[:title]
    end

    # collect override values
    [:due_at, :unlock_at, :lock_at].each do |field|
      if data.has_key?(field)
        if data[field].blank?
          # override value of nil/'' is meaningful
          override_data[field] = nil
        elsif value = Time.zone.parse(data[field].to_s)
          override_data[field] = value
        else
          errors << "invalid #{field} #{data[field].inspect}"
        end
      end
    end

    errors = nil if errors.empty?
    return override_data, errors
  end

  def check_property(object, prop, present, errors, message)
    object.each_with_index.reject do |element, i|
      if element[prop].present? != present
        errors[i] ||= []
        errors[i] << message
      end
    end
  end

  # receives data of shape [{ id: 2, assignment_id: 1, ...update_params }, ... ]
  # responds with data of shape [{ assignment: model, override: model, ...update_params }, ...]
  def interpret_batch_assignment_overrides_data(course, assignment_overrides_data, for_update)
    return nil, ['no assignment override data present'] unless assignment_overrides_data.present?
    return nil, ['must specify an array of overrides'] unless assignment_overrides_data.is_a? Array

    all_errors = Array.new(assignment_overrides_data.length)

    check_property(assignment_overrides_data, 'assignment_id', true, all_errors, 'must specify an assignment id')
    if for_update
      check_property(assignment_overrides_data, 'id', true, all_errors, 'must specify an override id')
    else
      check_property(assignment_overrides_data, 'id', false, all_errors, 'may not specify an override id')
    end
    return nil, all_errors unless all_errors.compact.blank?

    grouped = assignment_overrides_data.group_by {|o| o['assignment_id']}
    assignments = course.active_assignments.where(id: grouped.keys).preload(:assignment_overrides)
    overrides = grouped.map do |assignment_id, overrides_data|
      assignment = assignments.find {|a| a.id.to_s == assignment_id.to_s}
      find_assignment_overrides(assignment, overrides_data.map{|o| o['id']}) if assignment
    end.flatten.compact if for_update

    interpreted = assignment_overrides_data.each_with_index.map do |override_data, i|
      assignment = assignments.find {|a| a.id.to_s == override_data['assignment_id'].to_s}
      unless assignment.present?
        all_errors[i] = ['assignment not found']
        next
      end
      if for_update
        override = overrides.find {|o| o.id.to_s == override_data['id'].to_s}
        unless override.present?
          all_errors[i] = ['override not found']
          next
        end
        set_type = override.set_type
      end

      update_data, errors = interpret_assignment_override_data(assignment, override_data, set_type)
      if errors
        all_errors[i] = errors
        next
      end
      update_data['assignment'] = assignment
      update_data['override'] = override if for_update
      update_data
    end
    all_errors = nil if all_errors.compact.blank?
    [interpreted, all_errors]
  end

  def update_assignment_override_without_save(override, override_data)
    if override_data.has_key?(:students)
      override.set = nil
      override.set_type = 'ADHOC'

      defunct_student_ids = override.new_record? ?
        Set.new :
        override.assignment_override_students.map(&:user_id).to_set

      override.changed_student_ids = Set.new

      override_data[:students].each do |student|
        if defunct_student_ids.include?(student.id)
          defunct_student_ids.delete(student.id)
        else
          # link will be saved with the override
          link = override.assignment_override_students.build
          link.assignment_override = override
          link.user = student
          override.changed_student_ids << student.id
        end
      end

      unless defunct_student_ids.empty?
        override.changed_student_ids.merge(defunct_student_ids)
        override.assignment_override_students.
          where(:user_id => defunct_student_ids.to_a).
          delete_all
      end
    end

    if override_data.has_key?(:group)
      override.set = override_data[:group]
    end

    if override_data.has_key?(:section)
      override.set = override_data[:section]
    end

    if override.set_type == 'ADHOC'
      override.title = override_data[:title] ||
                         override.title_from_students(override_data[:students]) ||
                         override.title
    end

    [:due_at, :unlock_at, :lock_at].each do |field|
      if override_data.has_key?(field)
        override.send("override_#{field}", override_data[field])
      else
        override.send("clear_#{field}_override")
      end
    end
  end

  def update_assignment_override(override, override_data)
    override.transaction do
      update_assignment_override_without_save(override, override_data)
      override.save!
    end
    if override.set_type == 'ADHOC' && override.changed_student_ids.present?
      override.assignment.run_if_overrides_changed_later!(override.changed_student_ids.to_a)
    else
      override.assignment.run_if_overrides_changed_later!
    end
    return true
  rescue ActiveRecord::RecordInvalid
    return false
  end

  # updates only the selected overrides; compare with
  # batch_update_assignment_overrides below, which updates
  # all overrides for assignment
  def update_assignment_overrides(overrides, overrides_data)
    overrides.zip(overrides_data).each do |override, data|
      update_assignment_override_without_save(override, data)
    end
    return false if overrides.find(&:invalid?).present?

    AssignmentOverride.transaction do
      overrides.each(&:save!)
    end
    overrides.map(&:assignment).uniq.each(&:run_if_overrides_changed_later!)
  rescue ActiveRecord::RecordInvalid
    return false
  end

  def invisible_users_and_overrides_for_user(context, user, existing_overrides)
    # get the student overrides the user can't see and ensure those overrides are included
    visible_user_ids = context.enrollments_visible_to(user).select(:user_id)
    invisible_user_ids = context.users.where.not(id: visible_user_ids).pluck(:id)
    invisible_override_ids = existing_overrides.select{ |ov|
      ov.set_type == 'ADHOC' &&
      !ov.visible_student_overrides(visible_user_ids)
    }.map(&:id)
    return invisible_user_ids, invisible_override_ids
  end

  def overrides_after_defunct_removed(assignment, existing_overrides, overrides_params, invisible_override_ids)
    override_param_ids = invisible_override_ids + overrides_params.map{ |ov| ov[:id] }
    remaining_overrides = destroy_defunct_overrides(assignment, override_param_ids, existing_overrides)
    ActiveRecord::Associations::Preloader.new.preload(remaining_overrides, :assignment_override_students)
    remaining_overrides
  end

  def update_override_with_invisible_data(override_params, override, invisible_override_ids, invisible_user_ids)
    return override_params = override if invisible_override_ids.include?(override.id)
    # add back in the invisible students for this override if any found
    hidden_ids = override.assignment_override_students.where(user_id: invisible_user_ids).pluck(:user_id)
    unless hidden_ids.empty?
      override_params[:student_ids] = (override_params[:student_ids] + hidden_ids)
      overrides_size = override_params[:student_ids].size
      override_params[:title] = t({ one: '1 student', other: "%{count} students" }, count: overrides_size)
    end
  end

  # updates all updates for an assignment; compare with
  # update_assignment_overrides below, which updates
  # all overrides for assignment
  def batch_update_assignment_overrides(assignment, overrides_params, user)
    existing_overrides = assignment.assignment_overrides.active
    invisible_user_ids, invisible_override_ids = invisible_users_and_overrides_for_user(
      assignment.context,
      user,
      existing_overrides
    )
    remaining_overrides = overrides_after_defunct_removed(assignment,
                                                          existing_overrides,
                                                          overrides_params,
                                                          invisible_override_ids)

    overrides = overrides_params.map do |override_params|
      override = get_override_from_params(override_params, assignment, remaining_overrides)
      update_override_with_invisible_data(override_params, override, invisible_override_ids, invisible_user_ids)

      data, errors = interpret_assignment_override_data(assignment, override_params, override.set_type)
      if errors
        # add the errors to the assignment so that they are caught on
        # the Api::V1::Assignment#update_api_assignment
        # to enact intended behavior
        assignment.errors.add(:base, errors.join(','))
      else
        update_assignment_override_without_save(override, data)
      end
      override
    end

    raise ActiveRecord::RecordInvalid.new(assignment) unless assignment.valid?
    overrides.each(&:save!)

    assignment.run_if_overrides_changed_later!
  end

  def destroy_defunct_overrides(assignment, override_param_ids, existing_overrides)
    defunct_override_ids =  existing_overrides.map(&:id) - override_param_ids.map(&:to_i)
    return existing_overrides if defunct_override_ids.empty?

    assignment.assignment_overrides.where(:id => defunct_override_ids).destroy_all
    existing_overrides.reject{|override| defunct_override_ids.include?(override.id)}
  end
  private :destroy_defunct_overrides

  def get_override_from_params(override_params, assignment, potential_overrides)
    potential_overrides.detect { |ov|
      ov.id == override_params[:id].to_i
    } || assignment.assignment_overrides.build.tap { |ov|
      ov.dont_touch_assignment = true
    }
  end
  private :get_override_from_params

  def deserialize_overrides(overrides)
    if overrides.is_a?(Hash)
      return unless overrides.keys.all?{ |k| k.to_i.to_s == k.to_s }
      indices = overrides.keys.sort_by(&:to_i)
      return unless indices.map(&:to_i) == (0...indices.size).to_a
      overrides = indices.map{ |index| overrides[index] }
    else
      overrides
    end
  end
end<|MERGE_RESOLUTION|>--- conflicted
+++ resolved
@@ -45,21 +45,12 @@
   end
 
   def assignment_overrides_json(overrides, user = nil)
-<<<<<<< HEAD
-    visible_users_ids = ::AssignmentOverride.visible_users_for(overrides, user).map(&:id)
-    # we most likely already have the student_ids preloaded here because of overridden_for, but just in case
-    if overrides.any?{|ov| ov.set_type == 'ADHOC' && !ov.preloaded_student_ids}
-      AssignmentOverrideApplicator.preload_student_ids_for_adhoc_overrides(overrides.select{|ov| ov.set_type == 'ADHOC'}, visible_users_ids)
-    end
-    overrides.map{ |override| assignment_override_json(override, visible_users_ids) }
-=======
     visible_users_ids = ::AssignmentOverride.visible_enrollments_for(overrides.compact, user).select(:user_id)
     # we most likely already have the student_ids preloaded here because of overridden_for, but just in case
     if overrides.any?{|ov| ov.present? && ov.set_type == 'ADHOC' && !ov.preloaded_student_ids}
       AssignmentOverrideApplicator.preload_student_ids_for_adhoc_overrides(overrides.select{|ov| ov.set_type == 'ADHOC'}, visible_users_ids)
     end
     overrides.map{ |override| assignment_override_json(override, visible_users_ids) if override }
->>>>>>> 0e58dddc
   end
 
   def assignment_override_collection(assignment, include_students=false)
