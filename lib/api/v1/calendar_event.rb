#
# Copyright (C) 2011 Instructure, Inc.
#
# This file is part of Canvas.
#
# Canvas is free software: you can redistribute it and/or modify it under
# the terms of the GNU Affero General Public License as published by the Free
# Software Foundation, version 3 of the License.
#
# Canvas is distributed in the hope that it will be useful, but WITHOUT ANY
# WARRANTY; without even the implied warranty of MERCHANTABILITY or FITNESS FOR
# A PARTICULAR PURPOSE. See the GNU Affero General Public License for more
# details.
#
# You should have received a copy of the GNU Affero General Public License along
# with this program. If not, see <http://www.gnu.org/licenses/>.
#

module Api::V1::CalendarEvent
  include Api::V1::Json
  include Api::V1::Assignment
  include Api::V1::AssignmentOverride
  include Api::V1::User
  include Api::V1::Course
  include Api::V1::Group

  def event_json(event, user, session, options={})
    hash = if event.is_a?(CalendarEvent)
      calendar_event_json(event, user, session, options)
    else
      assignment_event_json(event, user, session)
    end
    hash
  end

  def calendar_event_json(event, user, session, options={})
    include = options[:include] || ['child_events']
    context = (options[:context] || event.context)
    participant = nil

    hash = api_json(event, user, session, :only => %w(id created_at updated_at start_at end_at all_day all_day_date title location_address location_name workflow_state))
    hash['title'] += " (#{context.name})" if event.context_type == "CourseSection"
    hash['description'] = api_user_content(event.description, context)

    appointment_group = options[:appointment_group]
    appointment_group ||= AppointmentGroup.find(options[:appointment_group_id]) if options[:appointment_group_id]
    appointment_group ||= event.appointment_group

    if event.effective_context_code
      if appointment_group
        codes_for_user = appointment_group.context_codes_for_user(user)
        hash['context_code'] = (event.effective_context_code.split(',') & codes_for_user).first
        hash['effective_context_code'] = hash['context_code']
      else
        hash['effective_context_code'] = event.effective_context_code
      end
    end
    hash['context_code'] ||= event.context_code

    # force it to load
    include_child_events = include.include?('child_events')
    if include_child_events
      hash["child_events_count"] = event.child_events.length
    else
<<<<<<< HEAD
      hash["child_events_count"] = event.child_events.size
=======
      hash["child_events_count"] = options[:child_events_count] || event.child_events.size
>>>>>>> 141f8cdd
    end
    hash['parent_event_id'] = event.parent_calendar_event_id
    # events are hidden when section-specific events override them
    # but if nobody is logged in, no sections apply, so show the base event
    hash['hidden'] = user ? event.hidden? : false

    if include.include?('participants')
      if event.context_type == 'User'
        hash['user'] = user_json(event.context, user, session)
      elsif event.context_type == 'Group'
        hash['group'] = group_json(event.context, user, session, :include => ['users'])
      end
    end
    if appointment_group
      hash['appointment_group_id'] = appointment_group.id
      hash['appointment_group_url'] = api_v1_appointment_group_url(appointment_group)
      if options[:current_participant] && event.has_asset?(options[:current_participant])
        hash['own_reservation'] = true
      end
    end
    if event.context_type == 'AppointmentGroup'
      if context.grants_right?(user, session, :reserve)
        participant = context.participant_for(user)
        participant_child_events = event.child_events_for(participant)
        hash['reserved'] = (Array === participant_child_events ? participant_child_events.present? : participant_child_events.exists?)
        hash['reserve_url'] = api_v1_calendar_event_reserve_url(event, participant)
      else
        hash['reserve_url'] = api_v1_calendar_event_reserve_url(event, '{{ id }}')
      end
      if participant_limit = event.participants_per_appointment
        hash["available_slots"] = [participant_limit - hash["child_events_count"], 0].max
        hash["participants_per_appointment"] = participant_limit
      end
    end

    hash["child_events"] = [] if include_child_events || hash['reserved']
    if include_child_events && hash["child_events_count"] > 0
      can_read_child_events = event.grants_right?(user, session, :read_child_events)
      if can_read_child_events || hash['reserved']
<<<<<<< HEAD
        events = can_read_child_events ? event.child_events : event.child_events_for(participant)

        appointment_group_id = event.context_id if event.context_type == 'AppointmentGroup'
=======
        events = can_read_child_events ? event.child_events.to_a : event.child_events_for(participant)

>>>>>>> 141f8cdd
        # do some preloads
        CalendarEvent.send(:preload_associations, events, :context)
        if events.first.context.is_a?(User) && user_json_is_admin?(@context, user)
          user_json_preloads(events.map(&:context))
        end
        can_manage = event.grants_right?(user, session, :manage)

<<<<<<< HEAD
=======

>>>>>>> 141f8cdd
        hash["child_events"] = events.map{ |e|
          e.parent_event = event
          calendar_event_json(e, user, session,
            :include => appointment_group ? ['participants'] : [],
            :appointment_group => appointment_group,
            :current_participant => participant,
<<<<<<< HEAD
            :url_override => can_manage
=======
            :url_override => can_manage,
            :child_events_count => 0,
            :effective_context => options[:effective_context]
>>>>>>> 141f8cdd
          )
        }
      end
    end

    hash['url'] = api_v1_calendar_event_url(event) if options.has_key?(:url_override) ? options[:url_override] || hash['own_reservation'] : event.grants_right?(user, session, :read)
<<<<<<< HEAD
    hash['html_url'] = calendar_url_for(event.effective_context, :event => event)
=======
    hash['html_url'] = calendar_url_for(options[:effective_context] || event.effective_context, :event => event)
>>>>>>> 141f8cdd
    hash
  end

  def assignment_event_json(assignment, user, session)
    hash = api_json(assignment, user, session, :only => %w(created_at updated_at title all_day all_day_date workflow_state))
    hash['description'] = api_user_content(assignment.description, assignment.context)
    hash['id'] = "assignment_#{assignment.id}"
    hash['assignment'] = assignment_json(assignment, user, session, override_dates: false)
    hash['context_code'] = assignment.context_code
    hash['start_at'] = hash['end_at'] = assignment.due_at
    hash['url'] = api_v1_calendar_event_url("assignment_#{assignment.id}")
    hash['html_url'] = hash['assignment']['html_url'] if hash['assignment'].include?('html_url')
    if assignment.applied_overrides.present?
      hash['assignment_overrides'] = assignment.applied_overrides.map { |o| assignment_override_json(o) }
    end
    hash
  end

  def appointment_group_json(group, user, session, options={})
    orig_context = @context
    @context = group.contexts_for_user(user).first
    @user_json_is_admin = nil # when returning multiple groups, @current_user may be admin over some contexts but not others. so we need to recheck

    include = options[:include] || []
    hash = api_json(group, user, session, :only => %w{id created_at description end_at location_address location_name max_appointments_per_participant min_appointments_per_participant participants_per_appointment start_at title updated_at workflow_state participant_visibility}, :methods => :sub_context_codes)

    hash['participant_count'] = group.appointments_participants.count if include.include?('participant_count')
    hash['reserved_times'] = group.reservations_for(user).map{|event| {
        :id => event.id,
        :start_at => event.start_at,
        :end_at => event.end_at}} if include.include?('reserved_times')
    hash['context_codes'] = group.context_codes_for_user(user)
    hash['requiring_action'] = group.requiring_action?(user)
    if group.new_appointments.present?
      hash['new_appointments'] = group.new_appointments.map{ |event| calendar_event_json(event, user, session, :skip_details => true, :appointment_group_id => group.id) }
    end
    if include.include?('appointments')
      if include.include?('child_events')
        all_child_events = group.appointments.map(&:child_events).flatten
        CalendarEvent.send(:preload_associations, all_child_events, :context)
        user_json_preloads(all_child_events.map(&:context)) if !all_child_events.empty? && all_child_events.first.context.is_a?(User) && user_json_is_admin?(@context, user)
      end
      hash['appointments'] = group.appointments.map { |event| calendar_event_json(event, user, session,
                                                                                 :context => group,
                                                                                 :appointment_group => group,
                                                                                 :appointment_group_id => group.id,
                                                                                 :include => include & ['child_events'],
                                                                                 :effective_context => @context) }
    end
    hash['appointments_count'] = group.appointments.size
    hash['participant_type'] = group.participant_type
    hash['url'] = api_v1_appointment_group_url(group)
    hash['html_url'] = appointment_group_url(hash['id'])
    hash
  ensure
    @context = orig_context
  end
end
<|MERGE_RESOLUTION|>--- conflicted
+++ resolved
@@ -62,11 +62,7 @@
     if include_child_events
       hash["child_events_count"] = event.child_events.length
     else
-<<<<<<< HEAD
-      hash["child_events_count"] = event.child_events.size
-=======
       hash["child_events_count"] = options[:child_events_count] || event.child_events.size
->>>>>>> 141f8cdd
     end
     hash['parent_event_id'] = event.parent_calendar_event_id
     # events are hidden when section-specific events override them
@@ -106,14 +102,8 @@
     if include_child_events && hash["child_events_count"] > 0
       can_read_child_events = event.grants_right?(user, session, :read_child_events)
       if can_read_child_events || hash['reserved']
-<<<<<<< HEAD
-        events = can_read_child_events ? event.child_events : event.child_events_for(participant)
-
-        appointment_group_id = event.context_id if event.context_type == 'AppointmentGroup'
-=======
         events = can_read_child_events ? event.child_events.to_a : event.child_events_for(participant)
 
->>>>>>> 141f8cdd
         # do some preloads
         CalendarEvent.send(:preload_associations, events, :context)
         if events.first.context.is_a?(User) && user_json_is_admin?(@context, user)
@@ -121,34 +111,23 @@
         end
         can_manage = event.grants_right?(user, session, :manage)
 
-<<<<<<< HEAD
-=======
 
->>>>>>> 141f8cdd
         hash["child_events"] = events.map{ |e|
           e.parent_event = event
           calendar_event_json(e, user, session,
             :include => appointment_group ? ['participants'] : [],
             :appointment_group => appointment_group,
             :current_participant => participant,
-<<<<<<< HEAD
-            :url_override => can_manage
-=======
             :url_override => can_manage,
             :child_events_count => 0,
             :effective_context => options[:effective_context]
->>>>>>> 141f8cdd
           )
         }
       end
     end
 
     hash['url'] = api_v1_calendar_event_url(event) if options.has_key?(:url_override) ? options[:url_override] || hash['own_reservation'] : event.grants_right?(user, session, :read)
-<<<<<<< HEAD
-    hash['html_url'] = calendar_url_for(event.effective_context, :event => event)
-=======
     hash['html_url'] = calendar_url_for(options[:effective_context] || event.effective_context, :event => event)
->>>>>>> 141f8cdd
     hash
   end
 
