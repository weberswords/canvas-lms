#
# Copyright (C) 2012 Instructure, Inc.
#
# This file is part of Canvas.
#
# Canvas is free software: you can redistribute it and/or modify it under
# the terms of the GNU Affero General Public License as published by the Free
# Software Foundation, version 3 of the License.
#
# Canvas is distributed in the hope that it will be useful, but WITHOUT ANY
# WARRANTY; without even the implied warranty of MERCHANTABILITY or FITNESS FOR
# A PARTICULAR PURPOSE. See the GNU Affero General Public License for more
# details.
#
# You should have received a copy of the GNU Affero General Public License along
# with this program. If not, see <http://www.gnu.org/licenses/>.
#

module Api::V1::Attachment
  include Api::V1::Json
  include Api::V1::Locked

  def attachments_json(files, user, url_options = {}, options = {})
    files.map do |f|
      attachment_json(f, user, url_options, options)
    end
  end

  def attachment_json(attachment, user, url_options = {}, options = {})
    can_manage_files = options.has_key?(:can_manage_files) ? options[:can_manage_files] : attachment.grants_right?(user, nil, :update)
    downloadable = !attachment.locked_for?(user, check_policies: true)

    url = if options[:thumbnail_url] && downloadable
      # this thumbnail url is a route that redirects to local/s3 appropriately
      thumbnail_image_url(attachment.id, attachment.uuid)
    elsif !downloadable
      ''
    else
      file_download_url(attachment, { :verifier => attachment.uuid, :download => '1', :download_frd => '1' }.merge(url_options))
    end

    thumbnail_download_url = if downloadable
      attachment.thumbnail_url
    else
      ''
    end

<<<<<<< HEAD
    {
=======
    hash = {
>>>>>>> 7c52c656
      'id' => attachment.id,
      'content-type' => attachment.content_type,
      'display_name' => attachment.display_name,
      'filename' => attachment.filename,
      'url' => url,
      'size' => attachment.size,
      'created_at' => attachment.created_at,
      'updated_at' => attachment.updated_at,
      'unlock_at' => attachment.unlock_at,
      'locked' => !!attachment.locked,
      'hidden' => !!attachment.hidden?,
      'lock_at' => attachment.lock_at,
      'hidden_for_user' => can_manage_files ? false : !!attachment.hidden?,
      'thumbnail_url' => thumbnail_download_url,
    }
    locked_json(hash, attachment, user, 'file')
    hash
  end

  # create an attachment in the context based on the AR request, and
  # render the attachment ajax_upload_params on success, or a relevant
  # error on failure.
  def api_attachment_preflight(context, request, opts = {})
    params = opts[:params] || request.params
    @attachment = Attachment.new
    @attachment.context = context
    @attachment.filename = params[:name]
    atts = process_attachment_params(params)
    atts.delete(:display_name)
    @attachment.attributes = atts
    @attachment.submission_attachment = true if opts[:submission_attachment]
    @attachment.file_state = 'deleted'
    @attachment.workflow_state = 'unattached'
    @attachment.content_type = params[:content_type].presence || Attachment.mimetype(@attachment.filename)
    # Handle deprecated folder path
    params[:parent_folder_path] ||= params[:folder]
    if opts.key?(:folder)
      @attachment.folder = folder
    elsif params[:parent_folder_path] && params[:parent_folder_id]
      render :json => {:message => I18n.t('lib.api.attachments.only_one_folder', "Can't set folder path and folder id")}, :status => 400
      return
    elsif params[:parent_folder_id]
      @attachment.folder = context.folders.find(params.delete(:parent_folder_id))
    elsif context.respond_to?(:folders) && params[:parent_folder_path].is_a?(String)
      @attachment.folder = Folder.assert_path(params[:parent_folder_path], context)
    end
    duplicate_handling = check_duplicate_handling_option(params)
    if opts[:check_quota]
      get_quota
      if params[:size] && @quota < @quota_used + params[:size].to_i
        message = { :message => I18n.t('lib.api.over_quota', 'file size exceeds quota') }
        if opts[:return_json]
          message[:error] = true
          return message
        else
          render(:json => message, :status => :bad_request)
          return
        end
      end
    end
    @attachment.save!
    if params[:url]
      @attachment.send_later_enqueue_args(:clone_url, { :priority => Delayed::LOW_PRIORITY, :max_attempts => 1, :n_strand => 'file_download' }, params[:url], duplicate_handling, opts[:check_quota])
      json = { :id => @attachment.id, :upload_status => 'pending', :status_url => api_v1_file_status_url(@attachment, @attachment.uuid) }
    else
      duplicate_handling = nil if duplicate_handling == 'overwrite'
      quota_exemption = opts[:check_quota] ? nil : @attachment.quota_exemption_key
      json = @attachment.ajax_upload_params(@current_pseudonym,
                                                     api_v1_files_create_url(:on_duplicate => duplicate_handling, :quota_exemption => quota_exemption),
                                                     api_v1_files_create_success_url(@attachment, :uuid => @attachment.uuid, :on_duplicate => duplicate_handling, :quota_exemption => quota_exemption),
                                                     :ssl => request.ssl?, :file_param => opts[:file_param]).
      slice(:upload_url,:upload_params,:file_param,:remote_url)
    end

    if opts[:return_json]
      json
    else
      render :json => json
    end
  end
  
  def check_quota_after_attachment(request)
    exempt = request.params[:quota_exemption] == @attachment.quota_exemption_key
    if !exempt && Attachment.over_quota?(@attachment.context, @attachment.size)
      render(:json => {:message => 'file size exceeds quota limits'}, :status => :bad_request)
      return false
    end
    return true
  end

  def check_duplicate_handling_option(params)
    duplicate_handling = params[:on_duplicate].presence || 'overwrite'
    unless %w(rename overwrite).include?(duplicate_handling)
      render(:json => { :message => 'invalid on_duplicate option' }, :status => :bad_request)
      return nil
    end
    duplicate_handling
  end

  def process_attachment_params(params)
    new_atts = {}
    new_atts[:display_name] = params[:name] if params.has_key?(:name)
    new_atts[:lock_at] = params[:lock_at] if params.has_key?(:lock_at)
    new_atts[:unlock_at] = params[:unlock_at] if params.has_key?(:unlock_at)
    new_atts[:locked] = value_to_boolean(params[:locked]) if params.has_key?(:locked)
    new_atts[:hidden] = value_to_boolean(params[:hidden]) if params.has_key?(:hidden)
    new_atts
  end
end<|MERGE_RESOLUTION|>--- conflicted
+++ resolved
@@ -45,11 +45,7 @@
       ''
     end
 
-<<<<<<< HEAD
-    {
-=======
     hash = {
->>>>>>> 7c52c656
       'id' => attachment.id,
       'content-type' => attachment.content_type,
       'display_name' => attachment.display_name,
