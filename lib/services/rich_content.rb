module Services
  class RichContent

    def self.env_for(root_account, risk_level: :highrisk)
      enabled = check_feature_flag(root_account, :rich_content_service)
      env_hash = { RICH_CONTENT_SERVICE_ENABLED: enabled }
      if enabled
<<<<<<< HEAD
        settings = Canvas::DynamicSettings.from_cache("rich-content-service", expires_in: 5.minutes)
        env_hash[:RICH_CONTENT_APP_HOST] = settings["app-host"]
        env_hash[:RICH_CONTENT_CDN_HOST] = settings["cdn-host"]
=======
        env_hash = env_hash.merge(fine_grained_flags(root_account, risk_level))
        env_hash = env_hash.merge(service_settings)
>>>>>>> 5f517fdf
      end
      env_hash
    end

    class << self
      private
      def check_feature_flag(root_account, flag)
        return false unless root_account.present?
        root_account.feature_enabled?(flag) || false # ensure true boolean
      end

      def service_settings
        settings = Canvas::DynamicSettings.from_cache("rich-content-service", expires_in: 5.minutes)
        {
          RICH_CONTENT_APP_HOST: settings["app-host"],
          RICH_CONTENT_CDN_HOST: settings["cdn-host"]
        }
      rescue Faraday::ConnectionFailed,
             Faraday::ClientError,
             Canvas::DynamicSettings::ConsulError => e
        Canvas::Errors.capture_exception(:rce_flag, e)
        {
          RICH_CONTENT_APP_HOST: "error",
          RICH_CONTENT_CDN_HOST: "error"
        }
      end

      def fine_grained_flags(root_account, risk_level)
        medium_risk_flag = check_feature_flag(root_account, :rich_content_service_with_sidebar)
        high_risk_flag = check_feature_flag(root_account, :rich_content_service_high_risk)
        contextually_on = (
          risk_level == :basic ||
          (risk_level == :sidebar && medium_risk_flag) ||
          high_risk_flag
        )
        {
          RICH_CONTENT_SIDEBAR_ENABLED: medium_risk_flag,
          RICH_CONTENT_HIGH_RISK_ENABLED: high_risk_flag,
          RICH_CONTENT_SERVICE_CONTEXTUALLY_ENABLED: contextually_on
        }
      end
    end
  end
end<|MERGE_RESOLUTION|>--- conflicted
+++ resolved
@@ -5,14 +5,8 @@
       enabled = check_feature_flag(root_account, :rich_content_service)
       env_hash = { RICH_CONTENT_SERVICE_ENABLED: enabled }
       if enabled
-<<<<<<< HEAD
-        settings = Canvas::DynamicSettings.from_cache("rich-content-service", expires_in: 5.minutes)
-        env_hash[:RICH_CONTENT_APP_HOST] = settings["app-host"]
-        env_hash[:RICH_CONTENT_CDN_HOST] = settings["cdn-host"]
-=======
         env_hash = env_hash.merge(fine_grained_flags(root_account, risk_level))
         env_hash = env_hash.merge(service_settings)
->>>>>>> 5f517fdf
       end
       env_hash
     end
