#
# Copyright (C) 2011 Instructure, Inc.
#
# This file is part of Canvas.
#
# Canvas is free software: you can redistribute it and/or modify it under
# the terms of the GNU Affero General Public License as published by the Free
# Software Foundation, version 3 of the License.
#
# Canvas is distributed in the hope that it will be useful, but WITHOUT ANY
# WARRANTY; without even the implied warranty of MERCHANTABILITY or FITNESS FOR
# A PARTICULAR PURPOSE. See the GNU Affero General Public License for more
# details.
#
# You should have received a copy of the GNU Affero General Public License along
# with this program. If not, see <http://www.gnu.org/licenses/>.
#

class ExternalFeedAggregator
  SUCCESS_WAIT_SECONDS = 1.hour     # time to refresh on a successful feed load with new entries
  NO_ENTRIES_WAIT_SECONDS = 2.hours # time to refresh on a successful feed load with NO new entries
  FAILURE_WAIT_SECONDS = 30.minutes # time to refresh on a failed feed load
  
  def self.process
    ExternalFeedAggregator.new.process
  end
  
  def initialize
    @logger = Rails.logger
  end
  
  def process
    Shackles.activate(:slave) do
<<<<<<< HEAD
      ExternalFeed.transaction do
        ExternalFeed.to_be_polled.find_each do |feed|
=======
      start = Time.now.utc
      begin
        feeds = ExternalFeed.to_be_polled(start).limit(1000).to_a
        feeds.each do |feed|
>>>>>>> a6fe9501
          next if !feed.context || feed.context.root_account.deleted?
          Shackles.activate(:master) do
            process_feed(feed)
          end
        end
      end while (!feeds.empty?)
    end
  end
  
  def parse_entries(feed, body)
    if feed.feed_type == 'rss/atom'
      begin
        require 'rss/1.0'
        require 'rss/2.0'
        rss = RSS::Parser.parse(body, false)
        raise "Invalid rss feed" unless rss
        feed.title = rss.channel.title
        feed.save
        @logger.info("#{rss.items.length} rss items found")
        entries = feed.add_rss_entries(rss)
        @logger.info("#{entries.length} new entries added")
        return true
      rescue 
        begin
          require 'atom'
          atom = Atom::Feed.load_feed(body)
          feed.title = atom.title
          feed.save
          @logger.info("#{atom.entries.length} atom entries found")
          entries = feed.add_atom_entries(atom)
          @logger.info("#{entries.length} new entries added")
          return true
        rescue
        end
      end
    end
    false
  end
  
  def request_feed(url, attempt=0)
    return nil if attempt > 2
    url = URI.parse url
    http = Net::HTTP.new(url.host, url.port)
    request = Net::HTTP::Get.new(url.path)
    response = http.request(request)
    case response
    when Net::HTTPSuccess
      return response
    when Net::HTTPRedirection
      return new_response = request_feed(response['Location'], attempt + 1) || response
    else
      return response
    end
  end

  def process_feed(feed)
    begin
      @logger.info("feed found: #{feed.url}")
      @logger.info('requesting entries')
      require 'net/http'
      response = request_feed(feed.url)
      case response
      when Net::HTTPSuccess
        success = parse_entries(feed, response.body)
        @logger.info(success ? 'successful response' : '200 with no data returned')
        feed.consecutive_failures = 0 if success
        feed.update_attribute(:refresh_at, Time.now.utc + ((!@entries || @entries.empty?) ? NO_ENTRIES_WAIT_SECONDS : SUCCESS_WAIT_SECONDS))
      else
        @logger.info("request failed #{response.class.to_s}")
        feed.increment(:consecutive_failures)
        feed.increment(:failures)
        feed.update_attribute(:refresh_at, Time.now.utc + (FAILURE_WAIT_SECONDS))
      end
    rescue => e
      feed.increment(:consecutive_failures)
      feed.increment(:failures)
      feed.update_attribute(:refresh_at, Time.now.utc + (FAILURE_WAIT_SECONDS))
      ErrorReport.log_exception(:default, e, {
        :message => "External Feed aggregation failed",
        :feed_url => feed.url,
        :feed_id => feed.id,
        :user_id => feed.user_id,
      })
    end
  end
end<|MERGE_RESOLUTION|>--- conflicted
+++ resolved
@@ -31,15 +31,10 @@
   
   def process
     Shackles.activate(:slave) do
-<<<<<<< HEAD
-      ExternalFeed.transaction do
-        ExternalFeed.to_be_polled.find_each do |feed|
-=======
       start = Time.now.utc
       begin
         feeds = ExternalFeed.to_be_polled(start).limit(1000).to_a
         feeds.each do |feed|
->>>>>>> a6fe9501
           next if !feed.context || feed.context.root_account.deleted?
           Shackles.activate(:master) do
             process_feed(feed)
