#
# Copyright (C) 2011 Instructure, Inc.
#
# This file is part of Canvas.
#
# Canvas is free software: you can redistribute it and/or modify it under
# the terms of the GNU Affero General Public License as published by the Free
# Software Foundation, version 3 of the License.
#
# Canvas is distributed in the hope that it will be useful, but WITHOUT ANY
# WARRANTY; without even the implied warranty of MERCHANTABILITY or FITNESS FOR
# A PARTICULAR PURPOSE. See the GNU Affero General Public License for more
# details.
#
# You should have received a copy of the GNU Affero General Public License along
# with this program. If not, see <http://www.gnu.org/licenses/>.
#

class ExternalFeedAggregator
  SUCCESS_WAIT_SECONDS = 1.hour     # time to refresh on a successful feed load with new entries
  NO_ENTRIES_WAIT_SECONDS = 2.hours # time to refresh on a successful feed load with NO new entries
  FAILURE_WAIT_SECONDS = 30.minutes # time to refresh on a failed feed load
  
  def self.process
    ExternalFeedAggregator.new.process
  end
  
  def initialize
    @logger = Rails.logger
  end
  
  def process
    Shackles.activate(:slave) do
      start = Time.now.utc
      begin
<<<<<<< HEAD
        feeds = ExternalFeed.to_be_polled(start).limit(1000).to_a
        feeds.each do |feed|
          next if !feed.context || feed.context.root_account.deleted?
          Shackles.activate(:master) do
=======
        feeds = ExternalFeed.to_be_polled(start).limit(1000).preload(context: :root_account).to_a
        feeds.each do |feed|
          Shackles.activate(:master) do
            if !feed.context || feed.context.root_account.deleted?
              feed.update_attribute(:refresh_at, Time.now.utc + NO_ENTRIES_WAIT_SECONDS)
              next
            end

>>>>>>> 84e04f12
            process_feed(feed)
          end
        end
      end while (!feeds.empty?)
    end
  end
  
  def parse_entries(feed, body)
    if feed.feed_type == 'rss/atom'
      begin
        require 'rss/1.0'
        require 'rss/2.0'
        rss = RSS::Parser.parse(body, false)
        raise "Invalid rss feed" unless rss
        feed.title = rss.channel.title
        feed.save
        @logger.info("#{rss.items.length} rss items found")
        entries = feed.add_rss_entries(rss)
        @logger.info("#{entries.length} new entries added")
        return true
      rescue 
        begin
          require 'atom'
          atom = Atom::Feed.load_feed(body)
          feed.title = atom.title
          feed.save
          @logger.info("#{atom.entries.length} atom entries found")
          entries = feed.add_atom_entries(atom)
          @logger.info("#{entries.length} new entries added")
          return true
        rescue
        end
      end
    end
    false
  end
  
  def request_feed(url, attempt=0)
    return nil if attempt > 2
    url = URI.parse url
    http = Net::HTTP.new(url.host, url.port)
    request = Net::HTTP::Get.new(url.path)
    response = http.request(request)
    case response
    when Net::HTTPSuccess
      return response
    when Net::HTTPRedirection
      return new_response = request_feed(response['Location'], attempt + 1) || response
    else
      return response
    end
  end

  def process_feed(feed)
    begin
      @logger.info("feed found: #{feed.url}")
      @logger.info('requesting entries')
      require 'net/http'
      response = request_feed(feed.url)
      case response
      when Net::HTTPSuccess
        success = parse_entries(feed, response.body)
        @logger.info(success ? 'successful response' : '200 with no data returned')
        feed.consecutive_failures = 0 if success
        feed.update_attribute(:refresh_at, Time.now.utc + ((!@entries || @entries.empty?) ? NO_ENTRIES_WAIT_SECONDS : SUCCESS_WAIT_SECONDS))
      else
        @logger.info("request failed #{response.class.to_s}")
        feed.increment(:consecutive_failures)
        feed.increment(:failures)
        feed.update_attribute(:refresh_at, Time.now.utc + (FAILURE_WAIT_SECONDS))
      end
    rescue => e
      feed.increment(:consecutive_failures)
      feed.increment(:failures)
      feed.update_attribute(:refresh_at, Time.now.utc + (FAILURE_WAIT_SECONDS))
      ErrorReport.log_exception(:default, e, {
        :message => "External Feed aggregation failed",
        :feed_url => feed.url,
        :feed_id => feed.id,
        :user_id => feed.user_id,
      })
    end
  end
end<|MERGE_RESOLUTION|>--- conflicted
+++ resolved
@@ -33,12 +33,6 @@
     Shackles.activate(:slave) do
       start = Time.now.utc
       begin
-<<<<<<< HEAD
-        feeds = ExternalFeed.to_be_polled(start).limit(1000).to_a
-        feeds.each do |feed|
-          next if !feed.context || feed.context.root_account.deleted?
-          Shackles.activate(:master) do
-=======
         feeds = ExternalFeed.to_be_polled(start).limit(1000).preload(context: :root_account).to_a
         feeds.each do |feed|
           Shackles.activate(:master) do
@@ -47,7 +41,6 @@
               next
             end
 
->>>>>>> 84e04f12
             process_feed(feed)
           end
         end
