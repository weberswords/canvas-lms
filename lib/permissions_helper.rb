#
# Copyright (C) 2018 - present Instructure, Inc.
#
# This file is part of Canvas.
#
# Canvas is free software: you can redistribute it and/or modify it under
# the terms of the GNU Affero General Public License as published by the Free
# Software Foundation, version 3 of the License.
#
# Canvas is distributed in the hope that it will be useful, but WITHOUT ANY
# WARRANTY; without even the implied warranty of MERCHANTABILITY or FITNESS FOR
# A PARTICULAR PURPOSE. See the GNU Affero General Public License for more
# details.
#
# You should have received a copy of the GNU Affero General Public License along
# with this program. If not, see <http://www.gnu.org/licenses/>.
#

module PermissionsHelper
  def manageable_enrollments_by_permission(permission)
    permission = permission.to_sym
    raise "invalid permission" unless RoleOverride.permissions.keys.include?(permission)

    enrollments = cached_current_enrollments(preload_courses: true, preload_dates: true)
    allowed_ens = []
    Shard.partition_by_shard(enrollments) do |sharded_enrollments|
<<<<<<< HEAD
      perms_hash = get_permissions_info_by_account(sharded_enrollments, [permission])
      allowed_ens += sharded_enrollments.select do |e|
        perm_hash = perms_hash[e.course.account_id]
        perm_hash && enabled_for_enrollment(e.role_id, e.type, e.state_based_on_date, perm_hash, permission)
=======
      perms_hash = get_permissions_info_by_account(sharded_enrollments.map(&:course), sharded_enrollments, [permission])
      allowed_ens += sharded_enrollments.select do |e|
        perm_hash = perms_hash[e.course.account_id]
        perm_hash && (enabled_for_account_admin(perm_hash, permission) ||
          enabled_for_enrollment(e.role_id, e.type, e.state_based_on_date, perm_hash, permission))
>>>>>>> 1224e2b5
      end
    end
    allowed_ens
  end

  # will return a hash linking global course ids with precalculated permissions
  # e.g. {10000000000001 => {:manage_calendar => true, :manage_assignments => false}}
<<<<<<< HEAD
  def precalculate_permissions_for_courses(courses, permissions)
=======
  def precalculate_permissions_for_courses(courses, permissions, loaded_root_accounts=[])
>>>>>>> 1224e2b5
    courses = courses.reject(&:deleted?) # just in case
    permissions = permissions.map(&:to_sym)
    nonexistent_permissions = permissions - RoleOverride.permissions.keys
    raise "invalid permissions - #{nonexistent_permissions}" if nonexistent_permissions.any?

    precalculated_map = {}
    Shard.partition_by_shard(courses, lambda(&:shard)) do |sharded_courses|
      unpublished, published = sharded_courses.partition(&:unpublished?)
      all_applicable_enrollments = []
      enrollment_scope = Enrollment.not_inactive_by_date.for_user(self).select("enrollments.*, enrollment_states.state AS date_based_state_in_db")
      all_applicable_enrollments += enrollment_scope.where(:course_id => unpublished).
        where(:type => ['TeacherEnrollment', 'TaEnrollment', 'DesignerEnrollment', 'StudentViewEnrollment']).to_a if unpublished.any?
      all_applicable_enrollments += enrollment_scope.where(:course_id => published).to_a if published.any?

      grouped_enrollments = all_applicable_enrollments.group_by(&:course_id)
      sharded_courses.each do |course|
        grouped_enrollments[course.id] ||= []
        grouped_enrollments[course.id].each{|e| e.course = course}
      end
<<<<<<< HEAD
      all_permissions_data = get_permissions_info_by_account(all_applicable_enrollments, permissions)
=======

      root_account_ids = sharded_courses.map(&:root_account_id).uniq
      unloaded_ra_ids = root_account_ids - loaded_root_accounts.map(&:id)
      root_accounts = loaded_root_accounts + (unloaded_ra_ids.any? ? Account.where(:id => unloaded_ra_ids).to_a : [])

      roles = root_accounts.map{|ra| self.roles(ra)}.flatten.uniq
      return nil if roles.include?('consortium_admin') # cross-shard precalculation doesn't work - just fallback to the usual calculations
      is_account_admin = roles.include?('admin')
      account_roles = is_account_admin ? AccountUser.where(user: self).active.preload(:role).to_a : []
      all_permissions_data = get_permissions_info_by_account(sharded_courses, all_applicable_enrollments, permissions, account_roles)
>>>>>>> 1224e2b5

      sharded_courses.each do |course|
        course_permissions = {}
        permissions.each do |permission|
          perm_hash = all_permissions_data[course.account_id]
<<<<<<< HEAD
          course_permissions[permission] = !!(perm_hash && grouped_enrollments[course.id].any?{|e|
            enabled_for_enrollment(e.role_id, e.type, e.date_based_state_in_db.to_sym, perm_hash, permission)})
=======
          course_permissions[permission] = !!(perm_hash &&
            (enabled_for_account_admin(perm_hash, permission) || grouped_enrollments[course.id].any?{|e|
                enabled_for_enrollment(e.role_id, e.type, e.date_based_state_in_db.to_sym, perm_hash, permission)}))
>>>>>>> 1224e2b5
        end

        # load some other permissions that we can possibly skip calculating - we can't say for sure they're false but we can mark them true
        active_ens = grouped_enrollments[course.id].select{|e| e.date_based_state_in_db.to_sym == :active}
        course_permissions[:read] = true if active_ens.any?
        if active_ens.any?(&:student?)
          course_permissions[:read_grades] = true
          course_permissions[:participate_as_student] = true
        end
<<<<<<< HEAD
        course_permissions[:read_as_admin] = true if active_ens.any?(&:admin?)

=======
        if active_ens.any?(&:admin?)
          course_permissions[:read_as_admin] = true
        elsif !is_account_admin
          course_permissions[:read_as_admin] = false # wait a second i can totally mark this one as false if they don't have any account users
        end
>>>>>>> 1224e2b5
        precalculated_map[course.global_id] = course_permissions
      end
    end
    precalculated_map
  end

<<<<<<< HEAD
  def enabled_for_enrollment(role_id, role_type, enrollment_state, perm_hash, permission)
    role_type = "StudentEnrollment" if role_type == "StudentViewEnrollment"
    permission_details = RoleOverride.permissions[permission]
    true_for_roles = permission_details[:true_for]
    available_to_roles = permission_details[:available_to]
    # enabled by account role
    return true if perm_hash[:admin_roles].any? do |role|
=======
  def enabled_for_account_admin(perm_hash, permission)
    # enabled by account role
    permission_details = RoleOverride.permissions[permission]
    true_for_roles = permission_details[:true_for]
    available_to_roles = permission_details[:available_to]

    perm_hash[:admin_roles].any? do |role|
>>>>>>> 1224e2b5
      if available_to_roles.include?(role.base_role_type)
        role_on = perm_hash.dig(:role_overrides, [role.id, permission], :enabled) && perm_hash.dig(:role_overrides, [role.id, permission], :self)
        role_on.nil? ? true_for_roles.include?(role.base_role_type) : role_on
      end
<<<<<<< HEAD
    end

    if enrollment_state == :completed
      concluded_roles = permission_details[:applies_to_concluded]
      return false unless concluded_roles
      return false if concluded_roles.is_a?(Array) && !concluded_roles.include?(role_type)
    elsif enrollment_state != :active # future
      return false if permission_details[:restrict_future_enrollments]
    end

    # enabled for enrollment role
=======
    end
  end

  def enabled_for_enrollment(role_id, role_type, enrollment_state, perm_hash, permission)
    role_type = "StudentEnrollment" if role_type == "StudentViewEnrollment"
    permission_details = RoleOverride.permissions[permission]
    true_for_roles = permission_details[:true_for]
    available_to_roles = permission_details[:available_to]

    # enabled for enrollment role
    if enrollment_state == :completed
      concluded_roles = permission_details[:applies_to_concluded]
      return false unless concluded_roles
      return false if concluded_roles.is_a?(Array) && !concluded_roles.include?(role_type)
    elsif enrollment_state != :active # future
      return false if permission_details[:restrict_future_enrollments]
    end

>>>>>>> 1224e2b5
    if available_to_roles.include?(role_type)
      role_on = perm_hash.dig(:role_overrides, [role_id, permission], :enabled) && perm_hash.dig(:role_overrides, [role_id, permission], :self)
      role_on.nil? ? true_for_roles.include?(role_type) : role_on
    else
      false
    end
  end

  # examines permissions for accounts related to enrollments and returns a map from account_id to a hash containing
  #  sub_accounts: set of subaccount ids
  #  role_overrides: map from role id to hash containing :enabled, :locked, :self, :children
  #   (these are calculated for the specific account, taking inheritance and locking into account)
  #  admin_roles: set of Roles the user has active account memberships for in this account
<<<<<<< HEAD
  def get_permissions_info_by_account(enrollments, permissions)
    account_roles = AccountUser.where(user: self).active.preload(:role).to_a
=======
  def get_permissions_info_by_account(courses, enrollments, permissions, account_roles=nil)
    account_roles ||= AccountUser.where(user: self).active.preload(:role).to_a
>>>>>>> 1224e2b5
    role_ids = (enrollments.map(&:role_id) + account_roles.map(&:role_id)).uniq
    root_account_ids = courses.map(&:root_account_id).uniq
    query = <<-SQL
      WITH RECURSIVE t(id, name, parent_account_id, role_id, enabled, locked, self, children, permission) AS (
        SELECT accounts.id, name, parent_account_id, ro.role_id, ro.enabled, ro.locked,
          ro.applies_to_self, ro.applies_to_descendants, ro.permission
        FROM #{Account.quoted_table_name}
        LEFT JOIN #{RoleOverride.quoted_table_name} AS ro ON ro.context_id = accounts.id
                                                         AND ro.context_type = 'Account'
                                                         AND ro.permission IN (:permissions)
                                                         AND ro.role_id IN (:role_ids)
        WHERE accounts.id IN (:account_ids)
      UNION
        SELECT accounts.id, accounts.name, accounts.parent_account_id, ro.role_id, ro.enabled,
          ro.locked, ro.applies_to_self, ro.applies_to_descendants, ro.permission
        FROM #{Account.quoted_table_name}
        INNER JOIN t ON accounts.id = t.parent_account_id
        LEFT JOIN #{RoleOverride.quoted_table_name} AS ro ON ro.context_id = accounts.id
                                                         AND ro.context_type = 'Account'
                                                         AND ro.permission IN (:permissions)
                                                         AND ro.role_id IN (:role_ids)
        WHERE accounts.workflow_state = 'active'
      )
      SELECT *
      FROM t
      SQL
    params = {
<<<<<<< HEAD
      account_ids: enrollments.map { |e| e.course.account_id },
=======
      account_ids: courses.map(&:account_id),
>>>>>>> 1224e2b5
      permissions: permissions,
      role_ids: role_ids
    }
    rows = User.connection.execute(sanitize_sql([query, params]))
    hash_permissions(rows, root_account_ids, account_roles)
  end

  private

  def hash_permissions(rows, root_account_ids, account_roles)
    perms_hash = {}
    new_perm = {sub_accounts: Set.new, role_overrides: {}, admin_roles: Set.new}
    root_account_ids.each{|ri| perms_hash[ri] = new_perm.deep_dup}
    rows.each do |row|
      account_id = row['id']
      parent_id = row['parent_account_id']
      role_id = row['role_id']
      permission = row['permission']
      perms_hash[account_id] ||= new_perm.deep_dup
      if role_id && permission
        override = {enabled: row['enabled'], locked: row['locked'], self: row['self'], children: row['children']}
        perms_hash[account_id][:role_overrides][[role_id, permission.to_sym]] = override
      end
      perms_hash[account_id][:admin_roles] += account_roles.select{|au| au.account_id == account_id}.map(&:role)
      if parent_id
        perms_hash[parent_id] ||= new_perm.deep_dup
        perms_hash[parent_id][:sub_accounts] << row['id']
      end
    end
    root_account_ids.each do |rai|
      fill_permissions_recursive(perms_hash, rai, perms_hash[rai])
    end
    perms_hash
  end

  def fill_permissions_recursive(perms_hash, id, parent_hash)
    perm_hash = perms_hash[id]
    unless parent_hash == perm_hash
      parent_hash[:role_overrides].each_pair do |ro, parent_values|
        next if parent_values[:children] == false && !parent_values[:locked]
        perm_hash[:role_overrides][ro] = parent_values.slice(:locked, :enabled, :children) if perm_hash[:role_overrides][ro].nil? || parent_values[:locked]
        perm_hash[:role_overrides][ro][:self] = parent_values[:children] if perm_hash[:role_overrides][ro][:self].nil?
      end
      perm_hash[:admin_roles] += parent_hash[:admin_roles]
    end
    perm_hash[:sub_accounts].each{|sa| fill_permissions_recursive(perms_hash, sa, perm_hash)}
  end

end<|MERGE_RESOLUTION|>--- conflicted
+++ resolved
@@ -24,18 +24,11 @@
     enrollments = cached_current_enrollments(preload_courses: true, preload_dates: true)
     allowed_ens = []
     Shard.partition_by_shard(enrollments) do |sharded_enrollments|
-<<<<<<< HEAD
-      perms_hash = get_permissions_info_by_account(sharded_enrollments, [permission])
-      allowed_ens += sharded_enrollments.select do |e|
-        perm_hash = perms_hash[e.course.account_id]
-        perm_hash && enabled_for_enrollment(e.role_id, e.type, e.state_based_on_date, perm_hash, permission)
-=======
       perms_hash = get_permissions_info_by_account(sharded_enrollments.map(&:course), sharded_enrollments, [permission])
       allowed_ens += sharded_enrollments.select do |e|
         perm_hash = perms_hash[e.course.account_id]
         perm_hash && (enabled_for_account_admin(perm_hash, permission) ||
           enabled_for_enrollment(e.role_id, e.type, e.state_based_on_date, perm_hash, permission))
->>>>>>> 1224e2b5
       end
     end
     allowed_ens
@@ -43,11 +36,7 @@
 
   # will return a hash linking global course ids with precalculated permissions
   # e.g. {10000000000001 => {:manage_calendar => true, :manage_assignments => false}}
-<<<<<<< HEAD
-  def precalculate_permissions_for_courses(courses, permissions)
-=======
   def precalculate_permissions_for_courses(courses, permissions, loaded_root_accounts=[])
->>>>>>> 1224e2b5
     courses = courses.reject(&:deleted?) # just in case
     permissions = permissions.map(&:to_sym)
     nonexistent_permissions = permissions - RoleOverride.permissions.keys
@@ -67,9 +56,6 @@
         grouped_enrollments[course.id] ||= []
         grouped_enrollments[course.id].each{|e| e.course = course}
       end
-<<<<<<< HEAD
-      all_permissions_data = get_permissions_info_by_account(all_applicable_enrollments, permissions)
-=======
 
       root_account_ids = sharded_courses.map(&:root_account_id).uniq
       unloaded_ra_ids = root_account_ids - loaded_root_accounts.map(&:id)
@@ -80,20 +66,14 @@
       is_account_admin = roles.include?('admin')
       account_roles = is_account_admin ? AccountUser.where(user: self).active.preload(:role).to_a : []
       all_permissions_data = get_permissions_info_by_account(sharded_courses, all_applicable_enrollments, permissions, account_roles)
->>>>>>> 1224e2b5
 
       sharded_courses.each do |course|
         course_permissions = {}
         permissions.each do |permission|
           perm_hash = all_permissions_data[course.account_id]
-<<<<<<< HEAD
-          course_permissions[permission] = !!(perm_hash && grouped_enrollments[course.id].any?{|e|
-            enabled_for_enrollment(e.role_id, e.type, e.date_based_state_in_db.to_sym, perm_hash, permission)})
-=======
           course_permissions[permission] = !!(perm_hash &&
             (enabled_for_account_admin(perm_hash, permission) || grouped_enrollments[course.id].any?{|e|
                 enabled_for_enrollment(e.role_id, e.type, e.date_based_state_in_db.to_sym, perm_hash, permission)}))
->>>>>>> 1224e2b5
         end
 
         # load some other permissions that we can possibly skip calculating - we can't say for sure they're false but we can mark them true
@@ -103,31 +83,17 @@
           course_permissions[:read_grades] = true
           course_permissions[:participate_as_student] = true
         end
-<<<<<<< HEAD
-        course_permissions[:read_as_admin] = true if active_ens.any?(&:admin?)
-
-=======
         if active_ens.any?(&:admin?)
           course_permissions[:read_as_admin] = true
         elsif !is_account_admin
           course_permissions[:read_as_admin] = false # wait a second i can totally mark this one as false if they don't have any account users
         end
->>>>>>> 1224e2b5
         precalculated_map[course.global_id] = course_permissions
       end
     end
     precalculated_map
   end
 
-<<<<<<< HEAD
-  def enabled_for_enrollment(role_id, role_type, enrollment_state, perm_hash, permission)
-    role_type = "StudentEnrollment" if role_type == "StudentViewEnrollment"
-    permission_details = RoleOverride.permissions[permission]
-    true_for_roles = permission_details[:true_for]
-    available_to_roles = permission_details[:available_to]
-    # enabled by account role
-    return true if perm_hash[:admin_roles].any? do |role|
-=======
   def enabled_for_account_admin(perm_hash, permission)
     # enabled by account role
     permission_details = RoleOverride.permissions[permission]
@@ -135,24 +101,10 @@
     available_to_roles = permission_details[:available_to]
 
     perm_hash[:admin_roles].any? do |role|
->>>>>>> 1224e2b5
       if available_to_roles.include?(role.base_role_type)
         role_on = perm_hash.dig(:role_overrides, [role.id, permission], :enabled) && perm_hash.dig(:role_overrides, [role.id, permission], :self)
         role_on.nil? ? true_for_roles.include?(role.base_role_type) : role_on
       end
-<<<<<<< HEAD
-    end
-
-    if enrollment_state == :completed
-      concluded_roles = permission_details[:applies_to_concluded]
-      return false unless concluded_roles
-      return false if concluded_roles.is_a?(Array) && !concluded_roles.include?(role_type)
-    elsif enrollment_state != :active # future
-      return false if permission_details[:restrict_future_enrollments]
-    end
-
-    # enabled for enrollment role
-=======
     end
   end
 
@@ -171,7 +123,6 @@
       return false if permission_details[:restrict_future_enrollments]
     end
 
->>>>>>> 1224e2b5
     if available_to_roles.include?(role_type)
       role_on = perm_hash.dig(:role_overrides, [role_id, permission], :enabled) && perm_hash.dig(:role_overrides, [role_id, permission], :self)
       role_on.nil? ? true_for_roles.include?(role_type) : role_on
@@ -185,13 +136,8 @@
   #  role_overrides: map from role id to hash containing :enabled, :locked, :self, :children
   #   (these are calculated for the specific account, taking inheritance and locking into account)
   #  admin_roles: set of Roles the user has active account memberships for in this account
-<<<<<<< HEAD
-  def get_permissions_info_by_account(enrollments, permissions)
-    account_roles = AccountUser.where(user: self).active.preload(:role).to_a
-=======
   def get_permissions_info_by_account(courses, enrollments, permissions, account_roles=nil)
     account_roles ||= AccountUser.where(user: self).active.preload(:role).to_a
->>>>>>> 1224e2b5
     role_ids = (enrollments.map(&:role_id) + account_roles.map(&:role_id)).uniq
     root_account_ids = courses.map(&:root_account_id).uniq
     query = <<-SQL
@@ -219,11 +165,7 @@
       FROM t
       SQL
     params = {
-<<<<<<< HEAD
-      account_ids: enrollments.map { |e| e.course.account_id },
-=======
       account_ids: courses.map(&:account_id),
->>>>>>> 1224e2b5
       permissions: permissions,
       role_ids: role_ids
     }
