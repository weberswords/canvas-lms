--- conflicted
+++ resolved
@@ -196,20 +196,12 @@
   padding: 4px;
 }
 
-<<<<<<< HEAD
-.changelog+table {
-=======
 .changelog~table {
->>>>>>> dfab5753
   border: 2px solid gray;
   width: 100%
 }
 
-<<<<<<< HEAD
-.changelog+table th {
-=======
 .changelog~table th {
->>>>>>> dfab5753
   padding: 4px;
   border: 1px inset gray;
   border-spacing: 1px;
@@ -221,21 +213,6 @@
   background-color: #DDD;
 }
 
-<<<<<<< HEAD
-.changelog+table tr td:nth-child(1) {
-     width:20%;
-}
-
-.changelog+table tr td:nth-child(2) {
-     width:30%;
-}
-
-.changelog+table tr td:last-child {
-     width:auto;
-}
-
-.changelog+table td {
-=======
 .changelog~table tr td:nth-child(1) {
      width:20%;
 }
@@ -249,7 +226,6 @@
 }
 
 .changelog~table td {
->>>>>>> dfab5753
   padding: 10px 8px 10px 5px;
   border: 1px inset gray;
   border-spacing: 1px;
