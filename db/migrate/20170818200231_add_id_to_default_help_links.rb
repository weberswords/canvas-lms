#
# Copyright (C) 2017 - present Instructure, Inc.
#
# This file is part of Canvas.
#
# Canvas is free software: you can redistribute it and/or modify it under
# the terms of the GNU Affero General Public License as published by the Free
# Software Foundation, version 3 of the License.
#
# Canvas is distributed in the hope that it will be useful, but WITHOUT ANY
# WARRANTY; without even the implied warranty of MERCHANTABILITY or FITNESS FOR
# A PARTICULAR PURPOSE. See the GNU Affero General Public License for more
# details.
#
# You should have received a copy of the GNU Affero General Public License along
# with this program. If not, see <http://www.gnu.org/licenses/>.
#

class AddIdToDefaultHelpLinks < ActiveRecord::Migration[5.0]
  tag :postdeploy

  def up
<<<<<<< HEAD
    default_links = Account::HelpLinks.default_links

    Account.root_accounts.active.non_shadow.find_each do |a|
=======
    Account.root_accounts.active.non_shadow.find_each do |a|
      default_links = a.help_links_builder.default_links
>>>>>>> 277980e7
      next unless a.settings[:custom_help_links]

      found_link = false
      new_links = a.settings[:custom_help_links].map do |link|
        next link unless link[:type] == 'default'
        default_link = default_links.find { |l| l[:url] == link[:url] }
        next link unless default_link
        found_link = true
        default_link
      end
      next unless found_link
      a.settings[:custom_help_links] = a.help_links_builder.instantiate_links(new_links)
      a.save!
    end
  end
end<|MERGE_RESOLUTION|>--- conflicted
+++ resolved
@@ -20,14 +20,8 @@
   tag :postdeploy
 
   def up
-<<<<<<< HEAD
-    default_links = Account::HelpLinks.default_links
-
-    Account.root_accounts.active.non_shadow.find_each do |a|
-=======
     Account.root_accounts.active.non_shadow.find_each do |a|
       default_links = a.help_links_builder.default_links
->>>>>>> 277980e7
       next unless a.settings[:custom_help_links]
 
       found_link = false
