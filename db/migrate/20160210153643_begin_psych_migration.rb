--- conflicted
+++ resolved
@@ -1,13 +1,9 @@
 class BeginPsychMigration < ActiveRecord::Migration
   tag :predeploy
 
-<<<<<<< HEAD
-  disable_ddl_transaction!
-=======
   def runnable?
     Shard.current.default?
   end
->>>>>>> 0d34bd47
 
   def up
     if User.exists? # don't raise for a fresh install
