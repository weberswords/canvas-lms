# Put this in config/application.rb
require File.expand_path('../boot', __FILE__)

unless CANVAS_RAILS3

  # Yes, it doesn't seem DRY to list these both in the if and else
  # but this used to be "require 'rails/all'" which included sprockets.
  # I needed to explicitly opt-out of sprockets but since I'm not sure
  # about the other frameworks, I left this so it would be exactly the same
  # as "require 'rails/all'" but without sprockets--even though it is a little
  # different then the rails 3 else block. If the difference is not intended,
  # they can be pulled out of the if/else
  require "active_record/railtie"
  require "action_controller/railtie"
  require "action_mailer/railtie"
  # require "sprockets/railtie" # Do not enable the Rails Asset Pipeline
  require "rails/test_unit/railtie"

  Bundler.require(*Rails.groups)
else
  require "active_record/railtie"
  require "action_controller/railtie"
  require "action_mailer/railtie"
  require "active_resource/railtie"
  Bundler.require(:default, Rails.env) if defined?(Bundler)
end

if Rails.version < '4.1'
  ActiveRecord::Base.class_eval do
    mattr_accessor :dump_schema_after_migration, instance_writer: false
    self.dump_schema_after_migration = true
  end
end

module CanvasRails
  class Application < Rails::Application
    config.autoload_paths += [config.root.join('lib').to_s]
    $LOAD_PATH << config.root.to_s
    config.encoding = 'utf-8'
    require_dependency 'logging_filter'
    config.filter_parameters.concat LoggingFilter.filtered_parameters
    config.action_dispatch.rescue_responses['AuthenticationMethods::AccessTokenError'] = 401
    config.action_dispatch.rescue_responses['AuthenticationMethods::LoggedOutError'] = 401
    if CANVAS_RAILS3
      config.action_dispatch.rescue_responses['ActionController::ParameterMissing'] = 400
    else
      config.action_dispatch.default_headers['X-UA-Compatible'] = "IE=Edge,chrome=1"
      config.action_dispatch.default_headers.delete('X-Frame-Options')
    end

    config.app_generators do |c|
      c.test_framework :rspec
      c.integration_tool :rspec
      c.performance_tool :rspec
    end

    # Settings in config/environments/* take precedence over those specified here.
    # Application configuration should go into files in config/initializers
    # -- all .rb files in that directory are automatically loaded.
    # See Rails::Configuration for more options.

    # Make Time.zone default to the specified zone, and make Active Record store time values
    # in the database in UTC, and return them converted to the specified local zone.
    # Run "rake -D time" for a list of tasks for finding time zone names. Comment line to use default local time.
    config.time_zone = 'UTC'

    log_config = File.exist?(Rails.root+"config/logging.yml") && YAML.load_file(Rails.root+"config/logging.yml")[Rails.env]
    log_config = { 'logger' => 'rails', 'log_level' => 'debug' }.merge(log_config || {})
    opts = {}
    require 'canvas_logger'

    config.log_level = log_config['log_level']
    log_level = (CANVAS_RAILS3 ? ActiveSupport::BufferedLogger : ActiveSupport::Logger).const_get(config.log_level.to_s.upcase)
    opts[:skip_thread_context] = true if log_config['log_context'] == false

    case log_config["logger"]
      when "syslog"
        require 'syslog_wrapper'
        log_config["app_ident"] ||= "canvas-lms"
        log_config["daemon_ident"] ||= "canvas-lms-daemon"
        facilities = 0
        (log_config["facilities"] || []).each do |facility|
          facilities |= Syslog.const_get "LOG_#{facility.to_s.upcase}"
        end
        ident = ENV['RUNNING_AS_DAEMON'] == 'true' ? log_config["daemon_ident"] : log_config["app_ident"]
        opts[:include_pid] = true if log_config["include_pid"] == true
        config.logger = SyslogWrapper.new(ident, facilities, opts)
        config.logger.level = log_level
      else
        log_path = config.paths['log'].first

        if ENV['RUNNING_AS_DAEMON'] == 'true'
          log_path = Rails.root+'log/delayed_job.log'
        end

        config.logger = CanvasLogger.new(log_path, log_level, opts)
    end

    # Activate observers that should always be running
    config.active_record.observers = [:cacher, :stream_item_cache, :live_events_observer ]

    config.active_record.whitelist_attributes = false

    config.autoload_paths += %W(#{Rails.root}/app/middleware
                            #{Rails.root}/app/observers
                            #{Rails.root}/app/presenters
                            #{Rails.root}/app/services
                            #{Rails.root}/app/serializers
                            #{Rails.root}/app/presenters)

    # prevent directory->module inference in these directories from wreaking
    # havoc on the app (e.g. stylesheets/base -> ::Base)
    config.eager_load_paths -= %W(#{Rails.root}/app/coffeescripts
                                  #{Rails.root}/app/stylesheets)

    # we don't know what middleware to make SessionsTimeout follow until after
    # we've loaded config/initializers/session_store.rb
    initializer("extend_middleware_stack", after: "load_config_initializers") do |app|
      app.config.middleware.insert_before(config.session_store, 'LoadAccount')
      app.config.middleware.insert_before(config.session_store, 'SessionsTimeout')
      app.config.middleware.swap('ActionDispatch::RequestId', "RequestContextGenerator")
      app.config.middleware.insert_before('ActionDispatch::ParamsParser', 'Canvas::RequestThrottle')
      app.config.middleware.insert_before('Rack::MethodOverride', 'PreventNonMultipartParse')
    end

    config.to_prepare do
      require_dependency 'canvas/plugins/default_plugins'
      ActiveSupport::JSON::Encoding.escape_html_entities_in_json = true
    end

    module PostgreSQLPreparedStatementsDefault
      def initialize(connection, logger, connection_parameters, config)
        unless config.key?(:prepared_statements)
          config = config.dup
          config[:prepared_statements] = false
        end
        super(connection, logger, connection_parameters, config)
      end
    end

    Autoextend.hook(:"ActiveRecord::ConnectionAdapters::PostgreSQLAdapter",
                    PostgreSQLPreparedStatementsDefault,
                    method: :prepend)

    if CANVAS_RAILS3
      module PostgreSQLConnectTimeoutParam
        def postgresql_connection(config) # :nodoc:
          config = config.symbolize_keys
          config[:user] ||= config.delete(:username) if config.key?(:username)

          if config.key?(:database)
            config[:dbname] = config[:database]
          else
            raise ArgumentError, "No database specified. Missing argument: database."
          end
          conn_params = config.slice(:host, :port, :dbname, :user, :password, :connect_timeout)

          # The postgres drivers don't allow the creation of an unconnected PGconn object,
          # so just pass a nil connection object for the time being.
          ActiveRecord::ConnectionAdapters::PostgreSQLAdapter.new(nil, logger, [conn_params], config)
        end
      end

      Autoextend.hook(:"ActiveRecord::ConnectionAdapters::PostgreSQLAdapter") do
        ActiveRecord::Base.singleton_class.prepend(PostgreSQLConnectTimeoutParam)
      end
    end

    # We need to make sure that safe_yaml is loaded *after* the YAML engine
    # is switched to Syck (which DelayedJob needs for now). Otherwise we
    # won't have access to (safe|unsafe)_load.
    require 'yaml'
    if RUBY_VERSION >= '2.0.0'
      require 'syck'
    end
    YAML::ENGINE.yamler = 'syck' if defined?(YAML::ENGINE)
    require 'safe_yaml'
    YAML.enable_symbol_parsing!
    # We don't need to be reminded that safe loads are being used everywhere.
    SafeYAML::OPTIONS[:suppress_warnings] = true

    # This tag whitelist is syck specific. We'll need to tweak it when we upgrade to psych.
    # See the tests in spec/lib/safe_yaml_spec.rb
        YAML.whitelist.add(*%w[
      tag:ruby.yaml.org,2002:symbol
      tag:yaml.org,2002:timestamp
      tag:yaml.org,2002:map:HashWithIndifferentAccess
      tag:yaml.org,2002:map:ActiveSupport::HashWithIndifferentAccess
      tag:ruby.yaml.org,2002:object:OpenStruct
      tag:ruby.yaml.org,2002:object:Scribd::Document
      tag:ruby.yaml.org,2002:object:Mime::Type
      tag:ruby.yaml.org,2002:object:URI::HTTP
      tag:ruby.yaml.org,2002:object:URI::HTTPS
      tag:ruby.yaml.org,2002:object:OpenObject
      tag:yaml.org,2002:map:WeakParameters
    ])
    YAML.whitelist.add('tag:ruby.yaml.org,2002:object:Class') { |classname| Canvas::Migration.valid_converter_classes.include?(classname) }

    # Extend any base classes, even gem classes
    Dir.glob("#{Rails.root}/lib/ext/**/*.rb").each { |file| require file }

    # tell Rails to use the native XML parser instead of REXML
    ActiveSupport::XmlMini.backend = 'Nokogiri'

    class NotImplemented < StandardError; end

    if defined?(PhusionPassenger)
      PhusionPassenger.on_event(:starting_worker_process) do |forked|
        if forked
          # We're in smart spawning mode, and need to make unique connections for this fork.
          Canvas.reconnect_redis
        end
      end
    end

    if defined?(PhusionPassenger)
      PhusionPassenger.on_event(:after_installing_signal_handlers) do
        Canvas::Reloader.trap_signal
      end
    else
      config.to_prepare do
        Canvas::Reloader.trap_signal
      end
    end

    if defined?(Spring)
      Spring.after_fork do
        Canvas.reconnect_redis
      end
    end

    # don't wrap fields with errors with a <div class="fieldWithErrors" />,
    # since that could leak information (e.g. valid vs invalid username on
    # login page)
    config.action_view.field_error_proc = Proc.new { |html_tag, instance| html_tag }

    class ExceptionsApp
      def call(env)
        @app_controller ||= ActionDispatch::Routing::RouteSet::Dispatcher.new.controller(:controller => 'application')
        @app_controller.action('rescue_action_dispatch_exception').call(env)
      end
    end

    config.exceptions_app = ExceptionsApp.new

    config.before_initialize do
      config.action_controller.asset_host = Canvas::Cdn.method(:asset_host_for)
<<<<<<< HEAD
=======
    end

    if config.action_dispatch.rack_cache != false
      config.action_dispatch.rack_cache[:ignore_headers] =
        %w[Set-Cookie X-Request-Context-Id X-Canvas-User-Id X-Canvas-Meta]
>>>>>>> 437cc7b0
    end
  end
end<|MERGE_RESOLUTION|>--- conflicted
+++ resolved
@@ -245,14 +245,11 @@
 
     config.before_initialize do
       config.action_controller.asset_host = Canvas::Cdn.method(:asset_host_for)
-<<<<<<< HEAD
-=======
     end
 
     if config.action_dispatch.rack_cache != false
       config.action_dispatch.rack_cache[:ignore_headers] =
         %w[Set-Cookie X-Request-Context-Id X-Canvas-User-Id X-Canvas-Meta]
->>>>>>> 437cc7b0
     end
   end
 end