# this config file is useful if you don't want to run a consul
# cluster with canvas.  Just provide the config data you would
# like for the DynamicSettings class to find, and it will use
# it whenever a call for consul data is issued. Data should be
# shaped like the example below, one key for the related set of data,
# and a hash of key/value pairs (no nesting)
development:
<<<<<<< HEAD
  address-book:
    app-host: "http://address-book.docker"
    secret: "opensesame"
  canvas:
    encryption-secret: "astringthatisactually32byteslong"
    signing-secret: "astringthatisactually32byteslong"
  ha_cache: |
    cache_store: ha_store
    servers:
     - redis://localhost/2
    # keep stale data for up to 1 week in the cache
    race_condition_ttl: 604800
    # how long it might take to recompute a cache value
    # before the lock times out and another process is
    # allowed to write it
    lock_timeout: 5
    # how long before a cache entry is considered stale
    expires_in: 300
  live-events:
    aws_endpoint: http://kinesis.canvaslms.docker
    kinesis_stream_name: live-events
  live-events-subscription-service:
    app-host: "http://les.docker"
    sad-panda: null
  math-man:
    base_url: 'http://mathman.docker'
    use_for_svg: 'false'
    use_for_mml: 'false'
  rich-content-service:
    app-host: "rce.docker"
=======
  # tree
  config:
    # service
    canvas:
      # environment
      address-book:
        app-host: "http://address-book.docker"
        secret: "opensesame"
      canvas:
        encryption-secret: "astringthatisactually32byteslong"
        signing-secret: "astringthatisactually32byteslong"
      live-events:
        aws_endpoint: http://kinesis.canvaslms.docker
        kinesis_stream_name: live-events
      live-events-subscription-service:
        app-host: "http://les.docker"
        sad-panda: null
      math-man:
        base_url: 'http://mathman.docker'
        use_for_svg: 'false'
        use_for_mml: 'false'
      rich-content-service:
        app-host: "rce.docker"
    # another service
    inst-fs:
      app-host: "http://inst-fs.docker"
      secret: "super-sekret-value"

  private:
    canvas:
      ha_cache.yml: |
        cache_store: ha_store
        servers:
         - redis://localhost/2
        # keep stale data for up to 1 week in the cache
        race_condition_ttl: 604800
        # how long it might take to recompute a cache value
        # before the lock times out and another process is
        # allowed to write it
        lock_timeout: 5
        # how long before a cache entry is considered stale
        expires_in: 300
        # when deleting from the cache, trigger a consul event
        # you can use the example script/consume_consul_events
        # to delete from local nodes, but may need to tweak
        # slightly if your config doesn't match
        consul_event: "canvas/dev/invalidate_ha_cache"
        # if configured, trigger the event in multiple Consul
        # datacenters, rather than just the local one
        # if you use this you SHOULD still list the local
        # dc; it won't be added for you
        consul_datacenters:
        - dc1
        - dc2
>>>>>>> 30bbe8b5
<|MERGE_RESOLUTION|>--- conflicted
+++ resolved
@@ -5,38 +5,6 @@
 # shaped like the example below, one key for the related set of data,
 # and a hash of key/value pairs (no nesting)
 development:
-<<<<<<< HEAD
-  address-book:
-    app-host: "http://address-book.docker"
-    secret: "opensesame"
-  canvas:
-    encryption-secret: "astringthatisactually32byteslong"
-    signing-secret: "astringthatisactually32byteslong"
-  ha_cache: |
-    cache_store: ha_store
-    servers:
-     - redis://localhost/2
-    # keep stale data for up to 1 week in the cache
-    race_condition_ttl: 604800
-    # how long it might take to recompute a cache value
-    # before the lock times out and another process is
-    # allowed to write it
-    lock_timeout: 5
-    # how long before a cache entry is considered stale
-    expires_in: 300
-  live-events:
-    aws_endpoint: http://kinesis.canvaslms.docker
-    kinesis_stream_name: live-events
-  live-events-subscription-service:
-    app-host: "http://les.docker"
-    sad-panda: null
-  math-man:
-    base_url: 'http://mathman.docker'
-    use_for_svg: 'false'
-    use_for_mml: 'false'
-  rich-content-service:
-    app-host: "rce.docker"
-=======
   # tree
   config:
     # service
@@ -90,5 +58,4 @@
         # dc; it won't be added for you
         consul_datacenters:
         - dc1
-        - dc2
->>>>>>> 30bbe8b5
+        - dc2