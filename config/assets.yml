embed_assets: off
gzip_assets: off
css_compressor_options:
  line_break: 0

# if you want use IE in dev mode and want to get around the max of 30 stylesheets
# problem, uncomment the following lines and make sure you
# rm -rf public/assets after you make any changes to css
# package_assets: always
# compress_assets: off

<% require File.expand_path(Jammit::ASSET_ROOT + '/lib/canvas/plugins/plugin_assets') %>
<% plugin_assets = PluginAssets.new %>
<%= plugin_assets.bundle_yml %>

javascripts:

stylesheets:
  common:
    - public/stylesheets/compiled/g_reset.css
    - public/stylesheets/compiled/g_base.css
    - public/stylesheets/compiled/g_instructure.css
    - public/stylesheets/compiled/ellipsis.css
    - public/stylesheets/compiled/g_util_misc.css
    - public/stylesheets/compiled/g_util_fancy_links.css
    - public/stylesheets/compiled/g_util_inst_tree.css
    - public/stylesheets/compiled/g_util_chevron_crumbs.css
    - public/stylesheets/compiled/g_util_ui_listview.css
    - public/stylesheets/compiled/g_assignments.css
    - public/stylesheets/compiled/g_content_imports.css
    - public/stylesheets/compiled/g_context_inbox.css
    - public/stylesheets/compiled/g_groups.css
    - public/stylesheets/compiled/g_media_comments.css
    - public/stylesheets/compiled/g_context_modules.css
    - public/stylesheets/compiled/g_collaborations.css
    - public/stylesheets/compiled/g_files.css
    - public/stylesheets/compiled/g_wiki.css
    - public/stylesheets/compiled/g_conference.css
    - public/stylesheets/compiled/g_rubrics.css
    - public/stylesheets/compiled/g_wiki_sidebar.css
    - public/stylesheets/compiled/g_syllabus.css
    - public/stylesheets/compiled/g_mini_calendar.css
    - public/stylesheets/compiled/helpDialog.css
    - public/stylesheets/compiled/print.css
  collection_item_save:
    - public/stylesheets/compiled/collection_item_save.css
  collections_app:
    - public/stylesheets/compiled/views/KollectionItems/ShowView.css
    - public/stylesheets/compiled/views/CommentsView.css
  dashboard:
    - public/stylesheets/compiled/dashboard.css
    - public/stylesheets/compiled/quick_start_bar.css
    - public/stylesheets/compiled/activity_feed.css
  registration:
    - public/stylesheets/compiled/registration.css
  profile_show:
    - public/stylesheets/compiled/profile/show.css
  profile_edit:
    - public/stylesheets/compiled/profile/edit.css
  group_dashboard:
    - public/stylesheets/compiled/quick_start_bar.css
    - public/stylesheets/compiled/activity_feed.css
    - public/stylesheets/compiled/groups/dashboard.css
  group_settings:
    - public/stylesheets/compiled/groups/edit.css
  group_profile:
    - public/stylesheets/compiled/groups/profile.css
  facebook:
    - public/stylesheets/compiled/facebook.css
  speed_grader:
    - public/stylesheets/compiled/ui.selectmenu.css
    - public/stylesheets/compiled/speed_grader.css
  plugins:
    - public/stylesheets/compiled/plugins.css
  gradebook_uploads:
    - public/stylesheets/static/slick.grid.css
    - public/stylesheets/compiled/gradebook_uploads.css
  calendar:
    - public/stylesheets/static/calendar.css
  calendar2:
    - public/stylesheets/compiled/fullcalendar.css
    - public/stylesheets/compiled/Calendar.css
    - public/stylesheets/compiled/mini_calendar.css
    - public/stylesheets/compiled/calendar/sidebar.css
    - public/stylesheets/compiled/calendar/scheduler.css
  course_settings:
    - public/stylesheets/compiled/course_settings.css
    - public/stylesheets/compiled/external_tools.css
    - public/stylesheets/compiled/grading_standards.css
  discussions:
    - public/stylesheets/compiled/ui.selectmenu.css
    - public/stylesheets/compiled/discussions.css
  full_files:
    - public/stylesheets/compiled/full_files.css
  datagrid:
    - public/stylesheets/compiled/datagrid.css
  gradebook_history:
    - public/stylesheets/compiled/gradebook_history.css
  gradebooks:
    - public/stylesheets/compiled/gradebooks.css
    - public/stylesheets/compiled/message_students.css
  gradebook2:
    - public/stylesheets/compiled/message_students.css
    - public/stylesheets/compiled/submissionDetailsDialog.css
    - public/stylesheets/compiled/AssignmentDetailsDialog.css
    - public/stylesheets/compiled/gradebook2.css
    - public/stylesheets/compiled/assignment_group_weights_dialog.css
  attendance:
    - public/stylesheets/compiled/attendance.css
  quizzes:
    - public/stylesheets/compiled/quizzes.css
    - public/stylesheets/compiled/message_students.css
    - public/stylesheets/compiled/ui.selectmenu.css
  moderate_quiz:
    - public/stylesheets/compiled/moderate_quiz.css
  full_assignment:
    - public/stylesheets/compiled/full_assignment.css
    - public/stylesheets/compiled/grading_standards.css
    - public/stylesheets/static/embed_content.css
  grading_standards:
    - public/stylesheets/compiled/grading_standards.css
  login:
    - public/stylesheets/compiled/login.css
  roster:
    - public/stylesheets/compiled/course_settings.css
    - public/stylesheets/compiled/roster.css
  roster_user:
    - public/stylesheets/compiled/roster_user.css
  learning_outcomes:
    - public/stylesheets/compiled/learning_outcomes.css
  grade_summary:
    - public/stylesheets/compiled/grade_summary.css
  context_list:
    - public/stylesheets/compiled/context_list.css
  page_views:
    - public/stylesheets/compiled/page_views.css
  prior_users:
    - public/stylesheets/compiled/prior_users.css
  popup:
    - public/stylesheets/compiled/g_reset.css
    - public/stylesheets/compiled/popup/main.css
  reports:
    - public/stylesheets/compiled/reports.css
  statistics:
    - public/stylesheets/compiled/statistics.css
  slickgrid:
    - public/javascripts/vendor/slickgrid/slick.grid.css
  sub_accounts:
    - public/stylesheets/compiled/sub_accounts.css
  user_grades:
    - public/stylesheets/compiled/user_grades.css
  user_logins:
    - public/stylesheets/compiled/user_logins.css
  account_settings:
    - public/stylesheets/compiled/account_settings.css
    - public/stylesheets/compiled/external_tools.css
  select_content_dialog:
    - public/stylesheets/compiled/select_content_dialog.css
  conversations:
    - public/stylesheets/compiled/conversations.css
    - public/stylesheets/compiled/slideshow.css
  alerts:
    - public/stylesheets/compiled/alerts.css
  developer_keys:
    - public/stylesheets/compiled/developer_keys.css
  edit_calendar_event_full:
    - public/stylesheets/compiled/calendar/editCalendarEventFull.css
  notification_preferences:
    - public/stylesheets/compiled/notification_preferences.css
  tinymce:
    - public/javascripts/tinymce/jscripts/tiny_mce/themes/advanced/skins/default/ui.css
    - public/stylesheets/compiled/tiny_like_ck_with_external_tools.css
    - public/javascripts/tinymce/jscripts/tiny_mce/plugins/inlinepopups/skins/clearlooks2/window.css
    - public/stylesheets/static/mathquill.css
  messages:
    - public/stylesheets/compiled/messages.css
<<<<<<< HEAD
  <%= anchors["stylesheets"].map{ |(bundle,anchor)| "#{bundle}: *#{anchor}" }.join("\n  ") %>
=======
  <%= plugin_assets.anchors_yml %>
>>>>>>> 1a5c3cac
<|MERGE_RESOLUTION|>--- conflicted
+++ resolved
@@ -174,8 +174,4 @@
     - public/stylesheets/static/mathquill.css
   messages:
     - public/stylesheets/compiled/messages.css
-<<<<<<< HEAD
-  <%= anchors["stylesheets"].map{ |(bundle,anchor)| "#{bundle}: *#{anchor}" }.join("\n  ") %>
-=======
-  <%= plugin_assets.anchors_yml %>
->>>>>>> 1a5c3cac
+  <%= plugin_assets.anchors_yml %>