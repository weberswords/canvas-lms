class ActiveRecord::Base
  extend ActiveSupport::Memoizable # used for a lot of the reporting queries  

  class ProtectedAttributeAssigned < Exception; end
  def log_protected_attribute_removal_with_raise(*attributes)
    if Canvas.protected_attribute_error == :raise
      raise ProtectedAttributeAssigned, "Can't mass-assign these protected attributes for class #{self.class.name}: #{attributes.join(', ')}"
    else
      log_protected_attribute_removal_without_raise(*attributes)
    end
  end
  alias_method_chain :log_protected_attribute_removal, :raise

  def feed_code
    id = self.uuid rescue self.id
    "#{self.class.base_ar_class.name.underscore}_#{id.to_s}"
  end
  
  def self.maximum_text_length
    @maximum_text_length ||= 64.kilobytes-1
  end
  
  def self.maximum_long_text_length
    @maximum_text_length ||= 500.kilobytes-1
  end
  
  def self.find_by_asset_string(string, asset_types)
    code = string.split("_")
    id = code.pop
    code.join("_").classify.constantize.find(id) rescue nil
  end

  # takes an asset string list, like "course_5,user_7" and turns it into an
  # array of [class_name, id] like [ ["Course", 5], ["User", 7] ]
  def self.parse_asset_string_list(asset_string_list)
    asset_string_list.to_s.split(",").map do |str|
      code = str.split("_", 2)
      [code.first.classify, code.last.to_i]
    end
  end

  def self.initialize_by_asset_string(string, asset_types)
    code = string.split("_")
    id = code.pop
    res = code.join("_").classify.constantize rescue nil
    res.id = id if res
    res
  end
  
  def self.find_cached(key, &block)
    attrs = Rails.cache.read(key)
    if !attrs || attrs.empty? || attrs.is_a?(String) || attrs[:assigned_cache_key] != key
      obj = block.call rescue nil
      attrs = obj && obj.is_a?(self) ? obj.attributes : nil
      attrs[:assigned_cache_key] = key if attrs
      Rails.cache.write(key, attrs) if attrs
    end
    return nil if !attrs || attrs.empty?
    obj = self.new
    attrs = attrs.dup if attrs.frozen?
    attrs.delete(:assigned_cache_key)
    obj.instance_variable_set("@attributes", attrs)
    obj.instance_variable_set("@new_record", false)
    obj
  end
  
  def self.find_all_cached(key, &block)
    attrs_list = Rails.cache.read(key)
    if !attrs_list || attrs_list.empty? || !attrs_list.is_a?(Array) || attrs_list.any?{|attr| attr[:assigned_cache_key] != key }
      list = block.call.to_a rescue nil
      attrs_list = list.map{|obj| obj && obj.is_a?(self) ? obj.attributes : nil }.compact
      attrs_list.each{|attrs| attrs[:assigned_cache_key] = key }
      Rails.cache.write(key, attrs_list)
    end
    return [] if !attrs_list || attrs_list.empty?
    attrs_list.map do |attrs|
      obj = self.new
      attrs = attrs.dup if attrs.frozen?
      attrs.delete(:assigned_cache_key)
      obj.instance_variable_set("@attributes", attrs)
      obj.instance_variable_set("@new_record", false)
      obj
    end
  end
  
  def asset_string
    @asset_string ||= "#{self.class.base_ar_class.name.underscore}_#{id.to_s}"
  end
  
  def export_columns(format = nil)
    self.class.content_columns.map(&:name)
  end
  
  def to_row(format = nil)
    export_columns(format).map { |c| self.send(c) }
  end
  
  def is_a_context?
    false
  end
  
  def self.clear_cached_contexts
    @@cached_contexts = {}
    @@cached_permissions = {}
  end
  
  def cached_context_grants_right?(user, session, permission, context_key=nil)
    @@cached_contexts = nil if ENV['RAILS_ENV'] == "test"
    @@cached_contexts ||= {}
    context_key ||= "#{self.context_type}_#{self.context_id}"
    @@cached_contexts[context_key] ||= self.context rescue nil
    @@cached_contexts[context_key] ||= self.course rescue nil
    @@cached_permissions ||= {}
    key = [context_key, (user ? user.id : nil)].join
    @@cached_permissions[key] = nil if ENV['RAILS_ENV'] == "test"
    @@cached_permissions[key] = nil if session && session[:session_affects_permissions]
    @@cached_permissions[key] ||= @@cached_contexts[context_key].grants_rights?(user, session, nil)
    @@cached_permissions[key][permission]
  end
  
  def cached_course_grants_right?(user, session, permission)
    cached_context_grants_right?(user, session, permission, "Course_#{self.course_id}")
  end
  
  def cached_context_short_name
    if self.respond_to?(:context)
      code = self.respond_to?(:context_code) ? self.context_code : self.context.asset_string
      @cached_context_name ||= Rails.cache.fetch(['short_name_lookup', code].cache_key) do
        self.context.short_name rescue ""
      end
    else
      raise "Can only call cached_context_short_name on items with a context"
    end
  end
  
  def self.skip_touch_context(skip=true)
    @@skip_touch_context = skip
  end
  
  def save_without_touching_context
    @skip_touch_context = true
    self.save
    @skip_touch_context = false
  end
  
  def touch_context
    return if (@@skip_touch_context ||= false || @skip_touch_context ||= false)
    if self.respond_to?(:context_type) && self.respond_to?(:context_id) && self.context_type && self.context_id
      conn = ActiveRecord::Base.connection
      conn.execute("UPDATE #{self.context_type.underscore.pluralize} SET updated_at=#{conn.quote(Time.now.utc.to_s(:db))} WHERE id=#{self.context_id}") rescue nil
    end
  end
  
  def touch_user
    if self.respond_to?(:user_id) && self.user_id
      conn = ActiveRecord::Base.connection
      conn.execute("UPDATE users SET updated_at=#{conn.quote(Time.now.utc.to_s(:db))} WHERE id=#{self.user_id}") rescue nil
      User.invalidate_cache(self.user_id)
    end
    true
  rescue
    false
  end
  
  def context_url_prefix
    "#{self.context_type.downcase.pluralize}/#{self.context_id}"
  end
  
  def send_later_if_production(*args)
    if ENV['RAILS_ENV'] == 'production'
      send_later(*args)
    else
      send(*args)
    end
  end

  def self.send_later_if_production(*args)
    if ENV['RAILS_ENV'] == 'production'
      send_later(*args)
    else
      send(*args)
    end
  end

  # Example: 
  # obj.to_json(:permissions => {:user => u, :policies => [:read, :write, :update]})
  def as_json(options = nil)
    options ||= {}

    self.set_serialization_options rescue nil
    options[:except] = [options[:except]] 
    options[:methods] = [options[:methods]]

    options[:except] = (options[:except] + ([self.class.serialization_excludes] rescue []) + [@serialization_excludes]).flatten.compact
    options[:methods] = (options[:methods] + ([self.class.serialization_methods] rescue []) + [@serialization_methods]).flatten.compact

    options.delete :except if options[:except].empty?
    options.delete :methods if options[:methods].empty?

    # We include a root in all the association json objects (if it's a
    # collection), which is different than the rails behavior of just including
    # the root in the base json object. Hence the hackies.
    #
    # We are in the process of migrating away from including the root in all our
    # json serializations at all. Once that's done, we can remove this and the
    # monkey patch to Serialzer, below.
    unless options.key?(:include_root)
      options[:include_root] = ActiveRecord::Base.include_root_in_json
    end

    hash = Serializer.new(self, options).serializable_record

    if options[:permissions]
      permissions_hash = self.grants_rights?(options[:permissions][:user], options[:permissions][:session], *options[:permissions][:policies])
      if options[:include_root]
        hash[self.class.base_ar_class.model_name.element]["permissions"] = permissions_hash
      else
        hash["permissions"] = permissions_hash
      end
    end

    self.revert_from_serialization_options rescue nil

    hash
  end

  def class_name
    self.class.to_s
  end

  def self.execute_with_sanitize(array)
    self.connection.execute(__send__(:sanitize_sql_array, array))
  end

  def self.base_ar_class
    class_of_active_record_descendant(self)
  end

  def wildcard(*args)
    self.class.wildcard(*args)
  end

  def self.wildcard(*args)
    options = args.last.is_a?(Hash) ? args.pop : {}
    options[:type] ||= :full

    value = args.pop
    value = value.to_s.downcase.gsub('\\', '\\\\\\\\').gsub('%', '\\%').gsub('_', '\\_')
    value = '%' + value unless options[:type] == :right
    value += '%' unless options[:type] == :left

    cols = case connection.adapter_name
      when 'SQLite'
        # sqlite is always case-insensitive, and you must specify the escape char
        args.map{|col| "#{col} LIKE ? ESCAPE '\\'"}
      else
        # postgres is always case-sensitive (mysql depends on the collation)
        args.map{|col| "LOWER(#{col}) LIKE ?"}
    end
    sanitize_sql_array ["(" + cols.join(" OR ") + ")", *([value] * cols.size)]
  end
end

class ActiveRecord::Serialization::Serializer
  def serializable_record
    hash = {}.tap do |serializable_record|
      serializable_names.each { |name| serializable_record[name] = @record.send(name) }
      add_includes do |association, records, opts|
        if records.is_a?(Enumerable)
          serializable_record[association] = records.compact.collect { |r| self.class.new(r, opts).serializable_record }
        else
          # don't include_root on non-plural associations
          opts = opts.merge(:include_root => false)
          serializable_record[association] = self.class.new(records, opts).serializable_record
        end
      end
    end
    hash = { @record.class.base_ar_class.model_name.element => hash } if options[:include_root]
    hash
  end

end

class ActiveRecord::Errors
  def to_json
    {:errors => @errors}.to_json
  end
end

# We need to have 64-bit ids and foreign keys.
if defined?(ActiveRecord::ConnectionAdapters::MysqlAdapter)
  ActiveRecord::ConnectionAdapters::MysqlAdapter::NATIVE_DATABASE_TYPES[:primary_key] = "bigint DEFAULT NULL auto_increment PRIMARY KEY".freeze
  ActiveRecord::ConnectionAdapters::MysqlAdapter.class_eval do
    def add_column_with_foreign_key_check(table, name, type, options = {})
      Canvas.active_record_foreign_key_check(name, type, options)
      add_column_without_foreign_key_check(table, name, type, options)
    end
    alias_method_chain :add_column, :foreign_key_check
  end
end

if defined?(ActiveRecord::ConnectionAdapters::PostgreSQLAdapter)
  ActiveRecord::ConnectionAdapters::PostgreSQLAdapter::NATIVE_DATABASE_TYPES[:primary_key] = "bigserial primary key".freeze
  ActiveRecord::ConnectionAdapters::PostgreSQLAdapter.class_eval do
    def add_column_with_foreign_key_check(table, name, type, options = {})
      Canvas.active_record_foreign_key_check(name, type, options)
      add_column_without_foreign_key_check(table, name, type, options)
    end
    alias_method_chain :add_column, :foreign_key_check
  end
end

ActiveRecord::ConnectionAdapters::SchemaStatements.class_eval do
  def add_column_with_foreign_key_check(table, name, type, options = {})
    Canvas.active_record_foreign_key_check(name, type, options)
    add_column_without_foreign_key_check(table, name, type, options)
  end
  alias_method_chain :add_column, :foreign_key_check
end

ActiveRecord::ConnectionAdapters::TableDefinition.class_eval do
  def column_with_foreign_key_check(name, type, options = {})
    Canvas.active_record_foreign_key_check(name, type, options)
    column_without_foreign_key_check(name, type, options)
  end
  alias_method_chain :column, :foreign_key_check
end

<<<<<<< HEAD
# postgres doesn't support limit on text columns, but it does on varchars. assuming we don't exceed
# the varchar limit, change the type. otherwise drop the limit. not a big deal since we already
# have max length validations in the models.
if defined?(ActiveRecord::ConnectionAdapters::PostgreSQLAdapter)
  ActiveRecord::ConnectionAdapters::PostgreSQLAdapter.class_eval do
    def type_to_sql_with_text_to_varchar(type, limit = nil, *args)
      if type == :text && limit
        if limit <= 10485760
          type = :string
        else
          limit = nil
        end
      end
      type_to_sql_without_text_to_varchar(type, limit, *args)
    end
    alias_method_chain :type_to_sql, :text_to_varchar
  end
end

# patch adapted from https://rails.lighthouseapp.com/projects/8994/tickets/4887-has_many-through-belongs_to-association-bug
# this isn't getting fixed in rails 2.3.x, and we need it. otherwise the following sorts of things
# will generate sql errors:
#  Course.new.default_wiki_wiki_pages.scoped(:limit => 10)
#  Group.new.active_default_wiki_wiki_pages.size
ActiveRecord::Associations::HasManyThroughAssociation.class_eval do
  def construct_scope_with_has_many_fix
    if target_reflection_has_associated_record?
      construct_scope_without_has_many_fix
    else
      {:find => {:conditions => "1 != 1"}}
    end
  end
  alias_method_chain :construct_scope, :has_many_fix
=======
# patch adapted from https://rails.lighthouseapp.com/projects/8994/tickets/6535-find_or_create_by-on-an-association-always-creates-new-records
ActiveRecord::Associations::AssociationCollection.class_eval do
  def method_missing_with_splat_fix(method, *args, &block)
    if method.to_s =~ /^find_or_create_by_(.*)$/
      rest = $1
      find_args = pull_finder_args_from(::ActiveRecord::DynamicFinderMatch.match(method).attribute_names, *args)
      return send("find_by_#{rest}", *find_args) ||
             method_missing("create_by_#{rest}", *args, &block)
    else
      method_missing_without_splat_fix(method, *args, &block)
    end
  end
  alias_method_chain :method_missing, :splat_fix
>>>>>>> c86958d5
end<|MERGE_RESOLUTION|>--- conflicted
+++ resolved
@@ -326,7 +326,21 @@
   alias_method_chain :column, :foreign_key_check
 end
 
-<<<<<<< HEAD
+# patch adapted from https://rails.lighthouseapp.com/projects/8994/tickets/6535-find_or_create_by-on-an-association-always-creates-new-records
+ActiveRecord::Associations::AssociationCollection.class_eval do
+  def method_missing_with_splat_fix(method, *args, &block)
+    if method.to_s =~ /^find_or_create_by_(.*)$/
+      rest = $1
+      find_args = pull_finder_args_from(::ActiveRecord::DynamicFinderMatch.match(method).attribute_names, *args)
+      return send("find_by_#{rest}", *find_args) ||
+             method_missing("create_by_#{rest}", *args, &block)
+    else
+      method_missing_without_splat_fix(method, *args, &block)
+    end
+  end
+  alias_method_chain :method_missing, :splat_fix
+end
+
 # postgres doesn't support limit on text columns, but it does on varchars. assuming we don't exceed
 # the varchar limit, change the type. otherwise drop the limit. not a big deal since we already
 # have max length validations in the models.
@@ -360,19 +374,4 @@
     end
   end
   alias_method_chain :construct_scope, :has_many_fix
-=======
-# patch adapted from https://rails.lighthouseapp.com/projects/8994/tickets/6535-find_or_create_by-on-an-association-always-creates-new-records
-ActiveRecord::Associations::AssociationCollection.class_eval do
-  def method_missing_with_splat_fix(method, *args, &block)
-    if method.to_s =~ /^find_or_create_by_(.*)$/
-      rest = $1
-      find_args = pull_finder_args_from(::ActiveRecord::DynamicFinderMatch.match(method).attribute_names, *args)
-      return send("find_by_#{rest}", *find_args) ||
-             method_missing("create_by_#{rest}", *args, &block)
-    else
-      method_missing_without_splat_fix(method, *args, &block)
-    end
-  end
-  alias_method_chain :method_missing, :splat_fix
->>>>>>> c86958d5
 end