--- conflicted
+++ resolved
@@ -426,13 +426,9 @@
         @collkey ||= {}
         @collkey[Shard.current.database_server.id] = connection.extension_installed?(:pg_collkey)
       end
-<<<<<<< HEAD
-      if (schema = @collkey[Shard.current.database_server.id])
-=======
       if (collation = Canvas::ICU.choose_pg12_collation(connection.icu_collations) && false)
         "(#{col} COLLATE #{collation})"
       elsif (schema = @collkey[Shard.current.database_server.id])
->>>>>>> 888ec0fb
         # The collation level of 3 is the default, but is explicitly specified here and means that
         # case, accents and base characters are all taken into account when creating a collation key
         # for a string - more at https://pgxn.org/dist/pg_collkey/0.5.1/
@@ -717,6 +713,8 @@
     # see the contents of our current transaction)
     if connection.open_transactions == 0 && !start && eager_load_values.empty? && !ActiveRecord::Base.in_migration && !strategy || strategy == :copy
       self.activate { |r| r.find_in_batches_with_copy(**kwargs, &block) }
+    elsif strategy == :pluck_ids
+      self.activate { |r| r.find_in_batches_with_pluck_ids(**kwargs, &block) }
     elsif should_use_cursor? && !start && eager_load_values.empty? && !strategy || strategy == :cursor
       self.activate { |r| r.find_in_batches_with_cursor(**kwargs, &block) }
     elsif find_in_batches_needs_temp_table? && !strategy || strategy == :temp_table
@@ -875,6 +873,25 @@
     end
   end
 
+  # in some cases we're doing a lot of work inside
+  # the yielded block, and holding open a transaction
+  # or even a connection while we do all that work can
+  # be a problem for the database, especially if a lot
+  # of these are happening at once.  This strategy
+  # makes one query to hold onto all the IDs needed for the
+  # iteration (make sure they'll fit in memory, or you could be sad)
+  # and yields the objects in batches in the same order as the scope specified
+  # so the DB connection can be fully recycled during each block.
+  def find_in_batches_with_pluck_ids(options = {})
+    batch_size = options[:batch_size] || 1000
+    all_object_ids = pluck(:id)
+    current_order_values = order_values
+    all_object_ids.in_groups_of(batch_size) do |id_batch|
+      object_batch = klass.unscoped.where(id: id_batch).order(current_order_values)
+      yield object_batch
+    end
+  end
+
   def find_in_batches_with_temp_table(options = {})
     Shard.current.database_server.unshackle do
       can_do_it = Rails.env.production? ||
