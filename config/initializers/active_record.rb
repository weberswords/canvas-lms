--- conflicted
+++ resolved
@@ -1335,43 +1335,4 @@
     end
   end
 end
-<<<<<<< HEAD
-ActiveRecord::Base.prepend(ReadonlyCloning)
-
-if CANVAS_RAILS4_2
-  # https://github.com/rails/rails/commit/696f1766148453160e1f6f21e4d7d7aac1356c7d
-  # the fix was backported into rails 5-0-stable
-  module DecimalCastRescueRuby24
-    def cast_value(value)
-      if value.is_a?(::String)
-        begin
-          super(value)
-        rescue ArgumentError
-          BigDecimal(0)
-        end
-      else
-        super(value)
-      end
-    end
-  end
-  ActiveRecord::Type::Decimal.prepend DecimalCastRescueRuby24
-else
-  module ConnectionLeaseLogging
-    def lease
-      if @owner
-        ::Rails.logger.error("Connection in use by thread - status: #{@owner.status}")
-        ::Rails.logger.error("variables: #{Hash[@owner.keys.map{|v| [v, @owner[v]]}]}")
-        ::Rails.logger.error("backtrace: #{@owner.backtrace}")
-      end
-      if Thread.current[:name] == 'Main thread' && $booted
-        ::Rails.logger.error("Accessing connection from the Passenger Main thread")
-        ::Rails.logger.error("backtrace: #{caller}")
-      end
-      super
-    end
-  end
-  ActiveRecord::ConnectionAdapters::AbstractAdapter.prepend(ConnectionLeaseLogging)
-end
-=======
-ActiveRecord::Base.prepend(ReadonlyCloning)
->>>>>>> bedf362e
+ActiveRecord::Base.prepend(ReadonlyCloning)