--- conflicted
+++ resolved
@@ -1541,8 +1541,6 @@
   end
 end
 ActiveRecord::Relation.prepend(ExplainAnalyze)
-<<<<<<< HEAD
-=======
 
 if CANVAS_RAILS5_1
   ActiveRecord::AttributeMethods::Dirty.module_eval do
@@ -1558,5 +1556,4 @@
       end
     end
   end
-end
->>>>>>> a0eb23ce
+end