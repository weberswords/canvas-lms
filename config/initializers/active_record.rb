require 'active_support/callbacks/suspension'

class ActiveRecord::Base
  self.cache_timestamp_format = :usec unless CANVAS_RAILS3

  def write_attribute(attr_name, *args)
    if CANVAS_RAILS3
      column = column_for_attribute(attr_name)

      unless column || @attributes.has_key?(attr_name)
        raise "You're trying to create an attribute `#{attr_name}'. Writing arbitrary " \
              "attributes on a model is deprecated. Please just use `attr_writer` etc." \
              "from #{caller.first}"
      end
    end

    value = super
    value.is_a?(ActiveRecord::AttributeMethods::Serialization::Attribute) ? value.value : value
  end

  class << self
    delegate :distinct_on, to: :scoped
  end

  alias :clone :dup

  def serializable_hash(options = nil)
    result = super
    if result.present?
      result = result.with_indifferent_access
      user_content_fields = options[:user_content] || []
      result.keys.each do |name|
        if user_content_fields.include?(name.to_s)
          result[name] = UserContent.escape(result[name])
        end
      end
    end
    if options && options[:include_root]
      result = {self.class.base_class.model_name.element => result}
    end
    result
  end

  # See ActiveModel#serializable_add_includes
  def serializable_add_includes(options = {}, &block)
    super(options) do |association, records, opts|
      yield association, records, opts.reverse_merge(:include_root => options[:include_root])
    end
  end

  def feed_code
    id = self.uuid rescue self.id
    "#{self.class.reflection_type_name}_#{id}"
  end

  def self.all_models
    return @all_models if @all_models.present?
    @all_models = (ActiveRecord::Base.send(:subclasses) +
                   ActiveRecord::Base.models_from_files +
                   [Version]).compact.uniq.reject { |model|
      !(model.superclass == ActiveRecord::Base || model.superclass.abstract_class?) ||
      (model.respond_to?(:tableless?) && model.tableless?) ||
      model.abstract_class?
    }
  end

  def self.models_from_files
<<<<<<< HEAD
    @from_files ||= begin
      Dir[
        "#{Rails.root}/app/models/**/*.rb",
        "#{Rails.root}/vendor/plugins/*/app/models/**/*.rb",
        "#{Rails.root}/gems/plugins/*/app/models/**/*.rb",
      ].sort.each do |file|
        next if const_defined?(file.sub(%r{.*/app/models/(.*)\.rb$}, '\1').camelize)
        ActiveSupport::Dependencies.require_or_load(file)
      end
      ActiveRecord::Base.descendants
    end
=======
    @from_files ||= Dir[
      "#{Rails.root}/app/models/**/*.rb",
      "#{Rails.root}/vendor/plugins/*/app/models/**/*.rb",
      "#{Rails.root}/gems/plugins/*/app/models/**/*.rb",
    ].sort.collect { |file|
      model = begin
          file.sub(%r{.*/app/models/(.*)\.rb$}, '\1').camelize.constantize
        rescue NameError, LoadError
          next
        end
      next unless model < ActiveRecord::Base
      model
    }
>>>>>>> 2280a2bd
  end

  def self.maximum_text_length
    @maximum_text_length ||= 64.kilobytes-1
  end

  def self.maximum_long_text_length
    @maximum_long_text_length ||= 500.kilobytes-1
  end

  def self.maximum_string_length
    255
  end

  def self.find_by_asset_string(string, asset_types=nil)
    find_all_by_asset_string([string], asset_types)[0]
  end

  def self.find_all_by_asset_string(strings, asset_types=nil)
    # TODO: start checking asset_types, if provided
    strings.map{ |str| parse_asset_string(str) }.group_by(&:first).inject([]) do |result, (klass, id_pairs)|
      next result if asset_types && !asset_types.include?(klass)
      result.concat((klass.constantize.where(id: id_pairs.map(&:last)).to_a rescue []))
    end
  end

  # takes an asset string list, like "course_5,user_7" and turns it into an
  # array of [class_name, id] like [ ["Course", 5], ["User", 7] ]
  def self.parse_asset_string_list(asset_string_list)
    asset_string_list.to_s.split(",").map { |str| parse_asset_string(str) }
  end

  def self.parse_asset_string(str)
    code = asset_string_components(str)
    [convert_class_name(code.first), code.last.try(:to_i)]
  end

  def self.asset_string_components(str)
    components = str.split('_', -1)
    id = components.pop
    [components.join('_'), id.presence]
  end

  def self.convert_class_name(str)
    namespaces = str.split(':')
    class_name = namespaces.pop
    (namespaces.map(&:camelize) + [class_name.try(:classify)]).join('::')
  end

  def asset_string
    @asset_string ||= {}
    @asset_string[Shard.current] ||= "#{self.class.reflection_type_name}_#{id}"
  end

  def global_asset_string
    @global_asset_string ||= "#{self.class.reflection_type_name}_#{global_id}"
  end

  # little helper to keep checks concise and avoid a db lookup
  def has_asset?(asset, field = :context)
    asset.id == send("#{field}_id") && asset.class.base_class.name == send("#{field}_type")
  end

  def context_string(field = :context)
    send("#{field}_type").underscore + "_" + send("#{field}_id").to_s if send("#{field}_type")
  end

  def self.define_asset_string_backcompat_method(string_version_name, association_version_name = string_version_name, method = nil)
    # just chain to the two methods
    unless method
      # this is weird, but gets the instance methods defined so they can be chained
      begin
        self.new.send("#{association_version_name}_id")
      rescue
        # the db doesn't exist yet; no need to bother with backcompat methods anyway
        return
      end
      define_asset_string_backcompat_method(string_version_name, association_version_name, 'id')
      define_asset_string_backcompat_method(string_version_name, association_version_name, 'type')
      return
    end

    self.class_eval <<-CODE
      def #{association_version_name}_#{method}_with_backcompat
        res = #{association_version_name}_#{method}_without_backcompat
        if !res && #{string_version_name}.present?
          type, id = ActiveRecord::Base.parse_asset_string(#{string_version_name})
          write_attribute(:#{association_version_name}_type, type)
          write_attribute(:#{association_version_name}_id, id)
          res = #{association_version_name}_#{method}_without_backcompat
        end
        res
      end
    CODE
    self.alias_method_chain "#{association_version_name}_#{method}".to_sym, :backcompat
  end

  def export_columns(format = nil)
    self.class.content_columns.map(&:name)
  end

  def to_row(format = nil)
    export_columns(format).map { |c| self.send(c) }
  end

  def is_a_context?
    false
  end

  def cached_context_short_name
    if self.respond_to?(:context)
      code = self.respond_to?(:context_code) ? self.context_code : self.context.asset_string
      @cached_context_name ||= Rails.cache.fetch(['short_name_lookup', code].cache_key) do
        self.context.short_name rescue ""
      end
    else
      raise "Can only call cached_context_short_name on items with a context"
    end
  end

  def self.skip_touch_context(skip=true)
    @@skip_touch_context = skip
  end

  def save_without_touching_context
    @skip_touch_context = true
    self.save
    @skip_touch_context = false
  end

  def touch_context
    return if (@@skip_touch_context ||= false || @skip_touch_context ||= false)
    if self.respond_to?(:context_type) && self.respond_to?(:context_id) && self.context_type && self.context_id
      self.context_type.constantize.where(id: self.context_id).update_all(updated_at: Time.now.utc)
    end
  rescue
    Canvas::Errors.capture_exception(:touch_context, $ERROR_INFO)
  end

  def touch_user
    if self.respond_to?(:user_id) && self.user_id
      shard = self.user.shard
      User.where(:id => self.user_id).update_all(:updated_at => Time.now.utc)
      User.connection.after_transaction_commit do
        shard.activate do
          User.where(:id => self.user_id).update_all(:updated_at => Time.now.utc)
        end if shard != Shard.current
        User.invalidate_cache(self.user_id)
      end
    end
    true
  rescue
    Canvas::Errors.capture_exception(:touch_user, $ERROR_INFO)
    false
  end

  def context_url_prefix
    "#{self.context_type.downcase.pluralize}/#{self.context_id}"
  end

  # Example:
  # obj.to_json(:permissions => {:user => u, :policies => [:read, :write, :update]})
  def as_json(options = nil)
    options = options.try(:dup) || {}

    self.set_serialization_options if self.respond_to?(:set_serialization_options)

    except = options.delete(:except) || []
    except = Array(except).dup
    except.concat(self.class.serialization_excludes) if self.class.respond_to?(:serialization_excludes)
    except.concat(self.serialization_excludes) if self.respond_to?(:serialization_excludes)
    except.uniq!

    methods = options.delete(:methods) || []
    methods = Array(methods).dup
    methods.concat(self.class.serialization_methods) if self.class.respond_to?(:serialization_methods)
    methods.concat(self.serialization_methods) if self.respond_to?(:serialization_methods)
    methods.uniq!

    options[:except] = except unless except.empty?
    options[:methods] = methods unless methods.empty?

    # We include a root in all the association json objects (if it's a
    # collection), which is different than the rails behavior of just including
    # the root in the base json object. Hence the hackies.
    #
    # We are in the process of migrating away from including the root in all our
    # json serializations at all. Once that's done, we can remove this and the
    # monkey patch to Serialzer, below.

    # ^hahahahahahaha
    unless options.key?(:include_root)
      options[:include_root] = true
    end

    hash = serializable_hash(options)

    if options[:permissions]
      obj_hash = options[:include_root] ? hash[self.class.base_class.model_name.element] : hash
      if self.respond_to?(:filter_attributes_for_user)
        self.filter_attributes_for_user(obj_hash, options[:permissions][:user], options[:permissions][:session])
      end
      unless options[:permissions][:include_permissions] == false
        permissions_hash = self.rights_status(options[:permissions][:user], options[:permissions][:session], *options[:permissions][:policies])
        if self.respond_to?(:serialize_permissions)
          permissions_hash = self.serialize_permissions(permissions_hash, options[:permissions][:user], options[:permissions][:session])
        end
        obj_hash["permissions"] = permissions_hash
      end
    end

    self.revert_from_serialization_options if self.respond_to?(:revert_from_serialization_options)

    hash.with_indifferent_access
  end

  def class_name
    self.class.to_s
  end

  def sanitize_sql(*args)
    self.class.send :sanitize_sql_for_conditions, *args
  end

  def self.reflection_type_name
    base_class.name.underscore
  end

  def wildcard(*args)
    self.class.wildcard(*args)
  end

  def self.wildcard(*args)
    options = args.last.is_a?(Hash) ? args.pop : {}
    options[:type] ||= :full

    value = args.pop
    if options[:delimiter]
      options[:type] = :full
      value = options[:delimiter] + value + options[:delimiter]
      delimiter = connection.quote(options[:delimiter])
      column_str = "#{delimiter} || %s || #{delimiter}"
      args = args.map{ |a| column_str % a.to_s }
    end

    value = wildcard_pattern(value, options)
    cols = args.map{ |col| like_condition(col, '?', !options[:case_sensitive]) }
    sanitize_sql_array ["(" + cols.join(" OR ") + ")", *([value] * cols.size)]
  end

  def self.wildcard_pattern(value, options = {})
    value = value.to_s
    value = value.downcase unless options[:case_sensitive]
    value = value.gsub('\\', '\\\\\\\\').gsub('%', '\\%').gsub('_', '\\_')
    value = '%' + value unless options[:type] == :right
    value += '%' unless options[:type] == :left
    value
  end

  def self.coalesced_wildcard(*args)
    value = args.pop
    value = wildcard_pattern(value)
    cols = coalesce_chain(args)
    sanitize_sql_array ["(#{like_condition(cols, '?', false)})", value]
  end

  def self.coalesce_chain(cols)
    "(#{cols.map{|col| coalesce_clause(col)}.join(" || ' ' || ")})"
  end

  def self.coalesce_clause(column)
    "COALESCE(LOWER(#{column}), '')"
  end

  def self.like_condition(value, pattern = '?', downcase = true)
    case connection.adapter_name
      when 'SQLite'
        # sqlite is always case-insensitive, and you must specify the escape char
        "#{value} LIKE #{pattern} ESCAPE '\\'"
      else
        # postgres is always case-sensitive (mysql depends on the collation)
        value = "LOWER(#{value})" if downcase
        "#{value} LIKE #{pattern}"
    end
  end

  def self.best_unicode_collation_key(col)
    if ActiveRecord::Base.configurations[Rails.env]['adapter'] == 'postgresql'
      # For PostgreSQL, we can't trust a simple LOWER(column), with any collation, since
      # Postgres just defers to the C library which is different for each platform. The best
      # choice is the collkey function from pg_collkey which uses ICU to get a full unicode sort.
      # If that extension isn't around, casting to a bytea sucks for international characters,
      # but at least it's consistent, and orders commas before letters so you don't end up with
      # Johnson, Bob sorting before Johns, Jimmy
      unless instance_variable_defined?(:@collkey)
        @collkey = connection.extension_installed?(:pg_collkey)
      end
      if @collkey
        "#{@collkey}.collkey(#{col}, '#{Canvas::ICU.locale_for_collation}', false, 0, true)"
      else
        "CAST(LOWER(replace(#{col}, '\\', '\\\\')) AS bytea)"
      end
    else
      # Not yet optimized for other dbs (MySQL's default collation is case insensitive;
      # SQLite can have custom collations inserted, but probably not worth the effort
      # since no one will actually use SQLite in a production install of Canvas)
      col
    end
  end

  def self.count_by_date(options = {})
    column = options[:column] || "created_at"
    max_date = (options[:max_date] || Time.zone.now).midnight
    num_days = options[:num_days] || 20
    min_date = (options[:min_date] || max_date.advance(:days => -(num_days-1))).midnight

    # if the db can't do (named) timezones, we do the best we can (dates on the
    # other side of dst will be wrong though)
    offset = max_date.utc_offset

    expression = case connection.adapter_name
    when 'MySQL', 'Mysql2'
      # TODO: detect mysql named timezone support and use it
      offset = "%s%02d:%02d" % [offset < 0 ? "-" : "+", offset.abs / 3600, offset.abs % 3600]
      "DATE(CONVERT_TZ(#{column}, '+00:00', '#{offset}'))"
    when /sqlite/
      "DATE(STRFTIME('%s', #{column}) + #{offset}, 'unixepoch')"
    when 'PostgreSQL'
      "((#{column} || '-00')::TIMESTAMPTZ AT TIME ZONE '#{Time.zone.tzinfo.name}')::DATE"
    end

    result = count(
      :conditions => [
        "#{column} >= ? AND #{column} < ?",
        min_date,
        max_date.advance(:days => 1)
      ],
      :group => expression,
      :order => expression
    )
    # mysql gives us date keys, sqlite/postgres don't
    return result if result.keys.first.is_a?(Date)
    Hash[result.map { |date, count|
      [Time.zone.parse(date).to_date, count]
    }]
  end

  def self.rank_sql(ary, col)
    ary.each_with_index.inject('CASE '){ |string, (values, i)|
      string << "WHEN #{col} IN (" << Array(values).map{ |value| connection.quote(value) }.join(', ') << ") THEN #{i} "
    } << "ELSE #{ary.size} END"
  end

  def self.rank_hash(ary)
    ary.each_with_index.inject(Hash.new(ary.size + 1)){ |hash, (values, i)|
      Array(values).each{ |value| hash[value] = i + 1 }
      hash
    }
  end

  def self.distinct(column, options={})
    column = column.to_s
    options = {:include_nil => false}.merge(options)

    result = if ActiveRecord::Base.configurations[Rails.env]['adapter'] == 'postgresql'
      sql = ''
      sql << "SELECT NULL AS #{column} WHERE EXISTS (SELECT * FROM #{quoted_table_name} WHERE #{column} IS NULL) UNION ALL (" if options[:include_nil]
      sql << <<-SQL
        WITH RECURSIVE t AS (
          SELECT MIN(#{column}) AS #{column} FROM #{quoted_table_name}
          UNION ALL
          SELECT (SELECT MIN(#{column}) FROM #{quoted_table_name} WHERE #{column} > t.#{column})
          FROM t
          WHERE t.#{column} IS NOT NULL
        )
        SELECT #{column} FROM t WHERE #{column} IS NOT NULL
      SQL
      sql << ")" if options[:include_nil]
      find_by_sql(sql)
    else
      conditions = "#{column} IS NOT NULL" unless options[:include_nil]
      find(:all, :select => "DISTINCT #{column}", :conditions => conditions, :order => column)
    end
    result.map(&column.to_sym)
  end

  # direction is nil, :asc, or :desc
  def self.nulls(first_or_last, column, direction = nil)
    if connection.adapter_name == 'PostgreSQL'
      clause = if first_or_last == :first && direction != :desc
                 " NULLS FIRST"
               elsif first_or_last == :last && direction == :desc
                 " NULLS LAST"
               end
      "#{column} #{direction.to_s.upcase}#{clause}".strip
    else
      "#{column} IS#{" NOT" unless first_or_last == :last} NULL, #{column} #{direction.to_s.upcase}".strip
    end
  end

  # set up class-specific getters/setters for a polymorphic association, e.g.
  #   belongs_to :context, :polymorphic => true, :types => [:course, :account]
  def self.belongs_to(name, options={})
    if types = options.delete(:types)
      add_polymorph_methods(name, Array(types))
    end
    super
  end

  def self.add_polymorph_methods(generic, specifics)
    specifics.each do |specific|
      next if method_defined?(specific.to_sym)
      class_name = specific.to_s.classify
      correct_type = "#{generic}_type && self.class.send(:compute_type, #{generic}_type) <= #{class_name}"

      class_eval <<-CODE
      def #{specific}
        #{generic} if #{correct_type}
      end

      def #{specific}=(val)
        if val.nil?
          # we don't want to unset it if it's currently some other type, i.e.
          # foo.bar = Bar.new
          # foo.baz = nil
          # foo.bar.should_not be_nil
          self.#{generic} = nil if #{correct_type}
        elsif val.is_a?(#{class_name})
          self.#{generic} = val
        else
          raise ArgumentError, "argument is not a #{class_name}"
        end
      end
      CODE
    end
  end

  def self.unique_constraint_retry(retries = 1)
    # runs the block in a (possibly nested) transaction. if a unique constraint
    # violation occurs, it will run it "retries" more times. the nested
    # transaction (savepoint) ensures we don't mess up things for the outer
    # transaction. useful for possible race conditions where we don't want to
    # take a lock (e.g. when we create a submission).
    retries.times do
      begin
        result = transaction(:requires_new => true) { uncached { yield } }
        connection.clear_query_cache
        return result
      rescue ActiveRecord::RecordNotUnique
      end
    end
    result = transaction(:requires_new => true) { uncached { yield } }
    connection.clear_query_cache
    result
  end

  # returns batch_size ids at a time, working through the primary key from
  # smallest to largest.
  #
  # note this does a raw connection.select_values, so it doesn't work with scopes
  def self.find_ids_in_batches(options = {})
    batch_size = options[:batch_size] || 1000
    key = "#{quoted_table_name}.#{primary_key}"
    scope = except(:select).select(key).reorder(key).limit(batch_size)
    ids = connection.select_values(scope.to_sql)
    ids = ids.map(&:to_i) unless options[:no_integer_cast]
    while ids.present?
      yield ids
      break if ids.size < batch_size
      last_value = ids.last
      ids = connection.select_values(scope.where("#{key}>?", last_value).to_sql)
      ids = ids.map(&:to_i) unless options[:no_integer_cast]
    end
  end

  # returns 2 ids at a time (the min and the max of a range), working through
  # the primary key from smallest to largest.
  def self.find_ids_in_ranges(options = {})
    batch_size = options[:batch_size].try(:to_i) || 1000
    subquery_scope = self.scoped.except(:select).select("#{quoted_table_name}.#{primary_key} as id").reorder(primary_key).limit(batch_size)
    ids = connection.select_rows("select min(id), max(id) from (#{subquery_scope.to_sql}) as subquery").first
    while ids.first.present?
      ids.map!(&:to_i) if columns_hash[primary_key.to_s].type == :integer
      yield(*ids)
      last_value = ids.last
      next_subquery_scope = subquery_scope.where(["#{quoted_table_name}.#{primary_key}>?", last_value])
      ids = connection.select_rows("select min(id), max(id) from (#{next_subquery_scope.to_sql}) as subquery").first
    end
  end

  class << self
    def deconstruct_joins(joins_sql=nil)
      unless joins_sql
        joins_sql = ''
        add_joins!(joins_sql, nil)
      end
      tables = []
      join_conditions = []
      joins_sql.strip.split('INNER JOIN')[1..-1].each do |join|
        # this could probably be improved
        raise "PostgreSQL update_all/delete_all only supports INNER JOIN" unless join.strip =~ /([a-zA-Z0-9'"_]+(?:(?:\s+[aA][sS])?\s+[a-zA-Z0-9'"_]+)?)\s+ON\s+(.*)/
        tables << $1
        join_conditions << $2
      end
      [tables, join_conditions]
    end
  end

  def self.bulk_insert(records)
    return if records.empty?
    transaction do
      connection.bulk_insert(table_name, records)
    end
  end

  include ActiveSupport::Callbacks::Suspension

  # saves the record with all its save callbacks suspended.
  def save_without_callbacks
    suspend_callbacks(kind: [:validation, :save, (new_record? ? :create : :update)]) { save }
  end

  if Rails.version < '4'
    scope :none, -> { {:conditions => ["?", false]} }
  end
end

unless defined? OpenDataExport
  # allow an exportable option that we don't actually do anything with, because our open-source build may not contain OpenDataExport
  if CANVAS_RAILS3
    ActiveRecord::Associations::Builder::Association.class_eval do
      ([self] + self.descendants).each { |klass| klass.valid_options << :exportable }
    end
  else
    ActiveRecord::Associations::Builder::Association.valid_options << :exportable
  end
end

ActiveRecord::Relation.class_eval do

  def select_values_necessitate_temp_table?
    return false unless select_values.present?
    selects = select_values.flat_map{|sel| sel.to_s.split(",").map(&:strip) }
    id_keys = [primary_key, "*", "#{table_name}.#{primary_key}", "#{table_name}.*"]
    id_keys.all?{|k| !selects.include?(k) }
  end
  private :select_values_necessitate_temp_table?

  def find_in_batches_needs_temp_table?
    order_values.any? ||
      group_values.any? ||
      select_values.to_s =~ /DISTINCT/i ||
      uniq_value ||
      select_values_necessitate_temp_table?
  end
  private :find_in_batches_needs_temp_table?

  def find_in_batches_with_usefulness(options = {}, &block)
    # already in a transaction (or transactions don't matter); cursor is fine
    if can_use_cursor? && !options[:start]
      self.activate { find_in_batches_with_cursor(options, &block) }
    elsif find_in_batches_needs_temp_table?
      raise ArgumentError.new("GROUP and ORDER are incompatible with :start, as is an explicit select without the primary key") if options[:start]
      self.activate { find_in_batches_with_temp_table(options, &block) }
    else
      find_in_batches_without_usefulness(options) do |batch|
        klass.unscoped { yield batch }
      end
    end
  end
  alias_method_chain :find_in_batches, :usefulness

  def can_use_cursor?
    (connection.adapter_name == 'PostgreSQL' &&
      (Shackles.environment == :slave ||
        connection.readonly? ||
        connection.open_transactions > (Rails.env.test? ? 1 : 0)))
  end

  def find_in_batches_with_cursor(options = {})
    batch_size = options[:batch_size] || 1000
    klass.transaction do
      begin
        sql = to_sql
        cursor = "#{table_name}_in_batches_cursor_#{sql.hash.abs.to_s(36)}"
        connection.execute("DECLARE #{cursor} CURSOR FOR #{sql}")
        includes = includes_values
        klass.unscoped do
          batch = connection.uncached { klass.find_by_sql("FETCH FORWARD #{batch_size} FROM #{cursor}") }
          while !batch.empty?
            ActiveRecord::Associations::Preloader.new(batch, includes).run if includes
            yield batch
            break if batch.size < batch_size
            batch = connection.uncached { klass.find_by_sql("FETCH FORWARD #{batch_size} FROM #{cursor}") }
          end
        end
        # not ensure; if the transaction rolls back due to another exception, it will
        # automatically close
        connection.execute("CLOSE #{cursor}")
      end
    end
  end

  def find_in_batches_with_temp_table(options = {})
    if options[:pluck]
      pluck = Array(options[:pluck])
      pluck_for_select = pluck.map do |column_name|
        if column_name.is_a?(Symbol) && column_names.include?(column_name.to_s)
          "#{connection.quote_table_name(table_name)}.#{connection.quote_column_name(column_name)}"
        else
          column_name.to_s
        end
      end
      pluck = pluck.map(&:to_s)
    end
    batch_size = options[:batch_size] || 1000
    if pluck
      sql = select(pluck_for_select).to_sql
    else
      sql = to_sql
    end
    table = "#{table_name}_find_in_batches_temp_table_#{sql.hash.abs.to_s(36)}"
    table = table[-63..-1] if table.length > 63
    connection.execute "CREATE TEMPORARY TABLE #{table} AS #{sql}"
    begin
      index = "temp_primary_key"
      case connection.adapter_name
        when 'PostgreSQL'
          begin
            old_proc = connection.raw_connection.set_notice_processor {}
            if pluck && pluck.any?{|p| p == primary_key.to_s}
              connection.add_index table, primary_key, name: index
              index = primary_key.to_s
            else
              pluck.unshift(index) if pluck
              connection.execute "ALTER TABLE #{table}
                               ADD temp_primary_key SERIAL PRIMARY KEY"
            end
          ensure
            connection.raw_connection.set_notice_processor(&old_proc) if old_proc
          end
        when 'MySQL', 'Mysql2'
          pluck.unshift(index) if pluck
          connection.execute "ALTER TABLE #{table}
                             ADD temp_primary_key MEDIUMINT NOT NULL PRIMARY KEY AUTO_INCREMENT"
        when 'SQLite'
          # Sqlite always has an implicit primary key
          index = 'rowid'
        else
          raise "Temp tables not supported!"
      end

      includes = includes_values
      klass.unscoped do
        if pluck
          batch = klass.from(table).order(index).limit(batch_size).pluck(*pluck)
        else
          sql = "SELECT * FROM #{table} ORDER BY #{index} LIMIT #{batch_size}"
          batch = klass.find_by_sql(sql)
        end
        while !batch.empty?
          ActiveRecord::Associations::Preloader.new(batch, includes).run if includes
          yield batch
          break if batch.size < batch_size

          if pluck
            last_value = pluck.length == 1 ? batch.last : batch.last[pluck.index(index)]
            batch = klass.from(table).order(index).where("#{index} > ?", last_value).limit(batch_size).pluck(*pluck)
          else
            last_value = batch.last[index]
            sql = "SELECT *
               FROM #{table}
               WHERE #{index} > #{last_value}
               ORDER BY #{index} ASC
               LIMIT #{batch_size}"
            batch = klass.find_by_sql(sql)
          end
        end
      end
    ensure
      temporary = "TEMPORARY " if connection.adapter_name == 'Mysql2'
      connection.execute "DROP #{temporary}TABLE #{table}"
    end
  end

  def update_all_with_joins(updates, conditions = nil, options = {})
    if joins_values.any?
      if conditions
        where(conditions).update_all
      else
        case connection.adapter_name
        when 'PostgreSQL'
          stmt = Arel::UpdateManager.new(arel.engine)

          stmt.set Arel.sql(@klass.send(:sanitize_sql_for_assignment, updates))
          stmt.table(table)
          stmt.key = table[primary_key]

          sql = stmt.to_sql

          tables, join_conditions = deconstruct_joins(arel.join_sql.to_s)

          unless tables.empty?
            sql.concat(' FROM ')
            sql.concat(tables.join(', '))
            sql.concat(' ')
          end

          scope = self
          join_conditions.each { |join| scope = scope.where(join) }
          binds = scope.bind_values.dup
          where_statements = scope.arel.constraints.map do |node|
            connection.visitor.accept(node) do
              connection.quote(*binds.shift.reverse)
            end
          end
          sql.concat('WHERE ' + where_statements.join(' AND '))
          connection.update(sql, "#{name} Update")
        else
          update_all_without_joins(updates, conditions, options)
        end
      end
    else
      update_all_without_joins(updates, conditions, options)
    end
  end
  alias_method_chain :update_all, :joins

  def delete_all_with_joins(conditions = nil)
    if joins_values.any?
      if conditions
        where(conditions).delete_all
      else
        case connection.adapter_name
        when 'PostgreSQL'
          sql = "DELETE FROM #{quoted_table_name} "

          tables, join_conditions = deconstruct_joins(arel.join_sql.to_s)

          sql.concat('USING ')
          sql.concat(tables.join(', '))
          sql.concat(' ')

          scope = self
          join_conditions.each { |join| scope = scope.where(join) }

          binds = scope.bind_values.dup
          where_statements = scope.arel.constraints.map do |node|
            connection.visitor.accept(node) do
              connection.quote(*binds.shift.reverse)
            end
          end
          sql.concat('WHERE ' + where_statements.join(' AND '))
        when 'MySQL', 'Mysql2'
          sql = "DELETE #{quoted_table_name} FROM #{quoted_table_name} #{arel.join_sql} #{arel.where_sql}"
        else
          raise "Joins in delete not supported!"
        end

        connection.exec_query(sql, "#{name} Delete all", scope.bind_values)
      end
    else
      delete_all_without_joins(conditions)
    end
  end
  alias_method_chain :delete_all, :joins

  def delete_all_with_limit(conditions = nil)
    if limit_value
      case connection.adapter_name
      when 'MySQL', 'Mysql2'
        v = arel.visitor
        sql = "DELETE #{quoted_table_name} FROM #{quoted_table_name} #{arel.where_sql}
            ORDER BY #{arel.orders.map { |x| v.send(:visit, x) }.join(', ')} LIMIT #{v.send(:visit, arel.limit)}"
        return connection.delete(sql, "#{name} Delete all")
      else
        scope = scoped.except(:select).select("#{quoted_table_name}.#{primary_key}")
        return unscoped.where(primary_key => scope).delete_all
      end
    end
    delete_all_without_limit(conditions)
  end
  alias_method_chain :delete_all, :limit

  def lock_with_exclusive_smarts(lock_type = true)
    if lock_type == :no_key_update
      postgres_9_3_or_above = connection.adapter_name == 'PostgreSQL' &&
        connection.send(:postgresql_version) >= 90300
      lock_type = true
      lock_type = 'FOR NO KEY UPDATE' if postgres_9_3_or_above
    end
    lock_without_exclusive_smarts(lock_type)
  end
  alias_method_chain :lock, :exclusive_smarts

  def polymorphic_where(args)
    raise ArgumentError unless args.length == 1

    column = args.first.first
    values = args.first.last
    original_length = values.length
    values = values.compact

    sql = (["(#{column}_id=? AND #{column}_type=?)"] * values.length).join(" OR ")
    sql << " OR (#{column}_id IS NULL AND #{column}_type IS NULL)" if values.length < original_length
    where(sql, *values.map { |value| [value, value.class.base_class.name] }.flatten)
  end

  def not_recently_touched
    scope = self
    if((personal_space = Setting.get('touch_personal_space', 0).to_i) != 0)
      personal_space -= 1
      # truncate to seconds
      bound = Time.at(Time.now.to_i - personal_space).utc
      scope = scope.where("updated_at<?", bound)
    end
    scope
  end

  def touch_all
    not_recently_touched.update_all(updated_at: Time.now.utc)
  end

  def distinct_on(*args)
    args.map! do |column_name|
      if column_name.is_a?(Symbol) && column_names.include?(column_name.to_s)
        "#{connection.quote_table_name(table_name)}.#{connection.quote_column_name(column_name)}"
      else
        column_name.to_s
      end
    end

    relation = clone
    old_select = relation.select_values
    relation.select_values = ["DISTINCT ON (#{args.join(', ')}) "]
    if CANVAS_RAILS3
      relation.uniq_value = false
    else
      relation.distinct_value = false
    end
    if old_select.empty?
      relation.select_values.first << "*"
    else
      relation.select_values.first << old_select.uniq.join(', ')
    end

    relation
  end

  # if this sql is constructed on one shard then executed on another it wont work
  # dont use it for cross shard queries
  def union(*scopes)
    uniq_identifier = "#{table_name}.#{primary_key}"
    scopes << self
    sub_query = (scopes).map {|s| s.except(:select, :order).select(uniq_identifier).to_sql}.join(" UNION ALL ")
    engine.where("#{uniq_identifier} IN (#{sub_query})")
  end
end

ActiveRecord::Associations::CollectionProxy.class_eval do
  delegate :with_each_shard, :to => :scoped

  def respond_to?(name, include_private = false)
    return super if [:marshal_dump, :_dump, 'marshal_dump', '_dump'].include?(name)
    super ||
      (load_target && target.respond_to?(name, include_private)) ||
      proxy_association.klass.respond_to?(name, include_private)
  end
end

ActiveRecord::Associations::CollectionAssociation.class_eval do
  def scoped
    scope = super
    proxy_association = self
    scope.extending do
      define_method(:proxy_association) { proxy_association }
    end
  end
end

if CANVAS_RAILS3
  ActiveRecord::Persistence.module_eval do
    def nondefaulted_attribute_names
      attribute_names.select do |attr|
        read_attribute(attr) != column_for_attribute(attr).try(:default)
      end
    end

    def create
      attributes_values = arel_attributes_values(!id.nil?, true, nondefaulted_attribute_names)

      new_id = self.class.unscoped.insert attributes_values

      self.id ||= new_id if self.class.primary_key

      ActiveRecord::IdentityMap.add(self) if ActiveRecord::IdentityMap.enabled?
      @new_record = false
      id
    end
  end
end

ActiveRecord::ConnectionAdapters::AbstractAdapter.class_eval do
  def bulk_insert(table_name, records)
    keys = records.first.keys
    quoted_keys = keys.map{ |k| quote_column_name(k) }.join(', ')
    records.each do |record|
      execute <<-SQL
        INSERT INTO #{quote_table_name(table_name)}
          (#{quoted_keys})
        VALUES
          (#{keys.map{ |k| quote(record[k]) }.join(', ')})
      SQL
    end
  end
end

class ActiveRecord::ConnectionAdapters::AbstractAdapter
  # for functions that differ from one adapter to the next, use the following
  # method (overriding as needed in non-standard adapters), e.g.
  #
  #   connection.func(:group_concat, :name, '|') ->
  #     group_concat(name, '|')           (default)
  #     group_concat(name SEPARATOR '|')  (mysql)
  #     string_agg(name::text, '|')       (postgres)

  def func(name, *args)
    "#{name}(#{args.map{ |arg| func_arg_esc(arg) }.join(', ')})"
  end

  def func_arg_esc(arg)
    arg.is_a?(Symbol) ? arg : quote(arg)
  end

  def group_by(*columns)
    # the first item should be the primary key(s) that the other columns are
    # functionally dependent on. alternatively, it can be a class, and all
    # columns will be inferred from it. this is useful for cases where you want
    # to select all columns from one table, and an aggregate from another.
    Array(infer_group_by_columns(columns).first).join(", ")
  end

  def infer_group_by_columns(columns)
    columns.map { |col|
      col.respond_to?(:columns) ?
          col.columns.map { |c|
            "#{col.quoted_table_name}.#{quote_column_name(c.name)}"
          } :
          col
    }
  end
end

module MySQLAdapterExtensions
  def self.included(klass)
    klass::NATIVE_DATABASE_TYPES[:primary_key] = "bigint DEFAULT NULL auto_increment PRIMARY KEY".freeze
    klass.alias_method_chain :configure_connection, :pg_compat
  end

  def rename_index(table_name, old_name, new_name)
    if version[0] >= 5 && version[1] >= 7
      return execute "ALTER TABLE #{quote_table_name(table_name)} RENAME INDEX #{quote_column_name(old_name)} TO #{quote_table_name(new_name)}";
    else
      old_index_def = indexes(table_name).detect { |i| i.name == old_name }
      return unless old_index_def
      add_index(table_name, old_index_def.columns, :name => new_name, :unique => old_index_def.unique)
      remove_index(table_name, :name => old_name)
    end
  end

  def bulk_insert(table_name, records)
    keys = records.first.keys
    quoted_keys = keys.map{ |k| quote_column_name(k) }.join(', ')
    execute "INSERT INTO #{quote_table_name(table_name)} (#{quoted_keys}) VALUES" <<
                records.map{ |record| "(#{keys.map{ |k| quote(record[k]) }.join(', ')})" }.join(',')
  end

  def add_column_with_foreign_key_check(table, name, type, options = {})
    Canvas.active_record_foreign_key_check(name, type, options) unless adapter_name == 'Sqlite'
    add_column_without_foreign_key_check(table, name, type, options)
  end

  def configure_connection_with_pg_compat
    configure_connection_without_pg_compat
    execute "SET SESSION SQL_MODE='PIPES_AS_CONCAT'"
  end

  def func(name, *args)
    case name
      when :group_concat
        "group_concat(#{func_arg_esc(args.first)} SEPARATOR #{quote(args[1] || ',')})"
      else
        super
    end
  end
end

if defined?(ActiveRecord::ConnectionAdapters::MysqlAdapter)
  ActiveRecord::ConnectionAdapters::MysqlAdapter.send(:include, MySQLAdapterExtensions)
end
if defined?(ActiveRecord::ConnectionAdapters::Mysql2Adapter)
  ActiveRecord::ConnectionAdapters::Mysql2Adapter.send(:include, MySQLAdapterExtensions)
end

ActiveRecord::Associations::HasOneAssociation.class_eval do
  def create_scope
    scope = (CANVAS_RAILS3 ? self.scoped : self.scope).scope_for_create.stringify_keys
    scope = scope.except(klass.primary_key) unless klass.primary_key.to_s == reflection.foreign_key.to_s
    scope
  end
end

# See https://rails.lighthouseapp.com/projects/8994-ruby-on-rails/tickets/66-true-false-conditions-broken-for-sqlite#ticket-66-9
# The default 't' and 'f' are no good, since sqlite treats them both as 0 in boolean logic.
# This patch makes it so you can do stuff like:
#   :conditions => "active"
# instead of having to do:
#   :conditions => ["active = ?", true]
if defined?(ActiveRecord::ConnectionAdapters::SQLiteAdapter)
  ActiveRecord::ConnectionAdapters::SQLiteAdapter.class_eval do
    def quoted_true
      '1'
    end

    def quoted_false
      '0'
    end
  end
end

class ActiveRecord::Migration
  VALID_TAGS = [:predeploy, :postdeploy, :cassandra]
  # at least one of these tags is required
  DEPLOY_TAGS = [:predeploy, :postdeploy]

  class << self
    if CANVAS_RAILS3
      attr_accessor :disable_ddl_transaction

      def disable_ddl_transaction!
        @disable_ddl_transaction = true
      end
    end

    def tag(*tags)
      raise "invalid tags #{tags.inspect}" unless tags - VALID_TAGS == []
      (@tags ||= []).concat(tags).uniq!
    end

    def tags
      @tags ||= []
    end

    def is_postgres?
      connection.adapter_name == 'PostgreSQL'
    end

    def has_postgres_proc?(procname)
      connection.select_value("SELECT COUNT(*) FROM pg_proc WHERE proname='#{procname}'").to_i != 0
    end
  end

  def connection
    if self.class.respond_to?(:connection)
      return self.class.connection
    else
      @connection || ActiveRecord::Base.connection
    end
  end

  if CANVAS_RAILS3
    def disable_ddl_transaction
      self.class.disable_ddl_transaction
    end
  end

  def tags
    self.class.tags
  end
end

class ActiveRecord::MigrationProxy
  delegate :connection, :tags, to: :migration
  if CANVAS_RAILS3
    delegate :disable_ddl_transaction, to: :migration
  end

  def runnable?
    !migration.respond_to?(:runnable?) || migration.runnable?
  end

  def load_migration
    load(filename)
    @migration = name.constantize
    raise "#{self.name} (#{self.version}) is not tagged as predeploy or postdeploy!" if (@migration.tags & ActiveRecord::Migration::DEPLOY_TAGS).empty? && self.version > 20120217214153
    @migration
  end
end

class ActiveRecord::Migrator
  cattr_accessor :migrated_versions

  def self.migrations_paths
    @@migration_paths ||= []
  end

  def migrations
    @@migrations ||= begin
      @migrations_path ||= File.join(Rails.root, 'db/migrate')
      files = ([@migrations_path].compact + self.class.migrations_paths).uniq.
        map { |p| Dir["#{p}/[0-9]*_*.rb"] }.flatten

      migrations = files.inject([]) do |klasses, file|
        version, name, scope = file.scan(/([0-9]+)_([_a-z0-9]*)\.?([_a-z0-9]*)?\.rb\z/).first

        raise ActiveRecord::IllegalMigrationNameError.new(file) unless version
        version = version.to_i

        if klasses.detect { |m| m.version == version }
          raise ActiveRecord::DuplicateMigrationVersionError.new(version)
        end

        if klasses.detect { |m| m.name == name.camelize }
          raise ActiveRecord::DuplicateMigrationNameError.new(name.camelize)
        end

        klasses << ActiveRecord::MigrationProxy.new(name.camelize, version, file, scope)
        klasses
      end

      migrations = migrations.sort_by(&:version)
      down? ? migrations.reverse : migrations
    end
  end

  def pending_migrations_with_runnable
    pending_migrations_without_runnable.reject { |m| !m.runnable? }
  end
  alias_method_chain :pending_migrations, :runnable

  def migrate(tag = nil)
    current = migrations.detect { |m| m.version == current_version }
    target = migrations.detect { |m| m.version == @target_version }

    if target.nil? && !@target_version.nil? && @target_version > 0
      raise UnknownMigrationVersionError.new(@target_version)
    end

    start = up? ? 0 : (migrations.index(current) || 0)
    finish = migrations.index(target) || migrations.size - 1
    runnable = migrations[start..finish]

    # skip the last migration if we're headed down, but not ALL the way down
    runnable.pop if down? && !target.nil?

    runnable.each do |migration|
      ActiveRecord::Base.logger.info "Migrating to #{migration.name} (#{migration.version})"

      # On our way up, we skip migrating the ones we've already migrated
      next if up? && migrated.include?(migration.version.to_i)

      # On our way down, we skip reverting the ones we've never migrated
      if down? && !migrated.include?(migration.version.to_i)
        migration.announce 'never migrated, skipping'; migration.write
        next
      end

      next if !tag.nil? && !migration.tags.include?(tag)
      next if !migration.runnable?

      begin
        if down? && !Rails.env.test? && !$confirmed_migrate_down
          require 'highline'
          if HighLine.new.ask("Revert migration #{migration.name} (#{migration.version}) ? [y/N/a] > ") !~ /^([ya])/i
            raise("Revert not confirmed")
          end
          $confirmed_migrate_down = true if $1.downcase == 'a'
        end

        ddl_transaction(migration) do
          self.class.migrated_versions = @migrated_versions
          migration.migrate(@direction)
          @migrated_versions = self.class.migrated_versions
          record_version_state_after_migrating(migration.version) unless tag == :predeploy && migration.tags.include?(:postdeploy)
        end
      rescue => e
        canceled_msg = use_transaction?(migration)? "this and " : ""
        raise StandardError, "An error has occurred, #{canceled_msg}all later migrations canceled:\n\n#{e}", e.backtrace
      end
    end
  end

  if CANVAS_RAILS3
    def ddl_transaction(migration)
      if use_transaction?(migration)
        migration.connection.transaction { yield }
      else
        yield
      end
    end

    def use_transaction?(migration)
      !migration.disable_ddl_transaction && migration.connection.supports_ddl_transactions?
    end
  end
end

ActiveRecord::Migrator.migrations_paths.concat Dir[Rails.root.join('vendor', 'plugins', '*', 'db', 'migrate')]
ActiveRecord::Migrator.migrations_paths.concat Dir[Rails.root.join('gems', 'plugins', '*', 'db', 'migrate')]
ActiveRecord::ConnectionAdapters::SchemaStatements.class_eval do
  def add_index_with_length_raise(table_name, column_name, options = {})
    unless options[:name].to_s =~ /^temp_/
      column_names = Array(column_name)
      index_name = index_name(table_name, :column => column_names)
      index_name = options[:name].to_s if options[:name]
      if index_name.length > index_name_length
        raise(ArgumentError, "Index name '#{index_name}' on table '#{table_name}' is too long; the limit is #{index_name_length} characters.")
      end
      if index_exists?(table_name, index_name, false)
        raise(ArgumentError, "Index name '#{index_name}' on table '#{table_name}' already exists.")
      end
    end
    add_index_without_length_raise(table_name, column_name, options)
  end
  alias_method_chain :add_index, :length_raise

  # in anticipation of having to re-run migrations due to integrity violations or
  # killing stuff that is holding locks too long
  def add_foreign_key_if_not_exists(from_table, to_table, options = {})
    column  = options[:column] || "#{to_table.to_s.singularize}_id"
    case self.adapter_name
    when 'SQLite'; return
    when 'PostgreSQL'
      foreign_key_name = foreign_key_name(from_table, column, options)
      query = supports_delayed_constraint_validation? ? 'convalidated' : 'conname'
      value = select_value("SELECT #{query} FROM pg_constraint INNER JOIN pg_namespace ON pg_namespace.oid=connamespace WHERE conname='#{foreign_key_name}' AND nspname=current_schema()")
      if supports_delayed_constraint_validation? && value == 'f'
        execute("ALTER TABLE #{quote_table_name(from_table)} DROP CONSTRAINT #{quote_table_name(foreign_key_name)}")
      elsif value
        return
      end

      add_foreign_key(from_table, to_table, options)
    else
      foreign_key_name = foreign_key_name(from_table, column, options)
      return if foreign_keys(from_table).find { |k| k.options[:name] == foreign_key_name }
      add_foreign_key(from_table, to_table, options)
    end
  end

  def remove_foreign_key_if_exists(table, options = {})
    begin
      remove_foreign_key(table, options)
    rescue ActiveRecord::StatementInvalid => e
      raise unless e.message =~ /PG(?:::)?Error: ERROR:.+does not exist|Mysql2?::Error: Error on rename/
    end
  end

  # does a query first to make the actual constraint adding fast
  def change_column_null_with_less_locking(table, column)
    execute("SELECT COUNT(*) FROM #{table} WHERE #{column} IS NULL") if open_transactions == 0
    change_column_null table, column, false
  end

  def index_exists_with_options?(table_name, column_name, options = {})
    if options.is_a?(Hash)
      index_exists_without_options?(table_name, column_name, options)
    else
      # in ActiveRecord 2.3, the second argument is index_name
      name = column_name.to_s
      index_exists_without_options?(table_name, nil, {:name => name})
    end
  end
  alias_method_chain :index_exists?, :options

  # in ActiveRecord 3.2, it will raise an ArgumentError if the index doesn't exist
  def remove_index(table_name, options)
    name = index_name(table_name, options)
    unless index_exists?(table_name, nil, {:name => name})
      @logger.warn("Index name '#{name}' on table '#{table_name}' does not exist. Skipping.")
      return
    end
    remove_index!(table_name, name)
  end

end

if CANVAS_RAILS3
  ActiveRecord::Associations::CollectionAssociation.class_eval do
    # CollectionAssociation implements uniq for :uniq option, in its
    # own special way. re-implement, but as a relation if it's not an
    # internal use of it
    def uniq(records = true)
      if records.is_a?(Array)
        records.uniq
      else
        scoped.uniq(records)
      end
    end
  end
else
  ActiveRecord::Associations::CollectionAssociation.class_eval do
    # CollectionAssociation implements uniq for :uniq option, in its
    # own special way. re-implement, but as a relation
    def distinct
      scope.distinct
    end
  end
end

if Rails.version >= '3' && Rails.version < '4'
  ActiveRecord::Sanitization::ClassMethods.module_eval do
    def quote_bound_value_with_relations(value, c = connection)
      if ActiveRecord::Relation === value
        value.to_sql
      else
        quote_bound_value_without_relations(value, c)
      end
    end
    alias_method_chain :quote_bound_value, :relations
  end
end

if Rails.version < '4'
  klass = ActiveRecord::ConnectionAdapters::Mysql2Column if defined?(ActiveRecord::ConnectionAdapters::Mysql2Column)
  klass = ActiveRecord::ConnectionAdapter::AbstractMysqlAdapter::Column if defined?(ActiveRecord::ConnectionAdapter::AbstractMysqlAdapter::Column)
  if klass
    klass.class_eval do
      def extract_default(default)
        if sql_type =~ /blob/i || type == :text
          if default.blank?
            # CHANGED - don't believe the '' default
            return nil
          else
            raise ArgumentError, "#{type} columns cannot have a default value: #{default.inspect}"
          end
        elsif missing_default_forged_as_empty_string?(default)
          nil
        else
          super
        end
      end
    end
  end
end

module UnscopeCallbacks
  def run_callbacks(kind)
    scope = CANVAS_RAILS3 ? self.class.unscoped : self.class.base_class.unscoped
    scope.default_scoped = true
    scope.scoping { super }
  end
end

ActiveRecord::Base.send(:include, UnscopeCallbacks)

if CANVAS_RAILS3
  [ActiveRecord::DynamicFinderMatch, ActiveRecord::DynamicScopeMatch].each do |klass|
    klass.class_eval do
      class << self
        def match_with_discard(method)
          result = match_without_discard(method)
          return nil if result && (result.is_a?(ActiveRecord::DynamicScopeMatch) || result.finder != :first || result.instantiator? || result.bang?)
          result
        end
        alias_method_chain :match, :discard
      end
    end
  end
else
  ActiveRecord::DynamicMatchers::Method.class_eval do
    class << self
      def match_with_discard(model, name)
        result = match_without_discard(model, name)
        return nil if result && !result.is_a?(ActiveRecord::DynamicMatchers::FindBy)
        result
      end
      alias_method_chain :match, :discard
    end
  end
end<|MERGE_RESOLUTION|>--- conflicted
+++ resolved
@@ -1,8 +1,6 @@
 require 'active_support/callbacks/suspension'
 
 class ActiveRecord::Base
-  self.cache_timestamp_format = :usec unless CANVAS_RAILS3
-
   def write_attribute(attr_name, *args)
     if CANVAS_RAILS3
       column = column_for_attribute(attr_name)
@@ -65,19 +63,6 @@
   end
 
   def self.models_from_files
-<<<<<<< HEAD
-    @from_files ||= begin
-      Dir[
-        "#{Rails.root}/app/models/**/*.rb",
-        "#{Rails.root}/vendor/plugins/*/app/models/**/*.rb",
-        "#{Rails.root}/gems/plugins/*/app/models/**/*.rb",
-      ].sort.each do |file|
-        next if const_defined?(file.sub(%r{.*/app/models/(.*)\.rb$}, '\1').camelize)
-        ActiveSupport::Dependencies.require_or_load(file)
-      end
-      ActiveRecord::Base.descendants
-    end
-=======
     @from_files ||= Dir[
       "#{Rails.root}/app/models/**/*.rb",
       "#{Rails.root}/vendor/plugins/*/app/models/**/*.rb",
@@ -91,7 +76,6 @@
       next unless model < ActiveRecord::Base
       model
     }
->>>>>>> 2280a2bd
   end
 
   def self.maximum_text_length
@@ -225,7 +209,7 @@
   def touch_context
     return if (@@skip_touch_context ||= false || @skip_touch_context ||= false)
     if self.respond_to?(:context_type) && self.respond_to?(:context_id) && self.context_type && self.context_id
-      self.context_type.constantize.where(id: self.context_id).update_all(updated_at: Time.now.utc)
+      self.context_type.constantize.update_all({ updated_at: Time.now.utc }, { id: self.context_id })
     end
   rescue
     Canvas::Errors.capture_exception(:touch_context, $ERROR_INFO)
@@ -234,10 +218,10 @@
   def touch_user
     if self.respond_to?(:user_id) && self.user_id
       shard = self.user.shard
-      User.where(:id => self.user_id).update_all(:updated_at => Time.now.utc)
+      User.update_all({ :updated_at => Time.now.utc }, { :id => self.user_id })
       User.connection.after_transaction_commit do
         shard.activate do
-          User.where(:id => self.user_id).update_all(:updated_at => Time.now.utc)
+          User.update_all({ :updated_at => Time.now.utc }, { :id => self.user_id })
         end if shard != Shard.current
         User.invalidate_cache(self.user_id)
       end
@@ -724,7 +708,7 @@
             old_proc = connection.raw_connection.set_notice_processor {}
             if pluck && pluck.any?{|p| p == primary_key.to_s}
               connection.add_index table, primary_key, name: index
-              index = primary_key.to_s
+              index = primary_key
             else
               pluck.unshift(index) if pluck
               connection.execute "ALTER TABLE #{table}
@@ -946,7 +930,7 @@
   def union(*scopes)
     uniq_identifier = "#{table_name}.#{primary_key}"
     scopes << self
-    sub_query = (scopes).map {|s| s.except(:select, :order).select(uniq_identifier).to_sql}.join(" UNION ALL ")
+    sub_query = (scopes).map {|s| s.except(:select).select(uniq_identifier).to_sql}.join(" UNION ALL ")
     engine.where("#{uniq_identifier} IN (#{sub_query})")
   end
 end
@@ -1098,7 +1082,7 @@
 
 ActiveRecord::Associations::HasOneAssociation.class_eval do
   def create_scope
-    scope = (CANVAS_RAILS3 ? self.scoped : self.scope).scope_for_create.stringify_keys
+    scope = scoped.scope_for_create.stringify_keys
     scope = scope.except(klass.primary_key) unless klass.primary_key.to_s == reflection.foreign_key.to_s
     scope
   end
@@ -1440,7 +1424,7 @@
 
 module UnscopeCallbacks
   def run_callbacks(kind)
-    scope = CANVAS_RAILS3 ? self.class.unscoped : self.class.base_class.unscoped
+    scope = self.class.base_class.unscoped
     scope.default_scoped = true
     scope.scoping { super }
   end
