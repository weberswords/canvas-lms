--- conflicted
+++ resolved
@@ -1291,19 +1291,12 @@
 
 end
 
-<<<<<<< HEAD
-ActiveRecord::Associations::AssociationProxy.class_eval do
-  def respond_to?(*args)
-    return proxy_respond_to?(*args) if [:marshal_dump, :_dump, 'marshal_dump', '_dump'].include?(args.first)
-    proxy_respond_to?(*args) || (load_target && @target.respond_to?(*args))
-=======
 if CANVAS_RAILS2
   ActiveRecord::Associations::AssociationProxy.class_eval do
     def respond_to?(*args)
       return proxy_respond_to?(*args) if [:marshal_dump, :_dump, 'marshal_dump', '_dump'].include?(args.first)
       proxy_respond_to?(*args) || (load_target && @target.respond_to?(*args))
     end
->>>>>>> cb88928b
   end
 end
 
