--- conflicted
+++ resolved
@@ -103,18 +103,8 @@
     end
   end
 
-<<<<<<< HEAD
-  # Create a partition 1 month in advance every day:
-  Delayed::Periodic.cron 'Quizzes::QuizSubmissionEventPartitioner.process', '0 0 * * *' do
-    Shard.with_each_shard do
-      Quizzes::QuizSubmissionEventPartitioner.send_later_enqueue_args(:process,
-        strand: "QuizSubmissionEventPartitioner:#{Shard.current.database_server.id}",
-        max_attempts: 1)
-    end
-=======
   Delayed::Periodic.cron 'Quizzes::QuizSubmissionEventPartitioner.process', '0 0 * * *' do
     with_each_shard_by_database(Quizzes::QuizSubmissionEventPartitioner, :process)
->>>>>>> 56beb97e
   end
 
   Dir[Rails.root.join('vendor', 'plugins', '*', 'config', 'periodic_jobs.rb')].each do |plugin_periodic_jobs|
