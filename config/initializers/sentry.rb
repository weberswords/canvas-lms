# This initializer is for the Sentry exception tracking system.
#
# "Raven" is the ruby library that is the client to sentry, and it's
# config file would be "config/raven.yml". If that config doesn't exist,
# nothing happens.  If it *does*, we register a callback with Canvas::Errors
# so that every time an exception is reported, we can fire off a sentry
# call to track it and aggregate it for us.
settings = ConfigFile.load("raven")

if settings.present?
  require "raven/base"
  Raven.configure do |config|
    config.silence_ready = true
    config.dsn = settings[:dsn]
    config.tags = settings.fetch(:tags, {}).merge('canvas_revision' => Canvas.revision)
    config.sanitize_fields += Rails.application.config.filter_parameters.map(&:to_s)
    config.sanitize_credit_cards = false
  end

<<<<<<< HEAD
  Canvas::Errors.register!(:sentry_notification) do |exception, data|
    setting = Setting.get("sentry_error_logging_enabled", 'true')
    SentryProxy.capture(exception, data) if setting == 'true'
=======
  Rails.configuration.to_prepare do
    Canvas::Errors.register!(:sentry_notification) do |exception, data|
      setting = Setting.get("sentry_error_logging_enabled", 'true')
      SentryProxy.capture(exception, data) if setting == 'true'
    end
>>>>>>> ec5ba9de
  end

end<|MERGE_RESOLUTION|>--- conflicted
+++ resolved
@@ -17,17 +17,11 @@
     config.sanitize_credit_cards = false
   end
 
-<<<<<<< HEAD
-  Canvas::Errors.register!(:sentry_notification) do |exception, data|
-    setting = Setting.get("sentry_error_logging_enabled", 'true')
-    SentryProxy.capture(exception, data) if setting == 'true'
-=======
   Rails.configuration.to_prepare do
     Canvas::Errors.register!(:sentry_notification) do |exception, data|
       setting = Setting.get("sentry_error_logging_enabled", 'true')
       SentryProxy.capture(exception, data) if setting == 'true'
     end
->>>>>>> ec5ba9de
   end
 
 end