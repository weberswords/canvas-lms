# This YAML file is auto-generated from a Transifex import.
# Do not edit it by hand, your changes will be overwritten.
--- 
zh: 
  EditAppointmentGroupDetails: 
    affect_reservations: 这将如何影响预订?
    and_n_contexts: "以及其它 %{n} 门课程"
    and_n_sectionCodes: "以及其它 %{n}  门课程"
    bad_max_appts: 您必须至少允许每名参加者拥有一个约会
    bad_per_slot: 您必须允许一个时段至少有一个约会
    context_required: 您需要选择一个日程表
    select_calendars: 选择日程表
  EditGroupAssignmentView: 
    move_to: 移动到
  GroupDetailView: 
    delete_confirm: 是否确定要删除此小组?
    flash: 
      removeError: 无法删除该小组。请稍后重试。
      removed: 小组已成功删除。
    student_count: 
      one: "%{count} 个学生"
      other: "%{count} 个学生"
    student_count_max: "%{count} 个学生/最多 %{max} 个学生"
    user_count: 
      one: "%{count} 个用户"
      other: "%{count} 个用户"
    user_count_max: "%{count} 个用户/最多 %{max} 个用户"
  GroupUserCollection: 
    flash: 
      userAlreadyInGroup: "警告: %{user} 已经是 %{group} 的成员"
  LongTextEditor: 
    cancel: 取消
    save: 保存
  academic_benchmark: 
    api_error: "无法更新授权 %{auth} 的标准。"
    bad_ab_file: 提供的学术基准文件有错误。
    bad_response_all: 无法更新标准。
    no_api_key: "需要 API 键才能使用学术基准"
    no_authority: 无法找到进行更新的授权
    no_file: 未提供成果文件或授权
    no_permissions: 不允许用户编辑全局成果
    no_perms: 不允许用户编辑全局成果
    plugin_settings: 
      api_url_description: "（例如 %{url}）"
      common_core_guid: "（例如 %{guid}）"
      description: "您需要访问 [学术基准](%{url}) 帐户。"
      labels: 
        api_key: "API 密钥"
        api_url: "API URL"
        common_core_guid: "共同核心 GUID（可选）"
  account: 
    account_settings: 
      account_surveys: 帐户调查
      avatars: 用户头像
      delicious: Delicious
      diigo: Diigo
      facebook: Facebook
      google_docs: "Google Docs"
      google_docs_preview: "Google Docs Preview"
      linked_in: LinkedIn
      skype: Skype
      twitter: Twitter
    ask_canvas_network: "询问 Canvas 网络社区"
    default_account_name: 默认帐户
    default_site_administrator_account_name: 网站管理员
    default_term_name: 默认学期
    errors: 
      invalid_discovery_url: "发现 URL 无效\n"
    feedback_coach: 询问社区
    feedback_coach_sub: "从 Canvas 专家处获得帮助"
    feedback_feature_request: 请求功能
    feedback_feature_request_canvas_net: "在 Canvas 网络中请求功能"
    feedback_feature_request_sub: "有改进 Canvas 的想法？"
    manually_created_courses: 手动创建的课程
    root_account_cant_have_sis_id: 无法对根帐户设置学号
    sis_id_in_use: "学号 \"%{sis_id}\" 已在使用中"
    tab_admin_tools: 管理工具
    tab_authentication: 身份验证
    tab_courses: 课程
    tab_developer_keys: 开发人员密钥
    tab_faculty_journal: 教师日志
    tab_grading_standards: 计分方案
    tab_jobs: 任务
    tab_outcomes: 成果
    tab_permissions: 权限
    tab_plugins: 插件
    tab_question_banks: 题库
    tab_rubrics: 评分标准说明
    tab_settings: 设置
    tab_sis_import: "SIS 导入"
    tab_statistics: 统计
    tab_sub_accounts: 子帐户
    tab_terms: 学期
    tab_users: 用户
    turnitin_pledge: 此作业是我原创的
  account_authorization_config: 
    debug: 
      wait_for_login: 正等待执行登录尝试
    default_delegated_login_handle_name: 登录
    default_login_handle_name: 电子邮件
    saml_eppn_domain_stripped: "%{eppn} (域名去除)"
    test_bind_failed: "无法与以下错误绑定: %{error}"
    test_connection_timeout: 连接超时
    test_host_unknown: "未知主机: %{host}"
    test_login_auth_exception: "登录发生例外：%{error}"
    test_login_auth_failed: 身份验证失败
    test_search_failed: "搜索失败，错误如下: %{error}"
  account_authorization_configs: 
    account_required: "必须经过 LDAP 身份验证"
    cas_settings: 
      labels: 
        auth_base: "CAS URL"
        auth_type: 类型
        login_handle_name: 登录标签
        unknown_user_url: "未知用户 Url"
      login_handle_name_description: "用于唯一登录标识符的标签。示例:登录名、用户名、学生 ID 等"
      save_button: 保存身份验证设置
      unknown_user_url_description: "在 Canvas 中未找到通过身份验证的用户时要重定向到的 url。"
    index: 
      add_auth_desc: "添加身份提供商到此帐户:"
      canvas_login_tip: |-
          如果您配置的设置导致您无法登录，可以在登录 URL 末尾添加
          *%{url1}*。这会让您
          使用一般的 Canvas 登录步骤进行登录。对于此帐户，URL 为 %{url2}
      choose_auth_type_option: 选择一个身份认证服务
      current_settings_title: 当前集成
      delete_auth_confirmation: 是否确定?如果删除，用户可能无法登录。
      delete_auth_link: 删除身份验证
      edit_auth_link: 编辑详细信息
      ip_address_list_description: "如果使用的身份验证服务要求 Canvas 服务器与您的服务器直接连接，例如 LDAP，则需确保您的服务器可以接受来自以下 IP 地址的连接:"
      no_auth_type_description: 此帐户目前未与身份提供商集成。
      page_title: 身份验证设置
      profile_page_link_example: "例如，下面是您的配置文件页面: [%{friendlyname}](%{url})"
      settings_description: "为了让用户通过外部身份提供商 (IdP) 进行身份验证，用户必须具有链接到此帐户并且与 IdP 返回的唯一标识符匹配的登录标识符。要查看用户的当前登录，请参阅用户配置文件页面上的\"登录信息\"部分。（可通过在\"用户\"选项卡上搜索用户来查找。）"
      settings_title: 身份验证设置
      test_ldap_link: 测试身份验证
    ldap_settings: 
      add_secondary_ldap_server_link: "添加第二 LDAP 服务器"
      auth_type_label: 类型
      change_password_url_help: "留空则采用默认的 Canvas 行为"
      change_password_url_not_specified: 未指定
      labels: 
        change_password_url: "忘记密码 URL"
        login_handle_name: 登录标签
      login_handle_name_description: "用于唯一登录标识符的标签。示例:登录名、用户名、学生 ID 等"
      remove_secondary_ldap_link: （删除）
      save_button: "保存 LDAP 设置"
      secondary_ldap_label: "第二 LDAP"
      setting_type_ldap: LDAP
    ldap_settings_fields: 
      auth_filter_description: "使用 *%{placeholder}* 作为用户所提供的用户名的占位符。ÀýÈç: *(sAMAccountName=%{placeholder})*"
      auth_password_description: 留空则继续使用当前密码。
      identifer_format_description: "LDAP 属性用于查看 Canvas 登录。保留为空可使用用户提供的用户名。"
      labels: 
        auth_base: 库
        auth_filter: 过滤
        auth_host: 主机
        auth_over_tls: "通过 TLS?"
        auth_over_tls_false: "无 TLS"
        auth_over_tls_simple_tls: "简单的 TLS"
        auth_over_tls_start_tls: StartTLS
        auth_password: 密码
        auth_port: 端口
        auth_username: 用户名
        identifier_format: "登录 ID 属性"
        no_tls: "无 TLS"
        simple_tls: "简单的 TLS"
        start_tls: StartTLS
    ldap_settings_test: 
      labels: 
        pass: 密码
        user: 用户名
      ldap_test_login_button: 测试登录
      test_ldap_bind_help_body: "LDAP 服务器拒绝了绑定尝试。要考虑："
      test_ldap_bind_help_fixes_1: "验证提供的过滤器字符串（例如 '(sAMAccountName={{login}})'）。"
      test_ldap_bind_help_fixes_2: "用户名是否需要更多范围信息?（例如 'cn=Canvas,ou=people,dc=example,dc=com'）。"
      test_ldap_bind_help_header: "Canvas 无法绑定（登录）到您的 LDAP 服务器"
      test_ldap_bind_label: "正在测试 LDAP 绑定..."
      test_ldap_connection_help_body: "连接超时或被拒绝。要考虑:"
      test_ldap_connection_help_fixes_1: "Canvas 正在连接到 %{ips}"
      test_ldap_connection_help_fixes_2: "这只是连接测试。SSL 证书未验证。"
      test_ldap_connection_help_fixes_3: "请检查防火墙设置。是否所有 Canvas IP 地址都可以访问您的服务器?"
      test_ldap_connection_help_header: "Canvas 无法连接到您的 LDAP 服务器"
      test_ldap_connection_label: 正在测试连接...
      test_ldap_dialog_close: 关闭
      test_ldap_dialog_page_title: "正在测试 LDAP 配置"
      test_ldap_login_form_header: "提供有效的 LDAP 用户名/密码以测试登录:"
      test_ldap_login_help_header: "LDAP 服务器拒绝了您的凭证"
      test_ldap_login_label: 测试用户登录...
      test_ldap_search_help_body: "搜索失败或返回 0 个结果。要考虑:"
      test_ldap_search_help_fixes_1: "验证提供的过滤器字符串（例如 '(sAMAccountName={{login}})'）。"
      test_ldap_search_help_fixes_2: "验证提供的搜索库（例如 'ou=people,dc=example,dc=com'）。"
      test_ldap_search_help_fixes_3: "验证 LDAP 中对提供的搜索库具有搜索权限的用户对象。"
      test_ldap_search_help_header: "Canvas 无法搜索 LDAP 实例"
      test_ldap_search_label: "正在测试 LDAP 搜索..."
    ldap_timeout_error: 
      last_ldap_timeout_failure: 上次超时失效
      ldap_timeout_failure_help2: "如果 Canvas 与 LDAP 服务器通信超时太多次，那么它就会封锁接下来尝试登陆使用 LDAP 服务器 %{time} 分钟。"
    login_required: 必须提供
    no_changing_auth_types: 无法更改授权配置类型，请删除，然后创建新的配置。
    no_discovery_url: 未设置
    password_required: 必须提供
    saml_required: "如果要测试 SAML，需要先配置 SAML。"
    saml_settings: 
      auth_type: 类型
      auth_url: "此配置的登录 URL"
      certificate_fingerprint: 证书指纹
      change_password_url: 更改密码链接
      discovery_url: "发现 URL:"
      discovery_url_description: "如果设置了发现 URL，当需要对用户进行身份验证时，Canvas 会将所有用户转到该 URL。之后该页面需要帮助用户了解去哪里才能登录。如果没有配置发现 URL，则将使用第一个 SAML 配置尝试对用户进行身份验证。"
      identifier_format: 标识符格式
      idp_entity_id: "IdP 实体 ID"
      labels: 
        certificate_fingerprint: 证书指纹
        change_password_url: 更改密码链接
        identifier_format: 标识符格式
        idp_entity_id: "IdP 实体 ID"
        log_in_url: "登录 URL"
        log_out_url: "注销 URL"
        login_attribute: 登录属性
        login_handle_name: 登录标签
        position: 职位
        requested_authn_context: 上下文认证
        unkown_user_url: "未知用户 Url"
      log_in_url: "登录 URL"
      log_out_url: "注销 URL"
      login_attribute: 登录属性
      login_handle_name: 登录标签
      login_handle_name_description: "用于唯一登录标识符的标签。示例:登录名、用户名、学生 ID 等"
      no_discovery_url: 未设置
      position: 职位
      refresh_debugging: 刷新
      requested_authn_context: 上下文认证
      saml_debug_instructions: "一旦您开始纠错，将会收集所有下一次尝试登陆 SAML 的信息。您可以点击“刷新” 查看收集了多少数据或者点击 “停止纠错” 以清空收集的数据并停止当前纠错。"
      saml_debugging: 正在纠错
      save_button: 保存身份验证设置
      start_debugging: 开始纠错
      stop_debugging: 停止纠错
      unkown_user_url_description: "在 Canvas 中未找到通过身份验证的用户时要重定向到的 url。"
    saml_testing: 
      auth_request_to_idp: "已向 IdP 发送 AuthnRequest"
      auth_response_from_idp: "来自 IdP 的 AuthnResponse"
      labels: 
        canvas_login_fail_message: "Canvas 登录失败消息"
        fingerprint_from_idp: "IdP 认证指纹"
        idp_in_response_to: "IdP inResponseTo"
        idp_login_destination: "IdP LoginResponse 目标"
        idp_logout_destination: "Idp LogoutResponse 目标"
        idp_logout_in_response_to: "IdP 退出 inResponseTo"
        idp_logout_response_encoded: "IdP LogoutResponse 编码"
        idp_logout_response_xml_encrypted: "IdP LogoutResponse XML"
        idp_response_encoded: "IdP LoginResponse 编码"
        idp_response_xml_decrypted: "IdP LoginResponse 解密"
        idp_response_xml_encrypted: "IdP LoginResponse 加密"
        is_valid_login_response: "Canvas 将响应视作有效"
        logged_in_user_id: "登录用户 ID"
        login_response_validation_error: 验证错误
        login_to_canvas_success: "用户成功登录到 Canvas"
        logout_request_id: "退出请求 ID"
        logout_to_idp_url: "LogoutRequest 编码 URL"
        logout_to_idp_xml: "已向 IdP 发送 LogoutRequest XML"
        request_id: "请求 ID"
        state_of_debug: 测试状态
        to_idp_url: "LogoutRequest 编码 URL"
        to_idp_xml: "已向 IdP 发送 LogoutRequest XML"
      logout_request_to_idp: "已向 IdP 发送 LogoutRequest"
      logout_response_from_idp: "来自 IdP 的 LogoutResponse"
      saml_required: "如果要测试 SAML，需要先配置 SAML。"
  account_notification: 
    errors: 
      invalid_account_notification_end_at: 帐户通知结束时间早于开始时间
  account_notifications: 
    announcement_created_notice: 通告已成功创建
    announcement_creation_failed_notice: 通告创建失败
    announcement_deleted_notice: 通告已成功删除
    permission_denied_notice: 无法为该帐户创建通告
  account_reports: 
    default: 
      all_terms: 所有学期
      course_text: "课程: %{course};"
      description: 
        header: 示例
      end_text: "结束时间: %{end_at};"
      error_text: "已失败，请向系统管理员报告以下错误代码: ErrorReport:%{error};"
      extra_text_term: "学期: %{term_name};"
      message: "通过以下设置成功生成了 %{type} 报告。帐户: %{account}; %{options}"
      section_text: "班级: %{section};"
      start_text: "开始日期: %{start_at};"
      term_text: "学期: %{term_name};"
    grades: 
      deleted: "包括删除的对象: true;"
      limited: 删除的对象受指定天数限制；
    outcomes: 
      order: "顺序：%{order}"
    report_header_account_id: account_id
    report_header_assessment_id: "评估 id"
    report_header_assessment_question: 评估问题
    report_header_assessment_question_id: "评估问题 id"
    report_header_assessment_title: 评估标题
    report_header_assessment_type: 评估类型
    report_header_assignment_id: "作业 id"
    report_header_assignment_title: 作业标题
    report_header_assignment_url: "作业 url"
    report_header_associated_user_id: associated_user_id
    report_header_attempt: 尝试次数
    report_header_canvas_account_id: canvas_account_id
    report_header_canvas_associated_user_id: canvas_associated_user_id
    report_header_canvas_course_id: canvas_course_id
    report_header_canvas_group_id: canvas_group_id
    report_header_canvas_parent_id: canvas_parent_id
    report_header_canvas_section_id: canvas_section_id
    report_header_canvas_term_id: canvas_term_id
    report_header_canvas_user_id: canvas_user_id
    report_header_canvas_xlist_course_id: canvas_xlist_course_id
    report_header_course: 课程
    report_header_course__id: course_id
    report_header_course_id: "课程 id"
    report_header_course_name: 课程名称
    report_header_course_sis: "课程 sis"
    report_header_course_sis_id: "课程 sis id"
    report_header_created_at: 创建时间
    report_header_current_score: 当前分数
    report_header_email: 电子邮件
    report_header_end__date: end_date
    report_header_end_date: 结束日期
    report_header_enrollment_state: 注册状态
    report_header_final_score: 最终分数
    report_header_first_name: first_name
    report_header_group_id: group_id
    report_header_id: id
    report_header_last_access_at: 上次访问位置
    report_header_last_ip: "上次 ip"
    report_header_last_name: last_name
    report_header_learning_outcome_id: "学习结果 id"
    report_header_learning_outcome_name: 学习结果名称
    report_header_login_id: login_id
    report_header_long__name: long_name
    report_header_long_name: 完整名称
    report_header_name: 姓名
    report_header_outcome_score: 结果分数
    report_header_parent_account_id: parent_account_id
    report_header_role: 角色
    report_header_section: 章节
    report_header_section__id: section_id
    report_header_section_id: "章节 id"
    report_header_section_name: 章节名称
    report_header_section_sis: "章节 sis"
    report_header_section_sis_id: "章节 sis id"
    report_header_short__name: short_name
    report_header_short_name: 简称
    report_header_sis_id: "sis id"
    report_header_start__date: start_date
    report_header_start_date: 开始日期
    report_header_status: 状态
    report_header_student_id: "学生 id"
    report_header_student_name: 学生姓名
    report_header_student_sis: "学生 sis"
    report_header_student_sis_id: "学生 sis id"
    report_header_submission_date: 提交日期
    report_header_submission_score: 提交项分数
    report_header_term: 学期
    report_header_term__id: term_id
    report_header_term_id: "学期 id"
    report_header_term_sis: "学期 sis"
    report_header_user__id: user_id
    report_header_user_id: "用户 id"
    report_header_user_name: 用户名
    report_header_user_sis_id: "用户 sis id"
    report_header_xlist_course_id: xlist_course_id
    sis_exporter: 
      reports: "报告: %{files}"
    student: 
      enrollment_state: "包括注册状态: true;"
      enrollment_states: "注册状态: %{states};"
  account_settings: 
    account: 帐户
    account_name_too_long: 帐户名太长
    confirms: 
      delete_announcement: 是否确定要删除此通告?
      global_announcement: 您必须确认全局通告
      remove_account_admin: 是否确定要删除此帐户管理员?
    course: 课程
    custom_text_blank: "[自定义文本]"
    links: 
      turnitin: 
        confirm_settings: "确认 Turnitin 设置"
    notices: 
      turnitin: 
        checking_settings: "正在检查 Turnitin 设置..."
        invalid_settings: "Turnitin 设置无效，请从 Turnitin 检查您的帐户 ID 和共享密钥"
        setings_confirmed: "Turnitin 设置已确认！"
    titles: 
      configure_report: 配置报告
      open_registration_delegated_warning_dialog: 已启用外部身份提供程序
      what_are_quiz_ip_filters: "什么是测验 IP 过滤器?"
    user: 用户
  account_user: 
    types: 
      account_admin: 帐户管理员
  accounts: 
    account_name_required: 帐户名不能为空
    account_quotas_not_updated: 未更新帐户配额
    account_quotas_updated: 已更新帐户配额
    account_user: 
      remove_admin_tooltip: 删除此管理员
    add_course_button: 添加课程
    add_course_dialog_title: 新增课程
    add_course_or_user: 
      add_course_button: 添加课程
      add_course_link: 新增课程
      add_user_button: 添加用户
      add_user_link: 新增用户
      display_name_help: 人们会在讨论、消息和评论中看到此姓名。
      full_name_description: 教师将使用此姓名来计分。
      labels: 
        account_id: 院系
        course_code: 参考代码
        enrollment_term_id: 注册期
        full_name: 全名
        name: 课程名称
        path: 电子邮件
        send_confirmation: 以电子邮件向用户发送关于此帐户创建的消息
        short_name: 显示名称
        sis_user_id: 学号
        sortable_name: 用于排序的名称
      sortable_name_help: 此名称出现在分类的列表中。
      unique_id_label: "%{label}:*"
    add_user_button: 添加用户
    add_user_dialog_title: 新增用户
    adding_course_message: 正在添加课程...
    adding_user_message: 正在添加用户...
    additional_settings: 
      account_domains: 帐户域
      account_status: 帐户状态
      add_new_domain: 添加新域
      external_status: 外部状态
      license: 许可证
      license_type: 许可类型
      new_account_domain_title: 新建帐户域
    additional_settings_right_side: 
      links: 
        suspend: 挂起帐户
        unsuspend: 取消挂起帐户
      title: 
        suspend: 挂起帐户
      titles: 
        unsuspend: 取消挂起帐户
    admin_tools: 
      admin_tools: 
        tab_labels: 
          admin_tools_logging: 正在登录
          restore_course: 恢复课程
        view_messages: 查看通知
      admin_tools_cumb: 管理工具
      admin_tools_title: 管理工具
      auth_logging_content_pane: 
        auth_logging: 用户登录/登出活动
      auth_logging_search_results: 
        activity: 活动
        date: 日期
        no_item_found: 找不到项目
        time: 时间
      comm_message_item: 
        created_at: 创建时间
        from_name: 从
        reply_to: 收件人
        sent_at: 发送时间
        to: 至
      comm_messages_content_pane: 
        search_info2: "要查看发送给 Canvas 用户的所有通知，请选择用户和日期范围进行搜索。"
        view_notifications: 查看通知
      comm_messages_search_overview: 
        messages_viewed: "从 *%{start_date}*到 *%{end_date}*发送给 *%{user}* 的通知。"
      comm_messages_search_results: 
        no_messages_found: 找不到消息
      course_logging_content: 
        course_activity: 课程活动
        find: 查找
      course_logging_details: 
        Field: 字段
        From: 从
        To: 至
        Value: 值
        blank_placeholder: "-"
        copied_from_label: 复制自
        copied_to_label: 复制到
        date: 日期
        event_id: "事件 ID"
        event_sis_batch: "SIS 批次"
        event_source_label: 来源
        event_type_label: 类型
        reset_from_label: 重置自
        reset_to_label: 重置到
        time: 时间
        user: 用户
      course_logging_item: 
        blank_placeholder: "-"
        view_event_details: 查看详细信息
      course_logging_results: 
        date: 日期
        event_details: 事件详细信息
        event_source: 来源
        event_type: 类型
        no_item_found: 找不到项目
        time: 时间
        user: 用户
      course_search_form: 
        course_id: "课程 ID"
        labels: 
          find_deleted_course: "通过 ID 搜索已删除的课程"
        select_default: 选择课程
        select_label: 选择课程
      course_search_results: 
        error_message: "对于此帐户，无法找到具有该 ID 的已删除课程。"
        info_text: 必须手动恢复对此课程的注册。
        labels: 
          account_id: "帐户 ID："
          account_id2: "帐户 ID："
          coures_id1: "课程 ID："
          coures_id2: "课程 ID："
          course_code1: 课程代码：
          course_code2: 课程代码：
          restore_btn: 恢复
        notdeleted_restore: 
          add_enrollments: 添加注册
          header_subtext: （未删除）
          view_course: 查看课程
        successful_restore: 
          view_course: 查看课程
        successfull_restore: 
          add_enrollments: 添加注册
          subtext: 接下来您要做什么？
      date_range_search: 
        message_date_from: 开始日期
        message_date_to: 结束日期
      grade_change_logging_content: 
        find: 查找
        grade_change_activity: 评分更改活动
        message_assignment_id: "作业 ID"
        message_course_id: "课程 ID"
      grade_change_logging_item: 
        blank_placeholder: "-"
        event_type: 
          corrupted: 详细信息不可用
      grade_change_logging_results: 
        Assignment: 作业
        Course: 课程
        Grader: 评分器
        Student: 学生
        To: 至
        date: 日期
        from: 从
        no_item_found: 找不到项目
        time: 时间
      logging_content_pane: 
        authentication: 登录/登出活动
        course: 课程活动
        grade_change: 评分更改活动
        select_default: 选择日志类型
        select_label: 选择要搜索的日志类型。
      page_title: "%{account} 的管理工具"
      user_date_range_search_form: 
        find: 查找
        generate_activity_userid: "用户 ID：*%{user_id}*"
        generate_activity_username: "为 *%{user}* 生成活动"
        message_date_from: 开始日期
        message_date_to: 结束日期
        search: "通过 ID 或姓名搜索人员"
        search_people: 搜索人员
    assignment_scheduling_csv_parameters: 
      account_reports: 
        newark: 
          assignment_count: 
            field: "# 作业:"
          assignment_groups: 
            label: 要包括的作业小组：
          assignments: 
            check_box: 作业
          major: 
            check_box: 主要
          papers: 
            check_box: 纸张
          projects: 
            check_box: 项目
          reports: 
            check_box: 报告
          tests: 
            check_box: 测试
    avatars: 
      all_link: 
        one: "所有 %{count}"
        other: "所有 %{count}"
        zero: 全部
      approve_link: 批准
      delete_link: 删除
      labels: 
        show: 显示
      lock_link: 锁定
      no_avatars_message: 没有头像可显示
      page_title: 头像
      re_reported_link: 
        one: "已批准、重新报告 %{count}"
        other: "已批准、重新报告 %{count}"
        zero: 已批准、重新报告
      reported_link: 
        one: "已报告 %{count}"
        other: "已报告 %{count}"
        zero: 已报告
      saving: 正在保存...
      submitted_link: 
        one: "已提交 %{count}"
        other: "已提交 %{count}"
        zero: 已提交
      title: 头像
      unlock_link: 解锁
    cannot_manage_account: 不允许您管理帐户设置
    cannot_manage_quotas: 不允许您管理配额设置
    ccp_zero_activity_csv_parameters: 
      account_reports: 
        ccp: 
          filter_online: 
            check_box: 仅限在线班级
    confirm_delete_user: 
      confirm_delete: "是否确定要从帐户 %{account} 删除此用户?这将从所有课程和小组删除该用户的数据(包括计分)。此过程无法撤消。"
      delete_button: "删除 %{user}"
      page_title: 确认删除
      title: "确认从 %{account} 删除 %{user}"
    course: 
      course_unpublished_title: 此课程尚未发布
      course_unpublished_tooltip: 已取消发布
      homepage_link: 主页
      more_count: 
        one: "还有 %{count} 个"
        other: "还有 %{count} 个"
      none: 无
      settings_link: 设置
      sis_id_label: 学号
      statistics_link: 统计
      student_count: 
        one: "%{count} 个学生"
        other: "%{count} 个学生"
      teachers_label: 教师
    course_add_failed_message: 添加课程失败，请重试
    course_added_message: "%{course} 已成功添加！"
    course_type: 课程
    courses: 
      courses_crumb: 课程
      no_results_message: 未找到结果
      page_title: "\"%{query}\" 的课程搜索结果"
      search_results_crumb: "\"%{query}\" 的搜索结果"
      title: "\"%{query}\" 的课程搜索结果"
    courses_right_side: 
      all_terms: 所有学期
      course_filtering: 课程过滤
      enrollment_term_label: 显示学期的课程
      filter_label: 查找课程
      go_button: 执行
      hide_enrollmentless_courses: 隐藏注册课程
    crumb_statistics: 统计
    custom_grade_export_csv_parameters: 
      account_reports: 
        ross: 
          parameters: 
            note: 包含屏蔽作业的课程可能无法在此报告中准确反映分数。
    custom_outcomes_csv_parameters: 
      account_reports: 
        edison: 
          outcome: 
            text: 成果_ID：
    date_picker_parameter: 
      account_reports: 
        default: 
          end: 
            parameters: 
              header: 结束时间：
          start: 
            parameters: 
              header: 开始时间：
      custom_reports: 
        end: 
          parameters: 
            header: 结束时间：
        start: 
          parameters: 
            header: 开始时间：
    default_account_quotas_not_updated: 未更新默认帐户配额
    default_account_quotas_updated: 默认帐户配额已更新
    find_not_authorized: "您无权访问该 %{type}"
    find_not_found: "找不到具有该 ID 的 %{type}"
    grade_export_csv_description: 
      account_reports: 
        default: 
          description: 
            text: "此报告显示了所有学生在给定学期中的最终评分结果。最终得出的 csv 文件将每行代表一个注册，并将显示课程评分册中的当前评分和最终评分。"
    group_type: 小组
    include_deleted_parameter: 
      account_reports: 
        default: 
          include_deleted: 
            check_box: 包括删除的对象
    index: 
      accounts_crumb: 帐户
      no_accounts_message: 无帐户
      page_title: 帐户
      title: "帐户 I 管理"
    integer_required: 必须填整数值
    last_user_access_csv_description: 
      account_reports: 
        default: 
          last_user_access: 
            text: 此报告显示活动用户的上次登录信息。
    learning_outcome_assignment_type_csv_parameters: 
      account_reports: 
        samuel_merrit_university: 
          course: 
            sis: 
              text: "课程 SIS ID"
            text: "课程 ID"
          parameters: 
            note1: "课程 ID 可留空，以运行学期中所有课程的报告。"
    mississippi_sis_csv_parameters: 
      account_reports: 
        default: 
          enrollments: 
            check_box: "注册 CSV"
          sections: 
            check_box: "班级 CSV"
          users: 
            check_box: "用户 CSV"
    no_user_message: "找不到使用该 ID 的用户"
    outcome_results_csv_description: 
      account_reports: 
        outcomes: 
          description: 
            text: "此报告显示所有学生的学习成绩。在生成的 csv 文件中，每对“用户/成绩”将具有一行，并将显示包括相关联的作业在内的成绩详情。"
    outcome_results_csv_parameters: 
      account_reports: 
        outcomes: 
          course: 
            radio: 课程
          order: 
            label: 顺序
          outcome: 
            radio: 成果
          user: 
            radio: 用户
    ph_student_grades_csv_parameters: 
      account_reports: 
        penn_harris: 
          parameters: 
            note: 包含屏蔽作业的课程可能无法在此报告中准确反映分数。
    provisioning_csv_description: 
      account_reports: 
        sis_export: 
          description: 
            text: "本报告将导出设置 Canvas 各个类别所涉及的全部所需信息。"
    public_courses_csv_description: 
      account_reports: 
        default: 
          public_courses: 
            text: "此报告显示某个给定学期已公开的所有未删除的课程。在生成的 csv 文件中，每个课程将具有一行，并且将显示课程 ID、课程 SIS ID、课程简称、课程名称、课程开始日期和结束日期。"
    quota_integer_required: 必须填整数值
    quota_must_be_positive: 必须为正值
    quota_not_updated: 未更新配额
    quota_too_large: 值太大
    quota_updated: 已更新配额
    recently_deleted_courses_csv_description: 
      account_reports: 
        default: 
          recently_deleted_courses: 
            text: "此报告显示某个给定学期最近 30 天内删除的所有课程。在生成的 csv 文件中，每个课程将具有一行，并且将显示课程 ID、课程学号、课程简称、课程名称、课程开始日期和结束日期。"
    retry_login: 重试登录
    root_accounts: 
      labels: 
        name: 帐户名
    safety_drill_csv_parameters: 
      account_reports: 
        newark: 
          assignment_groups: 
            label: 要包括的作业小组：
          assignments: 
            check_box: 作业
          major: 
            check_box: 主要
          papers: 
            check_box: 纸张
          projects: 
            check_box: 项目
          reports: 
            check_box: 报告
          tests: 
            check_box: 测试
    scantron_quiz_csv_parameters: 
      account_reports: 
        edison: 
          quiz_id: 
            field: "测验 ID"
          section_id: 
            field: "班级 ID"
    settings: 
      about_google_docs: |-
          Google Docs Previews 可让用户从 Canvas 中
          查看文档，而不必下载和打开相应的程序
          （如 Word 或 Excel）。
          如果已在此帐户上启用 Scribd，Canvas 将
          尝试使用它来显示预览。如果无法在
          Scribd 中预览文档，或者如果用户未
          安装 Flash Player（如 iPad/iPhone），
          Canvas 将回滚到使用 Google Docs Previews
          （如果已启用）。通过使用此服务，
          您承认自己已阅读并同意
          [Google Docs Viewer 使用条款](%{terms_url})。
      about_google_docs_tooltip: "关于 Google Docs Previews"
      account_admins_title: 帐户管理员
      account_quotas: 
        file_quota: 文件配额
        gigabytes: GB
        media_quota: 媒体配额
        site_admin_quotas: 网站管理员配额
        student_quota: 学生配额
        update: 更新
      account_roles: "帐户角色:"
      account_settings_title: 帐户设置
      add_a_custom_help_link: 添加定制的帮助连接
      add_admin_title: 添加帐户管理员
      add_announcement_button: 添加通告
      add_announcement_link: 新增通告
      add_ip_filter_link: 添加其它过滤器
      alert_icon_calendar_option: 日历
      alert_icon_error_option: 错误
      alert_icon_information_option: 信息
      alert_icon_question_option: 问题
      alert_icon_warning_option: 警告
      alert_timespan: "从 %{start_at} 到 %{end_at}"
      alerts_title: 警报
      announcement_blank_to_all: (如果未选择，则发送给所有人)
      announcement_sent_to_roles: "仅发送给以下类型的用户:"
      announcement_sent_to_subset: "每月发送给 1 / %{denominator} 的用户"
      buttons: 
        add_users: 看起来不错，添加这些用户
        continue: 继续...
        modify_users: 返回编辑用户列表
      confirm_global_announcement: "此通告将向 *所有* Canvas 用户显示。请确认您要创建该通告。"
      confirm_turnitin_settings_link: "确认 Turnitin 设置"
      course_roles: "课程角色:"
      create_courses_description: （帐户管理员可随时创建课程）
      create_courses_title: 谁可以创建新课程
      custom_links_to_include_in_the_help_dialog_popup: 定制链接以包含帮助对话框弹出窗口
      default_language_description: 这将覆盖所有浏览器/操作系统语言设置。首选的语言仍可在课程/用户级设置。
      delete: 删除
      delete_announcement_tooltip: 删除此条公告
      email_notification_from_description: "此设置允许管理员对从 Canvas 的此帐户发送的所有通知加上标签“发件人”。"
      email_notification_from_settings: 电子邮件通知“发件人”设置
      enabled_web_serices_title: 已启用网络服务
      equall_endpoint_help: "这是指向 equella 服务的 URL。它看起来可能像 \"%{sample_url}\"。"
      equella_settings_title: "Equella 设置"
      feature_options: 功能选项
      features_title: 功能
      global_announcements_description: 您可以在帐户中使用全局通告在所有用户的面板上发布即时消息。这些消息将会在每个用户的面板上显示指定的时长，或者显示至用户单击"关闭"链接忽略该警报。**这些通告应尽量少用。**
      global_announcements_title: 全局通告
      global_js_and_css_includes_description: 这些文件将包含在为您的帐户加载的所有页面中
      global_js_and_css_includes_title: "全局 JavaScript 和 CSS 包含"
      google_docs_domain: "允许的 Google Docs 域"
      headers: 
        report_last_run: 上次运行
        report_name: 姓名
      headings: 
<<<<<<< HEAD
=======
        quotas: 帐户配额
>>>>>>> a6fe9501
        sections: 报告
        settings: 帐户设置
      help_link_available_to_all_admins: 管理员
      help_link_available_to_all_students: 学生
      help_link_available_to_all_teachers: 教师
      help_link_available_to_all_users: 用户
      if_you_would_like_to_link_to_your_own_campus_support_website_in_the_help_dialog_you_can_do_that_here: 如果您想要将自己学院的支持网站加入到帮助对话中，可以在此处操作
      interpolate_account_domain: "输入 \"{{ACCOUNT_DOMAIN}}\" 来替换用户的根帐户域"
      interpolate_user_id: "输入 \"{{CANVAS_USER_ID}}\" 来替换用户的唯一 Canvas ID"
      ip_filter_filter_label: 过滤
      ip_filter_name_label: 姓名
      labels: 
        account_notification_icon: 图标
        admins_can_change_passwords: 管理员的密码设置
        admins_can_view_notifications: 管理员可以查看通知
        allow_invitation_previews: 邀请预览
        allow_sending_scores_in_emails: 学生可以选择通过电子邮件通知接收分数
        allow_sis_import: "SIS 导入"
        author_email_in_notifications: 显示发件人用于用户交互通知的电子邮件地址
        canvas_authentication: "Canvas 身份验证"
        default_language: 默认语言
        default_time_zone: 默认时区
        domain: "域:"
        edit_institution_email: 用户可删除其学院分配的电子邮件地址
        enable_alerts: 警报
        enable_eportfolios: 电子学业档案
        enable_profiles: 启用个人资料
        enable_user_notes: 教师日志
        end_at: 结束
        equella: Equella
        equella_endpoint: "Equella 端点"
        equella_teaser: "Equella 评论"
        global_includes: "全局 CSS/JavaScript 包含"
        global_javascript: "全局 JavaScript URL"
        global_stylesheet: "全局 CSS URL"
        help_link_available_to: 有效
        help_link_subtext: 子文本
        help_link_text: 链接提示
        help_link_url: URL
        login_handle_name: 登录标签
        membership_type: 添加更多
        message: 消息
        mfa_settings: 多重身份验证
        name: 帐户名
        no_enrollments_can_create_courses: 未注册用户
        open_registration: 开放注册
        outgoing_email_default_name_option_custom: 自定义“发件人”姓名
        outgoing_email_default_name_option_default: "默认 Canvas 设置"
        prevent_course_renaming_by_teachers: 不要让教师重命名其课程
        restrict_quiz_questions: 限制学生在课程结束日期后查看测验题
        restrict_student_future_view: 限制学生在开始日期之前查看课程
        self_enrollment: 允许自我注册
        self_registration: 自行注册
        self_registration_type_all: 所有帐户类型
        self_registration_type_observer: 仅限观察员帐户
        show_scheduler: 启用计划程序
        sis_source_id: 学号
        start_at: 开始
        students_can_create_courses: 学生
        sub_account_includes: 让子帐户定义额外包含
        subject: 主题
        teachers_can_create_courses: 教师
        turnitin: Turnitin
        turnitin_account_id: "Turnitin 帐户 ID"
        turnitin_comments: 作业评论
        turnitin_host: "Turnitin 主机"
        turnitin_pledge: "Turnitin 保证"
        turnitin_shared_secret: "Turnitin 共享密钥"
        users_can_edit_name: 用户可以编辑显示姓名
      links: 
        add_admins: 添加帐户管理员
        configure_report: 配置...
        run_report: 运行报告
      login_handle_name_placeholder: "示例：登录名、用户名或学生 ID"
      manual_quotas: 
        find_button: 查找
        manual_quotas_title: 可手动设置的配额
        megabytes: MB
        megabytes_tooltip: MB
        select_type_courses: "课程 ID"
        select_type_groups: "小组 ID"
        select_type_label: 查找课程或小组
        update_button: 更新配额
      never_allow_self_enrollment_option: 从不
      no_enrollment_roles: 取消注册的用户
      no_language_preference: "未设置（默认使用 %{language}）"
      notifications: 
        custom_name_description: "如果选中，此设置将替代 Canvas 通知中发送的所有其它品牌标识。"
        email_date: 日期
        email_reply_to: 回复
        email_to: 收件人
        example: "示例:"
        external_services: 发送到外部服务的通知
        external_services_label: 在“通知首选项”页上显示一次弹出式警告。
        external_services_warning: "注意：某些通知可能包含机密信息。如果选择使用您的机构提供的地址之外的电子邮件接收通知，可能会导致将敏感的 Canvas 课程和小组信息发送到机构系统外部。"
        external_services_warning_label: "弹出式消息内容:"
        from: 发件人
        sample_subject: 评分已更改：请查看调查，测试课程
        subject: 主题
      open_registration_delegated_warning_message: "启用外部身份提供程序，通过开放注册创建的用户可能无法登录，除非外部身份提供程序的登录窗体包含返回到 %{url} 的链接。"
      open_registration_delegated_warning_tooltip: 已启用外部身份提供程序
      open_report_description: 打开报告说明
      page_header_title: 帐户设置
      page_title: 帐户设置
      quiz_ip_filters_delete: 删除过滤器
      quiz_ip_filters_help_message: |-
          可以使用测验 IP 过滤器，只允许指定 IP 范围的计算机访问测验。
          
          指定一组 IP 地址过滤器，供教师用来保护对测验的访问。过滤器可以是逗号分隔的地址列表，或者地址后面接掩码（\"192.168.217.1/24\" 或 \"192.168.217.1/255.255.255.0\"）。"
      quiz_ip_filters_help_title: "什么是测验 IP 过滤器?"
      quiz_ip_filters_help_tooltip: "什么是测验 IP 过滤器?"
      quiz_ip_filters_title: "测验 IP 地址过滤器"
      quotas: 
        default_account_quota_title: 默认帐户配额
        default_course_storage_quota: 课程配额
        default_group_storage_quota: 小组配额
        default_user_storage_quota: 用户配额
        megabytes: MB
        megabytes_tooltip: MB
        update_button: 更新
      report_last_run_never: 从不
      report_running: 报告正在运行。*完成时您会收到电子邮件。*
      select: 
        mfa: 
          disabled: 已禁用
          optional: 可选
          required: 必需
          required_for_admins: 对管理员必需
      self_enroll_for_any_courses_option: 对于任何课程
      self_enroll_for_manually_created_courses_option: 对于手动创建的课程
      settings_crumb: 设置
      survey_announcement: "这是一个调查通告。它将在处于活动状态的每月发送给已启用帐户中 1 / %{denominator} 的用户。"
      tab_admins: 管理员
      tab_alerts: 警报
      tab_announcements: 通告
      tab_external_tools: 应用程序
      tab_notifications: 通知
      tab_quotas: 配额
      tab_reports: 报告
      tab_settings: 设置
      transifex_message: "加入 [Canvas 翻译社区](%{transifex_url})"
      turnitin_comments_help: "这些评论在提交 Turnitin 启用的作业时显示给学生"
      turnitin_pledge_help: 学生必须勾选相关框以确认他们同意此保证
      turnitin_settings_title: "Turnitin 设置"
      update_settings_button: 更新设置
    show: 
      courses_crumb: 课程
      no_courses_account_message: 此帐户中没有课程。
      no_courses_term_message: 这个学期没有课程。
      subtitle_term: "对于学期 **%{term}**"
      title: 此帐户中的课程
      too_many_courses_message: "课程过多无法显示 (%{count})。请使用右侧的搜索工具来寻找指定课程。"
    sis_batch_counts: 
      accounts_label: 帐户
      courses_label: 课程
      crosslists_label: 交叉列表
      enrollments_label: 注册
      group_enrollments: 小组注册
      groups: 小组
      imported_items_title: 导入的项目
      sections_label: 班级
      terms_label: 学期
      users_label: 用户
    sis_batch_messages: 
      sis_batch_errors_title: 阻止导入的错误
      sis_batch_warnings_title: 警告
    sis_export_csv_description: 
      account_reports: 
        sis_export: 
          description: 
            text: "SIS 导出报告: 本报告将导出 SIS 用户、帐户、学期、课程、班级、注册、小组、小组成员和交叉列表导入至对应类别操作所需的全部信息。"
    sis_export_csv_parameters: 
      account_reports: 
        default: 
          accounts: 
            check_box: "帐户 CSV"
          courses: 
            check_box: "课程 CSV"
          enrollments: 
            check_box: "报名 CSV"
          group_membership: 
            login: 
              check_box: "小组成员 CSV"
          groups: 
            check_box: "小组 CSV"
          sections: 
            check_box: "班级 CSV"
          terms: 
            check_box: "学期 CSV"
          users: 
            check_box: "用户 CSV"
          xlist: 
            check_box: "X CSV 列表"
        sis_default: 
          parameters: 
            note: "*学期设置只影响课程、班级、注册和 X 列表 CSV 文件。"
    sis_import: 
      add_sis_stickiness_instructions: "选择此选项后，通过此 SIS 导入所执行的更改将被处理为 UI 更改，以防止后续的非覆盖 SIS 导入改变这里更改的字段。"
      add_sis_stickiness_label: "处理为 UI 更改"
      batch_import_instructions: |-
          选择后，将会删除所选学期之前 SIS 导入的数据。  
          有关详细信息，请参阅相关文档。
      batch_mode_label: 这是整批更新
      clear_sis_stickiness_instructions: "选择此选项后，此 SIS 导入接触过的所有记录中的所有字段在未来的非覆盖 SIS 导入中都可以更改。"
      clear_sis_stickiness_label: "清除 UI 更改的状态"
      import_failed_message: "导入 SIS 数据时出错。未导入记录。"
      import_failed_with_messages_message: "未导入 SIS 记录。导入失败，显示以下消息:"
      import_log_title: 导入进度日志
      import_started_message: 导入过程已开始！如果要导入的内容很多，可能需要一段时间。您可以离开该页面，稍后再回来。
      import_type_label: 导入类型
      imported_message: "所有 SIS 数据都已成功导入。"
      imported_with_messages_message: "SIS 数据已导入，但显示下列消息:"
      last_batch_title: 最后批次
      override_sis_stickiness_instructions: |-
          默认情况下，UI 更改优先于 SIS 导入更改；对于许多字段，如果管理员通过 UI 更改了字段，SIS 导入不会改变该字段的数据。如果选择此选项，此 SIS 导入将覆盖 UI 更改。  
          有关详细信息，请参阅相关文档。
      override_sis_stickiness_label: "覆盖 UI 更改"
      page_title: "SIS 导入"
      pending_batches_count: 
        one: "%{count} 个批次等待处理。 "
        other: "%{count} 个批次等待处理。 "
      pending_batches_title: 待处理批次
      process_data_button: 处理数据
      select_file_instructions: |-
          选择要导入的压缩文件。  
          有关如何生成这些压缩文件的说明，[请参阅本文档](%{url})。
      sis_import_crumb: "SIS 导入"
      started_at_message: "开始时间: %{started_at}"
      title: "SIS 导入"
      try_import_again_link: 重试导入
    site_admin_statistics: 
      page_title: "%{account} 的统计"
    statistics: 
      concluded_at: "结束于 %{at}"
      created_at: "创建于 %{at}"
      created_at_by: "由 [%{teacher}](%{url}) 创建于 %{at}"
      download_csv_link: "下载 csv"
      file_storage_header: 文件存储
      general_numbers_title: 常规编号
      heading_date: 日期
      heading_value: 值
      labels: 
        courses: 课程
        generated_at: 生成时间
        media_storage: 媒体
        students: 学生
        teachers: 教师
        uploaded_storage: 已上传
        users: 用户
      last_logged_in_at: "上次登录时间 %{at}"
      loading_error: 错误
      loading_text: 正在加载...
      media_data: 
        one: "*%{count} 个文件*的 %{file_size} "
        other: "*%{count} 个文件*的 %{file_size} "
      media_file_storage_header: 媒体文件存储
      none_message: 无项目可显示
      over_time_link: 超时
      page_header_title: 帐户统计
      page_title: "%{account} 的统计"
      recently_created_courses_title: 最近创建的课程
      recently_ended_courses_title: 最近结束的课程
      recently_logged_in_users_title: 最近登录的用户
      recently_started_courses_title: 最近开始的课程
      started_at: "开始于 %{at}"
      title_data_point_over_time: "%{data_point} 超时"
      uploaded_data: 
        one: "*%{count} 个文件*的 %{file_size} "
        other: "*%{count} 个文件*的 %{file_size} "
      uploaded_file_storage_header: 已上传的文件存储
    student_assessment_scores_csv_parameters: 
      account_reports: 
        orbis: 
          parameters: 
            note: 包含屏蔽作业的课程可能无法在此报告中准确反映分数。
    student_assignment_outcome_map_csv_description: 
      account_reports: 
        student_assignment_map: 
          description: 
            text: "此报告显示所有学生的学习成绩。在生成的 csv 文件中，每对“用户/成绩”将具有一行，并将显示包括相关联的作业在内的成绩详情。此报告仅显示作业成绩，而不包括与题库相关的成果。"
    student_grades_csv_parameters: 
      account_reports: 
        auburn: 
          pseudonym_ids: 
            field: "匿名 ID"
    students_with_no_submissions_csv_description: 
      account_reports: 
        default: 
          students_with_no_submissions: 
            text: 这是某个给定学期中注册了一门课程且在该课程的给定日期范围内未提交作业的所有学生的一份报告。此报告中，每项符合条件的学生注册包含一行。日期范围不能大于两周。
    students_with_no_submissions_csv_parameters: 
      account_reports: 
        default: 
          enrollment_state: 
            header: 注册状态
          include_enrollment_state: 
            check_box: 包括注册状态
      active: 活动注册
      all: 全部注册
    tempe_grade_export_csv_parameters: 
      account_reports: 
        tempe: 
          course: 
            text: "课程 ID"
          parameters: 
            note1: "课程 ID 可留空，以运行学期中所有课程的报告。"
            note2: 包含屏蔽作业的课程可能无法在此报告中准确反映分数。
    terms_parameters: 
      account_reports: 
        default: 
          parameters: 
            header: 学期
      all_terms: 所有学期
    test_ldap_dialog_title: "测试 LDAP 设置"
    test_ldap_result_canceled: 已取消
    test_ldap_result_failed: 已失败
    test_ldap_result_ok: 确定
    test_login: 测试登录
    testing: 正在测试...
    unpublished_courses_csv_description: 
      account_reports: 
        default: 
          unpublishd_courses: 
            text: "此报告显示某个给定学期尚未发布的所有课程。在生成的 csv 文件中，每个课程将具有一行，并且将显示课程 ID、课程学号、课程简称、课程名称、课程开始日期和结束日期。"
    unrecognized_time_zone: "“%{timezone}”不是可以识别的时区"
    unused_courses_csv_description: 
      account_reports: 
        unused_courses: 
          main: 
            text: 这是不包含以下各项的所有课程的一份报告：作业、通告、讨论、文件、单元、页面或测验。
    update_failed_notice: 帐户设置更新失败
    user_access_csv_parameters: 
      account_reports: 
        usu: 
          enrollment_type: 
            header: 注册类型
      all: 全部注册
      designer: 设计者注册
      observer: 观察者注册
      students: 学生注册
      ta: 助教注册
      teachers: 教师注册
    user_add_failed_message: 添加用户失败，请重试
    user_added_message: "*%{user}* 已成功添加！"
    user_added_message_sent_message: "*%{user}* 已成功添加！他们应该很快会收到确认电子邮件。"
    user_deleted_message: "%{username} 已成功删除"
    user_inactivity_csv_parameters: 
      account_reports: 
        webster: 
          login: 
            day_drop: 已访问的最少课程项目：
    users_list: 
      login_name_or_sis_id: 登录名或学号
      name: 姓名
      no_people_found: 找不到人员
      you_can_search_by: 您可以按此条件搜索：
    zero_activity_csv_description: 
      account_reports: 
        default: 
          zero_activity: 
            text: "此报告显示某个给定学期中注册了任意课程的所有学生。在生成的 csv 文件中，自该日期起尚未访问课程的每项用户注册将具有一行。"
  activerecord: 
    errors: 
      messages: 
        record_invalid: "验证失败: %{errors}"
        taken: 已提取
      template: 
        body: "以下字段有问题:"
        header: 
          one: "%{count} 个错误阻止保存此 %{model}"
          other: "%{count} 个错误阻止保存此 %{model}"
  add_module_item: 
    add_assignment_to: "添加作业到 %{module}"
    add_file_to: "添加文件到 %{module}"
    add_page_to: "添加页面到 %{module}"
    add_quiz_to: "添加测验到 %{module}"
    add_topic_to: "添加讨论主题到 %{module}"
  ajax_errors: 
    error_heading: "Ajax 错误: %{status_code}"
    errors: 
      connection_lost: "到 %{host} 的连接丢失。请确保已连接到 Internet，然后重试。"
<<<<<<< HEAD
=======
      logged_out: 您当前尚未登录，可能是非活动时间太长所致。
>>>>>>> a6fe9501
      unhandled: 噢！上一个请求未解决。
    links: 
      details: 详细信息...
      login: 登录
    no_text: 无文本
  alerts: 
    alert: 
      buttons: 
        add_criterion: 添加触发器
        add_recipient: 添加收件人
        save_alert: 保存警报
      criteria: 警报触发条件
      labels: 
        criteria: 警报触发条件
        recipients: 发送通知到
        repetition: 重复
      links: 
        title: 
          delete_alert: 删除此警报
          edit_alert: 编辑警报
      no_repetition_description: 不要重发警报
      recipients: 发送通知到
      repetition_description: "每隔 %{count} 天重发警报，直到解决"
    alerts: 
      alerts_description_account: 为每个满足所有条件的学生生成警报。将每天进行检查，并发送通知到学生、教师和/或帐户管理员，直到触发问题解决为止。
      alerts_description_course: 为每个满足所有条件的学生生成警报。将每天进行检查，并发送通知到学生和/或教师，直到触发问题解决为止。
      buttons: 
        add_alert: 添加警报
      description: "教师 %{count} 天未与学生交互"
      option: 无教师交互
      remove: 删除此项目
      the_student: 学生
      the_teacher: 教师
      title: 上次教师与学生交互后的天数
      ungraded_count_description: "超过 %{count} 个作业尚未计分"
      ungraded_count_option: 未计分的作业（计数）
      ungraded_count_title: 尚未计分的作业数
      ungraded_timespan_description: "作业已 %{count} 天未计分"
      ungraded_timespan_option: 未计分的作业（时间）
      ungraded_timespan_title: 作业未计分的天数
      usernote_description: "已经 %{count} 天未添加教师日志项"
      usernote_option: 无教师日志项
      usernote_title: 上次添加教师日志后的天数
    errors: 
      criteria_required: 至少需要一个触发器
      recipients_required: 至少需要一个收件人
      threshold_should_be_numeric: 这应该是正数
  allow_lor_tools: "允许用户查看和使用针对 LOR 配置的外部工具。"
  allow_opt_out_of_inbox: "允许用户选择退出 Conversation 的收件箱。这将导致所有会话邮件和通知以紧急通知的形式发送到用户的主电子邮件，在收件箱上隐藏 Conversation 邮件箱的未读邮件标识，并且隐藏 Conversation 的通知首选项。"
  analytics: 
    course: 
      analytics: 分析
      page_title: "分析：%{course}"
    crumb: 
      completed: 已完成的课程
      current: 当前课程
    department: 
      analytics: 分析
    filters: 
      completed: 已完成的课程
      current: 当前课程
    page_title: 
      completed: "分析：%{account} - 已完成的课程"
      current: "分析：%{account} - 当前课程"
      term: "分析：%{account} - %{term}"
    student_in_course: 
      analytics: 分析
      page_title: "分析：%{course} - %{student}"
  ange_name: "Angel 转换器"
  angel: 
    file_copy_fail: "无法复制文件夹“%{base_path}”"
    file_copy_fail_message: "无法将目录重命名为路径“%{path}”"
    file_import_fail: "无法导入文件“%{file_path}”"
  angel_display: "ANGEL 学习"
  angel_file_description: "Angel export .zip 格式"
  announcement: 
    no_title: 无标题
  announcements: 
    announcements_crumb: 通告
    error_draft_state: 此主题无法设置为草稿状态，因为这是一个通告。
    external_feed: 
      alts: 
        deleted_feed: 删除此馈送
      labels: 
        keyword: 关键字
      messages: 
        external_feed_post_count: 
          one: "添加 %{count} 条公告"
          other: "添加 %{count} 条公告"
    feed_name: "%{course} 通告馈送"
    index: 
      feed_title_course: "课程通告 Atom 馈送"
      feed_title_group: "小组通告 Atom 馈送"
      podcast_title_course: 课程通告播客动态消息
      podcast_title_group: 小组通告播客动态消息
    index_view: 
      announcements_title: 通告
      delete: 删除
      loading: 正在加载...
      lock_for_comments: 锁定以发表评论
      make_an_announcement: 进行通告
      make_an_announcement_caps: 进行通告
      make_sure_all_search_terms_are_spelled_correctly: 确保所有的搜索词拼写正确。
      rss_feed: "RSS 信息源"
      search_title_body_or_author: 搜索标题、正文或作者
      suggestions: "建议:"
      there_are_no_announcements_show: 没有要显示的通告
      try_different_more_general_or_fewer_keywords: 尝试其它、更常用或更少的关键字。
      try_disabling_the_unread_filters: 尝试禁用“未读”筛选器。
      unread: 未读
      your_search_did_not_match_any_announcements: 没有符合您搜索条件的通告。
    podcast_feed_description_course: "任何与课程 \"%{course}\" 中的通告链接或内嵌于其中的媒体文件都会出现在此馈送中。"
    podcast_feed_description_group: "任何与小组 \"%{group}\" 中的通告链接或内嵌于其中的媒体文件都会出现在此馈送中。"
    podcast_feed_name: "%{course} 通告播客动态消息"
  application: 
    errors: 
      feed_not_found: 找不到馈送。
      feed_private: 匹配的上下文已变为私密，因此这类公共馈送不再可见。
      feed_private_course: 匹配的课程已变为私密，因此这类公共馈送不再可见。
      feed_private_group: 匹配的小组已变为私密，因此这类公共馈送不再可见。
      feed_unpublished_course: 此课程的馈送在发布之前无法访问。
      feed_unpublished_group: 此小组的馈送在发布之前无法访问。
      invalid_external_tool: 找不到此链接的有效设置。
      invalid_external_tool_id: 找不到此工具的有效设置。
      invalid_feed_parameters: 馈送参数无效。
      invalid_oembed_url: 检索此资源时发生问题。外部工具提供了关于资源的无效信息。
      invalid_tag_type: 无法识别此标记的项目类型
      invalid_verification_code: 验证代码无效。
      mismatched_verification_code: 验证代码与当前注册的任何用户都不匹配。
      permission_denied: 您没有访问该页面的权限
      quota_exceeded: 已超过存储配额
      quota_exceeded_account: 已超过帐户存储配额
      quota_exceeded_course: 已超过课程存储配额
      quota_exceeded_group: 已超过小组存储配额
      quota_exceeded_user: 已超过用户存储配额
      student_view_unauthorized: 学生身份无法使用此功能。
      submission_unauthorized: 您无法访问此提交项。
      unauthorized: 
        not_started_yet: "您尝试访问的课程还没有开始。开始时间为 %{date}。"
        unpublished: 本课程的教师还没有发布这门课程。
    notices: 
      first_teacher: 此课程已有归属，而您已经注册成为其第一位教师。
      first_teacher_with_email: 此课程已有归属，而您已经注册成为其第一位教师。您很快就会收到电子邮件，用以完成注册过程。
      need_to_accept_enrollment: "您必须 [接受注册邀请](%{url})，然后才可完全参与此课程。"
      page_disabled: 该页面已禁用
      page_disabled_for_account: 该页面已对此帐户禁用
      page_disabled_for_course: 该页面已对此课程禁用
      page_disabled_for_group: 该页面已对此小组禁用
    warnings: 
      details: 
        suspended: "此机构的 Canvas 帐户已被挂起。只有帐户管理员才能登录以更正任何问题。"
      please_log_in: 为安全起见，请输入您的密码方可继续
      titles: 
        suspended: 机构已挂起
      unsupported_browser: "您的浏览器不符合 Canvas 的最低要求。请访问 *Canvas 指南* 了解受支持浏览器的完整列表。"
    wiki_front_page_default_content_course: 欢迎使用新课程维基！
    wiki_front_page_default_content_group: 欢迎使用新小组维基！
  appointment_group: 
    errors: 
      invalid_end_at: 约会结束时间早于开始时间
      needs_contexts: 至少要有一段上下文
      overlapping_appointments: 约会时间重叠
  appointment_group_sub_context: 
    errors: 
      invalid_course_section: 无效的课程班级
      invalid_group_category: 无效的小组目录
      missing_group_category: 小组约会必须要有小组类别
  appt_calendar_event_dialog: 
    invalid_participants: "您至少要允许 1 名用户参加"
    title: "编辑 %{name}"
    update: 更新
  aria_labels: 
    unlock_at_date: 解锁日期
  assessment_question: 
    default_question_name: 问题
  assessment_question_bank: 
    default_imported_title: 导入的问题
    default_title: "无名称 - %{course}"
    default_unfiled_title: 未归档的问题
  assignment: 
    assignment_group_must_have_group: 请为此作业选择作业小组
    at_least_one_file_type: 请指定至少一个允许使用的文件类型
    at_least_one_submission_type: 请选择至少一种提交类型
    atom_no_author: 无作者
    buttons: 
      select_url: 选择
    comment_from_files: 
      one: 查看附件文件
      other: 查看附件文件
    errors: 
      cannot_save_att: "您没有权限编辑已锁定的 %{att_name} 属性"
      upload_as_zip: "请以 .zip 格式上传文件"
    feed_entry_title: "作业: %{assignment}"
    feed_entry_title_with_course: "作业 %{course}: %{assignment}"
    gpa_scale_explainer: "什么是 GPA 等级评分？"
    group_assignment_must_have_group_set: 请为此作业选择小组集
    labels: 
      due: 截止时间
    name_is_required: 需要姓名
    points_possible_not_zero: "对于所选的评分类型，可能的分数必须大于 0"
    points_possible_number: 满分必须为数字
    select_external_tool_dialog_title: 配置外部工具
    submission_action_take_quiz: "提取 %{title}"
    submission_action_turn_in_assignment: "交还 %{title}"
    submission_types: 
      a_discussion_post: 讨论贴
      a_file_upload: 作为文件上传
      a_media_recording: 媒体录音
      a_quiz: 测验
      a_text_entry_box: 将作业输入文本框
      a_website_url: "网站 URL"
      external_tool: 外部工具
      on_paper: 书面
    titles: 
      gpa_scale_explainer: "什么是 GPA 等级评分？"
      grading_scheme_info: 查看/编辑评分方案
  assignment_details: 
    no_graded_submissions: 无已评分作业
  assignment_details_dialog: 
    average_score: "平均分数:"
    count_of_submissions: "%{cnt} 个作业"
    grading_statistics_for_assignment: "下列评分统计: %{assignment.name}"
    high_score: "高分:"
    low_score: "低分:"
    no_one_scored_higher: "没有分数高于 %{max}"
    no_one_scored_lower: "没有分数低于 %{min}"
    scores_higher_than_the_average: "高于平均分 %{average} 的分数"
    scores_lower_than_the_average: "低于平均分 %{average} 的分数"
    total_graded_submissions: 已评分的提交项总数：
  assignment_group: 
    default_name: 作业
    default_title: 作业
  assignment_group_weights_dialog: 
    buttons: 
      save: 保存
    titles: 
      assignment_group_weights: 管理作业小组加权
      total: 总计
    weight_final: 根据小组加权最终计分
  assignment_groups: 
    errors: 
      cannot_delete_group: 您不能删除一个带有已锁定作业的小组。
    notices: 
      created: 作业小组已成功创建。
      deleted: 此小组已删除
      updated: 作业小组已成功更新。
  assignment_groups_api: 
    errors: 
      frozen_assignments_error: 您无法删除一个含有已锁定作业的小组。
  assignment_muter: 
    mute_assignment: 屏蔽作业
    muting_assignment: 正在屏蔽作业...
    unmute_assignment: 取消屏蔽作业
    unmute_button: 取消屏蔽作业
    unmute_dialog: 此作业当前被屏蔽。这意味着学生无法看到其计分和反馈。是否要立即取消屏蔽?
    unmuting_assignment: 正在取消屏蔽作业...
  assignments: 
    add_assignment_form: 
      assignment_name: 作业名称
      labels: 
        due: "截止时间:"
        points: "得分:"
        quiz_points: 测验得分
        type: 类型
      links: 
        full_edit: 完全编辑
        more_options: 更多可更多选项
      options: 
        assignment: 作业
        attendance: 参与
        discussion: 讨论
        external_tool: 外部工具
        not_graded: 未计分
        quiz: 测验
      tooltips: 
        assignment_is_quiz: 此作业是一个测验，因此得分可能来自问题，无法手动设置。
    add_assignment_group_form: 
      drop_x_scores_for_each_student: "每个学生 %{scores} 分"
      labels: 
        assignments: 作业
        group_name: 小组名称
      links: 
        add_grading_rule: 添加计分规则
        delete_assignment: 删除
      options: 
        drop_highest: 去掉最高分
        drop_lowest: 去掉最低分
        equally_weighted: 平均
        never_drop: 不删除
        no_assignments: "[无作业]"
        weighted_by_points: 按得分加权
      percent_of_total_grade: "总计分的 %"
    assignment_count: 
      one: "%{count} 份作业"
      other: "%{count} 份作业"
    assignment_group_create_dialog: 
      assignment_group: 
        labels: 
          name: 姓名
      buttons: 
        add_group: 添加小组
        cancel: 取消
      links: 
        add_assignment_group: 添加作业小组"
    assignment_group_list: 
      no_assignment_groups: 未找到作业小组
    assignment_group_list_item: 
      add_assignment_to: "将作业添加到 %{name}"
      assignment_group_delete: 删除作业小组
      assignment_group_edit: 编辑作业小组
      assignment_group_move: 移动作业小组
      delete: 删除
      edit: 编辑
      group_weight: "总数的 %{groupWeight}%"
      manage: 管理
      move: 移动到…
      move_to_accessibility_warning: 警告：为改善重新排序作业和组的可访问性，请使用位于菜单中的“移动到对话框”选项。
    assignment_group_selector: 
      assignment_group: 作业小组
      assignment_group_options: 
        new_group: 创建新小组
    assignment_groups_count: 
      one: "%{count} 个小组"
      other: "%{count} 个小组"
    assignment_list_item: 
      assignment_delete: 删除作业
      assignment_edit: 编辑作业
      assignment_move: 移动作业
      delete: 删除
      edit: 编辑
      module: 单元
      move: 移动到…
      multiple_modules: 多个单元
      no_points_possible: 无最高得分
      points_possible: "%{pointsPossible} 分"
      points_possible_screen_reader: "%{pointsPossible} 最高得分"
      settings: 设置
    assignment_list_item_score: 
      assignment_grading_type_is_not_graded: 此作业将不评分。
      assignment_not_yet_graded_screenreader: "作业尚未计分。%{pointsPossible} 最高得分。"
      empty_points_possible: "-/%{pointsPossible} 分"
      no_submission: 无提交
      no_submission_for_assignment_screenreader: "此作业无提交。%{pointsPossible} 最高得分。"
      not_yet_graded: "*尚未计分*"
      score_with_points_possible: "*%{score}*/%{pointsPossible} 分"
      score_with_points_possible_screenreader: "分数: %{score}，满分 %{pointsPossible} 分。"
    assignment_locked: 
      assignment_locked: "此作业锁定于 *%{lock_at}*"
      assignment_unlocked_from: "此作业锁定至 *%{unlock_at}*"
      assignment_unlocked_from_to: "此作业仅在从 *%{unlock_at}* 至 *%{lock_at}* 解锁"
    assignment_settings: 
      cancel: 取消
      save: 保存
      validating: 正在保存...
      weight_groups: 根据作业小组加权最终评分
    assignment_sidebar: 
      links: 
        submit: 提交作业
    assignments_content: 
      buttons: 
        delete_group: 删除小组
      labels: 
        class_weighting_policy: 根据各项作业所占比率计算总成绩
        delete_assignments_in_group: 删除此小组中的作业
        move_assignments_to: 将作业从此小组移至
      options: 
        select_group: "[选择小组]"
      titles: 
        delete_assignment_group: 是否删除作业小组?
      tooltips: 
        target_group: 选择此作业要移入的小组
      warnings: 
        delete_assignment_group: "作业小组 %{group} 中有 %{assignment_count} 个作业。可以删除这些作业或将其移至另一个小组。"
    assignments_list_content: 
      assignments: 
        graded: 此作业已计分
        needs_grading_count: "此作业的 %{needs_grading_count} 个提交作业仍需评分"
        overdue: 此作业已逾期
      no_assignments: 没有为此课程创建作业。
      titles: 
        assignments: 作业
        course_assignments: 课程作业
        overdue_assignments: 逾期作业
        past_assignments: 以前的作业
        undated_assignments: 更新的作业
        ungraded_assignments: 未计分的作业
        upcoming_assignments: 即将到来的作业
    assignments_list_right_side: 
      links: 
        group_assignments_by_type: 按类型对作业分组
        just_show_assignment_list: 只显示作业列表
        manage_assignments: 管理作业
        see_current_grades: 查看我目前的计分
      titles: 
        show_only_assignments_from: 只显示下列来源的作业
        upcoming_assignments: 即将到来的作业
    assignments_right_side: 
      add_assignment_to_group: "*将作业添加*至 %{group}"
      assignment_groups_wrapper: "（%{number_of_groups} 中）"
      links: 
        add_assignment_group: 添加作业小组
    available_date_description: 
      available_until: 可供使用的截止日期
      closed: 已关闭
      not_available_until: 可供使用的开始时间
    buttons: 
      add_group: 添加小组
      delete_group: 删除小组
      submit_assignment: 提交作业
    cannot_delete_group: 您必须至少有一个作业小组
    cant_unpublish_when_students_submit: 如有学生提交文件，则无法取消发布
    complete: 完成
    confirm: 
      delete_assignment: 是否确定要删除此作业?
      delete_group: 是否确定要删除此小组?
    confirm_delete_group: 是否确定要删除此作业小组？
    confirms: 
      delete_assignment: 是否确定要删除此作业?
    create_assignment: 
      assignment: 作业
      assignment_due_at: 截止时间：
      assignment_name: 姓名：
      assignment_points: 得分：
      assignment_type: 类型：
      cancel: 取消
      discussion_type: 讨论
      external_tool_type: 外部工具
      more: 更多可更多选项
      multiple_due_dates: 多个截止时间
      not_graded_type: 未计分
      quiz_type: 测验
      save: 保存
      saving: 正在保存...
    create_group: 
      cancel: 取消
      drop_highest: 最高分数：
      drop_lowest: 最低分数：
      example_group_name: "例如，问答题组 1"
      group_name: 小组名称：
      never_drop: 不删除：
      percent_of_total: "总评分的 %"
      save: 保存
      saving: 正在保存...
    create_new_crumb: 新建
    date_available_column_view: 
      available: 可用
      multiple_dates: 多个日期
    date_due_column_view: 
      due: 截止时间
      due_date: 截止时间
      multiple_dates: 多个日期
    delete_group: 
      cancel: 取消
      delete: 删除小组
      deleting: 正在删除...
      labels: 
        delete_assignments_in_group: 删除其作业
        move_assignments_to: 将其作业移至
      options: 
        select_group: 选择小组
      tooltips: 
        target_group: 选择此作业要移入的小组
      warnings: 
        delete_assignment_group: "您即将删除 *%{name}*，其中包含 **%{assignment_count}** 项作业。"
      would_you_like: 您是否要：
    drop_highest_rule: 
      one: "去掉 %{count} 个最高分"
      other: "去掉 %{count} 个最高分"
    drop_highest_scores: "去掉最高的 %{number} 分"
    drop_lowest_rule: 
      one: "去掉 %{count} 个最低分"
      other: "去掉 %{count} 个最低分"
    drop_lowest_scores: "去掉最低的 %{number} 分"
    due_date_override: 
      overrides: 
        available_from: 开始时间
        due_date: 截止时间
        for: 适用人群
      until: 结束时间
    due_date_view: 
      overrides: 
        remove_these_dates: 删除这些日期
    edit: 
      edit_assignment: 编辑作业
    edit_header_view: 
      buttons: 
        not_published: 未发布
        published: 已发布
      manage_assignment: 管理作业
      page_header_title: 新作业
      titles: 
        delete: 删除
    edit_view: 
      assignment_name: 作业名称
      buttons: 
        update: 更新作业
      description: 说明
      freeze_properties: 复制时锁定作业属性
      notify_content_change: 通知用户此内容已更改
      only_visible_to_overrides_note: "注意：此作业 *仅* 对下面指定的章节显示："
      points_possible: 得分
      post_to_sis: "发布到 SIS"
      warnings: 
        assignment_is_frozen: 某些设置已被管理员锁定。
    errors: 
      add_group_failed: 添加小组失败
      delete_reminder_failed: 删除失败
      google_docs_masquerade_rejected: "无法以伪装用户的身份连接到 Google Docs。"
      reminder_failed: 提醒失败
    everyone_else: 其他所有人
    external_content_homework_file_submission_view: 
      additional_comments: 其他评论
      buttons: 
        submit_assignment: 提交作业
      group_assignment_header: 评论...
    external_content_homework_url_submission_view: 
      additional_comments: 其他评论
      buttons: 
        submit_assignment: 提交作业
      group_assignment_header: 评论...
    external_grader_sidebar: 
      edit_assignment_settings: 编辑作业设置
      speed_grader: 快速评分器
    file_retrieval_error: 检索文件失败
    getting_file: 正在检索文件...
    grade_assignment: 
      buttons: 
        upload_files: 上传文件
      graded_count: "%{graded_count}*（共* %{total}）个作业已计分"
      links: 
        download_submissions: 下载作业
        peer_reviews: 同侪审阅
        reupload_submissions: 重新上传作业
      resubmission_count: 
        one: "%{count} 个未计分的重新提交作业"
        other: "%{count} 个未计分的重新提交作业"
      reupload_instructions: |-
          如果在
          之前更改了下载的学生提交作业，只需将其压缩备份，然后使用下表上传压缩包。
          学生将在其作业评论中看到修改的文件。
          
          *确保不要更改提交文件的名称，以便我们组织。*
      speed_grader: 快速评分器™
      titles: 
        related_items: 相关项目
    grade_gpa_scale_screenreader: "评分：%{grade}"
    grade_letter_grade_screenreader: "评分: %{grade}"
    grade_pass_fail_screenreader: "评分: %{grade}"
    grade_percent: "%{grade}%"
    grade_percent_screenreader: "分数: %{grade}%"
    grading_type_selector: 
      display_grade_as: 计分显示为
      gpa_scale_explainer: "GPA 等级评分面向使用 4.0（或 5.0/6.0）等级评定所有作业的学校而设计。这一评分方案类似于字母评分显示，但存在一些重要的差别："
      gpa_scale_input_explainer: "根据 4.0 等级来输入分数。例如，如果作业总共为 100 点，输入 4.0 则结果为 100%，输入 3.0 则结果为 87% 等等。"
      gpa_scale_letters_explainer: 除了数字评分以外，还可以使用字母评分。
      gpa_scale_percentage_explainer: "您不能直接输入分数，但可以输入百分比。例如，如果作业总共为 50 分，输入“40”则无效，而输入“80%”则有效。"
      gpa_scale_recommendation: "除非您的学校使用 4.0（或 5.0/6.0）等级进行评分，否则 Canvas 建议以字母评分方式显示评分。"
      gpa_scale_scores_explainer: 只允许使用评分方案中预定义的分数。
      gpa_scale_title: "“什么是 GPA 等级评分？”"
      grading_type_options: 
        gpa_scale: "GPA 等级"
        letter_grade: 书面评分
        not_graded: 未计分
        pass_fail: 完成/未完成
        percent: 百分比
        points: 得分
      view_grading_scheme: 查看评分方案
    group_category_selector: 
      differentiated_groups_warning: 差异化组作业可能产生意外结果。
      grade_group_students_individually: 分别为每位学生指定评分
      group_assignment_header: 小组作业
      group_category_locked_explanation: 学生已经提交了此项作业的家作，因此无法更改组设置。
      group_category_options: 新建小组类别
      group_set: 小组集
      is_group_assignment: 这是一个小组作业
    group_comment: 
      labels: 
        group_comment: 发送评论到全小组
    group_name: 小组名称
    group_submission_reminder: 
      warnings: 
        group_submission: "请注意，此作业将作用于 %{group_type} 小组中的所有人。"
    group_weights: 
      headers: 
        assignment_group: 作业小组
        group_weight: 权重
        total: 总计
    higher_than_max: 您不能使用大于作业数的数字。
    incomplete: 未完成
    index: 
      assignment_locked: 此作业当前锁定。更多信息请访问作业详细信息页面。
      assignment_locked_tooltip: 已锁定
      keycode_descriptions: 
        add_assignment_or_group: 将作业添加至当前小组
        close_active_dialog: 关闭活动对话框
        delete_assignment_or_group: 删除当前作业/小组
        edit_assignment_or_group: 编辑当前作业/小组
        full_preview: 完全预览/编辑作业
        next_assignment_or_group: 下一个作业/小组
        previous_assignment_or_group: 上一个作业/小组
      keycodes: 
        add_assignment_or_group: a
        close_active_dialog: esc
        delete_assignment_or_group: d
        edit_assignment_or_group: e
        full_preview: f
        next_assignment_or_group: j
        previous_assignment_or_group: k
      links: 
        wizard: 如何...?
      page_title: 作业
    index_view: 
      add_assignment: 作业
      add_group: 小组
      assignments: 作业
      assignments_settings: 作业设置
      assignments_settings_screenreader: 作业设置
      search_for_assignment: 搜索作业
      title_add_assignment: 添加作业
      title_add_group: 添加作业小组
    invalid_file_retrieval: 检索通过此工具发送的文件时出现问题。
    invalid_tool_return: 已启动的工具对此次作业返回了无效资源
    keyboard_add_item: 将作业添加到所选小组
    keyboard_close_menu: 关闭活动对话框
    keyboard_del_item: 删除当前作业或小组
    keyboard_edit_item: 编辑当前作业或小组
    keyboard_next_item: 关注下一个作业或小组
    keyboard_prev_item: "关注上一个作业或小组Focus on the previous assignment or group"
    keyboard_show_assign: 显示所选作业的完全预览
    keycodes: 
      add_item: a
      close_menu: esc
      del_item: d
      edit_item: e
      next: j
      previous: k
      show_assign: f
    labels: 
      assignment_group_move_label: 作业小组
      label_place_before: 放在前面
    messages: 
      adding_group: 正在添加小组...
      agree_to_pledge: 必须同意提交保证才可提交此作业。
      not_submitted_yet: 尚未完成作业提交。必须单击"提交"完成提交。是否仍要离开此页面?
      now_overdue: 此作业现已逾期。任何新提交作业将被标记为延迟。是否仍要继续?
      overdue: 此作业已逾期。是否仍要提交?
      record_before_submitting: 在提交前录制
      submit_failed: 提交失败，请重试
      submitting: 正在提交...
    multiple_due_dates: 多个截止时间
    name_is_required: 需要名称
    name_too_long: 名称太长
    name_too_long_error: 姓名太长
    never_drop_collection: 
      add_another_assignment: 添加另一个作业
      add_first_assignment: 添加作业
    never_drop_rule: "从不删除 %{assignment_name}"
    never_drop_scores: "不删除 %{assignment_name}"
    no_assignments: "[无作业]"
    no_assignments_list_item: 
      no_assignments_in_this_group: 此小组中无作业
    no_assignments_search: 
      aria_assignments: 作业
      assignments: 作业
      no_assignments_found: 未找到作业
    no_name_error: 需要名称
    no_tools_found: 找不到工具
    non_number: 您必须使用数字
    notices: 
      assignment_delete: 此作业已删除
<<<<<<< HEAD
=======
      assignment_not_available: 您请求的作业不可用于您的课程章节。
>>>>>>> a6fe9501
      created: 作业已成功创建。
      updated: 作业已成功更新。
    number_of_assignments: 
      one: "%{count} 份作业"
      other: "%{count} 份作业"
    other_assignments: 其它作业
    peer_review_assignment: 
      titles: 
        remind_reviewer: "向 %{user} 用户提醒测验"
        remind_reviewier_with_last_notification: "向 %{user} 提醒测验，上次通知时间为 %{at}"
        user_default: 用户
    peer_reviews: 
      buttons: 
        add: 添加
        assign_peer_reviews: 分配同侪审阅
      descriptions: 
        automatically_assign_reviews: 可以单击下面的按钮，将同侪审阅分配给已提交作业但尚无审阅任务的用户。
      details: 左边会显示分配到此任务的学生列表，以及已分配进行审阅的学生提交作业（如果有）。
      links: 
        assign_peer_review: "向 %{student} 指定另一个要评估的提交作业"
        back_to_assignment: 返回作业
      messages: 
        cancel_peer_review: 是否取消此同侪审阅?
        no_students_found: 未找到学生
      none_assigned: 未分配
      not_yet_submitted: 尚未提交
      options: 
        select_student: "[选择学生]"
      overview: 当学生至少在页面上做一次评论后，学生同侪审阅便视为完成。
      overview_with_rubric: 当学生至少在页面做一次评论并且填写作业的评分标准说明表时，学生同侪审阅便视为完成。
      page_title: 同侪审阅
      reviews_per_user: "每个用户 %{count} 次审阅"
      submitted: 已提交
      title: "%{assignment} 同侪审阅"
      titles: 
        automatically_assign_reviews: 自动分配审阅
        remind: "向 %{assessor} 提醒测验，上次通知时间为 %{time}"
        reminder: "向 %{assessor} 提醒测验，上次通知时间为 %{time}"
    peer_reviews_selector: 
      how_to_peer_review: 如何分配同侪审阅
      labels: 
        automatically_assign_peer_reviews: 自动分配同侪审阅
        manually_assign_peer_reviews: 手动分配同侪审阅
        require_peer_reviews: 需要同侪审阅
      locked_until: 分配审阅
      peer_reviews_assign_at_explanation: 必须在截止时间之后。如果为空，则使用截止时间。
      peer_reviews_header: 同侪审阅
      reviews_per_user: 每位用户的审阅次数
    points_possible_number: 满分必须为数字
    positive_number: 您必须使用正数
    redirect_page: 
      redirect_message: |-
          此提交为 url，我们立即带您前往 url 链接。  
          [单击此处转到提交作业](%{url})
    remove_never_drop_rule: 删除永不放弃的规则
    remove_unsaved_never_drop_rule: 删除永不放弃的未保存规则
    rules_text: 
      one: "%{count} 个规则"
      other: "%{count} 个规则"
    select_assignment: "[选择作业]"
    show: 
      assignment_locked: 此作业当前锁定。
      available_from: 开始时间
      date_time_by: "%{date}，%{time} 之前"
      defaults: 
        no_content: 无内容
      due: 截止时间
      due_at: 截止时间
      for: 适用人群
      links: 
        add_rubric: 添加评分标准说明
        assign_rubric: 分配评分标准
        edit: 编辑
      manage: 管理
      messages: 
        locked: 此作业当前为锁定状态。
      new_assignment: 新作业
      no_due_date: 无截止时间
      no_points: 无
      no_submission: 无任何内容
      points: 得分
      submission_types: 文件类型
      submitting: 提交
      turnitin: Turnitin
      turnitin_enabled: "已为此作业启用 Turnitin。"
      turnitin_enabled_short: "(Turnitin 已启用)"
      until: 结束时间
    show_locked: 
      labels: 
        assignment: 作业
      locked: 已锁定
    status: 
      deleting_group: 正在删除小组...
    student_index: 
      assignments: 作业
      labels: 
        assignments: 作业
    submission_sidebar: 
      comment_signature: "%{author}, %{created_at}"
      labels: 
        grade: "评分: %{grade} *（%{points_possible} 最高得分）*"
        none_assigned: 未分配
      links: 
        resubmit: 重新提交作业
        submission: 
          details: 提交作业详细信息
          download_attachment: "下载 %{attachment_display_name}"
          view_original_page: 查看原始页面
          view_quiz: 查看测验提交
          view_survey: 查看调查提交
        submit: 提交作业
        view_rubric_evaluation: 查看评分标准评估
      messages: 
        no_comments: 无评论
        submission_late_timestamp: "%{submitted_at}（延迟）"
      titles: 
        assigned_peer_reviews: 分配的同侪审阅
        comments: "评论:"
        submission: 提交
        submission_not_turned_in: "未提交! "
        submission_turned_in: 交还!
    submission_type_icon: 
      tooltips: 
        submitted: 已提交
    submission_types_form: 
      advanced_turnitin_settings: "高级 Turnitin 设置"
      descriptions: 
        allowed_extensions: "输入接受的扩展名列表，例如: doc,xls,txt"
      external_tool_options: 外部工具选项
      label: 
        external_tool_new_tab: 在新选项卡中加载此工具
        external_tool_url: "外部工具 URL"
        turnitin_enabled: "启用 Turnitin 提交"
      labels: 
        allow_file_uploads: 文件上传
        allow_media_recordings: 媒体录音
        allow_text_entry: 文本输入
        allow_url: "网站 URL"
        allowed_extensions: 允许的文件扩展名
        restrict_file_extensions: 限制上传文件类型
      online_entry_options: 在线输入选项
      submission_type: 提交类型
      submission_types: 
        external_tool: 外部工具
        no_submission: 无提交
        on_paper: 书面
        online: 在线
    submit_assignment: 
      additional_comments: 其它评论
      buttons: 
        record_media: 录制/上传媒体
        submit_assignment: 提交作业
      comments_placeholder: 评论...
      errors: 
        unacceptable_file_type: "不允许此文件类型。接受的文件类型为: %{allowed_extensions_list}"
      gmail_restriction_description: "您的帐户已经将 Google Doc 作业提交限制为 %{domain} 域上的 Google 帐户。要用 Google Doc 提交此作业，需要在您的用户设置页上重新配置 Google Docs 集成。integration on your user settings page."
      instructions: 
        from_external_tool: 从下面的列表中选择一个工具来加载和提交该工具提供的资源。
        google_docs: 从下面选择文件。
        media_recording: 使用下面的链接记录您的提交。完成并且可以提交时单击"保存\。
        online_text_entry: 在此复制并粘贴或键入您的提交。
        online_url: 复制并粘贴要为此作业提交的网站链接。
      invalid_google_docs_domain: 域无效
      labels: 
        uploaded_data: 文件
        url: "网站 URL"
      links: 
        add_another_file: 添加其它文件
        authorize_google_docs: "授权 Google Docs 访问"
        find_file: 单击此处查找您已上传的文件
        submit: 
          external_tool: 更多
          file_upload: 文件上传
          google_doc: "Google Doc"
          media: 媒体
          text_entry: 文本输入
          website: "网站 URL"
      loading_tools: 正在加载工具...
      messages: 
        google_docs_auth_required: "必须授权 Canvas 访问您的 Google Docs 帐户，然后才可直接从 Google Docs 提交作业:"
        media_recording_ready: 可以提交!单击"提交作业"按钮以完成。
        media_recordings_disabled: "没有为此 Canvas 网站启用媒体记录，您无法提交这些类型的作业。请联系教师更改此作业的设置，或者要求系统管理员启用媒体记录。"
        submitting: 正在提交...
        uploading: "检索要为此作业提交的 Google Doc 副本。这可能需要一段时间，具体取决于文件大小..."
      no_files: 无文件
      no_submission: 未选择提交项
      submission_url: 提交项：
      titles: 
        media_recordings_disabled: "没有为此 Canvas 网站启用媒体录制"
      upload_or_choose_file: 上传文件，或选择您已上传的文件。
    syllabus: 
      page_title: "%{course} 的大纲"
    syllabus_content: 
      buttons: 
        update_syllabus: 更新大纲
      headers: 
        date: 日期
        details: 详细信息
      instructions: 
        syllabus: |-
            大纲页面以表格导向的视图显示课程日程表以及
            课程评分的基本信息。您可以添加任何其它评论、笔记或关于课程结构、
            课程策略或其它方面的建议与想法。
            
            若需添加评论，请单击右边的\"编辑大纲说明\"链接。
      labels: 
        syllabus_body: 大纲说明
      links: 
        jump_to_today: 跳至今天
      titles: 
        course_syllabus: 课程大纲
    syllabus_right_side: 
      links: 
        edit_syllabus_description: 编辑大纲说明
    titles: 
      add_assignment_group: 添加作业小组
      uploading: 正在上传提交作业
    toggle_message: 切换作业可见性
    toggle_show_by: 
      date: 日期
      show_by: 显示依据：
      type: 类型
    turnitin_settings_dialog: 
      assignments: 
        turnitin_settings: 
          labels: 
            exclude_small_matches: 小匹配
      buttons: 
        update_settings: 更新设置
      turnitin_settings: 
        labels: 
          compare_against: 比较
          do_not_consider: 不考虑
          exclude_biblio: 文献材料
          exclude_quoted: 引用的材料
          internet_check: "Internet 数据库"
          journal_check: 杂志、期刊和出版物
          student_paper_check: 其它学生论文
          submit_papers_to: 包括在存储库中
          turnitin_repository: "Turnitin 存储库"
        originality_report_never: 从不
        originality_report_visibility: 学生可查看原始报告
        originality_report_visible_after_due_date: 在截止时间之后
        originality_report_visible_after_grading: 在作业计分之后
        originality_report_visible_immediately: 立即
        settings_exclude_fewer_than_count: "少于 %h{wordsInput} 个字"
        settings_exclude_less_than_percent: "少于文档的 %h{percentInput}"
    wizard_box: 
      descriptions: 
        delete_icon: "%{icon}: 删除作业"
        edit_icon: "%{icon}: 再次编辑基本可选功能"
        move_icon: "%{icon}: 将作业移至其它小组"
        preview_icon: "%{icon}: 预览作业并全面编辑"
      errors: 
        no_assignment_group: 噢。您需要先添加作业小组。单击"创建作业小组"以查看方法。
      instructions: 
        wizard: 
          details: "在截止时间和获得所需得分之前，还有许多作业要分配。如果要键入作业说明、允许文件上传、更改评分类型或多项其它设置，请单击作业名称或单击 %{edit_icon} 图标，然后单击\"更多可更多选项\"。"
          group: 
            screenreader_step1: 作业组用于组织作业。可为每个组提供名称。如果选择根据组加权最终评分，则亦可为每个组设置比例分数。单击"添加作业组"创建组。
            step1: 作业小组用于组织作业。可为每个小组提供名称。如果选择根据各项作业所占比率计算总成绩（*位置?*），则亦可为每个小组设置比例分数。单击"添加作业小组"创建小组。
          overview: 此页面用于在高级别设置课程。可以添加作业、组织作业，然后加权这些小组。方法是先组织，然后再研究细节。即使这样，在这里也可以执行许多操作。
          quizzes: 测验是特殊类型的作业。可以单击左侧栏中的"测验"链接来创建或导入测验。
          screenreader_details: 除了到期日期和分数之外，作业中还有许多其他操作。如果要键入作业说明、允许上传文件、更改评分类型或进行多项其他设置，请单击作业名称或单击编辑图标，然后单击"更多选项"。
          screenreader_step1: 作业始终要分配到组中，因此要添加作业，必须先知道要将其加入哪个组。选择该组，然后单击"添加作业到"或单击添加图标，开始为组分配新作业。
          step1: "作业始终要分配到小组中，因此要添加作业，必须先知道要将其加入哪个小组。选择该小组，然后单击\"将作业添加至\"或单击 %{add_icon} 图标，开始为小组分配新作业。"
          step2: 很好！现在输入详细信息。可以输入作业的标题、截止时间以及最高得分。如果还要执行其它操作，只有等到作业创建后。
          step3: "完成！作业已添加到小组中！如果将鼠标放在作业上，将会看到许多可选功能。其含义如下:"
      links: 
        create_assignment: 创建新作业
        create_assignment_group: 创建作业小组
        create_or_import_quiz: 创建/导入测验
        edit_assignment_in_detail: 编辑作业详细信息
        screenreader_show_me_add_assignment: 转至添加作业按钮
        screenreader_show_me_add_assignment_group: 转至添加作业组按钮
        screenreader_show_me_weight_final_grade: 转至加权最终评分复选框
        show_me_where: 显示我的位置
      subtitles: 
        edit_assignment_in_detail: （允许上传、编辑说明等）
      titles: 
        wizard_box: "我要:"
  assignments_api: 
    invalid_date_time: "%{attribute} 的日期时间无效"
    invalid_submission_types: 提交类型无效
  attachment: 
    default_filename: 文件
    errors: 
      not_found: 找不到文件数据
    feed_title: "文件: %{title}"
    feed_title_with_context: "文件 %{course_or_group}: %{title}"
    over_quota: 下载的文件超出配额。
    title: 
      migration_list: 关联的文件
    upload_error_invalid_response_code: "无效的响应代码，预计 200 获得 %{code}"
    upload_error_invalid_url: "无法分析 URL: %{url}"
    upload_error_over_quota: "文件大小超出配额限制: %{bytes} 个字节"
    upload_error_relative_uri: "未给该 URL 提供主机: %{url}"
    upload_error_timeout: "请求超时: %{url}"
    upload_error_too_many_redirects: 太多重定向
    upload_error_unexpected: "从 %{url} 下载时发生未知错误"
  attendance: 
    default_attendance_title: "参与 %{date}"
    errors: 
      could_not_add_assignment: 添加作业失败
    options: 
      clear_attendance_marks: 清除参与标记
      edit_assignment: 编辑作业
      mark_all_as_absent: 标记所有人缺席
      mark_all_as_present: 标记所有人出席
    status: 
      added_assignment: 添加的作业
      adding_assignment: 正在添加作业...
    titles: 
      attendance_help: 参与帮助
      new_attendance_column: 新参与列
  auth_logging: 
    corrupted: 详细信息不可用
    login: 登录
    logout: 登出
  bb_display: "Blackboard 学习"
  bb_file_description: "Blackboard 6/7/8/9 export .zip 文件"
  bb_name: "Blackboard 转换器"
  better_file_browsing_description: |-
      一个更为简单和用户友好的全新文件浏览界面。如果您在课程级别启用此界面，
      该课程中的所有用户将看到这一新界面。要在某人
      进入某位用户的个人文件页面 ('/files') 时显示该界面，您需要针对他们所属的帐户启用该界面。
  big_blue_button_conference: 
    conference_is_recorded: 正在对此会议进行录制。
    recording_setting: 录制
    recording_setting_description: 录制此会议
  blackboard: 
    no_manifest: "该 Blackboard .zip 在根目录下没有 imsmanifest.xml 文件。"
  bookmark_service: 
    default_title: 无标题
  broccoli_cloud: 
<<<<<<< HEAD
    label: 
      published: 已发布
      unpublished: 已取消发布
    published_title: 已发布
=======
    hidden_title: 已隐藏。可通过链接提供
    label: 
      hidden: 已隐藏。可通过链接提供
      published: 已发布
      unpublished: 已取消发布
    published_title: 已发布
    restricted_title: "从 %{from_date} 到 %{until_date} 可用"
    title: 
      permissions: "此人员的编辑权限：%{name}"
>>>>>>> a6fe9501
    unpublished_title: 已取消发布
  bulk_course_migration: 
    export_failed: "从 Blackboard 导出 bb_lcid 为 %{id} 的课程时出现错误"
    export_failed_no_id: 导出课程时出现错误
    export_failed_not_found: "在 Blackboard 中通过用户 %{user_name} 找不到 bb_lcid 为 %{id} 的课程"
    export_failed_with_id: "将 bb_lcid 为 %{id} 的课程导入 Canvas 时出现错误"
    no_course_found: "找不到 %{id_type} 为 %{id} 的任何课程"
    no_course_id_given: "对于 bb_lcid %{id}，未识别任何 Canvas 课程"
    no_credentials_found: "对于用户名 %{user_name}，找不到任何凭证"
    no_credentials_given: "对于课程 %{course_identifier}，未给定任何用户名"
    no_lcid_found: "没有为行指定 bb_lcid"
    queue_error: 将迁移排入队列时出现错误。
  bulk_course_migrations: 
    bulk_course_migration: 
      exporting: "正在从 Blackboard 导出"
      failed: 已失败
      finished: 已完成
      importing: "正在导入 Canvas"
      migration_cancelled_on: "于 %{date}取消"
      migration_failed_on: "于 %{date}失败"
      migration_finished_on: "于 %{date}完成"
      migration_queueing: 单个课程迁移正排入队列等待运行。
      migration_started_at: "批量迁移于 %{time}开始"
      migration_waiting: 批量迁移正等待运行。
      see_results: 查看结果
      show_warnings: 显示警告
      waiting_to_export: "正在等待从 Blackboard 导出"
      waiting_to_import: "正在等待导入 Canvas"
    index: 
      available_courses: 可用课程
      bulk_description: "这些是预期在 CSV 中出现的标题："
      buttons: 
        add_credentials: 添加凭证
        migrate_courses: 迁移课程
      column_name: 列名
      course_id_description: "要导入的课程的 Canvas ID。"
      credential_description: "该工具将帮助您从 Blackboard Vista/CE 系统同时迁移多门课程。为您的 Blackboard 系统添加一组凭证，然后将 Canvas 课程标识符添加到提供的 CSV 模板中，以迁移您的课程。"
      csv_description: "可以添加任何其它的列，但这些列将被忽略。这里是用户名为“greg”的帐户中 3 门课程的简单 CSV 的一个示例："
      csv_template: "CSV 模板"
      current_migration_batch: 当前迁移批次
      description: 说明
      errors: 
        choose_file: "您必须选择一个 .csv 文件以供上传"
      labels: 
        only_use_one: 仅使用这两列中的一列
        password: 密码
        school: 学校
        user_name: 用户名
      lcid_description: "课程在 Blackboard 系统中的 lcid。"
      login_credentials: "Blackboard 登录凭证"
      page_title: 批量课程迁移
      previous_migration_batches: 上一个迁移批次
      school: 学校
      school_not_supported: "请让您的管理员联系 Instructure 以帮助您的学校获得支持。"
      sis_id_description: "要导入的 Canvas 课程的学号。"
      upload_migration_csv: "上传迁移 CSV"
      user_name: 用户名
      user_name_description: "让教师/设计者访问该行中课程的用户的用户名。该名称必须符合以上列出的 Blackboard 登录凭证中的用户名之一。"
    only_one_bulk_migration: 一次只能运行一个批量课程迁移。
  button: 
    go_back: 返回
    post: 发布评分
    submit_assignment: 提交作业
  buttons: 
    add_item: 添加项目
    apply: 应用
    authorize_google_docs: "授权 Google Docs 访问"
    back_to_outcomes: 返回成果
    cancel: 取消
    choose_a_file: 选择文件
    delete: 删除
    delete_file: "删除文件 %{name}"
    done: 完成
    filter: 过滤
    find_user: 查找用户
    ignore_all: 忽略全部
    import: 导入
    login: 登录
    manage_rubrics: 管理评分标准
    masquerade: 仿冒此用户
    ok: 确定
    okay: 确定
    publish: 发布
    published: 已发布
    refresh: 刷新
    save: 保存
    search: 搜索
    send: 发送
    send_message: 发送邮件
    sending: 正在发送...
    sent: 已发送！
    show_all_artifacts: 显示所有产物
    submit: 提交
    unmasquerade: 停止仿冒
    unpublish: 取消发布
    unpublished: 已取消发布
    update: 更新
    view_account_roster: 查看帐户清单
    view_course_roster: 查看课程清单
  c_modal_form: 
    close: 关闭
  calculator: 
    buttons: 
      save: 保存
    command: 
      abs: 
        description: 返回给定值的绝对值
      acos: 
        description: 返回给定值的反余弦值
      asin: 
        description: 返回给定值的反正弦值
      at: 
        description: 返回给定列表中的索引值
      atan: 
        description: 返回给定值的反正切值
      ceil: 
        description: 返回不小于给定值的最小整数值
      comb: 
        description: 返回给定值的组合结果
      cos: 
        description: 返回给定值的余弦值
      count: 
        description: 返回列表中的项目数
      default_description: 未给定说明
      deg_to_rad: 
        description: 返回给定值从度转换为弧度的值
      e: 
        description: "返回 e 的值"
      fact: 
        description: 返回给定数字的阶乘值
      first: 
        description: 返回列表中的第一个值
      floor: 
        description: 返回不大于给定值的最大整数值
      if: 
        description: 对第一个参数求值，如果计算结果为非零值返回第二个参数，否则返回第三个值
      last: 
        description: 返回列表中的最后一个值
      length: 
        description: 返回给定列表中的参数数目
      ln: 
        description: 返回给定值的自然对数值
      log: 
        description: 返回给定值的对数值（带可选底数）
      max: 
        description: 返回列表中的最高值
      mean: 
        description: 返回列表中的平均值
      median: 
        description: 返回值列表的中值
      min: 
        description: 返回列表中的最低值
      no_description: "未找到有关函数 %{functionName} 的说明"
      perm: 
        description: 返回给定值的排列结果
      pi: 
        description: "返回 pi 的计算值"
      rad_to_deg: 
        description: 返回给定值从弧度转换为度的值
      rand: 
        description: "返回介于零和指定数字之间的任意数，如果没有给定数字则返回 1"
      range: 
        description: 返回值列表的范围
      reverse: 
        description: 反转值列表的顺序
      round: 
        description: 返回给定值舍入的最接近的整数值
      sin: 
        description: 返回给定值的正弦值
      sort: 
        description: 返回从最低到最高排序的值列表
      sqrt: 
        description: 返回给定值的平方根值
      sum: 
        description: 返回值列表的总和
      tan: 
        description: 返回给定值的正切值
      unrecognized: "%{functionName} 不是可以识别的函数"
    decimal_places: 小数位
    delete_formula: 删除公式
    drag_to_reorder: 拖动以重新排序
    headings: 
      formula: 公式
      result: 结果
    last_formula_row: 最后一个公式行将用于计算最终的答案
    sample_final_answer: 此值是该问题类型的典型最终答案
  calendar: 
    agenda_view: 
      due: 截止时间
      loading: 正在加载
      no_events: 此日期后无事件。
      starts_at: 开始时间
    agenda_view_displaying_start_end: "现在显示从 %{start} 到 %{end}"
    appointment_group_deletion_details: 删除它也会删除学生已注册的任何约会。
    appointment_group_list: 
      delete: 删除
      edit: 编辑
      location: "位置:"
      manage: 管理
      message_groups: 发送消息到小组...
      message_students: 给相关学生发送信息
      scheduler_explanation_student_header: 您没有任何要注册的约会组
      scheduler_explanation_student_paragraph_1: 教师可以使用此计划程序工具来为学生安排要注册的事项。例如“办公时间”、“小组汇报时段”，或“与校友共进午餐”等。
      scheduler_explanation_student_paragraph_2: "没有哪个教师为您创建任何要注册的约会 ，因此到目前为止，没有您要执行的约会。一旦有任何教师创建了约会，您将会获得通知以便注册。"
      scheduler_explanation_teacher_header: 您尚未创建任何约会组，也没有您可注册的约会
      scheduler_explanation_teacher_paragraph_1: "这是计划程序工具。 您可以利用它为学生创建要注册的约会组。"
      scheduler_explanation_teacher_paragraph_2: "比方说，您想与参加您课程的每个学生单独讨论期中论文作业。您可以新建一个约会组， 指定对您方便的日期和时间，并将该时间分成多个时间块（每个块 15 分钟），每个时间块仅允许一个学生参与。"
      scheduler_explanation_teacher_paragraph_3: 然后，学生将收到通知，并了解需要注册一个指定的时间块。在随后显示的日历中，可用时间块覆盖在日历的上部，这样学生就可选择一个合适的时间。
      scheduler_explanation_teacher_paragraph_4: "*单击右侧的“创建约会组”按钮，即可创建。*"
      signed_up_for: 您已报名参加
      x_groups_have_signed_up: "已注册 %{participant_count} 小组"
      x_people_have_signed_up: "已注册 %{participant_count} 人员"
    buttons: 
      cancel: 取消
      send_message: 发送
      sending_message: 正在发送...
    calendar_header: 
      create_event: 创建新事件
      done_go_back_to_list: 完成，返回列表
      links: 
        accessibility_warning: "警告: 无法通过屏幕阅读器访问此视图。请使用议程视图。"
        calendar_agenda: 议程
        calendar_month: 月
        calendar_scheduler: 计划程序
        calendar_week: 周
        improved_accessibility_recommend_agenda: 警告：为改善可访问性，请使用“议程视图”日历。
      loading: 正在加载
      my_appointment_groups: 我的约会组
    calendar_navigator: 
      enter_navigation_date: 输入您要导航到的日期。
      next: 下一页
      previous: 上一页
      today: 今天
    calendar_title: "日历:"
    cancel_appointment: "是否确定要取消您和 %{name} 的约会?"
    confirm_appointment_group_deletion: 是否确定要删除此约会组?
    confirm_deletion: 确认删除
    confirm_removal: 确认移除
    confirm_unreserve: 确认预订删除
    context_selector: 
      done: 完成
    delete_item: 
      deletion_reason: "删除原因:"
    do_nothing: 不执行任何操作
    edit: 
      confirm_delete_calendar_event: 是否确定要删除此日历事件?
      event_deleted: "%{event_title} 已成功删除"
      event_saved: 事件已成功保存
      missingDueDate: 
        one: "%{sections} 没有指定的截止时间。"
        other: "%{sections} 没有指定的截止时间。"
      titles: 
        warning: 警告
    edit_appointment_group: 
      affect_reservations: 这将如何影响预订?
      appt_group_options_help1: 一些现有预订已经超过您添加的限制。此更改只会限制新预订，而不会影响已有预定。
      appt_group_options_help2: 不过，您可以手动删除现有预订。
      calendar: 日历
      date: 日期
      details: 详细信息：
      group_category: 小组类别
      group_signup: 让学生按学习小组登录。
      location: 位置
      name: 姓名
      time_range: 时间范围
    edit_appt_calendar_event: 
      description: "说明:"
      slot_limit: 将此时段限制为
      users: 用户。
    edit_assignment: 
      calendar: "日历:"
      due: "截止时间:"
      group: "小组:"
      links: 
        more_options: 更多可更多选项
      title: "标题:"
    edit_assignment_override: 
      calendar: "日历:"
      due: "截止时间:"
      links: 
        more_options: 更多可更多选项
    edit_calendar_event: 
      calendar: "日历:"
      date: "日期:"
      from: "从:"
      links: 
        more_options: 更多可更多选项
      location: 位置：
      timespan_separator: 到
      title: "标题:"
    edit_calendar_event_full: 
      buttons: 
        create: 创建事件
        update: 更新事件
      date: 日期
      delete: 删除
      different_date_for_each_section: 对每个班级应用不同的日期
      edit_calendar_event_header: 编辑日历事件
      end_time: 结束时间
      event_description: 事件说明
      event_title: 事件标题
      location_address: 地址：
      location_name: 位置：
      new_calendar_event_header: 新日历事件
      start_time: 开始时间
    edit_event: 
      tabs: 
        assignment: 作业
        event: 事件
    end_before_start_error: 开始时间必须早于结束时间
    ends_in_past_error: 无法创建结束时间已过去的约会时段
    errors: 
      send_message_failed: 发送消息时出错，请重试
    event_assignment_title: 作业标题：
    event_details: 
      attendees: 参加者
      calendar: 日历
      close: 关闭
      details: 详细信息
      links: 
        delete: 删除
        edit: 编辑
        reserve: 预订
        unreserve: 取消预订
      location: 位置
      location_address: 地址
      message_students: 向学生发送消息
      slots_available: 可用时段
    event_event_title: 事件标题：
    event_on_this_day: 在这一天有一个事件
    event_type: 
      assignment: 作业
      discussion: 讨论
      event: 事件
      quiz: 测验
    input_is_invalid_date: 输入的内容不是有效日期。
    loading_more_items: 正在加载更多项目。
    loading_undated_events: 正在加载无日期的事件
    message_participants: 
      all_groups: 所有小组
      all_users: 所有用户
      message_groups: 向小组发送消息
      message_label: "消息:"
      message_students: 给学生发送消息
      registered_groups: 已报名的小组
      registered_users: 已报名的用户
      send_message_to: 发送消息给...
      unregistered_groups: 未报名的小组
      unregistered_users: 未报名的用户
    messages_sent: 消息已发送
    missing_due_date_dialog: 
      buttons: 
        continue: 继续
        goBack: 返回
        noDueDate: 无截止时间
      modal: 
        chooseDueDate: 是否要返回并选择截止时间?
        goBackToInclude: 您是否要返回以包括：
        notAllSectionsAssigned: 并非所有章节将分配给此项目。
    no_groups: 未发现小组
    no_users: 未发现用户
    ok: 确定
    open_appointment_on_this_day: 在这一天有一个开放约会
    prompts: 
      delete_assignment: 是否确定要删除此作业?
      delete_event: 是否确定要删除此事件?
      delete_override: 是否要删除此作业覆盖?
      unreserve_event: 是否确定要删除您对此事件的预订?
    reschedule: 重新安排
    reservation_over_limit_dialog: 
      appointment_limit_reached: 约会人数已达上限
      cancel_existing_reservation: "取消已有预订，并报名本门课程 ?"
      cancel_some_appointments_and_try_again: 请您取消其它预订，并重试一次。
      would_you_like_to_cancel_that_and_sign_up_for_this: 您真的要取消该项并报名本课程吗?
      you_are_already_signed_up_for: "您已报名参加:"
    save: 保存
    save_and_publish: 保存并发布
    save_changes: 保存更改
    scheduler_right_side_admin_section: 
      create_a_new_set_of_appointments: 创建一个约会组
    screenreader_date_suggestion: "%{date}。按 Enter 接受。"
    time_block_errors: 在您的时间段选择方面有错误。
    time_block_row: 
      delete_link: 删除时间范围
    titles: 
      edit_appointment_group: 编辑约会组
      edit_event: 编辑事件
    today: 今天
    undated_events: 
      loading_undated_events: 正在加载无日期的项目...
      no_undated_events: 无未注明日期的项目
      show_undated_events: 显示未注明日期的项目
  calendar_event: 
    errors: 
      duplicate_child_event_contexts: 复制子事件上下文
      invalid_child_event_context: 无效的子事件上下文
      no_updating_user: "只有设置 updating_user 后才可以升级子事件"
    feed_item_title: "日历事件: %{event_title}"
    feed_item_title_with_context: "日历事件 %{course_or_account_name}: %{event_title}"
    see_assignment: "查看 %{assignment_name}"
    see_discussion_topic: "查看 %{discussion_topic_name}"
    see_file: "查看 %{file_name}"
    see_quiz: "查看 %{quiz_name}"
    see_related_link: 查看相关链接
  calendar_events: 
    crumbs: 
      new: 新日历事件
    full_calendar_event: 
      buttons: 
        create: 创建事件
        update: 更新事件
      labels: 
        address: 地址
        date: 日期
        event_description: 事件说明
        from: 从
        location: 位置
        title: 标题
      no_content: 无内容
      timespan: "%{start_time} *到* %{end_time}"
    new: 
      links: 
        back_to_calendar: 返回日历
        delete: 删除事件
        edit: 编辑日历事件
      page_title: 新日历事件
    no_content: 无内容
    notices: 
      created: 事件已成功创建。
      deleted: 此事件已删除
      updated: 事件已成功更新。
    show: 
      links: 
        back_to_calendar: 返回日历
        delete: 删除事件
        edit: 编辑日历事件
  calendar_events_api: 
    feed_title: "%{course_or_group_name} 日历馈送"
    ics_description: "%{context_name} 的日历事件"
    ics_description_course: "课程 %{course_name} 的日历事件"
    ics_description_group: "小组 %{group_name} 的日历事件"
    ics_description_user: "用户 %{user_name} 的日历事件"
    ics_title: "%{course_or_group_name} 日历 (Canvas)"
    invalid_date_or_time: "%{attr} 的日期或日期时间无效"
  calendars: 
    assignment_details: 作业详细信息
    calendar: 
      alts: 
        next: 下一页
        previous: 上一页
      calendars_count: 
        one: "%{count} 个日程表，%{open_count} 已打开"
        other: "%{count} 个日程表，%{open_count} 已打开"
      feed_title: 日历馈送
      instructions: 
        ics_link: "复制以下链接并将其粘贴到提取 iCal 馈送的任何日历应用程序（Google Calendar、iCal、Outlook 等）"
      labels: 
        calendar: 日历
        date: 日期
        details: 详细信息
        due: 截止时间
        from: 从
        group: 小组
        title: 标题
        undated_events: 无日期的事件
      links: 
        add_event: 添加事件
        delete: 删除
        edit: 编辑
        feed: 单击此处查看馈送
        full_details: 完全详细信息
        how_do_i: 如何...?
        jump_to_calendar: 跳至日历
        more_options: 更多可更多选项
        show_undated_events: "显示 %{count} 个无日期的事件"
      messages: 
        max_visible: "每次最多可显示 %{count} 个日历"
      options: 
        new_group: "[创建新小组]"
      tabs: 
        assignment: 作业
        event: 事件
      timespan: "%{start_time} *到* %{end_time}"
    default_title: 事件
    event: 
      due: 截止时间
      event_title: "截止时间: %{event_title}"
    event_details: 事件详细信息
    feed_dialog_title: 日历馈送
    keycodes: 
      delete: d
      edit: e
      new: "n"
      next_day: ctrl+向右键
      next_event: j
      next_week: ctrl+向下键
      open: o
      previous_day: ctrl+向左键
      previous_event: k
      previous_week: ctrl+向上键
      refresh: r
    notices: 
      event_moved: "%{event} 已移至 %{day}"
    prompts: 
      delete_assignment: 是否确定要删除此作业?
      delete_event: 是否确定要删除此事件?
    show: 
      crumbs: 
        my_calendar: 我的日历
      feed_title: "课程日历 Atom 馈送"
      keycode_descriptions: 
        delete: 删除当前事件
        edit: 编辑当前事件
        next_day: 下一个日历日
        next_event: 下一个日历日/事件
        next_week: 下周
        open: 打开当前事件
        previous_day: 上一个日历日
        previous_event: 上一个日历日/事件
        previous_week: 上周
        refresh: 刷新日历
      keycode_descriptoins: 
        new: 当前日的新事件
      keycodes: 
        delete: d
        edit: e
        new: "n"
        next_day: ctrl+向右键
        next_event: j
        next_week: ctrl+向下键
        open: o
        previous_day: ctrl+向左键
        previous_event: k
        previous_week: ctrl+向上键
        refresh: r
      page_title: 日历
    show2: 
      calendar_feed: 日历馈送
      calendar_feed_instructions: "复制以下链接并将其粘贴到提取 iCal 馈送的任何日历应用程序（Google Calendar、iCal、Outlook 等）"
      calendars: 日历
      feed_dialog_title: 日历馈送
      feed_title: "课程日历 Atom 馈送"
      links: 
        feed: 单击此处查看馈送
      page_title_header: 日历
      skip_to_calendar: 跳到日历
      toggle_calendars: 切换日历
      toggle_undated_items: 切换未注明日期的项目
      undated_items: 未注明日期的项目
    titles: 
      add_new_assignment: 添加新作业
      add_new_event: 添加新事件
      edit_assignment: 编辑作业
      edit_event: 编辑事件
    use_new_calendar: 试试新的日程表
    wizard_box: 
      descriptions: 
        assignment: 很好。现在单击对话框中的"作业"选项卡以创建作业而非日历事件。
        assignment_done: 完成！作业现已创建！可以单击它查看详细信息、编辑和删除事件，或者拖放至新的一天以更改其日期。
        change_date: 非常简单。只需将事件拖至新日期即可。也可以单击事件，然后单击"编辑"获取更具体的信息。
        create: 要开始创建日历事件，只需单击日历中您要安排该事件的日期。
        create_assignment: "就像日历事件一样，单击要添加作业至其中的日期。或者单击\"无日期的事件\"框 (*位置?*) 以创建没有截止时间的作业。"
        delete: 单击日历中您要删除的事件或作业。
        delete2: 现在单击"删除"（*位置?*），您的事件将被删除。
        delete_done: 完成。您刚才展示了一些重要的删除技巧。
        done: 完成！事件现已创建！可以单击它查看详细信息、编辑和删除事件，或者拖放至新的一天以更改其日期。
        edit: 很好！现在只需输入事件的名称（*位置?*）。可以为事件指定所需的开始和结束时间。或者只指定开始时间，还可以不指定时间。单击"提交"完成。
        edit_assignment: 现在只需输入作业名称（*位置?*）及其所属的作业小组。如果需要，也可以指定截止时间。单击"提交"完成。
      labels: 
        i_would_like_to: 我要
      links: 
        change_date: 更改事件/作业的日期
        create_assignment: 创建新作业
        delete: 删除事件/作业
        new: 创建新事件
  canvas: 
    migration: 
      errors: 
        file_does_not_exist: "文件 \"%{file_path}\" 不存在于内容包中，无法导入。"
      warning: 
        unzip_warning: 内容包已成功解压，但存在警告信息
    plugins: 
      errors: 
        all_fields_required: 所有字段必填
        fields_required: "字段“%{field}”为必填字段"
        invalid_url: "URL 无效"
        login_expiration_minimum: "会话过期必须为 20 分钟或更长时间"
        need_integer: 请为播放列表缓存输入一个整数
  canvas_cartridge_description: "这可以将 canvas 导出转换为要导入的中间 json 格式"
  canvas_cartridge_display: "Canvas Common Cartridge"
  canvas_cartridge_file_description: "Canvas 课程导出包"
  canvas_cartridge_name: "Canvas Cartridge 导入器"
  canvas_revision_unknown: 未知
  cc: 
    by: "CC Attribution"
    by_nc: "CC Attribution Non-Commercial"
    by_nc_nd: "CC Attribution Non-Commercial No Derivatives"
    by_nc_sa: "CC Attribution Non-Commercial Share Alike"
    by_nd: "CC Attribution No Derivatives"
    by_sa: "CC Attribution Share Alike"
    private: 私有（版权保护）
    public_domain: 公共域
  change_points_possible_to_match_rubric_dialog: 
    prompts: 
      update_assignment_points: "这份作业可能有 %{assignmentPoints} 分，您是否希望改变它以获得 %{rubricPoints} 分以匹配评分标准?"
    titles: 
      update_assignment_points: 是否改变可能得分以匹配评分标准?
  collaboration: 
    default_title: 未命名的协作
  collaborations: 
    collaboration: 
      delete: 是否确定要删除此协作?
      links: 
        delete: 删除此协作
        edit: 编辑此协作
        show_participants: 
          one: "*%{count}* 个参加者"
          other: "*%{count}* 个参加者"
      titles: 
        collaboration: 协作
    collaborator_picker: 
      labels: 
        available_groups: 可用小组
        available_users: 可用用户
        collaborate_with: "协作对象:"
        collaboration_members: 协作成员
        groups: 小组
        loading: 正在加载
        people: 人员
        remove_all: 全部删除
      member_instructions: 单击左侧列的用户或小组，以添加协作人员。
    edit: 
      buttons: 
        cancel: 取消
        update: 更新协作
      labels: 
        description: 说明
        title: 协作标题
    errors: 
      cannot_load_collaboration: 无法加载协作
      create_failed: 协作创建失败
      no_name: 请输入此协作的名称。
      not_enabled: "协作尚未为此 Canvas 网站启用"
      title_too_long: "请将 %{maxLength} 个或更少字符用于名称。对于其它内容，请使用描述。"
      update_failed: 协作更新失败
    forms: 
      buttons: 
        delete_from_canvas: |-
            只删除  
            从 Canvas
        delete_from_google_docs: |-
            同时删除自  
            Google Docs
        start_collaborating: 开始协作
        update: 更新协作
      collaboration_name: "%{course_or_group_name} 协作"
      descriptions: 
        etherpad: |-
            EtherPad 是一个开放源码项目，可让您快速设置共享文档。其速度很快，足以让您看到他人键入的过程。另一方面，“填充位”无密码保护，因此与其链接的任何人都可以编辑它们。如果您希望支持匿名和/或允许没有 Google 帐户的人参与，EtherPad 比 Google Docs 更适合。 
              
            **警告**：请务必熟悉 [EtherPad 的删除政策](%{etherpad_deletion_policy_url})，以确保保留您的工作成果。
        google_docs: |-
            Google Docs 是协作处理组项目的极佳方式。它像 Microsoft Word，但可让您同时与他人合作处理同一文件，而无需发送电子邮件。  
            
            **警告**: 您（及您的协作人员）必须具有 Google 帐户才可参与任何 Google Docs 协作。
      labels: 
        collaboration_type: "协作时使用:"
        description: 说明
        document_name: "文档名称:"
      messages: 
        delete_google_doc_as_well: "此协作将存储为 Google Doc。您是仅将其从 Canvas 删除，还是同时将其从 Google Docs 删除?"
      titles: 
        new: 开始新协作
    index: 
      description_rs: |-
          免费在线网络工具，如 [Google Docs](%{google_url}) 和 [EtherPad](%{etherpad_url})
          是学生处理小组项目或论文、做共享笔记等的极佳方式
          教师*或*学生可以设置小组协作。
      description_student: |-
          **协作对我们意味着什么?**  我们讨论的是用于共同处理共享文档的网络工具。您可以使用诸如
          [Google Docs](%{google_url}) 和 [EtherPad](%{etherpad_url})
          等资源协作处理组论文或笔记等任务。此页面是
          跟踪这些协作的便利位置，无需交换电子邮件
          也可设置。
      description_teacher: |-
          **协作对我们意味着什么?**  我们讨论的网络工具很可能
          您的学生已经熟悉。学生可以使用诸如
          [Google Docs](%{google_url}) 和 [EtherPad](%{etherpad_url})
          等资源协作处理组论文或笔记等任务。此页面为他们
          （及您）提供跟踪这些协作的便利位置，无需交换电子邮件
          也可设置。
      how_to_start_a_new_collaboration: 要了解有关特定协作类型的详细信息，请单击"开始新协作"，然后从下拉列表中选择该类型。
      links: 
        delete: 删除此协作
        edit: 编辑此协作
        new: 开始新协作
      page_title: 协作
      started_by: "启动者*%{user}*，时间 %{at}"
      titles: 
        current: 当前协作
    titles: 
      delete: 删除协作？
  comm_messages: 
    from_beginning: 开始
    to_now: 立即
  common_cartridge_description: "这可以将 Common Cartridge 包转换为要导入的中间 json 格式"
  common_cartridge_display: "Common Cartridge"
  common_cartridge_file_description: "Common Cartridge 1.x 包"
  common_cartridge_name: "Common Cartridge 导入器"
  communication_channel: 
    body: "您的 Canvas 验证码为 %{verification_code}"
    default_facebook_account: "Facebook 帐户"
    default_twitter_handle: "Twitter 处理"
  communication_channels: 
    confirm: 
      buttons: 
        add_email_address: 添加电子邮件地址
        back: 返回
        continue: 继续
        create_account: 创建我的帐户
        have_account: "我有 Canvas 帐户"
        login_as: "登录为 %{invited_user}"
        merge: 合并
        new_account: 新帐户
        ? "no"
        : 否
        register: 注册
        transfer_enrollment: 传输注册
        ? "yes"
        : 是
      details: 
        account_exists: |-
            已存在与 %{email} 关联的用户帐户。
            
              **您是否为 %{name}？**
        account_needed: "您已获邀请参加 **%{course}**。要接受此请求，您需要 Canvas 帐户。单击下面的链接创建 Canvas 帐户。"
        add_email: 是否要将此电子邮件地址添加到您当前的帐户?
        choose_login: 选择要登录的位置。
        logged_in_other_user: "**%{email}** 是一个新帐户，而您目前登录为 **%{user}**。"
        logged_in_other_user_course: "对 %{course} 的邀请已发送到 **%{email}**，而您目前登录为 **%{user}**。"
        merge_multiple: "选择要与 **%{current_user}** 合并的帐户。"
        merge_one: "是否要合并 **%{current_user}** 与 **%{other_user}**?"
        multiple_accounts_course: |-
            已存在与此电子邮件地址关联的 %{count} 帐户。
            
            哪一个是您？
        none_of_these: 以上情况都不符合，我是一个新用户
        register: 要完成注册，我们需要更多信息。
        register_with_course: "要完成对课程 **%{course}** 的注册，我们需要更多信息。"
        wrong_account: "对 %{course} 的邀请已发送到 **%{invited_user}**，而您目前登录为 **%{current_user}**"
      labels: 
        password: 密码
        subscribe_to_emails: "我要从 Instructure 接收信息、新闻和提示"
        time_zone: 时区
        unique_id: 电子邮件地址
      page_title: "注册 %{email}"
      titles: 
        welcome_aboard: 欢迎光临！
    confirm_failed: 
      details: 看起来好像您已经确认注册。请使用您注册的电子邮件地址和密码尝试*登录*。如果不记得密码，请单击"忘记密码"链接，您应会获得一个新的链接，用以登录和重置密码。
      feedback: 如果仍有问题，请单击右上角的"反馈"联系我们。
      page_title: 注册确认失败
      titles: 
        problems_with_registration: 注册有问题
    notices: 
      login_to_confirm: 请登录以确认您的电子邮件地址
      registration_confirmed: 注册已确认！
    profile: 
      notices: 
        contact_registered: 联系方式已注册!
  conferences: 
    concluded_conference: 
      delete: 删除
      no_recording: 无录音
      preparing_video: 正在准备视频
      recording: "1 个录音"
      recordings: "%{recordingCount} 个录音"
      settings: 设置
      view: 查看
    confirm: 
      close: |-
          是否确定要结束此会议？⏎
          ⏎
          您无法将其重新打开。
      delete: 是否确定要删除此会议?
    disabled_error: "网络会议尚未为此 Canvas 网站启用"
    edit_conference_form: 
      advanced_settings: 管理高级设置...
      conference_type: 类型
      description: 说明
      duration: 持续时间
      duration_in_minutes: 分钟
      invite_all: 邀请所有课程成员
      long_running: 无时间限制（针对长时间会议）
      members: 成员
      name: 姓名
      options: 可选功能
    general_error: 参加会议出错
    general_error_with_message: "参加会议时出错。消息: '%{message}'"
    inactive_error: 该会议当前未活动
    index: 
      concluded_conferences: 已结束的会议
      conference_header: 会议
      new_conference: 新会议
      new_conferences: 新会议
      page_title: 网络会议
    loading_urls_message: 正在加载，请稍候...
    multiple_urls_message: "有多个 %{type} 页面可用于此会议。请选择一个:"
    new_conference: 
      delete: 删除
      edit: 编辑
      end_it_now: 结束
      in_progress: 正在进行
      join: 加入
      recording: "1 个录音"
      recordings: "%{recordingCount} 个录音"
      settings: 设置
      start: 开始
      view: 查看
    no_concluded_conferences: 没有已结束的会议
    no_new_conferences: 没有新会议
    no_settings_error: 会议没有高级设置页面
    no_urls_error: "抱歉，看起来好像还没有用于此会议的任何 %{type} 页面。"
    notifications: 
      inaccessible: "警告: 此页包含第三方内容，对于屏幕阅读器是不可访问的。"
    show: 
      buttons: 
        close: 立即结束
        join: 立即加入
        restart: 立即重新开始
        start: 立即开始
      minute: 
        one: "%{count} 分钟"
        other: "%{count} 分钟"
      status: 
        finished: "已完成 %{date_and_time} (%{duration})"
        new: 尚未开始
        started: "开始于 %{time}"
    type_disabled_error: "此类会议不再为此 Canvas 网站启用"
  confirm_dialog: 
    cancel: 取消
    ok: 确定
    submit: 提交
  confirm_dialog_component: 
    ok: 确定
  content_exports: 
    buttons: 
      process: 处理数据
    errors: 
      couldnt_create: 无法创建内容导出。
      error: "导出课程时出错。请通知系统管理员并提供下列导出标识符: \"%{code}\""
      not_found: 导出不存在
    index: 
      buttons: 
        create: 创建课程导出
      content_exports: 内容导出
      export_type: 导出类型
      labels: 
        course: 课程
        quiz: 测验
      links: 
        download: "课程导出从 %{date}:*单击此处下载*"
        download_file_export: "自 %{date} 的文件导出：*单击此处下载*"
        download_qti: "%{date} 导出的 QTI: *点此下载*"
        download_user_export: "自 %{date} 的用户数据导出：*单击此处下载*"
      message: 
        export_started: 导出过程已开始。大型课程可能需要一段时间。*您可以离开页面*，在导出完成时您会收到电子邮件。
      no_submissions: 您当前没有可导出的提交项。
      user_data_exports: 用户数据导出
    labels: 
      new_export: "新导出:"
    links: 
      download_plain: 单击此处下载
    messages: 
      processing: 正在处理
      this_may_take_a_bit: 这可能需要一点时间...
    quiz_export_checklist: 
      labels: 
        all_quizzes: 所有考试
      select_quizzes: 选择需要导出的考试
  content_imports: 
    errors: 
      failed: "课程导入失败，错误如下:"
      import_failed: "在导入过程中发生错误。请通知系统管理员，并向其提供如下代码: \"%{code}\""
      no_only_and_except: 无法同时使用"仅"和"除外"可选功能。
    files: 
      buttons: 
        cancel: 取消
        skip: 跳过此步骤
      description: "可以将压缩的文件集上传至您的课程，我们将为您全部解压缩。这是一种将文件从其它系统移到 Canvas 的简便方式。"
      page_title: 导入文件
    messages: 
      copying: "正在复制... 可能需要几分钟"
      import_complete: "导入完成! 正在返回到课程页面..."
      importing_button: "导入中... 这可能需要一些时间"
    titles: 
      home_page: 主页
  content_locks: 
    buttons: 
      ok_thanks: 好，谢谢
    messages: 
      assignment_locked_at: "此作业锁定于 %{at}。"
      assignment_locked_module: "此作业是单元 *%{module}* 的一部分，尚未解锁。"
      assignment_locked_no_reason: 此作业已锁定。尚未提供其它原因。
      assignment_locked_until: "此作业锁定至 %{date}。"
      content_locked_at: "此内容锁定于 %{at}。"
      content_locked_module: "此内容是单元 *%{module}* 的一部分，尚未解锁。"
      content_locked_no_reason: 此内容已锁定。尚未提供其它原因。
      content_locked_until: "此内容锁定至 %{date}。"
      file_locked_at: "此文件锁定于 %{at}。"
      file_locked_module: "此文件是单元 *%{module}* 的一部分，尚未解锁。"
      file_locked_no_reason: 此文件已锁定。尚未提供其它原因。
      file_locked_until: "此文件锁定至 %{date}。"
      page_locked_at: "此页面锁定于 %{at}。"
      page_locked_module: "此页面是单元 *%{module}* 的一部分，尚未解锁。"
      page_locked_no_reason: 此页面已锁定。尚未提供其它原因。
      page_locked_until: "此页面锁定至 %{date}。"
      quiz_locked_at: "此测验锁定于 %{at}。"
      quiz_locked_module: "此测验是单元 *%{module}* 的一部分，尚未解锁。"
      quiz_locked_no_reason: 此测验已锁定。尚未提供其它原因。
      quiz_locked_until: "此测验锁定至 %{date}。"
      topic_locked_at: "此主题锁定于 %{at}。"
      topic_locked_module: "此主题是单元 *%{module}* 的一部分，尚未解锁。"
      topic_locked_no_reason: 此主题已锁定。尚未提供其它原因。
      topic_locked_until: "此主题锁定至 %{date}。"
      visit_modules_page_for_details: 有关如何解锁此内容的信息，请访问单元页面。
    titles: 
      content_is_locked: 内容已锁定
  content_migration: 
    bad_attachment: 文件未成功上传。
    errors: 
      cannot_shift_and_remove: "无法同时指定 shift_dates 和 remove_dates"
      import_error: 导入错误：
    missing_content_links_message: 无法解析以下参考：
    missing_content_links_title: 导入的内容中发现缺失的链接
    unexpected_error: 发生意外错误，请联系支持部门。
    unknown: 未知
    upload_timeout_error: 文件上传进程超时。
  content_migrations: 
    angel_exporter: 
      content: 内容
      options: 可选功能
    bad_migration_type: 无效的迁移类型
    blackboard_export: 
      content: 内容
      options: 可选功能
    canvas_export: 
      content: 内容
      options: 可选功能
    common_cartridge: 
      content: 内容
      options: 可选功能
    content_migration: 内容迁移
    content_migration_issue: 
      error_report: 错误报告
    copy_course: 
      content: 内容
      options: 可选功能
    course_list_error: "无法检索课程。您是否连接到 Internet？"
    d2_l_export: 
      content: 内容
      options: 可选功能
    external_tool_content: 
      content: 内容
    file_required: 您必须选择一个要从中导入内容的文件
    file_too_large: "您的迁移量不能超过 %{file_size}"
    hide_issues: 隐藏问题
    index: 
      page_title: 导入内容
    issues: 问题
    loading: 正在加载...
    migration_converter: 
      cancel_migration: 取消
      default_option: 选择一个
      header: 导入内容
      import_from_label: 内容类型
      import_migration: 导入
    moodle_zip: 
      content: 内容
      options: 可选功能
    must_upload_file: "需要上传文件或 url"
    no_content_selected: 您尚未选择任何要导入的内容。
    no_day_substitutions: 未添加日替换
    no_migrations_running: 目前没有正在运行的迁移
    progressing_content_migration: 
      issues_text: 问题
      select_content: 选择内容
      show_issues: 显示问题
    progressing_content_migration_collection: 
      no_items: 尚无任务排队
      progress_label: 当前任务
    progressing_issues: 
      loading: 正在加载
    qti_zip: 
      options: 可选功能
    school_required: 您必须选择一个学校。
    select_content: 
      cancel_btn: 取消
      select_content_btn: 选择内容
      select_content_label: 选择内容，使用上箭头键和下箭头键在树中导航。按右箭头键展开，按左箭头键隐藏。
    select_course: 选择课程
    show_issues: 显示问题
    subviews: 
      choose_migration_file: 
        migration_text: 来源
      course_find_select: 
        course_name: 课程名称
        include_completed_courses: 包括已完成的课程
        or: 或
        search_label: 搜索课程
        select_default: 选择课程
      date_shift: 
        add_day_sub_title: 添加日替换
        beginning_change_to: 更改为
        beginning_date: 开始日期
        checkbox_label: 调整事件和截止时间
        date_adjustment: 日期调整
        ending_change_to: 更改为
        ending_date: 结束日期
        new_end_date_label: 将结束日期更改为
        new_end_date_title: 将结束日期更改为
        new_start_date_label: 将开始日期更改为
        new_start_date_title: 将开始日期更改为
        old_end_date_label: 结束日期
        old_end_date_title: 结束日期
        old_start_date_label: 开始日期
        old_start_date_title: 开始日期
        remove_dates: 删除日期
        shift_dates: 换班日期
        substitution: 替换
      day_substitution: 
        move_from: 移动自
        move_from_select_label: 从该周的某日移动
        move_from_select_title: 从该周的某日移动
        move_to_select_label: 移动至该周的某日
        move_to_select_title: 移动至该周的某日
        remove_day_substitution_link: 删除日替换
        remove_day_substitution_link_label: 删除日替换
        to_happen_on: 到
      external_tool_launch: 
        course: 课程
        find_a_course: 查找课程
      folder_picker: 
        default_select_folder: 选择文件夹
        upload_to: 上传至
      overwrite_assessment_content: 
        assessment_help_label: 覆盖测验帮助图标
        assessment_help_text: "有些系统对每个新导出循环使用其 ID。因此，如果您导出两个不同的题库，它们将具有相同的 ID。为防止丢失测验数据，尽管这些对象的 ID 相同，但我们将其视为不同的对象。选择此选项将会禁用此安全功能，允许考试数据覆盖具有相同 ID 的现有数据。"
        assessment_help_title: “覆盖测验帮助”
        assessment_help_title_icon: 覆盖测验帮助图标
        overwrite_assessment_content: "覆盖具有匹配 ID 的测验内容"
      question_bank: 
        aria_new_label: 创建新题库
        create_new_question: "-- 创建新题库 --"
<<<<<<< HEAD
=======
        default_question_bank_label: 默认题库
>>>>>>> a6fe9501
        question_bank_placeholder: “题库名称”
        question_bank_placeholder_aria: “输入新题库名称”
        question_bank_title: 新题库名称
        select_question_bank: 选择题库
      select_content_checkbox: 
        select_all_content: 所有内容
        select_specific_content: 选择具体内容
    unsupported_migration_type: 上下文的迁移类型不受支持
    upload_warning: 离开此页将取消上传进程。
    uploading: 正在上传...
    web_ct: 
      cancel: 取消
      get_courses: 获得课程
      password: 密码
      select_school: 选择学校
      username: 用户名
    web_ct_course_list: 
      course_list: 个课程
      no_files_help_label: “不下载文件”选项的更多信息
      no_files_help_text: "从 WebCT 课程下载文件会占用很长时间，可能导致迁移进程失败。相反，您可以手动复制文件，然后选择此选项迁移剩余的内容。"
      no_files_help_title: “不下载文件”选项的更多信息
      no_files_help_title_icon: “不下载文件”选项的更多信息
      options: 可选功能
      skip_all_files: 不从课程下载文件
  content_tag: 
    no_title: 无标题
  content_tags: 
    defaults: 
      comments: 评论
      page_title: 页面标题
    prompts: 
      delete_tag: 是否确定要删除此标记?
    titles: 
      tag_external_web_page: 标记外部网页
  context: 
    communication: 
      headings: 
        discussions: 讨论
      links: 
        feeds: 
          course_discussions: "课程讨论 Atom 馈送"
        start_collaboration: 开始协作
        start_conference: 开始网络会议
        start_topic: 开始新主题
      titles: 
        communication: 通信
    deleted_item: 
      created: 创建时间
      last_updated: 最近更新时间
      links: 
        restore: 恢复
    media_object_inline: 
      titles: 
        media_playback: 媒体播放
    media_objects_not_configured: 媒体对象未配置
    new_roster_user: 
      completed_enrollment: "完成于 *%{completed_at}*"
      confirm: 
        conclude_student: 是否确定要结束此学生的注册?
        delete_enrollment: 是否确定要删除此学生的注册?
      enrolled_as: "已注册为 %{enrollment_type}"
      enrollment_linked_to: "已链接到 *%{linked_user}*"
      error: 
        enrollment_change_failed: 注册权限更改失败，请重试
      labels: 
        user_privileges: 权限
      legends: 
        memberships: 成员资格
      links: 
        access_report: "访问 %{user} 的报告"
        cant_delete: 无法删除
        conclude_enrollment: 结束此注册
        delete_enrollment: 删除此注册
        faculty_journal: "%{user} 的教师日志"
        link_enrollment: 链接此注册
        restore_enrollment: 恢复此注册
        student_teacher_activity: "您与 %{user} 的交互报告"
        teacher_activity: "%{user} 的学生交互报告"
        title: 
          enrollment_sis_defined: 此注册已被大学定义，无法删除
        user_account_details: 用户帐户详细信息
        user_grades: "%{user} 的评分"
        user_only_view_section: 将此用户限于只能查看班级同伴用户
        user_outcomes: "%{user} 的成果"
        user_view_all_sections: 让此用户查看所有课程用户
      user_only_view_section: 此用户只能在其被分配的课程班级中查看学生
      user_view_all_sections: 此用户可在任何课程班级查看学生
    no_user: 
      course: 该用户不存在，或者目前不是此课程的成员
      group: 该用户不存在，或者目前不是此小组的成员
    prior_users: 
      headings: 
        prior_users: 以往的用户
      links: 
        back_to_people: 返回人员
      titles: 
        prior_users: 以往的用户
    roster: 
      group_members: 小组成员
      teachers_and_tas: 教师和助教
      titles: 
        course_roster: 课程清单
        group_roster: 小组清单
    roster_right_side: 
      links: 
        view_faculty_journals: 查看教师日志
        view_prior_enrollments: 查看以往的学生
        view_services: 查看注册的服务
        view_user_groups: 查看用户组
    roster_user: 
      completed_enrollment: "完成于 *%{completed_at}*"
      confirm: 
        conclude_student: 是否确定要结束此学生的注册?
        delete_enrollment: 是否确定要删除此学生的注册?
      enrolled_as: "已注册为 %{enrollment_type}"
      enrollment_change_failed: 注册权限更改失败，请重试
      enrollment_linked_to: "已链接到 *%{linked_user}*"
      headings: 
        recent_messages: 最近的消息
        user_services: 已注册的网络服务
      help: 
        list_services: 您未启用已注册服务的列表。启用此列表可让课程和小组的同伴成员在课外更轻松地与您链接。
        services: "您没有将用户配置文件链接到任何外部服务。您可以将 Canvas 帐户链接到 Facebook 和 Twitter 等服务。这更便于课程和小组同伴成员在课外与您链接。"
      labels: 
        public_list_services: 让课程/小组同伴成员查看我已将哪些服务链接到配置文件
        user_privileges: 权限
      legends: 
        memberships: 成员资格
      links: 
        access_report: 访问报告
        cant_delete: 无法删除
        conclude_enrollment: 结束此注册
        delete_enrollment: 删除此注册
        faculty_journal: 教员期刊
        link_enrollment: 链接此注册
        link_services: 链接网络服务到我的帐户
        message_user: 发送消息
        more_about_this_user: 有关此用户的更多信息
        more_user_details: 更多用户详细信息...
        remove_avatar: 删除头像
        report_avatar: 报告不适当的图片
        restore_enrollment: 恢复此注册
        student_teacher_activity: 与您的交互
        teacher_activity: 学生交互报告
        title: 
          enrollment_sis_defined: 此注册已被大学定义，无法删除
        user_account_details: 用户帐户详细信息
        user_grades: 评分
        user_only_view_section: 将此用户限于只能查看班级同伴用户
        user_outcomes: 成果
        user_view_all_sections: 让此用户查看所有课程用户
      no_messages: 无消息
      no_services: "%{user} 尚未将任何外部服务链接至其帐户。"
      services_not_visible: "您目前无法看见 %{user} 的注册服务。"
      user_only_view_section: 此用户只能在其被分配的课程班级中查看学生
      user_view_all_sections: 此用户可在任何课程班级查看学生
    roster_user_services: 
      headings: 
        registered_services: 注册的服务
        service_types: 服务类型
      help: 
        no_services: "您没有将用户配置文件链接到任何外部服务。您可以将 Canvas 帐户链接到 Facebook 和 Twitter 等服务。"
        services_private: "您未启用已注册服务的列表。启用此列表可让课程和小组同伴成员查看您已将哪些服务链接至您的 Canvas 帐户。"
        user_services: "如果其它成员选择，他们可让您查看他们已将哪些外部服务链接至其 Canvas 帐户。这样更便于协调组项目以及链接课堂外部。"
      labels: 
        allow_view_services: 让课程/小组同伴成员查看我已将哪些服务链接到配置文件
      links: 
        alt: 
          skype_status: "skype 状态"
        back_to_roster: 返回清单
        link_existing_service_account: 链接现有帐户
        link_service: 链接网络服务到我的帐户
        sign_up_for_service: 注册
      titles: 
        registered_services: 注册的服务
    roster_user_usage: 
      headings: 
        user_access_report: "%{user} 访问报告"
      links: 
        back_to_user: 返回用户页面
      loading_more_results: 正在加载其它结果
      table_headings: 
        content: 内容
        last_viewed_time: 上次查看
        num_times_participated: 参与次数
        num_times_viewed: 查看次数
      titles: 
        access_report: 访问报告
    undelete_index: 
      are_you_sure: "是否确定要恢复 %{item_name}?"
      headings: 
        restore__items: 恢复删除的项目
      help: 
        restore_items: 请注意，有些项目在被删除时可能会丢失其关联的数据。确保您已确认所执行的任何恢复的结果。
      restore_failed: 恢复失败
      restoring: 正在恢复...
  context_external_tool: 
    url_or_domain_required: "应设置 URL 或域名的一项"
  context_module: 
    requirements: 
      max_score: "得分不得超过 %{score}"
      min_score: "得分至少为 %{score}"
      must_contribute: 必须参与页面
      must_submit: 必须提交作业
      must_view: 必须查看页面
  context_module_items_api: 
    invalid_content: 找不到内容
    invalid_position: 位置无效
    invalid_requirement_type: 完成要求类型无效
  context_modules: 
    buttons: 
      add: 添加单元
      add_item: 添加项目
      add_module: 创建单元
      add_module_first: 新增单元
      update: 更新单元
    confirm: 
      delete: 是否确定要删除此单元?
      delete_item: 是否确定要从该单元删除此项目?
    content: 
      add_prerequisite: "添加先修课程到 *%{module}*"
      assignment_points_possible: "满分 %{points_possible} 分"
      buttons: 
        add_module: 添加单元
        add_prerequisite: 添加先修课程
      criterion_for_assignment: "对于 %{assignment} 用户，必须 %{select_criterion}"
      headings: 
        add_prerequisite: "添加先修课程到 %{name}"
        course_modules: 课程单元
        student_progress: 学生学习单元的进度
        student_progress_for_module: "%{module} 的学生学习进度"
        students_completed: 已完成单元的学生
        students_in_progress: 正在学习单元的学生
        students_locked: 未解锁单元的学生
        students_unlocked: 已解锁（但未启动）单元的学生
      help: 
        create: |-
            课程单元可让您将作业、页面、文件等组织为更小的班级或单元。单元可围绕主题组织，集中于具体的课题，或只是按时间顺序组织。
            
            您也可以定义每个单元的标准和先修课程，以此安排单元的顺序。学生在其解锁所有先修课程之前无法访问单元。这样可以防止学生在评审测验中获得一定分数（例如 75%）之前访问特定内容或文件。
            
            要开始将课程组织为单元，请单击右边的 "%{button}" 按钮。
        no_modules: 没有为此课程定义单元。
      images: 
        alt: 
          min_score: 最低分数
          must_contribute: 必须参与
          must_submit: 必须提交
          must_view: 必须查看
        title: 
          min_score: "在单元被视为完成之前，学生必须在此项目上获得 %{min_score} "
          must_contribute: 在单元被视为完成之前，学生必须参与此项目
          must_submit: 在单元被视为完成之前，学生必须提交此作业
          must_view: 在单元被视为完成之前，学生必须查看此项目
      indent: 
        ? "n"
        : 
          one: "缩进 1 级"
          other: "缩进 %{count} 级"
          zero: 不缩进
      key: 
        description: 
          delete: 删除当前单元/项目
          edit: 编辑单元/项目
          indent: 缩进当前项目
          new: 新单元
          next: 下一个单元/项目
          outdent: 减少缩进当前项目
          previous: 上一个单元/项目
      keycode_descriptions: 
        next_module_item: 选择下一个单元或单元项目
        previous_module_item: 选择上一个单元或单元项目
        toggle_module_dragging: 选择项目开始拖动，或放下之前选定的项目
      keycodes: 
        delete: d
        edit: e
        indent: i
        new: "n"
        next: j
        next_module_item: 向上键
        outdent: o
        previous: k
        previous_module_item: 向下键
        toggle_module_dragging: 空格键
      labels: 
        indent: 缩进
        module_complete_when: 此单元完成的条件
        modules: 
          before_students_view: 在学生可以查看此单元之前
        new_tab: 在新选项卡中加载
        publish_final_grade: 此模块完成时为学生发布最终评分
        require_sequential_progress: 学生必须按顺序浏览此单元中的要求
        sort_by: 排序方式
        title: 标题
        unlock_at: 解锁时间
        url: URL
      links: 
        add_prerequisite: 添加先修课程
        add_requirement: 添加要求
        reload_student: 重新加载学生的进度
        sort_by_name: 姓名
        sort_by_progress: 进度
        student_progress: 查看进度
        title: 
          remove_prerequisite: 删除此先修课程
      module: 单元
      module_details: "单元按顺序显示，因此只有显示在 %{name} 上方的单元可以设置为先修课程。"
      module_name: 模块名称
      modules_keyboard_hint: "要更改课程单元和单元项目的顺序，先关闭屏幕读取器上的光标。在 JAWS 中按 Insert-z。按 Tab 选择第一个单元，按向上键和向下键选择一个单元或单元项目。按空格键选择一个单元或单元项目开始拖动，然后按向上键和向下键选择一个目标，再次按空格键在目标后放下所选项。"
      must_complete_prerequisites: 它们必须完成
      no_preprequisites: 未定义先修课程
      no_requirements: 未定义要求
      prerequisites: 
        another_module: 其它单元
      prerequisites_need_item: 必须添加项目，然后才可指定用户完成此单元的方式
      requirements: 
        must_contribute: 参与页面
        must_score_at_least: 至少得分
        must_submit: 提交作业
        must_view: 查看项目
      select_module: 
        instructions: 选择单元
        name: "单元 %{module}"
      select_prerequisite: 选择先修课程的类型。学生在所有先修课程完成之前无法查看单元。
      student_name: 学生姓名
      table_headings: 
        module: 单元
        state: 状态
      titles: 
        student_progression: 学生学习单元的进度
    content_next: 
      add_prerequisite: "添加先修课程到 *%{module}*"
      assignment_points_possible: "满分 %{points_possible} 分"
      button: 
        delete_label: 删除先修课程
        delete_title: 删除先修课程
      buttons: 
        add_module: 添加单元
        add_prerequisite: 添加先修课程
      criterion_for_assignment: "对于 %{assignment} 用户，必须 %{select_criterion}"
      headings: 
        add_prerequisite: "添加先修课程到 %{name}"
        course_modules: 课程单元
        student_progress: 学生学习单元的进度
        student_progress_for_module: "%{module} 的学生学习进度"
        students_completed: 已完成单元的学生
        students_in_progress: 正在学习单元的学生
        students_locked: 未解锁单元的学生
        students_unlocked: 已解锁（但未启动）单元的学生
      help: 
        create: |-
            课程单元可让您将作业、页面、文件等组织为更小的班级或单元。单元可围绕主题组织，集中于具体的课题，或只是按时间顺序组织。
            
            您也可以定义每个单元的标准和先修课程，以此安排单元的顺序。学生在其解锁所有先修课程之前无法访问单元。这样可以防止学生在评审测验中获得一定分数（例如 75%）之前访问特定内容或文件。
            
            要开始将课程组织为单元，请单击右边的 "%{button}" 按钮。
        no_modules: 没有为此课程定义单元。
      images: 
        alt: 
          min_score: 最低分数
          must_contribute: 必须参与
          must_submit: 必须提交
          must_view: 必须查看
        title: 
          min_score: "在单元被视为完成之前，学生必须在此项目上获得 %{min_score} "
          must_contribute: 在单元被视为完成之前，学生必须参与此项目
          must_submit: 在单元被视为完成之前，学生必须提交此作业
          must_view: 在单元被视为完成之前，学生必须查看此项目
      indent: 
        ? "n"
        : 
          one: "缩进 1 级"
          other: "缩进 %{count} 级"
          zero: 不缩进
      key: 
        description: 
          delete: 删除当前单元/项目
          edit: 编辑单元/项目
          indent: 增加缩进
          new: 新单元
          next: 下一个单元/项目
          outdent: 减少缩进
          previous: 上一个单元/项目
      keycode_descriptions: 
        next_module_item: 选择下一个单元或单元项目
        previous_module_item: 选择上一个单元或单元项目
        toggle_module_dragging: 选择项目开始拖动，或放下之前选定的项目
      keycodes: 
        delete: d
        edit: e
        indent: i
        new: "n"
        next: j
        next_module_item: 向上键
        outdent: o
        previous: k
        previous_module_item: 向下键
        toggle_module_dragging: 空格键
      labels: 
        indent: 缩进
        module_complete_when: 此单元完成的条件
        modules: 
          before_students_view: 在学生可以查看此单元之前
        new_tab: 在新选项卡中加载
        publish_final_grade: 完成此单元时为学生发布最终评分
        require_sequential_progress: 学生必须按顺序浏览此单元中的要求
        sort_by: 排序方式
        title: 标题
        unlock_at: 解锁时间
        url: URL
      links: 
        add_prerequisite: 添加先修课程
        add_requirement: 添加要求
        reload_student: 重新加载学生的进度
        sort_by_name: 名称
        sort_by_progress: 进度
        student_progress: 查看进度
        title: 
          remove_prerequisite: 删除此先修课程
      module: 单元
      module_details: "单元按顺序显示，因此只有显示在 %{name} 上方的单元可以设置为先修课程。"
      module_name: 模块名称
<<<<<<< HEAD
=======
      modules_keyboard_hint_updated: 警告：为改进重新排序的单元（或单元项目）的可访问性，请使用位于菜单中的“移动到对话框”选项。
>>>>>>> a6fe9501
      move_module: 
        after: 之后
        before: 之前
        or: 或
        place: 放在
      move_module_item: 
        into: 中
        or: 或
        place: 放在
      must_complete_prerequisites: 他们必须完成
      no_preprequisites: 未定义先修课程
      no_requirements: 未定义要求
      prerequisites: 
        another_module: 其它单元
      prerequisites_need_item: 必须添加项目，然后才可指定用户完成此单元的方式
      requirements: 
        must_contribute: 参与页面
        must_score_at_least: 至少得分
        must_submit: 提交作业
        must_view: 查看项目
      select_module: 
        instructions: 选择单元
        name: "单元 %{module}"
      select_prerequisite: 选择先修课程的类型。学生在所有先修课程完成之前无法查看单元。
      student_name: 学生姓名
      table_headings: 
        module: 单元
        state: 状态
      titles: 
        student_progression: 学生学习单元的进度
    context_module: 
      admin_links: 
        module_options_label: 管理单元
        module_options_title: 管理单元
      context_module: 
        draft: (草稿)
      images: 
        alt: 
          complete: 完成
          incomplete: 未完成
          locked: 已锁定
        title: 
          complete: 单元已完成
          incomplete: 单元未完成
          locked: 单元已锁定
      links: 
        add_item: 添加内容
        hide_contents: 隐藏单元内容
        settings: 单元设置
        show_contents: 显示单元内容
        text: 
          delete_module: 删除
          edit_module: 编辑
        title: 
          delete_module: 删除此单元
          edit_module: 编辑
          student_progress: 查看学生学习此单元的进度
      manage: 管理单元
      module_toolbar: 
        aria: 
          module_options: 
            label: 单元可选功能
      module_will_unlock_at: "解锁日期 *%{unlock_date}*"
      progression_complete_count: "*%{count}* 完成"
      progression_started_count: "*%{count}* 进行中"
      reorder_modules: 拖动以重新排序单元
      unpublish: 取消发布
    context_module_next: 
      aria_labels: 
        add_item: 添加内容
      images: 
        alt: 
          incomplete: 未完成
        title: 
          complete: 单元已完成
          incomplete: 单元未完成
          locked: 单元已锁定
      links: 
        add_item: 添加内容
        text: 
          delete_module: 删除
          edit_module: 编辑
          move_module: 移动到...
        title: 
          delete_module: 删除此单元
          edit_module: 编辑
          move_module: 移动此单元
          student_progress: 查看学生学习此单元的进度
      manager_module: 管理单元
      module_will_unlock_at: "解锁日期 *%{unlock_date}*"
<<<<<<< HEAD
=======
      modules_keyboard_drag_and_drop: 警告：为改进重新排序的单元（或单元项目）的可访问性，请使用位于菜单中的“移动到对话框”选项。
>>>>>>> a6fe9501
      progression_complete_count: "*%{count}* 完成"
      progression_started_count: "*%{count}* 进行中"
      reorder_modules: 拖动以重新排序单元
    context_modules: 
      publish: 发布
    errors: 
      reorder: 重新排序失败，请重试。
    index: 
      titles: 
        course_modules: 课程单元
    module_complete: 完成
    module_empty: "单元 \"%{module}\" 中没有项目"
    module_item: 
      drag_to_reorder: 拖动可重新排序或移动项目至其它单元
      images: 
        alt: 
          complete: 完成
          incomplete: 未完成
          max_score: 最高分数
          min_score: 最低分数
          must_contribute: 必须参与
          must_submit: 必须提交
          must_view: 必须查看
        title: 
          complete: 单元项目已完成
          incomplete: 单元项目未完成
          max_score: 在单元被视为完成之前，学生不得超过此项目的最高分数
          min_score: 在单元被视为完成之前，学生必须达到此项目的最低分数
          must_contribute: 在单元被视为完成之前，学生必须参与此项目
          must_submit: 在单元被视为完成之前，学生必须提交此作业
          must_view: 在单元被视为完成之前，学生必须查看此项目
      links: 
        edit_item: 编辑项目详细信息
        edit_item_details_label: 编辑项目详细信息
        indent: 增加缩进
        indent_label: 增加缩进
        outdent: 减少缩进
        outdent_label: 减少缩进
        remove_item: 从单元删除此项目
        remove_item_label: 从单元删除此项目
      max_score: 
        fulfilled: "得分不超过 %{score}"
        unfulfilled: "得分不得超过 %{score}"
      min_score: 
        fulfilled: "得分至少为 %{score}"
        unfulfilled: "得分至少为 %{score}"
      module: 
        item_aria_label: "%{item_label} 单元项目"
      must_contribute: 
        fulfilled: 已参与页面的内容
        unfulfilled: 必须参与页面的内容
      must_submit: 
        fulfilled: 已提交作业
        unfulfilled: 必须提交作业
      must_view: 
        fulfilled: 已查看页面
        unfulfilled: 必须查看页面
    module_item_next: 
      drag_to_reorder: 拖动可重新排序或移动项目至其它单元
      images: 
        alt: 
          max_score: 最高分数
          min_score: 最低分数
          must_contribute: 必须参与
          must_submit: 必须提交
          must_view: 必须查看
        title: 
          max_score: 在单元被视为完成之前，学生不得超过此项目的最高分数
          min_score: 在单元被视为完成之前，学生必须达到此项目的最低分数
          must_contribute: 在单元被视为完成之前，学生必须参与此项目
          must_submit: 在单元被视为完成之前，学生必须提交此作业
          must_view: 在单元被视为完成之前，学生必须查看此项目
      links: 
        edit_item: 编辑
        edit_item_details: 编辑项目详细信息
        indent: 增加缩进
        indent_item: 增加缩进
        move_item: 移动此项目
        move_item_label: 移动此项目
        outdent: 减少缩进
        outdent_item: 减少缩进
        remove_item: 删除
        remove_item_from_module: 从单元删除此项目
      max_score: 
        fulfilled: "得分不超过 %{score}"
        unfulfilled: "得分不得超过 %{score}"
      min_score: 
        fulfilled: "得分至少为 %{score}"
        unfulfilled: "得分至少为 %{score}"
      modules_item_move_to: 移动到...
      must_contribute: 
        fulfilled: 已参与页面的内容
        unfulfilled: 必须参与页面的内容
      must_submit: 
        fulfilled: 已提交作业
        unfulfilled: 必须提交作业
      must_view: 
        fulfilled: 已查看页面
        unfulfilled: 必须查看页面
      settings: 设置
    module_locked: 已锁定
    module_started: 正在进行
    module_unlocked: 解锁
    none_in_progress: 无进展
    optgroup: 
      assignments: 作业
      discussion_topics: 讨论
      external_tools: 外部工具
      external_urls: "外部 URL"
      files: 文件
      quizzes: 测验
      wiki_pages: 维基页面
    points_possible_short: "%{points} 分"
    prerequisits_footer: 
      default_module_name: 单元
      labels: 
        prerequisites: 先修课程
      links: 
        title: 
          remove_prerequisite: 删除此先修课程
    progressions: 
      titles: 
        student_progress: 学生进度
        student_progression: 学生学习单元的进度
    still_needs_completing: 仍需完成
    titles: 
      add: 添加单元
      add_item: "添加项目到 %{module}"
      add_prerequisite: "添加先修课程到 %{module}"
      edit: 编辑单元设置
      edit_item: 编辑项目详细信息
      student_progress: 学生学习单元的进度
    url_show: 
      new_tab: 此站点需要在新的浏览器窗口中打开。
      open_url_button: "在新窗口中打开 %{title}"
      tool_insecure_warning: "您正在尝试从安全站点 (canvas) 内启动不安全的内容。某些 Internet 浏览器可能阻止加载此内容。"
  context_modules_api: 
    invalid_position: 位置无效
  conversation_dialog: 
    errors: 
      field_is_required: 此字段为必填字段
    message_sent: 消息已发送！
    no_course: 无课程
    select_course: 选择课程
  conversation_message: 
    subject: 私人消息
    subject_specified: "私人消息：%{subject}"
    users_added: 
      one: "%{list_of_users} 已加入 %{current_user} 发起的会话"
      other: "%{list_of_users} 已加入 %{current_user} 发起的会话"
  conversation_participant: 
    batch_update_message: 
      one: "已处理 %{count} 个对话"
      other: "已处理 %{count} 个对话"
    not_participating: 该用户未加入此对话
  conversations: 
    add_attachment: 
      titles: 
        attachment: 要附加的文件
        remove_attachment: 删除附件
    all_courses: 所有课程
    all_in_context: "全部在 %{context} 中"
    archive: 存档
    archive_conversation: 存档会话
    autocomplete_result: 
      group_people: "人员: %{people}"
      no_results: 无结果
    autocomplete_token: 
      remove_recipient: 删除收件人
    back: 返回
    cannot_add_to_private: 不能将参与者添加到私人会话。
    cannot_be_empty: 消息不能为空
    compose_button_bar: 
      titles: 
        add_attachment: 添加附件
        record_media_comment: 录制音频或视频评论
    compose_title_bar: 
      buttons: 
        close: 关闭
    confirm: 
      delete_conversation: 是否确定要删除您拥有的此会话的副本？此操作将不可恢复。
      delete_message: "是否确定要删除您拥有的此消息的副本? 此操作将不可恢复。"
    context_message: 
      delete_message: 删除消息
      labels: 
        less: 更少...
        more: 更多...
    conversation_context: 来自与后者的会话
    conversation_item: 
      has_attachments: 这个会话有一个或多个附件
      has_media: 这个会话有一条或多条媒体评论
      inbox_actions: 
        action_star: 标记
        action_unstar: 取消标记
        archive: 存档
        delete: 删除
        mark_as_read: 标记为已读
        mark_as_unread: 标记为未读
        subscribe: 订阅
        unarchive: 取消存档
        unstar: 标记
        unsubscribe: 取消订阅
      inbox_actions_description: 消息操作菜单
      read_more: 更多...
    course_name: 课程名称
    course_options: 
      course_options: 
        concluded: 已结束
        groups: 组
        more_courses: 更多课程
    hide: 隐藏
    index_new: 
      archive: 存档
      archive_conversation: 存档会话
      archived: 已存档
      clear_search: 清除搜索结果
      compose_new_message: 编写一条新消息
      delete: 删除
      delete_conversation: 删除会话
      filter_messages_by_course: 按课程过滤消息
      filter_messages_by_type: 按类型过滤消息
      forward: 转发
      inbox: 收件箱
      mark_as_read: 标记为已读
      mark_as_unread: 标记为未读
      more_options: 更多可更多选项
<<<<<<< HEAD
      page_title_header: 会话
=======
      page_title_header: 对话
>>>>>>> a6fe9501
      reply: 回复
      reply_all: 全部回复
      search_by_user: 按用户搜索
      search_for_recipients: 搜索收件人
      search_names_groups_courses: 搜索姓名、小组和课程
      sending: 正在发送
      sent: 已发送
      settings: 设置
      starred: 已标记
      titles: 
        conversations: 会话
      unread: 未读
    mark_as_read: 标记为已读
    mark_as_unread: 标记为未读
    message: 
      mark_as_read: 标记为已读
      mark_as_unread: 标记为未读
      no_subject: 无主题
      open_message: 打开消息
      star_conversation: 标记会话
      starred: 已标记
      total_messages: 总消息数
      unread: 未读
      unstar_conversation: 取消标记会话
    message_deleted: 消息已删除！
    message_detail: 
      delete: 删除
      forward: 转发
      message_actions: 邮件操作
      more_options: 更多选项
      no_subject: 无主题
      reply: 回复
      reply_all: 全部回复
    message_form_dialog: 
      body: 正文
      headings: 
        new_message: 新消息
      inbox_actions: 
        add_people: 添加人员
      individual_message_explanation: 此时将一条消息发送给每个收件人
      labels: 
        add_to_faculty_journal: 添加为教师日志条目
        attachments: 附件
        course: 课程
        course_required: 您必须选择一个课程才能输入收件人。
        select_course: 选择课程
        subject: 主题
        to: 至
      links: 
        media_comment: 录制
      media_comment: 媒体评论
      no_course: 无课程
      no_subject: 无主题
      search_names_groups_courses: 搜索姓名、小组和课程
      send_individual_messages: 发送各个消息
      titles: 
        media_comment: 已录制媒体评论
        record_media_comment: 录制音频或视频评论
        remove_media_comment: 删除媒体评论
    message_item: 
      delete: 删除
      forward: 转发
      message_actions: 消息操作
      more_options: 更多可更多选项
      reply: 回复
      reply_all: 全部回复
    message_list: 
      messages: 消息
    message_progress_bar_text: 
      done_sending_message: "已将 *%{message_preview}* 发送至 *%{num_people}*"
      error_sending_message: "发送消息时出现错误:"
      sending_message: "正在发送 *%{message_preview}* 至 *%{num_people}*"
    more_participants: "+%{total} 更多"
    no_message: 
      batch_selected: 选择多个会话
      no_conversations_selected: 未选择会话
    no_recipients_choose_another_group: 该小组中没有收件人。请另选一个小组。
    no_results_found: 未找到结果
    other: 
      one: "其它 %{count} 门课程"
      other: "其它 %{count} 门课程"
    other_recipients: 
      one: "以及其它 %{count} 门课程"
      other: "以及其它 %{count} 门课程"
    result_status: "自动完成功能列出了 %{results} 个条目，请使用上下箭头键导航到列表，然后按 Enter 将该人员添加到“收件人”字段。"
    star: 标记
    star_conversation: 标记会话
    titles: 
      rss_feed: 会话消息源
    unarchive: 取消存档
    unarchive_conversation: 取消存档会话
    unstar: 取消标记
    unstar_conversation: 取消标记会话
  correct_answer: 这是正确答案。
  course: 
    access_denied: 访问被拒绝
    batch_update_message: 
      one: "已处理 %{count} 个课程"
      other: "已处理 %{count} 个课程"
    course_format: 
      not_set: 未设置
      on_campus: 校园中
      online: 在线
    course_not_found: 该课程未找到
    csv: 
      comments: 评论
      current_score: 当前分数
      final_grade: 最终评分
      final_score: 最终分数
      id: ID
      points_possible: 满分
      read_only_field: （只读）
      root_account: 根帐户
      section: 班级
      sis_login_id: 登录名或学号
      sis_user_id: 用户学号
      student: 学生
    default_grading_scheme_name: 默认评分方案
    default_name: 我的课程
    default_short_name: 课程-101
    errors: 
      sis_in_use: "学号 \"%{sis_id}\" 已在使用中"
    file_copy_error: "无法复制文件 \"%{name}\""
    grade_export_types: 
      instructure_csv: "结构格式化 CSV"
    grade_publishing_status: 
      error: 错误
      error_with_message: "错误: %{message}"
      pending: 待处理
      pending_with_message: "待处理: %{message}"
      published: 已发布
      published_with_message: "已发布: %{message}"
      publishing: 发布中
      publishing_with_message: "发布中: %{message}"
      unknown: "未知状态 %{status}"
      unknown_with_message: "未知状态 %{status}: %{message}"
      unpublishable: 不可发布
      unpublishable_with_message: "不可发布: %{message}"
      unpublished: 已取消发布
      unpublished_with_message: "已取消发布: %{message}"
    missing_name: 未命名的课程
    student_summary: 
      not_sorted: 学生摘要表未排序
    student_view_student_name: 测验学生
    wiki_permissions: 
      all: 任何人
      only_teachers: 仅教师
      teachers_students: 教师和学生
  course_copy_argument_error: 复制课程需要源课程。
  course_copy_description: "用于复制 Canvas 课程的迁移插件"
  course_copy_display: 课程副本
  course_copy_file_description: "复制 Canvas 课程"
  course_copy_name: "复制 Canvas 课程"
  course_copy_no_course_error: 源课程未找到。
  course_copy_not_allowed_error: 不允许您复制源课程。
  course_exports: 
    errors: 
      assignment: "作业 \"%{title}\" 无法导出"
      assignment_groups: 无法导出作业小组
      assignment_is_locked: "由于作业 \"%{title}\" 已经被锁定，所以无法复制。"
      assignments: 无法导出某些作业
      canvas_meta: "无法导出 Canvas 特定元数据"
      course_export: 运行课程导出时出错。
      course_settings: 无法导出课程设置
      events: 无法导出日历事件
      external_feeds: 无法导出外部馈送
      file: "文件 \"%{file_name}\" 无法导出"
      file_meta: 无法导出文件元数据
      files: 无法导出某些文件
      grading_standards: 无法导出评分标准
      learning_outcomes: 无法导出学习成果
      lti_links: "无法导出某些 Web 链接"
      media_file: 媒体文件无法导出
      media_files: 无法导出某些媒体文件
      media_files_too_large: 未导入媒体文件，因为总文件大小太大。
      module_meta: 无法导出单元元数据
      organization: 无法生成组织结构。
      question_bank: "题库 \"%{title}\" 无法导出"
      quiz: "测验 \"%{title}\" 无法导出"
      quiz_is_locked: "由于考试 \"%{title}\" 已被锁定，所以无法复制."
      quizzes: 某些测验无法导出
      resources: 无法链接某些资源。
      rubrics: 无法导出评分标准说明
      topic: "讨论主题 \"%{title}\" 无法导出"
      topic_is_locked: "由于主题 \"%{title}\" 已被锁定，所以无法复制。"
      topics: 无法导出某些主题
      web_links: 无法导出某些网络链接
      wiki_page: "维基页面 \"%{title}\" 无法导出"
      wiki_pages: 无法导出维基页面
    errors_list_message: "导出 %{export_id} 出错:"
    unknown_titles: 
      assignment: 未知作业
      file: 未知文件
      topic: 未知主题
      wiki_page: 未知维基页面
  course_list: 
    favorited_tooltip: 单击可从课程菜单中删除。
    nonfavorited_tooltip: 单击可添加到课程菜单。
    wrapper: 
      close_course_menu_title: 关闭
      reset_course_menu: 重置
  course_logging: 
    blank_placeholder: "-"
    event_source: 
      api: Api
      manual: 手动
      sis: SIS
    event_type: 
      concluded: 已结束
      copied_from: 复制自
      copied_to: 复制到
      corrupted: 详细信息不可用
      created: 已创建
      deleted: 已删除
      published: 已发布
      reset_from: 重置自
      reset_to: 重置到
      restored: 已恢复
      unconcluded: 未结束
      updated: 已更新
    field_label: 
      abstract_course_id: "提取课程 ID"
      account_id: "帐户 ID"
      allow_student_discussion_editing: 允许学生讨论编辑
      allow_student_discussion_topics: 允许学生讨论主题
      allow_student_forum_attachments: 允许学生论坛附件
      allow_student_organized_groups: 允许学生组织的小组
      allow_student_wiki_edits: "允许学生 Wiki 编辑"
      allow_wiki_comments: "允许 Wiki 注释"
      conclude_at: 结束于
      course_code: 课程代码
      created_at: 创建于
      default_view: 默认视图
      default_wiki_editing_roles: "默认 Wiki 编辑角色"
      enrollment_term_id: "注册学期 ID"
      grading_standard_id: "计分标准 ID"
      group_weighting_scheme: 小组加权方案
      hide_distribution_graphs: 隐藏分布图
      hide_final_grade: 隐藏最终评分
      indexed: 已索引
      integration_id: "集成 ID"
      is_public: 公共
      large_roster: 大清单
      license: 许可证
      locale: 区域设置
      lock_all_announcements: 锁定所有通告
      name: 姓名
      old_account_id: "旧帐户 ID"
      open_enrollment: 开启注册
      public_description: 公开说明
      public_syllabus: 公开大纲
      replacement_course_id: "替换课程 ID"
      restrict_enrollments_to_course_dates: 将注册限制在课程日期范围内
      root_account_id: "根帐户 ID"
      self_enrollment: 自我注册
      self_enrollment_code: 自我注册代码
      self_enrollment_limit: 自我注册限制
      show_all_discussion_entries: 显示所有讨论条目
      show_public_context_messages: 显示公共上下文消息
      sis_batch_id: "SIS 批次 ID"
      sis_source_id: "SIS 源 ID"
      start_at: 开始时间
      storage_quota: 存储配额
      syllabus_body: syllabus_body
      tab_configuration: 标签配置
      template_course_id: "模板课程 ID"
      turnitin_comments: "Turnitin 评论"
      updated_at: 更新时间
      uuid: UUID
      wiki_id: "Wiki ID"
      workflow_state: 工作流状态
  course_restore: 
    restore_error: 尝试恢复课程时出现错误。课程未恢复。
  course_search: 
    cant_be_blank: 不能为空
  course_section: 
    sis_id_taken: "学号 \"%{sis_id}\" 已在使用中"
  course_settings: 
    buttons: 
      add_section: 添加班级
      adding_section: 正在添加班级...
      re_sending_all: 正在重新发送未接受的邀请...
      re_sent_all: 重新发送所有未接受的邀请！
    cancel: 取消
    confirm: 
      delete_section: 是否确定要删除此班级?
      publish_grades: 是否确定要发布这些评分到学生信息系统?如果所有评分都已确定，应只执行此操作。
      re_publish_grades: 是否确定要重新发布这些评分到学生信息系统?
    course_dates_enforced: 用户只能参与这些日期之间的课程
    course_dates_unenforced: 这些日期不会影响课程可用性
    edit_sections_placeholder: 输入班级名称
    edit_sections_title: 班级名称
    errors: 
      invalid_sis_status: "无效的 SIS 发布状态"
      invitation: 邀请失败。请重试。
      publish_grades: 在尝试发布评分到学生信息系统时出错。请稍后重试。
      re_send_all: 发送失败，请重试
      section: 添加班级失败，请重试
    flash: 
      invitation: 邀请已发送。
      linkError: 更新用户的学生链接时出错。请稍后重试。
      links: 学生链接已成功更新
      sectionError: 更新用户的班级时出错。请稍后重试。
      sections: 班级注册已成功更新
    grading_standard_set: 现已设置
    grading_standard_unset: 未设置
    indexed_course: 包含在公共课程索引中
    invitation_sent: 邀请已发送！
    invitation_sent_now: 刚才
    link_students_placeholder: 输入学生姓名
    links: 
      fewer_options: 更少选项
      more_options: 更多可更多选项
      publish: "发布评分到 SIS"
      publishing: "正在发布评分到 SIS..."
      re_send_all: 重新发送所有未接受的邀请
      re_sending_invitation: 正在重新发送邀请...
      republish: "重新发布评分到 SIS"
    private_course: 私人
    public_course: 公共
    re_send_invitation: 重新发送邀请
    remove_user_from_course_section: "从 %{course_section} 中删除用户"
    titles: 
      link_to_students: 链接至学生
      move_course: 移动课程
      reset_course_content_dialog_help: 重置课程内容
      section_enrollments: 班级注册
  course_statistics: 
    unknown: 未知
  course_users: 
    greater_than_three: 请输入具有三个或更多字符的搜索词
    unknown_error: 搜索时出错，请重试。
  courses: 
    assignments_needing_grading: 
      headings: 
        grade: "评分 %{assignment}"
        to_do: 待办事项
      images: 
        alt: 
          ignore: 忽略
      links: 
        show_more: "%{count} 个其它..."
        title: 
          ignore: 忽略此作业
          ignore_review: 忽略此次审阅
      need_grading_count: 
        one: "%{count} 个需要评分"
        other: "%{count} 个需要评分"
      no_peer_review_due_date: 截止时间：无截止时间
      peer_review_due_date: "截止日期：%{peer_review_due_at}"
      points_possible: "满分 %{points_possible} 分"
    canvasnet_instructor: 
      avatar_url: 头像
      biography: 个人简介
      instructor_name: 姓名
      job_title: 标题
      remove_instructor: 删除导师
    confirm_action: 
      buttons: 
        conclude_course: 结束课程
        delete_course: 删除课程
      details: 
        conclude_alt_text: 如果您要在限制学生访问课程的同时，保留更改评分的能力，请使用课程日期设置。您可以在我们*此处*的指南中了解关于课程日期设置的信息
        confirm_conclude: "警告: 结束课程后，您将无法修改评分，也无法访问课程内容。"
        confirm_delete: 是否确定要删除此课程？在删除之后，学生和教师无法再访问。如果只想将其从课程下拉菜单中删除，则应*改用结束课程*。
        confirm_delete_addendum: "如果您无权结束课程，您可以*更改课程结束日期*，或请求您的管理员结束课程。 "
      headings: 
        confirm_conclude: 确认结束课程
        confirm_delete: 确认课程删除
      titles: 
        confirm: 确认操作
    confirm_reject_invitation: 是否确定要拒绝参加此课程的邀请?
    copy: 
      buttons: 
        create_course: 创建课程
      conclude_at: 结束日期
      content_label: 内容
      course_code: 课程代码
      details: 输入以下详细信息开始创建此课程的副本。
      enrollment_term_id: 学期
      headings: 
        copy_course: "复制 %{course}"
      name: 姓名
      select_all_content: 所有内容
      select_specific_content: 选择具体内容
      start_at: 开始日期
      titles: 
        copy_course: 复制课程
    course_wizard_box: 
      buttons: 
        publish: 发布课程
      details: 
        assignments: "添加作业。您可以只添加一个较长的作业列表，或对作业进行分组 – 还可以指定每个作业小组的权重。"
        available: 现在，您的课程已经设置就绪，您可能不再需要这份清单。但我们会保存它，以便您在今后想尝试一些新作业或对课程内容进行更改时，能够为您提供帮助。
        calendar: 日历功能对于了解日历以及向课程添加任何非作业事件都大有裨益。不用担心，我们会帮助您使用它。
        claimed: 
          not_saved: |-
              好，您的课程已经设置完毕...接下来该干什么呢?在您发布课程之前，可能需要检查课程，确保您了解基本框架。逐步检查左侧的列表，确保您的课程可以使用。
              
              *本课程在发布之前只有教师可以查看*
          saved: "完成！您已正式创建课程 %{course}。该课程在发布之前只有您本人才能查看 – 但在发布之前，您应该认真查看左侧的列表，以熟悉 Canvas 的使用方法并确保您做好了授课准备。"
        created: 
          not_saved: |-
              本课程已创建，但未被领受。在一周内未被领受的课程将被删除。在此期间，请勾选左侧的列表，确保您已经做好准备。
              
              如果您暂时需要离开，只需保存*此链接*以便在有效满之前返回此处。
              
              请**登录**或***注册***以领受本课程。
          saved: |-
              完成！您已正式创建课程 %{course}。该课程在发布之前只有您本人才能查看 – 但在发布之前，您应该认真查看左侧的列表，以熟悉 Canvas 的使用方法并确保您做好了授课准备。
              
              如果您暂时需要离开，只需保存*此链接*以便在有效满之前返回此处。
              
              请**登录**或***注册***以领受本课程。
        files: "\"文件\"选项卡是用来分享讲义的区域，例如文档、学习帮助等 – 学生需要下载的任何文件。在 Canvas 中，上传和组织文件是轻而易举的事情。我们会告诉您如何操作。"
        home2: "当人们访问课程时，这是他们将看到的页面。您可以将其设置为显示活动流、课程单元列表、提纲或者您自己编写的自定义页面。默认设置为课程活动流。要自定义此页面，只需单击 %{choose_home_page}。"
        import: "如果您曾使用其它课程管理系统，您可能需要将其中的材料转移到 Canvas 中。我们可以引导您轻松将内容迁移到 Canvas。"
        navigation: 默认情况下会启用课程的所有相关链接。对于没有内容的部分，学生将无法看到其链接。例如，如果您尚未创建任何测验，学生将无法看到测验链接。对于您不希望学生访问的课程部分，您可以归类并明确禁用这些链接。
        publish: 
          form: |-
              全部完成了吗?可以发布您的课程了！单击下面的按钮，正式发布课程！
              
              发布课程时会向所有课程用户发送电子邮件邀请，以便他们能够注册并开始学习该课程。
          not_registered: "本课程已被领受并准备就绪，但需要完成注册过程后才能发布。您应该收到了来自 Canvas 的电子邮件，其中包含完成该过程的链接。确保检查您的垃圾邮件箱。"
        students: 您肯定对学生感兴趣。试想，没有学生参与的课程有什么趣味呢?
        tas: 您可能要指定一些助教帮助您教授课程。助教可以帮助您批改学生作业、引导讨论以及更新截止时间和作业详细信息。
      headings: 
        next_steps: 后续步骤
      links: 
        assignments: 添加课程作业
        calendar: 添加课程日历事件
        files: 添加课程文件
        home: 选择课程主页
        import: 导入内容
        navigation: 选择导航链接
        publish: 发布课程
        re_send_confirmation: 重新发送确认电子邮件
        students: 向课程添加学生
        tas: 向课程添加助教
        title: 
          bookmark: 复制此链接或制作其书签
    edit_profile: 
      about: 关于
      about_related_id: 共享用于将相关课程/班级链接到一起的标识符
      add_instructor: 添加导师
      basic_info: 基本信息
      disabled: 已关闭
      enabled: 打开
      institution: 机构
      institution_name: 姓名
      instructor_led: 导师指导
      instructors: 导师
      labels: 
        description: 说明
        enrollment_fee: 注册费
        format: 格式
        image: 图像
        path: 课程路径
        portal_path: 门户路径
        position: 位置
        related_id: "链接 ID"
        self_enrollment: 注册
        self_enrollment_limit: 注册名额
        tags: 标签
        tentative_start: 暂定开始时间
        title: 标题
        visibility: 可见性
      leave_blank_if_free: 如果是免费课程则留空
      logo: 徽标
      page_title: 课程概况
      path_syntax: 小写字母、数字和短划线
      portal_path_syntax: 小写字母、数字、短划线和斜线（例如，哈佛/化学）
      private: 隐藏
      public: "在 canvas.net 上列出"
      save_changes: 保存更改
      self_paced: 自定进度
      unlisted: "在 canvas.net 上未列出（可通过 url 访问）"
      when_to_set_tentative_start: "例如“2013 年秋季”，如果课程没有确切的开始日期"
    enrollment_reminders: 
      buttons: 
        accept: 接受邀请
        reject: 拒绝邀请
      headings: 
        invitation: 邀请
      invitation: 
        designer: "您被邀请作为用户帐户 *%{user}* 的*设计者*参与此课程。"
        observer: "您被邀请作为用户帐户 *%{user}* 的*观察员*参与此课程。"
        one: "您被邀请参与用户帐户 *%{user}* 的此课程。"
        other: "您被邀请参与用户帐户 *%{user}* 的此课程。"
        student: "您被邀请作为用户帐户 *%{user}* 的*学生*参与此课程。"
        ta: "您被邀请作为用户帐户 *%{user}* 的*助教*参与此课程。"
        teacher: "您被邀请作为用户帐户 *%{user}* 的*教师*参与此课程。"
      invitiation: 
        look_around: 随意浏览一下课程。当您准备就绪后，您可以接受或拒绝邀请。
    errors: 
      create_failed: 课程创建失败
      role_not_active: "无法为未激活用户添加身份: '%{role}'"
      role_not_found: "不存在名为 '%{role}' 的身份。"
      unpublish: 如果存在学生提交项，则无法取消发布课程。
    group_list: 
      headings: 
        groups: 课程组
    import_in_progress_notice: 
      course_import_notice: 
        status_link: 导入状态
        text: 当前正在导入一个或多个项目。一旦可用，这些项目将显示在下面的课程中。
    index: 
      headings: 
        future_enrollments: 未来的注册情况
        my_courses: 我的课程
        my_groups: 我的小组
        past_enrollments: 以前的注册
      start_new_course: 开始新课程
      titles: 
        courses: 课程
        rss: 
          course_announcements: "课程通告 Atom 馈送"
    link_enrollment: 
      buttons: 
        link: 链接至学生
      details: |-
          当观察员被链接到学生时，他们有权访问该学生的评分和课程互动。*立即将此观察员链接到学生 %{student}。*
          
          要将课程观察员 %{user} 链接到学生，请从下面的列表中选择学生姓名。
      labels: 
        student: 学生
      loading: 正在加载学生...
      select_student: 选择学生
    notices: 
      backup_restored: 备份成功恢复！
      concluded: 课程成功结束
      deleted: 课程成功删除
      enrollment_not_active: "您在课程 %{course} 中的成员资格尚未激活。"
      failed_conclude: 课程无法结业
      invitation_accepted: "邀请已接受！欢迎参与 %{course}！"
      invitation_cancelled: 邀请已取消。
      login_to_accept: 您需要登录后才能接受注册。
      preview_course: 您被邀请参与此课程。您可以随意浏览课程，但需要接受注册邀请之后才能参与课程。
      reset_test_student: 该测试学生已成功重置。
      unconcluded: 课程未结束
      updated: 课程已成功更新。
    recent_event: 
      all_graded: 所有已计分
      due: 截止时间
      needs_grading: 需要评分
      no_new_submissions: 无新作业
      no_submissions: 新作业
      not_submitted: 未提交
      submission_score: "%{score} *满分 %{points_possible} 分*"
    recent_feedback: 
      comments: "评论: %{count}"
      not_graded: 未计分
      submission_points: 
        with_score: "分数:%{score} *满分 %{points_possible} 分*"
        without_score: "满分 %{points_possible} 分"
    roster: 
      create_users: 
        add_more_users: 添加更多用户
        add_these_users: 添加用户
        adding: 正在添加...
        adding_n_users: "经过验证且准备好添加 %{users.length} 用户："
        can_only_grade_students_in_section: 只能在学生的班级中为其评分
        close: 完成
        duplicates_removed: 删除了一些重复项。
        email: 电子邮件
        email_field_label: 输入您希望添加的用户电子邮件地址，以逗号隔开
        email_field_place_holder: "\"示例学生\" &lt;student@example.com&gt;, \"姓, 名\" &lt;firstlast@example.com&gt;, justAnEmailAddress@example.com"
        example_formats: "示例：user@example.com, \"名, 姓\" &lt;user@example.com&gt;, \"姓, 名\" &lt;user@example.com&gt;"
        form_instructions: 键入或粘贴下面的电子邮件地址列表：
        go_back: 重新开始
        have_been_enrolled: 以下用户已注册
        name: 姓名
        next: 下一页
        section: 班级
        user_might_not_exist: "如果您的格式正确，请联系您的 Canvas 管理员以确保用户拥有一个 Canvas 帐户。"
        user_role: 身份：
        validating: 正在验证...
        will_not_be_added: 这些用户包含错误，将不会进行添加。请确保他们的格式正确。
      edit_sections_view: 
        edit_sections_desc: "班级是组织用户的另一种方式。通过它，您可以为多个参加同一门课程的班级授课，这样您就可以将课程内容都保存在同一位置。在下面，您可以将用户移至其它班级，或添加/删除班级的注册。 用户必须始终至少位于一个班级。"
      index: 
        cannot_add_users: 由于该课程已结束，无法添加新用户
        filter_field_description: 搜索人员。当您在此字段中键入内容时，将自动过滤人员列表，以便只包括姓名与您输入的内容相符的那些人。
        group_set: 组设置
        people: 人员
        role_to_search: 将搜索限制为身份
        search_people: 搜索人员
        title_add_people: 添加人员
      invitations_view: 
        accepted_invitation: "%{name} 已收到并接受参与课程的邀请，但您仍可以重新发送邀请（如果需要）。"
        admin_invitation_unaccepted: "%{name} 尚未接受参与课程的邀请。邀请发送时间: %{time}"
        invitations_pending_publish: 邀请在课程*发布*之后才会发送
        student_invitation_unaccepted_available: "%{name} 尚未接受参与课程的邀请。邀请发送时间: %{time}"
        student_invitation_unaccepted_unavailable: "%{name} 被添加到课程的时间: %{time}"
      link_to_students_view: 
        link_student_action: "要将课程观察员 *%{name}* 链接至某个学生，可从以下列表中选择该学生的姓名。"
        link_student_desc: 观察员在链接至某个学生后，就可访问该学生的评分和课程交互。
      resend_invitations: 
        pending_invitations: "%{pendingInvitationsCount} 个邀请尚未接受。"
        re_send_invitations: 重新发送
        re_sending_invitations: 正在重新发送...
      role_select: 
        all_roles: 所有身份
      roster_tabs: 
        everyone_tab: 所有人
        groups: 组
      roster_user: 
        links: 
          edit_sections: 编辑班级
          link_to_students: 链接至学生
          remove_from_course: 从课程中删除
          resend_invitation: 重新发送邀请
          user_details: 用户详细信息
        manage_user: "管理 %{name}"
        pending_acceptance_explanation: 此用户尚未接受课程邀请
        pending_acceptance_of_invitation: 待处理
      roster_users: 
        canvas_user_id: "Canvas 用户 ID"
        last_activity: 上次活动
        login_name_or_sis_id: 登录名或学号
        name: 姓名
        no_people_found: 找不到人员
        role: 身份
        section: 班级
        total_activity: 总活动
        you_can_search_by: 您可以按此条件搜索：
      section: 
        remove_user_from_course_section: "从 %{name} 中删除用户"
    section: 
      enrollment: 
        links: 
          unenroll_user: 将用户从课程中移除
    settings: 
      alerts_title: 警报
      buttons: 
        add_section: 添加班级
        edit_section_name: 编辑章节名称
        move_course: 移动课程
        update_course: 更新课程详细信息
      course_conclude_at_warning_message: 课程当前设置为在午夜结束，这表示前一天将是此课程处于活动状态的最后一天。
      course_conclude_at_warning_title: 课程在午夜结束
      course_open_enrollment: "本课程已启用开放注册。学生们可以通过您发送的 URL *%{url}* 自行注册课程。学生也可以先在 *%{url2}* 报名，然后再使用 *%{code}* 参加代码加入课程。"
      course_open_enrollment_without_code: "此课程已启用开放注册。您与学生分享此 url *%{url}* 后，他们可自行注册课程"
      course_overrides_term: 这将覆盖任何学期可用性设置
      course_settings_title: 课程设置
      date_restricted: 用户只能参与这些日期之间的课程
      deatils: 
        move_course: 为此课程选择新的根帐户在移动课程之后，还需要为课程指定新的院系。
      drag_details: 禁用大部分页面会导致访问这些页面的学生被重定向至课程主页。
      drag_to_hide: 拖动项目到此处可对学生隐藏它们。
      enrollment_count: 
        one: "%{count} 个用户"
        other: "%{count} 个用户"
      grading_standard_currently_set: 现已设置
      grading_standard_not_set: 未设置
      headings: 
        details: 课程详细信息
        grade_publishing: 评分发布
        move_course: 将课程移动到其它根帐户
        navigation: 课程导航
        sections: 课程班级
      help: 
        edit_navigation: 在课程导航中拖放项目可对其进行重新排序
        public_course: （学生资料将保持私密性）
      images: 
        alt: 
          delete: 删除
          edit: 编辑
      indexed_course: 包含在公共课程索引中
      keycode_descriptions: 
        next_navigation_link: 选择下一个导航链接
        previous_navigation_link: 选择上一个导航链接
        toggle_navigation_dragging: 选择链接开始拖动，或放下以前选择的链接
      keycodes: 
        next_navigation_link: 向上
        previous_navigation_link: 向下
        toggle_navigation_dragging: 空格
      labels: 
        account_id: 院系
        allow_student_discussion_editing: 允许学生编辑或删除自己的讨论贴
        allow_student_discussion_topics: 允许学生创建讨论主题
        allow_student_forum_attachments: 允许学生附加文件到讨论贴
        allow_student_organized_groups: 允许学生组织自己的小组
        conclude_at: 结束
        course_code: 课程代码
        course_format: 格式
        course_lock_all_announcements: 禁止评论通告
        course_name: 姓名
        course_section_name: 新增班级
        course_status_published: 课程已发布
        course_status_unpublished: 课程已取消发布
        course_visibility: 可见性
        enrollment_term_id: 学期
        grading_scheme: 评分方案
        grading_standard_enabled: 启用课程评分方案
        hide_distribution_graphs: 对学生隐藏评分分布图
        hide_final_grades: 在学生评分汇总中隐藏总分
        indexed: 在公共课程索引中包含此课程
        is_public: 使此课程公开可见
        language: 语言
        license: 许可证
        open_enrollment: "添加 \"参与此课程\" 链接到课程主页"
        public_syllabus: 使该课程的大纲公开可见
        restrict_enrollments_to_course_dates: 用户只能参与这些日期之间的课程
        root_account_id: 根帐户
        sis_source_id: 学号
        start_at: 开始
        storage_quota: 文件存储
        time_zone: 时区
        turnitin_comments: "Turnitin 提交评论"
      language_overrides_preferences: 这将覆盖所有用户/系统语言首选项。建议只对外语课程使用此操作
      links: 
        edit_course: 编辑课程详细信息
        more_options: 更多可更多选项
        move_course: 移动到其它帐户
        title: 
          cant_delete: 无法删除用户已注册的班级
          delete_section: 删除班级
          edit_section: 编辑班级
      megabytes: MB
      move_module: 
        place: 放在
      move_nav_item: 
        after: 之后
        before: 之前
        or: 或
<<<<<<< HEAD
=======
      nav_items_keyboard_drag_and_drop: 警告：为改进重新排序的课程导航元素的可访问性，请使用位于菜单中的“移动到对话框”选项。
>>>>>>> a6fe9501
      no_date: 未设置日期
      no_language_preference: "未设置（用户可配置，默认使用 %{language}）"
      none: 无
      not_date_restricted: 这些日期不会影响课程可用性
      page_title: 课程详细信息
      private_course: 私人
      public_course: 公共
      section_sis_id: "学号: %{section_sis}"
      self_enrollment: "与学生分享私密的 URL，允许他们自行注册"
      self_enrollment_without_code: "与学生分享私密的 URL，允许他们自行注册"
      set_grading_scheme: 设置评分方案
      sis_source_id: 学号
      tab_cant_disable: 此页面无法禁用，只能隐藏
      tab_disabled: 被禁用的页面将重定向至课程主页
      tab_hidden_if_disabled: 被禁用的页面将不会显示在导航中
      tabs: 
        alerts: 警报
        details: 课程详细信息
        feature_options: 功能选项
        grade_publishing: 评分发布
        navigation: 导航
        sections: 班级
        tools: 应用程序
      titles: 
        edit_navigation: 编辑课程导航
      tooltips: 
        cannot_unpublish_course: 如果存在已评分的学生提交项，则无法取消发布此课程
      transifex_message: "加入 [Canvas 翻译社区](%{transifex_url})"
      turnitin: "这些评论在提交 Turnitin 启用的任务时显示给学生"
      view_grading_scheme: 查看评分方案
      wiki_editing_roles: 默认情况下可创建、重命名和编辑课程维基页面
      wiki_editing_roles_change_existing: "通过 \"%{current_setting}\" 到 \"%{new_setting}\" 更改当前可编辑的页面。"
    settings_sidebar: 
      buttons: 
        reset: 重置课程内容
        unconclude: 取消关闭课程
      headings: 
        current_users: 当前用户
      help: 
        reset_course_content: 重置课程内容将永久性删除所有相关的作业、讨论、测验、单元、评分标准、页面、文件、学习成果、题库、协作、会议或任何其它内容。此操作不可逆，删除的数据将*无法*恢复。是否确定要继续?
      links: 
        calendar: 课程日历
        conclude: 结束此课程
        copy: 复制此课程
        delete: 永久删除此课程
        export_content: 导出课程内容
        import: 将内容导入到此课程
        new_badge: 新建
        reset: 重置课程内容
        stats: 课程统计信息
        student_view: 学生视图
    show: 
      buttons: 
        update_layout: 更新布局
      change_home_page: 更改
      details: 
        assignments: 此视图显示本课程的**作业列表**，即将到来和近期的作业显示在顶部。
        confirm_unenroll: 是否确定要取消注册此课程?您将不再能够看到课程清单或与教师直接沟通，并且在您的通信流和通知中不再看到课程事件。
        custom_page: 您可以**设计自己的课程主页**，在其中包含您喜欢的任何链接、图像或富媒体。
        modules: |-
            您可以将课程组织成**单元或章节**，每节包含一组相关的文件、作业和页面等。如果需要，还可以通过定义每个单元解锁之前需要完成的标准和先决条件来组织序列单元。
            
                        - 这种布局可能最适合没有特定时间表（例如学期）的课程。
        recent_activity_dashboard: "**最近活动仪表板**让参加者能看到此课程最近的谈话、公告、讨论和互动。它很类似于用户在第一次登录时看到的仪表板，但只显示此特定课程的内容。"
        syllabus: "**大纲视图**允许您编写有关课程期望的说明或通过链接、图像方式等介绍课程。还显示涵盖所有作业和课程事件的日历视图。"
      draft_state: 
        buttons: 
          cancel: 取消
          update_layout: 保存
        headings: 
          set_layout: 设置主页布局
        labels: 
          select_content: 选择您要在主页上显示的内容。
        options: 
          assignments: 作业列表
          custom_page: 页面首页
          modules: 课程单元
          recent_activity_dashboard: 最近活动仪表板
          syllabus: 大纲
      empty_body: 无内容
      front_page_not_set: 必须先设置首页
      headers: 
        course_status: 课程状态
      headings: 
        choose_home_page_title: 选择主页
        confirm_unenroll: 确认取消注册
        importing: 课程正在导入
        set_layout: 设置主页布局
        unpublished: 此课程未发布
      importing: 课程复制/迁移进行中。这意味着某些内容可能暂时不可用。
      labels: 
        select_content: 当用户访问课程页面时，显示它们
      license_notice: "此课程的内容根据 %{license_type} 许可证提供。本课程的内容可用性取决于此许可证，除非另有说明。"
      links: 
        change_layout: 更改主页布局
        choose_home_page: 选择主页
        course_setup: 课程设置清单
        course_stream: 查看课程流
        drop_course: 放弃此课程
        join_course: 参与此课程
        new_announcement: 新通告
        view_course_stream: 查看课程流
      options: 
        assignments: 作业列表
        custom_page: 自定义页面
        modules: 课程单元/班级
        recent_activity_dashboard: 最近活动仪表板
        syllabus: 含有大纲的作业
      period_name: 最近两周
      re_sending: 正在重新发送...
      send_done: 完成！收到消息可能需要几分钟。
      send_failed: 请求失败。请重试。
      teachers_only: 在*发布*之前只有教师才能查看此课程
      titles: 
        drop_course: 放弃此课程
        recent_feedback: 最近反馈
    sidebar_weighting: 
      default_name: 小组
      headings: 
        group: 小组
        total: 总计
        weight: 权重
      labels: 
        assignments_weighting: 按组加权作业
      no_groups: 未设置小组
      not_weighted: 作业所占比率未确定。
    statistics: 
      active_students: 活动学生
      all_rubrics: 所有评分标准说明
      any: 任何
      assignment_groups: 作业小组
      assignments: 作业
      course_rubrics: 课程评分标准说明
      discussion_posts: 讨论贴
      discussion_topic: 讨论主题
      discussions: 讨论
      file_count: 
        one: "%{count} 个文件"
        other: "%{count} 个文件"
      file_upload: 文件上传
      headings: 
        assignments: 作业使用报告
        files: 文件存储
        stats: "%{course} 的统计"
        students: 最近登录的用户
        totals: 正在运行总计
      labels: 
        allotted_storage: 分配的存储
        media_files: 媒体文件
        uploaded_files: 上传的文件
      new: 新建
      new_discussion_entries: 新建讨论条目
      new_discussions: 新建讨论
<<<<<<< HEAD
=======
      number_of_assignments: 作业数
      number_of_submissions: 提交项数
>>>>>>> a6fe9501
      page_title: 课程统计信息
      quiz: 测验
      quiz_questions: 测验题
      quiz_submissions: 测验提交
      quizzes: 测验
      submission_type: 提交类型
      tabs: 
        assignments: 作业
        files: 文件存储
        students: 学生
        totals: 总计
      text_entry: 文本输入
      unaccepted_students: 未接受的学生
      website_url: "网站 URL"
    syllabus: 
      headers: 
        date: 日期
        details: 详细信息
      syllabus: 
        hide_specific_dates: 隐藏特定于班级、小组和个人的日期
        show_specific_dates: 显示特定于班级、小组和个人的日期
    titles: 
      rss_feed: "%{course} 馈送"
    unauthorized: 
      invalid_link: 您使用的注册链接可能不再有效。请联系课程教师，确保您仍能正确注册。
  create_item_base: 
    there_was_an_error: "保存 \"%{title}\" 时出错，请重试。"
  create_module_item: 
    assignment_name: 作业名称
  create_module_item_quiz: 
    discussion_name: 讨论名称
    file_to_upload: 要上传的文件
    graded_quiz: 评分测验
    graded_survey: 评分调查
    header_name: 标题名称
    link_title: 链接标题
    page_name: 页面名称
    practice_quiz: 练习测验
    quiz_name: 测验名称
    ungrded_survey: 非评分调查
    url: URL
  create_users_view: 
    required: 请输入一些电子邮件地址
  crumbs: 
    access_report: 访问报告
    announcements: 通告
    assignments: 作业
    calendar_events: 日历事件
    conferences: 会议
    confirmation: 确认
    copy_course: 复制课程
    developer_keys: 开发人员密钥
    discussions: 讨论
    eportfolio_welcome: 欢迎使用电子学业档案
    error_reports: 错误报告
    files: 文件
    grades: 评分
    grading_schemes: 评分方案
    groups: 小组
    jobs: 任务
    media: 媒体
    messages: 消息
    modules: 单元
    outcomes: 成果
    people: 人员
    plugins: 插件
    prior_users: 以往的用户
    question_banks: 题库
    quizzes: 测验
    registered_services: 注册的服务
    revisions: 修订版
    rubrics: 评分标准说明
    settings: 设置
    site_admin: 网站管理员
    stats: 统计
    syllabus: 大纲
    users: 用户
    wiki_page_revisions: 修订版
    wiki_pages: 页面
  csv: 
    alpha: Alpha
    answered: 
      student: 
        count: 回答的学生人数
    bottom: 
      student: 
        count: 落后学生人数
    correct: 
      bottom: 
        student: 
          count: 正确的落后学生人数
      middle: 
        student: 
          count: 正确的中间学生人数
      student: 
        count: 正确的学生人数
        ratio: 正确的学生比率
      top: 
        student: 
          count: 正确的领先学生人数
    difficulty: 
      index: 难度索引
    middle: 
      student: 
        count: 中间学生人数
    point: 
      biserial: 正确选项的点二列
      distractor: "错误选项 %{num} 的点二列 "
    question: 
      id: "问题 ID"
      title: 问题标题
    quiz: 
      question: 
        count: 测验问题数
    standard: 
      deviation: 标准偏差
    top: 
      student: 
        count: 领先学生人数
    variance: 方差
    wrong: 
      student: 
        count: 出错的学生人数
        ratio: 出错的学生比率
  current_uploads: 
    close: 关闭
  curve_grades_dialog: 
    average_score: 平均分数
    buttons: 
      curve_grades: 曲线评分
      curving_grades: 正在计算曲线评分...
    curve_average: "输入 *%{assignment.name}* 的曲线平均评分。图表显示根据当前学生分数计算曲线评分的最佳方法。"
    curve_grade_for_assignment: "%{assignment.name} 的曲线评分"
    labels: 
      assign_blanks: 对未提交的学生分配零
    out_of_points_possible: "满分 %{assignment.points_possible} 分"
    this_is_permanent: 曲线评分无法撤消。将提供预先进行曲线计算的评分历史记录，但曲线计算操作不可逆。
  d2l_display: Desire2Learn
  d2l_file_description: "D2L export .zip 格式"
  d2l_name: "D2L 转换器"
  dashboard: 
    announcements_collapse: 
      one: "折叠 %{count} 个通告"
      other: "折叠 %{count} 个通告"
    announcements_expand: 
      one: "展开 %{count} 个通告"
      other: "展开 %{count} 个通告"
    assignments_collapse: 
      one: "折叠 %{count} 个作业通知"
      other: "折叠 %{count} 个作业通知"
    assignments_expand: 
      one: "展开 %{count} 个作业通知"
      other: "展开 %{count} 个作业通知"
    conversations_collapse: 
      one: "折叠 %{count} 个会话消息"
      other: "折叠 %{count} 个会话消息"
    conversations_expand: 
      one: "展开 %{count} 个会话消息"
      other: "展开 %{count} 个会话消息"
    disable_dashboard: 返回到旧仪表板
    discussions_collapse: 
      one: "折叠 %{count} 个讨论"
      other: "折叠 %{count} 个讨论"
    discussions_expand: 
      one: "展开 %{count} 个讨论"
      other: "展开 %{count} 个讨论"
    enable_dashboard: 试用新仪表板
    show_more_link: 
      show_less: 显示更少
      show_more: 显示更多
  data_exports: 数据导出
  date: 
    abbr_month_names: 
      - ~
      - Jan
      - Feb
      - Mar
      - Apr
      - May
      - Jun
      - Jul
      - Aug
      - Sep
      - Oct
      - Nov
      - Dec
    days: 
      today: 今天
      today_lower: 今天
      tomorrow: 明天
      yesterday: 昨天
    formats: 
      date_at_time: "%b %-d 于 %H:%M"
      default: "%Y-%m-%d"
      long: "%B %-d，%Y"
      long_with_weekday: "%A，%B %-d"
      medium: "%b %e, %Y"
      medium_month: "%b %Y"
      medium_with_weekday: "%a %b %-d, %Y"
      short: "%b %e"
      short_month: "%b"
      short_weekday: "%a"
      short_with_weekday: "%a, %b %-d"
      weekday: "%A"
    month_names: 
      - ~
      - January
      - February
      - March
      - April
      - May
      - June
      - July
      - August
      - September
      - October
      - November
      - December
  dates: 
    no_date: 无日期
  dates_available_component: 
    available: 可用
    due: 截止时间
    multiple_dates: 多个日期
  datetime: 
    distance_in_words: 
      about_x_hours: 
        one: "大约 %{count} 个小时"
        other: "大约 %{count} 个小时"
      about_x_months: 
        one: "大约 %{count} 个月"
        other: "大约 %{count} 个月"
      about_x_years: 
        one: "大约 %{count} 年"
        other: "大约 %{count} 年"
      almost_x_years: 
        one: "不到 %{count} 年"
        other: "不到 %{count} 年"
      half_a_minute: 半分钟
      less_than_x_minutes: 
        one: "少于 %{count} 分钟"
        other: "少于 %{count} 分钟"
      less_than_x_seconds: 
        one: "少于 %{count} 秒"
        other: "少于 %{count} 秒"
      over_x_years: 
        one: "超过 %{count} 年"
        other: "超过 %{count} 年"
      x_days: 
        one: "%{count} 天"
        other: "%{count} 天"
      x_minutes: 
        one: "%{count} 分钟"
        other: "%{count} 分钟"
      x_months: 
        one: "%{count} 个月"
        other: "%{count} 个月"
      x_seconds: 
        one: "%{count} 秒"
        other: "%{count} 秒"
    prompts: 
      day: 日
      hour: 小时
      minute: 分钟
      month: 月
      second: 秒
      year: 年
  default_conference_title: "%{course_name} 会议"
  default_question_name: 问题
  default_question_text: 问题文本
  demos: 
    _register: 
      add_site: 添加站点
      invalid_email: 电子邮件地址无效
      personalizing: 正在个性化...
      ready: 准备好了！
      registered_successfully: 注册成功！
      specify_location: 请指定您的地理位置
      try_again: 重试
      you_must_agree_to_terms: 您必须同意使用条款
    demos_add: 
      labels: 
        school_name: 学校名称
        username: 电子邮件地址
    register: 
      africa: 非洲
      agree_to_terms: 您同意*使用条款*并承认**隐私政策**。
      asia_and_middle_east: 亚洲和中东地区
      assistant_superintendent: 助理主管
      australia_new_zealand_and_oceania: 澳大利亚、新西兰和大洋洲
      begin_trial: 开始试用
      bus_finance_purchasing_director: 巴士/财务/采购主管
      c_level: "C 级"
      choose: 选择一项
      cio: CIO
      corporate: 公司
      dean: 主任
      director: 主管
      e_rate_administrator: 电子评级管理员
      employee: 员工
      europe_other: "欧洲 - 其他"
      europe_uk: "欧洲 - 英国"
      executive_officer: 执行官
      government: 政府
      gs_11_15: "GS 11-15"
      gs_1_7: "GS 1-7"
      gs_8_10: "GS 8-10"
      higher_education: 高等教育
      higher_education_for_profit: 盈利性高等教育
      incorrect: 回答错误。请重试。
      instructional_designer: 说明设计者
      instructional_media_svcs_dir: 说明媒体服务主管
      k12: K12
      k12_for_profit: "盈利性 K12"
      labels: 
        location: 位置
        name: 姓名
        organization_type: 组织类型
        phone: 电话号码
        school_name: 学校/组织
        school_position: 标题
        type_what_you_hear: 键入您听到的内容
        type_what_you_see: 键入您看到的内容
        username: 电子邮件
      library_media_specialist: 图书馆/媒体专家
      lms_administrator: "LMS 管理员"
      manager: 经理
      network_system_administrator: 网络系统管理员
      one: 其它
      other: 其它
      personalize_demo: 个性化您的演示
      principal: 校长
      provost: 教务长
      school_administrator: 学校管理员
      school_technology_coordinator: 学校技术协调员
      sign_up_to_canvas: "注册试用 Canvas"
      south_america_central_america_and_caribbean: 南美、中美和加勒比海地区
      student: 学生
      subscribe: "我要从 Instructure 接收新闻、提示和信息"
      superintendent: 主管
      support: 支持
      teacher_instructor: 教师/导师
      technologist: 技术员
      technology_computer_coord: 技术/计算机协调员
      technology_education_director: 技术培训主管
      united_states_and_canada: 美国和加拿大
      vp: VP
  developer_key: 
    api_key: "密钥: *%{api_key}*"
    created: "创建时间:"
    delete_key: 删除此密钥
    edit_key: 编辑此密钥
    identifier: "ID: %{id}"
    redirect_uri: "URI: %{redirect_uri}"
  developer_key_form: 
    cancel: 取消
    icon_url: "图标 URL:"
    key_name: "密钥名称:"
    owner_email: "所有者电子邮件:"
    redirect_uri: "重定向 URI:"
    save_key: 保存密钥
    tool_id: "工具 ID:"
  developer_keys: 
    button: 
      saving: 正在保存密钥...
      saving_failed: 保存密钥失败
    index: 
      add_developer_key: 添加开发人员密钥
      details: 详细信息
      developer_keys: 开发人员密钥
      key_settings: 密钥设置
      name: 姓名
      show_all: "显示所有 %{count} 密钥"
      stats: 统计数据
      title: 开发人员密钥
      user: 用户
    messages: 
      confirm_delete: 是否确定要删除此开发人员密钥?
    no_user: 无用户
    unnamed_tool: 未命名的工具
  dialog_form_wrapper: 
    cancel: 取消
    save_settings: 保存设置
    saving: 正在保存...
  differentiated_assignments_description: |-
      差异化作业是一项*测试版*功能，允许选择某个作业应用于哪些班级。
      没有分配某个作业的班级将不会在其课程内容中看到此作业，其最终计分将
      在不使用那些分数的情况下计算出来。
  discussion_entries: 
    created_entry_notice: 条目已成功创建。
    deleted_entry_notice: 该条目已删除
    disabled_podcasts_notice: 尚未对此主题启用播客
    podcast_description: "任何与主题 \"%{title}\" 中的条目相链接或内嵌于其中的媒体文件都会出现在此馈送中。"
    podcast_feed_title: "%{title} 帖子播客动态消息"
    posts_feed_title: "%{title} 贴子馈送"
    updated_entry_notice: 条目已成功更新。
  discussion_entry: 
    atom_no_author: 无作者
    default_user_name: 用户名
  discussion_group_category_locked: 组类别无法在讨论作业上直接设置，而应该在讨论上设置
  discussion_topic: 
    atom_no_author: 无作者
    default_title: 无标题
    empty_message: 无消息
  discussion_topics: 
    assignment_details: 
      available_from: 开始时间
      due: 截止时间
      due_date: "截止时间 %{date}"
      for: 适用人群
      graded_discussion_and_points: 
        one: "此讨论为计分作业：*满分 %{count} 分*"
        other: "此讨论为计分作业：*满分 %{count} 分*"
      show_due_dates: 显示截止时间
      until: 结束时间
    cannot_unpublish_with_replies: 如果有回复则无法取消发布
    confirm_delete_announcement: 
      one: "是否确定要删除这 %{count} 个通告?"
      other: "是否确定要删除这 %{count} 个通告?"
    confirm_delete_discussion_topic: 
      one: "是否确定要删除这 %{count} 个讨论主题?"
      other: "是否确定要删除这 %{count} 个讨论主题?"
    create_new_crumb: 新建
    default_discussion_title: 无标题
    deleted_topic_notice: 该主题已删除
    discussion: 
      close_for_comments: 关闭评论
      delete: 删除
      due: 截止时间
      graded_discussion: 评分的讨论：
      last_post_date: "最新回复发布于 %{display_last_reply_at}"
      manage: 管理
      move: 移动到...
      no_due_date: 无截止时间
      open_to_comments: 开放评论
      pin: 固定
      unpin: 取消固定
      user_subscribed: 您已订阅此主题。单击可取消订阅。
      user_unsubscribed: 您未订阅此主题。单击可订阅。
    discussion_feed_title: "%{title} 讨论馈送"
    discussion_list: 
      no_pinned_discussions: 您目前没有固定讨论题目
      pinned_instructions: 要将讨论固定至页面顶部，请将其拖到此处，或者从讨论设置菜单中选择“固定”。
      there_are_no_discussions_show: 此章节中没有可显示的讨论。
    discussions_settings_view: 
      allow_student_discussion_editing: 编辑和删除自己的帖子
      allow_student_topics: 创建讨论主题
      attach_files: 将文件附加到讨论
      manually_mark_as_read: 将帖子手动标记为已读
      my_settings: 我的设置
      student_settings: 学生设置
    edit: 
      new_assignment: 新作业
      new_quiz: 新测验
    edit_crumb: 编辑
    edit_view: 
      allow_threaded_replies: 允许将回复信息按话题组织
      attachment: 附件
      available_from: 开始时间
      buttons: 
        not_published: 未发布
        published: 已发布
      delay_posting: 延迟发布
      enable_podcast_feed: 启用播客动态消息
      include_replies_in_podcast_feed: 在播客动态消息中包括回复
      only_visible_to_overrides_note: "注意：此讨论 *仅* 对下面指定的章节显示："
      options: 可选功能
<<<<<<< HEAD
      page_header_title: 新建讨论
=======
      page_header_title: 新讨论
>>>>>>> a6fe9501
      points_possible: 最高得分
      post_at: 发布时间
      save: 保存
      saving: 正在保存...
      topic_title: 主题标题
      until: 结束时间
      use_for_grading: 已计分
      users_must_post_before_seeing_replies: 用户必须先发布本人信息才能阅读他人回复
    entry: 
      authors_name: 作者姓名
      delete_message: 删除此消息
      edit_message: 编辑此消息
      edited_comment: "此评论被 %{user} 编辑。"
      labels: 
        attached_file: 附件文件
      make_side_comment: 编写侧评论...
      reply_to_message: 编写侧评论
      show_more_entries: 
        one: "再显示 %{count} 个条目"
        other: "再显示 %{count} 个条目"
    error_draft_state_unauthorized: 您无权将此主题设置为草稿状态。
    error_draft_state_with_posts: 此主题无法设置为草稿状态，因为它包含帖子。
    error_group_announcement: 您无法在通告上使用分组讨论。
    error_group_change: 您无法在包含回复的讨论上更改分组。
    group_assignment_discussion_entry: 
      posts: 
        one: "%{count} 条公告"
        other: "%{count} 条公告"
      separated_conversation_notice: 有关此主题的会话被分成不同的组。以下是您可以访问的所有组主题。
    group_discussion: 
      separated_conversation_notice: 由于这是小组讨论，每个组针对此主题有各自的对话。下面是您能够访问的对话：
    group_discussion_locked: 学生已向此讨论提交内容，因此无法更改组设置。
    group_discussion_title: 小组讨论
    index: 
      course_discussions_atom_feed_title: "课程讨论 Atom 馈送"
    index_view: 
      assignments: 作业
      delete: 删除
      discussion_topics: 讨论主题
      edit_settings: 编辑讨论设置
      loading: 正在加载...
      lock_for_comments: 锁定以发表评论
      make_sure_all_search_terms_are_spelled_correctly: 确保所有的搜索词拼写正确。
      new_discussion: "*开始* 讨论"
      rss_feed: "RSS 信息源"
      search_title_body_or_author: 搜索标题、正文或作者
      start_one_now: 立即开始
      suggestions: "建议:"
      there_are_no_discussion_topics_to_show: 没有要显示的讨论主题
      try_different_more_general_or_fewer_keywords: 尝试其它、更常用或更少的关键字。
      try_disabling_the_unread_or_assignments_filters: 尝试禁用“未读”或“作业”筛选器。
      unread: 未读
      your_search_did_not_match_any_discussion_topics: 没有符合您搜索条件的讨论主题。
    new_and_total_badge: 
      reply_count_tooltip: 
        one: "1 个答复。"
        other: "%{count} 个答复。"
        zero: 无答复。
      unread_count_tooltip: 
        one: "1 个未读答复。"
        other: "%{count} 个未读答复。"
        zero: 无未读答复。
    notices: 
      discussion_not_availible: 您无权访问已请求的讨论。
    page_nav: 
      Page: 页
      current_page: 当前
      first_page: 第一个
      last_page: 最后一个
    peer_reviews: 
      due_date: "截止时间 %{date}"
      peer_review_alert: "已指定您为 %{person} 的同伴审阅"
    points_possible_number: 满分必须为数字
    reply_count_tooltip: 
      one: "1 个答复。"
      other: "%{count} 个答复。"
      zero: 无答复。
    show: 
      add_rubric: 添加评分标准说明
      announcement_closed: 此通告已关闭评论
      announcement_locked: "此通告将对用户不可见，直至 *%{date}*"
      announcement_locked_until: "此通告锁定至 %{time}"
      announcement_not_visible: 此通告对用户不可见
      authors_name: 作者姓名
      collapse_replies: 隐藏回复
      confirm_delete_discussion: 是否确定要删除这个讨论?
      delete: 删除
      delete_current_message: 删除当前消息
      discussion_atom_feed_title: "讨论 Atom 馈送"
      discussion_podcast_feed_title: 讨论播客动态消息
      edit: 编辑
      edit_current_message: 编辑当前消息
      edited_by: "此主题由 %{user} 进行编辑"
      expand_replies: 展开回复
      filter_replies: 按搜索术语过滤回复
      from_context: "来自 *%{context_name}*"
      initial_post_required: 只有至少发布了一条回复的用户才可看见回复。
      links: 
        peer_reviews: 同侪审阅
      loading_replies: 载入回复中...
      lock_topic: 关闭评论
      locked: 此主题已关闭评论
      manage_announcement: 管理通告
      manage_discussion: 管理讨论
      mark_all_as_read: 全部标记为已读
      mark_all_as_unread: 全部标记为未读
      next_message: 下一条消息
      previous_message: 上一条消息
      reply_to_message: 回复当前消息
      reply_to_topic: 回复主题
      retrieved_from_feed: "从 %{feed} 检索"
      search_entries_placeholder: 搜索条目或作者
      show_rubric: 显示评分标准说明
      speed_grader: 快速评分器
      topic: 主题
      topic_locked: "此主题在 *%{date}* 之前对用户不可见"
      topic_not_visible: 此主题对用户不可见
      topic_podcast_feed_link: 主题播客动态消息
      topic_subscribe: 订阅
      topic_subscribe_tooltip: 您已取消订阅，将不再收到新评论的通知
      topic_subscribed_tooltip: 您已订阅，将收到新评论的通知
      topic_time_locked: "此主题锁定至 %{time}"
      topic_unsubscribe: 已订阅
      unlock_topic: 开放评论
      unread: 未读
    sub_entry: 
      authors_name: 作者姓名
      post_message: 发布消息
    summary_view: 
      attached_file_name: "已附加: %{display_name}"
      drag_up_or_down_to_reorder: 向上或向下拖动以重新排序
      locked: 此主题已关闭评论
      this_topic_is_used_for_grading: 此主题用于评分
      topic_podcast_feed: 主题播客动态消息
    this_is_a_group_discussion: 这是小组讨论
    topic_deleted_notice: "成功删除 %{topic_title}"
    unread_count_tooltip: 
      one: "1 个未读答复。"
      other: "%{count} 个未读答复。"
      zero: 无未读答复。
    user_settings_view: 
      manually_mark_as_read: 将帖子手动标记为已读
      my_settings: 我的设置
  discussions: 
    are_your_sure_delete: 是否确定要删除此条目?
    cant_subscribe_not_in_group: 您必须在此小组中才能订阅
    cant_subscribe_not_in_group_set: 您必须在相关小组中才能订阅
    closed_for_comments: 关闭评论
    confirm_delete_discussion_topic: 是否确定要删除此讨论主题？
    delete: 删除
    deleted_entry: 
      deleted: "由 *%{editor_name}* 于 %{edited_at} 删除"
    discussions: 讨论
    edit_settings: 编辑讨论设置
    entry_collection_view: 
      add_reply_to_topic: 将回复添加至主题
    entry_content: 
      authors_name: 作者姓名
      delete: 删除
      edit: 编辑
      edited_comment: "由 *%{editor.display_name}* 于 %{edited_at} 编辑"
      go_to_parent: 回到父级
      go_to_topic: 返回主题
      manage_discussion_entry: 管理讨论条目
      open_in_speedgrader: 在快速评分器中打开
      unknown_author: 未知作者
      write_a_reply: 回复
    entry_stats: 
      show_more: 显示更多
    hide_due_dates: 隐藏截止时间
    initial_post_required_to_subscribe: 您必须在订阅前发布回复
    mark_as_read: 标记为已读
    mark_as_unread: 标记为未读
    no_content: 无内容
    no_results: 
      make_sure_all_search_terms_are_spelled_correctly: 确保所有的搜索词拼写正确。
      suggestions: "建议:"
      try_different_more_general_or_fewer_keywords: 尝试其它、更常用或更少的关键字。
      try_disabling_the_unread_filter: 尝试禁用“未读”筛选器。
      your_search_did_not_match_any_entries: 您的搜索不匹配任何条目。
    ordered_by_recent_activity: 按最近活动排序
    participant: 
      anonymous_user: 匿名
    pinned_discussions: 固定讨论题目
    reply: 
      error_saving_reply: "*发生错误*，请稍后再填写回复。"
      saving_reply: 正在保存答复...
    reply_attachment: 
      attachment_label: 附件
      remove_attachment: 删除
    reply_form: 
      attach_file: 附件
      cancel: 取消
      post_reply: 帖子回复
      write_a_reply: 回复
    results_entry: 
      authors_name: 作者姓名
      unknown_author: 未知作者
      view_in_discussion: 查看讨论
    show_all_n_replies: 
      one: "显示所有 %{count} 个回复"
      other: "显示所有 %{count} 个回复"
    show_due_dates: 显示截止时间
    subscribe: 订阅此主题
    subscribed: 已订阅
    subscribed_hint: 您已订阅此主题。单击可取消订阅。
    toggle_message: 切换章节可见性
    uknown_author: 未知作者
    unknown: 未知
    unknown_author: 未知作者
    unsubscribe: 取消订阅此主题
    unsubscribed: 取消订阅
    unsubscribed_hint: 您未订阅此主题。单击可订阅。
  draft_state_description: |-
      此测试版功能重新设计了 Canvas 的许多部分，
      内容可以在学生不可见的的新的未发布状态下
      存在并且不包括在评分计算中。注意: 禁用此功能
      可能会在教师视图中删除新创建的或编辑的内容。
  due_dates: 
    due_at: "截止时间: %{assignment_due_date_time}"
    multiple_due_dates: "截止时间: 多个截止时间"
    no_due_date: "截止时间: 无截止时间"
  ecollege_file_description: Ecollege
  ecollege_name: "Ecollege 转换器"
  edit_rubric: 
    buttons: 
      create_rubric: 创建评分标准
      update_rubric: 更新评分标准说明
    discussion_points_possible: 
      one: "满分为 %{count} 分"
      other: "满分为 %{count} 分"
    errors: 
      load_rubrics_failed: 加载评分标准说明失败，请重试
    messages: 
      loading_rubric_groups: 正在加载评分标准说明组...
      loading_rubrics: 正在加载评分标准说明...
    prompts: 
      confirm_delete: 是否确定要删除此评分标准说明?
      read_only_rubric: 您无法编辑此评分标准说明，可能是因为您没有相关权限或它正用于多个地方，执行任何更改将导致基于旧题目生成新评分标准说明。是否仍要继续?
    titles: 
      criterion_long_description: 标准长说明
      find_existing_rubric: 查找现有评分标准说明
  editor: 
    alt_text: "替换文本:"
    based_on_type: "基于 %{base_type}"
    button: 
      insert_equation: 插入等式
    cancel: 取消
    cannot_render_equation: 无法在基本视图中呈现此公式。
    click_to_embed: 单击以嵌入图片
    done: 
      title: 单击以完成编辑富文本区域
    done_as_in_finished: 完成
    embed_external: 插入外部图片
    embed_from_external_tool: “使用外部工具嵌入内容”
    embed_image: 嵌入图片
    equation_editor_title: "使用此处的工具栏，或切换到高级视图以便用 LaTeX 格式键入/粘贴"
    image_not_found: "未找到图像，请尝试新的 URL"
    instructions: "粘贴或键入您想嵌入的图像的 URL:"
    loading: 正在加载...
    mathjax_text_entry_field_label: "以 LaTeX 格式输入等式。"
    more_external_tools: 更多外部工具
    role: 
      duplicate_role_error: 无法创建此身份，因为具有此姓名的身份已存在。请尝试使用其它姓名
      remove_role_confirmation: 如果有任何用户具有此身份，他们将保留当前的权限，但您无法创建具有该身份的新用户。单击“确定”继续删除此身份。
    save_failed: 保存失败，请稍后重试
    saving: 正在保存...
    screen_reader_tip: "屏幕阅读器用户: 最便于访问此编辑器的使用方式是，切换到高级试图，然后直接输入 LaTeX 或使用工具栏帮助您完成输入。用于切换到高级视图的链接可在此对话框快结束时找到，紧邻编辑字段前。"
    search_flickr: "搜索 flickr 知识共享"
    switch_editor_html: "HTML 编辑器"
    switch_editor_rich_text: 富内容编辑器
    switch_editor_visual: 富内容编辑器
    switch_to_mathjax: 切换到基本视图
    switch_to_mathquill: 切换到高级视图
    tabs: 
      arrows: 箭头
      basic: 基本
      delimiters: 分隔符
      greek: 希腊语
      misc: 杂项
      operators: 运算符
      relationships: 关系
    titles: 
      insert_edit_image: 插入/编辑图像
    url: "URL:"
  editor_accessibility: 
    accessibles: 
      background_color: 背景颜色，按下即可选择
      forecolor: 文本颜色，按下即可选择
      record: 此功能对于屏幕阅读器是不可访问的。
    titles: 
      font_size: 字体大小，按下即可选择
      formatting: 格式，按下即可选择
      rte_help: "富文本区域。按 ALT F10 显示工具栏。按 ALT F8 显示帮助。"
  email: 
    default_from_name: "Instructure Canvas"
  ember_modules_description: "单元已在 Ember 中重新编写。使用本机拖放 API 可从外部位置进行拖动。"
  enable_multiple_grading_periods: 在帐户管理中启用多个评分时段管理，并在评分册中使用。
  enrollment: 
    default_course_name: 课程
    default_email: 无电子邮件
    default_user_name: 未知用户
    roles: 
      designer: 设计者
      designer_with_indefinite_article: 设计者
      observer: 观察员
      observer_with_indefinite_article: 观察者
      student: 学生
      student_with_indefinite_article: 学生
      ta: 助教
      ta_with_indefinite_article: TA
      teacher: 教师
      teacher_with_indefinite_article: 教师
    title: "%{user_name} 中 %{course_name}"
    with_section: "%{course_name}, %{section_name}"
    workflow: 
      active: 活动
      completed: 已完成
      deleted: 已删除
      inactive: 非活动
      invited: 已邀请
      pending: 待处理
      rejected: 已拒绝
  enrollmentNames: 
    course_designer: 课程设计者
    observer: 观察员
    student: 学生
    teacher: 教师
    teacher_assistant: 助教
  enrollment_term: 
    errors: 
      not_unique: "学号 \"%{sis_source_id}\" 已在使用中"
  eportfolio: 
    buttons: 
      done_editing: 完成编辑
      manage_sections: 管理班级
    confirm_delete_message: 是否确定要删除此消息?
    confirm_delete_page: 删除此页及其所有内容?
    confirm_delete_section: 删除此班级及其所有页面?
    default_description: "这是我在 %{course} 中提交的 %{assignment}。"
    eportfolio_settings: 电子学业档案设置
    errors: 
      compiling: 编译电子学业档案时出错。请稍后重试。
      missing_file: 请选择文件
      name_required: 需要姓名
      name_too_long: 姓名太长
      section_name_invalid: 班级名无效
      section_name_too_long: 班级名太长
      upload_failed: 上传失败。
    first_category: 主页
    first_entry: 
      content: 尚未输入内容
      title: 欢迎
    links: 
      manage_pages: 单击可编辑，拖放可重新排序
    titles: 
      add_submission: 添加提交文件页面
      download_eportfolio: 下载电子学业档案
      section_list: 拖放可排列，单击可编辑
  eportfolio_categories: 
    default_name: 新页面
    errors: 
      missing_page: 找不到该页
  eportfolio_category: 
    default_section: 班级名称
  eportfolio_entries: 
    errors: 
      not_found: 找不到
    notices: 
      missing_page: 找不到该页
  eportfolio_entry: 
    atom_author: 电子学业档案项目
    click_through: 单击以查看页面内容
    default_content: 尚未添加内容
    default_name: 页面名称
  eportfolios: 
    _page_section: 
      section_types: 
        attachment: 图像/文件上传
        html: HTML/嵌入内容
        rich_text: 富文本内容
        submission: 课程提交
    crumb: 电子学业档案
    edit_link_text: "%{edit_icon} 编辑此页"
    eportfolio: 
      entry_count: 
        one: "*%{count}* 页"
        other: "*%{count}* 页"
      updated_at: "最近更新时间 %{updated_at}"
    help_link_text: "%{help_icon} 如何...?"
    manage_pages_link_text: 组织/管理页面
    manage_sections_link_text: 按照班级整理
    notices: 
      created: "Porfolio 已成功创建"
      deleted: "Portfolio 已成功删除"
      updated: "Porfolio 已成功更新"
      zipping: 正在压缩文件...
    page_list: 
      buttons: 
        done_editing: 完成编辑
      default_page_name: 页面名称
      edit_instructions: 单击任何页面名称可对其重命名，单击并拖动可重新排序。
      headers: 
        page_list: 此班级的页面
      links: 
        add_page: 添加其它页面
      titles: 
        delete_page: 删除此页面
        manage_pages: 添加、删除或重排此班级的页面
        rename_page: 重命名页面
    page_section: 
      links: 
        download_attachment: "单击此处下载 *%{attachment}*"
      rich_text: 
        default_content: 尚未输入内容
      section_types: 
        attachment: 图像/文件上传
        html: HTML/嵌入内容
        rich_text: 富文本内容
        submission: 课程提交
      titles: 
        delete_section: 删除此班级
        move_section: 拖动以重排班级
    page_section_static: 
      headers: 
        submission: "学生提交的 %{assignment} 创建日期为 %{created_date}"
      links: 
        download_attachment: "单击此处下载 *%{attachment}*"
        submission_url: "查看为此作业提交的 URL"
      not_rendered: 此处是提交文件的位置，但我们找不到文件或系统不支持导出该提交文件类型。
      rich_text: 
        default_content: 尚未输入内容
    private_portfolio: 
      content: 此电子学业档案不是公开可见的。如果您知道该电子学业档案的所有者，您可以要求他们授予您访问权限。否则无法查看。
    section_list: 
      buttons: 
        done_editing: 完成编辑
      default_section_name: 班级名称
      links: 
        add_section: 添加班级
        settings: 电子学业档案设置
      titles: 
        manage_sections: 添加、删除或重排此电子学业档案的班级
        rename_section: 重命名此班级
    show: 
      add_submission: 要为此提交文件添加新页面，请选择班级并输入新页面的名称。
      attachment_count: 
        one: "%{count} 个附件"
        other: "%{count} 个附件"
      buttons: 
        add_comment: 添加评论
        add_page: 添加页面
        delete: 删除电子学业档案
        keep_editing: 继续编辑
        preview: 预览
        save_page: 保存页面
        select_submission: 选择提交文件
        update_eportfolio: 更新电子学业档案
        upload_file: 选择/上传文件
      current_pages: 当前页面
      delete_confirm: 
        one: "此 ePortfolio 中当前有 %{count} 个页面。是否确实要删除整个 ePortfolio？"
        other: "此 ePortfolio 中当前有 %{count} 个页面。是否确实要删除整个 ePortfolio？"
      headers: 
        add_content: 添加内容
        export_progress: 正在收集电子学业档案资源。如果电子学业档案中的文件较多，这可能需要一些时间。
        private_eportfolio: 您的电子学业档案是保密的
        public_eportfolio: 您的电子学业档案是公共的
        recent_submissions: 最近提交的作业
        welcome: 欢迎使用电子学业档案
      headings: 
        page_comments: 页面评论
      labels: 
        add_comment: 添加新评论
        allow_comments: 允许在此页添加评论
        choose_submission: 选择要嵌入此页的作业提交文件
        eportfolio_name: 电子学业档案名称
        file_select: 选择要包含到此页中的文件
        file_upload: 或上传新文件
        html_content: "将 HTML 代码复制粘贴到下框中"
        loading_submission: 正在加载提交文件
        make_public: 使其公开
        page_name: 页面名称
        section: 班级
        show_comments: 使评论公开
        uploading_file: 正在上传
      links: 
        back: 返回电子学业档案面板
        choose_submission: 课程提交
        delete: 删除此电子学业档案
        download_eportfolio: 将此电子学业档案的内容以压缩文件的形式下载
        download_file: "单击此处下载 %{filename}"
        file_uload: 图像/文件上传
        html_content: HTML/嵌入内容
        portfolio: 进入电子学业档案
        rich_content: 富文本内容
        share: 复制并分享此链接，以便他人可访问您的私人电子学业档案。
        view_original: 查看原始文件
        wizard: 入门向导
      login_required: 必须*登录*后才能在此页发表评论。
      new_section: 新班级
      no_comments: 无评论
      no_files: 未上传文件
      no_submissions: 找不到提交文件
      private_comments: 现在只有您可以查看此页的评论。如果需要，您可以通过*更改此页的设置*使评论公开可见。
      private_eportfolio: "这意味着没有相关权限的用户无法找到或查看它。您可以查看它，因为它是您的文件包，但如果您想让任何人都能够查看它，则需要复制并分享以下特殊链接，使他们有权访问您的电子学业档案:"
      public_eportfolio: 这意味着知道您的学业档案地址的人都能够查看它。您可以通过*更改学业档案设置*将其设为私人学业档案。
      recent_submissions: 单击任何提交文件将其添加到电子学业档案中的新页面。
      titles: 
        already_used: 该提交文件已包含在您的学业档案中
        feed: "学习档案 Atom 馈送"
        view_submission: 查看提交文件
      upload_limit: "每个文件最大 50MB"
      welcome: 如果这是您首次来到这里，您可能希望弹出向导并查看如何快速入门。否则，您可以快速添加最近的提交文件或直接跳转至学习档案。
      write_only_comments: 此页的评论为私人可见。您可以发表评论，但只有学习档案的所有者能够看到它们。
    show_me: 给我看看
    static_page: 
      created_with_canvas: "使用 Canvas 创建"
      headers: 
        page_comments: 页面评论
      links: 
        skip_navigation: 跳过导航
      logo: 徽标
    title: "%{portfolio_name} 馈送"
    user_index: 
      buttons: 
        add_eportfolio: 制作学习档案
      defaults: 
        eportfolio_name: 我的学习档案
      headers: 
        add_eportfolio: 制作学习档案
        eportfolios: 电子学业档案
        my_eportfolios: 我的学习档案
        what: 什么是学习档案?
      labels: 
        eportfolio_name: 学习档案名称
        make_public: 使其公开
      links: 
        create: 创建学习档案
      page_title: 我的学习档案
      what: 
        details1: |-
            学习档案是用来显示和讨论在学习过程中的
            重要提交文件和心得体会的
            地方。学习档案可用于:
            
            * 显示您的重要论文，让除教师之外的人也能看到
            * 讨论班级提交文件中的所有思想和作品
            * 收集总结您的教育经验
            * 与朋友、未来的雇主等分享您的作品
            
            学习档案可以公开给所有人查看，也可以只允许您授权的人查看，
            您随时可以更改设置。
            
            准备好了吗?单击按钮。
    wizard_box: 
      finish: 
        body: "准备好了吗?通过单击 \"%{help_link_text}\" 链接可随时从任何页面返回到此向导。"
      headers: 
        finish: 开始行动
        getting_started: 开始
        instructions: 使用学习档案
        introduction: 简介
        page_content: 页面内容
        pages: 班级页面
        sections: 学习档案班级
        settings: 学习档案设置
        submissions: 添加提交文件
      introduction: 
        body: "学习档案是用来展示作品的地方。它们由班级和页面组成。窗口 (%{showme1}) 左侧显示班级列表。每个班级可能有多个页面，这些页面显示在窗口 (%{showme2}) 右侧。"
      links: 
        portfolio: 查看学习档案
      page_content: 
        body1: "您在页面上看到的内容与任何访客看到的内容相同。要编辑此内容，请单击 \"%{edit_link_text}\" 链接 (%{showme})，页面将会变为编辑模式。"
        body2: "现在可以编辑了！根据需要重命名页面或更改评论可选功能 (%{showme1})。通过单击右侧的按钮 (%{showme2})，可随时保存、预览或取消更改。"
        body3: "内容分为多个子班级，每个子班级都有虚线边框。通过单击子班级右上角的 %{edit_icon} 或 %{delete_icon} 图标，可编辑或删除该子班级的内容。"
        body4: "要添加新子班级，请在页面 (%{showme}) 右侧的可选功能列表中查找并单击要添加的内容类型。"
      pages: 
        body1: "班级含有多个页面。您可以在窗口 (%{showme1}) 右侧查看当前班级的页面列表。要组织或添加页面，请单击 \"%{manage_pages}\" 链接 (%{showme2})。"
        body2: "您可以通过单击 %{edit_icon} 图标来重命名任何页面，通过单击 %{delete_icon} 图标来删除页面，或通过单击并拖动来重排页面顺序。"
      sections: 
        body1: "窗口 (%{showme1}) 左侧列出各个班级。每个班级可能含有多个页面。要组织或添加班级，请单击 \"%{manage_sections}\" 链接 (%{showme2})。"
        body2: "您可以通过单击 %{edit_icon} 图标来重命名任何班级，通过单击并拖动来重新排列班级，或通过单击 %{delete_icon} 图标来删除班级。"
      settings: 
        body: "要更改学习档案的设置，请单击 \"学习档案设置\" 链接 (%{showme})。您可以重命名学习档案，也可以将其可见性更改为公开或私人。私人学习档案只有您授权的用户才能查看。"
      submissions: 
        body1: "您可能已经注意到，此页的底部是班级 (%{showme}) 最近提交的文件列表。您可以在此页中快速添加提交文件到学习档案中的新页面。只需单击要添加的提交的作业，就会弹出一个简单的对话框。"
        body2: "很好！现在要完成添加提交文件的操作，您需要选择要添加到的班级，并指定页面名称。单击 \"添加页面\" 之后，您将会转到新页面，以便能够根据需要进行详细编辑。"
  errors: 
    bad_navigation_config: 课程标签配置无效
    blank: 必需
    dynamic_format: "%{message}"
    failed: 已失败
    format: "%{attribute} %{message}"
    index: 
      all_categories: "- 所有类别 -"
      default_category: 默认
      labels: 
        account: 帐户
        category: 类别
        comments: 评论
        created_at: 创建时间
        request_context_id: "请求上下文 ID"
        url: URL
        user: 用户
      message_contains: 消息包含
    max_attempts: 登录尝试失败次数过多。请稍后重试或联系您的系统管理员。
    messages: 
      accepted: 必须接受
      blank: 不能为空
      confirmation: 不匹配确认
      empty: 不能为空
      equal_to: "必须等于 %{count}"
      even: 必须为偶数
      exclusion: 已保留
      greater_than: "必须大于 %{count}"
      greater_than_or_equal_to: "必须大于或等于 %{count}"
      inclusion: 未包含于列表中
      invalid: 无效
      less_than: "必须小于 %{count}"
      less_than_or_equal_to: "必须小于或等于 %{count}"
      not_a_number: 不是数字
      not_an_integer: 必须为整数
      odd: 必须为奇数
      too_long: "太长（最大值为 %{count} 个字符）"
      too_short: "太短（最小值为 %{count} 个字符）"
      wrong_length: "长度错误（应为 %{count} 个字符）"
    no_attached_file: 您至少要为作业添加一份文件
    registration_incomplete: 您需要确认您的电子邮件地址，然后才能查看此页面
    required: 必需
    sis_id_in_use: "学号 \"%{sis_id}\" 已在使用中"
    unsaved_changes: 您有未保存的更改。
    wrong_file_extension: "您所选的扩展名为 \"%{extension}\" 的文件不允许进行提交"
  external_content: 
    cancel: 
      canceling: 正在取消...
      popup_failure: 找不到父窗口，您需要手动关闭此弹出窗口。
      popup_success: 已取消。此弹出窗口会自动关闭...
    success: 
      content_failure: 内容检索失败，请重试，或将错误告知系统管理员。
      oembed_failure: 内容检索失败，请重试，或将错误告知系统管理员。
      popup_success: 成功！此弹出窗口会自动关闭...
      retrieving_content: 正在检索内容...
  external_feed: 
    original_article: 原创文章
    short_feed_title: "%{short_url} 馈送"
  external_feeds: 
    index_view: 
      add_a_new_feed: 新增馈送
      buttons: 
        add_feed: "添加 Feed"
        adding_feed: "正在添加 Feed..."
      descriptions: 
        add_new_feed: "您可以自动将 RSS 或 Atom 馈送的发布内容添加为此课程的通告。只需粘贴下面的馈送 URL，所有新条目都会添加。"
      feed_url_label: "源 URL"
      keyword: "关键字:"
      labels: 
        match_phrase_checkbox: 只添加标题中具有特定短语的发布内容
      links: 
        add_external_feed: 添加外部馈送
      options: 
        content_to_post: 要发布的内容
        full_article: 全文
        link_only: 仅链接
        truncated: 已省略
      phrase_to_look_for: 要查找的短语
      posts_added: 帖子已添加
      remove_feed: "删除 %{display_name}"
  external_tools: 
    account_navigation_configured: 帐户导航已配置
    app_full_view: 
      add_tool: 添加工具
      app_already_installed: 此应用程序已安装
      average_rating: 平均等级
      back_to_app_center: "返回 App Center"
      education_levels: 教育级别
      extensions: 延时
      help_link: 帮助链接
      rate_tool: 对此工具评分
    app_review_view: 
      posted_by_on: "由 *%{user.name}* 于 *%{created_at}* 发布"
    app_saved_message: "%{app} 已成功保存！"
    assignment_menu_configured: 作业菜单已配置
    buttons: 
      cancel: 取消
      delete: 删除
    cannot_locate_launch_request: 无法找到启动请求，请重试。
    consumer_key: 用户密钥
    course_home_sub_navigation_configured: 课程主页次级导航已配置
    course_navigation_configured: 课程导航已配置
    course_settings_sub_navigation_configured: 课程设置次级导航已配置
    delete: 删除
    dialog_title_add_app: 添加应用程序
    dialog_title_add_tool: 添加新应用程序
    dialog_title_edit_tool: 退出外部工具
    dialog_title_rate_tool: 您如何对此工具评分？
    discussion_topic_menu_configured: 讨论主题菜单已配置
    edit_view: 
      anonymous: 匿名
      by_url: "通过 URL"
      by_xml: "粘贴 XML"
      config_url: "配置 URL"
      configuration_type: 配置类型
      consumer_key: 用户密钥
      custom_feilds_explanation: "每行一个。格式:姓名=值"
      custom_fields: 自定义字段
      description: 说明
      email_only: 仅限电子邮件
      manual: 手动输入
      name: 姓名
      name_only: 仅限姓名
      paste_xml: "在此粘贴 XML"
      privacy: 隐私
      public: 公共
      shared_secret: 共享密钥
      shared_secret_note: 输入要更改的新值
      tool_domain: 域
      tool_url: URL
    editor_button_configured: 编辑器按钮已配置
    external_tool: 
      account_navigation_configured: 帐户导航已配置
      course_navigation_configured: 课程导航已配置
      delete_tool: 删除工具
      edit_tool: 编辑工具
      editor_button_configured: 编辑器按钮已配置
      homework_submission_configured: 已配置家作提交项
      labels: 
        consumer_key: 用户密钥
        description: 说明
        domain: 域
        extras: 额外项目
        privacy: 隐私
        url: URL
        vendor_help_link: 供应商帮助链接
      resource_selection_configured: 资源选择已配置
      user_navigation_configured: 用户导航已配置
    external_tool_view: 
      delete_tool: 删除工具
      edit_tool: 编辑工具
    external_tools_collection_view: 
      app_headder: 外部应用程序
    finished: 
      load_failure_message: 加载指定工具时出现问题。如果这些问题仍然存在，请联系管理员。
      load_failure_title: 工具加载失败
      load_success_message: 您可以随时离开此页。
      load_success_title: 工具使用完成
    generic_error: 处理您的请求时出错
    global_navigation_configured: 全球导航已配置
    homework_submission_configured: 已配置家作提交项
    index_view: 
      add_new_tool: 添加新应用程序
      all: 全部
      app_headder: 外部应用程序
      external_tools_note: "应用程序是向 Canvas 添加新功能的简单方式。这些功能可添加到帐户中的各个课程或所有课程。配置完毕后，您可以通过课程模块与其链接，并为测验工具创建作业。"
      external_tools_references: "*查看某些 LTI 工具*，这些工具与 Canvas 完美搭配使用。您还可以查看 **有关 LTI 工具的 Canvas 社区主题**"
      installed: 已安装
      not_installed: 未安装
      search_filter: 按姓名过滤
      view_app_center: "查看 App Center"
      view_installed_tools: 查看应用程序配置
    migration_selection_configured: 迁移选择已配置
    missing_stars: 您必须选择一个星级等级
    module_menu_configured: 单元菜单已配置
    quiz_menu_configured: 测验菜单已配置
    rate_tool_view: 
      rate_tool: 您如何对此工具评分？
    remove_tool: 是否确定要删除此工具？
    resource_selection_configured: 资源选择已配置
    save_failed: "无法保存审阅：%{message}"
    saving: 正在保存...
    shared_secret: 共享密钥
    submit: 提交
    user_navigation_configured: 用户导航已配置
    wiki_page_menu_configured: "Wiki 页面菜单已配置"
  facebook: 
    authorization_required: 只有经授权的用户才能访问该页面。
    authorization_success: "授权成功！Canvas 和 Facebook 现在是盟友。"
    deleted: 已删除
    index: 
      all_set: 已设置完毕！
      bookmark_notice: "您可以从 Facebook 主页查看 Canvas 新通知的数量（如果您制作了此应用程序的书签）。"
      canvas_messages: "Canvas 消息"
      configure_notification_preferences_notice: "在*配置您的通知首选项*之后，就可以在此处看到通知，从而知道您的 Canvas 帐户中发生的事情。"
      installation_about: "要安装 Canvas Facebook 应用程序，请转至 Canvas 中的配置文件页面，然后单击 Facebook 按钮将您的帐户连接到 Facebook。"
      learn_more: "更多信息请参阅 instructure.com"
      more_information: "更多信息请参阅 %{domain_list}"
      no_messages_notice: "当课程中发生事情时，您将在此处看到通知，从而知道您的 Canvas 帐户中发生的事情。"
      notification_about: "Canvas Facebook 应用程序旨在方便您访问课程中的互动信息。您可以设置为当您的作业被计分、截止时间更改等事件时向您发送通知。您的私人数据在 Canvas 中仍然保持私密性。"
      notification_settings: 通知设置
      notifications_notice: "下面您可以看到来自 Canvas 的最近通知列表。您可以从 Facebook 主页查看 Canvas 新通知的数量（如果您制作了此应用程序的书签）。"
      welcome: "欢迎回来，%{name}！"
      welcome_message: "欢迎使用 Instructure 免费提供的新款在线学习软件。这款软件旨在帮助您更好地利用网络提高学习。我们的界面简洁、清爽且开放，我们充分利用您和您的学生已在使用的工具（例如 Facebook）提供更开放、更协作的学习体验。我们将它融合成一个强大、开放的软件包，而不仅仅一款跟踪作业的软件。它鼓励互动并促进学习。"
      welcome_title: "欢迎使用 Instructure Canvas"
    index_disabled: 
      disabled_notice: "此 Canvas 网站未配置为与 Facebook 通信。"
      get_help: "请登录 support.instructure.com 获取帮助"
      instructure_canvas: "Instructure Canvas"
    invalid_signature: "无效的 Facebook 签名"
    message: 
      hide: 隐藏
    notification_policies: 
      alerts: 警报
      cancel: 取消
      change_settings: 更改设置
      daily: 每天
      labels: 
        alerts_for_category: "%{category_name} 警报"
      loading: 正在加载...
      never: 从不
      notification_type: 通知类型
      right_away: 立即
      send_to_facebook: "发送到 Facebook?"
      update_preferences: 更新首选项
      updating_preferences: 正在更新首选项...
      weekly: 每周
    settings: 
      back_to_messages: 返回到消息
      link_needed: "在配置 Canvas Facebook 应用程序之前需要将其链接到您的 Canvas 登录。请单击 \"欢迎\" 了解更多信息。"
      notifications_config_notice: "来自 Canvas 的通知可自动发送到您的 Facebook 帐户。下面您会看到可发送的通知类型。您可以在此处或 Canvas 中随时更改您的通知首选项。"
      settings_title: "Canvas 通知设置"
      updating_preferences: 正在更新首选项...
  feature_flags: 
    feature_flag: 
      allow: 允许
      disabled: 已禁用
      enabled: 已启用
      estimated_release: "预计发行版:"
      no_description: 无说明
      ? "off"
      : 关
      ? "on"
      : 开
      release_notes: 发行说明
      toggle_feature_details_screenreader_info: "切换 %{title} 的功能详细说明"
    feature_flag_admin_view: 
      feature_options: 功能选项
      no_features_available: 当前没有可用的功能。
  features: 
    allow_opt_out_of_inbox: 允许用户选择退出收件箱
    better_file_browsing: 更好的文件浏览功能
    differentiated_assignments: 差异化作业
    differentiated_assignments_account_disable_warning: |-
        关闭此功能将影响现有的课程。有关禁用此功能的帮助，请联系
        您的 Canvas Success 经理。
<<<<<<< HEAD
=======
    differentiated_assignments_course_disable_warning: 禁用差异化作业将使所有发布的作业向全体学生显示。
>>>>>>> a6fe9501
    draft_state: 草稿状态
    draft_state_account_disable_warning: |-
        关闭此功能将影响现有的课程。有关禁用此功能的帮助，请联系
        您的 Canvas Success 经理。
    draft_state_course_disable_warning: |-
        关闭此功能将发布课程中所有现有对象。请在继续之前确保
        所有草稿内容可以发布，并且对课程中的所有用户可用。
    ember_modules: "Ember 单元"
    google_docs_domain_restriction: "Google Docs 域限制"
    high_contrast: 使用高对比度样式
    html5_first_videos: "首选 HTML5 用于视频播放"
    k12: "K-12 特定功能"
    learning_mastery_gradebook: 学习掌握程度评分册
    lor: "LOR 外部工具"
    multiple_grading_periods: 多个评分时段
    new_quiz_moderate: 新测验调整页面
    new_quiz_statistics: 新测验统计页面
    new_styles: 使用新样式
    post_grades: "发布评分到 SIS"
    student_groups: 新学生组页面
    student_outcome_gradebook: 学生学习掌握程度评分册
<<<<<<< HEAD
=======
  file_browser_view: 
    folder_tree_instructions: 使用上下箭头键在树中导航。按右箭头键展开文件夹，按左箭头键折叠文件夹，进入可选择选定的项目。
  file_preview: 
    file_preview_headerbutton_close: 关闭
    file_preview_headerbutton_download: 下载
    file_preview_headerbutton_info: 信息
    file_preview_hide: 隐藏
    file_preview_infotable_datecreated: 创建日期
    file_preview_infotable_datemodified: 修改日期
    file_preview_infotable_kind: 类型
    file_preview_infotable_modifiedby: 修改者
    file_preview_infotable_name: 名称
    file_preview_infotable_size: 大小
    file_preview_infotable_status: 状态
    file_preview_show: 显示
  file_previews: 
    no_preview: 
      file_previews: 
        download_file: "下载 *文件名*"
        no_preview_available: 没有预览可用于此文件。
>>>>>>> a6fe9501
  file_rename_form: 
    back: 返回
    change: 更改
    change_name: 更改名称
    name: 名称
    prompt: "将 \"%{name}\" 更改为"
    rename_title: 复制
    replace: 替换
  filebrowserview: 
    course_files: 课程文件
    group_files: 小组文件
    my_files: 我的文件
  files: 
    alts: 
      file: 文件
      folder: 文件夹
      folder_locked: 已锁定文件夹
      locked_file: 已锁定文件
    buttons: 
      update_file: 更新文件
    cancel: 取消
    content_folder: 
      titles: 
        edit_and_move_instructions: 单击可编辑，拖动可移动到其它文件夹
    could_not_find_file: 此文件已被删除
    errors: 
      empty_file: 该文件夹为空。请加载其它文件。
      extracting: 提取压缩文件时出错。请重试。
      failed_uploading: "上传失败: %{error_info}"
      loading_file: 加载文件内容出错。请重试。
      missing_field: 上传失败，缺少预期的表单字段
      not_found: 此文件上传时可能出错，我们找不到实际文件。请通知文件所有者，让他们重新上传文件。
      server_error: 上传失败，服务器出错，请重试。
      server_returned_invalid_status: 服务器停止返回有效状态
      server_unresponsive: 服务器停止响应状态请求
      too_large: 文件太大，无法编辑
      unexpected_response: 未得到预期响应
      update_file_failed: 更新文件失败，请重试
      upload_failed: 上传失败，请重试。
      uploading: 上传出错
      uploading_zip: "上传 zip 文件时出错。"
    fields: 
      file: 文件
    files_page_title: 文件
    full_index: 
      alts: 
        file_locked: 已锁定
        file_preview: 预览
        folder_locked: 已锁定
      buttons: 
        add_a_file: 添加文件
        lock_file: 锁定此文件
        lock_folder: 锁定此文件夹
        overwrite_duplicate_attachment: 覆盖
        rename_duplicate_attachment: 重命名新文件
      descriptions: 
        file_locked_after: "它将在 %{lock_at} 之后锁定。"
        file_locked_until: "它在 %{unlock_at} 之前锁定。"
        folder_locked: 此文件夹被锁定，学生无法查看。
        folder_locked_after: "它将在 %{lock_at} 之后锁定。"
        folder_locked_until: "它在 %{unlock_at} 之前锁定。"
        lock_file: 文件被锁定后，只有教师和助教才能访问它。
        lock_folder: 文件夹被锁定后，只有教师和助教才能访问它。
      drop_here: 将文件拖放到此处以添加到此文件夹。
      drop_zip_files: 还可以拖放压缩文件并选择提取其内容到此文件夹。
      edit_html_warning: "HTML 编辑器会更改您的 HTML，您应该先下载备份，然后再保存更改。"
      file_details: 文件详细信息
      file_list: 文件列表
      files_title: 文件
      labels: 
        just_hide_file: 让学生下载或查看文件（如果我链接到它），只是不在文件列表中显示它
        just_hide_folder: 让学生下载或查看此文件夹中的文件（如果我链接到它们），只是不在文件列表中显示它
        lock_after: 锁定开始时间
        lock_until: 锁定结束时间
        locked: 在所动解锁前锁定
      links: 
        add_file: 添加文件
        add_folder: 添加文件夹
        delete_file: 删除此文件
        delete_folder: 删除此文件夹
        download_as_zip: 将此文件夹中的文件下载为压缩文件
        download_file: 下载此文件
        download_with_size: "下载文件 (%{size})"
        download_zip: "单击此处下载 %{size}"
        edit_content: 编辑内容
        import_zip: 导入压缩文件
        lock_file: 锁定此文件
        lock_folder: 锁定此文件夹
        preview: 预览
        rename_file: 重命名此文件
        rename_folder: 重命名此文件夹
        show_all_files: 查看所有课程/课程组的文件
        show_personal_files: 只显示我的个人文件
        unlock_file: 解锁此文件
        unlock_folder: 解锁此文件夹
      locked: 此文件尚未解锁，因此无法下载
      locked2: 此文件被锁定，学生无法下载。
      messages: 
        creating_zip: "正在创建 zip 文件..."
        gathering_and_zipping: |-
            **此文件夹的内容正被收集**并压缩
            为 zip 文件。这可能需要一些时间，具体取决于文件的大小和数量。
        gathering_data: 正在收集数据...
        gathering_files: 正在收集文件...
        gathering_files_with_progress: "正在收集文件 (%{progress}%)..."
        no_preview_avaialble: 无可用预览
        uploading: "正在上传 5 个文件..."
        zip_finished: 已完成！正在重定向至文件...
      page_title: 文件
      storage_used: "已用存储:%{size1} ³¬³ö %{size2}"
      switch_views: 切换视图
      titles: 
        download_folder_contents: 下载文件夹内容
        edit_file: "编辑 %{file}"
        edit_file_contents: 编辑文件内容
        file_locked: 已锁定
        folder_locked: 已锁定
        lock_file: "锁定 %{file_name}"
        lock_folder: "锁定 %{folder_name}"
      warnings: 
        too_many: "有太多课程/课程组同时显示。以下是前 15 个结果。"
    links: 
      add_files: 添加文件
    messages: 
      access_denied: 您无法阅读此文件夹的内容。
      done_uploading: 完成上传
      error_count: 
        one: "%{count} 个错误"
        other: "%{count} 个错误"
      extraction_complete: 提取完成！正在更新文件结构...
      finalizing: 完成
      folder_empty: 此文件夹中没有内容
      loading_files: 正在加载文件...
      no_files_selected: 未选择有效的文件
      queued: 已排队
      updating_file: 正在更新文件...
      upload_complete: 完成上传
      uploading: 正在上传
      uploading_files: 
        one: "正在上传 %{count} 个文件..."
        other: "正在上传 %{count} 个文件..."
    my_files: 我的文件
    new: 
      buttons: 
        create: 创建
      titles: 
        upload: 上传文件
    notices: 
      deleted: "文件 %{display_name} 已删除"
      updated: 文件已成功更新。
    prompts: 
      delete_file: 是否确定要删除此文件?
      delete_folder: 是否确定要删除此文件夹及其所有内容?
      duplicate_filenames: 此文件中已存在以下名称的文件。是否要替换它们，或者用独特的名称重命名新文件?
      extract_zip: 此文件为压缩文件。是否要提取其内容到此文件夹?
    show: 
      messages: 
        file_locked: 此文件尚未解锁。
        folder_locked: "包含此文件的文件夹 \"%{folder},\" 已锁定。"
    text_show: 
      page_title: 文件预览
    titles: 
      click_and_drag: 单击并拖动可将文件夹移动到其它文件夹
      drag_to_move: 拖动以移动到其它文件夹
      extracting: 正在提取文件到文件夹
      file_uplaods_queue: 文件上传队列
      lock_file: 锁定文件
      lock_folder: 锁定文件夹
    update_file: 更新文件
    upload_error: 上传您的文件时出错
    warnings: 
      file_uploaded_without_response: 文件可能已上传，但服务器没有响应。请重新加载页面以确认。
  find_flickr_image_view: 
    find_cc_on_flickr: "在 Flickr 上查找知识共享图像"
    search: 搜索
  find_outcome: 
    errors: 
      outcome_retrieval_failed: 成果检索意外失败。请重试。
    messages: 
      loading_outcomes: 正在加载成果...
      no_outcomes_found: 找不到成果
      no_rubric_outcomes_found: 找不到评分标准配置的成果
    titles: 
      find_outcome: 查找评分标准
      find_outcome_criterion: 查找成果标准
  folder: 
    course_content_folder_name: 课程内容
    default_folder_name: 文件夹
    errors: 
      invalid_recursion: 文件夹不能是自身的父级
      invalid_root_folder_name: 无法更改根文件夹名称
    folder_created: "文件夹 \"%{name}\" 已创建"
  folders: 
    event_updated: 事件已成功更新。
    file_zip_in_process: 正在压缩文件...
    folder_created: 文件夹已成功创建。
    folder_filename: 文件夹
    no_deleting_folders_with_content: 无法删除包含内容的文件夹
    no_deleting_root: 无法删除根文件夹
    only_one_folder: "无法设置文件夹的路径和 ID"
  for: 针对
  global_message_icons: 
    announcement: 通告
    calendar: 日历
    error: 错误
    information: 信息
    invitation: 邀请
    question: 问题
    warning: 警告
  google_docs_domain_restriction_description: |-
      Google Docs 域限制允许 Google Docs 作业和协作
      仅限于单个域。尝试在未经批准的域上提交作业或
      加入协作的学生将收到一条错误消息，告知他们
      需要更新其 Google Docs 集成。
  grade_display_warning_dialog: 
    grade_display_warning: 
      checkbox: 不要再显示此课程。
      warning: 警告
  grade_export_title: 评分导出
  grade_summary: 
    graph_title: "平均 %{mean}，高 %{high}，低 %{low}"
    outcome: 
      alignment_count: "*%{count}* 项作业"
  gradebook: 
    alerts: 
      no_active_students: 对不起，课程中没有活动学生或可评分的学生。
      no_students_in_groups_back: 很抱歉，此次提交的作业无法在快速评分器中计分，因为没有分配的用户。请将用户分配到此小组集，然后重试。单击"确定"返回。
      no_students_in_groups_close: 很抱歉，此次提交的作业无法在快速评分器中计分，因为没有分配的用户。请将用户分配到此小组集，然后重试。单击"确定"返回此窗口。
      no_students_in_section: 在该班级中找不到任何学生，请返回以显示所有班级。
    allow_message: 单击“允许”按钮开始录音。
    begin_record_prompt: 单击“录音”按钮开始。
    buttons: 
      dialog_buttons: 取消
      saving_settings: 正在保存设置...
      submit_comment: 提交评论
      submitting: 正在提交...
    cancel_button: 取消
    click_to_change: 单击以测试不同分数
    confirms: 
      delete_comment: 是否确定要删除此评论?
      unsaved_changes: |-
          以下学生的测验提交文件中有未保存的更改: 
          
          %{users}
          是否仍要继续?
    crocodoc_expiring: "您的 Crocodoc 会话即将过期。请重新加载该窗口以避免丢失任何工作。"
    dialog_button: 
      aria_record: 单击可录音
      aria_record_reset: 单击可录音
      aria_stop: 点击“停止”可停止录音。
    edit_view_rubric: 查看评分标准说明
    errors: 
      select_an_option: 请选择选项
    graded: 已计分
    graded_by_me: "我计分的时间 %{graded_time}"
    graded_then_resubmitted: "计分后重新提交的时间 (%{when})"
    gradee_index_of_total: "%{gradee} %{x} / %{y}"
    grading_in_progress: 教师正在进行评分
    group: 小组
    hide_all_details_button: 隐藏所有详细信息
    mic_blocked_message: "使用麦克风的权限已被阻止。要更改，请转至 chrome://settings/contentExceptions\\#media-stream"
    mute_assignment: 屏蔽作业
    new_assessment: "[新测验]"
    no_submission_time: 无提交时间
    nodetect_message: 未检测到语音。您可能需要调整您的麦克风设置。
    not_graded: 未计分
    not_submitted: 未提交
    nth_student: "学生 %{n}"
    portion_graded: "%{x} / %{y} 已计分"
    recording_expired_message: 语音识别因非活动状态而过期。单击“停止”按钮将当前文本用于评论，或者单击“取消”放弃。
    recording_message: 正在录音...
    show_all_details_button: 显示所有详细信息
    student: 学生
    student_mute_notification: 教师正在进行评分
    titles: 
      click_to_record: 语音到文本
      dropped_assignment_no_total: 此作业将不会列入总分计算
      hypothetical_score: 这是假设分数
    turnitin: 
      error_message: "提交至 Turnitin 的过程中发生了错误。请在联系技术支持之前先重试。"
      info_message: "Turnitin 正在处理文件，请晚些时候再来查看得分。"
      resubmitting: 正在重新提交...
      tooltip: 
        error: "Turnitin 的相似性分数 - 查看提交内容错误的详细信息"
        pending: "Turnitin 的相似性分数 - 提交内容待处理"
        score: "Turnitin 的相似性分数 - 查看详细报告"
    unmute_assignment: 取消屏蔽作业
  gradebook2: 
    alerts: 
      scores_updated: 
        one: "更新 %{count} 个学生得分"
        other: "更新 %{count} 个学生得分"
    all_sections: 所有班级
    assignment_muted: 作业已屏蔽
    column_header: 
      assignment_options: 作业可选功能
      points_out_of: "满分 %{assignment.points_possible} 分"
      this_assignment_is_muted: 作业已屏蔽
      zero_point_assignment: 此小组中的作业没有可能的得分，不能包括在评分计算中
    concluded_course_error_message: 这是个结业的课程，因此只提供结业登记。
    course_average: 课程平均分数
    course_median: 课程中值分数
    course_mode: 课程模式
    dropped_for_grading: 因评分目的删去
    error: 
      update: 更新此作业时出错。请刷新页面，然后重试。
    errors: 
      no_points_possible: 没有满分，无法绘制曲线
      none_to_update: 无更新
      upload_as_zip: "请以 .zip 形式上传文件"
    grade_display_warning: 
      cancel: 取消
      continue: 继续
      percent_text: 学生还将以百分比形式看到其最终评分。是否确定要继续？
      points_text: 学生还将以分数形式看到其最终评分。是否确定要继续？
    gradebook_header_menu: 
      assignment_details: 作业详细信息
      curve_grades: 曲线评分
      download_submissions: 下载提交文件
      message_students_who: 给相关学生发送信息
      re_upload_submissions: 重新上传提交文件
      set_default_grade: 设置默认评分
      speedgrader: 快速评分器
    header_filter: 
      course_average: 课程平均分数
      course_median: 课程中值分数
      course_mode: 课程模式
    hide_notes: 隐藏备注栏
    hide_student_names: 隐藏学生姓名
    invalid_assignment_groups_warning: 
      one: "分数不包括 %{groups}，因为没有最高得分"
      other: "分数不包括 %{groups}，因为没有最高得分"
    keyboard_assignment_desc: 转到当前作业的详细信息页面
    keyboard_close_menu: 关闭当前活动的作业菜单
    keyboard_comment_desc: 对活动作业的评论
    keyboard_menu_desc: 打开活动列的作业
    keyboard_sort_desc: 对当前活动列上的网格排序
    keyboard_tooltip_desc: 显示当前提交项的提交项类型
    keycodes: 
      close_menu: esc
      comment: c
      goto_assignment: g
      menu: m
      sort: s
      tooltip: t
    learning_outcome: 学习成果
    mastery: 掌握
    near_mastery: 接近掌握
    no_assignments_have_points_warning: 无法计算得分，直到作业有最高得分
    notes: 备注
    outcome_gradebook: 
      export_report: 导出报告
      toggle_sidebar: 切换侧栏
    outcome_popover: 
      mastery_set_at: 掌握程度设置为
      no_results: (无结果)
      view_more_details: 查看更多详细信息
    percent_of_grade: "%{percentage} 的评分 "
    points_out_of: "满分 %{points_possible} 分"
    remedial: 补课
    resubmitted: 自上次计分后已重新提交
    row_student_name: 
      student_placeholder: 学生
    secondary_id: 第二类身份证明
    section_to_show_menu: 
      choose_a_section_to_show: 选择要显示的班级
      showing_sections: "显示 *%{currentSection}*"
    show_notes: 显示备注栏
    show_student_names: 显示学生姓名
    student_name: 学生姓名
    students_who: 
      havent_been_graded: 尚未计分
      havent_submitted_yet: 尚未提交
      no_grade_for: "%{assignment} 无评分"
      no_submission_for: "%{assignment} 无提交"
      not_submitted_yet: 尚未提交
      scored_less_than: 分数低于
      scored_less_than_on: "%{assignment} 的得分少于 %{cutoff} "
      scored_more_than: 分数高于
      scored_more_than_on: "%{assignment} 的得分高于 %{cutoff} "
    submitted_late: 提交过迟
    title: 
      quiz: 测验提交
      turnitin: "有 Turnitin 分数"
    titles: 
      discussion: 讨论提交
      media: 媒体评论提交
      media_recording: 媒体录音提交项
      quiz_review: 此测验需要审阅
      text: 文本条目提交
      upload: 文件上传提交
      url: "URL 提交"
    total: 总计
    total_column_header: 
      move_to_end: 移到结尾
      move_to_front: 移到开头
      options: 可选功能
      switch_to_percent: 切换到百分比
      switch_to_points: 切换到得分
    ungraded: 不影响评分
  gradebook_uploads: 
    errors: 
      invalid_file: "csv 文件无效，无法更新评分"
      upload_failed: 无法上传文件。
    form: 
      labels: 
        upload: "选择要上传的 CSV 文件"
      titles: 
        upload_form: "选择要上传的 CSV 文件"
    new: 
      titles: 
        new_upload: 上传评分册
    notices: 
      updated: 
        one: "已成功更新 %{count} 份提交。"
        other: "已成功更新 %{count} 份提交。"
    show: 
      assignment_answer: 此作业为
      assignment_example: 股票指数测验
      assignment_question: 有疑问的作业
      buttons: 
        continue: "继续 %{icon}"
        save_changes: 保存更改
      choose_option: "-- 选择 --"
      headers: 
        import_error: "您上传的数据中有些材料无法解析:"
        missing_assignment: 您上传的某些作业此前未出现在您的评分册中。请注明它是新作业还是现有作业。
        missing_student: 您上传的行包括以下学生，我无法确定哪些学生在您的班级中。请注明哪些学生在您的班级中。
        no_changes: 在您上传的评分册中未检测到任何变化。
      ignore_assignment_option: 假的，忽略它
      ignore_student_option: 不在我的班级中，忽略此行
      labels: 
        points_possible: 满分
      links: 
        back: 返回到评分册
      new_assignment_option: 新作业
      notices: 
        unchanged: "注:在您上传的某些作业中未检测到评分变化。它们已被隐藏。"
      page_title: 评分册
      student_answer: 此人是真的
      student_example: 一些家伙
      student_question: 有疑问的学生
  gradebook_uploads_form: 
    buttons: 
      upload_data: 上传数据
    labels: 
      upload: "选择要上传的 CSV 文件:"
    titles: 
      upload_form: "选择要上传的 CSV 文件"
    what_should_csv_look_like: "CSV 文件应该是什么样子?"
  gradebooks: 
    attendance: 
      attendance_info: 尚未创建参与作业。
      buttons: 
        add_assignment: 添加作业
      edit_attendance_info: "要编辑参与作业的详细信息，请单击作业名称正下方的下拉图标，然后单击 \"编辑作业\"。"
      headers: 
        attendance: 参与
        edit_attendance: 编辑参与详细信息
        loading_attendance: 正在加载参与表...
        mark_attendance: 标记参与
        new_column: 新参与列
      how_do_i: 如何...?
      labels: 
        date: 日期
        group: 小组
        possible: 可能
        title: 标题
      links: 
        add_column: 添加列
      mark_attendance_info: "参与视图显示的表格中，学生纵向列在左侧，作业横向列在顶部。要标记学生出席或缺席，请单击相应的复选框，直至其显示正确的标记（%{present_icon} 表示出席，%{absent_icon} 表示缺席）。还可以使用每个作业的下拉列表设置所有学生的出席情况。"
      new_group: 创建新小组
      page_title: 参与
      points_abbrev: 得分
      titles: 
        click_to_change: 单击以更改
    blank_submission: 
      no_submission: 无提交
    crumb: 参与
    errors: 
      missing_file: 找不到要上传的文件
      not_allowed: 此课程不允许上传分数。
      submission_failed: "提交文件不成功: %{error}"
      submission_failed_default: 提交文件失败
    grade: 
      muted: 已屏蔽
    grade_summary: 
      assessment_by: "评估者 %{name}"
      assignments: 作业
      buttons: 
        show_what_if: "显示已保存的 \"假设\" 分数"
      change_score_instructions: 单击任何分数并输入新值以查看该更改对总分的影响。
      click_to_change: 单击以测试不同分数
      close_comments: 关闭
      close_comments_label: 关闭评论
      close_rubric: 关闭评分标准
      close_score: 关闭
      close_score_screenreader: 关闭评分详细信息
      collapse: 折叠所有的学习掌握程度结果组。
      collapse_title: 折叠
      comment_count: 
        one: "%{count} 条评论"
        other: "%{count} 条评论"
      comment_count_screenreader: 阅读评论
      comments: 评论
      disabled_for_student_view: 学生测试分数不包括在评分统计中。
      expand: 展开所有的学习掌握程度结果组。
      expand_title: 展开
      faculty_journal: "%{user} 的教师日志"
      for_course: 课程
      grading_in_progress: 教师正在进行评分
      headers: 
        details: 详细信息
        due: 截止时间
        grades: "%{student} 的评分"
        name: 姓名
        out_of: 满分
        score: 分数
      icons: 
        turnitin_results: "查看 Turnitin 答案"
      labels: 
        final_grade_hidden: 总分计算已禁用
        high: 高
        low: 低
        mean: 平均
        only_graded: 只根据已计分的作业计算
        total: 总计
        your_score: 您的分数
      learning_outcomes: 学习的掌握程度
      links: 
        click_to_view: 单击此处查看
        download: "下载 %{attachment}"
        revert_score: 恢复到实际分数
        show_details: 显示所有详细信息
      media_comment: 这是一个媒体评论，
      not_official: "*注*:这不是您的正式分数。"
      page_title: "%{student} 的评分"
      print_grades: 打印评分
      score_details: 分数详细信息
      see_rubric_results: 查看评分标准结果
      see_rubric_results_screenreader: 查看评分标准结果
      see_scoring_details: 查看评分详细信息
      see_scoring_details_screenreader: 查看评分详细信息
      see_turnitin_results: "查看 Turnitin 答案"
      student_mute_legend: 您的教师正在处理评分。当教师在处理评分时，评分和评论信息不可用。
      student_mute_notification: 教师正在进行评分
      submission_score: "*%{score}*满分 %{possible} 分"
      titles: 
        enter_score: 输入测试分数
        revert_score: 恢复到原始分数
        turnitin_score: "Turnitin 相似分数 – 更多信息"
        view_rubric_evaluation: 查看评分标准评估
        view_scoring_details: 查看评分详细信息
      total: 总计
    gradebook2: 
      accessibility_warning: 警告：评分册网格视图不可访问。单击此处可另行使用个人视图。
      arrange_columns_by_due_date: 按截止时间排列列
      arrange_columns_by_group: 按作业小组排列列
      download_scores: "下载分数 (.csv)"
      filter_by_student: 按学生姓名或第二类身份证筛选
      grades: 评分
      hide_student_names: 隐藏学生姓名
      include_ungraded: "将未评分的作业当作 0"
      individual_view: 切换到个人视图
      learning_mastery: 学习掌握程度
      page_header_title: 评分册
      post_grades: 发布评分
      publish_to_sis: "发布评分到 SIS"
      set_group_weights: 设置组权重
      show_attendance_columns: 显示参与列
      show_concluded_enrollments: 显示结业登记
      upload_scores: "上传分数（从 .csv）"
      view_grading_history: 查看评分历史记录
    grades: 
      complete: 完成
      incomplete: 未完成
    grades_filename: 评分
    history: 
      graded_on_submission: 为提交内容计分
      grades_for_date: 日期的评分
      headers: 
        after: 之后
        before: 之前
        current: 当前
        student: 学生
      page_title: 评分册记录
      regraded: 已重新评分
      revert: 恢复到此评分
      submission_count: 
        one: "%{count} 处更改"
        other: "%{count} 处更改"
      temporary_disabled: 对于此等大小的课程，成绩册历史页面当前不可用。
      titles: 
        submission_graded: "%{graded_date} 计分者 %{grader}"
    invalid_assignment_groups_warning: 
      one: "分数不包括 %{groups}，因为没有最高得分"
      other: "分数不包括 %{groups}，因为没有最高得分"
    no_assignments_have_points_warning: 无法计算分数，直到作业有最高得分
    notices: 
      unauthorized: 您没有查看此课程参与情况的权限
      updated: 作业提交文件已成功更新。
      uploaded: 
        one: "为 %{count} 项提交创建的文件和评论"
        other: "为 %{count} 项提交创建的文件和评论"
    out_of_final: "最终的 %{weight}"
    out_of_points_possible: "满分 %{points_possible} 分"
    screenreader: 
      page_titles: 评分册：个人视图
    speed_grader: 
      all_sections: 所有班级
      attach: 附件
      buttons: 
        save: 保存
        save_settings: 保存设置
        submit_comment: 提交评论
      gradebook: 
        mute_assignment: 屏蔽作业
        unmute_assignment: 取消屏蔽作业
      headers: 
        anonymous_submission: 由于作业是匿名安排的，所以隐藏了此学生的回答。
        assessment: 测验
        discussion: 讨论
        grading: 评分
        no_group_submission: 该小组没有提交此作业的文件
        no_submission: 该学生没有提交此作业的文件。
        submission: 此学生已经提交了作业
      icons: 
        delete_comment: 删除评论
        file_attachment: 文件附件
        media_comment: 媒体评论
        speech_recognition: 语音识别
      keycode_descriptions: 
        change_grade: 更改评分
        leave_comment: 发表评论
        next_student: 下一个学生
        previous_student: 上一个学生
        use_rubric: 使用评分标准
      keycodes: 
        change_grade: g
        leave_comment: c
        next_student: j
        previous_student: k
        use_rubric: r
      labels: 
        add_comment: 添加评论
        average: 平均
        grade: 评分
        grade_by_question_beta: "按问题评分 (beta)"
        group_comment: 发送评论到全小组
        hide_names: 在快速评分器中隐藏学生姓名
        show_assessment_by: 显示测验依据
        showing: 正在显示
        sort_by: 排序学生列表
      late_notice: "注:此提交延迟。"
      links: 
        click_to_view: 单击此处查看
        course_home: 课程主页
        download_file: 下载文件
        gradebook: 评分册
        next: 下一页
        previous: 上一页
        remove_attachment: 删除附件
        settings: 设置
        show_all_sections: 显示所有班级
        submit_same_score: 对重新提交的文件使用此相同评分
      loading: 正在加载...
      new_assessment_option: "[新测验]"
      no_annotation: 本文档的注释不可用
      not_newest_notice: "注:这不是最近的提交文件"
      page_header_title: 快速评分器
      page_title: "%{assignment_name}, 快速评分器, %{course_name}"
      sort_by: 
        status: 根据提交状态（需要评分、未提交等）
        student_name: 根据学生姓名（按字母顺序）
        submitted_at: 提交作业的日期
      submitted_files: "提交的文件:（单击以加载）"
      titles: 
        download_file: 下载此文件
        not_newest: 使用上述下拉菜单更改要查看的提交文件
        preview_file: 预览此文件
        speedgrader_options: 快速评分器可选功能
      tooltips: 
        file_attachment: 文件附件
        media_comment: 媒体评论
        speech_recognition: 语音识别
    speed_grader_disabled: 对此课程禁用快速评分器
    speedgrader_enabled_only_for_published_content: 仅为已发布内容启用快速评分器。
    student_attendance: 
      headers: 
        assignment: 作业
        mark: 标记
        no_attendance: 参与
        student_attendance: "%{user} 的参与情况"
      links: 
        grades: "%{user} 的评分"
        message_user: "消息 %{user}"
      no_attendance_assignments: 尚未创建参与作业。
      page_title: "%{user} 的参与情况"
      titles: 
        absent: 标记为缺席，单击了解更多信息
        click_for_details: 单击了解更多信息
        present: 标记为出席，单击了解更多信息
    submissions_zip_upload: 
      comments_made: 
        one: "已做 %{count} 条评价"
        other: "已做 %{count} 条评价"
      done: 完成！我们针对您上传的文件发表简短的评论，然后将其附加到每个用户的提交页面上。学生会收到已添加新评论的通知。
      failures: 有些文件我们不知道如何处理。它们尚未被添加到用户的提交页面。您可以查看左侧的列表。
      files_ignored: 
        one: "已忽略 %{count} 个文件"
        other: "已忽略 %{count} 个文件"
      header: 
        ignored_files: 已忽略以下文件
      headers: 
        attached_files: 已附加文件到以下用户提交页面
      links: 
        back_to_assignment: 返回作业页面
        back_to_gradebook: "返回 Gradebook"
      no_comments_added: 未添加评论
      renamed_file: "从 %{filename} 重命名"
      submissions_upload: "%{assignment} 提交上传"
    titles: 
      total: 总计
  grading_box: 
    out_of_points_possible: "满分 %{assignment.points_possible} 分"
  grading_cell: 
    grade_complete: 完成
    grade_incomplete: 未完成
    grade_ungraded: 未评分
    out_of: "(满分 %{points} 分)"
    out_of_nil: 无最高分
    out_of_with_score: "(%{score} 分，满分 %{points} 分)"
  grading_period: 
    errors: 
      invalid_grading_period_end_date: 评分时段结束日期早于开始日期
  grading_standard: 
    unknown_grading_details: 未知详细信息
  grading_standards: 
    buttons: 
      save: 保存
    confirm: 
      delete_grading_scheme: 是否确定要删除此评分方案?
      unlink_grading_scheme: 是否确定要解链此评分方案?
    errors: 
      cannot_delete_grading_scheme: 删除此评分方案时出错
      cannot_load_grading_standards: 加载评分标准失败。请重试
      cannot_remove_grading_scheme: 删除此评分方案时出错。请重新加载页面，然后重试。
      save_failed: 保存失败
    grading_scheme_currently_set: 现已设置
    grading_scheme_not_set: 未设置
    index: 
      buttons: 
        add: 添加评分方案
      heading_grading_schemes: 评分方案
      title: 评分标准
    no_grading_standards: 找不到评分标准
    status: 
      loading_grading_standards: 正在加载评分标准...
      saving: 正在保存...
    titles: 
      grading_scheme_info: 查看/编辑评分方案
  group: 
    greater_than_1: "必须大于 1"
    memeber: 成员
    name_required: 需要名称
    name_too_long: 输入一个更短的小组名称
    tabs: 
      discussions: 讨论
      files: 文件
      home: 主页
      pages: 页面
      people: 人员
  group_categories: 
    notices: 
      create_category_success: 类别已成功创建。
      delete_category_success: 类别已成功删除
      update_category_success: 类别已成功更新。
  group_category: 
    cant_restrict_self_signup: 当类别中存在班级不同的小组时无法限制自行注册
    greater_than_1: "必须大于 1"
    group_categories: 
      communities: 社区
      imported: 已导入小组
      student_organized: 学习小组
      uncategorized: 未分类
    invalid_auto_leader: "AutoLeader 类型需要是以下值之一：%{values}"
    invalid_self_signup: "自行注册需要是以下值之一：%{values}"
    name_required: 需要姓名
    name_reserved: "%{name} 是预留的姓名。"
    name_too_long: 输入更短的类别名称
    name_unavailable: "%{name} 已在使用。"
    self_signup_for_courses: 自行注册只对课程组或社区启用
  group_category_locked: 无法更改组类别，因为学生已经提交了此项作业的家作。
  group_membership: 
    errors: 
      group_full: 该小组已满。
      not_in_group_section: "%{student} 没有与 %{group} 的其他成员共享班级。"
  group_settings: 
    invitation_sent: 邀请已发送
  groups: 
    add_group: 添加小组
    add_group_category: 
      allow_self_signup: 允许自行注册
      buttons: 
        create_category: 创建类别
      default_name_for_groups: 项目组
      group_limit_blank: (留为空白以便没有限制)
      group_structure_group_limit: "*小组仅限 *%{group_limit} 个成员"
      group_structure_self_signup: "*立即创建* %{number_of_groups} *个小组*"
      group_structure_standard: "*将学生分为* %{number_of_groups} *个相等的学习小组*"
      labels: 
        group_structure: 小组结构
        manually_create_groups: 我将手动创建小组
        name_for_groups: 小组名称
        self_signup: 自行注册
      restricted_self_signup: 要求小组成员在相同的班级中
      self_signup_help_message: |-
          您可以创建学生能自己注册的小组集。学生仍限于集中的某个小组， 这样
          他们就可将自己组织成学习小组，而不需要教师进行操作。您还可以要求学习小组成员都属于同一班级。请记住，学生可以将自己从一个学习小组移至另一个学习小组，因此当学生将自己组织完成时，您可以禁用自注册。
      self_signup_help_tooltip: 什么是自行注册小组?
    button: 
      create_category: 创建类别
    buttons: 
      create_group: 创建小组
    category: 
      actions: 
        collapse_all: 全部折叠
        expand_all: 全部展开
        load_all: 加载完整的学生列表
        load_more: 加载更多
      buttons: 
        add_group: 添加其它小组
        collapse_group: 折叠小组
        delete_category: 删除此小组集
        delete_group: 删除小组
        edit_category: 编辑此小组集
        edit_group: 编辑小组
        expand_group: 展开小组
      group_category_all: 所有人
      group_category_unassigned: 未分配
      group_limit_blurb: "小组仅限 *%{count}* 个成员"
      group_name: 姓名
      instructions: 
        group_assignment: 拖动学生以分配到学习小组
      message_students: 向学生发送消息...
      random_distribution_explanation: 将未分配的学生平均分配到各学习小组
      randomly_distribute_students: 随机分配学生
      restricted_self_signup_blurb: 学习小组内所有学生需要在相同的班级中
      self_signup_blurb: 对这些小组启用自行注册。
      self_signup_help_tooltip: 什么是自行注册小组?
      status: 
        loading: 正在加载...
      student: 
        one: "%{count} 个学生"
        other: "%{count} 个学生"
      warnings: 
        studend_groups: 这些小组是学生自发组织的。与其他类型的小组不同，在这些小组中，学生可以同时属于多个小组，因此，这些小组不能用于评分作业。
    confirm: 
      assign_students: 这会将所有未分配的学生尽可能均匀地随机分配到现有的学习小组
      delete_group: 是否确定要删除此小组?
      remove_category: 是否确定要删除此小组集?
    context_groups: 
      account_groups: 帐户组
      actions: 
        add: 开始新小组
      buttons: 
        create: 创建小组
      course_groups: 课程组
      group_explanation: 学习小组是项目协作或安排学习时间的良好方式。每个学习小组使用一份日历和一个维基页面，共同讨论并共享一些存储文件的空间。各学习小组可协作处理文档，甚至安排网络会议。它就像一个小型班级，学生数量更少，可开展更有针对性的项目。
      groups_disabled: 此课程已禁用学生组织的学习小组，因此您只能加入教师组织的学习小组。
      headings: 
        available_groups: 可用小组
        new_group: 组织新小组
      labels: 
        name: 小组名称
        restrictions_for_joining_groups: 加入
        users_to_invite: 邀请
      options: 
        invite_only: 只能通过邀请加入
        open_to_course_members: 学员可自由加入
      page_title: 课程组
      student_group_warning: "如果您的教师将您分配到某个学习小组，这肯定是有目的性的。你们自发组织的学习小组不能用于评分... 你们仍可组建自己的学习小组，但这样无法提交任何作业的电子副本，除非您加入教师分配的学习小组。"
      student_groups_tabs_everyone: 所有人
      student_groups_tabs_groups: 组
    context_manage_groups: 
      account_group_explanation: 帐户级学习小组是一种不依附特定课程而组织学生团体的良好方式。每个学习小组有自己的日历、讨论板和协作工具，从而能够更加有效地组织和合作。
      actions: 
        add_students: 向课程添加学生
      buttons: 
        add_group: 成立新小组集
      course_group_explanation: 学习小组是组织学生开展团体项目或论文等工作的良好方式。每个学习小组有自己的日历、讨论板和协作工具，从而能够更加有效地组织和合作。
      drag_and_drop_instructions: 单击并拖动可将学生移动到其它学习小组。
      get_started_info: "要成立新小组，请单击右侧的 \"成立新小组集\" 链接。"
      group_assignment_instructions: "您可以随机分配学生到指定规模的学习小组，或手动创建并组织学习小组。创建学习小组之后，您可以设置作业为 \"小组作业\" ，这意味着每个学习小组的所有学生只需提交一份共同的作业。"
      group_pages: 小组页面
      headings: 
        account_groups: 帐户级学习小组
        course_groups: 学习小组
      messages: 
        no_students: 尚未添加学生到此课程
      page_title: 课程组
      page_title_accounts: 帐户组
    create_group_set: 创建小组集
    delete_confirm: 是否确实要删除此小组集?
    edit: 
      buttons: 
        update: 更新小组
      group_settings_title: "%{group_name} 设置"
      is_public: 这是一个公共小组
      labels: 
        description: 说明
        join_level: 加入权限
        name: 组名称
    edit_group: 编辑小组
    edit_group_category: 
      allow_self_signup: 允许自行注册
      group_limit_blank: (留为空白以便没有限制)
      group_structure_group_limit: "*小组仅限 *%{group_limit} 个成员"
      restricted_self_signup: 要求小组成员在相同的班级中
      self_signup_help_tooltip: 什么是自行注册小组?
    edit_group_set: 编辑小组集
    errors: 
      category_in_use: "\"%{category_name}\" 已在使用"
      creating_category_failed: 类别创建失败，请重试
      creating_group_failed: 创建小组失败
      group_full: 该小组已满。
      group_limit: "小组限制必须为空或大于 1"
      unknown: 发生意外错误。
      update_failed: 更新失败，请重试
    everyone: "所有人 (%{count})"
    feed_title: "%{course_or_account_name} 馈送"
    flash: 
      removeError: 无法删除该小组集。请稍后重试。
      removed: 小组集已成功删除。
    group: 
      actions: 
        ask_to_join_group: 要求加入此小组
        join_group: 加入此小组
        leave_group: 离开此小组
        switch_group: 切换到此小组
      group_full: 小组已满
      member: 
        one: "%{count} 个成员"
        other: "%{count} 个成员"
      member_tooltip_show: 查看小组清单
      no_members: 无成员
      one: "1 个小组"
      other: "%{count} 个小组"
    group_limit_number: 组限制必须为数字
    group_name: 小组名称
    groups_count: "小组 (%{count})"
    index: 
      heading_current_groups: 当前小组
      no_groups: 无小组
    loading: 正在加载小组清单...
    manage: 
      add_unassigned_menu: 
        add_unassigned_student: 添加未分配的学生
        add_unassigned_user: 添加未分配的用户
        search_people: 搜索人员
      add_unassigned_user: 
        add_to_group: 将用户添加到小组
        add_user_to_group: "将用户 %{name} 添加到此小组"
      add_unassigned_users: 
        no_users_found: 未找到用户
        too_short: 请输入具有三个或更多字符的搜索条件
      assign_to_group_menu: 
        add_to_group: 添加到小组
        all_groups_full: 所有小组已满。
        all_groups_full_suggestion: 更改小组限制或添加更多小组。
        assign_user_to_group: 将用户分配到此小组
        assign_user_to_group_name: "将用户分配到小组 %{name}"
        no_groups_created: 在用户添加小组之前需要创建小组。
      auto_leadership_controls: 
        auto_first_group_leader: 将第一个加入的学生设置为组长
        auto_group_leader: 自动指定一个学生组长
        auto_random_group_leader: 将一个随机的学生设置为组长
        leadership: 领导
      edit_group_assignment: 
        all_available_groups_full: 所有可用小组已满。
        all_groups_full_suggestion: 更改小组限制或添加更多小组。
        move_to_group_label: 移动到小组
        saving: 正在保存...
        where_to_move: "您想将 *%{userName}* 移动到哪里?"
      group_categories: 
        account_group_explanation: 帐户级学习小组是一种不依附特定课程而组织学生团体的良好方式。每个学习小组有自己的日历、讨论板和协作工具，从而能够更加有效地组织和合作。
        add_group_set: 添加小组集
        course_group_explanation: 学习小组是组织学生开展团体项目或论文等工作的良好方式。每个学习小组有自己的日历、讨论板和协作工具，从而能够更加有效地组织和合作。
        group_assignment_instructions: "您可以随机分配学生到指定规模的小组，或手动创建并组织小组。创建小组之后，您可以设置作业为 \"小组作业\" ，这意味着每个小组的所有学生只需提交一份共同的作业。"
        group_set: 小组集
        headings: 
          account_groups: 帐户级学习小组
          course_groups: 学习小组
          groups: 组
        tabs: 
          everyone: 所有人
      group_category: 
        randomly_assigning_students: 随机分配学生
        search_groups: 搜索小组
        search_users: 搜索用户
      group_category_create: 
        allow_self_signup: 允许自行注册
        cancel: 取消
        create_groups: "立即创建 %h{num_groups} 个小组"
        create_groups_manually: 我将手动创建小组
        group_set_name: 小组集名称
        group_structure: 小组结构
        leave_group_limit_blank: 留为空白以便没有限制
        limit_group_size: "小组仅限 %h{group_limit} 个成员"
        require_same_section: 要求小组成员在相同的班级中
        save: 保存
        saving: 正在保存...
        self_signup: 自行注册
        split_into_groups: "将学生分为 %h{num_groups} 个相等的组"
      group_category_detail: 
        add_group: 添加小组
        category_settings: 设置
        delete_category_option: 删除
        edit_category_option: 编辑
        group: 小组
        group_limit_blurb: "小组仅限 *%{group_limit}* 个成员。"
        message_all_unassigned_option: 向所有未分配的学生发送消息
        randomly_assign_students_option: 随机分配学生
        restricted_self_signup_blurb: 学习小组内所有学生需要在相同的班级中
        self_organized_warning: 这些小组是学生自发组织的。与其他类型的小组不同，在这些小组中，学生可以同时属于多个小组，因此，这些小组不能用于评分作业。
        self_signup_blurb: 对这些小组启用自行注册。
        settings: 设置
        uncategorized_groups: "这些组没有关联到任何特定学习小组集。因为它们是通过 SIS 导入的，只能通过 SIS 更新或删除。"
      group_category_edit: 
        allow_self_signup: 允许自行注册
        cancel: 取消
        group_limit_override: 更改此项将覆盖任何单独设置的组限制
        group_set_name: 小组集名称
        leave_group_limit_blank: 留为空白以便没有限制
        limit_group_size: "小组仅限 %h{group_limit} 个成员"
        require_same_section: 要求小组成员在相同的班级中
        save: 保存
        saving: 正在保存...
      group_detail: 
        add_user_to_group: 将用户分配到小组
        group_delete: 删除
        group_edit: 编辑
        group_full: 完全
        group_leader: 组长
        group_settings: 设置
        show_group_details: "显示小组 %{name} 的详细信息"
        visit_group_homepage: 访问小组主页
      group_edit: 
        cancel: 取消
        group_join_level: 加入
        group_max_membership: 将组限制为
        group_max_membership_help: （留空可使用组设置最大值）
        group_max_membership_members: 成员
        group_name: 小组名称
        invitation_only: 仅限邀请
        open: 成员可以随意加入
        save: 保存
        saving: 正在保存...
      group_user: 
        assign_to_group: 分配到小组
        assign_user_to_group: "将 %{name} 分配到小组"
        edit_group_membership: "编辑 %{name} 的成员身份"
        group_leader: 组长
        move: 移动到...
        move_to_new_group: "将 %{name} 移动到新小组"
        remove: 删除
        remove_as_leader: 作为组长删除
        remove_from_group: "从小组中删除 %{name}"
        remove_user_as_leader: "删除作为组长的 %{name}"
        set_as_leader: 设置为组长
        set_user_as_leader: "将 %{name} 设置为组长"
      group_users: 
        add_student: 添加学生以开始。
        add_user: 添加用户以开始。
        no_matching_students: 无匹配学生。
        no_matching_users: 无匹配用户。
        no_students: 目前此学习小组中没有学生。
        no_users: 目前此学习小组中没有用户。
      groups: 
        no_groups: 此小组集目前无小组。请添加小组以开始。
        no_matching_groups: 没有匹配您当前的搜索术语的小组。
      randomly_assign_members: 
        cancel: 取消
        okay: 确定
        randomly_assign_students_dialog: 这会将所有未分配的学生尽可能均匀地自动分配到现有的学习小组。
      self_signup_help: 
        about_self_signup_groups: 关于自行注册小组
        self_signup_description: "您可以创建学生能自己注册的学习小组集。学生仍限于集中的某个学习小组， 这样他们就可将自己组织成学习小组，而不需要教师这样做。请记住，只要启用此选项，学生可以将自己从一个学习小组移至另一个学习小组。"
    max_membership_number: 最大成员数必须为数字
    member: 
      one: "%{count} 个成员"
      other: "%{count} 个成员"
    member_tooltip_hide: 隐藏小组清单
    member_tooltip_show: 查看小组清单
    membership_pending: 
      group_join_request: 小组加入请求
      group_join_request_info: 此小组已收到您的加入申请。他们在接受或拒绝您的申请后会通知您。
    messages: 
      creating_group: 正在创建小组...
    name_too_long: 姓名太长
    notices: 
      already_deleted: 该小组已删除
      create_success: 小组已成功创建。
      delete_success: 小组已成功删除
      goodbye: "您已经退出了小组 %{group_name}。"
      no_students_assigned: 未分配到组的学生。
      students_assigned: 已分配到学习小组的学生。
      update_success: 小组已成功更新。
      welcome: "欢迎加入小组 %{group_name}！"
    positive_group_count: 必须输入正的学习小组数
    randomly_assigning_members: 随机分配学生
    show: 
      coming_up: 即将到来
      edit_group: 编辑组
      group_atom_feed: "小组 Atom 馈送"
      new_announcement: 新通告
      next_week: 下周
    status: 
      assigning_students: 正在分配学生...
      creating_groups: 正在创建类别...
      updating: 正在更新...
    student: 
      drag_drop_instructions: 单击并拖动可将学生移动到其它学习小组
    students_who_have_not_joined_a_group: 未加入学习小组的学生
    titles: 
      add_group_category: 添加小组集
      self_signup_help: 自行注册小组
    unassigned_students: "未分配的学生 (%{count})"
    unassigned_users: "未分配的用户 (%{count})"
  help_dialog: 
    Back: 返回
    Help: 帮助
    Submitting_Ticket: 正在提交任务单...
    canvas_help_sub: 查找常见问题答案
    description: 说明
    extreme_critical_emergency: 极其严重的紧急情况!!
    file_a_ticket_for_a_personal_response_from_our_support_team: 给任务单归档，以获得我们支持团队的个人响应
    for_an_instant_answer: "即时回答:"
    how_is_this_affecting_you: 此内容对您有多大影响?
    i_cant_get_things_done_until_i_hear_back_from_you: 我需要您的回信才能完成工作
    i_need_some_help_but_its_not_urgent: 我需要帮助，但问题不算紧急
    include_a_link_to_a_screencast_or_screenshot_using_something_like_jing: "使用 *Jing* 等方式在截屏/截屏视频中包含链接"
    instructor_question: 向导师提问
    instructor_question_sub: 您的问题已经提交给导师
    just_a_casual_question_comment_idea_suggestion: 只是一个随意的问题、评论、想法或建议
    message: 消息
    message_will_be_sent_to_all_the_teachers_tas_in_the_course: 消息将发送给课程中所有的老师/助教。
    please_select_one: 请选择一个...
    report_problem: 报告问题
    report_problem_sub: "如果 Canvas 出现意外情况，请通知我们"
    search_the_canvas_guides: "搜索 Canvas 指南"
    see_if_your_issue_is_addressed_in_the_canvas_guides: "看看能否在 *Canvas 指南*中找到您的问题答案。"
    send_message: 发送邮件
    sending: 正在发送...
    somethings_broken_but_i_can_work_around_it_for_now: 有些内容已损坏，不过现在我可以自己解决了
    subject: 主题
    submit_this_support_request: "提交任务单 "
    which_course_is_this_question_about: 此问题与哪门课程有关?
    your_email_address: 您的电子邮件地址
  helpers: 
    button: 
      create: "创建 %{model}"
      submit: "保存 %{model}"
      update: "更新 %{model}"
    course: 课程
    dashboard_helper: 
      announcement_details: 公告详细信息
      announcement_label: 访问课程通告
      assignment_details: 作业详细信息
      assignment_label: 访问课程作业
      conversation_details: 谈话详细信息
      conversation_label: 访问对话
      discussion_details: 讨论详细信息
      discussion_label: 访问课程讨论
      peer_review_details: 同伴审阅详细信息
      peer_review_label: 访问课程同伴审阅
      x_more: "%{x} 更多..."
      x_new_in_announcements: 
        one: "*%{count}* 个通知"
        other: "*%{count}* 个通知"
      x_new_in_assignments: 
        one: "*%{count}* 个作业通知"
        other: "*%{count}* 个作业通知"
      x_new_in_conversations: 
        one: "*%{count}* 个谈话邮件"
        other: "*%{count}* 个谈话邮件"
      x_new_in_discussions: 
        one: "*%{count}* 个讨论"
        other: "*%{count}* 个讨论"
      x_new_in_peer_reviews: 
        one: "*%{count}* 项同伴审阅"
        other: "*%{count}* 项同伴审阅"
    local: 本地
    select: 
      prompt: 请选择
    submit: 
      create: "创建 %{model}"
      submit: "保存 %{model}"
      update: "更新 %{model}"
  high_contrast_description: |-
      如果您更喜欢对比度较高版本的 Canvas 用户界面，请启用此项。
      这对于视力受损或阅读困难的人非常有用。
  html5_first_videos_description: |-
      默认情况下，Canvas 将首先尝试使用 Flash 来播放视频。启用此项可首先尝试使用 HTML5，
      然后返回到 Flash。
  ic_actions: 
    manage: 管理
  icons: 
    discussion_submission: 讨论提交项
    file_upload_submission: 文件上传提交项
    media_submission: 介质提交
    online_url_submission: "在线 URL 提交项"
    quiz_submission: 测验提交项
    text_entry_submission: 文本条目提交项
  images: 
    error_checking_color: 检查图像颜色时出错
    invalid_background_color: "背景色必须为 %{color}"
    invalid_dimensions: "图像尺寸无效 (当前为 %{actual}，预期为: %{expected})"
    invalid_file_size: "图像文件大小太大 (最大为 %{max} 字节，当前为 %{actual})"
    invalid_file_type: "文件类型 %{type} 无效。允许的类型包括: %{type_list}"
    not_an_image: 所选文件不是图像
  importers/assignment_importer: 
    errors: 
      import: 
        external_tool_url: "外部工具作业 \"%{assignment_name}\" 的 URL 无效。"
    imported_assignments_group: 导入的作业
  importers/context_external_tool_importer: 
    external_tool_attention_needed: "外部工具 \"%{tool_name}\" 的安全参数需要在\"课程设置\"中设置。"
  importers/context_module_importer: 
    foreign_lti_tool: "必须先配置单元项目 \"%{title}\" 的帐户外部工具才能启动该项目"
    migration_module_item_type: 单元项目
  importers/course_content_importer: 
    account_grading_standard_warning: 无法找到针对课程的帐户评分标准。
    copied_grading_standard_warning: 无法找到针对课程的复制评分标准。
    due_dates_warning: 无法调整到期日期。
    failed_import_media_objects: 导入媒体对象失败
    file_import_warning: "无法找到文件 %{file}"
  importers/learning_outcome_group_importer: 
    no_global_permission: "您不可以管理全局成果，无法添加“%{title}”"
  importers/learning_outcome_importer: 
    no_context_found: "无法找到“%{title}”的外部学习成果，创建一个副本。"
    no_global_permission: "您不可以管理全局成果，无法添加“%{title}”"
  importers/rubric_importer: 
    no_context_found: "无法找到“%{title}”的外部评分标准说明，创建一个副本。"
  importers/wiki_page_importer: 
    title_for_topics_category: "%{category} 主题"
    warnings: 
      truncated_wiki_title: "以下维基页面的标题被截断：%{title}"
  info: 
    notices: 
      error_reported: 感谢您的帮助！我们马上解决。
    old_styleguide: 
      create_collection: 创建集合
      start_a_group: 启动小组
    styleguide: 
      manage: 管理
  instructions: 
    authorize_google_docs: "需要授权 Canvas 访问您的 Google Docs 帐户之后才能协作处理文档:"
  instructure: 
    alerts: 
      file_previews_disabled: "此 Canvas 网站已禁用文件预览"
    browsers: 
      unrecognized: 无法识别的浏览器
    buttons: 
      next_module: 下个单元
      previous_module: 上个单元
      search: 搜索
      search_by_tag: 按标签搜索
    confirms: 
      default_delete_thing: 是否确定要删除它?
    datepicker: 
      titles: 
        am_pm: am/pm
    draft: 草稿
    errors: 
      cannot_view_document_in_canvas: "无法在 Canvas 中显示此文档。"
      document_preview_processing: 目前正在处理文档预览，请稍后重试。
      field_is_required: 此字段为必填字段
      invalid_datetime: 无效的日期/时间值
      invalid_entry_for_field: "无效的条目: %{field}"
      invalid_number: 这应该是数字。
      not_a_date: 这不是日期！
      posting_message_failed: 发布失败，请重试
      required: 必填字段
      search_failed: 搜索失败，请重试。
    ignore_forever: 总是忽略
    ignore_until_new_submission: 在出现新提交文件之前忽略
    labels: 
      datepicker: 
        time: 时间
    links: 
      minimize_file_preview: 最小化文件预览
      minimize_youtube_video: 最小化视频
      view_equella_content_in_new_window: 在新窗口中查看内容
    loading: 正在加载...
    no_description: 无说明
    no_items: 没有项目。
    no_results_found: 未找到结果
    status: 
      diigo_search_throttling: "Diigo 限制用户每十秒搜索一次。请稍候..."
      posting_message: 正在发布消息...
      searching: 正在搜索...
    switched_roles_message: 
      designer: 您已临时切换此课程的身份，现在以设计者的身份查看课程。您可以从课程主页恢复您的身份和权限。
      observer: 您已临时切换此课程的身份，现在以观察员的身份查看课程。您可以从课程主页恢复您的身份和权限。
      student: 您已临时切换此课程的身份，现在以学生的身份查看课程。您可以从课程主页恢复您的身份和权限。
      ta: 您已临时切换此课程的身份，现在以助教的身份查看课程。您可以从课程主页恢复您的身份和权限。
      teacher: 您已临时切换此课程的身份，现在以教师的身份查看课程。您可以从课程主页恢复您的身份和权限。
    titles: 
      bookmark_search: "书签搜索: %{service_name}"
      cant_create_recordings: 无法创建录音?
      equella_content_preview: "Equella 内容预览"
      external_link: 链接到外部网站。
      image_search: "图像搜索: %{service_name}"
      keyboard_shortcuts: 键盘快捷方式
      preview_document: 预览文档
      search_for_open_resources: 搜索开放资源
      view_in_new_window: 在新窗口中查看
    tooltips: 
      enter_search_terms: 搜索搜索条件
  invalid_points_possible: 此项作业的可能分数值必须为零或更大的值。
  invalid_url_in_xml: "xml 中的 url 无效。& 号必须转义。"
  invalid_xml_syntax: "无效的 xml 语法"
  jobs: 
    columns: 
      attempt: 已尝试次数
      count: 计数
      id: id
      priority: 优先级
      run_at: 运行位置
      runtime: 运行时
      strand: 股
      tag: 标签
      worker: 工作者
    confirm: 
      destroy_all: 是否确定要摧毁符合此询问的此类型的*所有*任务?
      hold_all: 是否确定要保留符合此询问的此类型的*所有*任务?
      unhold_all: 是否确定要释放符合此询问的此类型的*所有*任务?
    index: 
      actions: 
        show: 显示
      buttons: 
        delete: 删除
        hold: 按住
        select_all: 全选
        un_hold: 松开
      headings: 
        jobs_list: 作业列表
        popular_tags: 热门标签
        running_jobs: 运行作业
        selected_job: 所选作业
      job_options: 
        all: 全部
        current: 当前
        failed: 已失败
        future: 未来
        id: ID
        strand: 股
        tag: 标签
      labels: 
        failed_at: 失败时间
        handler: 处理程序
        id: id
        last_error: 上次的错误
        locked_at: 锁定时间
        locked_by: 锁定者
        max_attempts: 最多已尝试次数
        num_attempts: 已尝试次数
        original_job_id: "原始作业 ID"
        priority: 优先级
        run_at: 运行时间
        strand: 股
        tag: 标签
        total_jobs: 总计
        with_selection: 选项
      search_jobs: 搜索作业
      title: "作业 CP"
    titles: 
      job_handler: 任务处理程序
      last_error: 上次的错误
  jquery: 
    module_sequence_footer: 
      next: 下一页
      previous: 上一页
  k12_description: |-
      在 K-12 环境中特别有用的功能、设置和样式。目前，这仅仅
      适用某些样式更改，但将来可能会添加更多特定于 K-12 的内容。
  labels: 
    lock_module_until: 锁定单元至指定日期
  last_user_access_title: 上次用户访问
  layouts: 
    application: 
      bouncing_communication_channels: "您的联系方式之一似乎有问题。请检查您的 *设置页面*。"
      by_instructure: "由 Instructure 提供"
      group_switch: 切换
      javascript_required: "您需要启用 JavaScript 才能访问此站点。"
      keyboard_navigation: 
        close: 按逗号关闭此对话
      links: 
        close: 关闭
        dashboard: 我的面板
        skip_to_content: 跳至内容
      open_source_learning_management_system: "开源 LMS"
    facebook: 
      title: "Facebook 页面"
    fixed_bottom: 
      masquerading: 
        stop: 停止仿冒
        warning_title: "您当前正在仿冒 %{user_name}"
      student_view: 
        leave: 离开学生视图
        reset: 重置学生
        reset_explanation: "重置该测试学生将清除其所有历史记录，%{line_break}允许您作为全新学生查看课程。"
        warning_title: 您当前已登录到学生视图
    head: 
      default_page_title: "Canvas LMS"
    menu: 
      view_all_accounts: 查看所有帐户
      view_all_groups: 查看所有小组
      view_all_or_customize: 全部查看或自定义
    mobile_auth: 
      log_in_to_canvas: "登录到 Canvas"
  learning_mastery_gradebook_description: |-
      学习掌握程度评分册为教师提供了一种方法来快速查看有关
      课程学习结果的学生进度和课程进度。
      结果以类似评分册的格式显示，学生进度显示为
      数字分数和已掌握/接近掌握/补课。
  learning_outcome: 
    no_comment: 无评论
    no_description: 无说明
  lib: 
    angel: 
      failed_import_link: 导入链接失败
      failed_import_link_body: "此链接参考了一项 Angel 功能，通过 Canvas 无法链接该功能或者该功能在导出范围之外。"
    api: 
      attachments: 
        only_one_folder: "无法设置文件夹的路径和 ID"
      over_quota: 文件大小超出配额
    auth: 
      authentication_required: 需要用户授权
      errors: 
        not_authenticated: 您必须登录才能访问此页面
        student_not_found: 未找到学生
        teacher_not_found: 未找到教师
      not_authorized: 用户无权执行该操作
      status_unauthenticated: 未经身份验证
      status_unauthorized: 未授权
    basic_lti: 
      bad_score: "得分没有介于 0 和 1 之间"
      no_points_comment: "外部工具尝试将此作业评分为 %{grade}，但无法做到，⏎因为该作业没有分数。"
      no_points_possible: 作业没有得分。
      no_score: 未打分
      no_submission_created: 此成果请求未能创建新的家作提交项。
    canvas: 
      migration: 
        announcements: 通告
        assessment_question_banks: 题库
        assignments: 作业
        attachments: 文件
        calendar_events: 日历事件
        context_modules: 单元
        course_settings: 课程设置
        discussion_topics: 讨论主题
        external_tools: 外部工具
        groups: 学习小组
        learning_outcomes: 学习成果
        quizzes: 测验
        rubrics: 评分标准说明
        syllabus_body: 大纲主体
        wikis: 维基页面
    cc: 
      standard: 
        failed_to_convert_qti: "无法导入测验 %{file_identifier}"
    google_docs: 
      default_document_name: "Instructure Doc"
    incoming_message_processor: 
      failure_message: 
        body: |-
            标题为“%{subject}”的邮件无法送达。该邮件被发送到一个未知的邮箱地址。如果您尝试通过 Canvas 联系某人，可以尝试登录到您的帐户并使用"收件箱"工具向其发送邮件。
            
            谢谢！
            Canvas 支持部门
        subject: "邮件回复失败: %{subject}"
      locked_topic: 
        body: |-
            标题为“%{subject}”的邮件无法送达，因为讨论主题已被锁定。如果您尝试通过 Canvas 联系某人，可以尝试登录您的帐户，使用“收件箱”工具向其发送邮件。⏎ 
            
                      谢谢！
                      Canvas 支持部门
        subject: "邮件回复失败: %{subject}"
    progress_runner: 
      completed_message: 
        one: "已处理 %{count} 项"
        other: "已处理 %{count} 项"
      error_message: "%{error}: %{ids}"
    send_to_inbox: 
      default_subject: 无主题
    text_helper: 
      ellipsis: "..."
      quoted_text_toggle: 显示引用的文本
      word_separator: " "
  license_help: 
    content_license_help: 内容授权帮助
  link_enrollment: 
    buttons: 
      link: 链接至学生
    errors: 
      link_failed: 链接失败，请重试
      load_failed: 加载学生失败，请重试
    messages: 
      linking_to_student: 正在链接至学生...
      loading_students: 正在加载学生...
    options: 
      no_link: "[无链接]"
    titles: 
      link_to_student: 链接至学生
  linked_assignment_message: "与作业“%{title}”链接"
  linked_discussion_topic_message: "与讨论主题“%{title}”链接"
  linked_quiz_message: "与测验“%{title}”链接"
  links: 
    dashboard: 我的面板
    errors: 
      4xx_feedback: 单击此处告诉我们您要查找的内容。
      feedback: 单击此处告诉我们发生了什么
    help: 帮助
    show_me_where: 显示我的位置
  locales: 
    zh: 简体中文
  logged_out_user: "注销的用户 %{user_counter}"
  lti: 
    lti_message: 
      load_tool_new_tab_button: "在新窗口中加载 %{tool}"
      new_tab: 需要在新的浏览器窗口中加载此工具
      new_tab_expired: 此工具的会话已过期。请重新加载页面以再次访问工具
      new_tab_loaded: 在新的浏览器窗口中成功加载此工具。请重新加载页面以再次访问工具。
      tool_insecure_warning: "您正在尝试从安全站点 (canvas) 内启动不安全的内容。某些 Internet 浏览器可能阻止加载此内容。"
      tool_load_failure: 看上去您的内容可能无法加载。您可以使用此按钮尝试在新选项卡中启动它。
  lti2: 
    register_tool: 注册工具
  m2c_file_description: "Moodle 1.9/2.x"
  m2c_name: "Moodle 导入程序"
  manage_avatars: 
    errors: 
      update_failed: 更新失败，请重试
    messages: 
      updating: 正在更新...
    prompts: 
      delete_avatar: 是否确定要删除此用户的档案头像?
      lock_avatar: 锁定此头像将会批准它，并阻止用户进行更新。是否继续?
  mathquill: 
    tabs: 
      arrows: 箭头
      basic: 基本
      delimiters: 分隔符
      greek: 希腊语
      miscellaneous: 杂项
      operators: 运算符
      relationships: 关系
  media_comments: 
    alerts: 
      kaltura_disabled: "此 Canvas 网站已禁用 Kaltura"
    buttons: 
      submit: 提交媒体文件
    cancel: 取消
    click_to_view: 单击以查看
    errors: 
      file_too_large: "*此文件太大。*最大大小为 %{size}MB。"
      load_failed: 媒体评论应用程序无法加载。请重试。
      media_comment_installation_broken: 媒体评论上传尚未正确设置。请联系您的管理员。
      must_be_logged_in: 您必须登录才能录制媒体。
      persistent_problem: 如果一直出现此问题，您可能会想要尝试在本地录制媒体然后上传保存的文件代替。
      save_failed: 保存似乎失败。请关闭此弹出窗口以重试。
      save_failed_try_again: 条目无法保存。请重试。
      upload_failed: "上传失败，错误:"
    file_size_error: "%{file} 的大小超过所允许的最大文件大小 %{max}。"
    file_type_error: "%{file} 不是可接受的 %{type} 文件。"
    links: 
      minimize_embedded_kaltura_content: 最小化嵌入的内容
    loading: 正在加载媒体...
    media_still_converting: 目前正在转换媒体，请稍后重试。
    messages: 
      file_failed_to_load: 此媒体文件无法加载
      flash_required_record_audio: "需要 Flash 才能录制音频。"
      flash_required_upload_audio: "需要 Flash 才能上传音频。"
      flash_required_upload_video: "需要 Flash 才能上传视频。"
      loading: 正在加载...
      submitted: 已提交媒体文件！
      submitting: 正在提交媒体文件...
    titles: 
      media_contribution: 媒体参与
      play_comment: 播放媒体评论
      record_upload_media_comment: 录制/上传媒体评论
    track_uploaded_successfully: 曲目已成功上载；请刷新您的浏览器。
    upload: 上传
    uploading: 正在上传...
  menu: 
    current_groups: 当前习小组
    customize: 自定义
    managed_accounts: 管理的帐户
    my_courses: 我的课程
  message: 
    default_subject: "Canvas 警报"
  message_dialog_component: 
    ok: 确定
  message_students: 
    buttons: 
      send_message: 发送邮件
      send_message_failed: 发送邮件失败，请重试
      sending_message: 正在发送邮件...
    message_student: "向学生发送有关 %{course_name} 的邮件"
    send_message: 发送邮件
  message_students_dialog: 
    recipients: 收件人：
  messages: 
    account_suspended: 
      email: 
        body: "%{institution} 已被挂起。请联系您的网站管理员找出原因。"
        subject: 机构已挂起
    account_user_notification: 
      email: 
        html: 
          subject: 帐户管理员通知
          url_info: 访问帐户页面
        subject: 帐户管理员通知
        url_info: |-
            此处访问帐户页面:
            %{url}
    account_user_registration: 
      email: 
        added_message: "您已作为 %{role_type} 添加到 %{website} 上的帐户 %{account}。"
        email_info: "电子邮件: %{email}"
        html: 
          added_message: "您已作为 %{role_type} 添加到 %{website} 上的帐户 %{account}。"
          click_to_finish_registration: 单击此处完成注册过程
          email: 电子邮件
          name: 姓名
          subject: "Canvas 帐户管理员邀请"
          url_info_label: "您需要先在 Canvas 上注册，然后才能以帐户管理员的身份参加。"
          username: 用户名
        name_info: "姓名: %{name}"
        subject: "Canvas 帐户管理员邀请"
        url_info: |-
            您将需要向 Canvas 注册，然后才能作为帐户管理员参与。您可在此处完成注册过程:
            %{url}
        username_info: "用户名: %{username}"
    added_to_conversation: 
      email: 
        body: "%{user_name} 仅将您添加到 Canvas 中的会话。要查看会话，单击下面的链接:"
        html: 
          body: "%{user_name} 仅将您添加到 Canvas 中的会话。"
          link_text: 查看会话
          subject: "%{user_name} 仅将您添加到 Canvas 中的会话。"
          unknown_user: 未知用户
        subject: "%{user_name} 仅将您添加到 Canvas 中的会话。"
        unknown_user: 未知用户
      facebook: 
        body: "%{user_name} 仅将您添加到 Canvas 中的会话。"
        link_text: 查看会话
        unknown_user: 未知用户
      sms: 
        body: "%{user_name} 仅将您添加到 Canvas 中的会话。"
        more_info: "更多信息请访问 %{url}"
        unknown_user: 未知用户
      summary: 
        body: "%{user_name} 仅将您添加到 Canvas 中的会话。"
        subject: "%{user_name} 仅将您添加到 Canvas 中的会话。"
        unknown_user: 未知用户
      twitter: 
        tweet: "Canvas 警报 - 通过 %{user_name} 添加到会话。"
        unknown_user: 未知用户
    alert: 
      email: 
        body: 
          one: "已对 %{student} 触发了警报，因为满足以下条件："
          other: "已对 %{student} 触发了警报，因为满足以下条件："
        body_student: 
          one: 已对您触发了警报，因为满足以下条件：
          other: 已对您触发了警报，因为满足以下条件：
        html: 
          body: 
            one: "已为 %{student} 触发了警报，因为满足了以下条件："
            other: "已为 %{student} 触发了警报，因为满足了以下条件："
          body_student: 
            one: 已为您触发了警报，因为满足了以下条件：
            other: 已为您触发了警报，因为满足了以下条件：
          interaction_description: "没有学生/教师交互已 %{count} 天"
          subject: "警报: %{user_name}"
          ungraded_count_description: "%{count} 个或多个提交文件尚未计分"
          ungraded_timespan_description: "提交文件已 %{count} 天未计分"
          usernote_description: "没有教师日志条目已 %{count} 天"
          view_here: 您可在此处进行查看
        interaction_description: "没有学生/教师交互已 %{count} 天"
        subject: "警报: %{user_name}"
        ungraded_count_description: "%{count} 个或多个提交文件尚未计分"
        ungraded_timespan_description: "提交文件已 %{count} 天未计分"
        usernote_description: "没有教师日志条目已 %{count} 天"
      facebook: 
        body: 
          one: "已对 %{student} 触发了警报，因为满足以下条件："
          other: "已对 %{student} 触发了警报，因为满足以下条件："
        body_student: 
          one: 已对您触发了警报，因为满足以下条件：
          other: 已对您触发了警报，因为满足以下条件：
        interaction_description: 
          one: "没有学生/教师交互已 %{count} 天或更久"
          other: "没有学生/教师交互已 %{count} 天或更久"
        ungraded_count_description: 
          one: "%{count} 份或更多作业尚未计分"
          other: "%{count} 份或更多作业尚未计分"
        ungraded_timespan_description: 
          one: "1 个或多个提交文件已 %{count} 天或更久未计分"
          other: "1 个或多个提交文件已 %{count} 天或更久未计分"
        usernote_description: 
          one: "没有教师日志条目已 %{count} 天或更久"
          other: "没有教师日志条目已 %{count} 天或更久"
      sms: 
        body: "已触发针对 %{student} 的警报"
        body_student: 已触发针对您的警报
        more_info: "更多信息请访问 %{url}"
      summary: 
        body: 
          one: "已对 %{student} 触发了警报，因为满足以下条件："
          other: "已对 %{student} 触发了警报，因为满足以下条件："
        body_student: 
          one: 已对您触发了警报，因为满足以下条件：
          other: 已对您触发了警报，因为满足以下条件：
        interaction_description: 
          one: "没有学生/教师交互已 %{count} 天或更久"
          other: "没有学生/教师交互已 %{count} 天或更久"
        subject: "警报: %{user_name}"
        ungraded_count_description: 
          one: "%{count} 份或更多作业尚未计分"
          other: "%{count} 份或更多作业尚未计分"
        ungraded_timespan_description: 
          one: "1 个或多个提交文件已 %{count} 天或更久未计分"
          other: "1 个或多个提交文件已 %{count} 天或更久未计分"
        usernote_description: 
          one: "没有教师日志条目已 %{count} 天或更久"
          other: "没有教师日志条目已 %{count} 天或更久"
      twitter: 
        body: "已触发针对 %{student} 的警报"
        body_student: 已触发针对您的警报
    announcement_created_by_you: 
      email: 
        html: 
          attached_file: 附件文件
          download: 下载
<<<<<<< HEAD
        labels: 
          file_included: 包括的文件
      sms: 
        details: "更多信息请访问 %{url}"
    announcement_reply: 
      email: 
        discussion_entry_reply_message: 使用下面的链接加入会话，或者通过直接回复此邮件进行评论。
        html: 
          discussion_entry_reply_message: 使用下面的链接加入会话，或者通过直接回复此邮件进行评论。
      sms: 
        details: "更多信息请访问 %{url}"
=======
          link: 查看通告
        labels: 
          file_included: 包括的文件
      facebook: 
        body: "您创建了此通告：%{title}，%{course}"
      sms: 
        details: "更多信息请访问 %{url}"
        subject: "您创建了此通告：%{title}，%{course}"
      twitter: 
        body: "Canvas 警报 - 您创建了此通告：%{title}，%{course}。"
    announcement_reply: 
      email: 
        body: "%{user} 在通告上发布了一条新评论：%{course} 的 %{discussion_topic}："
        discussion_entry_reply_message: 使用下面的链接加入对话，或者通过回复此邮件进行评论。
        html: 
          body: "%{user} 在通告上发布了一条新评论：%{course} 的 %{discussion_topic}："
          discussion_entry_reply_message: 使用下面的链接加入对话，或者通过回复此邮件进行评论。
          link: 单击此处可加入查看通告
          subject: "通告 %{discussion_topic} 上的新评论：%{course}"
        subject: "通告 %{discussion_topic} 上的新评论：%{course}"
      facebook: 
        body: "通告上的新评论：%{discussion_topic}，%{course}"
      sms: 
        body: "通告 %{discussion_topic} 上的新评论：%{course}"
        details: "更多信息请访问 %{url}"
      summary: 
        subject: "通告上的新评论：%{discussion_topic}：%{course}"
      twitter: 
        body: "Canvas 警报 - 通告评论：%{discussion_topic}，%{course}。"
>>>>>>> a6fe9501
    appointment_canceled_by_user: 
      email: 
        html: 
          attendee: 参加者
          attendees: 参加者
          cancel_reason: 取消原因
          click_to_see_appointment: 单击此处查看约会
          date_and_time: 日期/时间
          details: 约会详细信息
          group: 小组
          message: "%{user} 取消了 %{appointment_name} 的预订。"
          no_reason_given: 未给定
          slots_remaining: 可用时段
          subject: "%{appointment_name} (%{course}) 的预订已取消"
        instructions: "从以下链接查看约会: %{link}"
        labels: 
          attendee: 参加者
          attendees: 参加者
          cancel_reason: 取消原因
          course: 课程
          date_and_time: 日期/时间
          details: 约会详细信息
          group: 小组
          slots_remaining: 可用时段
        message: "%{user} 已取消他/她的 \"%{appointment_name}\" 预订。"
        no_reason_given: 未给定
        subject: " \"%{appointment_name}\" (%{course}) 的预订已取消"
      facebook: 
        instructions: 查看约会
        labels: 
          attendee: 参加者
          attendees: 参加者
          cancel_reason: 取消原因
          course: 课程
          date_and_time: 日期/时间
          details: 约会详细信息
          group: 小组
          slots_remaining: 可用时段
        message: "%{user} 已取消他/她的 \"%{appointment_name}\" 预订。"
        no_reason_given: 未给定
      sms: 
        message: "%{user} 已取消他/她的 \"%{appointment_name}\" 预订。"
        more_info: "更多信息请访问 %{url}"
      twitter: 
        message: "Canvas 警报 - %{user} 已取消他/她的 \"%{appointment_name}\" 预订。"
    appointment_deleted_for_user: 
      email: 
        html: 
          attendee: 参加者
          attendees: 参加者
          cancel_reason: 取消原因
          course: 课程
          date_and_time: 日期/时间
          details: 约会详细信息
          group: 小组
          link_text: 单击此处注册其它时段
          message: "%{user} 取消了您的 %{appointment_name} 时段。"
          no_reason_given: 未给定
          subject: "您的 %{appointment_name} 时段已被取消 (%{course})"
        instructions: "从以下链接注册其它时段: %{link}"
        labels: 
          attendee: 参加者
          attendees: 参加者
          cancel_reason: 取消原因
          course: 课程
          date_and_time: 日期/时间
          details: 约会详细信息
          group: 小组
        message: "%{user} 已取消您的 \"%{appointment_name}\" 时段。"
        no_reason_given: 未给定
        subject: "您的 \"%{appointment_name}\" 时段已取消 (%{course})"
      facebook: 
        instructions: 注册其它时段
        labels: 
          attendee: 参加者
          attendees: 参加者
          cancel_reason: "取消原因 "
          course: 课程
          date_and_time: 日期/时间
          details: 约会详细信息
          group: 小组
        message: "%{user} 已取消您的 \"%{appointment_name}\" 时段。"
        no_reason_given: 未给定
      sms: 
        message: "您的 \"%{appointment_name}\" 时段已取消。"
        more_info: "更多信息请访问 %{url}"
      twitter: 
        message: "Canvas 警报 - 您的 \"%{appointment_name}\" 时段已取消。"
    appointment_group_deleted: 
      email: 
        html: 
          cancel_reason: 取消原因
          course: 课程
          dates: 日期
          details: 约会详细信息
          link_text: 查看约会
          message: "%{appointment_name} 的所有约会已被取消。"
          no_reason_given: 未给定
          subject: "%{appointment_name} 的约会已被取消 (%{course})"
        labels: 
          cancel_reason: 取消原因
          course: 课程
          dates: 日期
          details: 约会详细信息
        message: "针对 \"%{appointment_name}\" 的所有约会已取消。"
        no_reason_given: 未给定
        subject: "针对 \"%{appointment_name}\" 的约会已取消 (%{course})"
      facebook: 
        labels: 
          cancel_reason: 取消原因
          course: 课程
          dates: 日期
          details: 约会详细信息
        message: "针对 \"%{appointment_name}\" 的所有约会已取消。"
        no_reason_given: 未给定
      sms: 
        message: "针对 \"%{appointment_name}\" 的所有约会已取消。"
        more_info: "更多信息请访问 %{url}"
      twitter: 
        message: "Canvas 警报 - 针对 \"%{appointment_name}\" 的所有约会已取消。"
    appointment_group_published: 
      email: 
        group_signup: "小组 (%{group_category})"
        html: 
          course: 课程
          dates: 日期
          details: 约会详细信息
          group_signup: "小组 (%{group_category})"
          individual_signup: 个人
          link_text: 注册时段
          message: "针对 \"%{appointment_name}\" 的时段现在可用于注册。"
          signup_type: 注册类型
          slots_remaining: 可用时段
          subject: "约会 \"%{appointment_name}\" 可用于注册 (%{course})"
        individual_signup: 个人
        instructions: "从以下链接注册时段: %{link}"
        labels: 
          course: 课程
          dates: 日期
          details: 约会详细信息
          signup_type: 注册类型
          slots_remaining: 可用时段
        message: "针对 \"%{appointment_name}\" 的时段现在可用于注册。"
        subject: "约会 \"%{appointment_name}\" 可用于注册 (%{course})"
      facebook: 
        group_signup: "小组 (%{group_category})"
        individual_signup: 个人
        instructions: 注册时段
        labels: 
          course: 课程
          dates: 日期
          details: 约会详细信息
          signup_type: 注册类型
          slots_remaining: 可用时段
        message: "针对 \"%{appointment_name}\" 的时段现在可用于注册。"
      sms: 
        message: "针对 \"%{appointment_name}\" 的注册已开启。"
        more_info: "更多信息请访问 %{url}"
      summary: 
        message: "针对 \"%{appointment_name}\" 的时段现在可用于注册 (%{dates})。"
        subject: "约会 \"%{appointment_name}\" 可用于注册 (%{course})"
      twitter: 
        message: "Canvas 警报 - 针对 \"%{appointment_name}\" 的注册已开启。"
    appointment_group_updated: 
      email: 
        group_signup: "小组 (%{group_category})"
        html: 
          course: 课程
          dates: 日期
          details: 约会详细信息
          group_signup: "小组 (%{group_category})"
          individual_signup: 个人
          link_text: 注册时段
          message: "时段已添加到 \"%{appointment_name}\" ，可用于注册。"
          slots_remaining: 可用时段
          subject: "约会 \"%{appointment_name}\" 已更新 (%{course})"
        individual_signup: 个人
        instructions: "从以下链接注册时段: %{link}"
        labels: 
          course: 课程
          dates: 日期
          details: 约会详细信息
          signup_type: 注册类型
          slots_remaining: 可用时段
        message: "时段已添加到 \"%{appointment_name}\"，可用于注册。"
        subject: "约会 \"%{appointment_name}\" 已更新 (%{course})"
      facebook: 
        group_signup: "小组 (%{group_category})"
        individual_signup: 个人
        instructions: 注册时段
        labels: 
          course: 课程
          dates: 日期
          details: 约会详细信息
          signup_type: 注册类型
          slots_remaining: 可用时段
        message: "时段已添加到 \"%{appointment_name}\" ，可用于注册。"
      sms: 
        message: "新的时段可用于 \"%{appointment_name}\"。"
        more_info: "更多信息请访问 %{url}"
      summary: 
        message: "时段已添加到 \"%{appointment_name}\"，可用于注册 (%{dates})。"
        subject: "约会 \"%{appointment_name}\" 已更新 (%{course})"
      twitter: 
        message: "Canvas 警报 - 新的时段可用于 \"%{appointment_name}\"。"
    appointment_reserved_by_user: 
      email: 
        html: 
          attendee: 参加者
          attendees: 参加者
          course: 课程
          date_and_time: 日期/时间
          details: 约会详细信息
          group: 小组
          link_text: 查看约会
          message: "%{user} 已注册 \"%{appointment_name}\"。"
          slots_remaining: 可用时段
          subject: "用户已注册 \"%{appointment_name}\" (%{course})"
        instructions: "从以下链接查看约会: %{link}"
        labels: 
          attendee: 参加者
          attendees: 参加者
          course: 课程
          date_and_time: 日期/时间
          details: 约会详细信息
          group: 小组
          slots_remaining: 可用时段
        message: "%{user} 已注册 \"%{appointment_name}\"。"
        subject: "用户已注册 \"%{appointment_name}\" (%{course})"
      facebook: 
        instructions: 查看约会
        labels: 
          attendee: 参加者
          attendees: 参加者
          course: 课程
          date_and_time: 日期/时间
          details: 约会详细信息
          group: 小组
          slots_remaining: 可用时段
        message: "%{user} 已注册 \"%{appointment_name}\"。"
      sms: 
        message: "%{user} 已注册 \"%{appointment_name}\"。"
        more_info: "更多信息请访问 %{url}"
      twitter: 
        message: "Canvas 警报 - %{user} 已注册 \"%{appointment_name}\"。"
    appointment_reserved_for_user: 
      email: 
        html: 
          attendee: 参加者
          attendees: 参加者
          course: 课程
          date_and_time: 日期/时间
          details: 约会详细信息
          group: 小组
          link_text: 注册其它时段
          message: "%{user} 已为您注册了 \"%{appointment_name}\"。"
          slots_remaining: 可用时段
          subject: "您已注册 \"%{appointment_name}\""
        instructions: "从以下链接注册其它时段: %{link}"
        labels: 
          attendee: 参加者
          attendees: 参加者
          course: 课程
          date_and_time: 日期/时间
          details: 约会详细信息
          group: 小组
          slots_remaining: 可用时段
        message: "%{user} 已注册 \"%{appointment_name}\"。"
        subject: "您已注册 \"%{appointment_name}\""
      facebook: 
        instructions: 注册其它时段
        labels: 
          attendee: 参加者
          attendees: 参加者
          course: 课程
          date_and_time: 日期/时间
          details: 约会详细信息
          group: 小组
          slots_remaining: 可用时段
        message: "%{user} 已为您注册了 \"%{appointment_name}\"。"
      sms: 
        message: "已为您注册了 \"%{appointment_name}\"。"
        more_info: "更多信息请访问 %{url}"
      summary: 
        message: "%{user} 已为您注册了 \"%{appointment_name}\" (%{date_and_time})。"
        subject: "已为您注册了 \"%{appointment_name}\" (%{course})"
      twitter: 
        message: "Canvas 警报 - 已为您注册了 \"%{appointment_name}\"。"
    assignment_changed: 
      email: 
        body: |-
            %{course} 的作业"%{title}"已更改。  
            
            单击此处查看作业: 
            %{url}
        html: 
          body: "%{course} 的作业“%{title}”已更改。"
          link: 单击此处查看作业
          subject: "作业已更改:%{title}，%{course}"
        subject: "作业已更改:%{title}，%{course}"
      facebook: 
        body: "%{course} 的作业 %{title_link} 已更改。"
      sms: 
        body: |-
            %{title}，%{course} 已更改。
            
            更多信息请访问 %{website}
      summary: 
        subject: "作业已更改:%{title}，%{course}"
      twitter: 
        assignment_change: "Canvas 警报 - 更改:%{assignment_name}，%{course_name}"
    assignment_created: 
      email: 
        assignment_created: "作业已创建 - %{assignment_name}，%{course_name}"
        due_at: "截止时间: %{assignment_due_date_time}"
        html: 
          assignment_created: "作业已创建 - %{assignment_name}，%{course_name}"
          due_at: "截止时间：%{assignment_due_date_time}"
          link_text: 查看作业
          multiple_due_dates: 截止时间：多个日期
          new_assignment: "已创建针对您的课程 %{course_name} 的新作业"
          no_due_date: 无截止时间
        labels: 
          click_to_see_assignment: 单击此处查看作业
        multiple_due_dates: "截止时间: 多个日期"
        new_assignment: "已创建针对您的课程 %{course_name} 的新作业"
        no_due_date: "截止时间: 无截止时间"
      facebook: 
        due_at: "截止时间: %{assignment_due_date_time}"
        multiple_due_dates: "截止时间: 多个日期"
        new_assignment: "已创建针对 %{course_name} 的新作业"
        no_due_date: "截止时间: 无截止时间"
      sms: 
        due_at: "截止时间: %{assignment_due_date_time}"
        more_info: "更多信息请访问 %{course_name}"
        multiple_due_dates: "截止时间: 多个日期"
        new_assignment: "%{course_name} 的新作业"
        no_due_date: "截止时间: 无截止时间"
      summary: 
        assignment_created: "作业已创建 - %{assignment_name}，%{course_name}"
        due_at: "截止日期: %{assignment_due_date_time}"
        multiple_due_dates: "截止时间: 多个日期"
        no_due_date: "截止时间: 无截止时间"
      twitter: 
        assignment_change: "Canvas 警报 - 更改:%{assignment_name}，%{course_name}"
        due_at: "截止时间: %{assignment_due_date_time}"
        multiple_due_dates: "截止时间: 多个日期"
        no_due_date: "截止时间: 无截止时间"
    assignment_due_date_changed: 
      email: 
        assignment_due_date_changed: "作业截止时间更改:%{assignment_name}，%{course_name}"
        assignment_due_date_changed_sentence: "课程 %{course_name} 的作业 %{assignment_name} 的截止时间已更改为:"
        html: 
          assignment_due_date_changed: "作业截止时间更改: %{assignment_name}，%{course_name}"
          assignment_due_date_changed_sentence: "课程 %{course_name} 的作业 %{assignment_name} 的截止时间已更改为:"
          link_text: 查看作业
          no_due_date: 无截止时间
        labels: 
          click_to_see_assignment: 单击此处查看作业
        no_due_date: 无截止时间
      facebook: 
        assignment_due_date_changed_sentence: "课程 %{course_name} 的作业 *%{assignment_name}* 的截止时间已更改为:"
        no_due_date: 无截止时间
      sms: 
        assignment_due_date_changed: "%{assignment_name}，%{course_name} 现在的截止时间为:"
        more_info_at_url: "更多信息请访问 %{web_address}"
        no_due_date: 无截止时间
      summary: 
        assignment_due_date_changed: "作业截止时间更改: %{assignment_name}，%{course_name}"
        due_at: "截止时间: %{assignment_due_date_time}"
        no_due_date: "截止时间: 无截止时间"
      twitter: 
        assignment_change: "Canvas 警报 - 日期更改:%{assignment_name}，%{course_name}"
        due_at: "截止时间: %{assignment_due_date_time}"
        no_due_date: "截止时间: 无截止时间"
    assignment_due_date_override_changed: 
      email: 
        assignment_due_date_changed: "作业截止日已更改: %{assignment_name}，%{course_name} (%{override})"
        assignment_due_date_changed_sentence: "课程 %{course_name} (%{override}) 的作业 %{assignment_name} 的截止时间已更改为:"
        html: 
          assignment_due_date_changed: "作业截止时间已更改：%{assignment_name}，%{course_name} (%{override})"
          assignment_due_date_changed_sentence: "课程 %{course_name} (%{override}) 的作业 %{assignment_name} 的截止时间已更改为："
          link: 单击此处查看作业
          no_due_date: 无截止时间
        labels: 
          click_to_see_assignment: 单击此处查看作业
        no_due_date: 无截止时间
      facebook: 
        assignment_due_date_changed_sentence: "%{course_name} (%{override}) 的作业 *%{assignment_name}* 的截止时间已更改为:"
        no_due_date: 无截止时间
      sms: 
        assignment_due_date_changed: "%{assignment_name}，%{course_name} (%{override}) 现在已截止:"
        more_info_at_url: "更多信息请访问 %{web_address}"
        no_due_date: 无截止时间
      summary: 
        assignment_due_date_changed: "作业截止时间已更改: %{assignment_name}，%{course_name} (%{override})"
        due_at: "截止时间: %{assignment_due_date_time}"
        no_due_date: "截止时间: 无截止时间"
      twitter: 
        assignment_change: "Canvas 警报 - 日期更改: %{assignment_name}，%{course_name} (%{override})"
        due_at: "截止时间: %{assignment_due_date_time}"
        no_due_date: "截止时间: 无截止时间"
    assignment_graded: 
      email: 
        assignment_graded: "作业已计分: %{assignment_name}，%{course_name}"
        html: 
          assignment_graded: "作业已计分:%{assignment_name}，%{course_name}"
          link: 单击此处查看作业
          the_assignment_is_graded: "作业 %{assignment_name} 已计分。"
        labels: 
          view_here: 您可在此处进行查看
        the_assignment_is_graded: "作业 %{assignment_name} 已计分。"
      facebook: 
        the_assignment_is_graded: "作业 %{assignment_name} 已计分。"
      sms: 
        assignment_is_graded: "%{assignment_name}，%{course_name} 已计分。"
        more_info_at: "更多信息请访问 %{web_address}"
      summary: 
        assignment_graded: "作业已计分:%{assignment_name}，%{course_name}"
        the_assignment_is_graded: "作业 %{assignment_name} 已计分。"
      twitter: 
        assignment_graded: "Canvas 警报 - 已计分:%{assignment_name}，%{course_name}"
    assignment_locked: 此作业当前锁定。
    assignment_locked_at: "此作业锁定于 %{at}。"
    assignment_locked_module: "此作业是单元 *%{module}* 的一部分，尚未解锁。"
    assignment_locked_until: "此作业锁定至 %{date}。"
    assignment_module_time_locked: "此作业属于单元 *%{module}*，该单元锁定至 %{time}。"
    assignment_resubmitted: 
      email: 
        html: 
          link: 单击此处查看提交项
          user_resubmitted: "重新提交文件:%{user_name}，%{assignment_name}"
          user_resubmitted_sentence: "%{user_name} 刚刚提交课程 %{course_name} 中 %{assignment_name} 的重新提交文件"
        labels: 
          view_submission: 您可在此处查看提交文件
        user_resubmitted: "重新提交文件:%{user_name}，%{assignment_name}"
        user_resubmitted_sentence: "%{user_name} 刚刚提交课程 %{course_name} 中 %{assignment_name} 的重新提交文件"
      facebook: 
        click_to_view: 单击此处查看提交文件。
        user_resubmitted: "**%{user_name}** 刚刚提交课程 %{course_name} 中 **%{assignment_name}** 的重新提交文件"
      sms: 
        more_info_at: "更多信息请访问 %{web_address}"
        user_resubmitted: "%{user_name} 刚刚再次提交其作业 %{assignment_name}"
      summary: 
        turned_in_at: "提交日期: %{submission_date}"
        user_resubmitted: "重新提交文件:%{user_name}，%{assignment_name}"
      twitter: 
        user_resubmitted: "Canvas 警报 - 重新提交文件:%{user_name}，%{assignment_name}"
    assignment_submitted: 
      email: 
        html: 
          link: 单击此处查看提交项
          user_submitted: "提交文件:%{user_name}，%{assignment_name}"
          user_submitted_sentence: "%{user_name} 刚刚提交课程 %{course_name} 中 %{assignment_name} 的提交文件"
        labels: 
          view_submission: 您可在此处查看提交文件
        user_submitted: "提交文件:%{user_name}，%{assignment_name}"
        user_submitted_sentence: "%{user_name} 刚刚提交课程 %{course_name} 中 %{assignment_name} 的提交文件"
      facebook: 
        click_to_view: 单击此处查看提交文件。
        user_submitted: "**%{user_name}** 刚刚提交课程 %{course_name} 中 **%{assignment_name}** 的提交文件"
      sms: 
        more_info_at: "更多信息请访问 %{web_address}"
        user_submitted: "%{user_name} 刚刚提交其作业 %{assignment_name}"
      summary: 
        turned_in_at: "提交日期: %{submission_date}"
        user_submitted: "提交文件:%{user_name}，%{assignment_name}"
      twitter: 
        user_submitted: "Canvas 警报 - 提交文件:%{user_name}，%{assignment_name}"
    assignment_submitted_late: 
      email: 
        html: 
          link: 单击此处查看提交项
          user_resubmitted_sentence: "%{user_name} 刚刚提交课程 %{course_name} 中 %{assignment_name} 的最近提交的作业"
          user_submitted: "最近作业:%{user_name}，%{assignment_name}"
        labels: 
          view_submission: 您可在此处查看提交文件
        user_resubmitted_sentence: "%{user_name} 刚刚提交课程 %{course_name} 中 %{assignment_name} 的最近提交的作业"
        user_submitted: "最近作业:%{user_name}，%{assignment_name}"
      facebook: 
        click_to_view: 单击此处查看提交文件。
        user_resubmitted_sentence: "**%{user_name}** 刚刚提交课程 %{course_name} 中 **%{assignment_name}** 的最近提交的作业"
      sms: 
        more_info_at: "更多信息请访问 %{web_address}"
        user_submitted: "%{user_name} 刚刚提交其作业（最近） %{assignment_name}"
      summary: 
        turned_in_at: "提交日期: %{submission_date}"
        user_submitted: "最近作业:%{user_name}，%{assignment_name}"
      twitter: 
        user_submitted: "Canvas 警报 - 最近提交的作业: %{user_name}，%{assignment_name}"
    assignment_unmuted: 
      email: 
        body: |-
            您的教师已发布 %{title} 的评分更改和新评论。这些更改现在可查看。
            
            您可在此处进行查看:
            %{url}
        html: 
          body: "您的导师已发布 %{title} 的评分更改和新评论。现在可以查看这些更改。"
          link: 您可在此处进行查看
          subject: "作业取消静音:%{title}，%{course}"
        subject: "作业取消静音:%{title}，%{course}"
      sms: 
        body: |-
            您的教师已发布 %{title}，%{course} 的评分和评论。
            
            更多信息请访问 %{website}
      summary: 
        subject: "评分和评论已发布:%{title}，%{course}"
    assignment_unpublished_module: 此作业是未发布单元的一部分，尚未可用。
    collaboration_invitation: 
      email: 
        body: |-
            您已被邀请协作文档 %{document} (
            %{course_or_group})。该文档在 %{service}
            中创建并通过您的电子邮件地址 %{email} 邀请您。
            
            如果针对此类型协作的电子邮件地址错误，您将需要
            更改个人资料设置或向 %{service} 注册。
            
            您可在此处查看详细信息:
            %{link}
        body_with_user: |-
            您已被邀请协作文档 %{document} (
            %{course_or_group})。该文档由 %{user}
            在 %{service} 中创建并通过您的电子邮件地址 %{email} 邀请您。
            
            如果针对此类型协作的电子邮件地址错误，您将需要 
            更改个人资料设置或向 %{service} 注册。
            
            您可在此处查看详细信息:
            %{link}
        html: 
          body: "您受邀在 %{course_or_group} 的文档 %{document} 上进行协作。该文档在 %{service} 中创建，并且使用您的电子邮件地址 %{email} 来邀请您。"
          body_with_user: "您受邀在 %{course_or_group} 的文档 %{document} 上进行协作。该文档由 %{user} 在 %{service} 中创建，并且使用您的电子邮件地址 %{email} 来邀请您。"
          change_profile_settings: "如果该电子邮件地址对于此类协作是错误的，您需要更改个人资料设置或注册 %{service}。"
          link: 您可以在此处查看详细信息
          subject: "协作邀请: %{course_or_group}"
        subject: "协作邀请: %{course_or_group}"
      facebook: 
        body: "您已被邀请协作文档 %{document} (%{course_or_group})。该文档在 %{service} 中创建。"
        body_with_user: "您已被邀请协作文档 %{document} (%{course_or_group})。该文档由 %{user} 在 %{service} 中创建。"
      sms: 
        body: |-
            您被邀请协作文档 %{document} (%{course_or_group})。
            
            更多信息请访问 %{link}
      summary: 
        body: |-
            您已被邀请协作文档 %{document} (
            %{course_or_group})。该文档在 %{service}
            中创建并通过您的电子邮件地址 %{email} 邀请您。
        body_with_user: |-
            您已被邀请协作文档 %{document} (
            %{course_or_group})。该文档由 %{user}
            在 %{service} 中创建并通过您的电子邮件地址 %{email} 邀请您。
        subject: "协作邀请: %{course_or_group}"
      twitter: 
        body: "Canvas 警报 - 协作邀请:%{document}，%{course_or_group}"
    confirm_email_communication_channel: 
      email: 
        body: "电子邮件地址 %{email} 已在 %{website} 为用户 %{user} 注册。"
        details: "要确认此注册，请访问以下 url:"
        html: 
          body: "电子邮件地址 %{email} 已在 %{website} 为用户 %{user} 注册。"
          details: 单击此处确认该注册
          subject: "确认电子邮件:Canvas"
        subject: "确认电子邮件:Canvas"
    confirm_registration: 
      email: 
        body: "感谢您注册 %{product_name}！此电子邮件用于确认用户 %{user} 正在 %{website} 上注册一个新帐户。"
        details: "要完成注册过程，请访问以下 url:"
        html: 
          body: "感谢您注册 %{product_name}！此电子邮件用于确认用户 %{user} 正在 %{website} 上注册一个新帐户。"
          details: 单击此处完成注册过程
          subject: "确认注册：%{product_name}"
        subject: "确认注册：%{product_name}"
    confirm_sms_communication_channel: 
      sms: 
        body: |-
            通过代码确认 Canvas 注册:
            
            %{confirmation_code}
            
            通过访问 %{website} 适用于 %{user}。
    content_export_failed: 
      email: 
        body: |-
            导出课程"%{course}"时出现问题。
            请通知您的系统管理员，并为其提供以下导出标识符: %{id}.
        html: 
          body2: "导出课程 *%{course}* 时出现问题。请通知您的系统管理员，并向其提供以下导出标识符："
          link: 单击查看导出
          subject: "课程导出失败: %{course}"
        subject: "课程导出失败: %{course}"
    content_export_finished: 
      email: 
        body: "\"%{course}\" 的内容导出已完成。"
        html: 
          body2: "*%{course}* 的课程导出已完成。"
          link: 单击查看导出
          subject: "课程导出完成: %{course}"
        subject: "课程导出完成: %{course}"
    content_locked: 此测验当前锁定。
    content_locked_at: "此内容锁定于 %{at}。"
    content_locked_module: "此内容是单元 *%{module}* 的一部分，尚未解锁。"
    content_locked_until: "此内容锁定至 %{date}。"
    content_module_time_locked: "此内容属于单元 *%{module}*，该单元锁定至 %{time}。"
    content_unpublished_module: 此内容是未发布单元的一部分，尚未可用。
    conversation_created: 
      email: 
<<<<<<< HEAD
        attached_files: "附件文件:"
        audio_comment: 此邮件包括媒体评论。要收听或回复，请单击下面的链接：
        html: 
          attached_files: "附件文件:"
          audio_comment: 此邮件包括媒体评论。要收听或回复，请单击下面的链接：
          download: 下载
          reply_to_conversation_message: "您可以通过直接回复此邮件在 Canvas 中回复此邮件。"
          unknown_user: 未知用户
          view_message: 在“对话”中查看此消息
        reply_to_conversation_message: "您可以通过直接回复此邮件在 Canvas 中回复此邮件。"
        unknown_user: 未知用户
        view_message: 在“对话”中查看此消息
      facebook: 
        link_text: 查看邮件
        unknown_user: 未知用户
      sms: 
        more_info: "更多信息请访问 %{url}"
        unknown_user: 未知用户
      summary: 
=======
        attached_files: 附件文件：
        audio_comment: 此邮件包括媒体评论。要收听或回复，请单击下面的链接：
        html: 
          attached_files: 附件文件：
          audio_comment: 此邮件包括媒体评论。要收听或回复，请单击下面的链接：
          download: 下载
          reply_to_conversation_message: "您可以通过直接回复此电子邮件在 Canvas 中回复此邮件。"
          subject: "%{user_name}，您刚刚在 Canvas 中发送了一封邮件。"
          unknown_user: 未知用户
          view_message: 在“对话”中查看此邮件
        reply_to_conversation_message: "您可以通过直接回复此电子邮件在 Canvas 中回复此邮件。"
        subject: "%{user_name}，您刚刚在 Canvas 中发送了一封邮件。"
        unknown_user: 未知用户
        view_message: 在“对话”中查看此邮件
      facebook: 
        body: "%{user_name}，您刚刚在 Canvas 中发送了一封邮件。"
        link_text: 查看邮件
        unknown_user: 未知用户
      sms: 
        body: "%{user_name}，您刚刚在 Canvas 中发送了一封邮件："
        more_info: "更多信息请访问 %{url}"
        unknown_user: 未知用户
      summary: 
        body: "%{user_name}，您刚刚在 Canvas 中发送了一封邮件："
        subject: "%{user_name}，您刚刚在 Canvas 中发送了一封邮件。"
>>>>>>> a6fe9501
        unknown_user: 未知用户
      twitter: 
        tweet: "Canvas 警报 - 来自 %{user_name} 的邮件。"
    conversation_message: 
      email: 
        attached_files: "附件文件:"
        audio_comment: "此邮件包括媒体评论。要收听或回复，单击下面的链接:"
        html: 
          attached_files: "附件文件:"
          audio_comment: 此邮件包括媒体评论。要收听或回复，请单击下面的链接：
          download: 下载
          reply_to_conversation_message: "您可以通过直接回复此邮件在 Canvas 中回复此邮件。"
          subject: "%{user_name} 刚刚在 Canvas 中向您发送了一封邮件。"
          unknown_user: 未知用户
          view_message: 在“对话”中查看此消息
        reply_to_conversation_message: "您可以通过直接回复此邮件在 Canvas 中回复此邮件。"
        subject: "%{user_name} 刚刚在 Canvas 中向您发送了一封邮件。"
        unknown_user: 未知用户
        view_message: 在“对话”中查看此消息
      facebook: 
        body: "%{user_name} 刚刚在 Canvas 中向您发送了一封邮件。"
        link_text: 查看邮件
        unknown_user: 未知用户
      sms: 
        body: "%{user_name} 刚刚在 Canvas 中向您发送了一封邮件:"
        more_info: "更多信息请访问 %{url}"
        unknown_user: 未知用户
      summary: 
        body: "%{user_name} 刚刚在 Canvas 中向您发送了一封邮件:"
        subject: "%{user_name} 刚刚在 Canvas 中向您发送了一封邮件。"
        unknown_user: 未知用户
      twitter: 
        tweet: "Canvas 警报 - 来自 %{user_name} 的邮件。"
    course_already_started: 
      email: 
        body: |-
            %{user} 您好!
            
            您在 Canvas 网络上的课程 %{course} 已于几天前开课，但我们注意到您尚未登录。我们发送此邮件只是想最后一次提醒您，以免您忘了该课程。
            
            若要登录，请转到 %{site} 并输入您的用户名和密码。如果您尚未设置密码，则可以在此处设置一个：%{password_url}。
            
            如果您只是不能参加这一特定课程，请在 %{site} 上随意浏览我们的课程目录，寻找您感兴趣的其它课程。新课程会不断添加进来！
            
            我们希望很快与您见面！
            
            Canvas 网络
        course_already_started: 您的课程已开课
    course_required_materials: 
      email: 
        body: |-
            %{user} 您好，
            
            好消息！您在 Canvas 网络上注册的课程 %{course} 很快就要开课。
            
            为了帮助您确保在课程学习中获得最佳效果，您应当查看导师列出的任何特殊说明或课程材料。您可以在 Canvas 网络的课程详细信息页面上查找这些内容，或只需单击下面的链接。
            
            %{url}
            
            学无止境！
            
            Canvas 网络
        course_required_materials: "%{course} 的材料和说明"
    course_started: 
      email: 
        body: |-
            %{user} 您好，
            
            谨此提请注意，您在 Canvas 网络上的课程 %{course} 今日开课。您现在可以登录 %{site} 并开始课程！
            
            请不要忘了设置您的 Canvas 网络个人资料，这样该课程的其他人员可对您有所了解。您可以在 %{profile_url} 上更新您的个人资料。
            
            学无止境！
            
            Canvas 网络
        course_starts_today: 您的课程今日开课
    course_starts_in_week: 
      email: 
        body: |-
            %{user}，
            
            课程即将开始！您在 Canvas 网络上注册的课程 %{course} 将于下周开课。我们了解您的激动心情，我们同样非常激动。
            
            您需要准备些什么？
            
            如果您尚未创建 Canvas 网络个人资料，则可以登录 Canvas.net 进行设置。您的个人资料将有助于该课程的其他人员了解您。此外，您还可以在该网站上设置通知首选项。
            
            最后，您可以在此处查看课程所需的材料和任何说明：%{url}
            
            学无止境！
            
            Canvas 网络
        course_starts_next_week: 您的课程下周开课
    dialog: 
      title: 发送回复邮件
    email: 
      footer: "您收到此电子邮件的原因是您使用 Canvas 参加了一个或多个课程。要更改或关闭电子邮件通知，请访问：⏎ %{url}"
    enrollment_accepted: 
      email: 
        body_designer: "%{user} 刚刚接受了作为设计者参与课程 %{course} 的邀请。"
        body_observer: "%{user} 刚刚接受了作为观察员参与课程 %{course} 的邀请。"
        body_student: "%{user} 刚刚接受了作为学生参与课程 %{course} 的邀请。"
        body_ta: "%{user} 刚刚接受了作为助教参与课程 %{course} 的邀请。"
        body_teacher: "%{user} 刚刚接受了作为教师参与课程 %{course} 的邀请。"
        details: "此处可查看当前注册的列表:"
        html: 
          body_designer: "%{user} 刚接受了作为设计者参与课程 %{course} 的邀请。"
          body_observer: "%{user} 刚刚接受了作为观察员参与课程 %{course} 的邀请。"
          body_student: "%{user} 刚刚接受了作为学生参与课程 %{course} 的邀请。"
          body_ta: "%{user} 刚刚接受了作为助教参与课程 %{course} 的邀请。"
          body_teacher: "%{user} 刚刚接受了作为教师参与课程 %{course} 的邀请。"
          details: 查看当前注册列表
          subject: "%{user} 接受了课程邀请"
        subject: "%{user} 接受了课程邀请"
      facebook: 
        body_designer: "%{user} 刚刚接受了作为设计者参与课程 %{course} 的邀请。"
        body_observer: "%{user} 刚刚接受了作为观察员参与课程 %{course} 的邀请。"
        body_student: "%{user} 刚刚接受了作为学生参与课程 %{course} 的邀请。"
        body_ta: "%{user} 刚刚接受了作为助教参与课程 %{course} 的邀请。"
        body_teacher: "%{user} 刚刚接受了作为教师参与课程 %{course} 的邀请。"
      sms: 
        body_designer: "%{user} 接受了课程 %{course} 的设计者邀请"
        body_observer: "%{user} 接受了课程 %{course} 的观察员邀请"
        body_student: "%{user} 接受了课程 %{course} 的学生邀请"
        body_ta: "%{user} 接受了课程 %{course} 的助教邀请"
        body_teacher: "%{user} 接受了课程 %{course} 的教师邀请"
        details: "更多信息请访问 %{url}"
      summary: 
        body_designer: "%{user} 刚刚接受了作为设计者参与课程 %{course} 的邀请。"
        body_observer: "%{user} 刚刚接受了作为观察员参与课程 %{course} 的邀请。"
        body_student: "%{user} 刚刚接受了作为学生参与课程 %{course} 的邀请。"
        body_ta: "%{user} 刚刚接受了作为助教参与课程 %{course} 的邀请。"
        body_teacher: "%{user} 刚刚接受了作为教师参与课程 %{course} 的邀请。"
        subject: "%{user} 接受了课程邀请"
      twitter: 
        body: "Canvas 警报 - 已接受:%{user}，%{enrollment_type}，课程，%{course}"
    enrollment_invitation: 
      email: 
        body_designer: "我们邀请您作为设计者参与课程 %{course}。"
        body_observer: "我们邀请您作为观察员参与课程 %{course}。"
        body_student: "我们邀请您作为学生参与课程 %{course}。"
        body_ta: "我们邀请您作为助教参与课程 %{course}。"
        body_teacher: "我们邀请您作为教师参与课程 %{course}。"
        details: "此处访问课程页面:"
        html: 
          body_designer: "我们邀请您作为设计者参与课程 %{course}。"
          body_observer: "我们邀请您作为观察员参与课程 %{course}。"
          body_student: "我们邀请您作为学生参与课程 %{course}。"
          body_ta: "我们邀请您作为助教参与课程 %{course}。"
          body_teacher: "我们邀请您作为教师参与课程 %{course}。"
          email: 电子邮件
          link: 单击此处查看课程页面
          name: 姓名
          none: 无
          subject: 课程邀请
          username: 用户名
        labels: 
          email: 电子邮件
          name: 姓名
          username: 用户名
        none: 无
        subject: 课程邀请
      facebook: 
        body_designer: "我们邀请您作为设计者参与课程 %{course}。"
        body_observer: "我们邀请您作为观察员参与课程 %{course}。"
        body_student: "我们邀请您作为学生参与课程 %{course}。"
        body_ta: "我们邀请您作为助教参与课程 %{course}。"
        body_teacher: "我们邀请您作为教师参与课程 %{course}。"
        labels: 
          email: 电子邮件
          name: 姓名
          username: 用户名
        none: 无
      sms: 
        body_designer: 我们邀请您作为设计者参与课程。
        body_observer: 我们邀请您作为观察员参与课程。
        body_student: 我们邀请您作为学生参与课程。
        body_ta: 我们邀请您作为助教参与课程。
        body_teacher: 我们邀请您作为教师参与课程。
        details: "更多信息请访问 %{url}"
        labels: 
          email: 电子邮件
          name: 姓名
          username: 用户名
        none: 无
      summary: 
        body_designer: "我们邀请您作为设计者参与课程 %{course}。"
        body_observer: "我们邀请您作为观察员参与课程 %{course}。"
        body_student: "我们邀请您作为学生参与课程 %{course}。"
        body_ta: "我们邀请您作为助教参与课程 %{course}。"
        body_teacher: "我们邀请您作为教师参与课程 %{course}。"
        subject: 课程邀请
      twitter: 
        body: "Canvas 警报 - 已邀请:作为 %{enrollment_type} 参与课程"
    enrollment_notification: 
      email: 
        body_designer: "您已作为设计者注册课程 %{course}。"
        body_observer: "您已作为观察员注册课程 %{course}。"
        body_student: "您已作为学生注册课程 %{course}。"
        body_ta: "您已作为助教注册课程 %{course}。"
        body_teacher: "您已作为教师注册课程 %{course}。"
        details: "此处访问课程页面:"
        html: 
          body_designer: "您已作为设计者注册课程 %{course}。"
          body_observer: "您已作为观察员注册课程 %{course}。"
          body_student: "您已作为学生注册课程 %{course}。"
          body_ta: "您已作为助教注册课程 %{course}。"
          body_teacher: "您已作为教师注册课程 %{course}。"
          complete_registration_link: 单击此处完成注册
          email: 电子邮件
          name: 姓名
          none: 无
          subject: 课程注册
          username: 用户名
        labels: 
          email: 电子邮件
          name: 姓名
          username: 用户名
        none: 无
        register: "访问 %{link} 完成注册"
        subject: 课程注册
      facebook: 
        body_designer: "您已作为设计者注册课程 %{course}。"
        body_observer: "您已作为观察员注册课程 %{course}。"
        body_student: "您已作为学生注册课程 %{course}。"
        body_ta: "您已作为助教注册课程 %{course}。"
        body_teacher: "您已作为教师注册课程 %{course}。"
        labels: 
          email: 电子邮件
          name: 姓名
          username: 用户名
        none: 无
      sms: 
        body_designer: 您已作为设计者注册课程。
        body_observer: 您已作为观察员注册课程。
        body_student: 您已作为学生注册课程。
        body_ta: 您已作为助教注册课程。
        body_teacher: 您已作为教师注册课程。
        details: "更多信息请访问 %{url}"
        labels: 
          email: 电子邮件
          name: 姓名
          username: 用户名
        none: 无
      summary: 
        body_designer: "您已作为设计者注册课程 %{course}。"
        body_observer: "您已作为观察员注册课程 %{course}。"
        body_student: "您已作为学生注册课程 %{course}。"
        body_ta: "您已作为助教注册课程 %{course}。"
        body_teacher: "您已作为教师注册课程 %{course}。"
        subject: 课程注册
      twitter: 
        body: "Canvas 警报 - 已注册:作为 %{enrollment_type} 参与课程"
    enrollment_registration: 
      email: 
        body_designer: "我们邀请您参与 %{website} 上的班级。该班级名为 %{course}，我们邀请您作为设计者参与。"
        body_observer: "我们邀请您参与 %{website} 上的班级。该班级名为 %{course}，我们邀请您作为观察员参与。"
        body_student: "我们邀请您参与 %{website} 上的班级。该班级名为 %{course}，我们邀请您作为学生参与。"
        body_ta: "我们邀请您参与 %{website} 上的班级。该班级名为 %{course}，我们邀请您作为助教参与。"
        body_teacher: "我们邀请您参与 %{website} 上的班级。该班级名为 %{course}，我们邀请您作为教师参与。"
        details: "您将需要向 Canvas 注册，然后才能参与班级。要开始使用，请在此处访问课程页面:"
        html: 
          body_designer: "该班级名为 %{course}，我们邀请您作为设计者参与。"
          body_observer: "该班级名为 %{course}，我们邀请您作为观察者参与。"
          body_student: "该班级名为 %{course}，我们邀请您作为学生参与。"
          body_ta: "该班级名为 %{course}，我们邀请您作为助教参与。"
          body_teacher: "该班级名为 %{course}，我们邀请您作为教师参与。"
          details: "您需要在 Canvas 上注册，然后才能参与该班级。"
          email: 电子邮件
          link: 单击此处开始
          name: 姓名
          none: 无
          participate_in_class: "您受邀参与 %{website} 上的班级"
          subject: 课程邀请
          username: 用户名
        labels: 
          email: 电子邮件
          name: 姓名
          username: 用户名
        none: 无
        subject: 课程邀请
      sms: 
        body_designer: 我们邀请您作为设计者参与课程。
        body_observer: 我们邀请您作为观察员参与课程。
        body_student: 我们邀请您作为学生参与课程。
        body_ta: 我们邀请您作为助教参与课程。
        body_teacher: 我们邀请您作为教师参与课程。
        details: "更多信息请访问 %{url}"
        labels: 
          email: 电子邮件
          name: 姓名
          username: 用户名
        none: 无
      summary: 
        body_designer: "我们邀请您参与 %{website} 上的班级。该班级名为 %{course}，我们邀请您作为设计者参与。"
        body_observer: "我们邀请您参与 %{website} 上的班级。该班级名为 %{course}，我们邀请您作为观察员参与。"
        body_student: "我们邀请您参与 %{website} 上的班级。该班级名为 %{course}，我们邀请您作为学生参与。"
        body_ta: "我们邀请您参与 %{website} 上的班级。该班级名为 %{course}，我们邀请您作为助教参与。"
        body_teacher: "我们邀请您参与 %{website} 上的班级。该班级名为 %{course}，我们邀请您作为教师参与。"
        subject: 课程邀请
      twitter: 
        body: "Canvas 警报 - 已邀请:作为 %{enrollment_type} 参与课程"
    event_date_changed: 
      email: 
        email_body: "课程 %{course_name} 的活动 %{event_title} 已更改时间。时间现在为:"
        from_to_time: "从 %{start_date_time} 到 %{end_date_time}"
        html: 
          email_body: "课程 %{course_name} 的活动 %{event_title} 已更改时间。时间现在为:"
          from_to_time: "从 %{start_date_time} 到 %{end_date_time}"
          no_time_set: 没有设置时间
          see_details: 您可在此处查看详细信息
          subject: "活动日期更改:%{event_title}，%{course_name}"
        labels: 
          see_details: 您可在此处查看详细信息
        no_time_set: 没有设置时间
        subject: "活动日期更改:%{event_title}，%{course_name}"
      facebook: 
        from_to_time: "从 %{start_date_time} 到 %{end_date_time}"
        no_time_set: 没有设置时间
        subject: "%{course_name} 的活动 [%{event_title}](%{link_to_event}) 已更改时间。时间现在为:"
      sms: 
        from_to_time: "从 %{start_date_time} 到 %{end_date_time}"
        more_info: "更多信息请访问 %{web_link}"
        no_time_set: 没有设置时间
        subject: "%{event_title}，%{course_name} 更改为:"
      summary: 
        from_to_time: "从 %{start_date_time} 到 %{end_date_time}"
        no_time_set: 没有设置时间
        subject: "活动日期更改:%{event_title}，%{course_name}"
      twitter: 
        email_body: "课程 %{course_name} 的活动 %{event_title} 已更改时间。时间现在为: %{new_time}"
        from_to_time: "从 %{start_date_time} 到 %{end_date_time}"
        no_time_set: 没有设置时间
    file_locked: 此文件当前锁定。
    file_locked_at: "此文件锁定于 %{at}。"
    file_locked_module: "此文件是单元 *%{module}* 的一部分，尚未解锁。"
    file_locked_until: "此文件锁定至 %{date}。"
    file_module_time_locked: "此文件属于单元 *%{module}*，该单元锁定至 %{time}。"
    file_unpublished_module: 此文件是未发布单元的一部分，尚未可用。
    forgot_password: 
      email: 
        associated_login: "此地址关联登录信息\"%{login_identifier}\"。"
        html: 
          associated_login: "此地址关联登录信息\"%{login_identifier}\"。"
          click_to_reset: 单击此处设置新密码
          labels: 
            associated_with_accounts: 此地址关联以下帐户
            change_password_at: 在以下位置更改此登录信息的密码
          login_at_account: "%{login_email} at %{account_name}"
          login_managed_by_account: "此登录信息的证书通过 %{account_name} 进行管理"
          password_from_account: "系统管理员应当已随 %{account_name} 向您提供此次登录的密码，并且 Instructure 没有权限访问您的密码。如果您的密码无效，请联系系统管理员更改或验证您的密码。"
          requested_password_reset: "您已请求确认登录到 Canvas 的密码。"
          subject: "忘记密码:Canvas"
        labels: 
          associated_with_accounts: 此地址关联以下帐户
          change_password_at: 在以下位置更改此登录信息的密码
          click_to_reset: 要设置新密码，请单击以下链接
        login_at_account: "%{login_email} at %{account_name}"
        login_managed_by_account: "此登录信息的证书通过 %{account_name} 进行管理"
        password_from_account: "此登录信息的密码应由 %{account_name} 的系统管理员提供，并且 Instructure 没有权限访问您的密码。如果您的密码无效，请联系系统管理员有关更改或确认密码。"
        requested_password_reset: "您已请求确认登录到 Canvas 的密码。"
        subject: "忘记密码:Canvas"
    grade_weight_changed: 
      email: 
        grade_changed: "课程 %{course_name} 的评分政策已更改。"
        grading_based_on_points: 评分基于所有作业的总得分。
        html: 
          grade_changed: "课程 %{course_name} 的评分政策已更改。"
          grading_based_on_points: 评分基于所有作业的总得分。
          labels: 
            grades_based_on_percent: 评分基于每个作业小组的加权总计
            subject: 评分加权已更改
          see_details: 您可在此处查看详细信息
        labels: 
          grades_based_on_percent: 评分基于每个作业小组的加权总计
          now_see_here: 您可在此处查看详细信息
          subject: 评分加权已更改
      facebook: 
        grading_based_on_points: 评分基于所有作业的总得分。
        grading_policy_changed: "**[%{course_name}](%{course_url})** 的评分政策已更改。"
        labels: 
          grades_based_on_percent: 评分基于每个作业小组的加权总计
      sms: 
        grade_changed: "课程 %{course_name} 的评分政策已更改。"
        more_info_at: "更多信息请访问 %{course_url}"
      summary: 
        grade_changed: "课程 %{course_name} 的评分政策已更改。"
        grading_based_on_points: 评分基于所有作业的总得分。
        labels: 
          grades_based_on_percent: 评分基于每个作业小组的加权总计
          subject: 评分加权已更改
      twitter: 
        grade_changed: "Canvas 警报 - 评分政策已更改: %{course_name}"
    group_assignment_submitted_late: 
      email: 
        body: "小组 %{group_name} 刚刚提交课程 %{course_name} 中 %{assignment_name} 的最近提交的作业。"
        html: 
          body: "小组 %{group_name} 刚刚提交课程 %{course_name} 中 %{assignment_name} 的最近作业。"
          subject: "最近作业: %{group_name}，%{assignment_name}"
          view_submission_here: 您可在此处查看提交文件
        labels: 
          view_submission_here: 您可在此处查看提交文件
        subject: "最近作业: %{group_name}，%{assignment_name}"
      facebook: 
        body: "小组 %{group_name} 刚刚提交课程 %{course_name} 中 **[%{assignment_name}](%{assignment_url})** 的最近提交的作业。"
      sms: 
        more_info: "更多信息请访问 %{web_address}"
        subject: "%{group_name} 刚刚提交其作业（最近） %{assignment_name}"
      summary: 
        body: "小组 %{group_name} 已提交课程 %{course_name} 中 %{assignment_name} 的最近提交的作业。"
        subject: "最近作业: %{group_name}，%{assignment_name}"
      twitter: 
        subject: "Canvas 警报 - 最近小组作业:%{group_name}，%{assignment_name}"
    group_membership_accepted: 
      email: 
        account_group: "帐户 %{account_name} 加入小组 %{group_name} 的请求已被接受。"
        course_group: "课程 %{course_name} 加入小组 %{group_name} 的请求已被接受。"
        group_request_accepted: "小组请求已接受: %{group_name}"
        html: 
          account_group: "帐户 %{account_name} 加入小组 %{group_name} 的请求已被接受。"
          course_group: "课程 %{course_name} 加入小组 %{group_name} 的请求已被接受。"
          group_request_accepted: "小组请求已接受: %{group_name}"
          link: 单击以签出该小组
          subject: "小组成员资格已接受: %{group_name}"
        labels: 
          click_below: 您可通过单击下面的链接检查小组
        subject: "小组成员资格已接受: %{group_name}"
      facebook: 
        account_group: "帐户 %{account_name} 加入小组 **[%{group_name}](%{group_url})** 的请求已被接受。"
        course_group: "课程 %{course_name} 加入小组 **[%{group_name}](%{group_url})** 的请求已被接受。"
        group_request_accepted: "小组请求已接受: %{group_name}"
      sms: 
        account_group: "帐户 %{account_name} 加入小组 %{group_name} 的请求已被接受。"
        course_group: "课程 %{course_name} 加入小组 %{group_name} 的请求已被接受。"
        more_info: "更多信息请访问 %{web_address}"
      summary: 
        account_group: "帐户 %{account_name} 加入小组 %{group_name} 的请求已被接受。"
        course_group: "课程 %{course_name} 加入小组 %{group_name} 的请求已被接受。"
        subject: "小组成员资格已接受: %{group_name}"
      twitter: 
        account_group: "Canvas 警报 - 小组成员资格已接受:%{group_name}（帐户 %{account_name}）。"
        course_group: "Canvas 警报 - 小组成员资格已接受:%{group_name}（课程 %{course_name}）。"
    group_membership_rejected: 
      email: 
        account_group: "帐户 %{account_name} 加入小组 %{group_name} 的请求已被拒绝。"
        course_group: "课程 %{course_name} 加入小组 %{group_name} 的请求已被拒绝。"
        group_request_rejected: "小组请求已拒绝: %{group_name}"
        html: 
          account_group: "帐户 %{account_name} 加入小组 %{group_name} 的请求已被拒绝。"
          course_group: "课程 %{course_name} 加入小组 %{group_name} 的请求已被拒绝。"
          group_request_rejected: "小组请求已拒绝: %{group_name}"
          link: 单击以查看其它小组
          subject: "小组成员资格已拒绝: %{group_name}"
        labels: 
          click_below: 您可通过单击下面的链接检查其它小组
        subject: "小组成员资格已拒绝: %{group_name}"
      facebook: 
        account_group: "帐户 %{account_name} 加入小组 **[%{group_name}](%{group_url})** 的请求已被拒绝。"
        course_group: "课程 %{course_name} 加入小组 **[%{group_name}](%{group_url})** 的请求已被拒绝。"
      sms: 
        account_group: "帐户 %{account_name} 加入小组 %{group_name} 的请求已被拒绝。"
        course_group: "课程 %{course_name} 加入小组 %{group_name} 的请求已被拒绝。"
        more_info: "更多信息请访问 %{web_address}"
      summary: 
        account_group: "帐户 %{account_name} 加入小组 %{group_name} 的请求已被拒绝。"
        course_group: "课程 %{course_name} 加入小组 %{group_name} 的请求已被拒绝。"
        subject: "%{group_name} 的小组成员资格已拒绝"
      twitter: 
        account_group: "Canvas 警报 - 小组成员资格已拒绝:%{group_name}（帐户 %{account_name}）。"
        course_group: "Canvas 警报 - 小组成员资格已拒绝:%{group_name}（课程 %{course_name}）。"
    html_message: 
      html_not_exist: "此邮件的 HTML 版本尚未创建和发送"
    index: 
      titles: 
        messages: "%{name} 的邮件"
    layout: 
      email: 
        html: 
          click_to_preferences: 更新您的通知设置
    merge_email_communication_channel: 
      email: 
        body: "已在 %{host} 上为您创建一个帐户，但您已有 Canvas 帐户。如果想要将其合并在一起，请访问以下 url："
        html: 
          account_created: "已在 %{host} 上为您创建一个帐户，但您已有 Canvas 帐户。"
          merge2: 如果您要合并它们，请*单击此处*
          subject: "新 Canvas 帐户"
        subject: "新 Canvas 帐户"
    message: 
      actions: 
        reply: 回复
      meta_data: 元数据
      plain_text: 纯文本
      titles: 
        created_at: 创建时间
        delay_for: 延迟原因
        from_name: 发件人姓名
        notification_name: 通知姓名
        path_type: 路径类型
        reply_to: 收件人
        sent_at: 发送时间
        subject: 主题
        to: 收件人
    messages: 
      failure: 发送电子邮件时出错。请重新加载此页，然后重试。
      success: 正在传送您的电子邮件。
    migration_export_ready: 
      email: 
        body: 您的内容已准备好导入到您的课程中。
        html: 
          body: 您的内容已准备好导入到您的课程中。
          link_message2: 单击*此链接*选择要导入的内容项
          subject: "课程提取就绪: %{course_name}"
        link_message: 单击此链接选择要导入的内容项：
        subject: "课程提取就绪: %{course_name}"
    new_account_user: 
      email: 
        body: "%{account} 的新帐户管理员"
        details: "已添加帐户 %{account} 的新管理员 %{user}"
        html: 
          body: "%{account} 的新帐户管理员"
          details: "已添加帐户 %{account} 的新管理员 %{user}"
          subject: 新帐户用户
        subject: 新帐户用户
      facebook: 
        body: "已添加帐户 **%{account}** 的新管理员 **%{user}**。"
        subject: "%{account} 的新帐户管理员"
      sms: 
        body: "已添加帐户 %{account} 的新管理员 %{user}"
        details: "更多信息请访问 %{website}"
      summary: 
        body: "已添加帐户 %{account} 的新管理员 %{user}"
        subject: 新帐户用户
      twitter: 
        body: "Canvas 警报 - 新管理员:%{user}，%{account}"
    new_announcement: 
      email: 
        html: 
          attached_file: 附件文件
          download: 下载
          link: 查看通告
        labels: 
          file_included: 包括的文件
      facebook: 
        body: "新通告:%{title}，%{course}"
      sms: 
        details: "更多信息请访问 %{url}"
        subject: "新通告:%{title}，%{course}"
      twitter: 
        body: "Canvas 警报 - 通告:%{title}，%{course}。"
    new_context_group_membership: 
      email: 
        body_account: "您已被添加到帐户 %{account} 的新小组。小组名称为 %{group_name}。"
        body_course: "您已被添加到课程 %{course} 的新组。小组名称为 %{group_name}。"
        details_account: "您可通过单击下面的链接查看此帐户是哪些小组的组成部分:"
        html: 
          body_account: "您已被添加到帐户 %{account} 的新小组。小组名称为 %{group_name}。"
          body_course: "您已被添加到课程 %{course} 的新小组。小组名称为 %{group_name}。"
          html_details_account2: 您可通过*单击此处*查看此帐户是哪些小组的组成部分
          html_details_course2: 您可以通过*单击此处*查看针对该课程您所属的小组
          subject: "%{course_or_account} 的新小组成员资格"
          title: "新小组成员资格: %{group_name}"
        subject: "%{course_or_account} 的新小组成员资格"
        title: "新小组成员资格: %{group_name}"
      facebook: 
        body_account: "您已被添加到帐户 %{account} 的新小组。小组名称为 %{group_name}。"
        body_course: "您已被添加到课程 %{course} 的新小组。小组名称为 %{group_name}。"
      sms: 
        body_account: "您已被添加到帐户 %{account} 的新小组。小组名称为 %{group_name}。"
        body_course: "您已被添加到课程 %{course} 的新小组。小组名称为 %{group_name}。"
        details: "更多信息请访问 %{url}"
      summary: 
        body_account: "您已被添加到帐户 %{account} 的新小组。小组名称为 %{group_name}。"
        body_course: "您已被添加到课程 %{course} 的新小组。小组名称为 %{group_name}。"
        subject: "%{course_or_account} 的新小组成员资格"
      twitter: 
        body_account: "Canvas 警报 - 新小组:%{group} （帐户 %{account}）"
        body_course: "Canvas 警报 - 新小组:%{group} （课程 %{course}）"
    new_context_group_membership_invitation: 
      email: 
        body_account: "您已被邀请加入帐户 %{account} 的小组 %{group}。"
        body_course: "您已被邀请加入课程 %{course} 的小组 %{group}。"
        details: "您可通过单击下面的链接检查小组:"
        html: 
          body_account: "您已被邀请加入帐户 %{account} 的小组 %{group}。"
          body_course: "您已被邀请加入课程 %{course} 的小组 %{group}。"
          details: 您可以单击此处签出该小组
          subject: "%{course_or_account} 的新小组成员资格"
          title: "新小组成员资格: %{group_name}"
        subject: "%{course_or_account} 的新小组成员资格"
        title: "新小组成员资格: %{group_name}"
      facebook: 
        body_account: "您已被邀请加入帐户 %{account} 的小组 %{group}。"
        body_course: "您已被邀请加入课程 %{course} 的小组 %{group}。"
      sms: 
        body_account: "您已被邀请加入帐户 %{account} 的小组 %{group}。"
        body_course: "您已被邀请加入课程 %{course} 的小组 %{group}。"
        details: "更多信息请访问 %{url}"
      summary: 
        body_account: "您已被邀请加入帐户 %{account} 的小组 %{group}。"
        body_course: "您已被邀请加入课程 %{course} 的小组 %{group}。"
        subject: "%{course_or_account} 的新小组成员资格"
      twitter: 
        body_account: "Canvas 警报 - 邀请:%{group} （帐户 %{account}）"
        body_course: "Canvas 警报 - 邀请:%{group}（课程 %{course}）。"
    new_course: 
      email: 
        body: "已添加帐户 %{account} 的课程 %{course}"
        html: 
          body: "已添加帐户 %{account} 的课程 %{course}"
          labels: 
            teachers: 教师
          link: 单击此处查看课程
          subject: 新课程
          title: "%{account} 的新课程"
        labels: 
          teachers: 教师
        subject: 新课程
        title: "%{account} 的新课程"
      facebook: 
        body: "已添加帐户 **%{account}** 的新课程 **%{course}**。"
        labels: 
          teachers: 教师
        subject: "%{account} 的新课程"
      sms: 
        body: "已添加帐户 %{account} 的新课程 %{course}"
        details: "更多信息请访问 %{url}"
        labels: 
          teachers: 教师
      summary: 
        body: "已添加帐户 %{account} 的新课程 %{course}"
        labels: 
          teachers: 教师
        subject: 新课程
      twitter: 
        body: "Canvas 警报 - 新课程:%{course}，%{account}"
    new_discussion_entry: 
      email: 
        body: "%{user} 已发布有关 %{course} 话题 %{discussion_topic} 的新评论:"
        discussion_entry_reply_message: 使用下面的链接加入会话或回复此消息进行评论。
        html: 
          body: "%{user} 已发布有关 %{course} 话题 %{discussion_topic} 的新评论:"
          discussion_entry_reply_message: 使用下面的链接加入会话，或者通过直接回复此邮件进行评论。
          link: 单击此处加入会话
          subject: "%{discussion_topic}: %{course} 的新评论"
        subject: "%{discussion_topic}: %{course} 的新评论"
      facebook: 
        body: "%{discussion_topic}，%{course} 的新评论"
      sms: 
        body: "%{discussion_topic}: %{course} 的新评论"
        details: "更多信息请访问 %{url}"
      summary: 
        subject: "%{discussion_topic}: %{course} 的新评论"
      twitter: 
        body: "Canvas 警报 - 评论:%{discussion_topic}，%{course}。"
    new_discussion_topic: 
      email: 
        body: "您可能会感兴趣的一个新讨论已经开始:"
        details: "此处加入会话:"
        html: 
          attached_file: 附件文件
          body: "您可能会感兴趣的一个新讨论已经开始:"
          download: 下载
          link: 单击此处加入会话
          subject: "新讨论 - %{discussion_topic}: %{course}"
        labels: 
          file_included: 包括的文件
        subject: "新讨论 - %{discussion_topic}: %{course}"
      facebook: 
        body: "新论坛主题:%{discussion_topic}，%{course}"
      sms: 
        body: "%{course} 的新主题:"
        details: "更多信息请访问 %{url}"
      summary: 
        subject: "新讨论 - %{discussion_topic}: %{course}"
      twitter: 
        subject: "Canvas 警报 - 主题:%{discussion_topic}，%{course}"
    new_event_created: 
      email: 
        body: "%{course_name} 有一个预定的新活动应该通知您:"
        from_to_time: "从 %{start_date_time} 到 %{end_date_time}"
        html: 
          body: "%{course_name} 有一个预定的新活动应该通知您:"
          from_to_time: "从 %{start_date_time} 到 %{end_date_time}"
          no_time_set: 没有设置时间
          see_details: 您可在此处查看详细信息
          subject: "新活动 - %{event_title}，%{course_name}"
        labels: 
          see_details: 您可在此处查看详细信息
        no_time_set: 没有设置时间
        subject: "新活动 - %{event_title}，%{course_name}"
      facebook: 
        body: "%{course_name} 有一个预定的新活动:"
        from_to_time: "从 %{start_date_time} 到 %{end_date_time}"
        no_time_set: 没有设置时间
      sms: 
        from_to_time: "从 %{start_date_time} 到 %{end_date_time}"
        more_info: "更多信息请访问 %{web_address}"
        no_time_set: 没有设置时间
        subject: "%{course_name} 的新活动:"
      summary: 
        from_to_time: "从 %{start_date_time} 到 %{end_date_time}"
        no_time_set: 没有设置时间
        subject: "新活动 - %{event_title}，%{course_name}"
      twitter: 
        from_to_time: "从 %{start_date_time} 到 %{end_date_time}"
        no_time_set: 没有设置时间
        subject: "Canvas 警报 - 活动:%{event_title}，%{course_name}"
    new_file_added: 
      email: 
        body: "已添加课程 %{name} 的新文件:"
        html: 
          body: "已添加课程 %{name} 的新文件:"
          link: 单击查看
          subject: "添加的新文件: %{title}，%{name}"
        subject: "添加的新文件: %{title}，%{name}"
        view: 您可在此处进行查看
      facebook: 
        body: "已添加课程 %{name} 的新文件: "
      sms: 
        body: "为 %{name} 添加的新文件: "
        link: "更多信息请访问 %{link}"
      summary: 
        subject: "添加的新文件: %{title}，%{name}"
      twitter: 
        body: "Canvas 警报 - 新文件: %{title} (%{size})，%{name}:"
    new_files_added: 
      email: 
        body: "已添加课程 %{name} 的 %{count} 个新文件:"
        html: 
          body: "已添加课程 %{name} 的 %{count} 个新文件:"
          see_details: 您可在此处进行查看
          subject: "为课程 %{name} 添加的 %{count} 个新文件:"
        link: 您可在此处进行查看
        subject: "为课程 %{name} 添加的 %{count} 个新文件:"
      facebook: 
        body: "已添加课程 %{name} 的 %{count} 个新文件:"
        link: 您可在此处进行查看
      sms: 
        body: "添加了 %{name} 的 %{count} 个新文件。"
        link: "更多信息请访问 %{link}"
      summary: 
        body: "添加了 %{name} 的 %{count} 个新文件。"
        link: 您可在此处进行查看
        subject: "添加了课程 %{name} 的 %{count} 个新文件:"
      twitter: 
        body: "Canvas 警报 - %{name} 的 %{count} 个新文件"
    new_student_organized_group: 
      email: 
        body_account: "已为帐户 %{account} 创建名为\"%{group_name}\"的新学生组织学习小组。第一位成员是 %{user}。"
        body_course: "已为课程 %{course} 创建名为\"%{group_name}\"的新学生组织学习小组。第一位成员是 %{user}。"
        details: "您可通过单击下面的链接查看该小组的详细信息:"
        html: 
          body_account: "已为帐户 %{account} 创建名为\"%{group_name}\"的新学生组织小组。第一位成员是 %{user}。"
          body_course: "已为课程 %{course} 创建名为\"%{group_name}\"的新学生组织小组。第一位成员是 %{user}。"
          details: 单击此处查看该小组的详细信息
          subject: "%{course_or_account} 的新学习小组"
          title: "新学习小组: %{group_name}"
        subject: "%{course_or_account} 的新学习小组"
        title: "新学习小组: %{group_name}"
      facebook: 
        body_account: "已为帐户 %{account} 创建名为 %{group_name} 的新学生组织学习小组。第一位成员是 %{user}。"
        body_course: "已为课程 %{course} 创建名为 %{group_name} 的新学生组织学习小组。第一位成员是 %{user}。"
      sms: 
        body_account: "已为帐户 %{account} 创建名为\"%{group_name}\"的新小组。第一位成员是 %{user}。"
        body_course: "已为课程 %{course} 创建名为\"%{group_name}\"的新小组。第一位成员是 %{user}。"
        detail: "更多信息请访问 %{url}"
      summary: 
        body_account: "已为帐户 %{account} 创建名为\"%{group_name}\"的新学生组织组。第一位成员是 %{user}。"
        body_course: "已为课程 %{course} 创建名为\"%{group_name}\"的新学生组织小组。第一位成员是 %{user}。"
        subject: "%{course_or_account} 的新学习小组"
      twitter: 
        body_account: "Canvas 警报 - 新小组:%{group_name} （帐户 %{account}）"
        body_course: "Canvas 警报 - 新小组:%{group_name} （课程 %{course}）"
    new_user: 
      email: 
        body: "刚刚注册帐户 %{account} 的新用户 %{user}"
        html: 
          body: "刚刚注册帐户 %{account} 的新用户 %{user}"
          link: 单击此处查看用户
          subject: 新用户
        subject: 新用户
        title: "%{account} 的新用户"
      facebook: 
        body: "刚刚注册帐户 **%{account}** 的新用户 **%{user}**。"
        title: "%{account} 的新用户"
      sms: 
        body: "已注册帐户 %{account} 的新用户 %{user}"
        details: "更多信息请访问 %{url}"
      summary: 
        body: "刚刚注册帐户 %{account} 的新用户 %{user}"
        subject: 新用户
      twitter: 
        body: "Canvas 警报 - 新用户:%{user}，%{account}"
    page_locked: 此页面当前锁定。
    page_locked_at: "此页面锁定于 %{at}。"
    page_locked_module: "此页面是单元 *%{module}* 的一部分，尚未解锁。"
    page_locked_until: "此页面锁定至 %{date}。"
    page_module_time_locked: "此页面属于单元 *%{module}*，该单元锁定至 %{time}。"
    page_unpublished_module: 此页面是未发布单元的一部分，尚未可用。
    peer_review_invitation: 
      email: 
        body: "已邀请您对 %{reviewee} 进行同伴审阅。点击下面的链接进行审阅！"
        html: 
          link_message: 单击此处完成审阅
        subject: "已指定 %{reviewee} 的同伴审阅"
      facebook: 
        body: "已邀请您对 %{reviewee} 进行同伴审阅。点击下面的链接进行审阅！"
      sms: 
        more_info: "更多信息请访问 %{url}"
      summary: 
        body: "已邀请您对 %{reviewee} 进行同伴审阅。点击下面的链接进行审阅！"
      twitter: 
        body: "已邀请您对 %{reviewee} 进行同伴审阅。点击下面的链接进行审阅！"
    pseudonym_registration: 
      email: 
        body: "您已在 %{account} 注册 Canvas 帐户！您将需要完成配置过程，然后才能登录和开始使用 Canvas。"
        html: 
          body: "您已注册 Canvas 帐户 %{account}！在登录并开始使用 Canvas 之前，您需要完成配置过程。"
          link: 单击此处完成注册过程
          subject: "完成注册:Canvas"
        link_message: "要完成注册过程，请访问以下 url:"
        subject: "完成注册:Canvas"
    quiz_locked: 此测验当前锁定。
    quiz_locked_at: "此测验锁定于 %{at}。"
    quiz_locked_module: "此测验是单元 *%{module}* 的一部分，尚未解锁。"
    quiz_locked_until: "此测验锁定至 %{date}。"
    quiz_module_time_locked: "此测验属于单元 *%{module}*，该单元锁定至 %{time}。"
    quiz_regrade_finished: 
      email: 
        body: "已为测验 %{quiz} 完成了重新评分"
        html: 
          body: "已为测验 %{quiz} 完成了重新评分"
          link_message: 您可在此处查看测验：
          subject: "已完成测验重新评分：%{quiz}，%{context}"
        link_message: 您可在此处查看测验：
        subject: "已完成测验重新评分：%{quiz}，%{context}"
      facebook: 
        body: "已完成测验重新评分：%{title}"
      sms: 
        body_sms: "已为测验 %{title} 完成了重新评分：%{context}。"
        more_info: "更多信息请访问 %{url}"
      summary: 
        body: "已为您的测验 %{title} 完成了重新评分。"
        subject: "测验已重新计分：%{quiz}，%{context}"
      twitter: 
        body: "Canvas 警报 - 测验已重新计分：%{quiz}"
    quiz_unpublished_module: 此测验是未发布单元的一部分，尚未可用。
    report_generated: 
      email: 
        html: 
          link_message: 单击此处下载报告
          subject: 生成的报告
        link_message: "单击此处下载报告:"
        subject: 生成的报告
    report_generation_failed: 
      email: 
        html: 
          subject: 报告生成失败
        subject: 报告生成失败
    rubric_assessment_submission_reminder: 
      email: 
        body: "系统已提醒您评估: %{rubric}，%{context}:"
        html: 
          body: "系统已提醒您评估 %{rubric}，%{context}："
          link_message: 单击此处审阅测验并提交您的条目
          subject: "评估提醒:%{rubric}，%{context}"
        link_message: "您可在此处审阅测验并提交您的输入:"
        subject: "评估提醒: %{rubric}，%{context}"
      facebook: 
        body: "系统已提醒您评估:*%{title}* (%{context})。"
      sms: 
        body: "系统已提醒您评估: %{rubric}，%{context}。"
        more_info: "更多信息请访问 %{url}"
      summary: 
        body: "系统已提醒您评估: %{rubric}，%{context}:"
        subject: "评估提醒: %{rubric}，%{context}"
      twitter: 
        tweet: "Canvas 警报 - 提醒:评估 %{rubric}，%{context}"
    rubric_association_created: 
      email: 
        body: "已创建针对 %{context} 的新测验:"
        html: 
          body: "已创建针对 %{context} 的新测验:"
          link_message: 单击此处审阅测验并提交您的条目
          subject: "新测验:%{title}，%{context}"
        link_message: "您可在此处审阅测验并提交您的输入:"
        subject: "新测验:%{title}，%{context}"
      facebook: 
        body: "已创建针对 %{context} 的新测验:"
      sms: 
        body: "已创建针对 %{context} 的新测验。"
        more_info: "更多信息请访问 %{url}"
      summary: 
        body: "已创建针对 %{context} 的新测验:"
        subject: "新测验:%{title}，%{context}"
      twitter: 
        tweet: "Canvas 警报 - 新测验:%{title}，%{context}。"
    self_enrollment_registration: 
      email: 
        body: |-
            您好，%{user}！
            
            您已成功自行登记 Canvas Network 上的课程 %{course}！
            
            请不要忘了设置您的 Canvas 网络个人资料，这样该课程的其他人员可对您有所了解。您可以在 %{profile_url} 上更新您的个人资料！
            
            学无止境！
            
            Canvas Network
        html: 
          farewell: 学无止境！
          greetings: "您好，%{user}！"
          profile_reminder: "请不要忘了设置您的 *Canvas 网络个人资料*，这样该课程的其他人员可对您有所了解。"
          self_enrollment_confirmation: "您已成功自行登记 Canvas Network 上的课程 %{course}！"
          self_enrollment_registration: "%{course} 的登记"
          signature: "Canvas Network"
        self_enrollment_registration: "%{course} 的登记"
    send_form: 
      labels: 
        message_body: 消息
        send_button: 发送
    submission_comment: 
      email: 
        body: "%{author} 刚刚对 %{user} 的 %{assignment} 的提交文件进行了新评论"
        html: 
          body: "%{author} 刚刚对 %{user} 的 %{assignment} 的提交文件进行了新评论"
          link_message: 单击此处查看评论
          someone: 某人
          subject: "提交评论:%{user}，%{assignment}，%{context}"
          submission_comment_link_message: 您可以使用下面的链接审阅提交文件，或对此消息作出响应以回复此评论。
        link_message: "您可在此处审阅提交文件的详细信息:"
        someone: 某人
        subject: "提交评论:%{user}，%{assignment}，%{context}"
      facebook: 
        body: "*%{author}* 刚刚对 **%{user} 的 %{assignment}** 的提交文件进行了新评论。"
        someone: 某人
      sms: 
        body: "%{author} 针对 %{assignment}，%{user}，%{context} 的新评论。"
        more_info: "更多信息请访问 %{url}"
      summary: 
        body: "%{author} 刚刚对 %{user} 的 %{assignment} 的提交文件进行了新评论。"
        someone: 某人
        subject: "提交评论:%{user}，%{assignment}，%{context}"
      twitter: 
        tweet: "Canvas 警报 - 评论:%{author}（%{assignment}，%{user}，%{context}）。"
    submission_comment_for_teacher: 
      email: 
        body: "%{author} 刚刚对 %{user} 的 %{assignment} 的提交文件进行了新评论"
        html: 
          body: "%{author} 刚刚对 %{user} 的 %{assignment} 的提交文件进行了新评论"
          link_message: 您可通过单击下面的链接查看提交项的详细信息：
          review_submission: 单击此处查看提交项
          someone: 某人
          subject: "提交评论:%{user}，%{assignment}，%{context}"
        someone: 某人
        subject: "提交评论:%{user}，%{assignment}，%{context}"
        submission_comment_link_message: 您可以使用下面的链接审阅提交文件，或对此消息作出响应以回复此评论。
      facebook: 
        body: "*%{author}* 刚刚对 **%{user} 的 %{assignment}** 的提交文件进行了新评论。"
        someone: 某人
      sms: 
        more_info: "更多信息请访问 %{url}"
        sms_body: "%{author} 针对 %{assignment}，%{user}，%{context} 的新评论。"
      summary: 
        body: "%{author} 刚刚对 %{user} 的 %{assignment} 的提交文件进行了新评论。"
        someone: 某人
        subject: "提交评论:%{user}，%{assignment}，%{context}"
      twitter: 
        tweet: "Canvas 警报 - 评论:%{author}（%{assignment}，%{user}，%{context}）。"
    submission_grade_changed: 
      email: 
        body: "您的作业 %{assignment_title} 的评分已更改。"
        html: 
          body: "您的作业 %{assignment_title} 的评分已更改。"
          link_message: 您可以在此处审阅作业
          no_date_set: 未设置日期
          not_applicable: 不适用
          regraded_date: "重新计分日期: %{date}"
          score: "分数:%{score}，满分 %{total} 分"
          score_pending: 教师待审阅的分数
          subject: "分数已更改:%{assignment}，%{context}"
        link_message: "您可在此处审阅作业:"
        no_date_set: 未设置日期
        not_applicable: 不适用
        regraded_date: "重新计分日期: %{date}"
        score: "分数:%{score}，满分 %{total} 分"
        score_pending: 教师待审阅的分数
        subject: "分数已更改:%{assignment}，%{context}"
      facebook: 
        body: "您的作业 *%{title}* 的评分已更改。"
        no_date_set: 未设置日期
        not_applicable: 不适用
        regraded_date: "重新计分日期: %{date}"
        score: "分数:%{score}，满分 %{total} 分"
        score_pending: 教师待审阅的分数
      sms: 
        body_sms: "%{title}，%{context} 的评分刚刚更改。"
        more_info: "更多信息请访问 %{url}"
        no_date_set: 未设置日期
        not_applicable: 不适用
        regraded_date: "重新计分日期: %{date}"
        score: "分数:%{score}，满分 %{total} 分"
        score_pending: 教师待审阅的分数
      summary: 
        no_date_set: 未设置日期
        not_applicable: 不适用
        regraded_date: "重新计分日期: %{date}"
        score: "分数:%{score}，满分 %{total} 分"
        score_pending: 教师待审阅的分数
        subject: "分数已更改:%{title}，%{context}"
      twitter: 
        no_date_set: 未设置日期
        not_applicable: 不适用
        score: "分数:%{score}，满分 %{total} 分"
        score_pending: （待审阅）
        tweet: "Canvas 警报 - 评分更改: %{date}"
    submission_graded: 
      email: 
        body: "您的作业 %{assignment} 已计分。"
        graded_date: "计分日期: %{date}"
        html: 
          body: "您的作业 %{assignment} 已计分。"
          graded_date: "计分日期: %{date}"
          link_message: 您可以在此处审阅作业
          no_date_set: 未设置日期
          not_applicable: 不适用
          score: "分数:%{score}，满分 %{total} 分"
          score_pending_review: 教师待审阅的分数
          subject: "作业已计分:%{assignment}，%{context}"
        link_message: "您可在此处审阅作业:"
        no_date_set: 未设置日期
        not_applicable: 不适用
        score: "分数:%{score}，满分 %{total} 分"
        score_pending_review: 教师待审阅的分数
        subject: "作业已计分:%{assignment}，%{context}"
      facebook: 
        body: "您的作业 *%{title}* 已计分。"
        graded_date: "计分日期: %{date}"
        no_date_set: 未设置日期
        not_applicable: 不适用
        score: "分数:%{score}，满分 %{total} 分"
        score_pending_review: 教师待审阅的分数
      sms: 
        graded_date: "计分日期: %{date}"
        more_info: "更多信息请访问 %{url}"
        no_date_set: 未设置日期
        not_applicable: 不适用
        score: "分数:%{score}，满分 %{total} 分"
        score_pending_review: 教师待审阅的分数
        sms_body: "%{assignment}，%{context} 已计分。"
      summary: 
        graded_date: "计分日期: %{date}"
        no_date_set: 未设置日期
        not_applicable: 不适用
        score: "分数:%{score}，满分 %{total} 分"
        score_pending_review: 教师待审阅的分数
        subject: "作业已计分:%{assignment}，%{context}"
      twitter: 
        no_date_set: 未设置日期
        not_applicable: 不适用
        score: "分数:%{score}，满分 %{total} 分"
        score_pending_review: （待审阅）
        tweet: "Canvas 警报 - 已计分:%{assignment}，%{context}"
    submission_needs_grading: 
      email: 
        body: "%{user_name} 已完成测验 %{quiz_title}，该测验需要手动评分。"
        html: 
          body: "%{user_name} 已完成测验 %{quiz_title}，该测验需要手动评分。"
          link_message: 您可在此处审阅提交文件
          subject: "提交的测验：%{quiz}，%{context}"
          submitted_date: "已提交：%{date}"
        link_message: 您可在此处审阅提交文件：
        subject: "提交的测验：%{quiz}，%{context}"
        submitted_date: "已提交：%{date}"
      facebook: 
        body: "%{user_name} 已完成测验 %{quiz_title}，该测验需要手动评分。"
        submitted_date: "已提交：%{date}"
      sms: 
        body_sms: "您的 %{title} 的 %{context} 评分刚刚更改。"
        more_info: "更多信息请访问 %{url}"
        no_date_set: 未设置日期
        not_applicable: 不适用
        regraded_date: "重新计分日期: %{date}"
        score: "分数: %{score}，满分 %{total} 分"
        score_pending: 教师待审阅的分数
      summary: 
        body: "已为您的测验 *%{title}* 上交了提交文件，该测验需要手动评分。"
        subject: "提交的测验：%{quiz}，%{context}"
        submitted_date: "已提交：%{date}"
      twitter: 
        body: "Canvas 警报 - 提交的测验：%{quiz}，%{user_name}"
    summaries: 
      email: 
        daily_body: "您已注册接收来自 Canvas 帐户的一些通知的每日报告。下面是 %{date} 的报告:"
        html: 
          click_to_preferences: 单击此处编辑您的通知首选项
          daily_body: "您已注册从您的 Canvas 帐户接收某些通知的每日报告。下面是 %{date}的报告："
          subject: "最近 Canvas 通知"
          view: 单击查看
          weekly_body: "您已注册从您的 Canvas 帐户接收某些通知的每周报告。下面是结束日期为 %{date}的一周的报告："
        notifications_link: "您可通过访问以下页面更改通知设置:"
        subject: "最近 Canvas 通知"
        weekly_body: "您已注册接收来自 Canvas 帐户的一些通知的每周报告。下面是一周结束 %{date} 的报告:"
      facebook: 
        new_notifications: "您已收到 #Canvas# 中的 *%{notification_count} 个新通知*。"
      sms: 
        notifications_sms: "%{notifications_count} 新通知，位于 %{url}"
      twitter: 
        tweet: "Canvas 警报 - %{notification_count} 个新通知"
    topic_locked: 此主题当前已锁定。
    topic_locked_at: "此主题锁定于 %{at}。"
    topic_locked_module: "此主题是单元 *%{module}* 的一部分，尚未解锁。"
    topic_locked_until: "此主题锁定至 %{date}。"
    topic_module_time_locked: "此主题属于单元 *%{module}*，该单元锁定至 %{time}。"
    topic_unpublished_module: 此主题是未发布单元的一部分，尚未可用。
    updated_wiki_page: 
      email: 
        body: "维基上针对 %{title} 的页面已更新，这可以使您的生活更轻松。"
        html: 
          body: "维基上针对 %{title} 的页面已更新，这可以使您的生活更轻松。"
          link_message: 单击此处进行审阅
          subject: "更新的维基页面:%{title}，%{user}"
        link_message: "您可在此处进行审阅: %{link}"
        subject: "更新的维基页面:%{title}，%{user}"
      facebook: 
        body: "维基上针对 %{title} 的页面已更新。"
      sms: 
        more_info: "更多信息请访问 %{url}"
        updated_message: "%{title}，%{user} 刚刚更新:"
      summary: 
        subject: "更新的维基页面:%{title}，%{user}"
      twitter: 
        tweet: "Canvas 警报 - 页面更新:%{title}，%{user}。"
    visit_modules_page: "*有关如何解锁此内容的信息，请访问课程单元页面。*"
    web_conference_invitation: 
      email: 
        body: "我们邀请您参与 %{name} 的网络会议 %{title}。"
        details_link: "您可在此处查看详细信息: %{link}"
        html: 
          body: "我们邀请您参与 %{name} 的网络会议 %{title}。"
          details_link: 单击此处查看详细信息
          subject: "网络会议邀请: %{name}"
        subject: "网络会议邀请: %{name}"
      facebook: 
        body: "我们邀请您参与 #%{name}# 的网络会议 *%{title}*。"
      sms: 
        body: "我们邀请您加入 %{name} 的网络会议 %{title}。"
        link_message: "更多信息请访问 %{url}"
      summary: 
        body: "我们邀请您参与 %{name} 的网络会议 %{title}。"
        subject: "网络会议邀请: %{name}"
      twitter: 
        tweet: "Canvas 警报 - 邀请:参加 %{title}，%{name}"
  migration: 
    announcement_type: 通告
    assignment_group_type: 作业小组
    assignment_type: 作业
    calendar_event_type: 日历事件
    discussion_topic_type: 讨论主题
    ecollege: 
      course_not_found: "找不到 ECollege 课程。"
    external_feed_type: 外部馈送
    external_tool_type: 外部工具
    file_type: 文件
    grading_standard_type: 评分标准
    group_type: 学习小组
    learning_outcome_type: 学习成果
    module_type: 单元
    quiz_question_type: 测验题
    quiz_type: 测验
    rubric_type: 评分标准说明
    webct: 
      course_not_found: "找不到 Blackboard 课程。"
    wiki_page_type: 维基页面
  migration_issues: 
    errors: 
      valid_workflow_state: 必须发送有效的工作流状态
  module_item_types: 
    assignment: 作业
    disuccsion: 讨论
    external_tool: 外部工具
    external_url: "外部 URL"
    file: 文件
    page: 页面
    quiz: 测验
    sub_header: 副标题
  modules: 
    add_module_item_dialog: 
      item_type: 类型：
    add_module_item_dialog_wrapper: 
      Save: 保存
      cancel: 取消
      creating: 正在创建...
    dialog_title: "添加项目到 %{moduleName}"
    module_collection_view: 
      button: 
        preview: 预览
      course_modules: 课程单元
      header: 
        module: 单元
    module_item_view: 
      button: 
        delete: 删除
        edit: 编辑
      manage: 管理
      module_item: 
        available: 可用
        due: 截止时间
        points_abbreviated: 得分
    module_view: 
      module: 
        prerequisites: 先修课程
        published: 已发布
    post_grades_dialog_title: "发布评分到 SIS"
    progression_module_collection: 
      module_progress_for: "*%{student.name}* 的单元进度"
      module_progress_for_student: "%{student.name} 学习单元的进度"
      no_modules_found: 未找到学习单元
    progression_module_view: 
      items: 待完成的项目
      items_below: 以下为待完成的项目
    progression_student_view: 
      show_progressions_for_student: "显示 %{name} 的学习进度"
    progressions_index: 
      back_to_modules: 返回学习单元页面
      no_students_found: 未找到学生
      progression_header: 单元进度
      student_progress: 学生进度
  modules_item_controller: 
    max_score_complete: "得分不超过 *score*"
    max_score_incomplete: "得分不得超过 *score*"
    min_score_complete: "得分至少为 *score*"
    min_score_incomplete: "得分须至少为 *score*"
    must_contribute_complete: 已参与页面的内容
    must_contribute_incomplete: 必须参与页面的内容
    must_submit_complete: 已提交作业
    must_submit_incomplete: 必须提交作业
    must_view_complete: 已查看页面
    must_view_incomplete: 必须查看页面
  moodle_dropdown_many_warning_title: "可能已错误地导入此题库中的 %{count} 个下拉列表问题"
  moodle_dropdown_warning_title: 可能已错误地导入多个下拉列表问题
  moodle_formula_many_warning_title: "此题库中的 %{count} 个公式问题将需要重新生成可能的答案"
  moodle_formula_warning_title: 将需要为公式问题重新生成可能的答案
  move_dialog: 
    cancel: 取消
    save: 保存
    saving: 正在保存...
    where_to_move: "您希望将 *%{name}* 移动到哪里？"
  move_dialog_select: 
    move_to_end: "-- 在底部 --"
  mute_dialog: 
    curving_assignments: 曲线作业
    grade_change_notifications: 评分更改通知
    how_to_unmute: 一旦您取消静音此作业，即可通过单击"取消静音作业"链接再次开始发送通知。
    mute_assignment: 屏蔽作业
    score_change_notifications: 分数更改通知
    see_grade: 其作业的评分
    students_will_see: 学生将能够看到此作业已静音。
    submission_comments: 提交评论
    sure_you_want_to_mute: "是否确定要静音此作业?此作业静音时，学生将不会收到关于以下内容的新通知或无法看到:"
  name: 学术基准导入器
  new_facebook_message: "您有来自 Canvas 的新消息"
  new_quiz_moderate_desc: 当“草稿状态”和“测验统计”处于允许/打开状态时，这将启用某个帐户的新测验调整页面。
<<<<<<< HEAD
=======
  new_quiz_statistics_desc: 启用某个帐户的新测验统计页面。
>>>>>>> a6fe9501
  new_styles_description: |-
      我们正在改进 Canvas 的 UI 界面。启用此项可选择查看
      更新的简化外观并感受 Canvas 界面。这是一项“正在进行中”的功能，
      在生产中还不应该为实际用户启用此功能。
  no_migration_file: 内容迁移需要文件
  not_a_number: 必须为正数
  notification: 
    added_to_conversation_description: 已将您添加到会话
    added_to_conversation_display: 添加到会话
    all_submissions_description: |-
        *仅适用于导师和管理员：*⏎
        ⏎
        作业提交/重新提交
    all_submissions_display: 所有提交文件
<<<<<<< HEAD
=======
    announcement_created_by_you_description: |-
        * 您所创建的通告
        * 您所创建通告的回复
    announcement_created_by_you_display: 您所创建的通告
    announcement_description: 您课程中的新通告
>>>>>>> a6fe9501
    announcement_display: 通告
    appointment_availability_description: |-
        *仅适用于导师和管理员：*⏎
        ⏎
        更改约会时段
    appointment_availability_display: 约会可用性
    appointment_cancelations_description: 约会取消
    appointment_cancelations_display: 约会取消
    appointment_signups_description: 日历上的新约会
    appointment_signups_display: 约会注册
    calendar_description: 课程日历上的新项目和更改项目
    calendar_display: 日历
    categories: 
      all_submissions: 所有提交文件
      announcement: 通告
      appointment_availability: 约会可用性
      appointment_cancelations: 约会取消
      appointment_signups: 约会注册
      calendar: 日历
      course_content: 课程内容
      discussion: 讨论
      discussion_entry: 讨论输入
      due_date: 截止时间
      files: 文件
      grading: 评分
      grading_policies: 评分政策
      invitiation: 邀请
      late_grading: 最近评分
      membership_update: 成员资格更新
      migration: 迁移
      one: 其它
      other: 其它
      registration: 注册
      reminder: 提醒
      student_appointment_signups: 学生约会注册
      submission_comment: 提交评论
    conversation_created_description: 您所创建的对话
    conversation_created_display: 我所创建的对话
    conversation_message_description: 收件箱新邮件
    conversation_message_display: 会话消息
    course_content_description: |-
        更改课程内容：⏎
        ⏎
        * 维基页面⏎
        * 测验内容⏎
        * 作业内容
    course_content_display: 课程内容
    discussion_description: 课程中的新讨论主题
    discussion_display: 讨论
    discussion_post_description: 您订阅的主题中的新讨论帖
    discussion_post_display: 讨论帖
    due_date_description: 作业截止时间更改
    due_date_display: 截止时间
    files_description: 添加到课程的新文件
    files_display: 文件
    grading_description: |-
        包括：
        
        * 输入/更改的作业/提交项评分
        * 取消屏蔽的作业评分
        * 更改的评分加权
        ​
        
        如果您希望在通知中看到评分，请选中“报警评分更改时包括分数”。
        如果您的电子邮件不是某机构的电子邮件，这意味着敏感内容将发送到机构外部。
    grading_display: 评分
    grading_notify_include_grade: 报警评分更改时包括分数。
    grading_policies_description: 课程评分政策更改
    grading_policies_display: 评分政策
    invitation_description: |-
        以下各项的邀请:
        
        * 网络会议
        * 小组
        * 协作
        * 课程
        * 同侪审阅和提醒
    invitation_display: 邀请
    late_grading_description: |-
        *仅适用于导师和管理员：*⏎
        ⏎
        上次作业提交文件
    late_grading_display: 最近评分
    membership_update_description: |-
        *仅适用于管理员：已激活的待处理注册*⏎
        ⏎
        * 组注册⏎
        * 已接受/已拒绝
    membership_update_display: 成员资格更新
    missing_description_description: "有关 %{category} 通知"
    missing_display_display: "有关 %{category} 通知"
    names: 
      account_user_notification: 帐户用户通知
      account_user_registration: 帐户用户注册
      added_to_conversation: 添加到会话
      alert: 警报
      announcement_created_by_you: 您所创建的通告
      announcement_reply: 通告回复
      appointment_canceled_by_user: 取消约会的用户
      appointment_deleted_for_user: 约会删除操作针对的用户
      appointment_group_deleted: 已删除约会组
      appointment_group_published: 已发布约会组
      appointment_group_updated: 已更新约会组
      appointment_reserved_by_user: 预订约会的用户
      appointment_reserved_for_user: 约会预订操作针对的用户
      assignment_changed: 作业已更改
      assignment_created: 作业已创建
      assignment_due_date_changed: 作业截止期日期更改
      assignment_due_date_override_changed: 覆盖的作业截止时间已更改
      assignment_graded: 作业已计分
      assignment_resubmitted: 作业已重新提交
      assignment_submitted: 作业已提交
      assignment_submitted_late: 最近提交的作业
      collaboration_invitation: 协作邀请
      confirm_email_communication_channel: 确认电子邮件通信渠道
      confirm_registration: 确认注册
      confirm_sms_communication_channel: 确认短信通信渠道
      content_export_failed: 内容导出失败
      content_export_finished: 内容导出完成
      conversation_created: 创建的对话
      conversation_message: 会话消息
      enrollment_accepted: 注册已接受
      enrollment_invitation: 注册邀请
      enrollment_notification: 注册通知
      enrollment_registration: 注册
      event_date_changed: 活动日期更改
      forgot_password: 忘记密码
      grade_weight_changed: 评分加权已更改
      group_assignment_submitted_late: 最近提交的小组作业
      group_membership_accepted: 小组成员资格已接受
      group_membership_rejected: 小组成员资格已拒绝
      merge_email_communication_channel: 合并电子邮件通信渠道
      migration_export_ready: 迁移导出就绪
      migration_import_failed: 迁移导入失败
      migration_import_finished: 迁移导入完成
      new_account_user: 新帐户用户
      new_announcement: 新通告
      new_context_group_membership: 新内容组成员资格
      new_context_group_membership_invitation: 新内容组成员资格邀请
      new_course: 新课程
      new_discussion_entry: 新讨论输入
      new_discussion_topic: 新讨论主题
      new_event_created: 创建的新活动
      new_file_added: 新文件已添加
      new_files_added: 新文件已添加
      new_student_organized_group: 新学生组织学习小组
      new_user: 新用户
      pseudonym_registration: 匿名注册
      report_generated: 生成的报告
      report_generation_failed: 报告生成失败
      rubric_assessment_invitation: 评分标准测验邀请
      rubric_assessment_submission_reminder: 评分标准测验提交提醒
      rubric_association_created: 创建的评分标准关联
      submission_comment: 提交评论
      submission_comment_for_teacher: 教师提交评论
      submission_grade_changed: 提交文件评分已更改
      submission_graded: 提交文件已计分
      submission_needs_grading: 提交文件需要评分
      summaries: 总结
      updated_wiki_page: 更新的维基页面
      web_conference_invitation: 网络会议邀请
    no_subject: 无主题
    other_description: |-
        *仅适用于导师和管理员：*
        
        * 课程注册
        * 已生成的报告
        * 内容导出
        * 迁移报告
        * 新帐户用户
        * 新学生组
    other_display: 管理通知
    reminder_display: 提醒
    student_appointment_description: |-
        *仅适用于导师和管理员：*⏎
        ⏎
        学生约会注册
    student_appointment_display: 学生约会注册
    submission_comment_description: 作业提交评论
    submission_comment_display: 提交评论
  notification_preferences: 
    communication: 
      email: 
        display: 电子邮件地址
      errors: 
        saving_preferences_failed: "啊噢! 有些内容已损坏。请重试"
      facebook: 
        display: Facebook
      push: 
        display: 推送通知
      sms: 
        display: 手机号码
      twitter: 
        display: Twitter
    frequencies: 
      daily: 每天
      immediately: 尽快
      never: 从不
      title: 
        daily: 发送每日摘要
        never: 不发送任何内容
        right_away: 立即通知我
        weekly: 发送每周摘要
      weekly: 每周
    groups: 
      admin: 管理
      alerts: 警报
      communication: 会话
      course: 课程活动
      discussions: 讨论
      groups: 小组
      one: 其它
      other: 其它
      parent: 父电子邮件
      scheduling: 正在计划
  number: 
    currency: 
      format: 
        delimiter: ","
        format: "%u%n"
        separator: "."
        unit: $
    format: 
      delimiter: ","
      separator: "."
    human: 
      decimal_units: 
        format: "%n %u"
        units: 
          billion: 十亿
          million: 百万
          quadrillion: 一千万亿
          thousand: 千
          trillion: 万亿
      storage_units: 
        format: "%n %u"
        units: 
          byte: 
            one: 字节
            other: 字节
          gb: GB
          kb: KB
          mb: MB
          tb: TB
  observees: 
    add_observee_button: 添加学生
    being_observed: 被观察的学生
    new_observee_password: 密码
    new_observee_username: 用户名
    observee_added: "现在正在观察 %{user}"
    observing: 正在观察
  options: 
    ? "no"
    : 否
    ? "yes"
    : 是
  orbis_report_header_assignment_id: "作业 id"
  orbis_report_header_assignment_title: 作业标题
  orbis_report_header_canvas_course_id: "课程 id"
  orbis_report_header_course_name: 课程名称
  orbis_report_header_course_sis_id: "课程 sis id"
  orbis_report_header_date_submitted: 提交日期
  orbis_report_header_points_possible: 满分
  orbis_report_header_student_canvas_id: "Canvas 用户 id"
  orbis_report_header_student_name: 学生姓名
  orbis_report_header_student_sis_id: "用户 sis"
  orbis_report_header_submission_score: 提交项分数
  outcome_groups: 
    invalid_file: 无效的成果组文件
  outcome_groups_api: 
    account_group_description: 帐户级别成果组。
  outcome_path_mastery_points: "%{path} 掌握程度"
  outcome_path_result: "%{path} 结果"
  outcome_results: 
    outcomes_filename: 成果
  outcome_results_title: 结果
  outcomes: 
    account_standards: 帐户标准
    account_standards_description: 在左侧，您将看到您的学校为您创建的标准，以便在您的课程中使用。
    blank_error: 不能为空
    browser: 
      links: 
        back: 返回
        find: 查找
        new_group: 创建新小组
        new_outcome: 新成果
    common_core: 共同核心标准
    common_core_description: 左侧是您熟悉的共同核心标准的每个分组的成果文件夹结构。这样您就可以毫不费力地在您的课程中使用任何共同核心标准进行评分。
    confirm: 
      delete: 是否确定要删除?
      import_group: "将小组“%{group}”导入小组“%{target}”吗?"
      import_outcome: "将成果”%{outcome}“导入组”%{target}“吗?"
    criteria: 
      does_not_meet_expectations: 没有达到预期
      exceeds_expectations: 超出预期
      meets_expectations: 达到预期
    criterion: 
      close_rating: 确定
      criterion_rating_points: 标准等级得分
      delete_criterion: 删除
      edit_criterion_rating_title: "编辑 %{description} 标准等级"
      insert_criterion_rating: 插入标准等级
      insert_rating: 插入
      points: 得分
      pts: 得分
      rating_description: 标准等级说明
    dont_import: 此小组不能导入。
    failed_outcome_creation: 成果创建失败
    failed_outcome_update: 成果更新失败
    find_instructions: 
      instructions: 
        find: 
          description: "*可以在此处访问您所在学校或州创建的成果。就像在您的课程中一样，左侧的面板将允许您在现有成果之间导航。您找到想使用的成果或成果组之后，单击下面的导入按钮，即可将其添加到您的课程。*"
          title: 查找成果
    flash: 
      addSuccess: 创建成功
      deleteError: 有问题。此时无法删除。
      deleteSuccess: 删除成功
      error: 出现错误。请刷新此页，然后重试。
      importError: 导入时出现错误。请稍后重试。
      importSuccess: 导入成功
      updateSuccess: 更新成功
    length_error: "必须等于或少于 255 个字符"
    loading_more_results: 正在加载更多结果
    main_instructions: 
      instructions: 
        main: 
          manage: 
            description: "*成果是在此处创建的，以跟踪课程的掌握程度。要开始创建，请查看顶部的菜单栏。单击”新建“按钮，创建一个新的成果，或单击”新建组“按钮创建一个新的组，将您的成果放在其中。”查找“按钮将允许您使用您所在的州或学校创建的成果。在您创建和使用成果时，您将可以使用左侧的面板在成果中导航。您可以在不同的级别之间拖放成果以创建结构。* *更重要的是，Canvas 允许您将成果添加到您的评分标准，这样您就可以在对作业评分时评估自己的掌握程度。在您设置成果后，单击”管理评分标准“开始使用成果继续评分。*"
            title: 设置成果
    mastery: 掌握
    mastery_error: "必须大于或等于 0"
    missing_outcome: 无法找到该学习成果
    near: 接近掌握
    new_outcome: 新建成果
    new_outcome_group: 新建成果组
    outcome: 
      links: 
        delete_outcome: 删除成果
        edit_outcome: 编辑成果
      mastery_at_label: "为等于或高于此值的任何分数设置掌握程度:"
      point_mastery: "掌握程度为 %{mastery_points} 分"
      points: 
        rating: "%{points} 分"
        total: "%{points_possible} 分"
      total_points: 总得分
      use_for_scoring: 使用此标准打分
    outcome_alignment: 
      delete_title: 无法删除基于评分标准关联的作业。要删除这些关联，您需要从评估的评分标准中删除该行
    outcome_criterion: 学习成果标准
    outcome_form: 
      criterion: 标准等级
      criterion_dialog: 学习成果可包括在作业评分标准中作为评估是否掌握所分配特定作业成果的简单方式。当您定义学习成果时，还应定义构建作业评分标准时可使用的标准。根据需要定义尽可能多的评分标准列，并指定将用于定义是否掌握此成果的分数阈值。
      criterion_info_link: 单击以了解标准等级
      description: 说明此成果
      display_name: 友好名称（可选）
      mastery: 掌握程度为
      points: "%{points_possible} 分"
      title: 命名此成果
      total_points: 总得分
    outcome_group: 
      links: 
        delete_outcome_group: 删除成果组
        edit_outcome_group: 编辑成果组
    outcome_group_form: 
      group_description: 说明此小组
      title: 命名此小组
    outcome_result: 
      all_outcomes: 此学生的所有成果
      attempt_info: "尝试 #%{attempt_number}，%{attempt_date}"
      outcome_mastered: 已掌握
      scoring: "%{points}，满分 %{possible_points}"
    remedial: 补课
    show: 
      no_aligned_items: 没有调整的项目
      no_artifacts: 没有任何产物
    state_standards: 州标准
    state_standards_description: 在左侧，您将看到每个州的文件夹，其中包含了更新的州标准。您可以毫不费力地使用州标准对课程进行评分。
    successful_outcome_creation: 成果已成功创建！
    successful_outcome_delete: 成果已成功删除
    successful_outcome_removal: 成果已成功删除
    successful_outcome_update: 成果已成功更新！
    titles: 
      find_outcomes: 查找成果
    top_level: "%{context} 最高级"
    undefined: 未开始
    user_outcome_results: 
      artifacts: 
        one: "%{count} 个产物"
        other: "%{count} 个产物"
      attempts: 
        one: "%{count} 次尝试"
        other: "%{count} 次尝试"
      attempts_from_artifacts: "%{attempts} *来自 %{artifacts}*"
      labels: 
        see_results: "查看 %{user_name} 的结果"
      mastery: 掌握最新尝试
      no_mastery: 未掌握最新尝试
      outcomes_for: "%{user_name} 的成果"
      score_out_of_possible: "%{score}* / %{possible}*"
      short_title: 
        attempts: 已尝试次数
        average_percent: 平均百分比
        latest_score: 最新分数
        outcome: 成果
  overrides: 
    due_date_after_course_conclude: 到期日期不能晚于课程结束日期
    due_date_before_course_start: 到期日期不能早于课程开始日期
    everyone: 所有人
    everyone_else: 其他所有人
    lock_date_after_course_end: 锁定日期不能晚于课程结束日期
    lock_date_before_due_date: 锁定时间不能早于截止时间
    overrides: 
      everyone: 所有人
      everyone_else: 其他所有人
    unlock_date_after_due_date: 解锁时间不能晚于截止时间
    unlock_date_after_lock_date: 解锁日期不能晚于锁定日期
    unlock_date_before_course_start: 解锁日期不能早于课程开始日期
  page_comment: 
    default_user_name: 匿名
  page_comments: 
    errors: 
      create_failed: 评论创建失败
  page_views: 
    download_filename: "%{user} 的浏览量"
    table: 
      headers: 
        date: 日期
        participated: 参与者
        time: 时间
        url: URL
        user_agent: 用户代理
  pages: 
    cancel_button: 取消
    cannot_unpublish_front_page: 无法取消发布上一页
    delete_button: 删除
    delete_confirmation: 是否确定要删除此维基页面?
    delete_dialog_title: 删除维基页面
    deleting_button: 正在删除...
    edit_dialog_title: 编辑维基页面
    errors: 
      require_title: 您必须输入标题
    headers: 
      sort_ascending: "%{title}，升序排序"
      sort_descending: "%{title}，降序排序"
    notices: 
      delete_failed: "页面“%{title}”无法删除。"
      page_deleted: "页面\"%{title}\"已删除。"
    reload_editing_page: 自从您开始编辑后，此页已发生更改。如果*重新加载*，将丢失所有更改。
    reload_viewing_page: 自从您开始查看后，此页面已发生更改。*重新加载*
    restore_failed: 无法恢复页面版本
    save_button: 保存
    saving_button: 正在保存...
    warnings: 
      overwrite_changes: 您即将覆盖自您开始编辑后已经进行的其它更改。\n\n是否确实要覆盖这些更改？
      unsaved_changes: 您有未保存的更改。是否要继续操作而不保存这些更改？
  paginated_collection: 
    no_items: 没有项目。
  paginated_list: 
    no_results_found: 无结果
    view_more_link: 查看更多
  paginated_view: 
    loading_more_results: 正在加载其它结果
  paypal: 
    exception: 抱歉，出现错误，请稍后重试。
  plugins: 
    academic_benchmark_importer: 
      description: "此工具便于您将学术基准标准导入 Canvas。"
    account_reports: 
      description: 选择帐户报告
      name: 帐户报告
    app_center: 
      description: "App Center 用于在 Canvas 中跟踪/安装外部工具"
      name: "App Center"
    app_center_settings: 
      description: "App Center 将出现在课程或帐户的设置页上的“应用程序”选项卡中。下面提供的 URL 应指向有效的 App Center 端点（例如，https://lti-examples.heroku.com -- 确保略去末尾斜杠）"
      labels: 
        app_reviews_endpoint: 应用程序显示端点
        apps_index_endpoint: 应用程序索引端点
        base_url: "库 URL"
        token: 访问许可证
    assignment_freezer: 
      description: 复制时冻结作业属性
      name: 作业属性冻结程序
    assignment_freezer_settings: 
      description: 利用此插件，管理员可以查看在作业复制到其它课程后，使配置属性不可编辑的特殊作业属性。
      no_copying_frozen: 不允许冻结将复制的作业。
    banner_grade_exchange_settings: 
      labels: 
        canvas_source_identifier: "您的 Canvas 实例名称"
        sis_source_identifier: "您的 Banner 实例名称"
    big_blue_button: 
      description: "BigBlueButton 网络会议支持"
      name: BigBlueButton
    big_blue_button_settings: 
      description: "您将需要访问 [BigBlueButton](%{url}) 实例。"
      domain_description: "BigBlueButton 安装的**主机名**或 **ip 地址**（例如，bigbluebutton.mycompany.com）"
      labels: 
        domain: 域
        recording_enabled: 允许录制会议。
        secret: 加密
      secret_description: "这是 %{parameter_name} 参数，可在 %{filename} 配置文件中找到。"
    buttons: 
      saving: 正在保存...
    canvadocs: 
      description: "启用 Canvadocs（与 Box View 兼容）作为文档预览选项"
      name: Canvadocs
    canvadocs_settings: 
      description: "此插件与 Canvadocs（或任何兼容 Box View 的 API）集成，以提供 HTML5 文档预览器。"
      labels: 
        api_key: "API 密钥"
        base_url: "库 URL"
    crocodoc: 
      description: "启用 Crocodoc 作为文档预览选项"
      name: Crocodoc
    crocodoc_settings: 
      description: "这个插件集成了 Crocodoc ，可以提供 HTML5 文档预览功能。这使得教师和学生能够对文档进行注释。"
      labels: 
        api_key: "Crocodoc API 密钥"
    dim_dim_settings: 
      description: "您将需要访问 Dim Dim 实例。"
      labels: 
        domain: 域
    error_reporting: 
      description: 默认错误报告机制
      name: 错误报告
    error_reporting_settings: 
      description: "可通过调用 %{console_command} 在控制台上启用错误报告。一旦启用此功能，您可以指定错误消息将送达的电子邮件地址或 POST URL。"
      hints: 
        body_param: 邮件的正文将通过此按键发送
        subject_param: 邮件的主题将通过此按键发送
      labels: 
        action: 操作
        body_parameter: 正文参数
        email: 电子邮件地址
        subject_parameter: 主题参数
        url: URL
      options: 
        email: 发送电子邮件
        nothing: 不执行任何操作
        post: "发布到 URL"
    errors: 
      plugin_doesnt_exist: "插件 %{id} 不存在。"
      setting_update_failed: 保存插件设置时出错。
    etherpad: 
      description: "EtherPad 文档共享"
      name: EtherPad
    etherpad_settings: 
      description: "EtherPad 现在是一个开放源代码的项目。如果您愿意，可以使用许多公开提供的 EtherPad 实例。这些实例包括:"
      edupad: eduPad
      hints: 
        domain: "不包括\"http://\"部分或任何斜线"
      host_your_own: "或者您可以始终 [设置自己的 EtherPad 网站](%{etherpad_url})。"
      labels: 
        domain: 域
        name: 名称
      pirate_pad: "Pirate Pad"
      primary_pad: "Primary Pad"
      sketchpad: SketchPad
      typewithme: TypeWith.me
    facebook: 
      description: "Canvas Facebook 应用程序"
      name: Facebook
    facebook_settings: 
      description: |-
          您将需要创建 [facebook.com 上的新应用程序](%{facebook_url})，并且将“Facebook 上的应用程序”添加为平台。
          设置以下配置选项以确保您的 Facebook 应用程序
          正常工作：
          
          * **设置 -- Facebook 上的应用程序 -- Canvas 页面：** 记下您的选择（apps.facebook.com 后的部分）并在下面的表单中输入
          * **设置 -- Facebook 上的应用程序 -- Canvas URL：** 设置为 %{canvas_url}
          * 保存应用程序之后，记下应用程序 ID、客户端令牌和应用程序密码
      domain_name: 域
      headers: 
        domain_settings: 域设置
      hints: 
        api_key: 也称为客户端令牌
        canvas_domain: "此项是\"Canvas URL\"中指定的域"
        canvas_name: "此项是\"Canvas 页面\"中指定的路径"
        disable_ssl: 仅用于本地测试
      labels: 
        api_key: "API 密钥"
        app_id: "应用程序 ID"
        canvas_domain: "Canvas 域"
        canvas_name: "Canvas 名称"
        disable_ssl: "禁用 SSL"
        secret: 应用程序密码
    google_docs: 
      description: "Google Docs 文档共享"
      name: "Google Docs"
    google_docs_settings: 
      description: |-
          您将需要 [通过 Google 注册您的域](%{google_url}).
          记下您的\"OAuth 客户密钥\"和\"OAuth 客户密码\"值。
      labels: 
        api_key: OAuth客户密钥
        secret_key: "OAuth 客户密码"
    grade_export: 
      description: "SIS 评分导出"
      name: 评分导出
    grade_export_settings: 
      labels: 
        format_type: 输出格式类型
        publish_endpoint: 要发布到的端点
        success_timeout: 成功通知超时（秒）
        wait_for_success: 等待成功通知
    ims_es_importer_settings: 
      labels: 
        course_long_name_selection: 课程长名称选择
        course_short_name_selection: 课程短名称选择
        course_sourcedid_name_prefix: 课程“sourcedid”忽略了前缀
        default_email_domain: 默认电子邮件域
        email_preference: 电子邮件首选项
        lms_delivery_name: "LMS 交付名称"
        map_sections_to_courses: "将 IMS 班级映射到 Canvas 课程"
        section_end_days_adjustment: 班级结束日期调整
        section_name_selection: 班级名称选择
        section_start_days_adjustment: 班级开始日期调整
        term_end_days_adjustment: 学期结束日期调整
        term_start_days_adjustment: 学期开始日期调整
    index: 
      author: 作者
      description: 说明
      name: 姓名
      no_plugins: "没有安装 Canvas 插件"
      page_title: "Canvas 插件"
      tag: 标签
      version: 版本
      website: 网站
    kaltura: 
      description: "Kaltura 视频/音频录制和播放"
      name: Kaltura
    kaltura_settings: 
      account_settings: "这些值可在 Kaltura 管理控制台中\"设置 -> 集成设置\"下找到"
      cache_explanation: "空表示无限缓存，0 表示不缓存。"
      description: |-
          您将需要 [Kaltura.com](%{kaltura_url}) 的帐户
          或 Kaltura 的自托管实例。
          
          **注:** 一旦在 Canvas 内配置 Kaltura 后，
          您需要转到 Kaltura 管理控制台并在\"设置 -> 
          集成设置\"下启用服务器通知， 
          通知 URL 为:
          
          %{notification_url}
          
          然后选中\"通过服务器发送\"列中的\"添加条目\"和\"删除条目\"框。
      headers: 
        account_settings: 帐户设置
        canvas_settings: "Canvas 设置"
        domain_settings: 域设置
        misc_settings: 杂项设置
        ui_conf_ids: "UI 配置 ID"
      hide_rte_button_note: （仍在该处，可用于会话/快速评分器/媒体录音家作提交项）
      hints: 
        domain: 对于托管的帐户，使用"www.kaltura.com"
        resource_domain: 对于托管的帐户，使用"cdn.kaltura.com"
        rtmp_domain: 对于托管的帐户，使用"www.kaltura.com"
      kaltura_path_example: 例如
      kaltura_sis_explanation: "如果选中用户和课程，将向 Kaltura 提供 SIS 数据。"
      labels: 
        cache_play_list_seconds: "缓存播放列表 URL 的秒数"
        do_analytics: 发送分析事件
        domain: 域
        hide_rte_button: 隐藏富内容编辑器中的视频图标。
        js_uploader: "使用 html5（可访问）上传器"
        kaltura_sis: "将 SIS 数据写入 Kaltura"
        kcw_ui_conf: "KCW UI 配置 ID"
        partner_id: "合作伙伴 ID"
        player_ui_conf: "播放器 UI 配置 ID"
        resource_domain: 资源域
        rtmp_domain: "RTMP 域"
        secret_key: 管理员密码
        subpartner_id: "子合作伙伴 ID"
        upload_ui_conf: "上传程序 UI 配置 ID"
        use_alt_record_widget: "使用备用的 Flash 录音小部件"
        user_secret_key: 用户密码
      ui_conf_ids: "对于 Kaltura 托管的客户，您可以要求 Kaltura 提供这些 ID。自托管实例可在 ui_confs 表中找到这些值。"
    linked_in: 
      description: "LinkedIn 集成"
      name: LinkedIn
    linked_in_settings: 
      description: |-
          您将需要注册 [LinkedIn 上的新应用程序](%{linkedin_url})。
          设置以下配置可选功能以确保您的 LinkedIn 集成
          正常工作:
          
          * **应用程序类型:** 设置为\"Web 应用程序"
          * **实时状态:** 设置为"实时"
          * **OAuth 重定向 URL:** 设置为 %{oauth_url}
          * 保存应用程序之后，记下 API 密钥和加密密钥
      domain_name: 域
      labels: 
        api_key: "API 密钥"
        secret_key: 加密密钥
    lockdown_browser: 
      labels: 
        download_url: "LockDown Browser 下载 URL"
        plugin_enabled: 已启用
        use_lti_tool: "使用 LTI 工具管理 LockDown Browser 测验设置 (对班长是必需的)"
    med_cornell_export: 
      labels: 
        password: 身份验证密码
        username: 身份验证用户名
    notices: 
      settings_updated: 插件设置已成功更新。
    qti_converter_settings: 
      labels: 
        enabled: 已启用
    registration_form_recaptcha: 
      description: "注册表单的 CAPTCHA 插件"
      name: "注册表单 ReCAPTCHA"
    respondus_soap_endpoint: 
      description: "Respondus QTI 上传的 SOAP 端点"
      name: "Respondus SOAP 端点"
    scribd: 
      description: "Scribd 文档预览"
      name: Scribd
    sessions: 
      description: 管理会话超时
      name: 会话
    sessions_timeout: 
      labels: 
        session_timeout: "会话到期前的时间 (以分钟为单位，最少为 20 分钟)"
    settings_header: 
      prompt_change_for_all_line1: 这将针对所有帐户更改设置!
      prompt_change_for_all_line2: 是否完全确定要执行此操作?
      prompt_delete_account_setting: 是否确定要删除帐户配置?
      select_account_prompt: （选择帐户）
    show: 
      back_to_list: 返回插件列表
      labels: 
        disabled: 禁用此插件
      page_title: 插件设置
    sis_import: 
      description: "导入 SIS 数据"
      name: "SIS 导入"
    sis_import_settings: 
      labels: 
        minimum_rows_for_parallel: "使用并行处理之前 SIS 导入中的最少行数"
        parallelism: "用于处理并行 SIS 导入的工作处理器数"
        queue_for_parallel_jobs: 用于并行工作的工作队列（默认为空）
    twitter: 
      description: "Twitter 通知"
      name: Twitter
    twitter_settings: 
      description: |-
          您将需要创建 [Twitter 上的新应用程序](%{twitter_url})。
          设置以下配置可选功能以确保您的 Twitter 应用程序
          正常工作:
          
          * **应用程序类型:** 设置为"浏览器"
          * **Callback URL:** 设置为 %{callback_url}
          * **默认访问类型:** 设置为"读、写和私人消息""
          * 保存应用程序之后，记下客户密钥和客户密码
      domain_name: 域
      labels: 
        api_key: 用户密钥
        secret_key: 用户密码
    webct_scraper_settings: 
      description: |-
          如果机构不使用 WebCT 的“学习单元”（包括采用低于 4.0 版的 WebCT⏎
          的学校，当提供各个单元时），可通过将“课程内容”⏎
          导入为 Canvas 单元而不是“学习单元”来改善课程迁移。至于内容单元，使用此页面可设置 WebCT 迁移器的默认行为。⏎
          务必记住的一点是，当单个课程迁移保留⏎
          可选择的能力时，批量迁移器始终采用此处配置的值，而不能按迁移进行更改。
      labels: 
        allow_outline_selection: 显示选项以便在迁移向导中将课程内容用作单元
        folders_as_outline: "默认将 WebCT“课程内容”用于单元"
    wimba: 
      description: "Wimba 网络会议支持"
      name: Wimba
    wimba_settings: 
      description: "您将需要访问 [Wimba](%{url}) 帐户。"
      domain_description: "（例如 mycompany.wimba.com）"
      labels: 
        domain: 域
        password: 密码
        username: 用户名
    wiziq: 
      description: "Wiziq 虚拟教室"
      name: Wiziq
    wiziq_settings: 
      api_url_description: "（例如 http://class.api.wiziq.com/）"
      description: "您将需要访问 [Wiziq](%{url}) 帐户。"
      labels: 
        access_key: 访问密钥
        api_url: "API URL"
        secret_key: 加密密钥
  polling: 
    poll_sessions: 
      errors: 
        course_required: 课程是必需的。
      validations: 
        section_belongs_to_course: 该课程章节不属于现有课程。
    poll_submissions: 
      validations: 
        poll_choice_belongs_to_poll: 该投票选项不属于现有投票。
        poll_is_published: 此投票会话未针对提交项打开。
        user_and_poll_session_uniqueness: 每个投票会话只能提交一个选项。
  prerequisites_lookup: 
    headers: 
      completion_prerequisites: 完成先决条件
    labels: 
      requirements_must_be_completed: 需要完成以下要求，然后才能解锁此页面
  product_name: Canvas
  profile: 
    access_token: 
      default_app_name: 无应用程序
      labels: 
        token_expires: 过期
        token_last_used: 上次使用
      links: 
        token_details: 详细信息
      profile: 
        token_never_expires: 从不
      titles: 
        delete_this_token: 删除此令牌
    buttons: 
      generate_token: 生成令牌
      generating_token: 正在生成令牌...
      regenerate_token: 重新生成令牌
      regenerating_token: 正在重新生成令牌...
      save: 保存
      select_profile_picture: 选择头像
      selecting_image: 正在选择图像...
    communication: 
      confirm_email_instructions: "在接收任何通知之前，您需要验证电子邮件地址 (%{email})，方法是单击我们给您发送的电子邮件中的链接。如果您没有看到电子邮件，*单击以重新发送电子邮件*，然后确保检查您的垃圾邮件箱。"
      crumb_notification_preferences: 通知首选项
      headers: 
        notification_preferences: 通知首选项
      page_title: 通知首选项
      weekly_notification_range: "您的每周通知将于 %{start_time} 到 %{end_time} 间的 %{weekday} 发送。"
    confirming_contact: 正在确认...
    confirms: 
      delete_access_key: 是否确定要删除此访问键?
      delete_login: 是否确定要删除此登录信息?
      regenerate_token: 是否确定要重新生成此令牌?必须更新使用此令牌的所有内容。
      unregister_service: 是否确定要取消注册此服务?
    crumb: "%{user} 的个人资料"
    crumbs: 
      observees: 正在观察
      settings_frd: "%{user} 的设置"
    done_resending: "完成! 消息传送可能需要几分钟。"
    email_select: 
      default_email_option: "[选择电子邮件]"
      new_email_option: 新电子邮件地址
    errors: 
      confirmation_failed: 确认失败。请重试。
      generating_token_failed: 生成令牌失败
      invalid_old_passowrd: "登录信息 %{pseudonym} 的旧密码无效"
      profile_update_failed: 登录信息无法更新
      regenerating_token_failed: 重新生成令牌失败
      registration_failed: 注册失败。检查用户名和密码，然后重试。
    facebook_select: 
      facebook: Facebook
    failed_resending: 请求失败。请重试。
    links: 
      resend_confirmation: 重新发送确认
      resend_confirmation_failed: 请求失败。请重试。
      resending_confirmation: 正在重新发送...
      resent_confirmation: 完成！收到消息可能需要几分钟。
    notices: 
      contact_confirmed: 联系人已成功确认!
      mfa_disabled: 多重身份验证已禁用
      updated_profile: 个人资料已成功更新
    observees: 
      page_title: 被观察的学生
    please_select_an_option: 请选择选项
    profile: 
      access_token_description: "访问许可证可用于允许其它应用程序代表您进行 API 调用。您还可以生成访问许可证和*使用 Canvas Open API* 启动您自己的集成。"
      approved_integrations: "您可授权第三方应用程序代表您访问 Canvas 网站:"
      buttons: 
        add_picture_file: 添加文件
        authorize_google_docs: "授权 Google Docs 访问"
        authorize_twitter: "授权 Twitter 访问"
        generate_token: 生成令牌
        new_access_token: 创建新访问许可证
        regenerate_token: 重新生成令牌
        register_facebook_account: "注册您的 Facebook 帐户"
        register_linkedin_account: "注册您的 LinkedIn 帐户"
        save_login: 保存登录信息
        save_skype_name: "保存 Skype 名称"
        select_image: 选择图像
        update_settings: 更新设置
      confirm_email_instructions: "在编辑个人资料之前，您需要确认电子邮件地址 (%{email})，方法是单击我们给您发送的电子邮件中的链接。如果您没有看到电子邮件，*单击以重新发送电子邮件*，然后确保检查您的垃圾邮件箱。"
      delicious_description: "Delicious 是一个工具，可让您存储和与其他人分享您的书签。Canvas 的丰富内容编辑器可让您搜索 Delicious 标记，从而轻松地从 Canvas 内链接到您觉得有用的其它资源。"
      diigo_description: "Diigo 是专为研究和教育人士量身打造的一款社交书签工具。Canvas 的丰富内容编辑器可让您搜索 Diigo 标记，从而轻松地从 Canvas 内链接到您觉得有用的其它资源。"
      error_loading_token_details: 加载令牌详细信息时出错
      facebook_description: "如果您有 Facebook 帐户，您可以安装 Canvas 应用程序并在个人资料中接收课程通知。您可以指定要接收哪些类型的通知以及多久发送一次。"
      feature_options: 功能选项
      full_token_warning: |-
          **立即复制此令牌**。一旦离开此页面，您将无法
          再检索完整的令牌，您将不得不重新生成令牌以获取一个新
          值。
      generate_access_token_description: |-
          访问许可证是允许第三方应用程序代表您访问 Canvas
          资源的功能。这些许可证通常根据需要自动
          为应用程序创建，但如果 [您正在部署新的或受限制的
          项目](%{documentation_url})，您可以恰好从此处生成该许可证。
      google_docs_description: "一旦您授权我们查看您的 Google Docs，您将能够从 Google Docs 直接提交作业，并且能够创建和与班级成员共享文档。"
      headers: 
        application_abbrev: 应用程序
        dates: 日期
        delicious_login: "Delicious 登录"
        diigo_login: "Diigo 登录"
        facebook_access: "Facebook 访问"
        generate_access_token: 生成访问许可证
        google_docs_access: "Google Docs 访问"
        inbox_opt_out: "选择退出 Conversation 的收件箱"
        linkedin_access: "LinkedIn 访问"
        loading_images: 正在加载图像...
        login: 登录
        organization: 组织
        other_services: 其它服务
        purpose: 用途
        registered_services: 注册的服务
        share_skype_id: "共享您的 Skype ID"
        twitter_access: "Twitter 访问"
        users_profile: "%{user} 的个人资料"
        ways_to_log_in: 登录方式
        web_services: 网络服务
      hints: 
        expires_at: 留为空白以便不会过期
        language: 这将覆盖所有浏览器或帐户设置。
        name: 教师将使用此名称来评分。
        short_name: 人们会在讨论、消息和评论中看到此名称。
        sortable_name: 此名称出现在分类的列表中。
      labels: 
        change_password: 更改密码
        confirm_password: 确认密码
        default_email: 默认电子邮件
        disable_inbox: "禁用 Conversation 收件箱的未读邮件标识，并通过邮件尽快发送所有会话邮件和通知。"
        expires_at: 过期
        headers: 
          approved_integrations: 允许融入使用的外部软件
        locale: 语言
        name: 全名
        new_password: 新密码
        old_password: 旧密码
        other_services: 单击下面的任何服务以注册
        password: 密码
        password_for: 密码用于
        purpose: 用途
        short_name: 显示姓名
        show_user_services: 让课程/小组同伴成员查看我已将哪些服务链接到配置文件
        skype_name: "Skype 姓名"
        sortable_name: 用于排序的名称
        time_zone: 时区
        token: 令牌
        token_application: 应用程序
        token_created: 创建时间
        token_expires: 过期
        token_last_used: 上次使用
        token_purpose: 用途
        user_name: 用户名
      linkedin_description: "LinkedIn 是一个优秀的业务网络资源，它可以在您完成学业很久以后一直有所帮助。如果您拥有 LinkedIn 帐户，可在此处进行注册。然后，如果您允许其它课程/小组成员查看您注册的服务，他们就可以轻松地邀请您与他们联系而不必在 LinkedIn 中搜索您的个人资料。"
      links: 
        add_account: 添加帐户
        configure_mfa: 设置多重身份验证
        delete_account: 删除我的帐户
        delicious: Delicious
        diigo: Diigo
        disable_mfa: 禁用多重身份验证
        edit_settings: 编辑设置
        facebook: Facebook
        google_docs: "Google Docs"
        linkedin: LinkedIn
        more_options: 更多可更多选项
        reconfigure_mfa: 重新配置多重身份验证
        skype: Skype
        twitter: Twitter
        upload_new_image: 上传新图像
        view_facebook_app: "查看 Facebook 应用程序"
        view_your_profile: 查看您的个人资料
      loading_token_details: 正在加载令牌详细信息...
      no_approved_integrations: "第三方应用程序可以请求权限以代表您访问 Canvas 网站。当您开始授权应用程序后，您将看到它们在此处列出。"
      no_language_preference: "系统默认值 (%{language})"
      no_registered_services: 没有注册的服务
      none: 无
      page_title: 个人资料
      profile_pictures: "选择您想要用作头像的图像，或上传新图像:"
      skype_description: "Skype 提供免费的在线语音和视频呼叫。许多学生使用 Skype 作为一种免费方便的通信方式。如果您注册了 Skype 姓名并使其可见，则其它学生可以轻松查找您的联系信息以及使用 Skype 呼叫或添加您。"
      subscribe_to_emails: "我要从 Instructure 接收信息、新闻和提示"
      titles: 
        access_token_details: 访问许可证详细信息
        authorize_facebook: "授权 Facebook"
        authorize_google_docs: "授权 Google Docs"
        authorize_linkedin: "授权 LinkedIn"
        authorize_twitter: "授权 Twitter"
        click_to_change_profile_pic: 单击以更改头像
        delicious_login: "Delicious 登录"
        diigo_login: "Diigo 登录"
        new_access_token: 创建新访问许可证
        register_skype: "注册 Skype"
        remove_account_from_profile: 从此个人资料中删除帐户
        unregister_service: 取消注册服务
      twitter_description: |-
          Twitter 是一个用于发布和订阅短信息的服务。
          如果您拥有 Twitter 帐户，可在此处进行注册。然后，如果您允许
          其它课程/小组成员查看您注册的访问，他们就可以 
          轻松地与您的 Twitter 帐户联系。
          
          您还可以注册以将通知发送到您的 Twitter 帐户。
          这些通知将作为直接消息让您自己发送给
          自己，并且将不会在公共流中出现。
      unknown_service: 未知
      web_services: "通过将 Canvas 绑定到您已经使用的网络工具，它可以让您的生活轻松许多。单击\"其它服务\"中的任何服务，了解此项功能。"
    purpose_required: 需要填写用途
    resending: 正在重新发送...
    secondary_nav: 
      links: 
        communication_preferences: 通信首选项
        user_settings: 用户设置
    show: 
      administration: 管理
      become: 成为
      cancel_editing: 取消编辑
      edit_profile: 编辑个人资料
      links: 
        user_account_details: 帐户详细信息
    sms_select: 
      default_sms_option: "[选择手机]"
      new_sms_option: 新手机号码
    titles: 
      confirm_email_address: 确认电子邮件地址
      confirm_sms_number: "确认 SMS 号码"
      contact_not_confirmed: 此联系人尚未确认。请单击该地址了解详细信息
      email_not_confirmed: 此电子邮件尚未确认。请单击该地址了解详细信息
      register_communication: 注册通信
      unconfirmed_click_to_confirm: 未确认。单击以确认
    token_never_expires: 从不
    twitter_select: 
      twitter: Twitter
    ways_to_contact: 
      bouncing_channel: "Canvas 无法使用此联系方式向您发送邮件。请确保联系信息正确以便继续从 Canvas 接收邮件。"
      bouncing_email: "Canvas 无法将电子邮件发送至此地址。请确保地址正确以便继续从 Canvas 接收电子邮件。"
      buttons: 
        confirm: 确认
        ok_thanks: 好，谢谢
        register_email: 注册电子邮件
        register_sms: 注册短信
      carriers: 
        one: 其它运营商
        other: 其它运营商
      confirming_contact: 正在确认...
      contact_types: 
        sms: sms
      default_carrier_option: "[选择运营商]"
      headers: 
        contact_type: 类型
        email_addresses: 电子邮件地址
        other_contact: 其他联系人
        ways_to_contact: 联系方式
      labels: 
        carrier: 运营商
        cell_number: 手机号码
        email_address: 电子邮件地址
        enable_login_for_email: "我要使用此电子邮件地址登录 Canvas"
        sms_email: "SMS 电子邮件"
      links: 
        add_contact_method: 添加联系方式
        add_email_address: 添加电子邮件地址
        email: 电子邮件
        resend_confirmation: 重新发送确认
        text_sms: "文本 (SMS)"
      sent_confirmation_email: "我们已发送包含确认链接的电子邮件到 %{email_address}。单击该电子邮件中的链接以完成注册。 确保检查您的垃圾邮件箱有无过滤该电子邮件。"
      sent_confirmation_sms: "我们已发送四个字符的确认代码到 %{sms_number}。在下面输入该代码以激活此短信号码。"
      titles: 
        confirm_email_address: 确认电子邮件地址
        confirm_email_address_alt: 确认电子邮件地址
        confirm_email_address_aria_label: 确认电子邮件地址
        default_email_address: 默认电子邮件地址
        default_email_address_alt: 默认电子邮件地址
        default_email_address_aria_label: 默认电子邮件地址
        merge_users: 其他用户已有相同的电子邮件地址。单击此处以合并用户帐户。
        merge_users_alt: 其他用户已有相同的电子邮件地址。单击此处以合并用户帐户。
        merge_users_aria_label: 其他用户已有相同的电子邮件地址。单击此处以合并用户帐户。
        remove_email_address: 删除电子邮件地址
        remove_email_address_alt: 删除电子邮件地址
        remove_email_address_aria_label: 删除电子邮件地址
      validations: 
        should_be_10_digits: "应为 10 位数字"
    ways_to_contact_me: 我的联系方式
    you_have_no_services: 您尚未注册任何服务，您可以在*设置*页面添加一些服务。
  profiles: 
    avatar_dialog: 
      from_gravatar: "来自 Gravatar"
      take_a_picture: 拍照
      upload_a_picture: 上传图片
    gravatar_view: 
      button: 
        preview: 预览
      enter_gravatar_email_below: "在下面输入您的 *Gravatar* 电子邮件地址"
    notification_preferences: 
      captions: 
        notification_preferences: "%{name} 通知活动和设置"
    notifications: 
      privacy_notice: 
        ok: 确定
        privacy_notice: "注意: 某些通知可能包含机密信息。如果选择使用您的机构提供的地址之外的电子邮件接收通知，可能会导致将敏感的 Canvas 课程和小组信息发送到机构系统外部。"
        privacy_notice_title: 隐私权声明
    take_picture_view: 
      retry: 重试
      take_picture: 拍照
    upload_file_view: 
      choose_a_picture: 选择图片
      crop_instructions: 要裁剪图像，请拖动选择项，然后单击下面的“保存”按钮。
  provisioning_title: 调配
  pseudonym: 
    errors: 
      bad_credentials: 用户名或密码无效
      common: 不能使用常见密码（例如“password”）
      invalid: "只能包含字母、数字或以下字符: %{characters}"
      mismatch: 不匹配
      not_email: 不是有效的电子邮件地址
      repeated: "一行中使用同一字符的次数不能超过 %{max} 次"
      required: 需要
      sequence: "不能包括超过 %{max} 个字符的一连串字符（例如 abcdef）"
      taken: 这个电子邮件已被使用
      too_long: "不能超过 %{max} 个字符"
      too_short: "必须至少包含 %{min} 个字符"
  pseudonym_sessions: 
    debug: 
      logout_redirect: "已向 IdP 发送 LogoutRequest"
      logout_redirect_from_idp: "已从 IdP 收到 LogoutResponse"
      redirect_from_idp: "已从 IdP 收到 LoginResponse"
    default_app_name: 第三方应用程序
    errors: 
      blank_password: 未提供密码
      invalid_credentials: 用户名和/或密码不正确
      invalid_otp: 验证码无效，请重试
      login_error: "在 %{institution} 登录时出现问题"
      login_errors: 
        no_config_for_id: "Canvas 帐户没有具有该 ID 的身份验证配置"
        no_idp_set: 您登录的学校未在此帐户上配置。
        unrecognized_idp: "Canvas 未识别您的身份提供程序"
      logout_errors: 
        no_idp_found: "Canvas 无法退出您的身份提供程序"
      max_attempts: 登录尝试失败次数过多。请稍后重试或联系您的系统管理员。
      no_matching_user: "Canvas 没有以下用户的帐户: %{user}"
      user_deleted: 该用户帐户已被删除。请联系您的系统管理员以重新激活您的帐户。
    logout_confirm: 
      cancel: 取消
<<<<<<< HEAD
=======
      details: 
        log_out: "是否确实要注销 Canvas？"
      log_out: 注销
      page_title: 注销
>>>>>>> a6fe9501
    mobile_login: 
      back_to_login: 返回登录
      buttons: 
        request_password: 请求密码
      dont_know_password: 我不知道我的密码
      log_in: 登录
      login_handle: "输入您的 %{login_handle_name}，我们将向您发送更改密码的链接。"
      password: 密码
      sending: 正在发送...
    new: 
      page_title: "登录到 Canvas"
    notices: 
      mfa_complete: 多重身份验证已配置
    oauth2_auth: 
      oauth2_complete: 应用程序已完成登录工作流程，将会立刻重新激活。
    oauth2_confirm: 
      cancel: 取消
      details: 
        allow_application: "%{app_name} 正在请求访问您的帐户。"
        email: "您的电子邮件地址为 %{email}。"
        login_name: "您正在作为 %{user_name} 登录到此应用程序。"
      labels: 
        remember_access: 记住我对此服务的授权
      page_title: 应用程序登录
    oauth2_confirm_mobile: 
      cancel: 取消
      details: 
        allow_application: "%{app_name} 正在请求访问您的帐户。"
        email: "您的电子邮件地址为 %{email}。"
        login_name: "您正在作为 %{user_name} 登录到此应用程序。"
      login: 登录
      page_title: 应用程序登录
      remember_auth: 记住我对此服务的授权
    otp_login: 
      buttons: 
        send: 发送
        verify: 验证
      details: 
        mfa_enrollment: |-
            除密码外，多重身份验证还要求您拥有物理设备，才能登录到 Canvas，因而提高了安全性。这可以是能生成验证码的设备，也可以是能接收短信的手机。用于 [iPhone](%{iphone_url}) 或
            [Android](%{android_url}) 的 Google Authenticator  应用程序的配置方法是扫描以下的 QR 代码。其它令牌的配置方法是输入密钥 **%{secret_key}**。
        mfa_required: 您需要设置多重身份验证。
        otp_on_device: 请输入您的令牌显示的验证码。
        otp_sent_to_phone: 验证码已发送到您的手机。请在此输入。
        send_to_sms: "发短信到 %{phone_number}"
      labels: 
        carrier: 运营商
        phone_number: 电话号码
        remember_me: 记住这台计算机
        verification_code: 验证码
      links: 
        choose_number: 选择已有电话号码
      page_title: 多重身份验证
      select: 
        new_number: 新电话号码
      titles: 
        mfa: 多重身份验证
    password_confirmation_error: 发送请求时出错。
    password_confirmation_sent: 密码确认已发送。确保检查您的垃圾邮件箱。
  pseudonyms: 
    confirm_change_password: 
      buttons: 
        update_password: 更新密码
      labels: 
        new_password: 新密码
        password: 密码
        password_confirmation: 确认新密码
        which_login_to_change: 要更改的登录
      page_title: 更改密码
      titles: 
        change_password: "更改 %{user} 的登录密码"
    errors: 
      cant_change_password: 无法更改该登录信息的密码，或登录信息不存在
      login_required: 用户必须有至少一个登录信息
    login: 
      invalid_login: 登录信息无效
      invalid_password: 密码无效
      parent_signup: 父级注册
      password_confirmation_sent: "密码确认已发送到 %{email_address}。确保检查您的垃圾邮件箱。"
    notices: 
      account_registered: 帐户已注册！
      account_updated: 帐户已更新！
      email_sent: "确认电子邮件已发送到 %{email}，确保检查您的垃圾邮件箱"
      link_invalid: 您所使用的链接不再有效。如果您无法登录，请单击“不知道您的密码？”来重置密码。
      password_changed: 密码已更改
  public_courses_title: 公共课程
  publish_btn_module: 
    buttons: 
      publish: 发布
      publish_desc: 未发布。单击可进行发布。
      published: 已发布
      published_desc: 已发布。单击可取消发布。
      publishing: 正在发布...
      unpublish: 取消发布
      unpublishing: 正在取消发布...
  publish_grades: 
    assignment_group_list: 
      no_assignment_groups: 未找到作业组
    assignment_group_list_item: 
      group_weight: "总数的 %{groupWeight}%"
      manage: 管理
    assignment_list_item: 
      assignment_edit: 编辑作业
      module: 单元
      multiple_modules: 多个单元
      no_points_possible: 无最高分
      points_possible: "%{pointsPossible} 分"
      points_possible_screen_reader: "%{pointsPossible} 最高分"
      settings: 编辑作业
    assignment_list_item_score: 
      assignment_grading_type_is_not_graded: 此作业将不评分。
      assignment_not_yet_graded_screenreader: "作业尚未评分。%{pointsPossible} 最高分。"
      empty_points_possible: "-/%{pointsPossible} 分"
      no_submission: 无提交项
      no_submission_for_assignment_screenreader: "此作业无提交项。%{pointsPossible} 最高分。"
      not_yet_graded: "*尚未评分*"
      score_with_points_possible: "*%{score}*/%{pointsPossible} 分"
      score_with_points_possible_screenreader: "分数：%{score}，满分 %{pointsPossible} 分。"
    assignment_settings: 
      cancel: 取消
      save: 保存
      validating: 正在保存...
      weight_groups: 根据作业组加权最终评分
    available_date_description: 
      available_until: 可供使用的截止日期
      closed: 已关闭
      not_available_until: 可供使用的开始时间
    create_assignment: 
      assignment: 作业
      assignment_due_at: 截止时间：
      assignment_name: 姓名：
      assignment_points: 分数：
      assignment_type: 类型：
      cancel: 取消
      discussion_type: 讨论
      external_tool_type: 外部工具
      more: "转至 %{objectType}"
      multiple_due_dates: 多个截止日期
      not_graded_type: 未评分
      quiz_type: 测验
      save: 保存
      saving: 正在保存...
    date_available_column_view: 
      available: 可用
      multiple_dates: 多个日期
    date_due_column_view: 
      due: 截止时间
      due_date: 截止时间
      multiple_dates: 多个日期
    due_date_view: 
      overrides: 
        remove_these_dates: 删除这些日期
    edit_header_view: 
      buttons: 
        not_published: 未发布
        published: 已发布
      manage: 管理
      titles: 
        delete: 删除
    group_category_selector: 
      grade_group_students_individually: 分别为每位学生指定评分
      group_assignment_header: 组作业
      group_category_options: 新建小组类别
      group_set: 组设置
      is_group_assignment: 这是一个组作业
      students_already_submitted_warning: 以前的个人提交项将不计为组提交项，并且将在快速评分器中错误显示。
    index_view: 
      add_group: 发布作业评分
      assignments: 作业
      search_for_assignment: 搜索作业
      title_add_group: 添加作业组
    never_drop: 
      remove_rule: 删除规则
    never_drop_collection: 
      add_another_assignment: 添加另一个作业
      add_first_assignment: 添加作业
    no_assignments_list_item: 
      no_assignments_in_this_group: 此组中无作业
    no_assignments_search: 
      aria_assignments: 作业
      assignments: 作业
      no_assignments_found: 未找到作业
  publish_icon_component: 
    publish: 发布
    publish_click: 已发布，单击可取消发布
    published: 已发布
    publishing: 正在发布...
    unpublish: 取消发布
    unpublish_click: 已取消发布，单击可发布
    unpublishing: 正在取消发布...
  publishable: 
    cant_unpublish: 无法取消发布
  publishableModuleItem: 
    disabled: 此项目已禁用发布
    disabled_assignment: 如有学生提交文件，则无法取消发布
    disabled_discussion_topic: 如有学生提交文件，则无法取消发布
    disabled_quiz: 如有学生提交文件，则无法取消发布
  purchases: 
    new: 
      payment_info: 付款信息
  qti_display: QTI
  qti_file_description: "QTI .zip 文件"
  qti_img_matching_question: 导入的匹配问题在两端包含图像，这不受支持
  qti_img_matching_question_distractors: 导入的匹配问题在选项内包含图像，并且无法修复，因为它还包含错误选项
  qti_name: "QTI 转换器"
  qualified_locale: zh-CN
  question_answered: 已回答
  question_bank: 
    align_outcomes: 调整成果
    already_bookmarked: 已添加到书签
    bookmark_failed: 添加到书签失败
    bookmarking: 正在添加到书签...
    buttons: 
      submit_copying: 
        one: 正在复制问题...
        other: 正在复制问题...
      submit_copying_failed: 
        one: 复制问题失败，请重试
        other: 复制问题失败，请重试
      submit_moving: 
        one: 正在移动问题...
        other: 正在移动问题...
      submit_moving_failed: 
        one: 移动问题失败，请重试
        other: 移动问题失败，请重试
      submit_retry_copying: 复制问题失败，请重试...
      submit_retry_moving: 移动问题失败，请重试...
    default_name: 无姓名
    delete_are_you_sure: 是否确定要删除此题库?
    error_loading_banks: 加载库时出错
    links: 
      more_questions: 更多问题
    load_questions: 正在加载问题...
    loading_banks: 正在加载库...
    loading_more_fail: 加载更多问题失败，请重试
    move_questions: 移动问题
    multiple_questions: 多个问题
    question_bank: 题库
    remove_outcome_from_bank: 是否确定要从库中删除此成果?
    title: 
      move_copy_questions: 移动/复制问题
    update_outcomes_fail: 更新成果失败
    updating_outcomes: 正在更新成果...
  question_banks: 
    bank_fail: 无法创建题库。
    bank_success: 题库已成功创建！
    delete_question_bank_prompt: 是否确定要删除此题库?
    index: 
      account_question_banks: 帐户题库
      add_bank: 添加题库
      course_question_banks: 课程题库
      labels: 
        title: 库名称
      page_title: 题库
      see_bookmarked_banks: 查看我添加到书签的库
      user_question_banks: 用户题库
    question_bank: 
      bookmark_bank: 将此题库添加到书签
      delete_bank: 删除此题库
      edit_bank: 编辑此题库
      last_updated: "上次更新: *%{datetime}*"
      no_name: 无姓名
      no_questions: 无问题
      question_count: 
        one: "%{count} 个问题"
        other: "%{count} 个问题"
      unbookmark_bank: 取消此题库的书签
    question_teaser: 
      full_details: 单击以显示完整的问题详细信息
      links: 
        delete_question: 删除此问题
        edit_question: 编辑此问题
      move_bank: 将问题移动/复制到另一个库
    show: 
      button: 
        cancel: 取消
        move_copy_question: 移动/复制问题
      buttons: 
        add_a_question: 添加问题
        already_bookmarked: 已添加到书签
        bookmark: 将此库添加到书签
        delete: 删除库
        edit: 编辑库详细信息
        move_questions: 移动多个问题
      edit_warning: 请记住，更改问题模板不会自动更新已使用这些问题的测验。
      headings: 
        aligned_outcomes: 调整成果
      labels: 
        keep_copy: 同时在此题库中保留副本
        new_bank_name: 新库名称
        new_question_bank: 新题库
        title: 库名称
      links: 
        align_outcome: 调整成果
        more_questions: 更多问题
      loading_banks: 正在加载库...
      mastery_threshold: "掌握 %{threshold_percentage}"
      move_copy: 移动/复制
      select_bank: "选择此问题的目标题库:"
      show_details: 显示问题详细信息
  question_unanswered: 尚未回答
  quick_start_bar: 
    announcement: 
      saving: 正在保存...
    assignment: 
      assigning: 正在保存...
    discussion: 
      saving: 正在保存...
    event: 
      save: 保存
      saving: 正在保存...
    message: 
      Sending: 正在发送...
    quick_start_bar_view: 
      new: "新建:"
  quiz: 
    cancel: 取消
    cant_take_unpublished_quiz: 您无法进行测验，直到测验发布
    cant_unpublish_when_students_submit: 如有学生提交项，则无法取消发布
    delete: 删除
    delete_quiz: 删除测验
    no_more_allowed_quiz_attempts: 不允许您再尝试参加此测试。
    now_on_moderate: 此信息现在位于“调整”选项卡上。
    quiz_regraded_your_score_not_affected: 此测验已重新计分；您的分数未受影响。
    quiz_successfully_deleted: 测验已成功删除！
    quiz_successfully_updated: 测验已成功更新！
    regrade: 
      give_everyone_full_credit: 对于此问题给所有人满分。
      no_scores_reduced: 更正后的回答以及原本正确的回答均可得分（*将不会扣除任何分数*）
      regrade_disabled: 不允许对此问题重新评分，因为学生完成提交后已删除答案或更改了问题类型。
      regrade_options: "重新评分可选功能 *（针对已回答此问题的学生）：*"
      some_scores_reduced: 仅正确的回答可得分（*可能会扣除某些学生的分数*）
      update_question_without_regrading: 更新问题而不重新评分
    regrade_count_affected: "此测验已重新评分；您的新分数反映 %{num} 个问题受到影响。"
    regrade_score_affected: 此测验已重新评分；您的分数受到影响。
    resume_the_quiz: 继续测验
    resume_the_survey: 继续调查
    take_the_quiz: 进行测验
    take_the_quiz_again: 再次进行测验
    take_the_survey: 进行调查
    take_the_survey_again: 再次进行调查
    there_are_no_files_to_download: 没有要下载的文件。
    there_are_no_submissions_to_grade: 没有要评分的提交项。
    time_limit_minutes: "%{limit} 分钟"
    warning: 警告
    you_cannot_message_unpublished: 您无法向学生发送消息，直到此测验发布。
  quiz_extend_time: 
    ending_time: 结束时间
    extend_time: 延长时间
    extensions_student: "为 %{student} 延长时间"
    extensions_successfully_added: 已成功添加延时
    now: 立即
  quiz_extensions: 
    everyone_gets_attempts: "每个人都已得到 %{num}"
    everyone_gets_time: "每个人都已得到 %{num} 分钟"
    extensions_num_students: "%{num} 名学生的延时"
    extensions_student: "%{student} 的延时"
    extensions_successfully_added: 已成功添加延时
    student_extensions: 学生延时
  quiz_index_row: 
    cant_unpublish_when_students_submit: 如有学生提交项，则无法取消发布
    confirms: 
      delete_quiz: 是否确定要删除此测验？
    delete_quiz: 删除测验
    edit_quiz: 编辑测验
    points: 
      one: "%{count} 分"
      other: "%{count} 分"
    questions: 
      one: "%{count} 个问题"
      other: "%{count} 个问题"
  quiz_message_students: 
    and_num_more_students: "和另外 %{num} 名学生"
    message_not_sent_because_empty: 消息未发送，因为其内容为空
    message_sent_successfully: 消息已成功发送
    message_students_who: 向相关学生发送消息...
    student_who_have_not_taken_the_quiz: 尚未进行测验的学生
    students_who_have_taken_the_quiz: 已进行测验的学生
  quiz_model: 
    everyone: 所有人
    everyone_else: 其他所有人
    graded_quiz: 计分测验
    graded_survey: 计分调查
    keep_highest: 最高
    keep_latest: 最新
    practice_quiz: 练习测验
    survey: 调查
  quiz_moderate: 
    change_extension_for: "更改 %{num} 名学生的延时"
    students_have_taken: "%{complete} 名学生已完成此测验，共 %{total} 名学生"
  quiz_moderate_route: 
    moderate: 调整
  quiz_overview_route: 
    overview: 概览
  quiz_reports: 
    quiz_report_generator: 
      download_report_name: "下载 %{report_name}"
      generate_report_name: "生成 %{report_name}"
      generated_at_date_time: "生成时间 %{dateAndTime}"
      generating_report_name: "正在生成 %{report_name}..."
      item_analysis_not_available: 项目分析对调查不可用
  quiz_results_protected: 此测验的测验结果受到保护，不对学生显示。
  quiz_results_protected_after_first_glimpse: 此测验的测验结果受到保护，只能在提交后立即查看一次。
  quiz_results_protected_until_last_attempt: 此测验的测验结果受到保护，不对学生显示，直到学生提交了最后一次尝试。
  quiz_route: 
    that_quiz_doesnt_exist: 该测验不存在
    that_quiz_has_been_deleted: 该测验已删除
  quiz_show: 
    time_limit_minutes: "%{limit} 分钟"
  quiz_statistics: 
    attempts: "尝试次数：%{count}，共 %{total} 次"
    correct_essay_student_ratio: "%{ratio}% 的学生获得了此问题的满分。"
    correct_multiple_response_ratio: "%{ratio}% 的学生回答正确。"
    correct_response_ratio: "%{ratio}% 的学生正确回答了此问题。"
    discrimination_index_help_dialog_title: 鉴别指数图
    errors: 
      stats_empty: 
        header: 各位，此处没有可看见的内容。
        info: 您的学生都还未参加此测验。
      stats_too_large: 
        header: 各位，此处内容太多。
        info: 此测验太大而无法显示。
    essay_score: "分数：%{score}"
    generatable: 从未生成报告。
    generated: 报告已就绪。
    generated_at: "生成日期为 %{date}"
    generating: 正在生成报告...
    generation_failed: 出错，请稍后重试。
    item_analysis: 项目分析
    no_answer: 无答案
    sort_by_discrimination_index: 按鉴别排序
    sort_by_position: 按位置排序
    stats_error: 
      image_alt: 测验统计尚未提供。
    student_analysis: 学生分析
    unknown: 
      header: 出错。
      info: 发生意外错误。
    unknown_answer: 其他事情
  quiz_statistics_route: 
    quiz_statistics: 统计
  quiz_submission_arrows: 
    answers: 
      correct: 正确！
      correct_answers: 正确答案
      incorrect: 错误
      partial: 部分
      right: 正确回答
      unanswered: 未回答
      you_answered: 您已回答
  quizzes: 
    after_last_attempt: 在上次尝试后
    alerts: 
      no_valid_combinations: 系统可能无法生成指定参数的任何有效组合
      only_n_valid_combinations: 
        one: "系统只能生成指定参数的 %{count} 个有效组合"
        other: "系统只能生成指定参数的 %{count} 个有效组合"
    always: 始终
    answer_comments: 答案评论
    answer_text: 答案文本
    assignment_points_possible: 
      one: "%{count} 分"
      other: "%{count} 分"
    assignments_label: 作业测验切换测验可见性
    at_the_bottom: "-- 在底部 --"
    before_quiz_item: "在 %{name} 之前"
    buttons: 
      add_selected_questions: 添加所选问题
      adding_questions: 正在添加问题...
      create_group: 创建小组
      create_question: 创建问题
      creating_group: 正在创建小组...
      generating: 正在生成...
      generating_combinations_progress: "正在生成... (%{done}/%{total})"
      save: 保存
      saved: 已保存！
      saving: 正在保存...
      update_group: 更新小组
      update_question: 更新问题
    cant_unpublish_when_students_submit: 如有学生提交文件，则无法取消发布
    choose_option: "[选择]"
    confirms: 
      delete_answer: "是否确定? 从具有提交的问题中删除答案会禁用对此问题重新评分的选项。"
      delete_question: 是否确定要删除此问题?
      delete_quiz: 是否确定要删除此测验?
      scrap_and_restart: 取消此测验并从头开始?
    correct_answers_no_longer_available: 不再提供正确的答案。
    correct_answers_protected: 正确答案隐藏。
    correct_answers_shown_after: "正确答案将于 %{date} 提供。"
    correct_answers_shown_between: "正确答案将于 %{from} - %{to} 提供。"
    correct_answers_shown_until: "正确答案到 %{date} 才提供。"
    default_answer_comments: 学生选择此答案时响应
    default_answer_comments_on_match: 学生匹配此答案时响应
    default_comments_on_wrong_match: 用户遗漏此匹配时响应
    default_quesiton_name: 问题
    default_question_name: 问题
    default_quiz_title: 测验
    default_response_to_essay: 在学生提交答案后响应以显示学生
    default_response_to_file_upload: 在学生提交答案后显示给学生的答题结果
    download_all_quiz_file_upload_submissions: 下载所有测验文件上传提交项
    editor: 
      keyboard_shortcuts: 
        dialog_title: 键盘快捷方式
        keybindings: 
          open_dialog: 打开此帮助对话框
          open_toolbar: 打开编辑器的工具栏
    enter_answer_variable_above: "[在上面输入答案变量]"
    errors: 
      adding_questions_failed: 添加问题失败，请重试
      creating_group_failed: 创建小组失败，请重试
      field_is_required: 此字段为必填字段
      invalid_show_correct_answers_range: 隐藏的日期不能早于显示的日期。
      loading_banks_failed: 无法加载题库，请重试
      loading_more_questions_failed: 加载更多问题失败
      loading_question_failed: 加载问题失败...
      loading_questions_failed: 无法加载问题，请重试
      missing_access_code: 您必须输入访问代码
      missing_ip_filter: "您必须输入有效的 IP 地址"
      no_answer: 请添加至少一个答案
      no_correct_answer: 请选择一个正确答案
      no_possible_solution: 请生成至少一个可能的解
      quiz_score_not_a_number: "分数必须是 0 到 2,000,000,000 之间的数字。"
      quiz_score_too_long: "分数必须小于 2,000,000,000。"
      quiz_score_too_short: "分数必须大于 0。"
      retrieving_filters_failed: 检索过滤器失败
    ? "false"
    : "False"
    file_uploaded_or_removed: 
      quizzes: 
        file_successfully_uploaded: 您的文件已成功上传。
        files_removed: "%{display_name} 已删除。"
    final_answer: 最终答案
    graded_quiz: 计分测验
    graded_survey: 计分调查
    headers: 
      assignment_quizzes: 测验
      practice_quizzes: 练习测验
      submitted_students_quiz_title: 
        one: "参加测验的学生 (%{count})"
        other: "参加测验的学生 (%{count})"
        zero: 已进行测验的学生
      submitted_students_survey_title: 
        one: "参加调查的学生 (%{count})"
        other: "参加调查的学生 (%{count})"
        zero: 已进行调查的学生
      surveys: 调查
      unsubmitted_students_quiz_title: 
        one: "未参加测验的学生 (%{count})"
        other: "未参加测验的学生 (%{count})"
        zero: 未参加测验的学生
      unsubmitted_students_survey_title: 
        one: "未参加调查的学生 (%{count})"
        other: "未参加调查的学生 (%{count})"
        zero: 未参加调查的学生
    helpers: 
      duration_in_minutes: 
        one: "1 分钟"
        other: "%{count} 分钟\n\n"
        zero: "少于 1 分钟"
      score_out_of_points_possible: "%{score}，满分 %{points_possible} 分"
    index: 
      buttons: 
        publishing_quizzes: 正在发布测验...
      confirms: 
        delete_quiz: 是否确定要删除此测验?
      default_title: 未命名测验
      multiple_due_dates: 多个日期
    index_view: 
      add_quiz: 测验
      links: 
        manage_question_banks: 管理题库
        publish_multiple_quizzes: 发布多个测验
        settings: 设置
      quizzes_title: 测验
      search_for_quiz: 搜索测验
      title_add_quiz: 添加测验
    keep_highest: 最高
    keep_latest: 最新
    label: 
      answer: 
        text: 答案文本，富文本区域
      question: 
        instructions: 答案说明，富文本区域
      quiz: 
        instructions: 测验说明，富文本区域
    labels: 
      answer_text: 答案文本
      comments_on_answer: 用户选择此答案时的评论
      comments_on_question: 此问题的评论
      comments_on_wrong_match: 用户匹配错误时的评论
      message_text: 消息文本
      multiple_blanks_question: 在空白处填写，阅读周围的文本
      other_incorrect_matches: 其它不正确的匹配可选功能
      possible_answer: 可能的答案
    ldb_login_popup: 
      email: 电子邮件
      log_in: 登录
      logged_out_of_canvas: "*您已注销 Canvas。*若要继续，请登录。"
      password: 密码
      titles: 
        log_in: 请登录
    links: 
      resume_quiz: 继续测验
      resume_survey: 继续调查
      take_the_quiz: 进行测验
      take_the_quiz_again: 再次进行测验
      take_the_survey: 进行调查
      take_the_survey_again: 再次进行调查
      will_keep_highest_score: 将保留所有分数的最高分
      will_keep_latest_score: 将保留所有分数的最新分数
    loading_more_questions: 正在加载更多问题...
    loading_question: 正在加载问题...
    loading_question_banks: 正在加载题库...
    loading_questions: 正在加载问题...
    message_students: 向学生发送消息
    message_students_for_context: "针对 %{context} 向学生发送消息 "
    messages: 
      no_submitted_students_quiz: 学生尚未进行测验
      no_submitted_students_survey: 学生尚未进行调查
      no_unsubmitted_students_quiz: 所有学生均已进行测验
      no_unsubmitted_students_survey: 所有学生均已进行调查
    moderate: 
      buttons: 
        extend_time: 延长时间
        extending_time: 正在延长时间...
        save: 保存
        save_failed: 保存失败，请重试
        save_failed_n_updates_lost: "保存失败，%{n} 名学生没有更新"
        saving: 正在保存...
        time_extension_failed: 延长时间失败，请重试
      confirms: 
        taking_time_away: 这将比学生当前拥有的时间少。是否仍要继续?
      errors: 
        quiz_submission_extra_attempts_not_a_number: 额外尝试次数必须为数字。
        quiz_submission_extra_attempts_too_long: "额外尝试次数必须小于 1000。"
        quiz_submission_extra_attempts_too_short: "额外尝试次数必须大于 0。"
        quiz_submission_extra_time_not_a_number: 额外时间必须为数字。
        quiz_submission_extra_time_too_long: "额外时间必须小于 10080。"
        quiz_submission_extra_time_too_short: "额外时间必须大于 0。"
        server_communication_failed: 与服务器通信时出现问题。系统将在五分钟内重试，或者您可以重新加载该页面
      extensions_for_student: "%{student} 的延时"
      extensions_for_students: 
        one: "%{count} 个学生的延时"
        other: "%{count} 个学生的延时"
      finished_in_duration: "在 %{duration} 内完成"
      time_up: 时间到！
      titles: 
        autosubmit_dialog: 待交的测验提交项
        extend_quiz_time: 延长测验时间
        student_extensions: 学生延时
    more_questions: 更多问题
    no_filters_found: 没有找到过滤器
    no_quizzes_view: 
      headers: 
        course_quizzes: 课程测验
      no_quizzes: 没有可用的测验
    notices: 
      message_sent: 消息已发送！
    practice_quiz: 练习测验
    practices_label: 练习测验切换测验可见性
    question_colon: 问题：
    question_count: 
      one: "%{count} 个问题"
      other: "%{count} 个问题"
    question_limit_reached: "您已经达到一个测验所允许的最大问题数 (%{count}/%{limit})。\\n\\n作为一种变通方法，您可考虑跨多个测验传播材料。"
    quiz: 
      current_filter: 当前过滤器
      default_question_input: "[选择]"
      default_text_only_question_name: 间隔
      default_title: 未命名测验
      errors: 
        invalid_hide_results: 隐藏结果无效
        invalid_ip_filter: "IP 过滤器无效"
        invalid_quiz_type: 测验类型无效
      question_name_counter: "问题 %{question_number}"
      types: 
        quiz: 测验
        survey: 调查
    quiz_attempts_length_error: "测试尝试次数限制为 3 位数，如果您想给予学生无限的尝试次数，则不要选中左侧的“允许多次尝试”框"
    quiz_attempts_nan_error: 测试的尝试次数仅可以为数字
    quiz_group: 
      errors: 
        no_bank: "找不到测验组 %{group_name} 的题库"
        no_permissions: "用户无权参考测验组 %{group_name} 的题库"
      question_group: 问题组
    quiz_item_group_view: 
      no_quizzes: 未找到测验
      no_surveys: 未找到调查
    quiz_item_view: 
      links: 
        delete: 删除
        edit: 编辑
      settings: 设置
      title_delete: 删除测验
      title_edit: 编辑测验
    quiz_question: 
      defaults: 
        question_name: 问题
    quiz_short_answer_length_error: "填空问题的答案长度必须少于 80 个字符"
    quiz_statistics: 
      statistics_filename: "%{quiz_title} %{quiz_type} %{report_type} 报告"
      types: 
        item_analysis: 项目分析
        student_analysis: 学生分析
    quiz_submission: 
      titles: 
        this_is_an_external_element: 这是一个外部元素而不是文本，因此学生提交后无法更改
        this_is_an_external_frame: 这是一个外部框架而不是文本，因此学生提交后无法更改
        this_is_an_image: 这是一幅图像而不是文本，因此学生提交后无法更改
    quiz_submission_users: 
      created: 创建时间
    quiz_submissions: 
      errors: 
        invalid_submissions: 此测验提交无法验证属于您。请重试。
        late_quiz: 您提交此测验时已晚，您的答案可能没有录制。
        protected_quiz: 此测验受到保护并且仅从特定位置可用。您当前使用的计算机似乎并非进行此测验的有效位置。
      show: 
        score_out_of: "您的得分为 %{score}，满分 %{points_possible} 分"
      still_zipping: 正在压缩文件...
    quizzes: 
      access_code: 
        buttons: 
          submit: 提交
        labels: 
          access_code: 访问代码
        quiz_restricted: 此测验受访问代码限制。您将需要请求教师或监考人员键入或告诉您访问代码，以便能够进行测验。
        survey_restricted: 此调查受访问代码限制。您将需要请求教师或监考人员键入或告诉您访问代码，以便能够进行调查。
      default_history_crumb: 历史记录
      default_title: 新测验
      display_answer: 
        labels: 
          answer_with_margin: 带页边距
          your_answer: 您的答案
        margin_of_error: 误差
        plus_or_minus: +/-
        range_answer: "在 %{lower_bound} 到 %{upper_bound} 之间"
        you_left_this_blank: 您将此项留空
      display_question: 
        default_question_answer: "[选择]"
        flag_this_question: 标记此问题
        headers: 
          formulas: 公式
          possible_solutions: 可能的解
          solution_answer: 答案
          variable_maximum: 最大值
          variable_minimum: 最小值
          variable_name: 变量
          variable_precision: 小数位
          variables: 变量
        labels: 
          additional_comments: 其它评论
          for_answer_number: "答案 %{answer_number}"
          warning_icon: 警告
        links: 
          delete_question: 删除此问题
          edit_question: 编辑此问题
          move_copy_question: 将问题移动/复制到另一个库
        not_yet_graded: 仍未计分
        original_score: 原始分数：
        points_possible: "%{points_possible} 分"
        regraded_score: 重新计分后的分数：
        show_ansers_for_variable: "显示 %{variable} 的答案"
        skip_question_text: 跳至问题文本。
        submission_was_regraded: 此问题已重新计分。
        titles: 
          question_correct_comment: 如果学生回答问题正确，他们将看到此评论
          question_incorrect_comment: 如果学生回答问题错误，他们将看到此评论
          question_neutral_comment: 一旦学生回答问题后，他们将看到此评论
        unsupported_question_type: "此问题从外部来源导入。这是一个\"%{question_type}\"问题，此测验工具中不支持该问题。"
        you_left_this_blank: 您将此项留空
      download_file_upload_submissions: 
        links: 
          download_submissions: 下载所有文件
      equations_help: 
        equation_functions: |-
            除了变量，还有一系列的辅助函数
            可用于生成有用的值。例如:
            
            %{example}
            
            要查看指定辅助函数的说明，请从下面的列表中选择
            该函数:
        equation_intro: |-
            计算问题基于一组或多组公式按顺序 
            计算。您可以定义这些公式中的中间变量，但
            最后一个公式的数值结果用于生成
            正确答案。例如:
            
            %{example}
            
            对于此组公式，最终答案为 71。不过，
            其中没有预定义的变量，因此所有学生对同一
            问题得出相同的答案。有关变量的更多信息，请参阅
            "变量"选项卡。
        equation_variables2: "您还可以使用括号定义问题文本中的变量 （\"[a] + [b] 等于多少?\"）。对于每个变量，您将看到一个基于 变量设置的\"示例值\"。您可以这样检查您的数学并 确保公式有效。 例如，如果您的问题是\"[a] + 5 等于多少?\"，则要求您 定义变量\"a\"。如果\"a\"的示例值 为 5.2，您可以写入: %{example} 通过此公式，您可以生成任何数量的解集，每个集合 中的\"a\"值不同。一名学生可能看到的问题是 \"5.2 + 5 等于多少?\"，而另一名学生可能看到的是\"9 + 5 等于多少?\"。"
        links: 
          functions: 函数
          intro: 简介
          variables: 变量
      errors: 
        no_more_attempts: 您没有剩余的测验尝试
        quiz_deleted: 该测验已删除
        quiz_update_failed: 测验无法更新
      fabulous_quizzes: 
        page_titles: 测验
      find_question_from_bank: 
        already_added: 此问题已在测验中
        bank_description: "%{bank_name}，%{n} 问题"
        buttons: 
          add_questions: 添加问题
          create_group: 创建小组
          select_bank: 选择库
        group_pick_count: "%{pick_count} 个问题"
        group_points: "每个问题 %{points} 分"
        headers: 
          bank_name: 库名称
        hints: 
          group_pick_count: "目前已选择 %{pick_count} 个"
        labels: 
          add_questions_to_group: 添加问题到问题组
          group_name: 小组名称
          group_pick_count: 挑选
          group_points: 得分
        links: 
          clear_all_banks: 全部清除
          manage_question_banks: 管理课程题库
          more_questions: 更多问题
          select_all_banks: 全选
        options: 
          new_group: "[创建新小组]"
          no_group: "[无小组]"
        select_a_question_bank: 从下面的列表中选择一个题库以将其链接到此测验作为问题组。
        titles: 
          add_new_question_group: 添加新问题组
      form_answer: 
        answer_in_range_accessible: "在 *范围开始* 和 #范围结束# 之间"
        answer_text: 答案文本
        answer_weight: 答案小部件
        exact_answer_with_error_margin_accessible: "*确切答案*，误差范围为 #误差范围#"
        labels: 
          answer_comments: 学生选择此答案时的评论
          answer_in_range: 在范围内回答
          exact_answer: 确切答案
        matching_left: 匹配左侧
        matching_right: 匹配右侧
        numerical_answer: 数值答案
        possible_answer: 可能的答案
        titles: 
          click_to_enter_answer_comments: 单击以输入学生选择此答案时的评论
          click_to_set_as_correct: 单击以将此答案设置为正确答案
          delete_answer: 删除此答案
          edit_as_html: "将编辑答案文本切换为 HTML"
      form_question: 
        allow_tolerance: "允许的误差为 +/- %{tolerance}"
        buttons: 
          create_update_question: 创建/更新问题
          generate: 生成
          recompute: 重新计算
        correct_answer_comments: 正确答案评论
        distractor_instructions: 在其自己的行中键入每个错误选项
        equation_example: "即\"5 加 [x] 等于多少?\""
        explanation: 
          generate_possible_solutions: 最后，根据您的测验需要建立尽可能多的变量-解组合。
        explanations: 
          calculated: 输入您的问题，建立一个公式，然后生成一组可能的答案组合。学生将看到通过随机选择的一组变量填充的问题，并且必须键入正确的数值答案。
          equations: 您可以通过键入括号包围的变量名称来定义变量
          essay: 系统将为学生提供一个文本字段以撰写其答案。
          file_upload: 学生可以上传文件来回答问题。
          fill_in_multiple_blanks: 输入您的问题，指定每个空格应转至的位置。然后定义每个空格可能的正确答案。学生必须在每个空格的文本框中键入正确的答案。
          formula_definition: 接下来您需要写出用于计算正确答案的公式。只使用上面列出的那些变量名。
          matching: 构建成对的匹配值。学生将看到左侧的值，并且必须从右侧的下拉列表中选择匹配的值。多个行可以有相同的答案，并且您可以在右侧添加其它错误选项。
          missing_word: 定义转至下拉列表之前和之后的文本。构建一组可能的答案并选择一个正确答案。
          multi_answer_sets: 在下面的框中（您要显示答案框的每个位置），键入一个包含在括号内的参考词（无空格）
          multiple_answers: 此问题将在每个答案旁边显示一个复选框，并且学生必须选择您标记为正确的"所有"答案。
          multiple_choice: 输入您的问题和多个答案，然后选择一个正确答案。
          multiple_dropdowns: 输入您的问题，指定每个下拉列表应转至的位置。然后定义每个下拉列表可能的答案，每个下拉列表有一个正确答案。
          numerical: 将正确答案定义为范围内的任何数字，或数字加上或减去一些误差。系统将向学生提供一个空文本框用于键入其数值答案。
          short_answer: |-
              输入您的问题文本，然后定义空格所有可能的正确答案。  
              学生将看到问题，后跟一个小文本框用于键入其答案。
          text_only: 此"问题"将不会评分，但在引入一组相关问题时非常有用。
          true_false: "输入您的问题文本，然后选择 True 或 False 作为正确答案。"
          variable_definitions: 一旦您输入上述变量后，应看到这些变量在此处列出。您可以指定下面每个变量可能的值范围。
        general_answer_comments: 一般答案评论
        headers: 
          formula_definition: 公式定义
          generate_possible_solutions: 生成可能的解
          variable_definitions: 变量定义
          variable_example_value: 示例值
          variable_maximum: 最大值
          variable_minimum: 最小值
          variable_name: 变量
          variable_precision: 小数位
        label: 
          question: 
            name: 问题名称
            points: 问题分数值
            type: 问题类型
        labels: 
          answers: 答案
          distractors: 其它匹配可能（错误选项）
          missing_word_after: 答案后转至的文本
          points: 得分
          question: 问题
        links: 
          add_another_answer: 添加其它答案
          need_help: 需要帮助?
        multi_answer_sets_example: "即\"玫瑰为 [color1]，紫罗兰为 [color2]\""
        offer_combinations: "提供 %{how_many} 种可能的值组合（最大值 %{max_combinations}）"
        options: 
          only_one_correct: 只有一个正确答案
          students_select_multiple: 学生选择多个答案
        question_type: 
          calculated: 公式问题
          essay: 问答题
          file_upload: 文件上传问题
          fill_in_multiple_blanks: 填写多个空格
          matching: 匹配
          missing_word: 缺字
          multiple_answers: 多个答案
          multiple_choice: 多选
          multiple_dropdowns: 多个下拉列表
          numerical: 数值答案
          short_answer: 填空题
          text_only: 文本（无问题）
          true_false: True/False
        show_possible_answers: "显示 %{question} 可能的答案"
        show_possible_answers_no_question: 显示可能的答案
        titles: 
          click_to_enter_correct_answer_comments: 单击以输入正确答案的评论
          click_to_enter_general_answer_comments: 单击以输入一般评论
          click_to_enter_wrong_answer_comments: 单击以输入错误答案的评论
        wrong_answer_comments: 错误答案评论
      history: 
        anonymous_username: 学生
        buttons: 
          allow_extra_attempt: 允许此学生进行额外的尝试
        count_attempts_left: 
          one: "%{user} 有 %{count} 次剩余尝试机会"
          other: "%{user} 有 %{count} 次剩余尝试机会"
        default_quiz_name: "测验 %{course_name}"
        default_survey_name: "调查 %{course_name}"
        grade_by_question_warning: 按问题特性的评分受小组中置乱的问题的影响。
        headers: 
          quiz_submissions: 测验提交
          survey_submissions: 调查提交
        latest_quiz_results: "以下是 %{user} 的最新测验结果。您可以修改任何问题的得分和添加更多评论，然后单击页面底部的\"更新分数\"。"
        latest_survey_results: "以下是 %{user} 的最新调查结果。您可以修改任何问题的得分和添加更多评论，然后单击页面底部的\"更新分数\"。"
        links: 
          back_to_quiz: 返回测验
          back_to_survey: 返回调查
        logged_out_user: "注销的用户 %{index}"
        named_quiz_results: "%{user} 的 %{quiz_name} 结果"
        next_questions_arrow_title: 下面的问题
        no_more_attempts: "%{user} 没有剩余尝试次数"
        page_title_quiz: "%{user} 的测验历史记录"
        page_title_survey: "%{user} 的调查历史记录"
        prev_questions_arrow_title: 前面的问题
        quiz_not_yet_taken: 测验尚未进行。
        quiz_not_yet_taken_or_in_progress: 测验尚未进行或当前正在进行
        quiz_unlimited_attempts: 此测验有无限尝试次数
        score_for_attempt: "尝试 %{attempt_number}: %{score}"
        survey_not_yet_taken: 调查尚未进行。
        survey_not_yet_taken_or_in_progress: 调查尚未进行或当前正在进行
        survey_unlimited_attempts: 此调查有无限尝试次数
        titles: 
          score_pending_review: 此分数待审阅，并且可能会更改
          submission_needs_review: 此提交文件需要审阅
        unnamed_quiz_results: "%{user} 的测验结果"
        unnamed_survey_results: "%{user} 的调查结果"
      index: 
        page_titles: 测验
      index_legacy: 
        buttons: 
          publish_quizzes: 发布测验
        headers: 
          assignment_quizzes: 作业测验
          course_quizzes: 课程测验
          practice_quizzes: 练习测验
          publish_multiple_quizzes: 发布多个测验
          surveys: 调查
          unpublished_quizzes: 取消发布测验
        labels: 
          publish_multiple_quizzes: 选择您要在此时发布的测验
        links: 
          create_new_quiz: 创建新测验
          manage_question_banks: 管理题库
          publish_multiple_quizzes: 发布多个测验
        no_quizzes: 没有可用的测验
        page_titles: 测验
        titles: 
          this_quiz_is_locked: 此测验目前处于锁定状态。单击了解详细信息。
      invalid_ip: 
        quiz_protected: 此测验受到保护并且仅从特定位置可用。您当前使用的计算机似乎并非进行此测验的有效位置。
        survey_protected: 此调查受到保护并且仅从特定位置可用。您当前使用的计算机似乎并非进行此调查的有效位置。
      lockdown_browser_required: 
        headers: 
          requires_lockdown: "需要 Respondus LockDown Browser"
        labels: 
          download_lockdown: 如果尚未安装该浏览器，请从此处下载
        links: 
          download_lockdown: "[下载 Respondus LockDown Browser]"
        requires_lockdown: "此测验需要 Respondus LockDown Browser。请启动 Respondus LockDown Browser 以进行此测验或查看您的测验结果。"
      managed_quiz_data: 
        anonymous_student: "学生 %{user_counter}"
        logged_out_user: "注销的用户 %{user_counter}"
        titles: 
          submission_needs_review: 此提交文件需要审阅
      moderate: 
        add_time: 添加时间
        attempts: 尝试次数
        autosubmit_link_description: 检查待交的测验提交项
        buttons: 
          change_extensions_for_selected_students: "更改 %{n} 名所选学生的延时"
          extend_time: 延长时间
          save: 保存
        end_quiz_reference_time_current_end: 当前结束时间
        end_quiz_reference_time_now: 立即
        end_the_quiz: 结束测验
        extended_quiz_time_explanation: 您可以为此学生提供有关其当前测验尝试的额外时间。您想要为其提供多长时间?
        extra_time_on_every_attempt: 每次尝试的额外时间
        finished_in: "在 %{duration} 内完成"
        global_extra_attempt_time: "所有人均已获得 %{count} 分钟"
        global_extra_attempts: "所有人均已获得 %{n}"
        headers: 
          attempt: 尝试
          attempts_left: 剩余尝试次数
          score: 分数
          student: 学生
          student_extensions: 学生延时
          time: 时间
        in_progress: 正在进行
        labels: 
          ending: 正在结束
          extra_attempts: 额外尝试次数
          manually_unlock: 手动解锁测验以进行下次尝试
          reset_has_seen_results: 让学生再一次看到结果
          started: 已开始
        maximum_of_1440_minutes: "最多 1440 分钟（24 小时）"
        minutes: 分钟
        minutes_from: 分钟，来自
        moderate_page_title: "%{title}：调整"
        outstanding_autosubmission_description: 这些测验提交项尚未提交，可能是因为学生在提交前退出了页面。如果您希望为其评分，请按下面的“提交”。
        outstanding_quiz_submissions_found: 存在待交的测验提交项。
        page_title: 调整测验
        reload_student_table: 重新加载学生表
        student_gets_extra_time: 
          one: "*%{student_name}* **在每次尝试时获得了额外的 %{count} 分钟**"
          other: "*%{student_name}* **在每次尝试时获得了额外的 %{count} 分钟**"
        student_n: "学生 %{n}"
        submitting: 正在提交...
        titles: 
          change_user_extensions: 更改用户延时
          extra_attempts: 额外的尝试次数
          extra_quiz_minutes: 每次尝试的额外分钟数
          manually_unlocked: 手动解锁
          minutes_to_add: 要添加的分钟数
          select_deselect_all: 全选/取消全选
          select_user: "选择 %{user}"
      move_handle: 
        move_to: 移动到...
<<<<<<< HEAD
      move_question: 
        cancel: 取消
        save: 保存
        saving: 正在保存...
=======
        quiz_move_to_accessibility_warning: 与通过拖放重新排序相比，此元素是更容易访问的一种替代方法。
      move_question: 
        cancel: 取消
        move_item: 移动项目
        place: 放入：
        question_group: 问题组：
        save: 保存
        saving: 正在保存...
        where_to_move: "您要将 %{quiz_item} 移到何处？"
>>>>>>> a6fe9501
      multi_answer: 
        choose_answer: 选择
      muted: 
        muted_quiz_description: 您的测验分数无法提供，因为教师还没有完成评分。教师完成此测验的评分后，您的分数将在此页面上提供。
        muted_quiz_header: 您的测验已静音
      new: 
        allowed_attempts: 允许尝试的次数
        anonymous_submissions: 提交文件保持匿名
        buttons: 
          not_published: 未发布
          published: 已发布
          save: 保存
        cant_go_back: 回答后锁定问题
        default_page_title: 新测验
        group: 作业小组
        headers: 
          ip_filters: "什么是测验 IP 过滤器?"
        hide_correct_answers_at: 隐藏正确答案
        hints: 
          question_detail_disabled: "注意: 超出 %{question_count} 个时问题详细信息不可用。"
          quiz_score: 一旦进行调查，学生将自动获得满分
        ip_filters: "可以使用测验 IP 过滤器，只允许指定 IP 范围的计算机访问测验。过滤器可以是逗号分隔的地址列表，或者地址后面接掩码（\"192.168.217.1\"、\"192.168.217.1/24\"或\"192.168.217.1/255.255.255.0\"）。"
        label: 
          time_limit: 时间限制
        labels: 
          allow_multiple_attempts: 允许多次尝试
          hide_results_only_after_last: 仅在其上次尝试后
          ip_filter: "过滤 IP 地址"
          never_hide_results: 允许学生查看其测验结果
          quiz_instructions: 测验说明
          quiz_notify: 通知用户此测验已更改
          quiz_score: 分数
          require_access_code: 需要访问代码
          restrict_quiz: 测验限制
          show_question_details: 显示问题详细信息
        limited_attempts: 允许的尝试次数
        links: 
          cancel: 取消
          find_questions: 查找问题
          new_question: 新问题
          new_question_group: 新问题组
          show_assignment_rubric: 显示评分标准说明
        manage: 管理
        minutes: 分钟
        new_assignment: 新作业
        new_discussion: 新建讨论
        one_question_at_a_time: 一次显示一个问题
        one_time_results: 每次尝试后仅一次
        only_visible_to_overrides_note: "注意：此测验 **仅** 对下面指定的章节显示："
        points_possible: "得分 %{n}"
        quiz_title: 测验标题
        quiz_type: 测验类型
        require_lockdown_browser: "需要 Respondus LockDown Browser"
        require_lockdown_browser_for_results: 查看测验结果时需要
        retrieving_filters: 正在检索过滤器...
        score_to_keep: 要保留的测验分数
        show_correct_answers: 允许学生看到正确答案
        show_correct_answers_at: 显示正确答案
        shuffle_answers: 置乱答案
        students_cannot_view_responses_after_course_concludes: 学生不能在课程结束后查看测验响应
        time_limit: 多少分钟?
        titles: 
          click_to_select_filter: 单击以选择此过滤器
          delete: 删除
          find_ip_address_filter: "查找 IP 地址过滤器"
        warnings: 
          has_student_submissions: 学生已进行或开始进行此测验，因此请小心进行编辑。如果对任何测验问题进行重大更改，您可能会想要考虑对进行旧版本测验的学生重新评分。
      notices: 
        cant_view_submission_while_muted: 您不能在测验静音时查看测验历史记录。
        has_submissions_already: 请记住，某些学生已经进行或开始进行此测验
        less_than_allotted_time: 您开始此测验时测验已接近截止，因此您没有足够的时间量进行测验。
        no_submission_for_user: 没有可用于该用户的提交文件
        quiz_not_availible: 您没有权限访问所请求的测试。
        quiz_updated: 测验已成功更新
        quizzes_published: 
          one: "%{count} 个测验已成功发布！"
          other: "%{count} 个测验已成功发布！"
        quizzes_unpublished: 
          one: "%{count} 个测验已成功取消发布!"
          other: "%{count} 个测验已成功取消发布!"
      question_group: 
        buttons: 
          update: 更新
        default_group_name: 小组
        edit_questions_and_points: "挑选 *%{num_questions}* 个问题，每个问题 #%{num_points}# 分"
        labels: 
          group_name: 小组名称
          number_of_questions: 问题数
          points_per_question: 每个问题的得分
          question_bank: 将从库中抽取问题
        links: 
          link_to_a_question_bank: 链接至题库
        show_questions_and_points: "挑选 *%{num_questions}* 个问题，每个问题 #%{num_points}# 分"
        titles: 
          add_question_to_group: 添加问题到该小组
          collapse_group: 折叠小组
          delete_group: 删除小组
          edit_group_details: 编辑小组详细信息
          expand_group: 展开小组
      question_list_right_side: 
        headers: 
          questions: 问题
      question_statistic: 
        attempts: 
          one: "%{count} 次尝试"
          other: "%{count} 次尝试"
        empty_response: 答题结果为空
        labels: 
          other_answers: 其它答案
        no_data: 无数据
        no_responses: 没有此问题的录制答题结果
        percent_of_responses: "%{percent}%（共 %{total}）的尝试选择此答案"
        response_count: 
          one: "已向 %{count} 个学生提供此问题"
          other: "已向 %{count} 个学生提供此问题"
      question_teaser: 
        titles: 
          click_to_show_details: 单击以显示完整的问题详细信息
          delete_this_question: 删除此问题
          edit_this_question: 编辑此问题
      quiz_details: 
        allowed_attempts: 允许的尝试次数
        headers: 
          available: 可用
          due: 截止时间
          points: 得分
          questions: 问题
          time_limit: 时间限制
        multiple_due_dates: 多个截止时间
        no_due_date: 无截止时间
        none: 无
        quiz_availabile_through: "%{start_time} 至 %{end_time}"
        quiz_available_after: "%{start_time} 之后"
        quiz_available_until: "直到 %{end_time}"
        requires_lockdown: "需要 Respondus LockDown Browser"
        time_limit: 
          one: "%{count} 分钟"
          other: "%{count} 分钟"
        unlimited: 无限
      quiz_right_side: 
        attempts_left: 
          one: "增加 %{count} 次尝试机会"
          other: "增加 %{count} 次尝试机会"
        attempts_so_far: 
          one: "目前有 %{count} 次尝试"
          other: "目前有 %{count} 次尝试"
        labels: 
          current_score: 当前分数
          kept_score: 保留分数
          last_attempt_details: 上次尝试详细信息
          submission_details: 提交作业详细信息
          time: 时间
        links: 
          preview_quiz_again: 再次预览测验
          preview_survey_again: 再次预览调查
        no_more_attempts: 没有更多可用尝试次数
        questions_not_graded: 有些问题尚未计分
        score_set_manually: 教师已设定此分数
        unlimited_attempts: 无限尝试次数
        view_previous_attempts: 查看以前的尝试
      quiz_show_teacher: 
        anonymous_submissions: 匿名提交
        attempts: 已尝试次数
        available_from: 开始时间
        cant_go_back: 回答后锁定问题
        code: 访问代码
        due: 截止时间
        filter: "IP 过滤"
        for: 适用人群
        group: 作业小组
        label: 
          time_limit: 时间限制
        multiple_attempts: 多次尝试
        no_time_limit: 无时间限制
        one_question_at_a_time: 一次一个问题
        points: 得分
        quiz_type: 测验类型
        require_lockdown_browser: "需要 Respondus LockDown Browser"
        require_lockdown_browser_for_results: 查看测验结果时需要
        require_lockdown_browser_monitor: 需要网络摄像机
        score_to_keep: 要保留的分数
        show_correct_answers: 显示正确答案
        shuffle_answers: 置乱答案
        time_limit: 
          one: "%{count} 分钟"
          other: "%{count} 分钟"
        until: 直到
        view_responses: 查看答题结果
      quiz_submission: 
        attempt_duration: "此尝试进行了 %{duration}。"
        buttons: 
          update_scores: 更新分数
        labels: 
          final_score: 最终分数
          fudge_points: 虚假得分
          fudge_points_changed_points_quiz: "由于 %{user} 进行了此测验，因此最高得分已更改 %{difference}。您可以调整此更改并使用此框手动添加正负得分。"
          fudge_points_changed_points_survey: "由于 %{user} 进行了此调查，因此最高得分已更改 %{difference}。您可以调整此更改并使用此框手动添加正负得分。"
          fudge_points_generic_explanation: 您可以通过将正负得分添加到此框手动调整分数。
          questions_need_review: 以下问题需要审阅
          quiz_score: 测验分数
          score_for_attempt: 此尝试的分数
          score_for_quiz: 此测验的分数
          score_for_survey: 此调查的分数
          survey_score: 调查分数
        links: 
          click_to_view_results: 单击此处查看结果。
        questions_not_graded: 有些问题尚未计分
        quiz_fudged_negative: "此测验分数已手动调整 %{fudge} 分。"
        quiz_fudged_positive: "此测验分数已手动调整 +%{fudge} 分。"
        quiz_not_yet_taken: 测验尚未进行。
        quiz_submission_needs_review: 自完成文件提交后测验发生了重大更改。该提交文件可能需要重新评分。
        requires_lockdown: "需要 Respondus LockDown Browser 才能查看您的测验结果。"
        submitted_at: "提交时间 %{when}"
        survey_fudged_negative: "此调查分数已手动调整 %{fudge} 分。"
        survey_fudged_positive: "此调查分数已手动调整 +%{fudge} 分。"
        survey_not_yet_taken: 调查尚未进行。
      quiz_summary: 
        assignment_points_possible: 
          one: "%{count} 分"
          other: "%{count} 分"
        labels: 
          allowed_attempts: 允许的尝试次数
          attempts_left: 剩余尝试次数
          attempts_so_far: 目前已尝试次数
          latest_submission: 最新提交文件
          quiz_details: 测验详细信息
          quiz_due: 截止时间
          quiz_time_limit: 时间限制
          survey_details: 调查详细信息
        no_details: 无详细信息
        points_possible: "%{points_possible} 满分"
        question_count: 
          one: "%{count} 个问题"
          other: "%{count} 个问题"
        quiz_multiple_due_dates: 多个日期
        quiz_no_points: 无得分
        quiz_points_possible: 
          one: "%{count} 分"
          other: "%{count} 分"
        student_mute_notification: 教师正在进行评分
        unlimited_attempts: 无限尝试次数
      read_only: 
        default_page_title: 新测验
        headers: 
          quiz_details: 测验详细信息
        labels: 
          question_details: 显示问题详细信息
          quiz_instructions: 测验说明
        links: 
          back_to_quiz_page: 返回测验页面
      refresh_quiz_after_popup: 
        headers: 
          loading_in_lockdown: "正在 Respondus LockDown Browser 中加载测验"
      show: 
        buttons: 
          lock_quiz: 立即锁定此测验
          lock_survey: 立即锁定此调查
          publish: 发布
          republish: 重新发布
          unlock_quiz: 立即允许学生进行此测验
          unlock_survey: 立即允许学生进行此调查
        labels: 
          available_until: 直到
          no_time_limit: 无时间限制
          warning_icon: 警告
        links: 
          edit: 编辑
          keep_editing_this_quiz: 一直编辑此测验
          keep_editing_this_survey: 一直编辑此调查
          message_students_who: 给相关学生发送信息
          moderate_this_quiz: 调整此测验
          moderate_this_survey: 调整此调查
          preview: 预览
          quiz_statistics: 测验情况数据分析
          see_full_quiz: 查看完整测验
          show_assignment_rubric: 显示评分标准说明
          show_student_quiz_results: 显示学生测验结果
          show_student_survey_results: 显示学生调查结果
          survey_statistics: 调查统计
        manage: 管理
        only_registered_users: 只有注册的登记用户才能进行计分测验
        quiz_regraded_your_score_affected: 
          one: "此测验已重新计分; 您的新分数反映受到影响的 %{count} 个问题。"
          other: "此测验已重新计分; 您的新分数反映受到影响的 %{count} 个问题。"
        quiz_regraded_your_score_not_affected: "此测验已重新计分; 您的分数未受影响。"
        speed_grader: 快速评分器™
        students_submitted_so_far: 
          one: "目前 %{count} 个学生已提交"
          other: "目前 %{count} 个学生已提交"
        titles: 
          delete: 删除
          related_items: 相关项目
          unlock_for_how_long: 您想要解锁该测验多长时间?
        warnings: 
          draft_version: 这是测验草拟版本的预览
      single_answer: 
        upload: 上传
      statistics: 
        class_too_large: 此课程太大而无法显示统计信息。仍可从右侧边栏下载这些统计信息。
        headers: 
          for_question: "有关 %{question_name}"
          quiz_statistics: 测验情况数据分析
          survey_statistics: 调查统计
          users_have_taken_this_quiz: "%{count} 位用户已进行此测验"
          users_have_taken_this_survey: "%{count} 位用户已进行此调查"
        labels: 
          average_correct: 平均正确
          average_incorrect: 平均错误
          average_time: 平均时间
          high_score: 高分
          low_score: 低分
          mean_score: 平均分
          standard_deviation: 标准偏差
          users_selected_the_answer: "以下用户选择了答案 %{answer_text}"
        links: 
          count_all_attempts: 计数**所有**尝试
          count_only_latest_attempts: 仅计数每一最新尝试
        page_title: 统计
        quiz_all_version_disclaimer: 此报告基于所有用户的所有尝试显示测验情况数据分析。
        quiz_latest_version_disclaimer: 此报告基于每位用户的最新尝试显示测验情况数据分析。
        student_n: "学生 %{student_counter}"
        survey_all_version_disclaimer: 此报告基于所有用户的所有尝试显示调查统计。
        survey_latest_version_disclaimer: 此报告基于每位用户的最新尝试显示调查统计。
      statistics_cqs: 
        page_title: "统计 CQS"
      statistics_cqs_crumb: "统计 CQS"
      statistics_crumb: 统计
      submission_version: 
        attempt_number: "尝试 %{att_no}"
        kept: 保留
        latest: 最新
      submission_versions: 
        attempt: 尝试
        attempt_history: 尝试历史记录
        questions_not_graded: 有些问题尚未计分
        quiz_attempt_history_description: 显示您的测验尝试历史记录的表。每次尝试都列在左侧。尝试、时间和分数列在顶部。
        regraded: 已重新计分
        score: 分数
        time: 时间
      take_quiz: 
        audible_quiz_timer_shortcut_description: "注意：这是计时测验。您可以在参加测验时随时查看您的剩余时间，方法是按组合键 SHIFT、ALT 和 T... 重申一遍：SHIFT、ALT 和 T..."
        buttons: 
          next: 下一页
          out_of_time_submit: 好的
          previous: 上一页
          submit_quiz: 提交测验
        headers: 
          draft_preview: 这是测验草拟版本的预览
          published_preview: 这是已发布测验版本的预览
        labels: 
          started: 已开始
          times_up: 时间到！提交结果
        logged_out_of_canvas: "*您已注销 Canvas。*若要继续，请登录"
        login_required: 需要登录
        not_saved: 未保存
        quiz_instructions: 测验说明
      take_quiz_in_popup: 
        headers: 
          loading_in_lockdown: "正在 Respondus LockDown Browser 中加载测验"
        links: 
          return_to_quiz_page: "[单击此处](%{url}) 以返回测验页面。"
      take_quiz_right_side: 
        labels: 
          attempt_due: 尝试截止
          score: 分数
          time_elapsed: 经过时间
          time_running: 运行时间
        links: 
          hide_time_running: 隐藏
          keep_editing_quiz: 一直编辑此测验
          keep_editing_survey: 一直编辑此调查
    retrieving_filters: 正在检索过滤器...
    rubric: 
      loading: 正在加载...
      titles: 
        details: 作业评分标准详细说明
    search_placeholder: 搜索测验
    show: 
      answers: 
        correct: 正确!
        correct_answers: 正确答案
        incorrect: 错误
        partial: 部分
        right: 正确回答
        unanswered: 未回答
        you_answered: 您已回答
      buttons: 
        already_published: 已发布!
        publishing: 正在发布...
      confirms: 
        delete_quiz: 是否确定要删除此测验?
        delete_quiz_submissions_warning: 
          one: "警告：%{count} 个学生已参加此测验。若删除，则任何已完成的提交文件也将被删除，再也不会出现在评分册中。"
          other: "警告：%{count} 个学生已参加此测验。若删除，则任何已完成的提交文件也将被删除，再也不会出现在评分册中。"
      links: 
        hide_student_quiz_results: 隐藏学生测验结果
        hide_student_survey_results: 隐藏学生调查结果
        show_student_quiz_results: 显示学生测验结果
        show_student_survey_results: 显示学生调查结果
      students_who_have_not_taken_the_quiz: 尚未进行测验的学生
      students_who_have_taken_the_quiz: 已进行测验的学生
    show_and_hide_correct_answers: "从 %{from} 到 %{to}"
    show_correct_answers_after: "在 %{date} 之后"
    show_correct_answers_immediately: 立即
    show_correct_answers_until: "直到 %{date}"
    statistics: 
      count_attempts: 
        one: "%{count} 次尝试"
        other: "%{count} 次尝试"
      titles: 
        submitted_users_for_quesiton: "%{user} 的已提交用户"
      uncounted_submissions: 
        one: "%{count} 个其它提交文件"
        other: "%{count} 个其它提交文件"
    survey: 调查
    surveys_label: 调查切换测验可见性
    take_quiz: 
      confirms: 
        cant_go_back_blank: 您单击”下一个“后，就不能返回此问题。是否确定要留空?
        navigate_away: 您将要导航离开此页面。是否仍要继续?
        unanswered_questions: 
          one: "您有 %{count} 个问题未回答（参见右侧边栏了解详细信息）。是否仍要提交？"
          other: "您有 %{count} 个问题未回答（参见右侧边栏了解详细信息）。是否仍要提交？"
        unfinished_quiz: 您将要离开未完成的测验。是否仍要继续?
        unseen_questions: 
          one: "您还有 %{count} 个问题没有看到。是否提交？"
          other: "您还有 %{count} 个问题没有看到。是否提交？"
      days_count: 
        one: "%{count} 天"
        other: "%{count} 天"
      errors: 
        connection_lost: "到 %{host} 的连接丢失。请确保已连接到 Internet，然后继续。"
        only_numerical_values: 只接受数值
      hide_time_link: 隐藏
      hours_count: 
        one: "%{count} 小时"
        other: "%{count} 小时"
      labels: 
        time_elapsed: 经过时间
      login_failed: 登录失败。
      login_successful: 登录成功。
      minutes_count: 
        one: "%{count} 分钟"
        other: "%{count} 分钟"
      months_count: 
        one: "%{count} 个月"
        other: "%{count} 个月"
      notices: 
        due_date_five_minutes_left: 五分钟后测验将被标记为“延迟”
        due_date_one_minute_left: 一分钟后测验将被标记为“延迟”
        due_date_thirty_minutes_left: 三十分钟后测验将被标记为“延迟”
        extra_time: 系统已提供有关此尝试的额外时间
        less_time: 您参加此测验的时间已缩短。
<<<<<<< HEAD
=======
        submission_five_minutes_left: 此测验将在五分钟内提交
        submission_one_minute_left: 此测验将在一分钟内提交
        submission_thirty_minutes_left: 此测验将在三十分钟内提交
>>>>>>> a6fe9501
      question_answered: 已回答
      question_unanswered: 尚未回答
      saved_at: "在 %{t} 保存测验"
      saving: 正在保存...
      saving_not_needed: "没有要保存的新数据。最后检查时间是 %{t}"
      seconds_count: 
        one: "%{count} 秒"
        other: "%{count} 秒"
      show_time_link: 显示
      titles: 
        come_back_later: 您已标记此问题以稍后返回
        times_up: 时间到！
      years_count: 
        one: "%{count} 年"
        other: "%{count} 年"
    timing: 
      labels: 
        time_elapsed: 经过时间
        time_remaining: 剩余时间
    title_add_quiz: 添加测验
    titles: 
      add_questions_as_group: 添加问题作为一组
      click_to_enter_comments_on_answer: 单击以输入学生选择此答案时的评论
      click_to_enter_comments_on_wrong_match: 单击以输入学生遗漏此匹配时的评论
      click_to_set_as_correct: 单击以将此答案设置为正确答案
      click_to_unset_as_correct: 单击以将此答案取消设置为正确答案
      find_question_bank: 查找题库
      find_quiz_question: 查找测验问题
      help_with_formulas: 测验问题公式帮助
      ip_address_filtering: "IP 地址过滤"
      set_as_correct: 此答案被设置为正确
    toggle_message: 切换测验可见性
    top_level: "-- 最高级 --"
    ? "true"
    : "True"
    ungraded_survey: 非计分调查
    warnings: 
      draft_state_unsaved_changes: "*您已对此测验中的问题进行了更改。* 这些更改将不会对学生显示，直到您保存测验。"
      unpublished_changes: "*您已对此测验进行未发布的更改。* 这些更改将不会对学生显示，直到您发布或重新发布测验。"
      unpublished_quiz: "*此测验未发布* 在发布之前，只有教师才能查看此课程。"
  quizzes_redirects: 
    no_access: 已拒绝访问。请重新定向到您有访问权限的页面。
  quizzes_route: 
    quizzes_route_title: 测验
  quizzez_submission_row: 
    gets_extra_minutes: "每次尝试得到额外的 %{num} 分钟"
    unlimited: 无限
  re_upload_submissions_form: 
    buttons: 
      upload: 上传文件
    reupload_submission_files: 重新上传提交文件
    upload_info: 如果您对此前下载的学生提交文件作出了更改，只需压缩其备份并使用以下表单上传该压缩文件。学生将在其提交评论中看到修改的文件。
    upload_warning: 确保不要更改提交文件的名称，以便我们组织。
  react_files: 
    add_folder: 添加文件夹
<<<<<<< HEAD
=======
    all_my_files: 我的所有文件
>>>>>>> a6fe9501
    cancel: 取消
    cancel_button: 
      label: "取消 %{fileName} 上传"
    confirm_delete: 
      one: "是否确实要删除这 %{count} 个项目？"
      other: "是否确实要删除这 %{count} 个项目？"
    confirm_delete_with_contents: 
      one: "是否确实要删除这 %{count} 个项目和其中的任何内容？"
      other: "是否确实要删除这 %{count} 个项目和其中的任何内容？"
    count_items_selected: "已选择 %{count} 个项目"
    created_at: 创建日期
    created_at_short: 已创建
    delete: 删除
    delete_error: "删除 %{name} 时出错：%{reason}"
    deleted_items_successfully: "已成功删除 %{count} 个项目"
<<<<<<< HEAD
=======
    download: 下载
    download_as_zip: "作为 Zip 下载"
>>>>>>> a6fe9501
    edit_name: 编辑名称
    errors: 
      no_match: 
        keywords: 尝试不同的关键字。
        spelled: 确保所有字词拼写正确。
        suggestions: 建议：
        three_chars: "在搜索框中输入至少 3 个字母。"
        your_search: "您搜索的 - \"%{search_term}\" - 不匹配任何文件。"
<<<<<<< HEAD
    files: 文件
=======
    file_list: 文件列表
    files: 文件
    files_heading: 文件
    files_toolbar: 文件工具栏
>>>>>>> a6fe9501
    folder: 文件夹
    folder_browsing_tree: 文件夹浏览树
    folder_name: 文件夹名称
    kind: 类型
    labels: 
      select: 选择此项目
    loading_more_results: 正在加载更多结果...
    modified_by: 修改者
    move: 移动
    move_question: 
      one: "您希望将这 %{count} 个项目移到何处？"
      other: "您希望将这 %{count} 个项目移到何处？"
    move_success: 
      one: "%{count} 个项目已移到 %{destinationFolder}"
      other: "%{count} 个项目已移到 %{destinationFolder}"
    moving: 正在移动...
    name: 姓名
    progress_error: 尝试准备下载时出错，请重试。
    progress_message: "正在准备下载：%{percent}% 已完成"
    restrict_access: 限制访问
    search_for_files: 搜索文件
<<<<<<< HEAD
=======
    search_results_for: "\"%{search_term}\" 的搜索结果"
>>>>>>> a6fe9501
    select_all: 全选
    settings: 设置
    size: 大小
    sorted_ascending: 按升序排序
    sorted_desending: 按降序排序
    this_folder_is_empty: 此文件夹为空
<<<<<<< HEAD
=======
    title: 
      permissions: "%{count} 个项目的编辑权限"
    updated_at: 修改日期
    updated_at_short: 已修改
>>>>>>> a6fe9501
    usage_details: "%{quota_used} / %{quota}"
    view: 查看
  recent_student: 
    last_logged_in: "上次登录时间 %{last_login}"
  recently_deleted_courses_title: 近期删除的课程
  recipient_input: 
    context_search_placeholder: 输入姓名、课程或小组
    context_search_title: 姓名、课程或小组
    groups_count: 
      one: "%{count} 个小组"
      other: "%{count} 个小组"
    no_results: 未找到结果
    people_count: 
      one: "%{count} 个人"
      other: "%{count} 个人"
    sections_count: 
      one: "%{count} 班级"
      other: "%{count} 班级"
  registration: 
    get_started: 开始
    incomplete_registration_warning: 
      set_up_account: "您的帐户差不多已设立。要完成，请在 *%{email}* 中检查电子邮件，以设置密码。"
      start_participating: 您现在就可开始参与，但您必须先设置密码，然后才能重新登录。
    login: 
      password: 密码
      remember_me: 记住我
      sign_in: 登录
    parent_dialog: 
      agree_to_terms_and_pp: 您同意*使用条款*并承认**隐私政策**。
      buttons: 
        start_participating: 开始参与
      labels: 
        email: 您的电子邮件
        name: 您的姓名
        password: 子密码
        username: 子用户名
    student_dialog: 
      agree_to_terms_and_pp: 您同意*使用条款*并承认**隐私政策**。
      buttons: 
        start_learning: 开始学习
      labels: 
        join_code: 加入代码
        name: 全名
        password: 密码
        password_confirmation: 确认密码
        username: 用户名
    teacher_dialog: 
      agree_to_terms_and_pp: 您同意*使用条款*并承认**隐私政策**。
      buttons: 
        start_teaching: 开始教学
      labels: 
        email: 电子邮件
        name: 姓名
    welcome_to_canvas: "欢迎使用 Canvas！"
  reply_from_name: "%{name}，借助 Canvas 通知"
  respondus_soap_endpoint: 
    plugin_settings: 
      labels: 
        enabled: "已启用（还必须启用 QTI 转换器）"
  restrict_student_access: 
    aria_label: 
      availableFrom: 从
      availableUntil: 截止时间
    button_text: 
      cancel: 取消
      update: 更新
    label: 
<<<<<<< HEAD
      availableFrom: 从
      availableUntil: 截止时间
    options: 
      publish: 
        description: 发布
=======
      availableFrom: 锁定开始时间
      availableUntil: 锁定结束时间
    options: 
      hiddenInput: 
        description: 只能通过链接向学生提供。在学生文件中不显示。
      publish: 
        description: 发布
      restrictedAccess: 
        description: 受限访问
>>>>>>> a6fe9501
      unpublish: 
        description: 取消发布
    options_2: 
      description: 计划学生可用性
    title: 
      default_title: 对话框
      limit_student_access: 权限
  retrieve_timeout: 无法检索配置，服务器响应超时
  role_override: 
    permission: 
      read_sis: "读取 SIS 数据"
    permissions: 
      app_profiling: 应用程序分析
      become_user: 成为其他用户
      change_course_state: 更改课程状态
      comment_on_others_submissions: 查看所有学生的提交文件并对其进行评论
      create_accounts: 创建新的根帐户
      create_collaborations: 创建学生协作
      create_conferences: 创建网络会议
      manage_account_memberships: 添加/删除帐户的其他管理员
      manage_account_settings: 管理帐户级设置
      manage_admin_users: 添加/删除课程的其他教师、课程设计者或助教
      manage_announcements: 管理全局通告
      manage_assignments: 管理（添加/编辑/删除）作业和测验
      manage_calendar: 添加、编辑和删除课程表上的事件
      manage_canvasnet_courses: "管理 Canvas 网络课程"
      manage_content: 管理所有其它课程内容
      manage_courses: 管理（添加/编辑/删除）课程
      manage_demos: 管理演示
      manage_developer_keys: 管理开发人员密钥
      manage_feature_flags: 在帐户级启用或禁用功能
      manage_files: 管理（添加/编辑/删除）课程文件
      manage_frozen_assignment: 管理（编辑/删除）冻结的作业
      manage_global_outcomes: 管理全局学习成果
      manage_grades: 编辑评分
      manage_groups: 管理（创建/编辑/删除）小组
      manage_interaction_alerts: 管理警报
      manage_links: 管理身份和信任链接
      manage_outcomes: 管理学习成果
      manage_role_overrides: 管理权限
      manage_rubrics: 创建和编辑评估评分标准
      manage_sections: 管理（创建/编辑/删除）课程班级
      manage_sis: "导入和管理 SIS 数据"
      manage_site_settings: 管理网站范围和插件设置
      manage_storage_quotas: 管理存储配额
      manage_students: 添加/删除课程的学生
      manage_user_logins: 修改用户的登录详细信息
      manage_user_notes: 管理教师日志条目
      manage_user_observers: 管理用户的观察员
      manage_wiki: 管理维基（添加/编辑/删除页面）
      managed_jobs: 管理后台工作
      moderate_form: 调整讨论（删除/编辑其他人的发布内容、锁定主题）
      post_to_forum: 发布到讨论
      read_course_content: 查看课程内容
      read_course_list: 查看课程列表
      read_forum: 查看讨论
      read_messages: 查看发送给用户的通知
      read_question_banks: 查看并链接至题库
      read_reports: 查看课程的使用报告
      read_roster: 查看用户列表
      send_messages: 向每位课程成员发送消息
      send_messages_all: 向整个课堂发送消息
      suspend_accounts: 挂起帐户
      undelete_courses: 取消删除课程
      view_all_grades: 查看所有评分
      view_analytics: 查看分析页面
      view_course_changes: 查看课程更改日志
      view_error_reports: 查看错误报告
      view_grade_changes: "查看评分更改日志 "
      view_group_pages: 查看所有学习小组的学习小组页面
      view_jobs: 查看后台工作
      view_notifications: 查看通知
      view_statistics: 查看统计
    roles: 
      account_admin: 帐户管理员
      designer: 设计者
      designers: 设计者
      observer: 观察员
      observers: 观察员
      student: 学生
      students: 学生
      ta: 助教
      tas: 助教
      teacher: 教师
      teachers: 教师
    tooltips: 
      readonly: 您无权更改此项。
      toogle: 单击以切换此选项的"打开"或"关闭"
  role_overrides: 
    account_permissions: 帐户权限
    admin_tools_permissions: 管理工具
    course_permissions: 课程和帐户权限
    index: 
      crumbs: 
        permissions: 权限
      page_title: "管理 %{account} 的权限"
    no_role_found: 未找到身份
    notices: 
      saved: 更改已成功保存。
    site_admin_permissions: 网站管理员权限
    update_failed_notice: 身份创建失败
  roles: 
    account_admin: 帐户管理员
    new_role: 
      add: 添加
      add_role: 添加角色
      add_role_label: 添加角色
      role_name: 角色名称
      role_name_label: 角色名称
    permission_button: 
      rolebutton: 
        disable: 禁用
        disable_and_lock: 禁用和锁定
        enable: 启用
        enable_and_lock: 启用和锁定
        use_default: 使用默认设置
    permissions: 权限
    roles_override_index: 
      account_roles: 帐户角色
      course_roles: 课程角色
      page_header_title: 帐户权限
  roster: 
    delete_confirm: 是否确定要删除此用户？
    error_sending_invitations: 发送邀请时出错。请重试。
    filter_multiple_users_found: "找到 %{userCount} 个用户。"
    filter_no_users_found: 未找到匹配用户。
    filter_one_user_found: "找到 1 个用户。"
    flash: 
      removeError: 无法删除用户。请稍后重试。
      removed: 用户已成功删除。
    greater_than_three: 请输入具有三个或更多字符的搜索词
    invitations_re_sent: 已成功发送邀请
    nobody: 无人
    observing_user: "正在观察：%{user_name}"
    unknown_error: 搜索时出错，请重试。
    updating: 正在更新...
  rubric: 
    context_name_rubric: "%{course_name} 评分标准"
    no_description: 无说明
    unknown_details: 未知详细信息
  rubric_assessment: 
    options: 
      select: "[选择]"
    titles: 
      additional_comments: 其它评论
      criterion_long_description: 标准长说明
    unknown_user: 未知用户
  rubric_association: 
    no_details: 无详细信息
  rubrics: 
    index: 
      account_rubrics: 帐户评分标准说明
      are_you_sure_prompt: "是否确定要删除此评分标准? 当前使用评分标准的任何位置将仍可访问，但其他人将无法使用该评分标准。"
      buttons: 
        add_rubric: 添加评分标准说明
      course_rubrics: 课程评分标准说明
      delete_rubric: 删除评分标准说明
      edit_rubric: 编辑评分标准说明
      page_title: "评分标准说明 "
      points_possible: 
        one: "%{count} 满分"
        other: "%{count} 满分"
      user_rubrics: 用户评分标准说明
    loading: 正在加载...
    show: 
      buttons: 
        delete: 删除评分标准说明
      prompts: 
        are_you_sure_delete: "是否确定要删除此评分标准说明? 当前使用评分标准说明的任何位置将仍可访问，但其他人将无法使用该评分标准。"
      rubric_can_not_modify: 一旦评分标准在多个位置使用，评分标准就无法进行修改。
      titles: 
        edit_rubric: 编辑评分标准说明
    titles: 
      assignment_rubric_details: 作业评分标准详细说明
    user_index: 
      buttons: 
        add_rubric: 添加评分标准说明
      delete_rubric: 删除评分标准说明
      headings: 
        user_rubrics: 用户评分标准说明
      page_title: 评分标准说明
      points_possible: 
        one: 满分
        other: 满分
      prompts: 
        are_you_sure_delete: "是否确定要删除此评分标准说明? 当前使用评分标准的任何位置将仍可访问，但其他人将无法使用该评分标准。"
        are_you_sure_remove: 是否确定要从您的列表中删除此评分标准?
      remove_rubric: 从我的列表中删除此评分标准
  search: 
    course_sections: 课程班级
    enrollments_observers: 观察员
    enrollments_students: 学生
    enrollments_tas: 助教
    enrollments_teachers: 教师
    student_groups: 学习小组
  section: 
    confirms: 
      delete_enrollment: 是否确定要永久删除此注册?
    default_course_name: "课程 ID\"%{course_id}\""
    enrolled_as_designer: 注册为设计者
    enrolled_as_limited_designer: 注册为仅班级访问权限的设计者
    enrolled_as_limited_observer: 注册为仅具有班级访问权限的观察员
    enrolled_as_limited_student: 注册为仅班级访问权限的学生
    enrolled_as_limited_ta: 注册为仅班级访问权限的助教
    enrolled_as_limited_teacher: 注册为仅班级访问权限的教师
    enrolled_as_observer: 注册为观察员
    enrolled_as_student: 注册为学生
    enrolled_as_ta: 注册为助教
    enrolled_as_teacher: 注册为教师
    errors: 
      confirmation_failed: 确认失败
      course_not_authorized_for_crosslist: "%{course_name} 没有授权交叉列出"
    status: 
      confirming_course: "正在确认 %{course_name}..."
      removing_crosslisting_of_section: 正在取消交叉列出班级...
  sections: 
    section_created: 班级已成功创建！
    section_creation_failed: 班级创建失败
    section_crosslisted: 班级已成功交叉列出！
    section_decrosslisted: 班级已成功取消交叉列出！
    section_delete_not_allowed: 您不能删除已注册的班级
    section_deleted: 课程班级已成功删除！
    section_update_error: 班级更新失败
    section_updated: 班级已成功更新！
    show: 
      access_limit: 用户只能参与这些日期之间的课程
      active_enrollment: 
        one: "%{count} 个活动注册"
        other: "%{count} 个活动注册"
      buttons: 
        back_to_course: 返回课程设置
        cancel: 取消
        crosslist_section: 交叉列出此班级
        crosslist_this_section: 交叉列出此班级
        decrosslit_section: 取消交叉列出此班级
        edit_section: 编辑班级
        recrosslist_section: 重新交叉列出此班级
        uncrosslist_section: 取消交叉列出此班级
        update_section: 更新班级
      completed_enrollment: 
        one: "%{count} 个完成的注册"
        other: "%{count} 个完成的注册"
      crosslist_description: "交叉列出可以在一个帐户中创建班级，然后将其移动到其它帐户中的课程。要交叉列出此课程，您将需要查找要移动到的课程，方法是使用搜索工具或输入课程 ID。"
      decrosslist_description: "此操作会将班级移回其原来的课程 **%{course_name}**。"
      decrosslist_long_description: 此课程中学生的所有评分将不再可见。您可以通过重新交叉列出课程稍后检索评分，但同时这些学生的评分将来自原来的课程。
      labels: 
        end_at: 结束
        enter_course_id: "或输入课程 ID"
        labels: 
          account: 帐户
          selected_course: 所选课程
          sis_id: 学号
        name: 班级名称
        search_for_course: 搜索课程
        sis_id: 学号
        sis_source_id: 学号
        start_at: 开始
      override_settings: 这将覆盖任何学期或课程日期设置。
      pending_enrollment: 
        one: "%{count} 个待处理的注册"
        other: "%{count} 个待处理的注册"
      prompts: 
        are_you_sure_decrosslist: 是否确定要取消交叉列出此班级?
      run_dates: "从 %{start_date} 到 %{end_date} 运行"
      run_from: "从 %{start_date} 开始运行，无结束日期"
      runs_until: "运行直至 %{end_date}"
      student_access_dates: 学生只能访问这些日期之间的课程
      titles: 
        completed_enrollments: 已完成注册
        cross_listed_sections: 交叉列出班级
        crosslist_this_section: 交叉列出此班级
        current_enrollments: 当前注册
        decrosslist_section: 取消交叉列出此班级
  select_content: 选择内容
  select_content_checkbox: 
    select_content_error: 您必须选择内容选项
  select_content_dialog: 
    buttons: 
      add_item: 添加项目
    errors: 
      external_tool_url: "没有 URL，无法保存外部工具。"
      failed_to_create_item: 无法创建新项目
      loading_failed: 加载失败
    invalid_lti_resource_selection: 从外部工具检索有效链接时出现问题
    link_from_external_tool: 从外部工具链接资源
    titles: 
      add_item_to_module: 添加项目到单元
      find_links_using_service: "使用 %{service} 查找链接"
  selected_answer: 您已选择此答案。
  self_enrollments: 
    already_enrolled: 
      already_enrolled: "您已经登记了 **%{course}**。"
      switch_users: "您当前是以 *%{user}* 身份登录的。**请使用另一个用户身份登录**。"
    authenticate: 
      buttons: 
        enroll_in_course: " 登记课程"
        next: 下一页
      getting_started: "您正在登记 **%{course}**。"
      labels: 
        email: 电子邮件
        password: 密码
      log_in: "请输入您的电子邮件和密码:"
    authenticate_or_register: 
      buttons: 
        enroll_in_course: 注册课程
        next: 下一页
      enter_email: "请输入您的电子邮件地址:"
      existing_user: "我已经拥有 %{institution_name} 登录名"
      getting_started: "您正在登记 **%{course}**。"
      labels: 
        email: 电子邮件
        name: 全名
        password: 密码
      new_user: 我是新用户
    confirm_enrollments: 
      buttons: 
        enroll_in_course: 登记课程
        next: 下一页
      getting_started: "您正在登记 **%{course}**"
      switch_users: "您当前是用 *%{user}* 身份登录的。**请使用另一个用户身份登录**。"
    course_full: 
      class_full: "**%{course}** 的登记已满。很抱歉给您带来不便。"
    enrollment_closed: 
      enrollment_is_closed: "**%{course}** 的登记已关闭。"
    new: 
      titles: 
        course_enrollment: "登记 %{course}"
    notices: 
      login_required: 请登录以参与此课程。
    successfully_enrolled: 
      already_enrolled: "您已成功登记 **%{course}**。"
      buttons: 
        go_to_course: 转到课程
        go_to_dashboard: 转到您的面板
      not_available_yet: 在课程开始之前，我们将很快向您发送电子邮件。
  sequence_footer: 
    next_module: "下个单元:"
    next_module_desc: "下个单元: *单元*"
    next_module_item_desc: "下一个: *项目*"
    prev_module: "上个单元:"
    prev_module_desc: "上个单元: *单元*"
    prev_module_item_desc: "上一个: *项目*"
  services_api: 
    must_be_logged_in: "您必须登录才能使用 Kaltura"
  set_default_grade_dialog: 
    default_grades: "通过输入并提交下面的评分值为所有学生给出相同的 *%{assignment.name}* 评分:"
    dialog_title: "%{assignment.name} 的默认评分"
    overwrite: 覆盖已输入的评分
    set_grades_button: 设置默认评分
    set_grades_button_loading: 正在设置评分...
  shared: 
    account_notification: 
      close: 关闭
    accounts_right_side_shared: 
      buttons: 
        go: 执行
      titles: 
        find_user: 查找用户
    add_assignment: 
      buttons: 
        add_assignment: 添加作业
      labels: 
        assignment_group_id: 小组
        due_at: 截止时间
        points_possible: 得分
        title: 姓名
      options: 
        assignments: 作业
      titles: 
        add_assignment: 添加作业
    add_assignment_group: 
      buttons: 
        add_group: 添加小组
      labels: 
        group_weight: 权重
        name: 姓名
      percent_of_grade: "评分的 %{percent} %"
    assignment: 
      due_at: "%{date} %{time}"
      graded_count: "%{graded_count} 个已计分"
      links: 
        delete_assignment: 删除
        edit_assignment: 编辑
        submission_comments: 提交评论
        view_rubric_evaluation: 查看评分标准评估
      points_out_of: "%{points}，满分 %{possible} 分"
      student_mute_notification: 教师正在进行评分
      submitted_and_graded_count: "%{submitted_count} 个已提交，%{graded_count} 个已计分"
      submitted_count: "%{submitted_count} 个已提交"
      tiles: 
        sort_or_move: 排序作业或移动到其它小组
    assignment_group: 
      alts: 
        add_assignment: 添加作业
        delete_assignment_group: 删除作业小组
        edit_group_details: 编辑
        move: 移动
      defaults: 
        group_name: 课程作业
      group_weight: "*总评分的 %{percent} %"
      links: 
        add_an_assignment: 添加作业
        edit_group_details: 编辑小组详细信息
        hide_info: 隐藏信息
        more_info: 更多信息...
        reorder_groups: 重新排序小组
      no_assignments: 尚无作业
      titles: 
        percent_of_final_grade: 最终评分的百分比
    assignment_rubric_dialog: 
      links: 
        add_rubric: 添加评分标准说明
        assign_rubric: 分配评分标准
    canvas-user-nav: 
      navigation: 
        user_menu: 用户菜单
    conference: 
      buttons: 
        delete: 删除会议
        edit: 编辑会议详细信息
      course_conference: 课程会议
      group_conference: 小组会议
      participant: 
        one: "%{count} 个参加者"
        other: "%{count} 个参加者"
    current_enrollment: 
      enrolled_as_designer: 注册为设计者
      enrolled_as_observer: 注册为观察员
      enrolled_as_student: 注册为学生
      enrolled_as_ta: 注册为助教
      enrolled_as_teacher: 注册为教师
      favorited_tooltip: 单击可从课程菜单中删除。
      nonfavorited_tooltip: 单击可添加到课程菜单。
      not_favoritable_tooltip: 此时该课程无法添加到课程菜单。
      unpublished_course: 已取消发布
      unpublished_course_tooltip: 此课程尚未发布。学生应联系课程导师进行访问。
    custom_search_results: 
      links: 
        search_for_resources: 搜索与此页面有关的开放资源
      status: 
        loading: 正在加载
    dashboard_invitation: 
      buttons: 
        accept: 接受
        decline: 拒绝
      invitation_text: "您已经受邀加入 **[%{course}](%{link_to_course})** 成为 %{enrollment_type_with_indefinite_article}"
    enrollment: 
      enrolled_as_designer: 注册为设计者
      enrolled_as_limited_designer: 注册为仅班级访问权限的设计者
      enrolled_as_limited_observer: 注册为仅班级访问权限的观察员
      enrolled_as_limited_student: 注册为仅班级访问权限的学生
      enrolled_as_limited_ta: 注册为仅班级访问权限的助教
      enrolled_as_limited_teacher: 注册为仅班级访问权限的教师
      enrolled_as_observer: 注册为观察员
      enrolled_as_student: 注册为学生
      enrolled_as_ta: 注册为助教
      enrolled_as_teacher: 注册为教师
      labels: 
        linked_to: 链接至
      links: 
        link_to_a_student: 链接至学生
        unenroll_user_course: 从课程中删除用户
        unenroll_user_section: 从班级中删除用户
      titles: 
        course_section: 课程班级
    error_form: 
      message_failed: 报告没有发送。请重试。
      message_sent: 谢谢您的帮助。我们会修正此错误。
    errors: 
      400_message: 
        description: 嗯。看起来加载您所请求的页面时出现问题。
        error: 错误：
        headings: 
          page: 页面错误
        title: 页面错误
      403_message: 
        description: 嗯。看起来您不该在此处。
        error: 错误：
        headings: 
          page: 页面错误
        title: 页面错误
      404_message: 
        generic_description: 哎呀，我们无法找到该页面。
        headings: 
          page: 页面未找到
        title: 页面未找到
      500_message: 
        description: 嗯，好像有些内容意外损坏了。抱歉，您不得不看到该内容。如果您有时间，请让我们知道错误发生时您在做什么。
        headings: 
          page: 页面错误
        title: 页面错误
      AUT_message: 
        description: 您的上一请求出现问题。您可能在长时间不活动后尝试执行操作。如果是这种情况，请尝试返回，重新加载您要使用的页面，然后重新提交。否则，请让我们知道错误发生时您在做什么。
        headings: 
          page: 页面错误
        title: 会话超时
      error_form: 
        buttons: 
          submit: 发送评论
        labels: 
          email: 电子邮件（可选）
    event_list: 
      at_least_more_events: "至少还有 %{count_of_events} 个"
      at_least_more_events_one_week: "上周至少有 %{count_of_events} 个以上的事件"
      at_least_more_events_two_weeks: "上两周至少有 %{count_of_events} 个以上的事件"
      links: 
        view_calendar: 查看日历
      more_events: "还有 %{count_of_events} 个"
      more_events_one_week: "上周有 %{count_of_events} 个以上的事件"
      more_events_two_weeks: "上两周有 %{count_of_events} 个以上的事件"
      nothing_for_now: 目前没有任何内容
      nothing_one_week: 下周没有任何内容
      nothing_two_weeks: 接下来的两周没有任何内容
      titles: 
        events: 事件
    find_outcome: 
      buttons: 
        add_outcome: 添加成果
      labels: 
        criterion_ratings: 标准等级
        master_level: 设置任何分数或之上为掌握
        use_for_scoring: 使用此标准进行评分
      points: "%{points} 分"
      points_threshold: "阈值:%{points} 分"
      titles: 
        mastery_level: 在其之上的百分比设置为掌握
        select_and_add_criterion: 选择并添加标准
    flash_notices: 
      close: 关闭
    footer_links: 
      facebook: Facebook
      privacy_policy: 隐私政策
      terms_of_service: 服务条款
      twitter: Twitter
    global_dialogs: 
      buttons: 
        install_video_plugin: 安装视频插件
      dont_have_a_webcam: 没有网络摄像机?
      you_need_a_webcam: "要创建视频或音频录制，您的计算机需要启用网络摄像机。如果您的计算机上没有网络摄像机，通过首先安装 Google Video Chat 插件，您仍然可以录制仅音频消息。"
    grading_standard: 
      buttons: 
        done: 完成
        save: 保存
      delete_scheme: 删除评分方案
      edit_scheme: 编辑评分方案
      find: 查找
      find_existing_scheme: 查找现有的评分方案
      full_name: 全名，较小的文字
      grading_standard_name_table_summary: 只有一个可编辑单元格的表，其中包含评分方案的名称。
      grading_standard_summary: 包含您的评分方案的表。值的名称和范围都在顶部。每行包含一个最小百分比值和一个最大百分比值。
      insert_here: 此处插入
      labels: 
        name: 名称
        range: 范围
        scheme_name: 方案名称
      loading_grading_standards: 正在加载评分标准...
      managing_grading_standards: 管理评分方案
      range_lower: 范围的下限
      range_of_numbers: "%{lower_number} 至 %{higher_number}"
      range_upper: 范围的上限
      remove_row: 移除行
      remove_scheme: 删除评分方案
      select_another_scheme: 选择其他方案
      some_standard: 部分标准
      use_this_standard: 使用此评分标准
    home_menu: 
      links: 
        courses: 课程
        courses_and_groups: 课程和小组
    identity: 
      links: 
        inbox: 收件箱
        log_in: 登录
        logout: 登出
        settings: 设置
        sign_up_as_teacher: 作为教师注册
      masquerading: 
        as: "作为: *%{user_name}*"
    inline_preview: 
      links: 
        course_home: 课程主页
        exit_frame: 丢帧
        files: 文件
        hide_sidebar: 隐藏侧栏
        modules: 单元
    invitation: 
      accept_or_reject: 当您准备就绪后，您可以接受或拒绝邀请。
      body_designer: "您被邀请作为用户帐户 **%{email_address}** 的**设计者**参与 %{course} 。"
      body_observer: "您被邀请作为用户帐户 **%{email_address}** 的**观察员**参与 %{course}。"
      body_student: "您被邀请作为用户帐户 **%{email_address}** 的**学生**参与 %{course}。"
      body_ta: "您被邀请作为用户帐户 **%{email_address}** 的**助教**参与 %{course}。"
      body_teacher: "您被邀请作为用户帐户 **%{email_address}** 的**教师** 参与 %{course} 。"
      buttons: 
        accept: 接受邀请
        reject: 拒绝邀请
      wander_around_dont_get_lost: "请随意 [浏览](%{link_to_course})，了解其具体内容。"
    keyboard_navigation_hint: 
      prompt: 按逗号可听到此页的键盘快捷键列表。
    locale_warning: 
      crowdsourced_warning_message: "您所选择的语言通过众包方式翻译而来。Instructure 尚未审阅或验证翻译内容的准确性，并且对于您使用该语言设置不承担任何责任。请酌情使用。"
      crowdsourced_warning_title: 众包语言
    login: 
      back_to_login: 返回登录
      buttons: 
        request_password: 请求密码
      coenrollment_banner: "*Canvas 用户的父级?* **单击此处以获得帐户**"
      default_login_message: 在您的机构登录
      dont_know_password: 我不知道我的密码
      labels: 
        password: 密码
        remember_me: 保持登录状态
      log_in: 登录
      login_at_account: "在 %{school_name} 登录"
      login_handle: "输入您的 %{login_handle_name}，我们将向您发送更改密码的链接。"
      register_for_canvas: "*需要 Canvas 帐户?* **单击此处免费获取!**"
    menu_assignment: 
      labels: 
        due: 截止时间
      needs_grading_count: 
        one: "%{count} 个需要评分"
        other: "%{count} 个需要评分"
    menu_enrollment: 
      labels: 
        enrolled_as: 注册为
        invited_as: 邀请作为
    message_students: 
      buttons: 
        send_message: 发送邮件
      for_title: "有关 %{title}"
      labels: 
        body: 消息
        subject: 主题
      message_students_who: 给相关学生发送信息
      message_type: 消息类型
      out_of_points: "满分 %{points_possible} 分"
    mute_dialog: 
      gradebook: 
        mute_assignment: 屏蔽作业
      mute_dialog: |-
          是否确定要静音此作业?此作业静音
          时，学生将不会收到关于以下内容新通知或无法
          看到:
          
          *  评分更改通知
          *  提交评论
          *  曲线作业
          *  分数更改通知
          
          学生将能够看到此作业已静音。
          
          一旦您取消静音此作业，即可通过单击
          "取消静音作业"链接再次开始发送通知。
    new_course_form: 
      cancel: 取消
      course_cose_explanation: 显示的内容间隔会很小
      course_is_public_explanation: "使课程公开可见 *(学生数据将保持私密性)*"
      create_course: 创建课程
      creating_course: 创建课程中...
      labels: 
        course_code: 简称
        license: 内容授权
        name: 课程名称
      new_course_name_placeholder: 课程名称
      sample_course_code: 基础课程-101
      start_a_new_course: 开始一个新课程
    no_recent_activity: 
      empty_stream_message: 您没有在流中显示任何消息。一旦开始参与课程，您将看到此流填满来自讨论的消息、评分更新、您与其他用户之间的私人消息等。
      no_recent_messages: 没有最近的消息
    pending_enrollment: 
      designer: "%{course}（作为设计者）。"
      designer_title: 邀请作为设计者，单击以查看"课程"
      observer: "%{course}（作为观察员）。"
      observer_title: 邀请作为观察员，单击以查看"课程"
      student: "%{course}（作为学生）。"
      student_title: 邀请作为学生，单击以查看"课程"
      ta: "%{course}（作为助教）。"
      ta_title: 邀请作为助教，单击以查看"课程"
      teacher: "%{course}（作为教师）。"
      teacher_title: 邀请作为教师，单击以查看"课程"
    primary_header_navigation: 
      links: 
        inbox: 收件箱
      menu: 
        calendar: 日历
        grades: 评分
      navigation: 
        main: 主导航
    profile: 
      add_link_field: 添加其它链接
      bio: 个人简介
      cancel: 取消
      know_this_person_as: 您知道此人作为...
      links: 链接
      links_title: 标题
      links_url: URL
      manage_settings: 管理注册服务
      message_me: "在  Canvas 中向我发送消息"
      message_title: 消息
      message_user_canvas: "在 Canvas 中向 %{user} 发送消息"
      name: 姓名
      no_links: "%{name} 尚未添加任何链接"
      nothing_in_common: 你们没有共同之处
      save_profile: 保存个人资料
      service_contact: "通过 %{service} 与 %{user}  联系"
      social_instructions: 检查您想在个人资料中让其他人看到的联系方式。
      title: 标题
      titles: 
        click_to_change_profile_pic: 单击以更改头像
      user_has_no_bio: "%{user} 尚未添加个人简介"
      ways_to_contact_user: "%{name} 的联系方式"
    recent_activity: 
      date_column: 日期
      message_column: 消息
      recent_activity: 最近活动
      recent_activity_in_course: "%{course_or_group} 中的最近活动"
      unread_column: 未读
      unread_count_badge: 
        one: "%{count} 个 *未读项*"
        other: "%{count} 个 *未读项*"
    recent_activity_item: 
      close: 关闭
      unread: 未读
    registration_incomplete: 
      confirm_email_instructions: "在查看此页面之前，您需要*验证电子邮件地址* (%{email})。单击电子邮件中的链接以完成您的帐户设置。如果您没有看到电子邮件，**单击以重新发送电子邮件**，然后确保检查您的垃圾邮件箱。"
      headings: 
        confirm_email: 确认您的电子邮件地址
    right_side: 
      sidebar_content: 侧栏内容
    rubric: 
      buttons: 
        create: 创建评分标准
      defaults: 
        rubric_title: 部分评分标准说明
      headers: 
        criteria: 标准
        points: 得分
        ratings: 等级
      labels: 
        custom_rating: 评估学生时，我会撰写自由格式的评论
        grading_rubric: 使用此评分标准进行作业评分
        title: 标题
        total_points: 总得分
        totallying_rubric: 隐藏测验结果的总分
      links: 
        add_criterion: 添加标准
        delete: 删除评分标准说明
        edit: 编辑评分标准说明
        find_a_rubric: 查找评分标准
        find_another_rubric: 查找其它评分标准
        find_outcome_criterion: 查找成果标准
        find_rubric: 查找评分标准
      messages: 
        locked: 一旦开始使用后，就无法更改评分标准。
        rubric_in_use: 
          one: "请记住，已使用此评分标准评估了 1 个学生。若更改将会影响对他/她的评价。 请记住，已使用此评分标准评估了 %{count} 个学生。若更改将会影响对他们的评价。"
          other: "请记住，已使用此评分标准评估了 1 个学生。若更改将会影响对他/她的评价。 请记住，已使用此评分标准评估了 %{count} 个学生。若更改将会影响对他们的评价。"
        rubric_in_use2: 您已使用此评分标准测验学生。任何重大更改都可能会影响其测验结果。
      out_of: "%{points}*，满分 %{total} 分*"
      rubric: 评分标准说明
      rubric_title: 标题
      titles: 
        find_existing_rubric: 查找现有评分标准
    rubric_criterion: 
      defaults: 
        description: 标准说明
      delete_criterion_row: 删除标准行
      description: 
        custom_comments_area: 此区域将供评估人员留下有关此标准的评论。
      full_marks: 满分
      icons: 
        add_new_rating_after: 在当前评分后添加新的评分类别
        additional_comments: 其它评论
        delete: 删除评分
        edit: 编辑评分
        edit_description: 编辑标准描述
      instructor_comments: 导师评论
      labels: 
        long_description: 长说明
        save_criterion_for_reuse: 保存此评论供重复使用
        threshold: 阈值
      links: 
        additional_comments: 其它评论
        view_longer_description: 查看较长的说明
      no_marks: 无分数
      options: 
        select: "[选择]"
      points: "%{points} 分"
      points_label: 得分
      points_out_of2: "%{points} / %{total} 分"
      titles: 
        linked_to_learning_outcome: 此标准已链接至学习成果
    rubric_criterion_dialog: 
      buttons: 
        update_comments: 更新评论
        update_description: 更新说明
      labels: 
        additional_comments: 其它评论
        long_description: 长说明
    rubric_dialog: 
      buttons: 
        use_this_rubric: 使用此评分标准
      criterion_count: "%{count} 标准"
      links: 
        manage_rubrics: 管理评分标准
      points_possible: "%{points} 最高分"
      titles: 
        find_a_rubric: 查找评分标准
    rubric_forms: 
      points: "%{points} 分"
    rubric_summary: 
      buttons: 
        edit_assessment: 编辑测验
      defaults: 
        title: 标题
      headers: 
        assessment: 测验
        criteria: 标准
      labels: 
        total_points: 总得分
      points_out_of: "*%{points}*，满分 **%{total}** 分"
      rubric: 评分标准说明
    rubric_summary_criterion: 
      defaults: 
        description: 标准说明
      full_marks: 满分
      labels: 
        long_description: 长说明
      links: 
        view_longer_description: 查看较长的说明
      no_marks: 无分数
      out_of_points: "%{points}/%{total} 分"
      titles: 
        full_comments: 单击以查看完整评论
        linked_to_learning_outcome: 此标准已链接至学习成果
    select_content_dialog: 
      add_to_module: "添加 %{item} 到*单元*"
      assignment_item: 作业
      assignment_notice: 选择您要与此*单元*关联的作业，或通过选择"新作业"添加一个作业。
      content_page_item: 内容页面
      discussion_item: 讨论
      domain_match_notice: "要使用此工具，域必须匹配 %{domain}"
      external_tool_item: 外部工具
      external_tool_notice: "从下面的列表中选择一个工具，或输入已知通过 Basic LTI 配置的外部工具的 URL，从而将指向它的链接添加到此*单元*。"
      external_url_item: "外部 URL"
      external_url_notice: "输入一个 URL 和页面名称以将指向任何网站 URL 的链接添加到此*单元*。"
      file_item: 文件
      file_notice: 选择您要与此*单元*关联的文件，或通过选择"新文件"添加一个文件。
      indent_level: 
        one: "*缩进 1 级*"
        other: "*缩进 %{count} 级*"
        zero: "*不缩进*"
      labels: 
        assignment_name: 作业名称
        file: 文件
        folder: 文件夹
        header: 标题
        indentation: 缩进
        page_name: 页面名称
        quiz_group: 小组
        quiz_name: 测验名称
        topic_name: 主题名称
        url: URL
      loading: 正在加载...
      new_assignment_option: "[新作业]"
      new_file_option: "[新文件]"
      new_page_option: "[新页面]"
      new_quiz_option: "[新测验]"
      new_tab: 在新选项卡中加载
      new_topic_option: "[新主题]"
      options: 
        assignments: 作业
      quiz_item: 测验
      quiz_notice: 选择您要与此*单元*关联的测验，或通过选择"新测验"添加一个新测验。
      sub_header_notice: 键入您想要作为*单元*副标题添加的文本。
      text_header_item: 文本标题
      topic_notice: 选择您要与此*单元*关联的主题，或通过选择"新主题"添加一个主题。
      wiki_page_notice: 选择您要与此*单元*关联的维基页面，或通过选择"新页面"添加一个新页面。
    sequence_footer: 
      full_course_sequence: 查看完整课程序列
      next: 下一页
      previous: 上一页
    submission_comment: 
      assignment: 作业
      grading_alt: 评分
      submission_comment: 提交评论
    terms_required: 
      terms_have_changed: "*使用条款*已发生更改。请在继续使用 Canvas 之前花点时间查看这些条款。"
      updated_terms_of_use: 更新的使用条款
    unauthorized: 
      headings: 
        needs_cookies: "需要 Cookie"
        needs_login: 请登录
        unauthorized_action: 未授权
        unpublished: 尚不可用
      needs_cookies: "您的浏览器中未启用 Cookie。请在您的安全首选项中调整此项，然后再继续。"
      needs_login: 此页面仅限授权用户访问。您当前没有查看此页面的权限。
      public_course: "此页面是课程 **%{course}** 的部分内容。"
      titles: 
        log_in: 请登录
        unauthorized_action: 未授权
      unauthorized_1: 您似乎没有访问此页面的权限。请确保您已获得查看此内容的授权。
      unauthorized_2: 如果您认为自己应该能够查看此页面，请使用"帮助"链接通知支持团队该问题。
      unauthorized_action: 此页面仅限授权用户访问。您将需要登录，然后才能查看此页面的内容。
      unauthorized_user: "%{user_name}，您将需要登录，然后才能查看该页面。如果您忘记或不知道密码，请单击\"忘记密码\"。"
      unauthorized_user_is_other: "%{current_user}，您没有获得查看此页面的授权。您跟随到达此处的链接适用于 **%{unauthorized_user} (%{unauthorized_user_email})**。如果是您本人，您可能想要注销并再次使用该电子邮件地址登录以获取此页面的访问权限。"
    unauthorized_feed: 
      bad_params: 您尝试访问的源的参数无效。
      feedback: "如果您非常确定此 url 应该有效，请通过单击下面的链接告诉我们您是如何到达此处，我们将调查此情况。"
      links: 
        feedback: 告诉我们您在找什么
      title: 无效的源
    user_header_navigation: 
      navigation: 
        user_menu: 用户菜单
    user_lists: 
      copy_and_paste_notice_just_email: 复制并粘贴电子邮件地址列表以添加用户。
      copy_and_paste_notice_with_login_handle: "复制并粘贴用户列表。您可以使用其电子邮件地址或 %{login_handle_name}。"
      labels: 
        alert: 警报
        notice: 注意
      no_valid_users: "*抱歉，*似乎没有键入任何有效的电子邮件地址或登录 ID，请返回并重试。"
      titles: 
        new_user: 新用户
      user_list_explanation: "示例格式：\"Example Student\" <student@example.com>, \"Lastname, Firstname\" <firstlast@example.com>, justAnEmailAddress@example.com"
    wiki_image: 
      titles: 
        click_to_embed: "单击以嵌入 %{image}"
        embed_image: 单击以嵌入图像
    wiki_sidebar: 
      aria: 
        file_label: "选择一个文件，上传限制 50"
      aria_label: 
        folder_select_label: 选择您的图像要上传至其中的文件夹
        image_form_collapsed: "单击以切换上传新图像格式 (已隐藏)"
      aria_labels: 
        files: 文件，使用上箭头键和下箭头键在树中导航。按右箭头键展开文件夹，按左箭头键隐藏文件夹
      aria_only: 
        folder: 文件夹
      buttons: 
        insert_link: 插入链接
        upload: 上传
        upload_files: 上传文件到文件夹
      click_links: 单击任何页面以插入链接到该页面。
      course_links: 链接至课程中的其它内容。
      drop_files: 将文件拖到此处以上传
      drop_images: 将图像拖到此处以上传
      file_size_limit: "每个文件限制为 %{size}"
      files_remaining: 还有*0*个要上传
      files_tab: 单击任何文件以插入该文件的下载链接。
      group_links: 链接至小组中的其它内容。
      headings: 
        insert_content: 将内容插入到页面中
      images: 
        alt: 
          loading: 正在加载...
      images_tab: 单击任何图像以在该页面中嵌入图像。
      insert: 
        announcements: 单击以插入指向此通告的链接
        announcements_page: 单击以插入指向通告页面的链接
        assignments: 单击以插入指向此作业的链接
        assignments_page: 单击以插入指向作业页面的链接
        collaborations_page: 单击以插入指向协作页面的链接
        discussions: 单击以插入指向此主题的链接
        discussions_page: 单击以插入指向讨论页面的链接
        files_page: 单击以插入指向文件页面的链接
        grades_page: 单击以插入指向评分页面的链接
        modules: 单击以插入指向此单元的链接
        modules_page: 单击以插入指向单元页面的链接
        quizzes: 单击以插入指向此测验的链接
        syllabus_page: 单击以插入指向大纲的链接
        users_page: 单击以插入指向人员页面的链接
        wiki_pages: 单击以插入指向此页面的链接
        wiki_pages_index: 单击以插入指向维基的链接
      labels: 
        folder: 文件夹
      links: 
        announcements: 通告列表
        announcements_page: 通告列表
        assignments: 作业列表
        assignments_page: 作业列表
        collaborations_page: 协作
        discussions: 讨论索引
        discussions_page: 讨论索引
        files_page: 文件索引
        find_on_flickr: "在 flickr creative commons 上查找图像"
        grades_page: 评分
        modules: 单元列表
        modules_page: 单元
        new_page: 链接至新页面
        quizzes: 测验列表
        syllabus: 课程大纲
        upload_file: 上传新文件
        upload_image: 上传新图像
        users_page: 人员
        wiki_pages_index: 维基主页
      links_to: 
        announcements: 通告
        assignments: 作业
        discussions: 讨论
        modules: 单元
        nav: 
          course: 课程导航
          group: 小组导航
        quizzes: 测验
        wiki_pages: 维基页面
      messages: 
        loading: 正在加载...
      new_page_name: 您想要新页面叫什么名字?
      select_destination: "选择这 %{count} 个文件的目标文件夹:"
      tabs: 
        files: 文件
        images: 图像
        links: 链接
      uploading_file: 正在上传*文件*...
    zip_file_import_form: 
      buttons: 
        upload_file: 上传文件
      labels: 
        upload_to: 上传至
      notices: 
        uploading_progress_info: "正在上传和处理您的 zip 文件，如果 zip 文件中有许多文件或该文件非常大，这可能需要一些时间。"
      prompts: 
        select_file: "请选择一个 .zip 文件进行上传"
      titles: 
        uploading: 正在上传，请稍候。
  sis_batch: 
    errors: 
      too_many_errors: "存在另外 %{count} 个错误"
      too_many_warnings: "存在另外 %{count} 个警告"
      unrecorgnized_type: 无法识别的导入类型
    instructure_csv: "Instructure 格式的 CSV 或 CSV 的压缩文件"
    upload_filename: "sis_upload_%{id}.zip"
  sis_export_title: "SIS 导出"
  sis_import: 
    buttons: 
      process_data: 处理数据
    errors: 
      import_failed_code: "导入 SIS 数据时出错。未导入记录。请通知系统管理员并提供下列代码: \"%{code}\""
      import_failed_messages: "未导入 SIS 记录。导入失败，显示以下消息:"
    headers: 
      import_errors: 阻止导入的错误
      import_warnings: 警告
      imported_items: 导入的项目
    import_counts: 
      accounts: "帐户数: %{account_count}"
      courses: "课程数: %{course_count}"
      crosslists: "交叉列表数: %{crosslist_count}"
      enrollments: "注册数: %{enrollment_count}"
      group_enrollments: "小组注册: %{group_enrollments_count}"
      groups: "小组: %{group_count}"
      sections: "班级数: %{section_count}"
      terms: "学期数: %{term_count}"
      users: "用户数: %{user_count}"
    messages: 
      import_complete_success: 导入已完成并且所有记录均已成功导入。
      import_complete_warnings: "SIS 数据已导入，但显示下列消息:"
    notices: 
      processing_takes_awhile: 这可能需要一点时间...
    status: 
      processing: 正在处理
  sis_imports_api: 
    errors: 
      invalid_content_type: "无效的内容类型，需要 UTF-8"
    sis_import_in_process_notice: "SIS 导入已在进行中。"
  site: 
    view_privacy_policy: 查看隐私政策
  site_admin: 
    columns: 
      date: 日期
      value: 值
    domain_not_found: 
      body_description: "请检查您的 Canvas URL 并重试。如果您不知道自己的 Canvas URL，请与您的机构或课程导师联系。"
      body_reference: "如果您想要一个未绑定到特定机构的免费 Canvas 帐户，可在此注册"
      links: 
        canvas_instructure: canvas.instructure.com
      page_title: "噢，Canvas 无法找到您的登录页面。"
      you_typed: 您键入了
    institution_suspended: 
      body: "您学校的 Canvas 帐户已暂时挂起。请联系您的 Canvas 管理员。"
      links: 
        logout: 登出
        stop_masquerading: "[停止仿冒]"
      page_title: 机构已挂起
    links: 
      over_time: 超时
    status: 
      loading: 正在加载...
    titles: 
      value_over_time: "%{value} 超时"
    user_search: 
      find_user_by: 通过登录/电子邮件查找用户
      find_user_by_label: 登录/电子邮件
    users: 
      user_search_label: 用户搜索
      users_matching_label: 用户匹配
  slideshow: 
    titles: 
      back: 返回
      close: 关闭
      forward: 转发
  speed_grader: 
    submissions_dropdown: 
      grade: "（评分：%{grade}）"
      loud_late: 延迟
      see_all_quiz_attempts: 查看所有测验尝试
      submission_to_view: 要查看的提交项：
      submitted: "*已提交：* %{submittedAt}"
  sr_gradebook: 
    all_sections: 所有班级
    assignment_muted: 单击以取消静音。
    assignment_order_alpha: 按字母顺序
    assignment_order_assignment_groups: 按作业小组和位置
    assignment_order_due_date: 根据截止时间
    assignment_unmuted: 单击以静音。
    discussion_topic: 讨论主题
    external_tool: 外部工具
    final_point_ratio: "%{pointRatio} 分"
    invalid_group_warning: 
      one: "注: 分数不包括小组 %{list_of_group_names} 的作业，因为他们没有最高分。"
      other: "注: 分数不包括小组 %{list_of_group_names} 的作业，因为他们没有最高分。"
    media_recordin: 媒体录音
    next_object: "下一个 %{type}"
    no_assignment: 未选择作业
    no_outcome: 未选择结果
    no_student: 未选择学生
    none: 无
    notes: 备注
    on_paper: 书面
    online_quiz: 在线测验
    online_text_entry: 在线文本输入
    online_upload: 在线上传
    online_url: "在线 URL"
    previous_object: "上一个 %{type}"
    student_hidden_name: "学生 %{position}"
  statistics: 
    csv_columns: 
      attempt: 已尝试次数
      id: id
      n_correct: "n 正确"
      n_incorrect: "n 不正确"
      name: 姓名
      root_account: root_account
      score: 分数
      section: 班级
      section_id: section_id
      section_sis_id: section_sis_id
      sis_id: sis_id
      submitted: 已提交
    exact_answer: "%{exact_value} +/- %{margin}"
    inexact_answer: "%{lower_bound} 至 %{upper_bound}"
    no_answer: 无答案
  status_dates: 
    available: 可用
    available_until: 结束时间
    closed: 已关闭
    due: 截止时间
    not_available: 可供使用的日期
    pending: 可供使用的开始时间
  step: 步骤
  student_assignment_outcome_map_title: 学生能力
  student_groups: 
    group_join: "已加入组 %{group_name}"
    group_leave: "已离开组 %{group_name}"
    group_name: "%{group_category} 中的 %{group_name}"
    search_groups_placeholder: 搜索组或人员
    student_groups_filter_description: 当您在此字段中输入时，组列表将自动过滤，以便仅包括名称与您的输入内容相匹配的组。
    students_count: 
      one: "%{count} 名学生"
      other: "%{count} 名学生"
  student_groups_desc: |-
      这可以为帐户启用新学生组页面。新页面的构建可提供动态程度更高的组注册
      体验。
  student_id: "学生 ID"
  student_name: 学生姓名
  student_outcome_gradebook_description: |-
      学生学习掌握程度评分册为学生提供了一种方法来快速查看有关
      课程学习结果的进度。结果以类似评分册的格式显示，
      进度显示为数字分数和已掌握/接近
      掌握/补课。
  student_summary: 
    student_summary_table_ascending: "学生摘要表按 %{sortText} 升序排序"
    student_summary_table_descending: "学生摘要表按 %{sortText} 降序排序"
  students_with_no_submissions_title: 无提交项的学生
  sub_accounts: 
    alerts: 
      subaccount_has_courses: 您无法删除其中有课程的子帐户
      subaccount_has_subaccounts: 您无法删除拥有子帐户的子帐户
    confirms: 
      delete_subaccount: 是否确定要删除此子帐户?
    courses_count: 
      one: "%{count} 门课程"
      other: "%{count} 门课程"
    index: 
      page_header_title: 子帐户
      titles: 
        sub_accounts: 子帐户
    sub_accounts: 
      account_courses: 
        one: "%{count} 门课程"
        other: "%{count} 门课程"
      account_sub_accounts: 
        one: "%{count} 个子帐户"
        other: "%{count} 个子帐户"
      add_sub_accounts: 添加子帐户
      can_not_delete: 您无法删除其中有课程的子帐户
      delete_sub_account: 删除子帐户
      edit_account_name: 编辑帐户名
      hide_sub_accounts: 隐藏子帐户
      show_sub_accounts: 显示子帐户
    sub_accounts_count: 
      one: "%{count} 个子帐户"
      other: "%{count} 个子帐户"
  subject_reply_to: "回复: %{subject}"
  submission: 
    atom_no_author: 无作者
    attached_files_comment: 查看附件文件。
    media_comment: 这是一个媒体评论。
    state: 
      graded: 已计分
      submitted: 已提交
      unsubmitted: 未提交
  submission_comment: 
    unknown_author: 某人
  submission_detail: 
    go_to_submission_url: "转至提交 URL"
    no_submission: 无提交
    submitted_files: "提交的文件:"
  submission_details_dialog: 
    add_a_comment: 添加评论
    comments: 评论
    grade_form_label: 评分：
    labels: 
      group_comment: 发送评论到全小组
    late: 延迟
    links: 
      click_to_view: 单击此处查看
    loading_comments: 正在加载评论...
    more_details_in_the_speedgrader: 快速评分器中的更多详细信息
    post_comment: 发表评论
    submitted: 已提交
    this_was_submitted_multiple_times_choose_a_submission_to_view: "已提交多次，选择要查看哪个提交:"
    update_grade: 更新评分
    view_rubric_assessment_in_the_speedgrader: 在快速评分器中查看评分标准测验
  submissions: 
    assignment_submit_success: 作业已成功提交。
    assignment_submitted: 作业已提交。
    click_to_download: "单击此处下载 %{size_of_file}"
    creating_zip: "正在创建 zip 文件..."
    download_submissions: 下载作业提交文件
    download_submissions_title: 下载作业提交文件
    errors: 
      assignment_submit_fail: 作业无法提交
      can_not_submit_locked_assignment: 作业锁定时无法提交
      invalid_file_type: 无效的文件类型
      invalid_google_docs_domain: "您不能从此 google_docs 域提交作业"
      media_file_attached: 提交中没有媒体录音
      no_attached_file: 您必须至少将一个文件附加到此作业
      no_report: 无法查找该提交项目的报告
      student_not_enrolled: 指定的用户并非此课程中的学生
      student_not_enrolled_id: "指定的用户 (%{id}) 并非此课程中的学生"
    errors_update_failed: 更新失败
    finished_redirecting: 已完成！正在重定向至文件...
    gathering_files: "正在收集文件 (%{progress})..."
    gathering_files_progress: "正在收集文件 (%{progress})..."
<<<<<<< HEAD
=======
    notices: 
      submission_doesnt_count: 此作业将不再计入您的评分。
>>>>>>> a6fe9501
    resubmitted_to_turnitin: "已成功重新提交到 Turnitin。"
    see_attached_files: 查看附件文件
    show: 
      attach_file: 附加文件
      buttons: 
        save: 保存
        save_comment: 保存评论
      crumbs: 
        assignments: 作业
      hide_rubric_button: 隐藏评分标准说明
      labels: 
        add_a_comment: 添加评论
        grade: 评分
        show_assessment_by: 显示测验依据
      late_submission: （延迟）
      links: 
        resubmit: 重新提交作业
        submit: 提交作业
      media_comment: 媒体评论
      media_comment_link: 这是一个媒体评论，*单击此处查看*。
      only_see_your_own_comments_muted: 您可能无法立即查看所有评论，原因是作业当前正在计分
      only_see_your_own_comments_peer: 作为同侪审阅学生，您只能查看您写的评论。
      options: 
        new_assessment: "[新测验]"
      out_of_points: "满分 %{points_possible} 分"
      peer_review: 同侪审阅
      peer_review_not_done: "**此同侪审阅尚未完成。**要使其被视为已完成，您需要至少留下一个评论。"
      peer_review_not_done_rubric: "**此同侪审阅尚未完成。**要使其被视为已完成，您需要至少留下一个评论并填写右侧的评分标准说明表。"
      peer_review_steps_complete: 您已完成此同侪审阅所需的步骤。
      sent_to_whole_group: 发送评论到全小组
      show_rubric: 显示评分标准说明
      speedgrader: 快速评分器™
      student_mute_notification: 评分不可用，原因是教师正在进行处理。
      submission_details: 提交详细信息
      submitted_at: "提交时间 %{submit_date}"
      teachers_notified_of_comments: 将通知教师和提交者所有评论
    show_preview: 
      discussion_submission_description: "此作业的提交文件在作业的讨论中发布。下面是 %{user} 的讨论发布，或者您可以*查看完整讨论*。"
      entry_no_image: 请记住，此页面自最初进行提交后可能已更改。
      entry_with_image: 我们包括了页面提交时所显示内容的快照。或者您可以单击以查看原始提交文件。
      external_url_submission: "此提交是指向外部页面的一个 URL。"
      file_uploads_for_user: "**%{user}** 的文件上传"
      group_discussion_submission_description: |-
          此作业的提交文件在该小组的作业讨论中发布。下面是 %{user} 的讨论帖
          ，或者您可以*查看完整的小组讨论*。
      media_comment_link: 此提交是一个媒体录音。*单击此处查看。*
      no_files: 没有此提交上传的文件
      no_preview_available: 无可用预览
      no_submission: 无提交
      paper_view: 纸张视图
      plain_view: 纯文本视图
      preview_crocodoc_document: 预览您的提交项并查看教师反馈（如果可用）
      preview_submission: 预览您的提交项
      preview_title: "%{title} 的预览"
      quiz_submission: 此提交是测验提交。正在重定向到测试页面。
      show_entire_discussion: 显示完整讨论
      student: 学生
      url_preview: "URL 预览"
      view_feedback_button: 查看反馈
      view_original_submission: "查看 %{user} 的原始提交文件"
      view_preview_button: 预览
    still_zipping: 正在压缩文件...
    submission_download: 
      download_message: "**正在收集学生的提交文件**并将其压缩成 zip 文件。这可能需要一些时间，具体视提交文件的大小和数量而定。"
      gathering_files: 正在收集文件...
  support: 
    array: 
      last_word_connector: ", and "
      or: 
        last_word_connector: ", or "
        two_words_connector: " or "
      two_words_connector: " and "
      words_connector: ", "
    help_menu: 
      community_support_description: 与您的同伴进行交互并得到帮助。
      community_support_forums: 社区支持论坛
      contact_support: 联系支持
      contact_support_sub_text: 针对时间敏感的问题获得帮助。
      curriculum_assessment_errata: 课程/测验勘误
      curriculum_assessment_errata_description: 查看已经报告的测验和课程错误。搜索“勘误”。
      networking_academy_description: "查看 Cisco 对最常见问题的答案。"
      networking_academy_faqs: "Networking Academy 常见问题解答"
  table_headings: 
    name: 姓名
    total: 总计
    type: 类型
  tabs: 
    announcements: 通告
    assignments: 作业
    collaborations: 协作
    conferences: 会议
    course_assignments: 课程作业
    course_grades: 课程评分
    course_settings: 课程设置
    discussions: 讨论
    eportfolios: 学习档案
    files: 文件
    grades: 评分
    home: 主页
    modules: 单元
    observees: 正在观察
    outcomes: 成果
    pages: 页面
    people: 人员
    profile: 个人资料
    quizzes: 测验
    settings: 设置
    syllabus: 大纲
    tab_location_error: 该选项卡位置无效
    tab_unmanagable_error: "%{css_class} 不可管理"
  terms: 
    index: 
      date: 
        term_end: 学期结束
        term_start: 学期开始
        unspecified: 无论何时
      errors: 
        submit: 提交时出错
      links: 
        add_new_term: 添加新学期
      messages: 
        classes_in_term: 您不能删除其中仍有班级的学期。
        submitting: 正在提交...
      page_title: "%{account} 学期"
      prompts: 
        delete: 是否确定要删除此学期?
      titles: 
        term_details: 学期详细信息
      update_term: 更新学期
    term: 
      buttons: 
        add: 添加学期
        update: 更新学期
      course_count: 
        one: "%{count} 门课程"
        other: "%{count} 门课程"
      labels: 
        designers_can_access_from: "**设计者** 可从以下位置访问"
        sis_id: 学号
        students_can_access_from: "**学生**可从以下位置访问"
        tas_can_access_from: "**助教**可从以下位置访问"
        teachers_can_access_from: "**教师**可从以下位置访问"
      name: "学期名称:"
      sis_source_id: 学号：
      term_runs_from: "**学期运行**开始"
      titles: 
        term_ends: 学期结束
        term_starts: 学期开始
      tooltips: 
        term_ends_designers: 对于设计者，学期结束于
        term_ends_students: 对于学生，学期结束于
        term_ends_tas: 对于助教，学期结束于
        term_ends_teachers: 对于教师，学期结束于
        term_starts_designers: 对于设计者，学期开始于
        term_starts_students: 对于学生，学期开始于
        term_starts_tas: 对于助教，学期开始于
        term_starts_teachers: 对于教师，学期开始于
      user_count: 
        one: "%{count} 个用户"
        other: "%{count} 个用户"
    timespan: 
      date: 
        term_end: 学期结束
        term_start: 学期开始
        unspecified: 无论何时
      timespan: "%{start_at} *到* %{end_at}"
  time: 
    am: 上午
    count_hours_ago: 
      one: "%{count} 小时前"
      other: "%{count} 小时前"
    count_minutes_ago: 
      one: "%{count} 分钟前"
      other: "%{count} 分钟前"
    due_date: "%{date}，%{time} 之前"
    event: "%{date} %{time}"
    formats: 
      default: "%a, %d %b %Y %H:%M:%S %z"
      long: "%B %d, %Y %H:%M"
      short: "%d %b %H:%M"
      tiny: "%H:%M"
      tiny_on_the_hour: "%l%P"
    less_than_a_minute_ago: 不到一分钟前
    pm: 下午
    ranges: 
      different_days: "%{start_date_and_time} 至 %{end_date_and_time}"
      same_day: "%{date}，从 %{start_time} 到 %{end_time}"
      times: "%{start_time} 至 %{end_time}"
    unknown_date: 未知日期
    with_ago: "%{time} 前"
  time_zones: 
    abu_dhabi: 阿布扎比
    adelaide: 阿德莱德
    alaska: 阿拉斯加
    almaty: 阿拉木图
    american_samoa: 美属萨摩亚
    amsterdam: 阿姆斯特丹
    arizona: 亚利桑那
    astana: 阿斯塔纳
    athens: 雅典
    atlantic_time_canada: 大西洋时间（加拿大）
    auckland: 奥克兰
    azores: 亚速尔群岛
    baghdad: 巴格达
    baku: 巴库
    bangkok: 曼谷
    beijing: 北京
    belgrade: 贝尔格莱德
    berlin: 柏林
    bern: 伯尔尼
    bogota: 波哥大
    brasilia: 巴西利亚
    bratislava: 布拉迪斯拉发
    brisbane: 布里斯班
    brussels: 布鲁塞尔
    bucharest: 布加勒斯特
    budapest: 布达佩斯
    buenos_aires: 布宜诺斯艾利斯
    cairo: 开罗
    canberra: 堪培拉
    cape_verde_is: 佛得角
    caracas: 加拉加斯
    casablanca: 卡萨布兰卡
    central_america: 中美洲
    central_time_us_canada: 中部时间（美国和加拿大）
    chennai: 钦奈
    chihuahua: 奇瓦瓦州
    chongqing: 重庆
    copenhagen: 哥本哈根
    darwin: 达尔文市
    dhaka: 达卡
    dublin: 都柏林
    eastern_time_us_canada: "东部时间（美国和加拿大） "
    edinburgh: 爱丁堡
    ekaterinburg: 叶卡捷琳堡
    fiji: 斐济
    georgetown: 乔治敦
    greenland: 格陵兰岛
    guadalajara: 瓜达拉哈拉
    guam: 关岛
    hanoi: 河内
    harare: 哈拉雷
    hawaii: 夏威夷
    helsinki: 赫尔辛基
    hobart: 霍巴特
    hong_kong: 香港
    indiana_east: 印第安纳（东部）
    international_date_line_west: 国际日期变更线西边
    irkutsk: 伊尔库次克
    islamabad: 伊斯兰堡
    istanbul: 伊斯坦布尔
    jakarta: 雅加达
    jerusalem: 耶路撒冷
    kabul: 喀布尔
    kamchatka: 堪察加半岛
    karachi: 卡拉奇
    kathmandu: 加德满都
    kolkata: 加尔各答
    krasnoyarsk: 克拉斯诺亚尔斯克
    kuala_lumpur: 吉隆坡
    kuwait: 科威特市
    kyiv: 基辅
    la_paz: 拉巴斯
    lima: 利马
    lisbon: 里斯本
    ljubljana: 卢布尔雅那
    london: 伦敦
    madrid: 马德里
    magadan: 马加丹
    marshall_is: 马绍尔群岛
    mazatlan: 马萨特兰
    melbourne: 墨尔本
    mexico_city: 墨西哥城
    mid_atlantic: 中大西洋
    midway_island: 中途岛
    minsk: 明斯克
    monrovia: 蒙罗维亚
    monterrey: 蒙特雷
    moscow: 莫斯科
    mountain_time_us_canada: 山地标准时间（美国和加拿大）
    mumbai: 孟买
    muscat: 马斯喀特
    nairobi: 内罗毕
    new_caledonia: 新喀里多尼亚
    new_delhi: 新德里
    newfoundland: 纽芬兰
    novosibirsk: 诺沃西比尔斯克
    nukualofa: 努库阿洛法
    osaka: 大坂
    pacific_time_us_canada: 太平洋时间（美国和加拿大）
    paris: 巴黎
    perth: 珀斯
    port_moresby: 莫尔兹比港
    prague: 布拉格
    pretoria: 比勒陀利亚
    quito: 基多
    rangoon: 仰光
    riga: 里加
    riyadh: 利雅得
    rome: 罗马
    samoa: 萨摩亚群岛
    santiago: 圣地亚哥
    sapporo: 札幌
    sarajevo: 萨拉热窝
    saskatchewan: 萨斯喀彻温省
    seoul: 首尔
    singapore: 新加坡
    skopje: 斯科普里
    sofia: 索非亚
    solomon_is: 所罗门群岛
    sri_jayawardenepura: 斯里贾亚瓦德纳普拉
    st_petersburg: 圣彼得堡
    stockholm: 斯德哥尔摩
    sydney: 悉尼
    taipei: 台北
    tallinn: 塔林
    tashkent: 塔什干
    tbilisi: 第比利斯
    tehran: 德黑兰
    tijuana: 提华纳
    tokelau_is: 托克劳群岛
    tokyo: 东京
    ulaan_bataar: 乌兰巴托
    urumqi: 乌鲁木齐
    utc: UTC
    vienna: 维也纳
    vilnius: 维尔纽斯
    vladivostok: 符拉迪沃斯托克
    volgograd: 伏尔加格勒
    warsaw: 华沙
    wellington: 惠灵顿
    west_central_africa: 中西非洲
    yakutsk: 雅库茨克
    yerevan: 埃里温
    zagreb: 萨格勒布
  tinymce: 
    insert_update_image_view: 
      alt_help_text: 说明要改进辅助功能的图像
      alt_text: "Alt 文本"
      attributes: 属性
      canvas: Canvas
      dimension_help_text: 保留长宽比
      dimensions: 尺寸
      flickr: Flickr
      image_height: 图像高度
      image_source: 图像来源
      image_url_field_label: "图像 URL"
      image_width: 图像宽度
      url: URL
  title: 
    edit_announcement: 编辑通告
    edit_topic: 编辑讨论主题
    new_announcement: 新通告
    new_topic: 新讨论主题
  title_separator: ": "
  titles: 
    aligned_items: 调整的项目
    announcement: 通告
    announcements: 通告
    assignments: 作业
    come_back_later: 您已标记此问题以稍后返回
    delete_quiz: 删除测验
    delete_survey: 删除调查
    discussion: 讨论
    discussions: 讨论
    edit_quiz: 编辑测验
    edit_survey: 编辑调查
    error_reports: 错误报告
    learning_outcomes: 学习成果
    messages: 消息
    outcome_artifacts: 成果产物
    people: 人员
    view_in_separate_window: 在单独的窗口中查看
  tooltips: 
    finished: 已完成
    incomplete: 未完成
    vdd: 
      more_message: "和 %{count} 个以上..."
  tours: 
    quiz_regrade: 
      first_bullet: 您更改答案之后，在更新问题前需要选择一个选项。
      got_it: 好的，我知道了
      second_bullet: 请确保您选择最合适的选项，因为学生的分数可能会受到影响。
      third_bullet: "Canvas 将在您保存测验后对您的所有提交项重新评分，此过程可能要用几分钟时间。"
      try_later: 您现在可以为已经参加测验的学生设置重新评分可选功能。
  turnitin: 
    error_1007: 上传的文件过大。
    error_1009: "无效的文件类型。（有效的文件类型包括 MS Word、Acrobat PDF、Postscript、Text、HTML、WordPerfect (WPD) 和 RTF 格式。）"
    error_1013: "学生提交文件必须是超过二十字的文本文件，只有这样 Turnitin 才能对其进行评价。"
    error_1023: "此 PDF 文件无法读取。请确保它没有密码保护。"
    error_216: 此帐户的学生数目已达到限制。请联系您的帐户管理员。
    error_217: "此帐户的 Turnitin 产品已过期。请联系您的销售代理续订 Turnitin 产品。"
    error_414: "此提交文件的原创性报告尚不可用 。"
    error_415: 此提交文件的原创性分数尚不可用。
    error_default: "提交到 Turnitin 时出错。请在联系支持院系之前尝试重新提交文件。"
    tooltip: 
      score: "Turnitin 相似分数 - 查看详细报告"
  turnitin_info: 
    buttons: 
      resubmit_to_turnitin: "重新提交到 Turnitin"
  unknown: 未知
  unknown_question_bank: 未知题库
  unknown_quiz: 未知测验
  unpublished_courses_title: 未发布的课程
  unsupported_package: 不受支持的内容包
  unused_courses_title: 未使用的课程
  upload_button: 
    upload: 上传
<<<<<<< HEAD
=======
  upload_drop_zone: 
    drop_to_upload: 放下项目即可上传
>>>>>>> a6fe9501
  user: 
    default_user_name: 用户
    errors: 
      already_enrolled: 您已经登记此课程
      course_full: 此课程名额已满
      invalid_code: 无效的代码
      required: 需要
      terms: 您必须同意这些条款
      too_long: "不能超过 %{max} 个字符"
    registration: 
      agree_to_terms_and_privacy_policy: 您同意*使用条款*并承认**隐私政策**。
      agree_to_terms_with_code_of_conduct: 您同意*使用条款*和**行为准则**。
  user_date_range_search: 
    cant_be_blank: "Canvas 用户 ID 不能为空"
    cant_come_before_from: “结束日期”不能早于“开始日期”
    results_found: "找到 %{length} 结果"
  user_lists: 
    add_n_users: 
      one: "看起来不错，添加 %{count} 个用户"
      other: "看起来不错，添加 %{count} 个用户"
    adding_users: 正在添加用户...
    buttons: 
      continue: 继续...
    cant_unenroll: 此用户使用校园注册系统自动注册，因此无法手动删除。如有任何问题，请联系您的系统管理员。
    delete_confirm: 是否确定要删除此用户?
    duplicate_users: 
      one: "%{count} 个重复用户已找到，重复已被删除。"
      other: "%{count} 个重复用户已找到，重复已被删除。"
    invalid_users_notice: 有些内容可能无效，您可能需要返回并修复所有错误。
    just_now: 刚才
    messages: 
      processing: 正在处理...
    titles: 
      existing_user: 现有用户
    user_parsing_errors: 
      one: "分析该用户列表时出现 %{count} 个错误。"
      other: "分析该用户列表时出现 %{count} 个错误。"
    users_added: 
      one: "%{count} 个用户已添加"
      other: "%{count} 个用户已添加"
    users_adding_failed: 无法注册用户
    users_existed: 
      one: "（已存在 %{count} 个用户）"
      other: "（已存在 %{count} 个用户）"
    users_to_add: 
      one: "如果照此继续，将添加 %{count} 个用户。"
      other: "如果照此继续，将添加 %{count} 个用户。"
  user_logins: 
    buttons: 
      add_login: 添加登录信息
      update_login: 更新登录信息
    confirms: 
      delete_login: "是否确定要删除登录信息\"%{login}\"?"
    notices: 
      cant_delete_last_login: 您不能删除用户的上次登录信息
      mfa_reset: 多重身份验证已重置
    save_succeeded: 保存成功
    titles: 
      add_login: 添加登录信息
      update_login: 更新登录信息
  user_name: 
    buttons: 
      update_user: 更新用户
    confirms: 
      remove_profile_picture: 是否确定要删除此用户的头像?
    errors: 
      failed_to_remove_image: 无法删除该图像，请重试
      failed_to_report_image: 无法报告该图像，请重试
      updating_user_details_failed: 更新用户详细信息失败，请重试
    messages: 
      removing_image: 正在删除图像...
      reporting_image: 正在报告图像...
      updating_user_details: 正在更新用户详细信息...
    notices: 
      image_reported: 此图像已报告
  user_notes: 
    confirms: 
      delete_journal_entry: 是否确定要删除此日志条目?
    index: 
      buttons: 
        create: 创建条目
      crumbs: 
        faculty_journal: 教师日志
      links: 
        create_new_entry: 创建新条目
      messages: 
        no_entries: 没有此学生的日志条目。
      page_title: 教师日志
      title: 标题
      titles: 
        journal_for: "%{user} 的教师日志"
    messages: 
      loading_more: 正在加载更多条目
    notices: 
      created: 日志条目已成功创建。
    show: 
      labels: 
        created_by: "创建者 "
        note: 注
        title: 标题
        user: 用户
    tooltips: 
      loading_more: 正在加载其它结果
    user_note: 
      links: 
        delete: 删除此条目
      no_title: 无标题
      subheader: "%{creator} 于 %{created_at}"
    user_notes: 
      crumbs: 
        faculty_journal: 教师日志
      details_a_course: 学生的上一教师日志条目当前已在课程中注册。
      details_this_course: 学生的上一教师日志条目当前已在此课程中注册。
      headers: 
        current_courses: 当前课程
        last_entry: 上一教师日志条目
        student: 学生
      journal_header: 教员期刊
      page_title: 教师日志
  user_profile: 
    profile_title_too_long: 标题太长
    tabs: 
      notifications: 通知
      profile: 个人资料
      settings: 设置
  user_service: 
    descriptions: 
      delicious: "Delicious 是一个协作的链接分享工具。您可以标记 Internet 上的任何页面供今后参考。您还可以链接至其他用户的 Delicious 帐户以分享相似兴趣的链接。"
      diigo: "Diigo 是一个协作的链接分享工具。您可以标记 Internet 上的任何页面供今后参考。您还可以链接至其他用户的 Diigo 帐户以分享相似兴趣的链接。"
      facebook: "列出您的 Facebook 个人资料可以更轻松地与班级和小组中的好友进行联系。"
      google_docs: "学生可以使用 Google Docs 协作小组项目。Google Docs 可以实时协作编辑文档、电子表格和演示文稿。"
      linked_in: "LinkedIn 是一种业务网络资源。您在学校时建立的许多关系在您进入职场后仍然会有帮助。"
      skype: "Skype 是一个免费的在线语音和视频呼叫工具。"
      twitter: "Twitter 是一个优秀的课外通信资源。"
  users: 
    admin_merge: 
      buttons: 
        go: 执行
        merge_user_account: 合并用户帐户
      labels: 
        name: 姓名
        user_id: "用户 ID"
      links: 
        select: 选择
      merge_result_explanation: "是否确定要将帐户 %{source_user_name} (%{source_user_email}) 合并到此帐户 %{target_user_name} (%{target_user_email})?此过程将有以下最终结果:"
      merge_result_explanation_again: "您已选择将用户 %{user_name} (%{user_email}) 合并到帐户 %{pending_other_user_name} (%{pending_other_user_email}) 中。此过程将有以下最终结果:"
      merge_somone_else: "将其他人与 %{user_name} 合并"
      merge_user_initial_instructions: "您已选择将用户 %{user_name} (%{user_email}) 与另一个帐户合并。您可以使用下面的表单搜索想要与此用户合并的用户。"
      no_merge_undo: 此过程无法撤消，因此请确保确定合并，然后再继续。
      no_permission: 您没有搜索任何帐户的权限
      prepare_to_merge: 准备合并用户
      switch_user_positions: 切换用户位置
      titles: 
        enter_user_id: "或输入用户 ID"
        find_user: 查找用户
        merge_users: 合并用户帐户
        really_merge: 是否确实要合并用户帐户?
    birthdate_invalid: 生日的日期或日期时间无效
    cant_self_merge: 您不能将帐户与其自身合并。
    cc_prefs: 
      buttons: 
        configure: 配置通信首选项
      comm_preferences_instructions: "既然您已注册 Canvas，您可能会想要配置随着课程的进展将收到哪些通知。Canvas 足够灵活，可让您选择想要的通知方式和通知哪些事件。您的课程中有事情发生时，您可以选择立即、每天或每周发送电子邮件或文本到您的手机。"
      titles: 
        configure_com_prefs: 配置通信首选项
    confirms: 
      unenroll_user: 是否确定要取消注册此用户?
    could_not_find_url: "无法找到下载 URL"
    crumbs: 
      profile: "%{user} 的个人资料"
    current_conference: 
      current_conference_text: "您已受邀加入 **[%{conference}](%{link_to_conference})**。开始时间为 %{started_at}，人数为 %{participant_count}。"
      participant_count: 
        one: "%{count} 个参加者"
        other: "%{count} 个参加者"
    dashboard_sidebar: 
      coming_up: 即将到来
      recent_feedback: 最近反馈
      start_new_course: 开始新课程
    delete: 
      are_you_sure: 是否确定要删除此用户帐户?
      buttons: 
        delete_user: "删除 %{user_name}"
      titles: 
        confirm_delete: 确认删除用户
        really_delete_user: "确实删除 %{user_name}"
    enrollment: 
      course_not_published: 此课程尚未发布
      linked_to_user: "（链接至 %{user_name}）"
      links: 
        teacher_activity: 请参阅学生互动报告
      roles_designer: 注册为设计者。
      roles_observer: 注册为观察员。
      roles_student: 注册为学生。
      roles_ta: 注册为助教。
      roles_teacher: 注册为教师。
      unenrollr: 取消注册
      unpublished: 已取消发布
    errors: 
      no_teacher_courses: 没有在此教师和学生之间共享的课程
      user_not_teacher: 该用户并非此课程中的教师
    facebook_added: "Facebook 帐户已成功添加！"
    facebook_fail: "Facebook 授权失败。"
    google_docs_added: "Google Docs 访问已授权！"
    google_docs_fail: "Google Docs 授权失败。请重试"
    grades: 
      average_grades: 
        one: "%{count} 个学生的平均分"
        other: "%{count} 个学生的平均分"
      course: 课程
      crumbs: 
        grades: 评分
      current_teacher_courses: 我教授的课程
      linked_student_accounts: 链接的学生帐户
      links: 
        teacher_activity: 学生互动报告
      no_grade: 无评分
      no_grades: 无评分
      page_title: 评分
      percent: 百分比
      send_teacher_message: 向教师发送消息
      show_previous_courses: 显示之前的课程
      titles: 
        current_student_courses: 我正在修读的课程
        previous_courses: 以前的课程
    group: 
      show_hide_activity_list: 在最近活动列表中显示/隐藏
    index: 
      all_users: 所有用户
      buttons: 
        manage_profile_pictures: 管理头像
        user_groups: 查看用户组
      crumbs: 
        users: 用户
      labels: 
        show_users_for_term: 显示在学期内注册的用户
      no_results_found: 未找到结果
      search_for_user: "%{user_name} 的用户搜索结果"
      titles: 
        all_users: 所有用户
        choose_term: 选择学期
        search_results: "\"%{search_term}\"的搜索结果"
    linkedin_added: "LinkedIn 帐户已成功添加！"
    linkedin_fail: "LinkedIn 授权失败。请重试"
    logins: 
      add_login: 添加登录信息
      buttons: 
        update_login: 更新登录信息
      labels: 
        account_id: 帐户
        current_ip: "当前登录 IP"
        current_login: 当前登录
        last_ip: "上次登录 IP"
        last_login: 上次登录
        last_request: 上次请求
        password: 密码
        sis_id: 学号
        sis_user_id: 学号
        unique_id: 登录
      more: 更多...
      never: 从不
      none: 无
      reset_mfa: 重置多重身份验证
      titles: 
        logins: 登录信息
    masquerade: 
      are_you_sure_start: 是否确定要删除仿冒此用户?
      are_you_sure_stop: 是否确定要停止仿冒?
      details: |-
          仿冒基本上是作为此用户登录而没有密码。
          您将能够进行假设您是此用户的任何操作，并且从其他用户的视角，
          就好像此用户执行这些操作一样。不过，审计日志会记录
          **您**是代表此用户实际执行操作的人员的事实。
      masquerade_as: "仿冒 %{user_name}"
      page_title_header: 仿冒用户
    merge: 
      login_to_merge_different_account: "要将帐户 %{current_user_name} (%{current_user_email}) 合并到另一个帐户，请登录到新帐户:"
      merge_definition: 出于各种原因，您可能会最终有两个登录而不是一个。如果出现这种情况，您可以将两个登录合并到一起并合并它们的信息。
      titles: 
        merge_accounts: 合并用户帐户
    merge_results: 
      action: 操作
      emails: 电子邮件
      enrollments: 注册
      logins: 登录
      no_emails: 无电子邮件
      no_enrollments: 无注册
      no_logins: 无登录
      user: 用户
      will_be_deleted: 将被删除
      will_be_kept: 将被保留
    name: 
      become: 成为
      buttons: 
        update_details: 更新详细信息
      delete_from_account: "从 %{account} 删除"
      edit: 编辑
      labels: 
        default_email: 默认电子邮件
        display_name: 显示姓名
        full_name: 全名
        name: 全名
        profile_picture: 头像
        short_name: 显示姓名
        sortable_name: 用于排序的名称
        time_zone: 时区
      merge_with_another_user: 与其他用户合并
      none: 无
      remove_avatar: 删除头像
      report_naughtiness: 报告不适当的图片
      titles: 
        edit_user_details: 编辑用户详细信息
        name_and_email: 姓名和电子邮件
      update_instructions: 您可以更新此用户的部分信息，但他们可以选择改回来。
    new: 
      create_a_canvas_account: "创建一个 Canvas 帐户"
      privacy_policy: 隐私政策
      terms_of_use: 使用条款
    no_deleting_sis_user: 您不能删除系统生成的用户
    no_self_registration: 已为此帐户启用自助注册
    oauth_fail: "OAuth 请求失败。无法找到有效的请求"
    recaptcha_settings: 
      instructions: |-
          在能够使用 ReCAPTCHA 插件之前，您将需要 
          [注册 ReCAPTCHA 帐户](%{url})。确保正确设置
          您的域以处理网站域。设置帐户
          后，在下面输入您的公钥和私钥。
          
          **注:**您对这些设置所做的任何更改都不会
          更新，直到您重新启动服务器。
      labels: 
        private_key: "ReCAPTCHA 私钥"
        public_key: "ReCAPTCHA 公钥"
    registered: 
      almost_there: 您几乎已经...
      done_resending: 完成！收到消息可能需要几分钟。
      failed_resending: 请求失败。请重试。
      invite_to_read: "我们邀请您观看 Canvas 的这一简要概览。您可能还会*了解 Canvas 如何帮助*位于 27 个国家/地区的学生们更接近演讲厅、教师和同学。"
      links: 
        download_pdf: "下载 PDF"
      need_flash: "您需要启用 Flash player 8+ 和 JavaScript 才能查看此视频。"
      overview_video: "Canvas 的概览视频"
      registration_complete: 注册完成
      resending: 正在重新发送...
      sent_email_paragraph: "我们已发送电子邮件到 %{email_address}。*单击该电子邮件中的链接以完成注册*。如果您没有看到电子邮件，**单击以重新发送电子邮件**，然后确保检查您的垃圾邮件箱。"
      while_you_wait: 您等待时...
    scheduled_conference: 
      current_conference_text: "您已经受邀参加 %{conference}。将于 %{starts_at} 开始。"
    service_not_enabled: 该服务尚未启用
    show: 
      accounts: 帐户
      buttons: 
        faculty_journal_for: "%{user} 的教师日志"
      courses: 课程
      enrollments: 注册
      groups: 小组
      links: 
        message_user: "消息 %{user}"
      none_yet: 还没有。
      page_header_title: 用户个人资料
      page_views: 页面视图
      see_outcomes: "查看 %{user} 的成果"
    teacher_activity: 
      crumbs: 
        interaction_report: 学生互动报告
      headings: 
        current_score: 当前分数
        final_score: 最终分数
        last_interaction: 上次学生互动
        last_journal_entry: 上一教师日志条目
        student_name: 学生
        teacher_activity: "%{teacher} 的教师活动报告"
        ungraded: 未计分的作业
      last_time: 
        one: "1 天前"
        other: "%{count} 天前"
        zero: "不到 1 天前"
      last_time_never: 从不
      links: 
        view_full_course: "查看 %{course} 的完整学生互动报告"
      message_student: 向此学生发送消息
      no_students: 没有要报告的学生。
      submitted_time: 
        one: "1 天前已提交"
        other: "%{count} 天前已提交"
        zero: "不到 1 天前已提交"
      title: 教师活动报告
    twitter_added: "Twitter 访问已授权！"
    twitter_fail_whale: "Twitter 授权失败。请重试"
    user_dashboard: 
      user_atom_feed: "用户 Atom 馈送（所有课程）"
      user_dashboard: 用户面板
    user_is_deleted: "%{user_name} 已删除"
    user_merge_fail: 用户合并失败。请确保您拥有适当的权限，然后重试。
    user_merge_success: "用户已成功合并！%{first_user} 和 %{second_user} 现在是同一个用户。"
    user_not_found: "未找到具有此 ID 的活动用户。"
    user_updated: 用户已成功更新。
    welcome: 
      no_courses_message: 您没有任何课程，因此此页面现在不会非常精彩。一旦您创建或注册课程后，您将开始看到来自所有班级的会话。
      unpublished_courses_message: 您登记了一个或多个尚未开始的课程。当⏎这些课程可用时，您将在此处和顶部导航⏎看到有关它们的信息。同时，请根据需要登记⏎更多课程或设置您的概要信息。
      welcome_to_happiness: "欢迎使用 Canvas!"
  validate: 
    is_required: 此字段为必填字段
  warnings: 
    test_install: 
      periodic_message: "此 Canvas 安装仅用于测试，且将定期重置。"
      title: "Canvas 测试安装"
      weekly_message: 
        one: "此 Canvas 安装仅用于测试，且每 %{count} 周将重置。"
        other: "此 Canvas 安装仅用于测试，且每 %{count} 周将重置。"
  web_conference: 
    default_name_for_courses: 课程网络会议
    default_name_for_groups: 小组网络会议
    settings: 
      boolean: 
        ? "false"
        : 关
        ? "true"
        : 开
  webct_credentials: 
    credential_not_found: 找不到凭证。
  webct_display: "Blackboard Vista/CE (WebCT)"
  webct_file_description: "Blackboard Vista/CE，WebCT 6+ 课程"
  webct_name: "Blackboard Vista/CE (WebCT)"
  widget: 
    upload_media_track_form: 
      choose_a_language: "--选择一种语言--"
      error_message: "*错误: * 您必须选择一种语言和有效的轨道文件。"
      file: 文件
      language: 语言
      media_track_form_button: 转到字幕创建工具
      upload_media_track_form_description: "当您有了 SRT 或 *WebVTT* 格式的字幕轨道后，即可在此处上传。"
      upload_media_track_form_description_1: "复制此视频 URL:"
      upload_media_track_form_description_2: 单击此链接并遵照其说明进行操作，以创建字幕文件。
      upload_media_track_form_description_3: "上传 SRT 或 *WebVTT* 格式的字幕轨道。"
      upload_media_track_form_step1_label: "步骤 1:"
      upload_media_track_form_step2_label: "步骤 2:"
      upload_media_track_form_step3_label: "步骤 3:"
      upload_media_track_info: "*说明: * 请按照这三个步骤为您的视频创建字幕文件，然后在此处上传。如果您已经有了 SRT 字幕文件，则可以跳过步骤 3。"
  wiki: 
    default_course_wiki_name: "%{course_name} 维基"
    default_group_wiki_name: "%{group_name} 维基"
    front_page_name: 首页
    sidebar: 
      aria_tree: 
        file: 文件
        folder: 文件夹
      buttons: 
        uploading: 正在上传...
      errors: 
        no_valid_files_selected: 未选择有效的文件
        no_valid_image_files_selected: 未选择有效的图像文件
        unexpected_upload_problem: "上传 %{filename} 时出现意外问题。请重试。"
        upload_failed: 上传失败，请重试
      image_form: 
        collapsed: "单击以切换新图像格式 (已隐藏)"
        expanded: "单击以切换新图像格式 (已展开)"
      loading_more_results: 正在加载其它结果
      no_title: 无标题
      titles: 
        select_folder_for_uploads: 选择文件夹进行文件上传
    wiki_page: 
      buttons: 
        edit: 编辑
        view_all_pages: 查看所有页面
      delete_wiki: 删除
      labels: 
        front_page: 首页
      page_locked: 此页面已锁定
      page_locked_by_modules: "此页面将在您完成这些单元后可用:"
      page_locked_by_modules_until: "此页面将在 %{lock_info.unlock_at} 可用，如果您已经完成这些单元:"
      page_locked_until: "此页面将在 %{lock_info.unlock_at} 可用"
      published_indicator: 已发布
      toolbar_menu: 
        settings: 设置
      unpublished_indicator: 未发布
      view_page_history_wiki: 查看页面历史记录
    wiki_page_content: 
      page_locked: 此页面已锁定
      page_locked_by_modules: "此页面将在您完成这些单元后可用:"
      page_locked_by_modules_until: "此页面将在 %{lock_info.unlock_at} 可用，如果您已经完成这些单元:"
      page_locked_until: "此页面将在 %{lock_info.unlock_at} 可用"
    wiki_page_edit: 
      buttons: 
        cancel: 取消
        save: 保存
      course_editing_roles: 
        anyone: 任何人
        only_teachers: 仅教师
        teachers_and_students: 教师和学生
      editing_roles: 
        anyone: 任何人
        can_edit_page: 可以编辑此页面
        only_members: 仅成员
      notify_users_text: 通知用户此内容已更改
      options_label: 可选功能
      title_label: 页面标题
    wiki_page_index: 
      add_page: 添加一个!
      buttons: 
        new_page: 页面
        new_page_label: 添加页面
      headers: 
        creation_date: 创建日期
        last_edit: 最后编辑
        page_title: 页面标题
      loading: "正在加载 ..."
      loading_more: "正在加载更多 ..."
      no_pages: 尚未创建页面。
      pages_title: 页面
    wiki_page_index_edit_dialog: 
      page_title: 标题
    wiki_page_index_item: 
      labels: 
        front_page: 首页
      menu: 
        delete: 删除
        edit: 编辑
        settings: 设置
        use_front_page: 用作首页
    wiki_page_revision: 
      latest_revision: 最新修订版
      restore_revision: 恢复此修订版
      revision_summary: "*%{updated_at}* 由 %{edited_by} 编辑"
      same_as_latest: "与 *最新版* 相同"
    wiki_page_revisions: 
      revision_history: 修订历史记录
  wiki_page: 
    atom_author: 维基页面
    atom_entry_title: "维基页面 %{course_or_group_name}: %{page_title}"
    cannot_hide_page: 无法隐藏上一页
    cannot_set_hidden_front_page: 无法设置为上一页，因为该页处于隐藏状态
    cannot_set_unpublished_front_page: 无法设为上一页，因为它未发布
    defaults: 
      no_content: 无内容
    errors: 
      blank_title: 标题不能为空
      title_characters: 标题必须包含至少一个字母或数字
      title_too_long: "标题不能超过 %{max_characters} 个字符"
    unknown_user_name: 未知
  wiki_page_revisions: 
    index: 
      links: 
        back_to_current_version: 返回当前版本
      page_edited_by_with_link: "通过 [%{user_name}](%{link})"
      page_imported: 通过内容导入程序
      titles: 
        revisions_for_page: "修订: %{title}"
    notices: 
      page_rolled_back: 页面已成功回滚到之前版本。
    show: 
      buttons: 
        roll_back_version: 回滚到此版本
      imported_at: "导入时间: *%{time_ago}*"
      labels: 
        by_content_importer: 通过内容导入程序
        by_user: "通过 %{user}"
        on_date: "于 *%{date_time}*"
      links: 
        back_to_history: 返回修订历史记录
        go_to_latest: 转到最新版本
      not_most_recent_version_warning: 这不是最新的版本
      saved_by: "保存时间:*%{time_ago}* 通过 %{user}"
  wiki_pages: 
    content: 
      buttons: 
        save_changes: 保存更改
        start_editing: 立即开始编辑
      course_editing_roles: 
        anyone: 任何人
        only_teachers: 仅教师
        teachers_and_students: 教师和学生
      course_home_wiki_page_description: 您可以使用此页面组织或介绍您喜欢的课程。您可以轻松地使用"页面工具"班级链接至作业、文件等；一旦开始编辑后，您将在右侧看到。
      course_wiki_page_description: 您可以使用此维基创建课程材料的补充页面或说明。您可以从作业轻松地链接至维基页面，或从任何维基页面链接至其它课程材料和文件。这使它成为说明困难概念的绝佳场所，允许分组项目，或创建您的课程中可能需要的几乎任何类型的页面。
      default_wiki_page_description: 此页面是默认维基页面，学生单击此课程的"页面"选项卡时将看到它。
      default_wiki_page_is_course_home_page_warning: |-
          目前，此页面还设置为默认课程页面，因此您的课程的访问者
          也将首先看到此页面。您可以从 [课程主页](%{link}) 进行更改。
      editing_content: 编辑内容。
      editing_roles: 
        anyone: 任何人
        only_members: 仅成员
        prompt: "%{options} 可以编辑此页面"
      group_wiki_warning: "此页面是小组维基的组成部分，*而不是*课程维基。如果您查找课程维基，[单击此处](%{link})。"
      labels: 
        hide_from_students: 对学生隐藏此页面
        last_edited: "由 %{name} 在 %{time_ago} 天前上次编辑"
        notify_of_update: 通知用户此内容已更改
      links: 
        page_history: 页面历史记录
      notices: 
        page_deleted: 此页面已删除。
        page_does_not_exist: 此页面不存在。
        page_edited_while_viewing: "自从您开始查看后，此页面已被其他人更新。[单击此处重新加载该页面。](%{link})"
        page_edited_while_viewing_detailed: 自从您初次加载后，其他人已编辑此页面，如果您现在提交，将会覆盖其更改。您可能会想要重新加载该页面并重新输入您的更改以确保没有丢失其他人的工作。
      welcome_message: 欢迎使用课程维基
    edit_page: 
      page_header_title: "编辑 %{page_name}"
    errors: 
      cannot_delete_front_page: 您无法删除上一页。
    front_page: 首页
    notices: 
      cannot_edit: "不允许您编辑页面“%{title}”。"
      cannot_read_revisions: "不允许您审阅 “%{title}” 的历史修订版。"
      create_non_existent_page: "页面 \"%{title}\" 不存在，但您可以在下面创建"
      page_deleted: "页面\"%{title}\"已删除。"
      page_does_not_exist: "页面 \"%{title}\" 不存在。"
      page_updated: 页面已成功更新。
    page_link: 
      link_hidden_from_students_warning: 学生不会看到此链接
    page_revisions: 
      page_revisions_title: "%{title} 修订版：%{context_name}"
    pages_index: 
      titles: 
        pages: 页面
    wiki_right_side: 
      buttons: 
        create: 创建
        rename: 重命名
      delete_page_confirmation: 是否确定要删除此页面?此操作无法撤消！
      headers: 
        all_pages: 所有页面
        common_pages: 常用页面
        page_tools: 页面工具
        recent_changes: 最近更改
      links: 
        create_page: 创建新页面
        delete_page: 删除此页面
        edit_page: 编辑此页面
        more: 更多...
        rename_page: 重命名此页面
        show_all: 全部显示...
      title: 新页面标题
      wiki_description_for_course: 将其视为容纳内容的无限制场所。您可以使用它描述您的课程，提供难题的有用说明，或甚至允许学生一起编写项目。
      wiki_description_for_group: 将其视为容纳内容的无限制场所。您可以使用它描述您的小组，提供难题的有用说明，或甚至允许成员一起编写项目。
      wiki_description_header: 维基的目的是什么?
  wiki_pages_api: 
    cannot_delete_front_page: 不能删除上一页
    cannot_have_hidden_front_page: 上一页无法隐藏
    cannot_have_unpublished_front_page: 不能取消发布上一页
    cannot_update_editing_roles: 不允许您更新此维基页面的编辑身份
    cannot_update_front_page: 不允许您更改维基上一页
    cannot_update_hide_from_students: 不允许您更新此维基页面的从学生隐藏标记
    cannot_update_published: 不允许您更新此维基页面的已发布状态
    cannot_update_title: 不允许您更新此维基页面的标题
    invalid_editing_roles: 所提供的编辑身份无效
  will_paginate: 
    next_label: "下一个 &#8594;"
    page_entries_info: 
      multi_page: "正在显示 %{model} %{from} - %{to}，共计 %{count}"
      multi_page_html: "正在显示 %{model} <b>%{from}&nbsp;-&nbsp;%{to}</b>，共计 <b>%{count}</b>"
      single_page: 
        one: "正在显示 1 个 %{model}"
        other: "正在显示全部 %{count} 个 %{model}"
        zero: "找不到 %{model}"
      single_page_html: 
        one: "正在显示 <b>1</b> 个 %{model}"
        other: "正在显示<b>全部&nbsp;%{count}</b> 个 %{model}"
        zero: "找不到 %{model}"
    page_gap: "&hellip;"
    previous_label: "&#8592; 上一个"
  wimba_conference: 
    external_urls: 
      archive: 存档
      archive_link: 查看存档
  zero_activity_title: 零活动
  zip_argument_error: ".zip 上传需要目标上传文件夹。"
  zip_file_description: "用于将 .zip 归档文件解压为课程、组或用户文件的迁移插件"
  zip_file_display: 文件导入
  zip_file_file_description: "将 .zip 文件解压为文件夹"
  zip_file_imports: 
    errors: 
      extracting_file: "解压缩 zip 文件时出现某些错误。请重试"
      server_status: 服务器停止返回有效状态
      server_stopped_responding: 服务器停止响应状态请求
      uploading: "上传 zip 文件时出错。"
    notices: 
      uploading_complete: 上传完成!
    zip_import_filename: "zip_import_%{id}.zip"
  zip_file_name: ".zip 文件"
  zip_file_options_form: 
    expand: 展开
    message: "您要将 \"%{fileName}\" 的内容展开到当前文件夹中，还是按原样上传 zip 文件？"
    upload: 上传
    zip_options: "Zip 文件选项"
  zip_no_folder_error: 无法在此课程中找到指定文件夹。<|MERGE_RESOLUTION|>--- conflicted
+++ resolved
@@ -865,10 +865,7 @@
         report_last_run: 上次运行
         report_name: 姓名
       headings: 
-<<<<<<< HEAD
-=======
         quotas: 帐户配额
->>>>>>> a6fe9501
         sections: 报告
         settings: 帐户设置
       help_link_available_to_all_admins: 管理员
@@ -1250,10 +1247,7 @@
     error_heading: "Ajax 错误: %{status_code}"
     errors: 
       connection_lost: "到 %{host} 的连接丢失。请确保已连接到 Internet，然后重试。"
-<<<<<<< HEAD
-=======
       logged_out: 您当前尚未登录，可能是非活动时间太长所致。
->>>>>>> a6fe9501
       unhandled: 噢！上一个请求未解决。
     links: 
       details: 详细信息...
@@ -1924,10 +1918,7 @@
     non_number: 您必须使用数字
     notices: 
       assignment_delete: 此作业已删除
-<<<<<<< HEAD
-=======
       assignment_not_available: 您请求的作业不可用于您的课程章节。
->>>>>>> a6fe9501
       created: 作业已成功创建。
       updated: 作业已成功更新。
     number_of_assignments: 
@@ -2263,12 +2254,6 @@
   bookmark_service: 
     default_title: 无标题
   broccoli_cloud: 
-<<<<<<< HEAD
-    label: 
-      published: 已发布
-      unpublished: 已取消发布
-    published_title: 已发布
-=======
     hidden_title: 已隐藏。可通过链接提供
     label: 
       hidden: 已隐藏。可通过链接提供
@@ -2278,7 +2263,6 @@
     restricted_title: "从 %{from_date} 到 %{until_date} 可用"
     title: 
       permissions: "此人员的编辑权限：%{name}"
->>>>>>> a6fe9501
     unpublished_title: 已取消发布
   bulk_course_migration: 
     export_failed: "从 Blackboard 导出 bb_lcid 为 %{id} 的课程时出现错误"
@@ -3333,10 +3317,7 @@
       question_bank: 
         aria_new_label: 创建新题库
         create_new_question: "-- 创建新题库 --"
-<<<<<<< HEAD
-=======
         default_question_bank_label: 默认题库
->>>>>>> a6fe9501
         question_bank_placeholder: “题库名称”
         question_bank_placeholder_aria: “输入新题库名称”
         question_bank_title: 新题库名称
@@ -3759,10 +3740,7 @@
       module: 单元
       module_details: "单元按顺序显示，因此只有显示在 %{name} 上方的单元可以设置为先修课程。"
       module_name: 模块名称
-<<<<<<< HEAD
-=======
       modules_keyboard_hint_updated: 警告：为改进重新排序的单元（或单元项目）的可访问性，请使用位于菜单中的“移动到对话框”选项。
->>>>>>> a6fe9501
       move_module: 
         after: 之后
         before: 之前
@@ -3853,10 +3831,7 @@
           student_progress: 查看学生学习此单元的进度
       manager_module: 管理单元
       module_will_unlock_at: "解锁日期 *%{unlock_date}*"
-<<<<<<< HEAD
-=======
       modules_keyboard_drag_and_drop: 警告：为改进重新排序的单元（或单元项目）的可访问性，请使用位于菜单中的“移动到对话框”选项。
->>>>>>> a6fe9501
       progression_complete_count: "*%{count}* 完成"
       progression_started_count: "*%{count}* 进行中"
       reorder_modules: 拖动以重新排序单元
@@ -4083,11 +4058,7 @@
       mark_as_read: 标记为已读
       mark_as_unread: 标记为未读
       more_options: 更多可更多选项
-<<<<<<< HEAD
-      page_title_header: 会话
-=======
       page_title_header: 对话
->>>>>>> a6fe9501
       reply: 回复
       reply_all: 全部回复
       search_by_user: 按用户搜索
@@ -4814,10 +4785,7 @@
         after: 之后
         before: 之前
         or: 或
-<<<<<<< HEAD
-=======
       nav_items_keyboard_drag_and_drop: 警告：为改进重新排序的课程导航元素的可访问性，请使用位于菜单中的“移动到对话框”选项。
->>>>>>> a6fe9501
       no_date: 未设置日期
       no_language_preference: "未设置（用户可配置，默认使用 %{language}）"
       none: 无
@@ -4971,11 +4939,8 @@
       new: 新建
       new_discussion_entries: 新建讨论条目
       new_discussions: 新建讨论
-<<<<<<< HEAD
-=======
       number_of_assignments: 作业数
       number_of_submissions: 提交项数
->>>>>>> a6fe9501
       page_title: 课程统计信息
       quiz: 测验
       quiz_questions: 测验题
@@ -5100,8 +5065,6 @@
       student: 
         count: 出错的学生人数
         ratio: 出错的学生比率
-  current_uploads: 
-    close: 关闭
   curve_grades_dialog: 
     average_score: 平均分数
     buttons: 
@@ -5148,6 +5111,14 @@
       show_more: 显示更多
   data_exports: 数据导出
   date: 
+    abbr_day_names: 
+      - Sun
+      - Mon
+      - Tue
+      - Wed
+      - Thu
+      - Fri
+      - Sat
     abbr_month_names: 
       - ~
       - Jan
@@ -5162,6 +5133,14 @@
       - Oct
       - Nov
       - Dec
+    day_names: 
+      - Sunday
+      - Monday
+      - Tuesday
+      - Wednesday
+      - Thursday
+      - Friday
+      - Saturday
     days: 
       today: 今天
       today_lower: 今天
@@ -5443,11 +5422,7 @@
       include_replies_in_podcast_feed: 在播客动态消息中包括回复
       only_visible_to_overrides_note: "注意：此讨论 *仅* 对下面指定的章节显示："
       options: 可选功能
-<<<<<<< HEAD
-      page_header_title: 新建讨论
-=======
       page_header_title: 新讨论
->>>>>>> a6fe9501
       points_possible: 最高得分
       post_at: 发布时间
       save: 保存
@@ -6292,10 +6267,7 @@
     differentiated_assignments_account_disable_warning: |-
         关闭此功能将影响现有的课程。有关禁用此功能的帮助，请联系
         您的 Canvas Success 经理。
-<<<<<<< HEAD
-=======
     differentiated_assignments_course_disable_warning: 禁用差异化作业将使所有发布的作业向全体学生显示。
->>>>>>> a6fe9501
     draft_state: 草稿状态
     draft_state_account_disable_warning: |-
         关闭此功能将影响现有的课程。有关禁用此功能的帮助，请联系
@@ -6317,8 +6289,6 @@
     post_grades: "发布评分到 SIS"
     student_groups: 新学生组页面
     student_outcome_gradebook: 学生学习掌握程度评分册
-<<<<<<< HEAD
-=======
   file_browser_view: 
     folder_tree_instructions: 使用上下箭头键在树中导航。按右箭头键展开文件夹，按左箭头键折叠文件夹，进入可选择选定的项目。
   file_preview: 
@@ -6339,11 +6309,11 @@
       file_previews: 
         download_file: "下载 *文件名*"
         no_preview_available: 没有预览可用于此文件。
->>>>>>> a6fe9501
   file_rename_form: 
     back: 返回
     change: 更改
     change_name: 更改名称
+    message: "名为 \"%{name}\" 的项目已在此位置存在。是否要替换现有文件？"
     name: 名称
     prompt: "将 \"%{name}\" 更改为"
     rename_title: 复制
@@ -8087,19 +8057,6 @@
         html: 
           attached_file: 附件文件
           download: 下载
-<<<<<<< HEAD
-        labels: 
-          file_included: 包括的文件
-      sms: 
-        details: "更多信息请访问 %{url}"
-    announcement_reply: 
-      email: 
-        discussion_entry_reply_message: 使用下面的链接加入会话，或者通过直接回复此邮件进行评论。
-        html: 
-          discussion_entry_reply_message: 使用下面的链接加入会话，或者通过直接回复此邮件进行评论。
-      sms: 
-        details: "更多信息请访问 %{url}"
-=======
           link: 查看通告
         labels: 
           file_included: 包括的文件
@@ -8129,7 +8086,6 @@
         subject: "通告上的新评论：%{discussion_topic}：%{course}"
       twitter: 
         body: "Canvas 警报 - 通告评论：%{discussion_topic}，%{course}。"
->>>>>>> a6fe9501
     appointment_canceled_by_user: 
       email: 
         html: 
@@ -8741,27 +8697,6 @@
     content_unpublished_module: 此内容是未发布单元的一部分，尚未可用。
     conversation_created: 
       email: 
-<<<<<<< HEAD
-        attached_files: "附件文件:"
-        audio_comment: 此邮件包括媒体评论。要收听或回复，请单击下面的链接：
-        html: 
-          attached_files: "附件文件:"
-          audio_comment: 此邮件包括媒体评论。要收听或回复，请单击下面的链接：
-          download: 下载
-          reply_to_conversation_message: "您可以通过直接回复此邮件在 Canvas 中回复此邮件。"
-          unknown_user: 未知用户
-          view_message: 在“对话”中查看此消息
-        reply_to_conversation_message: "您可以通过直接回复此邮件在 Canvas 中回复此邮件。"
-        unknown_user: 未知用户
-        view_message: 在“对话”中查看此消息
-      facebook: 
-        link_text: 查看邮件
-        unknown_user: 未知用户
-      sms: 
-        more_info: "更多信息请访问 %{url}"
-        unknown_user: 未知用户
-      summary: 
-=======
         attached_files: 附件文件：
         audio_comment: 此邮件包括媒体评论。要收听或回复，请单击下面的链接：
         html: 
@@ -8787,7 +8722,6 @@
       summary: 
         body: "%{user_name}，您刚刚在 Canvas 中发送了一封邮件："
         subject: "%{user_name}，您刚刚在 Canvas 中发送了一封邮件。"
->>>>>>> a6fe9501
         unknown_user: 未知用户
       twitter: 
         tweet: "Canvas 警报 - 来自 %{user_name} 的邮件。"
@@ -10051,10 +9985,7 @@
   name: 学术基准导入器
   new_facebook_message: "您有来自 Canvas 的新消息"
   new_quiz_moderate_desc: 当“草稿状态”和“测验统计”处于允许/打开状态时，这将启用某个帐户的新测验调整页面。
-<<<<<<< HEAD
-=======
   new_quiz_statistics_desc: 启用某个帐户的新测验统计页面。
->>>>>>> a6fe9501
   new_styles_description: |-
       我们正在改进 Canvas 的 UI 界面。启用此项可选择查看
       更新的简化外观并感受 Canvas 界面。这是一项“正在进行中”的功能，
@@ -10069,14 +10000,11 @@
         ⏎
         作业提交/重新提交
     all_submissions_display: 所有提交文件
-<<<<<<< HEAD
-=======
     announcement_created_by_you_description: |-
         * 您所创建的通告
         * 您所创建通告的回复
     announcement_created_by_you_display: 您所创建的通告
     announcement_description: 您课程中的新通告
->>>>>>> a6fe9501
     announcement_display: 通告
     appointment_availability_description: |-
         *仅适用于导师和管理员：*⏎
@@ -10877,6 +10805,10 @@
         poll_choice_belongs_to_poll: 该投票选项不属于现有投票。
         poll_is_published: 此投票会话未针对提交项打开。
         user_and_poll_session_uniqueness: 每个投票会话只能提交一个选项。
+  post_grades_description: |-
+      通过发布评分，教师可以将评分重新发布至支持的 SIS 系统：Powerschool、
+      Aspire (SIS2000)、JMC 和其他任何支持 SIF 的 SIS（接受 SIF 元素 GradingCategory、
+      GradingAssignment 和 GradingAssignmentScore）。
   prerequisites_lookup: 
     headers: 
       completion_prerequisites: 完成先决条件
@@ -11221,13 +11153,10 @@
       user_deleted: 该用户帐户已被删除。请联系您的系统管理员以重新激活您的帐户。
     logout_confirm: 
       cancel: 取消
-<<<<<<< HEAD
-=======
       details: 
         log_out: "是否确实要注销 Canvas？"
       log_out: 注销
       page_title: 注销
->>>>>>> a6fe9501
     mobile_login: 
       back_to_login: 返回登录
       buttons: 
@@ -12289,12 +12218,6 @@
           select_user: "选择 %{user}"
       move_handle: 
         move_to: 移动到...
-<<<<<<< HEAD
-      move_question: 
-        cancel: 取消
-        save: 保存
-        saving: 正在保存...
-=======
         quiz_move_to_accessibility_warning: 与通过拖放重新排序相比，此元素是更容易访问的一种替代方法。
       move_question: 
         cancel: 取消
@@ -12304,7 +12227,6 @@
         save: 保存
         saving: 正在保存...
         where_to_move: "您要将 %{quiz_item} 移到何处？"
->>>>>>> a6fe9501
       multi_answer: 
         choose_answer: 选择
       muted: 
@@ -12758,12 +12680,9 @@
         due_date_thirty_minutes_left: 三十分钟后测验将被标记为“延迟”
         extra_time: 系统已提供有关此尝试的额外时间
         less_time: 您参加此测验的时间已缩短。
-<<<<<<< HEAD
-=======
         submission_five_minutes_left: 此测验将在五分钟内提交
         submission_one_minute_left: 此测验将在一分钟内提交
         submission_thirty_minutes_left: 此测验将在三十分钟内提交
->>>>>>> a6fe9501
       question_answered: 已回答
       question_unanswered: 尚未回答
       saved_at: "在 %{t} 保存测验"
@@ -12819,10 +12738,7 @@
     upload_warning: 确保不要更改提交文件的名称，以便我们组织。
   react_files: 
     add_folder: 添加文件夹
-<<<<<<< HEAD
-=======
     all_my_files: 我的所有文件
->>>>>>> a6fe9501
     cancel: 取消
     cancel_button: 
       label: "取消 %{fileName} 上传"
@@ -12838,11 +12754,8 @@
     delete: 删除
     delete_error: "删除 %{name} 时出错：%{reason}"
     deleted_items_successfully: "已成功删除 %{count} 个项目"
-<<<<<<< HEAD
-=======
     download: 下载
     download_as_zip: "作为 Zip 下载"
->>>>>>> a6fe9501
     edit_name: 编辑名称
     errors: 
       no_match: 
@@ -12851,14 +12764,10 @@
         suggestions: 建议：
         three_chars: "在搜索框中输入至少 3 个字母。"
         your_search: "您搜索的 - \"%{search_term}\" - 不匹配任何文件。"
-<<<<<<< HEAD
-    files: 文件
-=======
     file_list: 文件列表
     files: 文件
     files_heading: 文件
     files_toolbar: 文件工具栏
->>>>>>> a6fe9501
     folder: 文件夹
     folder_browsing_tree: 文件夹浏览树
     folder_name: 文件夹名称
@@ -12880,23 +12789,17 @@
     progress_message: "正在准备下载：%{percent}% 已完成"
     restrict_access: 限制访问
     search_for_files: 搜索文件
-<<<<<<< HEAD
-=======
     search_results_for: "\"%{search_term}\" 的搜索结果"
->>>>>>> a6fe9501
     select_all: 全选
     settings: 设置
     size: 大小
     sorted_ascending: 按升序排序
     sorted_desending: 按降序排序
     this_folder_is_empty: 此文件夹为空
-<<<<<<< HEAD
-=======
     title: 
       permissions: "%{count} 个项目的编辑权限"
     updated_at: 修改日期
     updated_at_short: 已修改
->>>>>>> a6fe9501
     usage_details: "%{quota_used} / %{quota}"
     view: 查看
   recent_student: 
@@ -12964,13 +12867,6 @@
       cancel: 取消
       update: 更新
     label: 
-<<<<<<< HEAD
-      availableFrom: 从
-      availableUntil: 截止时间
-    options: 
-      publish: 
-        description: 发布
-=======
       availableFrom: 锁定开始时间
       availableUntil: 锁定结束时间
     options: 
@@ -12980,7 +12876,6 @@
         description: 发布
       restrictedAccess: 
         description: 受限访问
->>>>>>> a6fe9501
       unpublish: 
         description: 取消发布
     options_2: 
@@ -14245,11 +14140,8 @@
     finished_redirecting: 已完成！正在重定向至文件...
     gathering_files: "正在收集文件 (%{progress})..."
     gathering_files_progress: "正在收集文件 (%{progress})..."
-<<<<<<< HEAD
-=======
     notices: 
       submission_doesnt_count: 此作业将不再计入您的评分。
->>>>>>> a6fe9501
     resubmitted_to_turnitin: "已成功重新提交到 Turnitin。"
     see_attached_files: 查看附件文件
     show: 
@@ -14658,11 +14550,8 @@
   unused_courses_title: 未使用的课程
   upload_button: 
     upload: 上传
-<<<<<<< HEAD
-=======
   upload_drop_zone: 
     drop_to_upload: 放下项目即可上传
->>>>>>> a6fe9501
   user: 
     default_user_name: 用户
     errors: 
