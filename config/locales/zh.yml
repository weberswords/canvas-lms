--- 
zh: 
  EditAppointmentGroupDetails: 
    affect_reservations: 这将如何影响预订?
    and_n_contexts: "以及其它 %{n} 门课程"
    and_n_sectionCodes: "以及其它 %{n}  门课程"
    bad_max_appts: 您必须至少允许每名参加者拥有一个约会
    bad_per_slot: 您必须允许一个时段至少有一个约会
    context_required: 您需要选择一个日程表
    select_calendars: 选择日程表
  GrouDetailpView: 
    student_count: 
      one: "%{count} 个学生"
      other: "%{count} 个学生"
    user_count: 
      one: "%{count} 个用户"
      other: "%{count} 个用户"
  GroupView: 
    delete_confirm: 是否确定要删除此小组?
    flash: 
      removeError: 无法删除该小组。请稍后重试。
      removed: 小组已成功删除。
  academic_benchmark: 
    api_error: "无法更新授权 %{auth} 的标准。"
    bad_ab_file: 提供的学术基准文件有错误。
    bad_response_all: 无法更新标准。
    no_api_key: "需要 API 键才能使用学术基准"
    no_authority: 无法找到进行更新的授权
    no_file: 未提供成果文件或授权
    no_permissions: 不允许用户编辑全局成果
    no_perms: 不允许用户编辑全局成果
  accont: 
    feedback_pricing_sub: 为您的机构获取号码
  account: 
    ask_canvas_network: "询问 Canvas 网络社区"
    default_account_name: 默认帐户
    default_site_administrator_account_name: 网站管理员
    default_term_name: 默认学期
    errors: 
      invalid_discovery_url: "发现 URL 无效\n"
    feedback_coach: 询问社区
    feedback_coach_sub: "从 Canvas 专家处获得帮助"
    feedback_feature_request: 请求功能
    feedback_feature_request_canvas_net: "在 Canvas 网络中请求功能"
    feedback_feature_request_sub: "有改进 Canvas 的想法？"
    feedback_pricing: "Canvas 定价信息"
    manually_created_courses: 手动创建的课程
    root_account_cant_have_sis_id: 无法对根帐户设置学号
    sis_id_in_use: "学号 \"%{sis_id}\" 已在使用中"
    tab_admin_tools: 管理工具
    tab_authentication: 身份验证
    tab_courses: 课程
    tab_developer_keys: 开发人员密钥
    tab_faculty_journal: 教师日志
    tab_grading_standards: 计分方案
    tab_jobs: 任务
    tab_outcomes: 成果
    tab_permissions: 权限
    tab_plugins: 插件
    tab_question_banks: 题库
    tab_rubrics: 评分标准说明
    tab_settings: 设置
    tab_sis_import: "SIS 导入"
    tab_statistics: 统计
    tab_sub_accounts: 子帐户
    tab_terms: 学期
    tab_users: 用户
    turnitin_pledge: 此作业是我原创的
  account_authorization_config: 
    debug: 
      wait_for_login: 正等待执行登录尝试
    default_delegated_login_handle_name: 登录
    default_login_handle_name: 电子邮件
    saml_eppn_domain_stripped: "%{eppn} (域名去除)"
    test_connection_timeout: 连接超时
    test_host_unknown: "未知主机: %{host}"
    test_login_auth_exception: "登录发生例外：%{error}"
    test_login_auth_failed: 身份验证失败
    test_search_failed: "搜索失败，错误如下: %{error}"
  account_authorization_configs: 
    account_required: "必须经过 LDAP 身份验证"
    cas_settings: 
      labels: 
        auth_base: "CAS URL"
        auth_type: 类型
        login_handle_name: 登录标签
      login_handle_name_description: "用于唯一登录标识符的标签。示例:登录名、用户名、学生 ID 等"
      save_button: 保存身份验证设置
    deprecated_fail: 无法同时使用创建的过时版本和当前版本。
    index: 
      add_auth_desc: "添加身份提供商到此帐户:"
      canvas_login_tip: |-
          如果您配置的设置导致您无法登录，可以在登录 URL 末尾添加
          *%{url1}*。这会让您
          使用一般的 Canvas 登录步骤进行登录。对于此帐户，URL 为 %{url2}
      choose_auth_type_option: 选择一个身份认证服务
      current_settings_title: 当前集成
      delete_auth_confirmation: 是否确定?如果删除，用户可能无法登录。
      delete_auth_link: 删除身份验证
      edit_auth_link: 编辑详细信息
      ip_address_list_description: "如果使用的身份验证服务要求 Canvas 服务器与您的服务器直接连接，例如 LDAP，则需确保您的服务器可以接受来自以下 IP 地址的连接:"
      no_auth_type_description: 此帐户目前未与身份提供商集成。
      page_title: 身份验证设置
      profile_page_link_example: "例如，下面是您的配置文件页面: [%{friendlyname}](%{url})"
      settings_description: "为了让用户通过外部身份提供商 (IdP) 进行身份验证，用户必须具有链接到此帐户并且与 IdP 返回的唯一标识符匹配的登录标识符。要查看用户的当前登录，请参阅用户配置文件页面上的\"登录信息\"部分。（可通过在\"用户\"选项卡上搜索用户来查找。）"
      settings_title: 身份验证设置
      test_ldap_link: 测试身份验证
      title: 身份验证设置
    ldap_settings: 
      add_secondary_ldap_server_link: "添加第二 LDAP 服务器"
      auth_type_label: 类型
      change_password_url_help: "留空则采用默认的 Canvas 行为"
      change_password_url_not_specified: 未指定
      labels: 
        change_password_url: "忘记密码 URL"
        login_handle_name: 登录标签
      login_handle_name_description: "用于唯一登录标识符的标签。示例:登录名、用户名、学生 ID 等"
      remove_secondary_ldap_link: （删除）
      save_button: "保存 LDAP 设置"
      secondary_ldap_label: "第二 LDAP"
      setting_type_ldap: LDAP
    ldap_settings_fields: 
      auth_filter_description: "使用 *%{placeholder}* 作为用户所提供的用户名的占位符。ÀýÈç: *(sAMAccountName=%{placeholder})*"
      auth_password_description: 留空则继续使用当前密码。
      identifer_format_description: "LDAP 属性用于查看 Canvas 登录。保留为空可使用用户提供的用户名。"
      labels: 
        auth_base: 库
        auth_filter: 过滤
        auth_host: 主机
        auth_over_tls: "通过 TLS?"
        auth_over_tls_false: "无 TLS"
        auth_over_tls_simple_tls: "简单的 TLS"
        auth_over_tls_start_tls: StartTLS
        auth_password: 密码
        auth_port: 端口
        auth_username: 用户名
        identifier_format: "登录 ID 属性"
        no_tls: "无 TLS"
        simple_tls: "简单的 TLS"
        start_tls: StartTLS
    ldap_settings_test: 
      labels: 
        pass: 密码
        user: 用户名
      ldap_test_login_button: 测试登录
      test_ldap_bind_help_body: "LDAP 服务器拒绝了绑定尝试。要考虑:"
      test_ldap_bind_help_fixes_1: "验证提供的过滤器字符串（例如 '(sAMAccountName={{login}})'）。"
      test_ldap_bind_help_fixes_2: "用户名是否需要更多范围信息?（例如 'cn=Canvas,ou=people,dc=example,dc=com'）。"
      test_ldap_bind_help_header: "Canvas 无法绑定（登录）到您的 LDAP 服务器"
      test_ldap_bind_label: "正在测试 LDAP 绑定..."
      test_ldap_connection_help_body: "连接超时或被拒绝。要考虑:"
      test_ldap_connection_help_fixes_1: "Canvas 正在连接到 %{ips}"
      test_ldap_connection_help_fixes_2: "这只是连接测试。SSL 证书未验证。"
      test_ldap_connection_help_fixes_3: "请检查防火墙设置。是否所有 Canvas IP 地址都可以访问您的服务器?"
      test_ldap_connection_help_header: "Canvas 无法连接到您的 LDAP 服务器"
      test_ldap_connection_label: 正在测试连接...
      test_ldap_dialog_close: 关闭
      test_ldap_dialog_page_title: "正在测试 LDAP 配置"
      test_ldap_login_form_header: "提供有效的 LDAP 用户名/密码以测试登录:"
      test_ldap_login_help_header: "LDAP 服务器拒绝了您的凭证"
      test_ldap_login_label: 测试用户登录...
      test_ldap_search_help_body: "搜索失败或返回 0 个结果。要考虑:"
      test_ldap_search_help_fixes_1: "验证提供的过滤器字符串（例如 '(sAMAccountName={{login}})'）。"
      test_ldap_search_help_fixes_2: "验证提供的搜索库（例如 'ou=people,dc=example,dc=com'）。"
      test_ldap_search_help_fixes_3: "验证 LDAP 中对提供的搜索库具有搜索权限的用户对象。"
      test_ldap_search_help_header: "Canvas 无法搜索 LDAP 实例"
      test_ldap_search_label: "正在测试 LDAP 搜索..."
    ldap_timeout_error: 
      last_ldap_timeout_failure: 上次超时失效
      ldap_timeout_failure_help2: "如果 Canvas 与 LDAP 服务器通信超时太多次，那么它就会封锁接下来尝试登陆使用 LDAP 服务器 %{time} 分钟。"
    login_required: 必须提供
    no_auth_mixing: 无法混用身份验证类型
    no_changing_auth_types: 无法更改授权配置类型，请删除，然后创建新的配置。
    no_config_sent: "必须指定 auth_type"
    no_discovery_url: 未设置
    only_one_cas: "无法创建多个 CAS 配置"
    password_required: 必须提供
    saml_required: "如果要测试 SAML，需要先配置 SAML。"
    saml_settings: 
      auth_type: 类型
      auth_url: "此配置的登录 URL"
      certificate_fingerprint: 证书指纹
      change_password_url: 更改密码链接
      discovery_url: "发现 URL:"
      discovery_url_description: "如果设置了发现 URL，当需要对用户进行身份验证时，Canvas 会将所有用户转到该 URL。之后该页面需要帮助用户了解去哪里才能登录。如果没有配置发现 URL，则将使用第一个 SAML 配置尝试对用户进行身份验证。"
      identifier_format: 标识符格式
      idp_entity_id: "IdP 实体 ID"
      labels: 
        certificate_fingerprint: 证书指纹
        change_password_url: 更改密码链接
        identifier_format: 标识符格式
        idp_entity_id: "IdP 实体 ID"
        log_in_url: "登录 URL"
        log_out_url: "注销 URL"
        login_attribute: 登录属性
        login_handle_name: 登录标签
        position: 职位
        requested_authn_context: 上下文认证
      log_in_url: "登录 URL"
      log_out_url: "注销 URL"
      login_attribute: 登录属性
      login_handle_name: 登录标签
      login_handle_name_description: "用于唯一登录标识符的标签。示例:登录名、用户名、学生 ID 等"
      no_discovery_url: 未设置
      position: 职位
      refresh_debugging: 刷新
      requested_authn_context: 上下文认证
      saml_debug_instructions: "一旦您开始纠错，将会收集所有下一次尝试登陆 SAML 的信息。您可以点击“刷新” 查看收集了多少数据或者点击 “停止纠错” 以清空收集的数据并停止当前纠错。"
      saml_debugging: 正在纠错
      save_button: 保存身份验证设置
      start_debugging: 开始纠错
      stop_debugging: 停止纠错
    saml_testing: 
      auth_request_to_idp: "已向 IdP 发送 AuthnRequest"
      auth_response_from_idp: "来自 IdP 的 AuthnResponse"
      labels: 
        canvas_login_fail_message: "Canvas 登录失败消息"
        fingerprint_from_idp: "IdP 认证指纹"
        idp_in_response_to: "IdP inResponseTo"
        idp_login_destination: "IdP LoginResponse 目标"
        idp_logout_destination: "Idp LogoutResponse 目标"
        idp_logout_in_response_to: "IdP 退出 inResponseTo"
        idp_logout_response_encoded: "IdP LogoutResponse 编码"
        idp_logout_response_xml_encrypted: "IdP LogoutResponse XML"
        idp_response_encoded: "IdP LoginResponse 编码"
        idp_response_xml_decrypted: "IdP LoginResponse 解密"
        idp_response_xml_encrypted: "IdP LoginResponse 加密"
        is_valid_login_response: "Canvas 将响应视作有效"
        logged_in_user_id: "登录用户 ID"
        login_response_validation_error: 验证错误
        login_to_canvas_success: "用户成功登录到 Canvas"
        logout_request_id: "退出请求 ID"
        logout_to_idp_url: "LogoutRequest 编码 URL"
        logout_to_idp_xml: "已向 IdP 发送 LogoutRequest XML"
        request_id: "请求 ID"
        state_of_debug: 测试状态
        to_idp_url: "LogoutRequest 编码 URL"
        to_idp_xml: "已向 IdP 发送 LogoutRequest XML"
      logout_request_to_idp: "已向 IdP 发送 LogoutRequest"
      logout_response_from_idp: "来自 IdP 的 LogoutResponse"
      saml_required: "如果要测试 SAML，需要先配置 SAML。"
  account_notifications: 
    announcement_created_notice: 通告已成功创建
    announcement_creation_failed_notice: 通告创建失败
    announcement_deleted_notice: 通告已成功删除
    permission_denied_notice: 无法为该帐户创建通告
  account_reports: 
    ccp: 
      course: 
        check_box: "课程: %{course_id};"
      courses_only: 仅限在线课程
      start_at: "开始日期: %{start_at};"
    default: 
      all_terms: 所有学期
      course_text: "课程: %{course};"
      end_text: "结束时间: %{end_at};"
      extra_text_term: "学期: %{term_name};"
      message: "通过以下设置成功生成了 %{type} 报告。帐户: %{account}; %{options}"
      section_text: "班级: %{section};"
      start_text: "开始日期: %{start_at};"
      term_text: "学期: %{term_name};"
    grades: 
      deleted: "包括删除的对象: true;"
    mississippi: 
      reports: "报告：%{files}"
    outcomes: 
      order: "顺序：%{order}"
    sis_exporter: 
      deleted: "包括删除的对象: true;"
      reports: "报告: %{files}"
  account_settings: 
    account_name_too_long: 帐户名太长
    confirms: 
      delete_announcement: 是否确定要删除此通告?
      global_announcement: 您必须确认全局通告
      remove_account_admin: 是否确定要删除此帐户管理员?
    custom_text_blank: "[自定义文本]"
    links: 
      turnitin: 
        confirm_settings: "确认 Turnitin 设置"
    notices: 
      turnitin: 
        checking_settings: "正在检查 Turnitin 设置..."
        invalid_settings: "Turnitin 设置无效，请从 Turnitin 检查您的帐户 ID 和共享密钥"
        setings_confirmed: "Turnitin 设置已确认！"
    titles: 
      allow_draft_help_title: 什么是草稿状态？
      configure_report: 配置报告
      open_registration_delegated_warning_dialog: 已启用外部身份提供程序
      what_are_quiz_ip_filters: "什么是测验 IP 过滤器?"
  account_user: 
    types: 
      account_admin: 帐户管理员
  accounts: 
    account_name_required: 帐户名不能为空
    account_quotas_not_updated: 未更新帐户配额
    account_quotas_updated: 已更新帐户配额
    account_user: 
      remove_admin_tooltip: 删除此管理员
    add_course_button: 添加课程
    add_course_dialog_title: 新增课程
    add_course_or_user: 
      add_course_button: 添加课程
      add_course_link: 新增课程
      add_user_button: 添加用户
      add_user_link: 新增用户
      display_name_help: 人们会在讨论、消息和评论中看到此姓名。
      full_name_description: 教师将使用此姓名来计分。
      labels: 
        account_id: 院系
        course_code: 参考代码
        enrollment_term_id: 注册期
        full_name: 全名
        name: 课程名称
        path: 电子邮件
        send_confirmation: 以电子邮件向用户发送关于此帐户创建的消息
        short_name: 显示名称
        sis_user_id: 学号
        sortable_name: 用于排序的名称
      sortable_name_help: 此名称出现在分类的列表中。
      unique_id_label: "%{label}:*"
    add_user_button: 添加用户
    add_user_dialog_title: 新增用户
    adding_course_message: 正在添加课程...
    adding_user_message: 正在添加用户...
    additional_settings_right_side: 
      links: 
        suspend: 挂起帐户
        unsuspend: 取消挂起帐户
      title: 
        suspend: 挂起帐户
      titles: 
        unsuspend: 取消挂起帐户
    admin_tools: 
      admin_tools: 
        auth_logging: 正在登录
        tab_labels: 
          restore_course: 恢复课程
        view_messages: 查看通知
      admin_tools_cumb: 管理工具
      auth_logging_content_pane: 
        auth_logging: 用户登录/登出活动
      auth_logging_search_results: 
        activity: 活动
        date: 日期
        no_item_found: 找不到项目
        time: 时间
      comm_message_item: 
        created_at: 创建时间
        from_name: 从
        reply_to: 收件人
        sent_at: 发送时间
        to: 至
      comm_messages_content_pane: 
        search_info2: "要查看发送给 Canvas 用户的所有通知，请选择用户和日期范围进行搜索。"
        view_notifications: 查看通知
      comm_messages_search_overview: 
        messages_viewed: "从 *%{start_date}*到 *%{end_date}*发送给 *%{user}* 的通知。"
      comm_messages_search_results: 
        no_messages_found: 找不到消息
      course_search_form: 
        labels: 
          find_deleted_course: 查找已删除的课程
        select_default: 选择课程
        select_label: 选择课程
      course_search_results: 
        error_message: "对于此帐户，无法找到具有该 ID 的已删除课程。"
        info_text: 必须手动恢复对此课程的注册。
        labels: 
          account_id: "帐户 ID："
          account_id2: "帐户 ID："
          coures_id1: "课程 ID："
          coures_id2: "课程 ID："
          course_code1: 课程代码：
          course_code2: 课程代码：
          restore_btn: 恢复
        notdeleted_restore: 
          add_enrollments: 添加注册
          header_subtext: （未删除）
          view_course: 查看课程
        successful_restore: 
          view_course: 查看课程
        successfull_restore: 
          add_enrollments: 添加注册
          subtext: 接下来您要做什么？
      page_title: "%{account} 的管理工具"
      user_date_range_search_form: 
        find: 查找
        generate_activity_userid: "用户 ID：*%{user_id}*"
        generate_activity_username: "为 *%{user}* 生成活动"
        message_date_from: 开始日期
        message_date_to: 结束日期
        search: 搜索
        search_people: 搜索人员
    assignment_scheduling_csv_description: 
      account_reports: 
        newark: 
          description: 
            header: 示例
          student_activity: 
            text: 此报告显示一个或多个指定作业小组和指定日期范围中的所有作业以及与这些作业相关的信息。此报告提供用于安排作业以及管理学生作业负担的数据，报告仅显示对于某个学生在同一日期有两个或更多冲突作业的学生和作业。
    assignment_scheduling_csv_parameters: 
      account_reports: 
        newark: 
          assignment_groups: 
            label: 要包括的作业小组：
          major: 
            check_box: 主要
          papers: 
            check_box: 纸张
          projects: 
            check_box: 项目
          reports: 
            check_box: 报告
          section_id: 
            field: "班级 ID:"
          tests: 
            check_box: 测试
    avatars: 
      all_link: 
        one: "所有 %{count}"
        other: "所有 %{count}"
        zero: 全部
      approve_link: 批准
      delete_link: 删除
      labels: 
        show: 显示
      lock_link: 锁定
      no_avatars_message: 没有头像可显示
      page_title: 头像
      re_reported_link: 
        one: "已批准、重新报告 %{count}"
        other: "已批准、重新报告 %{count}"
        zero: 已批准、重新报告
      reported_link: 
        one: "已报告 %{count}"
        other: "已报告 %{count}"
        zero: 已报告
      saving: 正在保存...
      submitted_link: 
        one: "已提交 %{count}"
        other: "已提交 %{count}"
        zero: 已提交
      title: 头像
      unlock_link: 解锁
    cannot_manage_account: 不允许您管理帐户设置
    cannot_manage_quotas: 不允许您管理配额设置
    ccp_zero_activity_csv_description: 
      account_reports: 
        ccp: 
          ccp_zero_activity_csv: 
            header: 示例
            text: "此报告显示某个给定学期中注册了任意课程的所有学生。在生成的 csv 文件中，自该日期起尚未访问课程的每项用户注册将具有一行。"
    ccp_zero_activity_csv_parameters: 
      account_reports: 
        ccp: 
          filter_online: 
            check_box: 仅限在线班级
    chcp_student_activity_csv_description: 
      account_reports: 
        chcp: 
          student_activity: 
            description: 
              header: 例如
            text: "此报告显示学生参加其课程的情况。在生成的 csv 文件中，每项注册将具有一行，并且将显示学生学号、学生姓名、电话号码、电子邮件地址、课程名称、上次提交、上次提交以来的天数 (LDA)、当前评分百分比以及他们的学期开始日期。"
    confirm_delete_user: 
      confirm_delete: "是否确定要从帐户 %{account} 删除此用户?这将从所有课程和小组删除该用户的数据(包括计分)。此过程无法撤消。"
      delete_button: "删除 %{user}"
      page_title: 确认删除
      title: "确认从 %{account} 删除 %{user}"
    course: 
      course_unpublished_title: 此课程尚未发布
      course_unpublished_tooltip: 已取消发布
      homepage_link: 主页
      more_count: 
        one: "还有 %{count} 个"
        other: "还有 %{count} 个"
      none: 无
      settings_link: 设置
      sis_id_label: 学号
      statistics_link: 统计
      student_count: 
        one: "%{count} 个学生"
        other: "%{count} 个学生"
      teachers_label: 教师
    course_add_failed_message: 添加课程失败，请重试
    course_added_message: "%{course} 已成功添加！"
    course_status_csv_description: 
      account_reports: 
        auburn: 
          course_status: 
            text: "此报告显示某个给定学期的所有课程的状态。在生成的 csv 文件中，每个课程班级将具有一行，并且将在该班级中显示课程、课程状态、学期、有效的开始日期和结束日期以及录制教师。"
          description: 
            header: 例如
    course_type: 课程
    courses: 
      courses_crumb: 课程
      no_results_message: 未找到结果
      page_title: "\"%{query}\" 的课程搜索结果"
      search_results_crumb: "\"%{query}\" 的搜索结果"
      title: "\"%{query}\" 的课程搜索结果"
    courses_right_side: 
      all_terms: 所有学期
      course_filtering: 课程过滤
      enrollment_term_label: 显示学期的课程
      filter_label: 查找课程
      go_button: 执行
      hide_enrollmentless_courses: 隐藏注册课程
    crumb_statistics: 统计
    custom_grade_export_csv_description: 
      account_reports: 
        ross: 
          description: 
            header: 例如
            text: "此报告显示了所有学生在给定学期中的最终评分结果。最终得出的 csv 文件将每行代表一个注册，并将显示课程评分册中的当前评分和最终评分。"
    custom_grade_export_csv_parameters: 
      account_reports: 
        ross: 
          parameters: 
            note: 包含屏蔽作业的课程可能无法在此报告中准确反映分数。
    custom_outcomes_csv_description: 
      account_reports: 
        edison: 
          description: 
            header: 例如
            text: "此报告显示所有学生的学习成绩。在生成的 csv 文件中，每对“用户/成绩”将具有一行，并将显示包括相关联的作业在内的成绩详情。"
    custom_outcomes_csv_parameters: 
      account_reports: 
        edison: 
          course: 
            text: 课程_ID：
          outcome: 
            text: 成果_ID：
    date_picker_parameter: 
      account_reports: 
        default: 
          end: 
            parameters: 
              header: 结束时间：
          start: 
            parameters: 
              header: 开始时间：
      custom_reports: 
        end: 
          parameters: 
            header: 结束时间：
        start: 
          parameters: 
            header: 开始时间：
    default_account_quotas_not_updated: 未更新默认帐户配额
    default_account_quotas_updated: 默认帐户配额已更新
    find_not_authorized: "您无权访问该 %{type}"
    find_not_found: "找不到具有该 ID 的 %{type}"
    google_doc_accounts_csv_description: 
      account_reports: 
        ut_austin: 
          description: 
            header: 例如
          google_doc: 
            text: "这是用于 Google Docs 集成的所有用户和关联电子邮件地址的一份报告。"
    grade_export_csv_description: 
      account_reports: 
        default: 
          description: 
            header: 例如
            text: "此报告显示了所有学生在给定学期中的最终评分结果。最终得出的 csv 文件将每行代表一个注册，并将显示课程评分册中的当前评分和最终评分。"
    group_type: 小组
    include_deleted_parameter: 
      account_reports: 
        default: 
          include_deleted: 
            check_box: 包括删除的对象
    index: 
      accounts_crumb: 帐户
      no_accounts_message: 无帐户
      page_title: 帐户
      title: "帐户 I 管理"
    integer_required: 必须填整数值
    last_user_access_csv_description: 
      account_reports: 
        default: 
          last_user_access: 
            header: 示例
            text: 此报告显示活动用户的上次登录信息。
    mississippi_sis_csv_description: 
      account_reports: 
        mississisppi: 
          sis_data: 
            text: "此报告针对注册工具返回所有受信任根帐户的所有 SIS 用户、班级和注册。"
    mississippi_sis_csv_parameters: 
      account_reports: 
        default: 
          enrollments: 
            check_box: "注册 CSV"
          sections: 
            check_box: "班级 CSV"
          users: 
            check_box: "用户 CSV"
    no_user_message: "找不到使用该 ID 的用户"
    outcome_results_csv_description: 
      account_reports: 
        outcomes: 
          description: 
            header: 例如
            text: "此报告显示所有学生的学习成绩。在生成的 csv 文件中，每对“用户/成绩”将具有一行，并将显示包括相关联的作业在内的成绩详情。"
    outcome_results_csv_parameters: 
      account_reports: 
        outcomes: 
          course: 
            radio: 课程
          order: 
            label: 顺序
          outcome: 
            radio: 成果
          user: 
            radio: 用户
    provisioning_csv_description: 
      account_reports: 
        sis_export: 
          description: 
            text: "本报告将导出设置 Canvas 各个类别所涉及的全部所需信息。"
    quiz_data_csv_description: 
      account_reports: 
        ace: 
          quiz_data_description: 
            header: 例如
            text: "此报告显示某个给定学期中所有测验的测验题和答案。在生成的 csv 文件中，每个测验题和答案将具有一行。"
    quiz_statistics_csv_description: 
      account_reports: 
        ace: 
          quiz_statistics_description: 
            header: 例如
            text: "此报告显示某个给定学期中所有测验的测验题、回答问题的用户数以及正确回答问题的用户数。在生成的 csv 文件中，每个测验题将具有一行。"
    quota_integer_required: 必须填整数值
    quota_must_be_positive: 必须为正值
    quota_not_updated: 未更新配额
    quota_too_large: 值太大
    quota_updated: 已更新配额
    recently_deleted_courses_csv_description: 
      account_reports: 
        default: 
          recently_deleted_courses: 
            header: 例如
            text: "此报告显示某个给定学期最近 30 天内删除的所有课程。在生成的 csv 文件中，每个课程将具有一行，并且将显示课程 ID、课程学号、课程简称、课程名称、课程开始日期和结束日期。"
    retry_login: 重试登录
    root_accounts: 
      labels: 
        name: 帐户名
    safety_drill_csv_description: 
      account_reports: 
        newark: 
          description: 
            header: 例如
          student_activity: 
            text: 此报告显示一个或多个指定作业小组和指定日期范围中的所有作业以及与这些作业相关的信息。此报告提供用于计划安全练习的数据，同时对主要的课堂测验干扰最小。
    safety_drill_csv_parameters: 
      account_reports: 
        newark: 
          assignment_groups: 
            label: 要包括的作业小组：
          major: 
            check_box: 主要
          papers: 
            check_box: 纸张
          projects: 
            check_box: 项目
          reports: 
            check_box: 报告
          tests: 
            check_box: 测试
    scantron_quiz_csv_parameters: 
      account_reports: 
        edison: 
          quiz_id: 
            field: "测验 ID"
          section_id: 
            field: "班级 ID"
    settings: 
      about_google_docs: |-
          为了让用户更方便，而不强制他们下载诸如 Word 文档、PDF、Excel 电子表格等内容以及打开办公文档（此外还需要在其计算机上安装这些程序），在整个 Canvas 的许多区域，用户可以内联预览文档。
          
          如果已为此帐户启用 Scribd，将会尝试用其显示预览。但由于 Scribd 使用 flash 显示文档，而许多用户（例如使用 iPad/iPhone 的用户）没有安装 Flash Player，因此无法预览。在启用 Google Docs Previews 后，若浏览器未启用 Flash，或者 Scribd 未启用，将会使用 Google Docs 提供的预览功能。使用此服务需遵守 Google 的浏览器 [使用条款](%{terms_url})
      about_google_docs_tooltip: "关于 Google Docs Previews"
      account_admins_title: 帐户管理员
      account_quotas: 
        file_quota: 文件配额
        gigabytes: GB
        media_quota: 媒体配额
        site_admin_quotas: 网站管理员配额
        student_quota: 学生配额
        update: 更新
      account_settings_title: 帐户设置
      add_a_custom_help_link: 添加定制的帮助连接
      add_admin_title: 添加帐户管理员
      add_announcement_button: 添加通告
      add_announcement_link: 新增通告
      add_ip_filter_link: 添加其它过滤器
      alert_icon_calendar_option: 日历
      alert_icon_error_option: 错误
      alert_icon_information_option: 信息
      alert_icon_question_option: 问题
      alert_icon_warning_option: 警告
      alert_timespan: "从 %{start_at} 到 %{end_at}"
      alerts_title: 警报
      allow_draft: "允许草稿状态 (测试版)"
      allow_draft_help_message: |-
          草稿状态是一项测试版功能，它允许发布和取消发布课程内容。
          未发布的内容对学生来说是不可见的，不影响评分。
          它还包括某些课程区域的重新设计，使其在外观和功能上更加一致。
          
          如果在这里允许草稿状态，教师则可以在其各个课程中启用此状态。
      allow_draft_help_tooltip: 什么是草稿状态？
      announcement_sent_to_subset: "每月发送给 1 / %{denominator} 的用户"
      buttons: 
        add_users: 看起来不错，添加这些用户
        continue: 继续...
        modify_users: 返回编辑用户列表
      confirm_global_announcement: "此通告将向 *所有* Canvas 用户显示。请确认您要创建该通告。"
      confirm_turnitin_settings_link: "确认 Turnitin 设置"
      create_courses_description: （帐户管理员可随时创建课程）
      create_courses_title: 谁可以创建新课程
      custom_links_to_include_in_the_help_dialog_popup: 定制链接以包含帮助对话框弹出窗口
      default_language_description: 这将覆盖所有浏览器/操作系统语言设置。首选的语言仍可在课程/用户级设置。
      delete: 删除
      delete_announcement_tooltip: 删除此条公告
      email_notification_from_description: "此设置允许管理员对从 Canvas 的此帐户发送的所有通知加上标签“发件人”。"
      email_notification_from_settings: 电子邮件通知“发件人”设置
      enabled_web_serices_title: 已启用网络服务
      equall_endpoint_help: "这是指向 equella 服务的 URL。它看起来可能像 \"%{sample_url}\"。"
      equella_settings_title: "Equella 设置"
      features_title: 功能
      global_announcements_description: 您可以在帐户中使用全局通告在所有用户的面板上发布即时消息。这些消息将会在每个用户的面板上显示指定的时长，或者显示至用户单击"关闭"链接忽略该警报。**这些通告应尽量少用。**
      global_announcements_title: 全局通告
      global_js_and_css_includes_description: 这些文件将包含在为您的帐户加载的所有页面中
      global_js_and_css_includes_title: "全局 JavaScript 和 CSS 包含"
      headers: 
        report_last_run: 上次运行
        report_name: 姓名
      help_link_available_to_all_admins: 管理员
      help_link_available_to_all_students: 学生
      help_link_available_to_all_teachers: 教师
      help_link_available_to_all_users: 用户
      if_you_would_like_to_link_to_your_own_campus_support_website_in_the_help_dialog_you_can_do_that_here: 如果您想要将自己学院的支持网站加入到帮助对话中，可以在此处操作
      ip_filter_filter_label: 过滤
      ip_filter_name_label: 姓名
      labels: 
        account_notification_icon: 图标
        admins_can_change_passwords: 管理员的密码设置
        admins_can_view_notifications: 管理员可以查看通知
        allow_invitation_previews: 邀请预览
        allow_sending_scores_in_emails: 学生可以选择通过电子邮件通知接收分数
        allow_sis_import: "SIS 导入"
        canvas_authentication: "Canvas 身份验证"
        default_language: 默认语言
        default_time_zone: 默认时区
        edit_institution_email: 用户可删除其学院分配的电子邮件地址
        enable_alerts: 警报
        enable_eportfolios: 学习档案
        enable_profiles: 启用个人资料
        enable_scheduler: "启用日历 2"
        enable_user_notes: 教师日志
        end_at: 结束
        equella: Equella
        equella_endpoint: "Equella 端点"
        equella_teaser: "Equella 评论"
        global_includes: "全局 CSS/JavaScript 包含"
        global_javascript: "全局 JavaScript URL"
        global_stylesheet: "全局 CSS URL"
        help_link_available_to: 有效
        help_link_subtext: 子文本
        help_link_text: 链接提示
        help_link_url: URL
        membership_type: 添加更多
        message: 消息
        mfa_settings: 多重身份验证
        name: 帐户名
        no_enrollments_can_create_courses: 未注册用户
        open_registration: 开放注册
        outgoing_email_default_name_option_custom: 自定义“发件人”姓名
        outgoing_email_default_name_option_default: "默认 Canvas 设置"
        prevent_course_renaming_by_teachers: 不要让教师重命名其课程
        restrict_student_future_view: 限制学生在开始日期之前查看课程
        self_enrollment: 允许自我注册
        self_registration: 自行注册
        show_scheduler: 启用计划程序
        sis_source_id: 学号
        start_at: 开始
        students_can_create_courses: 学生
        sub_account_includes: 让子帐户定义额外包含
        subject: 主题
        teachers_can_create_courses: 教师
        turnitin: Turnitin
        turnitin_account_id: "Turnitin 帐户 ID"
        turnitin_comments: 作业评论
        turnitin_host: "Turnitin 主机"
        turnitin_pledge: "Turnitin 保证"
        turnitin_shared_secret: "Turnitin 共享密钥"
        users_can_edit_name: 用户可以编辑显示姓名
      links: 
        add_admins: 添加帐户管理员
        configure_report: 配置...
        run_report: 运行报告
      manual_quotas: 
        find_button: 查找
        manual_quotas_title: 可手动设置的配额
        megabytes: MB
        megabytes_tooltip: MB
        select_type_courses: "课程 ID"
        select_type_groups: "小组 ID"
        select_type_label: 查找课程或小组
        update_button: 更新配额
      never_allow_self_enrollment_option: 从不
      no_language_preference: "未设置（默认使用 %{language}）"
      notifications: 
        custom_name_description: "如果选中，此设置将替代 Canvas 通知中发送的所有其它品牌标识。"
        email_date: 日期
        email_reply_to: 回复
        email_to: 收件人
        example: "示例:"
        external_services: 发送到外部服务的通知
        external_services_label: 在“通知首选项”页上显示一次弹出式警告。
        external_services_warning: "注意：某些通知可能包含机密信息。如果选择使用您的机构提供的地址之外的电子邮件接收通知，可能会导致将敏感的 Canvas 课程和小组信息发送到机构系统外部。"
        external_services_warning_label: "弹出式消息内容:"
        from: 发件人
        sample_subject: 评分已更改：请查看调查，测试课程
        subject: 主题
      open_registration_delegated_warning_message: "启用外部身份提供程序，通过开放注册创建的用户可能无法登录，除非外部身份提供程序的登录窗体包含返回到 %{url} 的链接。"
      open_registration_delegated_warning_tooltip: 已启用外部身份提供程序
      page_title: 帐户设置
      quiz_ip_filters_help_message: |-
          可以使用测验 IP 过滤器，只允许指定 IP 范围的计算机访问测验。
          
          指定一组 IP 地址过滤器，供教师用来保护对测验的访问。过滤器可以是逗号分隔的地址列表，或者地址后面接掩码（\"192.168.217.1/24\" 或 \"192.168.217.1/255.255.255.0\"）。"
      quiz_ip_filters_help_title: "什么是测验 IP 过滤器?"
      quiz_ip_filters_help_tooltip: "什么是测验 IP 过滤器?"
      quiz_ip_filters_title: "测验 IP 地址过滤器"
      quotas: 
        default_account_quota_title: 默认帐户配额
        default_course_storage_quota: 课程配额
        default_group_storage_quota: 小组配额
        default_user_storage_quota: 用户配额
        megabytes: MB
        megabytes_tooltip: MB
        update_button: 更新
      report_last_run_never: 从不
      report_running: 报告正在运行。*完成时您会收到电子邮件。*
      select: 
        mfa: 
          disabled: 已禁用
          optional: 可选
          required: 必需
          required_for_admins: 对管理员必需
      self_enroll_for_any_courses_option: 对于任何课程
      self_enroll_for_manually_created_courses_option: 对于手动创建的课程
      settings_crumb: 设置
      survey_announcement: "这是一个调查通告。它将在处于活动状态的每月发送给已启用帐户中 1 / %{denominator} 的用户。"
      tab_admins: 管理员
      tab_alerts: 警报
      tab_announcements: 通告
      tab_external_tools: 应用程序
      tab_notifications: 通知
      tab_quotas: 配额
      tab_reports: 报告
      tab_settings: 设置
      transifex_message: "加入 [Canvas 翻译社区](%{transifex_url})"
      turnitin_comments_help: "这些评论在提交 Turnitin 启用的作业时显示给学生"
      turnitin_pledge_help: 学生必须勾选相关框以确认他们同意此保证
      turnitin_settings_title: "Turnitin 设置"
      update_settings_button: 更新设置
    show: 
      courses_crumb: 课程
      no_courses_account_message: 此帐户中没有课程。
      no_courses_term_message: 这个学期没有课程。
      subtitle_term: "对于学期 **%{term}**"
      title: 此帐户中的课程
      too_many_courses_message: "课程过多无法显示 (%{count})。请使用右侧的搜索工具来寻找指定课程。"
    sis_batch_counts: 
      accounts_label: 帐户
      courses_label: 课程
      crosslists_label: 交叉列表
      enrollments_label: 注册
      group_enrollments: 小组注册
      groups: 小组
      imported_items_title: 导入的项目
      sections_label: 班级
      terms_label: 学期
      users_label: 用户
    sis_batch_messages: 
      sis_batch_errors_title: 阻止导入的错误
      sis_batch_warnings_title: 警告
    sis_export_csv_description: 
      account_reports: 
        sis_export: 
          description: 
            text: "SIS 导出报告: 本报告将导出 SIS 用户、帐户、学期、课程、班级、注册、小组、小组成员和交叉列表导入至对应类别操作所需的全部信息。"
    sis_export_csv_parameters: 
      account_reports: 
        default: 
          accounts: 
            check_box: "帐户 CSV"
          courses: 
            check_box: "课程 CSV"
          enrollments: 
            check_box: "报名 CSV"
          group_membership: 
            login: 
              check_box: "小组成员 CSV"
          groups: 
            check_box: "小组 CSV"
          sections: 
            check_box: "班级 CSV"
          terms: 
            check_box: "学期 CSV"
          users: 
            check_box: "用户 CSV"
          xlist: 
            check_box: "X CSV 列表"
        sis_default: 
          parameters: 
            note: "*学期设置只影响课程、班级、注册和 X 列表 CSV 文件。"
    sis_import: 
      add_sis_stickiness_instructions: "选择此选项后，通过此 SIS 导入所执行的更改将被处理为 UI 更改，以防止后续的非覆盖 SIS 导入改变这里更改的字段。"
      add_sis_stickiness_label: "处理为 UI 更改"
      batch_import_instructions: |-
          选择后，将会删除所选学期之前 SIS 导入的数据。  
          有关详细信息，请参阅相关文档。
      batch_mode_label: 这是整批更新
      clear_sis_stickiness_instructions: "选择此选项后，此 SIS 导入接触过的所有记录中的所有字段在未来的非覆盖 SIS 导入中都可以更改。"
      clear_sis_stickiness_label: "清除 UI 更改的状态"
      import_failed_message: "导入 SIS 数据时出错。未导入记录。"
      import_failed_with_messages_message: "未导入 SIS 记录。导入失败，显示以下消息:"
      import_log_title: 导入进度日志
      import_started_message: 导入过程已开始！如果要导入的内容很多，可能需要一段时间。您可以离开该页面，稍后再回来。
      import_type_label: 导入类型
      imported_message: "所有 SIS 数据都已成功导入。"
      imported_with_messages_message: "SIS 数据已导入，但显示下列消息:"
      last_batch_title: 最后批次
      override_sis_stickiness_instructions: |-
          默认情况下，UI 更改优先于 SIS 导入更改；对于许多字段，如果管理员通过 UI 更改了字段，SIS 导入不会改变该字段的数据。如果选择此选项，此 SIS 导入将覆盖 UI 更改。  
          有关详细信息，请参阅相关文档。
      override_sis_stickiness_label: "覆盖 UI 更改"
      page_header: "SIS 导入"
      page_title: "SIS 导入"
      pending_batches_count: 
        one: "%{count} 个批次等待处理。 "
        other: "%{count} 个批次等待处理。 "
      pending_batches_title: 待处理批次
      process_data_button: 处理数据
      select_file_instructions: |-
          选择要导入的压缩文件。  
          有关如何生成这些压缩文件的说明，[请参阅本文档](%{uri})。
      sis_import_crumb: "SIS 导入"
      started_at_message: "开始时间: %{started_at}"
      title: "SIS 导入"
      try_import_again_link: 重试导入
    site_admin_statistics: 
      page_title: "%{account} 的统计"
    statistics: 
      concluded_at: "结束于 %{at}"
      created_at: "创建于 %{at}"
      created_at_by: "由 [%{teacher}](%{url}) 创建于 %{at}"
      download_csv_link: "下载 csv"
      file_storage_header: 文件存储
      general_numbers_title: 常规编号
      heading_date: 日期
      heading_value: 值
      labels: 
        courses: 课程
        generated_at: 生成时间
        media_storage: 媒体
        students: 学生
        teachers: 教师
        uploaded_storage: 已上传
        users: 用户
      last_logged_in_at: "上次登录时间 %{at}"
      loading_error: 错误
      loading_text: 正在加载...
      media_data: 
        one: "*%{count} 个文件*的 %{file_size} "
        other: "*%{count} 个文件*的 %{file_size} "
      media_file_storage_header: 媒体文件存储
      none_message: 无项目可显示
      over_time_link: 超时
      page_title: "%{account} 的统计"
      recently_created_courses_title: 最近创建的课程
      recently_ended_courses_title: 最近结束的课程
      recently_logged_in_users_title: 最近登录的用户
      recently_started_courses_title: 最近开始的课程
      started_at: "开始于 %{at}"
      title_data_point_over_time: "%{data_point} 超时"
      uploaded_data: 
        one: "*%{count} 个文件*的 %{file_size} "
        other: "*%{count} 个文件*的 %{file_size} "
      uploaded_file_storage_header: 已上传的文件存储
    student_access_csv_description: 
      account_reports: 
        tmcc: 
          description: 
            header: 例如
          student_activity: 
            text: "此报告显示某个给定学期中注册了某给定课程或所有课程的学生的所有活动。在生成的 csv 文件中，每项学生活动将具有一行，并且将包含以下标题：班级 ID、班级学号、班级名称、课程 ID、课程学号、课程名称、用户 ID、用户学号、内容类型、内容、查看次数、参与次数和上次查看时间。查看次数和参与次数从开始时间到报告生成时间进行计数。"
    student_assignment_outcome_map_csv_description: 
      account_reports: 
        student_assignment_map: 
          description: 
            header: 例如
            text: "此报告显示所有学生的学习成绩。在生成的 csv 文件中，每对“用户/成绩”将具有一行，并将显示包括相关联的作业在内的成绩详情。此报告仅显示作业成绩，而不包括与题库相关的成果。"
    student_ip_csv_description: 
      account_reports: 
        dubspot: 
          description: 
            header: 例如
          student_login: 
            text: "此报告显示某个给定学期中注册了某给定课程或所有课程的所有学生。在生成的 csv 文件中，每项学生注册将具有一行。"
    student_login_csv_description: 
      account_reports: 
        bucks: 
          description: 
            header: 例如
          student_login: 
            text: 此报告显示自给定日期以来尚未登录的学生。
    student_login_csv_parameters: 
      account_reports: 
        bucks: 
          login: 
            check_box: 是否包括从未登录的用户？
          parameters: 
            note: "此报告不反映 Canvas 中的上次活动，而是反映用户上次登录的时间。"
    student_submissions_csv_description: 
      account_reports: 
        vilas: 
          description: 
            header: 例如
          student_submissions: 
            text: 这是某个给定学期中注册了一门课程且提交了作业的所有学生的一份报告。此报告中，每项学生提交包含一行。
    students_with_no_submissions_csv_description: 
      account_reports: 
        default: 
          students_with_no_submissions: 
            description: 
              header: 示例
            text: 这是某个给定学期中注册了一门课程且在该课程的给定日期范围内未提交作业的所有学生的一份报告。此报告中，每项符合条件的学生注册包含一行。日期范围不能大于两周。
    submission_data_csv_description: 
      account_reports: 
        submission_data: 
          description: 
            text: 此报告包含参与工具的提交日期。
    tempe_grade_export_csv_description: 
      account_reports: 
        tempe: 
          description: 
            header: 示例
          grade_export: 
            text: "此报告显示了所有学生在给定学期中的最终评分结果。最终得出的制表符分隔文件将每行代表一个注册，并将显示最终评分以及将用于将评分数据上传到 Synergy SIS 中的多个课程信息字段。"
    tempe_grade_export_csv_parameters: 
      account_reports: 
        tempe: 
          course: 
            text: "课程 ID"
          parameters: 
            note1: "课程 ID 可留空，以运行学期中所有课程的报告。"
            note2: 包含屏蔽作业的课程可能无法在此报告中准确反映分数。
    terms_parameters: 
      account_reports: 
        default: 
          parameters: 
            header: 学期
      all_terms: 所有学期
    test_ldap_dialog_title: "测试 LDAP 设置"
    test_ldap_result_canceled: 已取消
    test_ldap_result_failed: 已失败
    test_ldap_result_ok: 确定
    test_login: 测试登录
    testing: 正在测试...
    unpublished_courses_csv_description: 
      account_reports: 
        default: 
          unpublishd_courses: 
            header: 例如
            text: "此报告显示某个给定学期尚未发布的所有课程。在生成的 csv 文件中，每个课程将具有一行，并且将显示课程 ID、课程学号、课程简称、课程名称、课程开始日期和结束日期。"
    unrecognized_time_zone: "“%{timezone}”不是可以识别的时区"
    unused_courses_csv_description: 
      account_reports: 
        unused_courses: 
          description: 
            header: 示例
          main: 
            text: 这是不包含以下各项的所有课程的一份报告：作业、通告、讨论、文件、单元、页面或测验。
    update_failed_notice: 帐户设置更新失败
    user_add_failed_message: 添加用户失败，请重试
    user_added_message: "%{user} 已成功添加!"
    user_added_message_sent_message: "%{user} 已成功添加! 他们应该很快会收到确认电子邮件。"
    user_deleted_message: "%{username} 已成功删除"
    user_inactivity_csv_description: 
      account_reports: 
        webster: 
          description: 
            header: 示例
          low_activity: 
            text: "此报告显示某个给定学期中注册了某给定课程或所有课程的所有学生。在生成的 csv 文件中，尚未访问最少课程项目的每项学生注册将具有一行。"
    user_inactivity_csv_parameters: 
      account_reports: 
        webster: 
          login: 
            day_drop: 已访问的最少课程项目：
    users_list: 
      login_name_or_sis_id: 登录名或学号
      name: 姓名
      no_people_found: 找不到人员
      you_can_search_by: 您可以按此条件搜索：
    zero_activity_csv_description: 
      account_reports: 
        default: 
          zero_activity: 
            header: 示例
            text: "此报告显示某个给定学期中注册了任意课程的所有学生。在生成的 csv 文件中，自该日期起尚未访问课程的每项用户注册将具有一行。"
  activerecord: 
    errors: 
      full_messages: 
        format: "%{attribute} %{message}"
      messages: 
        accepted: 必须接受
        blank: 不能为空
        confirmation: 不匹配确认
        empty: 不能为空
        equal_to: "必须等于 %{count}"
        even: 必须为偶数
        exclusion: 已保留
        greater_than: "必须大于 %{count}"
        greater_than_or_equal_to: "必须大于或等于 %{count}"
        inclusion: 未包含于列表中
        invalid: 无效
        less_than: "必须小于 %{count}"
        less_than_or_equal_to: "必须小于或等于 %{count}"
        not_a_number: 不是数字
        odd: 必须为奇数
        record_invalid: "验证失败: %{errors}"
        taken: 已提取
        too_long: "太长（最大值为 %{count} 个字符）"
        too_short: "太短（最小值为 %{count} 个字符）"
        wrong_length: "长度错误（应为 %{count} 个字符）"
      template: 
        body: "以下字段有问题:"
        header: 
          one: "%{count} 个错误阻止保存此 %{model}"
          other: "%{count} 个错误阻止保存此 %{model}"
  ajax_errors: 
    error_heading: "Ajax 错误: %{status_code}"
    errors: 
      connection_lost: "到 %{host} 的连接丢失。请确保已连接到 Internet，然后重试。"
      timeout: 您的请求有问题，可能是非活动时间太长所致。请重新加载页面，然后重试。
      unhandled: 噢！上一个请求未解决。
    links: 
      details: 详细信息...
    no_text: 无文本
  alerts: 
    alert: 
      buttons: 
        add_criterion: 添加触发器
        add_recipient: 添加收件人
        save_alert: 保存警报
      criteria: 警报触发条件
      labels: 
        criteria: 警报触发条件
        recipients: 发送通知到
        repetition: 重复
      links: 
        title: 
          delete_alert: 删除此警报
          edit_alert: 编辑警报
      no_repetition_description: 不要重发警报
      recipients: 发送通知到
      repetition_description: "每隔 %{count} 天重发警报，直到解决"
    alerts: 
      alerts_description_account: 为每个满足所有条件的学生生成警报。将每天进行检查，并发送通知到学生、教师和/或帐户管理员，直到触发问题解决为止。
      alerts_description_course: 为每个满足所有条件的学生生成警报。将每天进行检查，并发送通知到学生和/或教师，直到触发问题解决为止。
      buttons: 
        add_alert: 添加警报
      description: "教师 %{count} 天未与学生交互"
      option: 无教师交互
      remove: 删除此项目
      the_student: 学生
      the_teacher: 教师
      title: 上次教师与学生交互后的天数
      ungraded_count_description: "超过 %{count} 个作业尚未计分"
      ungraded_count_option: 未计分的作业（计数）
      ungraded_count_title: 尚未计分的作业数
      ungraded_timespan_description: "作业已 %{count} 天未计分"
      ungraded_timespan_option: 未计分的作业（时间）
      ungraded_timespan_title: 作业未计分的天数
      usernote_description: "已经 %{count} 天未添加教师日志项"
      usernote_option: 无教师日志项
      usernote_title: 上次添加教师日志后的天数
    errors: 
      criteria_required: 至少需要一个触发器
      recipients_required: 至少需要一个收件人
      threshold_should_be_numeric: 这应该是正数
  analytics: 
    course: 
      analytics: 分析
      page_title: "分析：%{course}"
    crumb: 
      completed: 已完成的课程
      current: 当前课程
    department: 
      analytics: 分析
    filters: 
      completed: 已完成的课程
      current: 当前课程
    page_title: 
      completed: "分析：%{account} - 已完成的课程"
      current: "分析：%{account} - 当前课程"
      term: "分析：%{account} - %{term}"
    student_in_course: 
      analytics: 分析
      page_title: "分析：%{course} - %{student}"
  ange_name: "Angel 转换器"
  angel: 
    file_copy_fail: "无法复制文件夹“%{base_path}”"
    file_copy_fail_message: "无法将目录重命名为路径“%{path}”"
    file_import_fail: "无法导入文件“%{file_path}”"
  angel_display: "ANGEL 学习"
  angel_file_description: "Angel export .zip 格式"
  announcement: 
    no_title: 无标题
  announcements: 
    announcements_crumb: 通告
    external_feed: 
      alts: 
        deleted_feed: 删除此馈送
      labels: 
        keyword: 关键字
      messages: 
        external_feed_post_count: 
          one: "添加 %{count} 条公告"
          other: "添加 %{count} 条公告"
    feed_name: "%{course} 通告馈送"
    index: 
      feed_title_course: "课程通告 Atom 馈送"
      feed_title_group: "小组通告 Atom 馈送"
      podcast_title_course: 课程通告播客动态消息
      podcast_title_group: 小组通告播客动态消息
    index_view: 
      delete: 删除
      loading: 正在加载...
      lock_for_comments: 锁定以发表评论
      make_an_announcement: 进行通告
      make_an_announcement_caps: 进行通告
      make_sure_all_search_terms_are_spelled_correctly: 确保所有的搜索词拼写正确。
      rss_feed: "RSS 信息源"
      search_title_body_or_author: 搜索标题、正文或作者
      suggestions: "建议:"
      there_are_no_announcements_show: 没有要显示的通告
      try_different_more_general_or_fewer_keywords: 尝试其它、更常用或更少的关键字。
      try_disabling_the_unread_filters: 尝试禁用“未读”筛选器。
      unread: 未读
      your_search_did_not_match_any_announcements: 没有符合您搜索条件的通告。
    podcast_feed_description_course: "任何与课程 \"%{course}\" 中的通告链接或内嵌于其中的媒体文件都会出现在此馈送中。"
    podcast_feed_description_group: "任何与小组 \"%{group}\" 中的通告链接或内嵌于其中的媒体文件都会出现在此馈送中。"
    podcast_feed_name: "%{course} 通告播客动态消息"
  application: 
    errors: 
      feed_not_found: 找不到馈送。
      feed_private: 匹配的上下文已变为私密，因此这类公共馈送不再可见。
      feed_private_course: 匹配的课程已变为私密，因此这类公共馈送不再可见。
      feed_private_group: 匹配的小组已变为私密，因此这类公共馈送不再可见。
      feed_unpublished_course: 此课程的馈送在发布之前无法访问。
      feed_unpublished_group: 此小组的馈送在发布之前无法访问。
      invalid_external_tool: 找不到此链接的有效设置。
      invalid_external_tool_id: 找不到此工具的有效设置。
      invalid_feed_parameters: 馈送参数无效。
      invalid_oembed_url: 检索此资源时发生问题。外部工具提供了关于资源的无效信息。
      invalid_tag_type: 无法识别此标记的项目类型
      invalid_verification_code: 验证代码无效。
      mismatched_verification_code: 验证代码与当前注册的任何用户都不匹配。
      permission_denied: 您没有访问该页面的权限
      quota_exceeded: 已超过存储配额
      quota_exceeded_account: 已超过帐户存储配额
      quota_exceeded_course: 已超过课程存储配额
      quota_exceeded_group: 已超过小组存储配额
      quota_exceeded_user: 已超过用户存储配额
      student_view_unauthorized: 学生身份无法使用此功能。
      unauthorized: 
        generic: 您无权执行这个操作
        not_started_yet: "您尝试访问的课程还没有开始。开始时间为 %{date}。"
        unpublished: 本课程的教师还没有发布这门课程。
    notices: 
      first_teacher: 此课程已有归属，而您已经注册成为其第一位教师。
      first_teacher_with_email: 此课程已有归属，而您已经注册成为其第一位教师。您很快就会收到电子邮件，用以完成注册过程。
      need_to_accept_enrollment: "您必须 [接受注册邀请](%{url})，然后才可完全参与此课程。"
      page_disabled: 该页面已禁用
      page_disabled_for_account: 该页面已对此帐户禁用
      page_disabled_for_course: 该页面已对此课程禁用
      page_disabled_for_group: 该页面已对此小组禁用
    warnings: 
      details: 
        suspended: "此机构的 Canvas 帐户已被挂起。只有帐户管理员才能登录以更正任何问题。"
      please_log_in: 为安全起见，请输入您的密码方可继续
      titles: 
        suspended: 机构已挂起
      unsupported_browser: "您的浏览器不符合 Canvas 的最低要求。请访问 *Canvas 指南* 了解受支持浏览器的完整列表。"
    wiki_front_page_default_content_course: 欢迎使用新课程维基！
    wiki_front_page_default_content_group: 欢迎使用新小组维基！
  appointment_group: 
    errors: 
      invalid_end_at: 约会结束时间早于开始时间
      needs_contexts: 至少要有一段上下文
      overlapping_appointments: 约会时间重叠
  appointment_group_sub_context: 
    errors: 
      invalid_course_section: 无效的课程班级
      invalid_group_category: 无效的小组目录
      missing_group_category: 小组约会必须要有小组类别
  appt_calendar_event_dialog: 
    invalid_participants: "您至少要允许 1 名用户参加"
    title: "编辑 %{name}"
    update: 更新
  assessment_question: 
    default_question_name: 问题
    default_question_text: 问题文本
  assessment_question_bank: 
    default_imported_title: 导入的问题
    default_title: "无名称 - %{course}"
    default_unfiled_title: 未归档的问题
  assignment: 
    advanced_options_errors: 一个或多个高级可选功能中存在错误
    assignment_group_must_have_group: 请为此作业选择作业小组
    at_least_one_file_type: 请指定至少一个允许使用的文件类型
    at_least_one_submission_type: 请选择至少一种提交类型
    atom_no_author: 无作者
    buttons: 
      select_url: 选择
    comment_from_files: 
      one: 查看附件文件
      other: 查看附件文件
    errors: 
      cannot_save_att: "您没有权限编辑已锁定的 %{att_name} 属性"
      import: 
        external_tool_url: "外部工具作业 \"%{assignment_name}\" 的 URL 无效。"
      upload_as_zip: "请以 .zip 格式上传文件"
    feed_entry_title: "作业: %{assignment}"
    feed_entry_title_with_course: "作业 %{course}: %{assignment}"
    group_assignment_must_have_group_set: 请为此作业选择小组集
    hide_advanced_options: 隐藏高级可选功能
    imported_assignments_group: 导入的作业
    labels: 
<<<<<<< HEAD
      due: 到期日期
    name_is_required: 需要名称
=======
      due: 截止时间
    name_is_required: 需要姓名
>>>>>>> 162c9cdb
    points_possible: "对于百分制，最高分必须大于 0"
    select_external_tool_dialog_title: 配置外部工具
    show_advanced_options: 显示高级可选功能
    submission_action_take_quiz: "提取 %{title}"
    submission_action_turn_in_assignment: "交还 %{title}"
    submission_types: 
      a_discussion_post: 讨论贴
      a_file_upload: 作为文件上传
      a_media_recording: 媒体录音
      a_quiz: 测验
      a_text_entry_box: 将作业输入文本框
      a_website_url: "网站 URL"
    titles: 
      grading_scheme_info: 查看/编辑评分方案
  assignment_details_dialog: 
    average_score: "平均分数:"
    count_of_submissions: "%{cnt} 个作业"
    grading_statistics_for_assignment: "下列评分统计: %{assignment.name}"
    high_score: "高分:"
    low_score: "低分:"
    no_one_scored_higher: "没有分数高于 %{max}"
    no_one_scored_lower: "没有分数低于 %{min}"
    scores_higher_than_the_average: "高于平均分 %{average} 的分数"
    scores_lower_than_the_average: "低于平均分 %{average} 的分数"
    total_submitted: "提交总数:"
  assignment_group: 
    default_name: 作业
    default_title: 作业
  assignment_group_weights_dialog: 
    buttons: 
      save: 保存
    titles: 
      assignment_group_weights: 管理作业小组加权
      total: 总计
    weight_final: 根据小组加权最终计分
  assignment_groups: 
    errors: 
      cannot_delete_group: 您不能删除一个带有已锁定作业的小组。
    notices: 
      created: 作业小组已成功创建。
      deleted: 此小组已删除
      updated: 作业小组已成功更新。
  assignment_groups_api: 
    errors: 
      frozen_assignments_error: 您无法删除一个含有已锁定作业的小组。
  assignment_muter: 
    mute_assignment: 屏蔽作业
    muting_assignment: 正在屏蔽作业...
    unmute_assignment: 取消屏蔽作业
    unmute_button: 取消屏蔽作业
    unmute_dialog: 此作业当前被屏蔽。这意味着学生无法看到其计分和反馈。是否要立即取消屏蔽?
    unmuting_assignment: 正在取消屏蔽作业...
  assignments: 
    add_assignment_form: 
      assignment_name: 作业名称
      labels: 
        due: "截止时间:"
        points: "得分:"
        quiz_points: 测验得分
        type: 类型
      links: 
        full_edit: 完全编辑
        more_options: 更多可选功能
      options: 
        assignment: 作业
        attendance: 参与
        discussion: 讨论
        external_tool: 外部工具
        not_graded: 未计分
        quiz: 测验
      tooltips: 
        assignment_is_quiz: 此作业是一个测验，因此得分可能来自问题，无法手动设置。
    add_assignment_group_form: 
      drop_x_scores_for_each_student: "每个学生 %{scores} 分"
      labels: 
        assignments: 作业
        group_name: 小组名称
      links: 
        add_grading_rule: 添加计分规则
        delete_assignment: 删除
      options: 
        drop_highest: 去掉最高分
        drop_lowest: 去掉最低分
        equally_weighted: 平均
        never_drop: 不删除
        no_assignments: "[无作业]"
        weighted_by_points: 按得分加权
      percent_of_total_grade: "总计分的 %{percent} %"
    assignment_count: 
      one: "%{count} 份作业"
      other: "%{count} 份作业"
    assignment_group_create_dialog: 
      assignment_group: 
        labels: 
          name: 姓名
      buttons: 
        add_group: 添加小组
        cancel: 取消
      links: 
        add_assignment_group: 添加作业小组"
    assignment_group_list: 
      no_assignment_groups: 未找到作业小组
    assignment_group_list_item: 
      add_assignment_to: "将作业添加到 %{name}"
      assignment_group_delete: 删除作业小组
      assignment_group_edit: 编辑作业小组
      assignment_group_move: 移动作业小组
      delete: 删除
      edit: 编辑
      group_weight: "总数的 %{groupWeight}%"
      manage: 管理
      move: 移动到...
    assignment_group_selector: 
      assignment_group: 作业小组
      assignment_group_options: 
        new_group: 创建新小组
    assignment_groups_count: 
      one: "%{count} 个小组"
      other: "%{count} 个小组"
    assignment_list_item: 
      assignment_delete: 删除作业
      assignment_edit: 编辑作业
      assignment_move: 移动作业
      delete: 删除
      edit: 编辑
      module: 单元
      move: 移动到...
      multiple_modules: 多个单元
<<<<<<< HEAD
      no_points_possible: 无最高分
      points_possible: "%{pointsPossible} 分"
      points_possible_screen_reader: "%{pointsPossible} 最高分"
      settings: 设置
    assignment_list_item_score: 
      assignment_not_yet_graded_screenreader: "作业尚未评分。%{pointsPossible} 最高分。"
      no_submission: 无提交
      no_submission_for_assignment_screenreader: "此作业无提交。%{pointsPossible} 最高分。"
      no_submission_with_points_possible: "-/%{pointsPossible} 分"
      not_yet_graded_with_points_possible: "*尚未评分*/%{pointsPossible} 分"
      score_with_points_possible: "%{grade}/%{pointsPossible} 分"
      score_with_points_possible_screenreader: "分数: %{grade} 超出 %{pointsPossible} 分"
=======
      no_points_possible: 无最高得分
      points_possible: "%{pointsPossible} 分"
      points_possible_screen_reader: "%{pointsPossible} 最高得分"
      settings: 设置
    assignment_list_item_score: 
      assignment_grading_type_is_not_graded: 此作业将不评分。
      assignment_not_yet_graded_screenreader: "作业尚未计分。%{pointsPossible} 最高得分。"
      empty_points_possible: "-/%{pointsPossible} 分"
      no_submission: 无提交
      no_submission_for_assignment_screenreader: "此作业无提交。%{pointsPossible} 最高得分。"
      not_yet_graded: "*尚未计分*"
      score_with_points_possible: "*%{score}*/%{pointsPossible} 分"
      score_with_points_possible_screenreader: "分数: %{score}，满分 %{pointsPossible} 分。"
>>>>>>> 162c9cdb
    assignment_locked: 
      assignment_locked: "此作业锁定于 *%{lock_at}*"
      assignment_unlocked_from: "此作业锁定至 *%{unlock_at}*"
      assignment_unlocked_from_to: "此作业仅在从 *%{unlock_at}* 至 *%{lock_at}* 解锁"
    assignment_settings: 
      cancel: 取消
      save: 保存
      validating: 正在保存...
      weight_groups: 根据作业小组加权最终评分
    assignment_sidebar: 
      links: 
        submit: 提交作业
    assignments_content: 
      buttons: 
        delete_group: 删除小组
      labels: 
        class_weighting_policy: 根据各项作业所占比率计算总成绩
        delete_assignments_in_group: 删除此小组中的作业
        move_assignments_to: 将作业从此小组移至
      options: 
        select_group: "[选择小组]"
      titles: 
        delete_assignment_group: 是否删除作业小组?
      tooltips: 
        target_group: 选择此作业要移入的小组
      warnings: 
        delete_assignment_group: "作业小组 %{group} 中有 %{assignment_count} 个作业。可以删除这些作业或将其移至另一个小组。"
    assignments_list_content: 
      no_assignments: 没有为此课程创建作业。
      titles: 
        assignments: 作业
        course_assignments: 课程作业
        overdue_assignments: 逾期作业
        past_assignments: 以前的作业
        undated_assignments: 更新的作业
        ungraded_assignments: 未计分的作业
        upcoming_assignments: 即将到来的作业
    assignments_list_right_side: 
      links: 
        group_assignments_by_type: 按类型对作业分组
        just_show_assignment_list: 只显示作业列表
        manage_assignments: 管理作业
        see_current_grades: 查看我目前的计分
      titles: 
        show_only_assignments_from: 只显示下列来源的作业
        upcoming_assignments: 即将到来的作业
    assignments_right_side: 
      add_assignment_to_group: "*将作业添加*至 %{group}"
      assignment_groups_wrapper: "（%{number_of_groups} 中）"
      links: 
        add_assignment_group: 添加作业小组
    buttons: 
      add_group: 添加小组
      delete_group: 删除小组
      submit_assignment: 提交作业
<<<<<<< HEAD
    cannot_delete_group: 您必须至少有一个作业组
    cant_unpublish_when_students_submit: 如有学生提交文件，则无法取消发布
=======
    cannot_delete_group: 您必须至少有一个作业小组
    cant_unpublish_when_students_submit: 如有学生提交文件，则无法取消发布
    complete: 完成
>>>>>>> 162c9cdb
    confirm: 
      delete_assignment: 是否确定要删除此作业?
      delete_group: 是否确定要删除此小组?
    confirm_delete_group: 是否确定要删除此作业小组？
    confirms: 
      delete_assignment: 是否确定要删除此作业?
    create_assignment: 
      assignment: 作业
      assignment_due_at: 截止时间：
      assignment_name: 姓名：
      assignment_points: 得分：
      assignment_type: 类型：
      cancel: 取消
      discussion_type: 讨论
      external_tool_type: 外部工具
      more: 更多可选功能
      multiple_due_dates: 多个截止时间
      not_graded_type: 未计分
      quiz_type: 测验
      save: 保存
      saving: 正在保存...
    create_group: 
      cancel: 取消
      drop_highest: 最高分数：
      drop_lowest: 最低分数：
      example_group_name: "例如，问答题组 1"
      group_name: 小组名称：
      never_drop: 不删除：
      percent_of_total: "总评分的 %"
      save: 保存
      saving: 正在保存...
    create_new_crumb: 新建
    date_available_column_view: 
      available: 可用
      available_on: 可供使用的日期
      available_until: 结束时间
      closed: 已关闭
      multiple_dates: 多个日期
      not_available_until: 开始时间
    date_due_column_view: 
      due: 截止时间
      due_date: 截止时间
      multiple_dates: 多个日期
    delete_group: 
      cancel: 取消
      delete: 删除小组
      deleting: 正在删除...
      labels: 
        delete_assignments_in_group: 删除其作业
        move_assignments_to: 将其作业移至
      options: 
        select_group: 选择小组
      tooltips: 
        target_group: 选择此作业要移入的小组
      warnings: 
        delete_assignment_group: "您即将删除 *%{name}*，其中包含 **%{assignment_count}** 项作业。"
      would_you_like: 您是否要：
    drop_highest_rule: 
      one: "去掉 %{count} 个最高分"
      other: "去掉 %{count} 个最高分"
    drop_highest_scores: "去掉最高的 %{number} 分"
    drop_lowest_rule: 
      one: "去掉 %{count} 个最低分"
      other: "去掉 %{count} 个最低分"
    drop_lowest_scores: "去掉最低的 %{number} 分"
    due_date_override: 
      overrides: 
        available_from: 开始时间
        due_date: 截止时间
        for: 适用人群
      until: 结束时间
    due_date_view: 
      overrides: 
        remove_these_dates: 删除这些日期
    edit: 
      edit_assignment: 编辑作业
      new_discussion: 新建讨论
      new_quiz: 新测验
    edit_header_view: 
      buttons: 
        not_published: 未发布
        published: 已发布
      titles: 
        delete: 删除
    edit_view: 
      assignment_name: 作业名称
      buttons: 
        update: 更新作业
      description: 说明
      due_date: 截止时间
      freeze_properties: 复制时锁定作业属性
      notify_content_change: 通知用户此内容已更改
      points_possible: 得分
      show_advanced_options: 显示高级可选功能
      warnings: 
        assignment_is_frozen: 某些设置已被管理员锁定。
    errors: 
      add_group_failed: 添加小组失败
      delete_reminder_failed: 删除失败
      google_docs_masquerade_rejected: "无法以伪装用户的身份连接到 Google Docs。"
      reminder_failed: 提醒失败
    everyone_else: 其他所有人
    external_grader_sidebar: 
      edit_assignment_settings: 编辑作业设置
      speed_grader: 快速评分器
    file_retrieval_error: 检索文件失败
    getting_file: 正在检索文件...
    grade_assignment: 
      buttons: 
        upload_files: 上传文件
      graded_count: "%{graded_count}*（共* %{total}）个作业已计分"
      links: 
        download_submissions: 下载作业
        peer_reviews: 同伴审阅
        reupload_submissions: 重新上传作业
      resubmission_count: 
        one: "%{count} 个未计分的重新提交作业"
        other: "%{count} 个未计分的重新提交作业"
      reupload_instructions: |-
          如果在
          之前更改了下载的学生提交作业，只需将其压缩备份，然后使用下表上传压缩包。
          学生将在其作业评论中看到修改的文件。
          
          *确保不要更改提交文件的名称，以便我们组织。*
      titles: 
        related_items: 相关项目
    grade_letter_grade_screenreader: "评分: %{grade}"
    grade_pass_fail_screenreader: "评分: %{grade}"
    grade_percent: "%{grade}%"
    grade_percent_screenreader: "分数: %{grade}%"
    graded: 此作业已计分
    grading_type_selector: 
      grading_type: 评分类型
      grading_type_options: 
        letter_grade: 书面评分
        not_graded: 未计分
        pass_fail: 完成/未完成
        percent: 百分比
        points: 得分
      view_grading_levels: 查看评分级别
    group_category_selector: 
      grade_group_students_individually: 分别为每位学生指定评分
      group_category_options: 新建小组类别
      group_set: 小组集
      is_group_assignment: 这是一个小组作业
    group_comment: 
      labels: 
        group_comment: 发送评论到全小组
    group_name: 小组名称
    group_submission_reminder: 
      warnings: 
        group_submission: "请注意，此作业将作用于 %{group_type} 小组中的所有人。"
    group_weights: 
      headers: 
        assignment_group: 作业小组
        group_weight: 权重
        total: 总计
    higher_than_max: 您不能使用大于作业数的数字。
    incomplete: 未完成
    index: 
      assignment_locked: 此作业当前锁定。更多信息请访问作业详细信息页面。
      assignment_locked_tooltip: 已锁定
      keycode_descriptions: 
        add_assignment_or_group: 将作业添加至当前小组
        delete_assignment_or_group: 删除当前作业/小组
        edit_assignment_or_group: 编辑当前作业/小组
        full_preview: 完全预览/编辑作业
        next_assignment_or_group: 下一个作业/小组
        previous_assignment_or_group: 上一个作业/小组
      keycodes: 
        add_assignment_or_group: a
        delete_assignment_or_group: d
        edit_assignment_or_group: e
        full_preview: f
        next_assignment_or_group: j
        previous_assignment_or_group: k
      links: 
        wizard: 如何...?
      page_title: 作业
    index_view: 
      add_assignment: 作业
      add_group: 小组
      assignments: 作业
      assignments_settings: 作业设置
      assignments_settings_screenreader: 作业设置
      search_for_assignment: 搜索作业
      title_add_assignment: 添加作业
      title_add_group: 添加作业小组
    invalid_file_retrieval: 检索通过此工具发送的文件时出现问题。
    invalid_tool_return: 已启动的工具对此次作业返回了无效资源
    labels: 
      assignment_group_move_label: 作业小组
      label_place_before: 放在前面
    loading_tools_failed: 加载工具失败
    messages: 
      adding_group: 正在添加小组...
      agree_to_pledge: 必须同意提交保证才可提交此作业。
      not_submitted_yet: 尚未完成作业提交。必须单击"提交"完成提交。是否仍要离开此页面?
      now_overdue: 此作业现已逾期。任何新提交作业将被标记为延迟。是否仍要继续?
      overdue: 此作业已逾期。是否仍要提交?
      record_before_submitting: 在提交前录制
      submit_failed: 提交失败，请重试
      submitting: 正在提交...
    multiple_due_dates: 多个截止时间
    name_is_required: 需要名称
    needs_grading_count: "此作业的 %{needs_grading_count} 个提交作业仍需评分"
    never_drop: 
      remove_rule: 删除规则
    never_drop_collection: 
      add_another_assignment: 添加另一个作业
      add_first_assignment: 添加作业
    never_drop_rule: "从不删除 %{assignment_name}"
    never_drop_scores: "不删除 %{assignment_name}"
    no_assignments: "[无作业]"
    no_assignments_list_item: 
      no_assignments_in_this_group: 此小组中无作业
    no_assignments_search: 
      aria_assignments: 作业
      assignments: 作业
      no_assignments_found: 未找到作业
    no_tools_found: 找不到工具
    non_number: 您必须使用数字
    notices: 
      assignment_delete: 此作业已删除
      created: 作业已成功创建。
      updated: 作业已成功更新。
    number_of_assignments: 
      one: "%{count} 份作业"
      other: "%{count} 份作业"
    other_assignments: 其它作业
    overdue: 此作业已逾期
    peer_review_assignment: 
      titles: 
        remind_reviewer: "向 %{user} 用户提醒测验"
        remind_reviewier_with_last_notification: "向 %{user} 提醒测验，上次通知时间为 %{at}"
        user_default: 用户
    peer_reviews: 
      buttons: 
        add: 添加
        assign_peer_reviews: 分配同伴审阅
      descriptions: 
        automatically_assign_reviews: 可以单击下面的按钮，将同伴审阅分配给已提交作业但尚无审阅任务的用户。
      details: 左边会显示分配到此任务的学生列表，以及已分配进行审阅的学生提交作业（如果有）。
      links: 
        assign_peer_review: "向 %{student} 指定另一个要评估的提交作业"
        back_to_assignment: 返回作业
      messages: 
        cancel_peer_review: 是否取消此同伴审阅?
        no_students_found: 未找到学生
      none_assigned: 未分配
      not_yet_submitted: 尚未提交
      options: 
        select_student: "[选择学生]"
      overview: 当学生至少在页面上做一次评论后，学生同伴审阅便视为完成。
      overview_with_rubric: 当学生至少在页面做一次评论并且填写作业的评分标准说明表时，学生同伴审阅便视为完成。
      page_title: 同伴审阅
      reviews_per_user: "每个用户 %{count} 次审阅"
      submitted: 已提交
      title: "%{assignment} 同伴审阅"
      titles: 
        automatically_assign_reviews: 自动分配审阅
        remind: "向 %{assessor} 提醒测验，上次通知时间为 %{time}"
    peer_reviews_selector: 
      labels: 
        automatically_assign_peer_reviews: 自动分配同伴审阅
        manually_assign_peer_reviews: 手动分配同伴审阅
        require_peer_reviews: 需要同伴审阅
      locked_until: 分配审阅
      peer_reviews_assign_at_explanation: 必须在截止时间之后。如果为空，则使用截止时间。
      reviews_per_user: 每位用户的审阅次数
    percent_of_final_grade: "最终评分的 %{percent}"
    positive_number: 您必须使用正数
    redirect_page: 
      redirect_message: |-
          此提交为 url，我们立即带您前往 url 链接。  
          [单击此处转到提交作业](%{url})
    rules_text: 
      one: "%{count} 个规则"
      other: "%{count} 个规则"
    select_assignment: "[选择作业]"
    show: 
      assignment_locked: 此作业当前锁定。
      available_from: 开始时间
      date_time_by: "%{date}，%{time} 之前"
      defaults: 
        no_content: 无内容
      due: 截止时间
      due_at: 截止时间
      for: 适用人群
      links: 
        add_rubric: 添加评分标准说明
        assign_rubric: 分配评分标准
        edit: 编辑
      messages: 
        locked: 此作业当前为锁定状态。
      new_assignment: 新作业
      no_due_date: 无截止时间
      no_points: 无
      no_submission: 无任何内容
      points: 得分
      submission_types: 文件类型
      submitting: 提交
      turnitin: Turnitin
      turnitin_enabled: "已为此作业启用 Turnitin。"
      turnitin_enabled_short: "(Turnitin 已启用)"
      until: 结束时间
    show_locked: 
      labels: 
        assignment: 作业
      locked: 已锁定
    status: 
      deleting_group: 正在删除小组...
    student_index: 
      assignments: 作业
      labels: 
        assignments: 作业
    submission_sidebar: 
      comment_signature: "%{author}, %{created_at}"
      labels: 
        grade: "评分: %{grade} *（%{points_possible} 最高得分）*"
        none_assigned: 未分配
      links: 
        resubmit: 重新提交作业
        submission: 
          details: 提交作业详细信息
          download_attachment: "下载 %{attachment_display_name}"
          view_original_entry: 查看原始条目
          view_original_page: 查看原始页面
          view_quiz: 查看测验提交
          view_survey: 查看调查提交
        submit: 提交作业
        view_rubric_evaluation: 查看评分标准评估
      messages: 
        no_comments: 无评论
        submission_late_timestamp: "%{submitted_at}（延迟）"
      titles: 
        assigned_peer_reviews: 分配的同伴审阅
        comments: "评论:"
        submission: 提交
        submission_not_turned_in: "未提交! "
        submission_turned_in: 交还!
      tooltips: 
        finished: 已完成
        incomplete: 未完成
    submission_type_icon: 
      tooltips: 
        submitted: 已提交
    submission_types_form: 
      advanced_turnitin_settings: "高级 Turnitin 设置"
      descriptions: 
        allowed_extensions: "输入接受的扩展名列表，例如: doc,xls,txt"
      label: 
        external_tool_new_tab: 在新选项卡中加载此工具
        external_tool_url: "外部工具 URL"
        turnitin_enabled: "启用 Turnitin 提交"
      labels: 
        allow_file_uploads: 允许文件上传
        allow_media_recordings: 允许媒体录音
        allow_text_entry: 允许文本输入
        allow_url: "允许网站 URL"
        allowed_extensions: 允许的文件扩展名
        restrict_file_extensions: 限制上传文件类型
      submission_type: 提交类型
      submission_types: 
        external_tool: 外部工具
        no_submission: 无提交
        on_paper: 书面
        online: 在线
    submit_assignment: 
      additional_comments: 其它评论
      buttons: 
        record_media: 录制/上传媒体
        submit_assignment: 提交作业
      comments_placeholder: 评论...
      errors: 
        unacceptable_file_type: "不允许此文件类型。接受的文件类型为: %{allowed_extensions_list}"
      instructions: 
        from_external_tool: 从下面的列表中选择一个工具来加载和提交该工具提供的资源。
        google_docs: 从下面选择文件。
        media_recording: 使用下面的链接记录您的提交。完成并且可以提交时单击"保存\。
        online_text_entry: 在此复制并粘贴或键入您的提交。
        online_url: 复制并粘贴要为此作业提交的网站链接。
      labels: 
        uploaded_data: 文件
        url: "网站 URL"
      links: 
        add_another_file: 添加其它文件
        authorize_google_docs: "授权 Google Docs 访问"
        find_file: 单击此处查找您已上传的文件
        submit: 
          external_tool: 更多
          file_upload: 文件上传
          google_doc: "Google Doc"
          media: 媒体
          text_entry: 文本输入
          website: "网站 URL"
      loading_tools: 正在加载工具...
      messages: 
        google_docs_auth_required: "必须授权 Canvas 访问您的 Google Docs 帐户，然后才可直接从 Google Docs 提交作业:"
        media_recording_ready: 可以提交!单击"提交作业"按钮以完成。
        media_recordings_disabled: "没有为此 Canvas 网站启用媒体记录，您无法提交这些类型的作业。请联系教师更改此作业的设置，或者要求系统管理员启用媒体记录。"
        submitting: 正在提交...
        uploading: "检索要为此作业提交的 Google Doc 副本。这可能需要一段时间，具体取决于文件大小..."
      no_files: 无文件
      no_submission: 未选择提交项
      submission_url: 提交项：
      titles: 
        media_recordings_disabled: "没有为此 Canvas 网站启用媒体录制"
      upload_or_choose_file: 上传文件，或选择您已上传的文件。
    syllabus: 
      page_title: "%{course} 的大纲"
    syllabus_content: 
      buttons: 
        update_syllabus: 更新大纲
      headers: 
        date: 日期
        day: 日
        details: 详细信息
      instructions: 
        syllabus: |-
            大纲页面以表格导向的视图显示课程日程表以及
            课程评分的基本信息。您可以添加任何其它评论、笔记或关于课程结构、
            课程策略或其它方面的建议与想法。
            
            若需添加评论，请单击右边的\"编辑大纲说明\"链接。
      labels: 
        syllabus_body: 大纲说明
      links: 
        jump_to_today: 跳至今天
      titles: 
        course_syllabus: 课程大纲
    syllabus_right_side: 
      links: 
        edit_syllabus_description: 编辑大纲说明
    titles: 
      add_assignment_group: 添加作业小组
      uploading: 正在上传提交作业
    toggle_message: 切换作业可见性
    toggle_show_by: 
      date: 日期
      show_by: 显示依据：
      type: 类型
    turnitin_settings_dialog: 
      assignments: 
        turnitin_settings: 
          labels: 
            exclude_small_matches: 小匹配
      buttons: 
        update_settings: 更新设置
      turnitin_settings: 
        labels: 
          compare_against: 比较
          do_not_consider: 不考虑
          exclude_biblio: 文献材料
          exclude_quoted: 引用的材料
          internet_check: "Internet 数据库"
          journal_check: 杂志、期刊和出版物
          student_paper_check: 其它学生论文
        originality_report_visibility: 学生可查看原始报告
        originality_report_visible_after_due_date: 在截止时间之后
        originality_report_visible_after_grading: 在作业计分之后
        originality_report_visible_immediately: 立即
        settings_exclude_fewer_than_count: "少于 %h{wordsInput} 个字"
        settings_exclude_less_than_percent: "少于文档的 %h{percentInput}"
    wizard_box: 
      descriptions: 
        delete_icon: "%{icon}: 删除作业"
        edit_icon: "%{icon}: 再次编辑基本可选功能"
        move_icon: "%{icon}: 将作业移至其它小组"
        preview_icon: "%{icon}: 预览作业并全面编辑"
      errors: 
        no_assignment_group: 噢。您需要先添加作业小组。单击"创建作业小组"以查看方法。
      instructions: 
        wizard: 
          details: "在截止时间和获得所需得分之前，还有许多作业要分配。如果要键入作业说明、允许文件上传、更改评分类型或多项其它设置，请单击作业名称或单击 %{edit_icon} 图标，然后单击\"更多可选功能\"。"
          group: 
            step1: 作业小组用于组织作业。可为每个小组提供名称。如果选择根据各项作业所占比率计算总成绩（*位置?*），则亦可为每个小组设置比例分数。单击"添加作业小组"创建小组。
          overview: 此页面用于在高级别设置课程。可以添加作业、组织作业，然后加权这些小组。方法是先组织，然后再研究细节。即使这样，在这里也可以执行许多操作。
          quizzes: 测验是特殊类型的作业。可以单击左侧栏中的"测验"链接来创建或导入测验。
          step1: "作业始终要分配到小组中，因此要添加作业，必须先知道要将其加入哪个小组。选择该小组，然后单击\"将作业添加至\"或单击 %{add_icon} 图标，开始为小组分配新作业。"
          step2: 很好！现在输入详细信息。可以输入作业的标题、截止时间以及最高得分。如果还要执行其它操作，只有等到作业创建后。
          step3: "完成！作业已添加到小组中！如果将鼠标放在作业上，将会看到许多可选功能。其含义如下:"
      links: 
        create_assignment: 创建新作业
        create_assignment_group: 创建作业小组
        create_or_import_quiz: 创建/导入测验
        edit_assignment_in_detail: 编辑作业详细信息
        show_me_where: 显示我的位置
      subtitles: 
        edit_assignment_in_detail: （允许上传、编辑说明等）
      titles: 
        wizard_box: "我要:"
  attachment: 
    default_filename: 文件
    errors: 
      not_found: 找不到文件数据
    feed_title: "文件: %{title}"
    feed_title_with_context: "文件 %{course_or_group}: %{title}"
    over_quota: 下载的文件超出配额。
    title: 
      migration_list: 关联的文件
    upload_error_invalid_response_code: "无效的响应代码，预计 200 获得 %{code}"
    upload_error_invalid_url: "无法分析 URL: %{url}"
    upload_error_over_quota: "文件大小超出配额限制: %{bytes} 个字节"
    upload_error_relative_uri: "未给该 URL 提供主机: %{url}"
    upload_error_timeout: "请求超时: %{url}"
    upload_error_too_many_redirects: 太多重定向
    upload_error_unexpected: "从 %{url} 下载时发生未知错误"
  attendance: 
    default_attendance_title: "参与 %{date}"
    errors: 
      could_not_add_assignment: 添加作业失败
    options: 
      clear_attendance_marks: 清除参与标记
      edit_assignment: 编辑作业
      mark_all_as_absent: 标记所有人缺席
      mark_all_as_present: 标记所有人出席
    status: 
      added_assignment: 添加的作业
      adding_assignment: 正在添加作业...
    titles: 
      attendance_help: 参与帮助
      new_attendance_column: 新参与列
  auth_logging: 
    login: 登录
    logout: 登出
  bb_display: "Blackboard 学习"
  bb_file_description: "Blackboard 6/7/8/9 export .zip 文件"
  bb_name: "Blackboard 转换器"
  big_blue_button_conference: 
    recording_setting: 录制
    recording_setting_description: 录制此会议
  blackboard: 
    no_manifest: "该 Blackboard .zip 在根目录下没有 imsmanifest.xml 文件。"
  bookmark_service: 
    default_title: 无标题
  bulk_course_migration: 
    export_failed: "从 Blackboard 导出 bb_lcid 为 %{id} 的课程时出现错误"
    export_failed_no_id: 导出课程时出现错误
    export_failed_not_found: "在 Blackboard 中通过用户 %{user_name} 找不到 bb_lcid 为 %{id} 的课程"
    export_failed_with_id: "将 bb_lcid 为 %{id} 的课程导入 Canvas 时出现错误"
    no_course_found: "找不到 %{id_type} 为 %{id} 的任何课程"
    no_course_id_given: "对于 bb_lcid %{id}，未识别任何 Canvas 课程"
    no_credentials_found: "对于用户名 %{user_name}，找不到任何凭证"
    no_credentials_given: "对于课程 %{course_identifier}，未给定任何用户名"
    no_lcid_found: "没有为行指定 bb_lcid"
    queue_error: 将迁移排入队列时出现错误。
  bulk_course_migrations: 
    bulk_course_migration: 
      exporting: "正在从 Blackboard 导出"
      failed: 已失败
      finished: 已完成
      importing: "正在导入 Canvas"
      migration_cancelled_on: "于 %{date}取消"
      migration_failed_on: "于 %{date}失败"
      migration_finished_on: "于 %{date}完成"
      migration_queueing: 单个课程迁移正排入队列等待运行。
      migration_started_at: "批量迁移于 %{time}开始"
      migration_waiting: 批量迁移正等待运行。
      see_results: 查看结果
      show_warnings: 显示警告
      waiting_to_export: "正在等待从 Blackboard 导出"
      waiting_to_import: "正在等待导入 Canvas"
    index: 
      available_courses: 可用课程
      bulk_description: "这些是预期在 CSV 中出现的标题："
      buttons: 
        add_credentials: 添加凭证
        migrate_courses: 迁移课程
      column_name: 列名
      course_id_description: "要导入的课程的 Canvas ID。"
      credential_description: "该工具将帮助您从 Blackboard Vista/CE 系统同时迁移多门课程。为您的 Blackboard 系统添加一组凭证，然后将 Canvas 课程标识符添加到提供的 CSV 模板中，以迁移您的课程。"
      csv_description: "可以添加任何其它的列，但这些列将被忽略。这里是用户名为“greg”的帐户中 3 门课程的简单 CSV 的一个示例："
      csv_template: "CSV 模板"
      current_migration_batch: 当前迁移批次
      description: 说明
      errors: 
        choose_file: "您必须选择一个 .csv 文件以供上传"
      labels: 
        only_use_one: 仅使用这两列中的一列
        password: 密码
        school: 学校
        user_name: 用户名
      lcid_description: "课程在 Blackboard 系统中的 lcid。"
      login_credentials: "Blackboard 登录凭证"
      page_title: 批量课程迁移
      previous_migration_batches: 上一个迁移批次
      school: 学校
      school_not_supported: "请让您的管理员联系 Instructure 以帮助您的学校获得支持。"
      sis_id_description: "要导入的 Canvas 课程的学号。"
      upload_migration_csv: "上传迁移 CSV"
      user_name: 用户名
      user_name_description: "让教师/设计者访问该行中课程的用户的用户名。该名称必须符合以上列出的 Blackboard 登录凭证中的用户名之一。"
    only_one_bulk_migration: 一次只能运行一个批量课程迁移。
  button: 
    submit_assignment: 提交作业
  buttons: 
    add_item: 添加项目
    apply: 应用
    authorize_google_docs: "授权 Google Docs 访问"
    back_to_outcomes: 返回成果
    cancel: 取消
    choose_a_file: 选择文件
    delete: 删除
    done: 完成
    filter: 过滤
    hide_all_artifacts: 隐藏所有产物
    import: 导入
    login: 登录
    manage_rubrics: 管理评分标准
    masquerade: 仿冒此用户
    ok: 确定
    refresh: 刷新
    save: 保存
    search: 搜索
    send: 发送
    send_message: 发送邮件
    sending: 正在发送...
    sent: 已发送！
    show_all_artifacts: 显示所有产物
    submit: 提交
    unmasquerade: 停止仿冒
    update: 更新
    view_account_roster: 查看帐户清单
    view_course_roster: 查看课程清单
  calculator: 
    buttons: 
      save: 保存
    command: 
      abs: 
        description: 返回给定值的绝对值
      acos: 
        description: 返回给定值的反余弦值
      asin: 
        description: 返回给定值的反正弦值
      at: 
        description: 返回给定列表中的索引值
      atan: 
        description: 返回给定值的反正切值
      ceil: 
        description: 返回不小于给定值的最小整数值
      comb: 
        description: 返回给定值的组合结果
      cos: 
        description: 返回给定值的余弦值
      count: 
        description: 返回列表中的项目数
      default_description: 未给定说明
      deg_to_rad: 
        description: 返回给定值从度转换为弧度的值
      e: 
        description: "返回 e 的值"
      fact: 
        description: 返回给定数字的阶乘值
      first: 
        description: 返回列表中的第一个值
      floor: 
        description: 返回不大于给定值的最大整数值
      if: 
        description: 对第一个参数求值，如果计算结果为非零值返回第二个参数，否则返回第三个值
      last: 
        description: 返回列表中的最后一个值
      length: 
        description: 返回给定列表中的参数数目
      ln: 
        description: 返回给定值的自然对数值
      log: 
        description: 返回给定值的对数值（带可选底数）
      max: 
        description: 返回列表中的最高值
      mean: 
        description: 返回列表中的平均值
      median: 
        description: 返回值列表的中值
      min: 
        description: 返回列表中的最低值
      no_description: "未找到有关函数 %{functionName} 的说明"
      perm: 
        description: 返回给定值的排列结果
      pi: 
        description: "返回 pi 的计算值"
      rad_to_deg: 
        description: 返回给定值从弧度转换为度的值
      rand: 
        description: "返回介于零和指定数字之间的任意数，如果没有给定数字则返回 1"
      range: 
        description: 返回值列表的范围
      reverse: 
        description: 反转值列表的顺序
      round: 
        description: 返回给定值舍入的最接近的整数值
      sin: 
        description: 返回给定值的正弦值
      sort: 
        description: 返回从最低到最高排序的值列表
      sqrt: 
        description: 返回给定值的平方根值
      sum: 
        description: 返回值列表的总和
      tan: 
        description: 返回给定值的正切值
      unrecognized: "%{functionName} 不是可以识别的函数"
    decimal_places: 小数位
    delete_formula: 删除公式
    drag_to_reorder: 拖动以重新排序
    headings: 
      formula: 公式
      result: 结果
    last_formula_row: 最后一个公式行将用于计算最终的答案
    sample_final_answer: 此值是该问题类型的典型最终答案
  calendar: 
    agenda_view: 
<<<<<<< HEAD
      delete: 删除
      due: 到期日期
      edit: 编辑
=======
      due: 截止时间
      loading: 正在加载
      no_events: 此日期后无事件。
      starts_at: 开始时间
    agenda_view_displaying_start_end: "现在显示从 %{start} 到 %{end}"
>>>>>>> 162c9cdb
    appointment_group_deletion_details: 删除它也会删除学生已注册的任何约会。
    appointment_group_list: 
      location: "位置:"
      message_groups: 发送消息到小组...
      message_students: 给相关学生发送信息
      scheduler_explanation_student_header: 您没有任何要注册的约会组
      scheduler_explanation_student_paragraph_1: 教师可以使用此计划程序工具来为学生安排要注册的事项。例如“办公时间”、“小组汇报时段”，或“与校友共进午餐”等。
      scheduler_explanation_student_paragraph_2: "没有哪个教师为您创建任何要注册的约会 ，因此到目前为止，没有您要执行的约会。一旦有任何教师创建了约会，您将会获得通知以便注册。"
      scheduler_explanation_teacher_header: 您尚未创建任何约会组，也没有您可注册的约会
      scheduler_explanation_teacher_paragraph_1: "这是计划程序工具。 您可以利用它为学生创建要注册的约会组。"
      scheduler_explanation_teacher_paragraph_2: "比方说，您想与参加您课程的每个学生单独讨论期中论文作业。您可以新建一个约会组， 指定对您方便的日期和时间，并将该时间分成多个时间块（每个块 15 分钟），每个时间块仅允许一个学生参与。"
      scheduler_explanation_teacher_paragraph_3: 然后，学生将收到通知，并了解需要注册一个指定的时间块。在随后显示的日历中，可用时间块覆盖在日历的上部，这样学生就可选择一个合适的时间。
    buttons: 
      cancel: 取消
      send_message: 发送
      sending_message: 正在发送...
    calendar_header: 
      create_event: 创建新事件
      done_go_back_to_list: 完成，返回列表
      links: 
<<<<<<< HEAD
=======
        accessibility_warning: "警告: 用户无法通过屏幕阅读器访问此视图"
>>>>>>> 162c9cdb
        calendar_agenda: 议程
        calendar_month: 月
        calendar_scheduler: 计划程序
        calendar_week: 周
      loading: 正在加载
      my_appointment_groups: 我的约会组
      refresh: 刷新
      use_old_calendar: 旧日历
    calendar_navigator: 
<<<<<<< HEAD
      enter_jump_date: "输入一个日期，然后按 Enter 跳到该日期。"
      next: 下一个
      previous: 上一个
=======
      enter_navigation_date: 输入您要导航到的日期。
      next: 下一页
      previous: 上一页
>>>>>>> 162c9cdb
      today: 今天
    calendar_title: "日历:"
    cancel_appointment: "是否确定要取消您和 %{name} 的约会?"
    confirm_appointment_group_deletion: 是否确定要删除此约会组?
    confirm_deletion: 确认删除
    confirm_removal: 确认移除
    confirm_unreserve: 确认预订删除
    context_selector: 
      done: 完成
    delete_item: 
      deletion_reason: "删除原因:"
    do_nothing: 不执行任何操作
    edit: 
      confirm_delete_calendar_event: 是否确定要删除此日历事件?
      event_deleted: "%{event_title} 已成功删除"
      event_saved: 事件已成功保存
      missingDueDate: 
        one: "%{sections} 没有指定的截止时间。"
        other: "%{sections} 没有指定的截止时间。"
      titles: 
        warning: 警告
    edit_appointment_group: 
      affect_reservations: 这将如何影响预订?
      appt_group_options_help1: 一些现有预订已经超过您添加的限制。此更改只会限制新预订，而不会影响已有预定。
      appt_group_options_help2: 不过，您可以手动删除现有预订。
      calendar: 日历
      date: 日期
      details: 详细信息：
      group_category: 小组类别
      group_signup: 让学生按学习小组登录。
      location: 位置
      name: 姓名
      time_range: 时间范围
    edit_appt_calendar_event: 
      description: "说明:"
      slot_limit: 将此时段限制为
      users: 用户。
    edit_assignment: 
      calendar: "日历:"
      due: "截止时间:"
      group: "小组:"
      links: 
        more_options: 更多可选功能
      title: "标题:"
    edit_assignment_override: 
      calendar: "日历:"
      due: "截止时间:"
      links: 
        more_options: 更多可选功能
    edit_calendar_event: 
      calendar: "日历:"
      date: "日期:"
      from: "从:"
      links: 
        more_options: 更多可选功能
      title: "标题:"
    edit_calendar_event_full: 
      buttons: 
        create: 创建事件
        update: 更新事件
      date: 日期
      delete: 删除
      different_date_for_each_section: 对每个班级应用不同的日期
      end_time: 结束时间
      event_description: 事件说明
      event_title: 事件标题
      start_time: 开始时间
    edit_event: 
      tabs: 
        assignment: 作业
        event: 事件
    end_before_start_error: 开始时间必须早于结束时间
    ends_in_past_error: 无法创建结束时间已过去的约会时段
    errors: 
      send_message_failed: 发送消息时出错，请重试
    event_assignment_title: 作业标题：
    event_details: 
      attendees: 参加者
      calendar: 日历
      details: 详细信息
      links: 
        delete: 删除
        edit: 编辑
        reserve: 预订
        unreserve: 取消预订
      location: 位置
      message_students: 向学生发送消息
      slots_available: 可用时段
    event_event_title: 事件标题：
    event_on_this_day: 在这一天有一个事件
<<<<<<< HEAD
    invalid_date: 数据无效
=======
    event_type: 
      assignment: 作业
      discussion: 讨论
      event: 事件
      quiz: 测验
    input_is_invalid_date: 输入的内容不是有效日期。
>>>>>>> 162c9cdb
    labels: 
      due: 截止时间
    loading_more_items: 正在加载更多项目。
    loading_undated_events: 正在加载无日期的事件
    message_participants: 
      all_groups: 所有小组
      all_users: 所有用户
      message_groups: 向小组发送消息
      message_label: "消息:"
      message_students: 给学生发送消息
      registered_groups: 已报名的小组
      registered_users: 已报名的用户
      send_message_to: 发送消息给...
      unregistered_groups: 未报名的小组
      unregistered_users: 未报名的用户
    messages_sent: 消息已发送
    missing_due_date_dialog: 
      buttons: 
        goBack: 返回
        noDueDate: 无截止时间
      modal: 
        chooseDueDate: 是否要返回并选择截止时间?
    no_groups: 未发现小组
    no_users: 未发现用户
    ok: 确定
    open_appointment_on_this_day: 在这一天有一个开放约会
    prompts: 
      delete_assignment: 是否确定要删除此作业?
      delete_event: 是否确定要删除此事件?
      delete_override: 是否要删除此作业覆盖?
      unreserve_event: 是否确定要删除您对此事件的预订?
    reschedule: 重新安排
    reservation_over_limit_dialog: 
      appointment_limit_reached: 约会人数已达上限
      cancel_existing_reservation: "取消已有预订，并报名本门课程 ?"
      cancel_some_appointments_and_try_again: 请您取消其它预订，并重试一次。
      would_you_like_to_cancel_that_and_sign_up_for_this: 您真的要取消该项并报名本课程吗?
      you_are_already_signed_up_for: "您已报名参加:"
    save: 保存
    save_and_publish: 保存并发布
    save_changes: 保存更改
    scheduler_right_side_admin_section: 
      create_a_new_set_of_appointments: 创建一个约会组
    screenreader_date_suggestion: "%{date}。按 Enter 接受。"
    time_block_errors: 在您的时间段选择方面有错误。
    titles: 
      edit_appointment_group: 编辑约会组
      edit_event: 编辑事件
    today: 今天
    undated_events: 
      loading_undated_events: 正在加载无日期的项目...
      no_undated_events: 无更新的项目。
      show_undated_events: 显示更新的项目
      undated_items: 更新的项目
  calendar_event: 
    errors: 
      duplicate_child_event_contexts: 复制子事件上下文
      invalid_child_event_context: 无效的子事件上下文
      no_updating_user: "只有设置 updating_user 后才可以升级子事件"
    feed_item_title: "日历事件: %{event_title}"
    feed_item_title_with_context: "日历事件 %{course_or_account_name}: %{event_title}"
    see_assignment: "查看 %{assignment_name}"
    see_discussion_topic: "查看 %{discussion_topic_name}"
    see_file: "查看 %{file_name}"
    see_quiz: "查看 %{quiz_name}"
    see_related_link: 查看相关链接
  calendar_events: 
    crumbs: 
      new: 新日历事件
    full_calendar_event: 
      buttons: 
        create: 创建事件
        update: 更新事件
      labels: 
        date: 日期
        event_description: 事件说明
        from: 从
        title: 标题
      no_content: 无内容
      timespan: "%{start_time} *到* %{end_time}"
    new: 
      links: 
        back_to_calendar: 返回日历
        delete: 删除事件
        edit: 编辑日历事件
      page_title: 新日历事件
    no_content: 无内容
    notices: 
      created: 事件已成功创建。
      deleted: 此事件已删除
      updated: 事件已成功更新。
    show: 
      links: 
        back_to_calendar: 返回日历
        delete: 删除事件
        edit: 编辑日历事件
  calendar_events_api: 
    feed_title: "%{course_or_group_name} 日历馈送"
    ics_description: "%{context_name} 的日历事件"
    ics_description_course: "课程 %{course_name} 的日历事件"
    ics_description_group: "小组 %{group_name} 的日历事件"
    ics_description_user: "用户 %{user_name} 的日历事件"
    ics_title: "%{course_or_group_name} 日历 (Canvas)"
  calendars: 
    assignment_details: 作业详细信息
    calendar: 
      alts: 
        next: 下一页
        previous: 上一页
      calendars_count: 
        one: "%{count} 个日程表，%{open_count} 已打开"
        other: "%{count} 个日程表，%{open_count} 已打开"
      feed_title: 日历馈送
      instructions: 
        ics_link: "复制以下链接并将其粘贴到提取 iCal 馈送的任何日历应用程序（Google Calendar、iCal、Outlook 等）"
      labels: 
        calendar: 日历
        date: 日期
        details: 详细信息
        due: 截止时间
        from: 从
        group: 小组
        title: 标题
        undated_events: 无日期的事件
      links: 
        add_event: 添加事件
        delete: 删除
        edit: 编辑
        feed: 单击此处查看馈送
        full_details: 完全详细信息
        how_do_i: 如何...?
        jump_to_calendar: 跳至日历
        more_options: 更多可选功能
        show_undated_events: "显示 %{count} 个无日期的事件"
      messages: 
        max_visible: "每次最多可显示 %{count} 个日历"
      options: 
        new_group: "[创建新小组]"
      tabs: 
        assignment: 作业
        event: 事件
      timespan: "%{start_time} *到* %{end_time}"
    default_title: 事件
    event: 
      due: 截止时间
      event_title: "截止时间: %{event_title}"
    event_details: 事件详细信息
    feed_dialog_title: 日历馈送
    keycodes: 
      delete: d
      edit: e
      new: "n"
      next_day: ctrl+向右键
      next_event: j
      next_week: ctrl+向下键
      open: o
      previous_day: ctrl+向左键
      previous_event: k
      previous_week: ctrl+向上键
      refresh: r
    notices: 
      event_moved: "%{event} 已移至 %{day}"
    prompts: 
      delete_assignment: 是否确定要删除此作业?
      delete_event: 是否确定要删除此事件?
    show: 
      crumbs: 
        my_calendar: 我的日历
      feed_title: "课程日历 Atom 馈送"
      keycode_descriptions: 
        delete: 删除当前事件
        edit: 编辑当前事件
        next_day: 下一个日历日
        next_event: 下一个日历日/事件
        next_week: 下周
        open: 打开当前事件
        previous_day: 上一个日历日
        previous_event: 上一个日历日/事件
        previous_week: 上周
        refresh: 刷新日历
      keycode_descriptoins: 
        new: 当前日的新事件
      keycodes: 
        delete: d
        edit: e
        new: "n"
        next_day: ctrl+向右键
        next_event: j
        next_week: ctrl+向下键
        open: o
        previous_day: ctrl+向左键
        previous_event: k
        previous_week: ctrl+向上键
        refresh: r
      page_title: 日历
    show2: 
      calendar_feed: 日历馈送
      calendar_feed_instructions: "复制以下链接并将其粘贴到提取 iCal 馈送的任何日历应用程序（Google Calendar、iCal、Outlook 等）"
      calendars: 日历
      feed_dialog_title: 日历馈送
      feed_title: "课程日历 Atom 馈送"
      links: 
        feed: 单击此处查看馈送
      skip_to_calendar: 跳到日历
      toggle_calendars: 切换日历
      toggle_undated_items: 切换更新的项目
      undated_items: 更新的项目
    titles: 
      add_new_assignment: 添加新作业
      add_new_event: 添加新事件
      edit_assignment: 编辑作业
      edit_event: 编辑事件
    use_new_calendar: 试试新的日程表
    wizard_box: 
      descriptions: 
        assignment: 很好。现在单击对话框中的"作业"选项卡以创建作业而非日历事件。
        assignment_done: 完成！作业现已创建！可以单击它查看详细信息、编辑和删除事件，或者拖放至新的一天以更改其日期。
        change_date: 非常简单。只需将事件拖至新日期即可。也可以单击事件，然后单击"编辑"获取更具体的信息。
        create: 要开始创建日历事件，只需单击日历中您要安排该事件的日期。
        create_assignment: "就像日历事件一样，单击要添加作业至其中的日期。或者单击\"无日期的事件\"框 (*位置?*) 以创建没有截止时间的作业。"
        delete: 单击日历中您要删除的事件或作业。
        delete2: 现在单击"删除"（*位置?*），您的事件将被删除。
        delete_done: 完成。您刚才展示了一些重要的删除技巧。
        done: 完成！事件现已创建！可以单击它查看详细信息、编辑和删除事件，或者拖放至新的一天以更改其日期。
        edit: 很好！现在只需输入事件的名称（*位置?*）。可以为事件指定所需的开始和结束时间。或者只指定开始时间，还可以不指定时间。单击"提交"完成。
        edit_assignment: 现在只需输入作业名称（*位置?*）及其所属的作业小组。如果需要，也可以指定截止时间。单击"提交"完成。
      labels: 
        i_would_like_to: 我要
      links: 
        change_date: 更改事件/作业的日期
        create_assignment: 创建新作业
        delete: 删除事件/作业
        new: 创建新事件
  canvas: 
    migration: 
      errors: 
        file_does_not_exist: "文件 \"%{file_path}\" 不存在于内容包中，无法导入。"
      warning: 
        unzip_warning: 内容包已成功解压，但存在警告信息
    plugins: 
      errors: 
        all_fields_required: 所有字段必填
        fields_required: "字段“%{field}”为必填字段"
        invalid_url: "URL 无效"
        login_expiration_minimum: "会话过期必须为 20 分钟或更长时间"
        need_integer: 请为播放列表缓存输入一个整数
  canvas_cartridge_description: "这可以将 canvas 导出转换为要导入的中间 json 格式"
  canvas_cartridge_display: "Canvas Common Cartridge"
  canvas_cartridge_file_description: "Canvas 课程导出包"
  canvas_cartridge_name: "Canvas Cartridge 导入器"
  canvas_revision_unknown: 未知
  cc: 
    by: "CC Attribution"
    by_nc: "CC Attribution Non-Commercial"
    by_nc_nd: "CC Attribution Non-Commercial No Derivatives"
    by_nc_sa: "CC Attribution Non-Commercial Share Alike"
    by_nd: "CC Attribution No Derivatives"
    by_sa: "CC Attribution Share Alike"
    private: 私有（版权保护）
    public_domain: 公共域
  change_points_possible_to_match_rubric_dialog: 
    prompts: 
      update_assignment_points: "这份作业可能有 %{assignmentPoints} 分，您是否希望改变它以获得 %{rubricPoints} 分以匹配评分标准?"
    titles: 
      update_assignment_points: 是否改变可能得分以匹配评分标准?
  chat: 
    notifications: 
      tinychat_inaccessible: "警告: 此页使用 Tinychat，这是一个第三方插件，\\⏎对于屏幕阅读器是不可访问的。"
  collaboration: 
    default_title: 未命名的协作
  collaborations: 
    collaboration: 
      delete: 是否确定要删除此协作?
      links: 
        delete: 删除此协作
        edit: 编辑此协作
        show_participants: 
          one: "*%{count}* 个参加者"
          other: "*%{count}* 个参加者"
      titles: 
        collaboration: 协作
    collaborator_picker: 
      labels: 
        available_groups: 可用小组
        available_users: 可用用户
        collaborate_with: "协作对象:"
        collaboration_members: 协作成员
        groups: 小组
        loading: 正在加载
        people: 人员
        remove_all: 全部删除
      member_instructions: 单击左侧列的用户或小组，以添加协作人员。
    edit: 
      buttons: 
        cancel: 取消
        update: 更新协作
      labels: 
        description: 说明
        title: 协作标题
    errors: 
      cannot_load_collaboration: 无法加载协作
      create_failed: 协作创建失败
      no_name: 请输入此协作的名称。
      not_enabled: "协作尚未为此 Canvas 网站启用"
      title_too_long: "请将 %{maxLength} 个或更少字符用于名称。对于其它内容，请使用描述。"
      update_failed: 协作更新失败
    forms: 
      buttons: 
        delete_from_canvas: |-
            只删除  
            从 Canvas
        delete_from_google_docs: |-
            同时删除自  
            Google Docs
        start_collaborating: 开始协作
        update: 更新协作
      collaboration_name: "%{course_or_group_name} 协作"
      descriptions: 
        google_docs: |-
            Google Docs 是协作处理组项目的极佳方式。它像 Microsoft Word，但可让您同时与他人合作处理同一文件，而无需发送电子邮件。  
            
            **警告**: 您（及您的协作人员）必须具有 Google 帐户才可参与任何 Google Docs 协作。
      labels: 
        collaboration_type: "协作时使用:"
        description: 说明
        document_name: "文档名称:"
      messages: 
        delete_google_doc_as_well: "此协作将存储为 Google Doc。您是仅将其从 Canvas 删除，还是同时将其从 Google Docs 删除?"
      titles: 
        new: 开始新协作
    index: 
      description_rs: |-
          免费在线网络工具，如 [Google Docs](%{google_url}) 和 [EtherPad](%{etherpad_url})
          是学生处理小组项目或论文、做共享笔记等的极佳方式
          教师*或*学生可以设置小组协作。
      description_student: |-
          **协作对我们意味着什么?**  我们讨论的是用于共同处理共享文档的网络工具。您可以使用诸如
          [Google Docs](%{google_url}) 和 [EtherPad](%{etherpad_url})
          等资源协作处理组论文或笔记等任务。此页面是
          跟踪这些协作的便利位置，无需交换电子邮件
          也可设置。
      description_teacher: |-
          **协作对我们意味着什么?**  我们讨论的网络工具很可能
          您的学生已经熟悉。学生可以使用诸如
          [Google Docs](%{google_url}) 和 [EtherPad](%{etherpad_url})
          等资源协作处理组论文或笔记等任务。此页面为他们
          （及您）提供跟踪这些协作的便利位置，无需交换电子邮件
          也可设置。
      how_to_start_a_new_collaboration: 要了解有关特定协作类型的详细信息，请单击"开始新协作"，然后从下拉列表中选择该类型。
      links: 
        delete: 删除此协作
        edit: 编辑此协作
        new: 开始新协作
      page_title: 协作
      started_by: "启动者*%{user}*，时间 %{at}"
      titles: 
        current: 当前协作
    titles: 
      delete: 删除协作？
  collection_items: 
    new: 
      pin_to_canvas_network: "固定到 Canvas 网络"
      saved_successfully: 已成功保存
  collection_view: 
    no_items: 没有项目。
  comm_messages: 
    from_beginning: 开始
    to_now: 立即
  common_cartridge_description: "这可以将 Common Cartridge 包转换为要导入的中间 json 格式"
  common_cartridge_display: "Common Cartridge"
  common_cartridge_file_description: "Common Cartridge 1.0/1.1/1.2 包"
  common_cartridge_name: "Common Cartridge 导入器"
  communication_channel: 
    body: "您的 Canvas 验证码为 %{verification_code}"
    default_facebook_account: "Facebook 帐户"
    default_twitter_handle: "Twitter 处理"
  communication_channels: 
    confirm: 
      buttons: 
        add_email_address: 添加电子邮件地址
        back: 返回
        continue: 继续
        create_account: 创建我的帐户
        have_account: "我有 Canvas 帐户"
        login_as: "登录为 %{invited_user}"
        merge: 合并
        new_account: 新帐户
        ? "no"
        : 否
        register: 注册
        transfer_enrollment: 传输注册
        ? "yes"
        : 是
      details: 
        account_needed: "您已获邀请参加 **%{course}**。要接受此请求，您需要 Canvas 帐户。单击下面的链接创建 Canvas 帐户。"
        add_email: 是否要将此电子邮件地址添加到您当前的帐户?
        choose_login: 选择要登录的位置。
        logged_in_other_user: "**%{email}** 是一个新帐户，而您目前登录为 **%{user}**。"
        logged_in_other_user_course: "对 %{course} 的邀请已发送到 **%{email}**，而您目前登录为 **%{user}**。"
        merge_multiple: "选择要与 **%{current_user}** 合并的帐户。"
        merge_one: "是否要合并 **%{current_user}** 与 **%{other_user}**?"
        none_of_these: 以上情况都不符合，我是一个新用户
        register: 要完成注册，我们需要更多信息。
        register_with_course: "要完成对课程 **%{course}** 的注册，我们需要更多信息。"
        wrong_account: "对 %{course} 的邀请已发送到 **%{invited_user}**，而您目前登录为 **%{current_user}**"
      labels: 
        password: 密码
        subscribe_to_emails: "我要从 Instructure 接收信息、新闻和提示"
        time_zone: 时区
        unique_id: 电子邮件地址
      page_title: "注册 %{email}"
      titles: 
        welcome_aboard: 欢迎光临！
    confirm_failed: 
      details: 看起来好像您已经确认注册。请使用您注册的电子邮件地址和密码尝试*登录*。如果不记得密码，请单击"忘记密码"链接，您应会获得一个新的链接，用以登录和重置密码。
      feedback: 如果仍有问题，请单击右上角的"反馈"联系我们。
      page_title: 注册确认失败
      titles: 
        problems_with_registration: 注册有问题
    notices: 
      login_to_confirm: 请登录以确认您的电子邮件地址
      registration_confirmed: 注册已确认！
    profile: 
      notices: 
        contact_registered: 联系方式已注册!
  conferences: 
    concluded_conference: 
      delete: 删除
      no_recording: 无录音
      preparing_video: 正在准备视频
      recording: "1 个录音"
      recordings: "%{recordingCount} 个录音"
      setings: 设置
      view: 查看
    confirm: 
      close: |-
          是否确定要结束此会议？⏎
          ⏎
          您无法将其重新打开。
      delete: 是否确定要删除此会议?
    disabled_error: "网络会议尚未为此 Canvas 网站启用"
    edit_conference_form: 
      advanced_settings: 管理高级设置...
      buttons: 
        cancel: 取消
        create_conference: 创建会议
        update_condference: 更新会议
      conference_type: 类型
      description: 说明
      duration: 持续时间
      duration_in_minutes: 分钟
      invite_all: 邀请所有课程成员
      long_running: 无时间限制（针对长时间会议）
      members: 成员
      name: 姓名
      options: 可选功能
    general_error: 参加会议出错
    general_error_with_message: "参加会议时出错。消息: '%{message}'"
    inactive_error: 该会议当前未活动
    index: 
      concluded_conferences: 已结束的会议
      new_conference: 新会议
      new_conferences: 新会议
      no_concluded_conferences: 没有已结束的会议
      no_new_conferences: 没有新会议
      page_title: 网络会议
    loading_urls_message: 正在加载，请稍候...
    multiple_urls_message: "有多个 %{type} 页面可用于此会议。请选择一个:"
    new_conference: 
      delete: 删除
      edit: 编辑
      end_it_now: 结束
      in_progress: 正在进行
      join: 加入
      recording: "1 个录音"
      recordings: "%{recordingCount} 个录音"
      setings: 设置
      start: 开始
      view: 查看
    new_conference_title: 新会议
    no_settings_error: 会议没有高级设置页面
    no_urls_error: "抱歉，看起来好像还没有用于此会议的任何 %{type} 页面。"
    notifications: 
      inaccessible: "警告: 此页包含第三方内容，对于屏幕阅读器是不可访问的。"
    show: 
      buttons: 
        close: 立即结束
        join: 立即加入
        restart: 立即重新开始
        start: 立即开始
      minute: 
        one: "%{count} 分钟"
        other: "%{count} 分钟"
      status: 
        finished: "已完成 %{date_and_time} (%{duration})"
        new: 尚未开始
        started: "开始于 %{time}"
    type_disabled_error: "此类会议不再为此 Canvas 网站启用"
    update_conference_title: 更新会议
  content_exports: 
    buttons: 
      process: 处理数据
    errors: 
      couldnt_create: 无法创建课程报告。
      error: "导出课程时出错。请通知系统管理员并提供下列导出标识符: \"%{code}\""
      not_found: 导出不存在
    index: 
      buttons: 
        create: 创建课程导出
      crumbs: 
        course_exports: 课程导出
      export_type: 导出类型
      links: 
        download: "课程导出从 %{date}:*单击此处下载*"
        download_qti: "%{date} 导出的 QTI: *点此下载*"
      message: 
        export_started: 导出过程已开始。大型课程可能需要一段时间。*您可以离开页面*，在导出完成时您会收到电子邮件。
      page_title: 课程导出
    labels: 
      new_export: "新导出:"
    links: 
      download_plain: 单击此处下载
    messages: 
      processing: 正在处理
      this_may_take_a_bit: 这可能需要一点时间...
    quiz_export_checklist: 
      labels: 
        all_quizzes: 所有考试
      select_quizzes: 选择需要导出的考试
  content_imports: 
    errors: 
      failed: "课程导入失败，错误如下:"
      import_failed: "在导入过程中发生错误。请通知系统管理员，并向其提供如下代码: \"%{code}\""
      no_only_and_except: 无法同时使用"仅"和"除外"可选功能。
    files: 
      buttons: 
        skip: 跳过此步骤
      description: "可以将压缩的文件集上传至您的课程，我们将为您全部解压缩。这是一种将文件从其它系统移到 Canvas 的简便方式。"
      page_title: 导入文件
    messages: 
      copying: "正在复制... 可能需要几分钟"
      import_complete: "导入完成! 正在返回到课程页面..."
      importing_button: "导入中... 这可能需要一些时间"
    titles: 
      home_page: 主页
  content_locks: 
    buttons: 
      ok_thanks: 好，谢谢
    messages: 
      assignment_locked_at: "此作业锁定于 %{at}。"
      assignment_locked_module: "此作业是单元 *%{module}* 的一部分，尚未解锁。"
      assignment_locked_no_reason: 此作业已锁定。尚未提供其它原因。
      assignment_locked_until: "此作业锁定至 %{date}。"
      content_locked_at: "此内容锁定于 %{at}。"
      content_locked_module: "此内容是单元 *%{module}* 的一部分，尚未解锁。"
      content_locked_no_reason: 此内容已锁定。尚未提供其它原因。
      content_locked_until: "此内容锁定至 %{date}。"
      file_locked_at: "此文件锁定于 %{at}。"
      file_locked_module: "此文件是单元 *%{module}* 的一部分，尚未解锁。"
      file_locked_no_reason: 此文件已锁定。尚未提供其它原因。
      file_locked_until: "此文件锁定至 %{date}。"
      page_locked_at: "此页面锁定于 %{at}。"
      page_locked_module: "此页面是单元 *%{module}* 的一部分，尚未解锁。"
      page_locked_no_reason: 此页面已锁定。尚未提供其它原因。
      page_locked_until: "此页面锁定至 %{date}。"
      quiz_locked_at: "此测验锁定于 %{at}。"
      quiz_locked_module: "此测验是单元 *%{module}* 的一部分，尚未解锁。"
      quiz_locked_no_reason: 此测验已锁定。尚未提供其它原因。
      quiz_locked_until: "此测验锁定至 %{date}。"
      topic_locked_at: "此主题锁定于 %{at}。"
      topic_locked_module: "此主题是单元 *%{module}* 的一部分，尚未解锁。"
      topic_locked_no_reason: 此主题已锁定。尚未提供其它原因。
      topic_locked_until: "此主题锁定至 %{date}。"
      visit_modules_page_for_details: 有关如何解锁此内容的信息，请访问单元页面。
    titles: 
      content_is_locked: 内容已锁定
  content_migration: 
    bad_attachment: 文件未成功上传。
    errors: 
      import_error: 导入错误：
    missing_content_links_message: 无法解析以下参考：
    missing_content_links_title: 导入的内容中发现缺失的链接
    unexpected_error: 发生意外错误，请联系支持部门。
    unknown: 未知
    upload_timeout_error: 文件上传进程超时。
  content_migrations: 
    angel_exporter: 
      options: 可选功能
    bad_migration_type: 无效的迁移类型
    blackboard_export: 
      options: 可选功能
    canvas_export: 
      options: 可选功能
    common_cartridge: 
      options: 可选功能
    content_checkbox: 
      select_all: 全选
      select_non: 空出选择
    content_migration: 内容迁移
    content_migration_issue: 
      error_report: 错误报告
    copy_course: 
      options: 可选功能
    course_list_error: "无法检索课程。您是否连接到 Internet？"
    d2_l_export: 
      options: 可选功能
    file_required: 您必须选择一个要从中导入内容的文件
    file_too_large: "您的迁移量不能超过 %{file_size}"
    hide_issues: 隐藏问题
    index: 
      page_title: 导入内容
    issues: 问题
    loading: 正在加载...
    migration_converter: 
      cancel_migration: 取消
      default_option: 选择一个
      header: 导入内容
      import_from_label: 内容类型
      import_migration: 导入
    moodle_zip: 
      options: 可选功能
    must_upload_file: "需要上传文件或 url"
    no_content_selected: 您尚未选择任何要导入的内容。
    progressing_content_migration: 
      issues_text: 问题
      select_content: 选择内容
      show_issues: 显示问题
    progressing_content_migration_collection: 
      no_items: 尚无任务排队
      progress_label: 当前任务
    progressing_issues: 
      loading: 正在加载
    qti_zip: 
      options: 可选功能
    school_required: 您必须选择一个学校。
    select_content: 
      select_content_btn: 选择内容
    select_course: 选择课程
    show_issues: 显示问题
    subviews: 
      choose_migration_file: 
        migration_text: 来源
      course_find_select: 
        course_name: 课程名称
        include_completed_courses: 包括已完成的课程
        or: 或
        search_label: 搜索课程
        select_default: 选择课程
      date_shift: 
        add_day_sub_title: 添加日替换
        beginning_change_to: 更改为
        beginning_date: 开始日期
        checkbox_label: 调整事件和截止时间
        ending_change_to: 更改为
        ending_date: 结束日期
        new_end_date_label: 将结束日期更改为
        new_end_date_title: 将结束日期更改为
        new_start_date_label: 将开始日期更改为
        new_start_date_title: 将开始日期更改为
        old_end_date_label: 结束日期
        old_end_date_title: 结束日期
        old_start_date_label: 开始日期
        old_start_date_title: 开始日期
        substitution: 替换
      day_substitution: 
        move_from: 移动自
        move_from_select_label: 从该周的某日移动
        move_from_select_title: 从该周的某日移动
        move_to_select_label: 移动至该周的某日
        move_to_select_title: 移动至该周的某日
        remove_day_substitution_link: 删除日替换
        remove_day_substitution_link_label: 删除日替换
        to_happen_on: 到
      folder_picker: 
        default_select_folder: 选择文件夹
        upload_to: 上传至
      overwrite_assessment_content: 
        assessment_help_label: 覆盖测验帮助图标
        assessment_help_text: "有些系统对每个新导出循环使用其 ID。因此，如果您导出两个不同的题库，它们将具有相同的 ID。为防止丢失测验数据，尽管这些对象的 ID 相同，但我们将其视为不同的对象。选择此选项将会禁用此安全功能，允许考试数据覆盖具有相同 ID 的现有数据。"
        assessment_help_title: “覆盖测验帮助”
        assessment_help_title_icon: 覆盖测验帮助图标
        overwrite_assessment_content: "覆盖具有匹配 ID 的测验内容"
      question_bank: 
        aria_new_label: 创建新题库
        create_new_question: "-- 创建新题库 --"
        question_bank_label: 题库
        question_bank_placeholder: “题库名称”
        question_bank_placeholder_aria: “输入新题库名称”
        question_bank_title: 新题库名称
        select_question_bank: 选择题库
      select_content_checkbox: 
        select_migration_label: 选择迁移内容
    upload_warning: 离开此页将取消上传进程。
    uploading: 正在上传...
    web_ct: 
      cancel: 取消
      get_courses: 获得课程
      password: 密码
      select_school: 选择学校
      username: 用户名
    web_ct_course_list: 
      course_list: 个课程
      no_files_help_label: “不下载文件”选项的更多信息
      no_files_help_text: "从 WebCT 课程下载文件会占用很长时间，可能导致迁移进程失败。相反，您可以手动复制文件，然后选择此选项迁移剩余的内容。"
      no_files_help_title: “不下载文件”选项的更多信息
      no_files_help_title_icon: “不下载文件”选项的更多信息
      options: 可选功能
      skip_all_files: 不从课程下载文件
  content_tag: 
    no_title: 无标题
  content_tags: 
    defaults: 
      comments: 评论
      page_title: 页面标题
    prompts: 
      delete_tag: 是否确定要删除此标记?
    titles: 
      tag_external_web_page: 标记外部网页
  context: 
    all_marked_read: 收件箱消息全部标记为已读
    bad_message: 此消息无法显示
    chat: 
      titles: 
        chat: 聊天
    chat_not_enabled: "聊天尚未为此 Canvas 网站启用"
    communication: 
      headings: 
        discussions: 讨论
      links: 
        feeds: 
          course_discussions: "课程讨论 Atom 馈送"
        start_collaboration: 开始协作
        start_conference: 开始网络会议
        start_topic: 开始新主题
      titles: 
        communication: 通信
    deleted_item: 
      created: 创建时间
      last_updated: 最近更新时间
      links: 
        restore: 恢复
    inbox: 
      buttons: 
        mark_all_as_read: 标记所有消息为已读
      errors: 
        mark_as_read_failed: 标记失败，请重试
      inbox: 
        discussion_replies: 讨论回复
      status: 
        marking_all_as_read: 全部标记为已读...
    inbox_item: 
      images: 
        alt: 
          topic: 主题
        title: 
          topic: 
            read: "讨论消息 – 已读"
            unread: 讨论消息
      links: 
        remove: 删除
        title: 
          remove_message: 删除此消息
      no_title: 无标题
    inbox_items: 
      inbox_delete_confirm: 是否确定要从收件箱删除此项目?
      loading_results: 正在加载其它结果
      no_messages: 抱歉，没有消息。
    media_object_inline: 
      titles: 
        media_playback: 媒体播放
    media_objects_not_configured: 媒体对象未配置
    message_deleted: 此消息已删除
    message_removed: 您要查看的消息已删除
    new_roster_user: 
      completed_enrollment: "完成于 *%{completed_at}*"
      confirm: 
        conclude_student: 是否确定要结束此学生的注册?
        delete_enrollment: 是否确定要删除此学生的注册?
      enrolled_as: "已注册为 %{enrollment_type}"
      enrollment_change_failed: 注册权限更改失败，请重试
      enrollment_linked_to: "已链接到 %{linked_user}"
      labels: 
        user_privileges: 权限
      legends: 
        memberships: 成员资格
      links: 
        access_report: "访问 %{user} 的报告"
        cant_delete: 无法删除
        conclude_enrollment: 结束此注册
        delete_enrollment: 删除此注册
        faculty_journal: "%{user} 的教师日志"
        link_enrollment: 链接此注册
        restore_enrollment: 恢复此注册
        student_teacher_activity: "您与 %{user} 的交互报告"
        teacher_activity: "%{user} 的学生交互报告"
        title: 
          enrollment_sis_defined: 此注册已被大学定义，无法删除
        user_account_details: 用户帐户详细信息
        user_grades: "%{user} 的评分"
        user_only_view_section: 将此用户限于只能查看班级同伴用户
        user_outcomes: "%{user} 的成果"
        user_view_all_sections: 让此用户查看所有课程用户
      user_only_view_section: 此用户只能在其被分配的课程班级中查看学生
      user_view_all_sections: 此用户可在任何课程班级查看学生
    no_user: 
      course: 该用户不存在，或者目前不是此课程的成员
      group: 该用户不存在，或者目前不是此小组的成员
    prior_users: 
      headings: 
        prior_users: 以往的用户
      links: 
        back_to_people: 返回人员
      titles: 
        prior_users: 以往的用户
    roster: 
      group_members: 小组成员
      teachers_and_tas: 教师和助教
      titles: 
        course_roster: 课程清单
        group_roster: 小组清单
    roster_right_side: 
      links: 
        view_faculty_journals: 查看教师日志
        view_prior_enrollments: 查看以往的学生
        view_services: 查看注册的服务
        view_user_groups: 查看用户组
    roster_user: 
      completed_enrollment: "完成于 *%{completed_at}*"
      confirm: 
        conclude_student: 是否确定要结束此学生的注册?
        delete_enrollment: 是否确定要删除此学生的注册?
      enrolled_as: "已注册为 %{enrollment_type}"
      enrollment_change_failed: 注册权限更改失败，请重试
      headings: 
        recent_messages: 最近的消息
      help: 
        list_services: 您未启用已注册服务的列表。启用此列表可让课程和小组的同伴成员在课外更轻松地与您链接。
        services: "您没有将用户配置文件链接到任何外部服务。您可以将 Canvas 帐户链接到 Facebook 和 Twitter 等服务。这更便于课程和小组同伴成员在课外与您链接。"
      labels: 
        public_list_services: 让课程/小组同伴成员查看我已将哪些服务链接到配置文件
        user_privileges: 权限
      legends: 
        memberships: 成员资格
      links: 
        cant_delete: 无法删除
        conclude_enrollment: 结束此注册
        delete_enrollment: 删除此注册
        link_enrollment: 链接此注册
        link_services: 链接网络服务到我的帐户
        more_about_this_user: 有关此用户的更多信息
        more_user_details: 更多用户详细信息...
        remove_avatar: 删除头像
        report_avatar: 报告不适当的图片
        restore_enrollment: 恢复此注册
        title: 
          enrollment_sis_defined: 此注册已被大学定义，无法删除
        user_account_details: 用户帐户详细信息
        user_only_view_section: 将此用户限于只能查看班级同伴用户
        user_view_all_sections: 让此用户查看所有课程用户
      no_messages: 无消息
      no_services: "%{user} 尚未将任何外部服务链接至其帐户。"
      services_not_visible: "您目前无法看见 %{user} 的注册服务。"
      user_only_view_section: 此用户只能在其被分配的课程班级中查看学生
      user_view_all_sections: 此用户可在任何课程班级查看学生
    roster_user_services: 
      headings: 
        registered_services: 注册的服务
        service_types: 服务类型
      help: 
        no_services: "您没有将用户配置文件链接到任何外部服务。您可以将 Canvas 帐户链接到 Facebook 和 Twitter 等服务。"
        services_private: "您未启用已注册服务的列表。启用此列表可让课程和小组同伴成员查看您已将哪些服务链接至您的 Canvas 帐户。"
        user_services: "如果其它成员选择，他们可让您查看他们已将哪些外部服务链接至其 Canvas 帐户。这样更便于协调组项目以及链接课堂外部。"
      labels: 
        allow_view_services: 让课程/小组同伴成员查看我已将哪些服务链接到配置文件
      links: 
        alt: 
          skype_status: "skype 状态"
        back_to_roster: 返回清单
        link_existing_service_account: 链接现有帐户
        link_service: 链接网络服务到我的帐户
        sign_up_for_service: 注册
      titles: 
        registered_services: 注册的服务
    roster_user_usage: 
      headings: 
        user_access_report: "%{user} 访问报告"
      links: 
        back_to_user: 返回用户页面
      table_headings: 
        content: 内容
        last_viewed_time: 上次查看
        num_times_participated: 参与次数
        num_times_viewed: 查看次数
      titles: 
        access_report: 访问报告
    undelete_index: 
      headings: 
        restore__items: 恢复删除的项目
      help: 
        restore_items: 请注意，有些项目在被删除时可能会丢失其关联的数据。确保您已确认所执行的任何恢复的结果。
  context_external_tool: 
    external_tool_attention_needed: "外部工具 \"%{tool_name}\" 的安全参数需要在\"课程设置\"中设置。"
    url_or_domain_required: "应设置 URL 或域名的一项"
  context_module: 
    migration_module_item_type: 单元项目
    requirements: 
      max_score: "得分不得超过 %{score}"
      min_score: "得分至少为 %{score}"
      must_contribute: 必须参与页面
      must_submit: 必须提交作业
      must_view: 必须查看页面
  context_module_items_api: 
    invalid_content: 找不到内容
    invalid_position: 位置无效
    invalid_requirement_type: 完成要求类型无效
  context_modules: 
    buttons: 
      add: 添加单元
      add_item: 添加项目
      add_module: 创建单元
      add_module_first: 新增单元
      update: 更新单元
    confirm: 
      delete: 是否确定要删除此单元?
      delete_item: 是否确定要从该单元删除此项目?
    content: 
      add_prerequisite: "添加先修课程到 *%{module}*"
      assignment_points_possible: "满分 %{points_possible} 分"
      buttons: 
        add_module: 添加单元
        add_prerequisite: 添加先修课程
      criterion_for_assignment: "对于 %{assignment} 用户，必须 %{select_criterion}"
      headings: 
        add_prerequisite: "添加先修课程到 %{name}"
        course_modules: 课程单元
        student_progress: 学生学习单元的进度
        student_progress_for_module: "%{module} 的学生学习进度"
        students_completed: 已完成单元的学生
        students_in_progress: 正在学习单元的学生
        students_locked: 未解锁单元的学生
        students_unlocked: 已解锁（但未启动）单元的学生
      help: 
        create: |-
            课程单元可让您将作业、页面、文件等组织为更小的班级或单元。单元可围绕主题组织，集中于具体的课题，或只是按时间顺序组织。
            
            您也可以定义每个单元的标准和先修课程，以此安排单元的顺序。学生在其解锁所有先修课程之前无法访问单元。这样可以防止学生在评审测验中获得一定分数（例如 75%）之前访问特定内容或文件。
            
            要开始将课程组织为单元，请单击右边的 "%{button}" 按钮。
        no_modules: 没有为此课程定义单元。
      images: 
        alt: 
          min_score: 最低分数
          must_contribute: 必须参与
          must_submit: 必须提交
          must_view: 必须查看
        title: 
          min_score: "在单元被视为完成之前，学生必须在此项目上获得 %{min_score} "
          must_contribute: 在单元被视为完成之前，学生必须参与此项目
          must_submit: 在单元被视为完成之前，学生必须提交此作业
          must_view: 在单元被视为完成之前，学生必须查看此项目
      indent: 
        ? "n"
        : 
          one: "缩进 1 级"
          other: "缩进 %{count} 级"
          zero: 不缩进
      key: 
        description: 
          delete: 删除当前单元/项目
          edit: 编辑单元/项目
          indent: 缩进当前项目
          new: 新单元
          next: 下一个单元/项目
          outdent: 减少缩进当前项目
          previous: 上一个单元/项目
      keycode_descriptions: 
        next_module_item: 选择下一个单元或单元项目
        previous_module_item: 选择上一个单元或单元项目
        toggle_module_dragging: 选择项目开始拖动，或放下之前选定的项目
      keycodes: 
        delete: d
        edit: e
        indent: i
        new: "n"
        next: j
        next_module_item: 向上键
        outdent: o
        previous: k
        previous_module_item: 向下键
        toggle_module_dragging: 空格键
      labels: 
        indent: 缩进
        module_complete_when: 此单元完成的条件
        modules: 
          before_students_view: 在学生可以查看此单元之前
        new_tab: 在新选项卡中加载此工具
        publish_final_grade: 此模块完成时为学生发布最终评分
        require_sequential_progress: 学生必须按顺序浏览此单元中的要求
        sort_by: 排序方式
        title: 标题
        unlock_at: 解锁时间
        url: URL
      links: 
        add_prerequisite: 添加先修课程
        add_requirement: 添加要求
        reload_student: 重新加载学生的进度
        sort_by_name: 姓名
        sort_by_progress: 进度
        student_progress: 查看进度
        title: 
          remove_prerequisite: 删除此先修课程
      module: 单元
      module_details: "单元按顺序显示，因此只有显示在 %{name} 上方的单元可以设置为先修课程。"
      module_name: 模块名称
      modules_keyboard_hint: "要更改课程单元和单元项目的顺序，先关闭屏幕读取器上的光标。在 JAWS 中按 Insert-z。按 Tab 选择第一个单元，按向上键和向下键选择一个单元或单元项目。按空格键选择一个单元或单元项目开始拖动，然后按向上键和向下键选择一个目标，再次按空格键在目标后放下所选项。"
      must_complete_prerequisites: 它们必须完成
      no_preprequisites: 未定义先修课程
      no_requirements: 未定义要求
      prerequisites: 
        another_module: 其它单元
      prerequisites_need_item: 必须添加项目，然后才可指定用户完成此单元的方式
      requirements: 
        must_contribute: 参与页面
        must_score_at_least: 至少得分
        must_submit: 提交作业
        must_view: 查看项目
      select_module: 
        instructions: 选择单元
        name: "单元 %{module}"
      select_prerequisite: 选择先修课程的类型。学生在所有先修课程完成之前无法查看单元。
      student_name: 学生姓名
      table_headings: 
        module: 单元
        state: 状态
      titles: 
        student_progression: 学生学习单元的进度
    content_next: 
      add_prerequisite: "添加先修课程到 *%{module}*"
      assignment_points_possible: "满分 %{points_possible} 分"
      buttons: 
        add_module: 添加单元
        add_prerequisite: 添加先修课程
      criterion_for_assignment: "对于 %{assignment} 用户，必须 %{select_criterion}"
      headings: 
        add_prerequisite: "添加先修课程到 %{name}"
        course_modules: 课程单元
        student_progress: 学生学习单元的进度
        student_progress_for_module: "%{module} 的学生学习进度"
        students_completed: 已完成单元的学生
        students_in_progress: 正在学习单元的学生
        students_locked: 未解锁单元的学生
        students_unlocked: 已解锁（但未启动）单元的学生
      help: 
        create: |-
            课程单元可让您将作业、页面、文件等组织为更小的班级或单元。单元可围绕主题组织，集中于具体的课题，或只是按时间顺序组织。
            
            您也可以定义每个单元的标准和先修课程，以此安排单元的顺序。学生在其解锁所有先修课程之前无法访问单元。这样可以防止学生在评审测验中获得一定分数（例如 75%）之前访问特定内容或文件。
            
            要开始将课程组织为单元，请单击右边的 "%{button}" 按钮。
        no_modules: 没有为此课程定义单元。
      images: 
        alt: 
          min_score: 最低分数
          must_contribute: 必须参与
          must_submit: 必须提交
          must_view: 必须查看
        title: 
          min_score: "在单元被视为完成之前，学生必须在此项目上获得 %{min_score} "
          must_contribute: 在单元被视为完成之前，学生必须参与此项目
          must_submit: 在单元被视为完成之前，学生必须提交此作业
          must_view: 在单元被视为完成之前，学生必须查看此项目
      indent: 
        ? "n"
        : 
          one: "缩进 1 级"
          other: "缩进 %{count} 级"
          zero: 不缩进
      key: 
        description: 
          delete: 删除当前单元/项目
          edit: 编辑单元/项目
          indent: 缩进当前项目
          new: 新单元
          next: 下一个单元/项目
          outdent: 减少缩进当前项目
          previous: 上一个单元/项目
      keycode_descriptions: 
        next_module_item: 选择下一个单元或单元项目
        previous_module_item: 选择上一个单元或单元项目
        toggle_module_dragging: 选择项目开始拖动，或放下之前选定的项目
      keycodes: 
        delete: d
        edit: e
        indent: i
        new: "n"
        next: j
        next_module_item: 向上键
        outdent: o
        previous: k
        previous_module_item: 向下键
        toggle_module_dragging: 空格键
      labels: 
        indent: 缩进
        module_complete_when: 此单元完成的条件
        modules: 
          before_students_view: 在学生可以查看此单元之前
        new_tab: 在新选项卡中加载此工具
        require_sequential_progress: 学生必须按顺序浏览此单元中的要求
        sort_by: 排序方式
        title: 标题
        unlock_at: 解锁时间
        url: URL
      links: 
        add_prerequisite: 添加先修课程
        add_requirement: 添加要求
        reload_student: 重新加载学生的进度
        sort_by_name: 名称
        sort_by_progress: 进度
        student_progress: 查看进度
        title: 
          remove_prerequisite: 删除此先修课程
      module: 单元
      module_details: "单元按顺序显示，因此只有显示在 %{name} 上方的单元可以设置为先修课程。"
      module_name: 模块名称
      modules_keyboard_hint: "要更改课程单元和单元项目的顺序，先关闭屏幕读取器上的光标。在 JAWS 中按 Insert-z。按 Tab 选择第一个单元，按向上键和向下键选择一个单元或单元项目。按空格键选择一个单元或单元项目开始拖动，然后按向上键和向下键选择一个目标，再次按空格键在目标后放下所选项。"
      must_complete_prerequisites: 他们必须完成
      no_preprequisites: 未定义先修课程
      no_requirements: 未定义要求
      prerequisites: 
        another_module: 其它单元
      prerequisites_need_item: 必须添加项目，然后才可指定用户完成此单元的方式
      requirements: 
        must_contribute: 参与页面
        must_score_at_least: 至少得分
        must_submit: 提交作业
        must_view: 查看项目
      select_module: 
        instructions: 选择单元
        name: "单元 %{module}"
      select_prerequisite: 选择先修课程的类型。学生在所有先修课程完成之前无法查看单元。
      student_name: 学生姓名
      table_headings: 
        module: 单元
        state: 状态
      titles: 
        student_progression: 学生学习单元的进度
    context_module: 
      admin_links: 
        module_options_label: 单元可选功能
        module_options_title: 单元可选功能
      context_module: 
        draft: (草稿)
      images: 
        alt: 
          complete: 完成
          incomplete: 未完成
          locked: 已锁定
        title: 
          complete: 单元已完成
          incomplete: 单元未完成
          locked: 单元已锁定
      links: 
        add_item: 添加内容
        hide_contents: 隐藏单元内容
        settings: 单元设置
        show_contents: 显示单元内容
        text: 
          delete_module: 删除
          edit_module: 编辑
        title: 
          delete_module: 删除此单元
          edit_module: 编辑
          student_progress: 查看学生学习此单元的进度
      manage: 单元可选功能
      module_will_unlock_at: "解锁日期 *%{unlock_date}*"
      progression_complete_count: "*%{count}* 完成"
      progression_started_count: "*%{count}* 进行中"
      reorder_modules: 拖动以重新排序单元
      unpublish: 取消发布
    context_module_next: 
      images: 
        alt: 
          incomplete: 未完成
        title: 
          complete: 单元已完成
          incomplete: 单元未完成
          locked: 单元已锁定
      links: 
        add_item: 添加内容
        text: 
          delete_module: 删除
          edit_module: 编辑
        title: 
          delete_module: 删除此单元
          edit_module: 编辑
          student_progress: 查看学生学习此单元的进度
      manager_module: 管理单元
      module_will_unlock_at: "解锁日期 *%{unlock_date}*"
      progression_complete_count: "*%{count}* 完成"
      progression_started_count: "*%{count}* 进行中"
      reorder_modules: 拖动以重新排序单元
    context_modules: 
      publish: 发布
    errors: 
      reorder: 重新排序失败，请重试。
    index: 
      titles: 
        course_modules: 课程单元
    module_complete: 完成
    module_empty: "单元 \"%{module}\" 中没有项目"
    module_item: 
      drag_to_reorder: 拖动可重新排序或移动项目至其它单元
      images: 
        alt: 
          complete: 完成
          incomplete: 未完成
          max_score: 最高分数
          min_score: 最低分数
          must_contribute: 必须参与
          must_submit: 必须提交
          must_view: 必须查看
        title: 
          complete: 单元项目已完成
          incomplete: 单元项目未完成
          max_score: 在单元被视为完成之前，学生不得超过此项目的最高分数
          min_score: 在单元被视为完成之前，学生必须达到此项目的最低分数
          must_contribute: 在单元被视为完成之前，学生必须参与此项目
          must_submit: 在单元被视为完成之前，学生必须提交此作业
          must_view: 在单元被视为完成之前，学生必须查看此项目
      links: 
        edit_item: 编辑项目详细信息
        edit_item_details_label: 编辑项目详细信息
        indent: 缩进项目
        indent_label: 缩进项目
        outdent: 减少缩进项目
        outdent_label: 减少缩进项目
        remove_item: 从单元删除此项目
        remove_item_label: 从单元删除此项目
      max_score: 
        fulfilled: "得分不超过 %{score}"
        unfulfilled: "得分不得超过 %{score}"
      min_score: 
        fulfilled: "得分至少为 %{score}"
        unfulfilled: "得分至少为 %{score}"
      must_contribute: 
        fulfilled: 已参与页面的内容
        unfulfilled: 必须参与页面的内容
      must_submit: 
        fulfilled: 已提交作业
        unfulfilled: 必须提交作业
      must_view: 
        fulfilled: 已查看页面
        unfulfilled: 必须查看页面
    module_item_next: 
      drag_to_reorder: 拖动可重新排序或移动项目至其它单元
      images: 
        alt: 
          max_score: 最高分数
          min_score: 最低分数
          must_contribute: 必须参与
          must_submit: 必须提交
          must_view: 必须查看
        title: 
          max_score: 在单元被视为完成之前，学生不得超过此项目的最高分数
          min_score: 在单元被视为完成之前，学生必须达到此项目的最低分数
          must_contribute: 在单元被视为完成之前，学生必须参与此项目
          must_submit: 在单元被视为完成之前，学生必须提交此作业
          must_view: 在单元被视为完成之前，学生必须查看此项目
      links: 
        edit_item: 编辑
        edit_item_details: 编辑项目详细信息
        indent: 缩进
        indent_item: 缩进项目
        outdent: 减少缩进
        outdent_item: 减少缩进项目
        remove_item: 删除
        remove_item_from_module: 从单元删除此项目
      max_score: 
        fulfilled: "得分不超过 %{score}"
        unfulfilled: "得分不得超过 %{score}"
      min_score: 
        fulfilled: "得分至少为 %{score}"
        unfulfilled: "得分至少为 %{score}"
      must_contribute: 
        fulfilled: 已参与页面的内容
        unfulfilled: 必须参与页面的内容
      must_submit: 
        fulfilled: 已提交作业
        unfulfilled: 必须提交作业
      must_view: 
        fulfilled: 已查看页面
        unfulfilled: 必须查看页面
      settings: 设置
    module_locked: 已锁定
    module_started: 正在进行
    module_unlocked: 解锁
    none_in_progress: 无进展
    optgroup: 
      assignments: 作业
      discussion_topics: 讨论
      external_tools: 外部工具
      external_urls: "外部 URL"
      files: 文件
      quizzes: 测验
      wiki_pages: 维基页面
    points_possible_short: "%{points} 分"
    prerequisits_footer: 
      default_module_name: 单元
      labels: 
        prerequisites: 先修课程
      links: 
        title: 
          remove_prerequisite: 删除此先修课程
    progressions: 
      titles: 
        student_progress: 学生进度
        student_progression: 学生学习单元的进度
    still_needs_completing: 仍需完成
    titles: 
      add: 添加单元
      add_item: "添加项目到 %{module}"
      add_prerequisite: "添加先修课程到 %{module}"
      edit: 编辑单元设置
      edit_item: 编辑项目详细信息
      student_progress: 学生学习单元的进度
  context_modules_api: 
    invalid_position: 位置无效
  conversation_dialog: 
    errors: 
      field_is_required: 此字段为必填字段
    message_sent: 消息已发送！
    no_course: 无课程
    select_course: 选择课程
  conversation_message: 
    subject: "私人消息 %{timestamp}"
    users_added: 
      one: "%{list_of_users} 已加入 %{current_user} 发起的会话"
      other: "%{list_of_users} 已加入 %{current_user} 发起的会话"
  conversation_participant: 
    batch_update_message: 
      one: "已处理 %{count} 个对话"
      other: "已处理 %{count} 个对话"
    not_participating: 该用户未加入此对话
  conversations: 
    add_attachment: 
      titles: 
        attachment: 要附加的文件
        remove_attachment: 删除附件
    all_courses: 所有课程
    all_in_context: "全部在 %{context} 中"
    archive: 存档
    archive_conversation: 存档会话
    attachment_error: 加载附件失败，请重试。
    autocomplete_result: 
      group_people: "人员: %{people}"
      no_results: 无结果
    autocomplete_token: 
      remove_recipient: 删除收件人
    back: 返回
    buttons: 
      add_people: 填加人员
      send_message: 发送
    cannot_add_to_private: 不能将参与者添加到私人会话。
    cannot_be_empty: 消息不能为空
    compose_button_bar: 
      titles: 
        add_attachment: 添加附件
        record_media_comment: 录制音频或视频评论
    compose_title_bar: 
      buttons: 
        close: 关闭
    confirm: 
      delete_conversation: 是否确定要删除您拥有的此会话的副本？此操作将不可恢复。
      delete_message: "是否确定要删除您拥有的此消息的副本? 此操作将不可恢复。"
      delete_messages: "是否确定要删除您拥有的这些消息的副本? 此操作将不可恢复。"
    context_message: 
      delete_message: 删除消息
      labels: 
        less: 更少...
        more: 更多...
    conversation_context: 来自与后者的会话
    conversation_item: 
      has_attachments: 这个会话有一个或多个附件
      has_media: 这个会话有一条或多条媒体评论
      inbox_actions: 
        action_star: 标记
        action_unstar: 取消标记
        archive: 存档
        delete: 删除
        mark_as_read: 标记为已读
        mark_as_unread: 标记为未读
        subscribe: 订阅
        unarchive: 取消存档
        unstar: 标记
        unsubscribe: 取消订阅
      inbox_actions_description: 消息操作菜单
      read_more: 更多...
    conversations_list: 
      no_archived_messages: 您没有已保存的字条
      no_messages: 您目前没有收到任何消息
      no_sent_messages: 您没有已发送的字条
      no_starred_messages: 您没有标记过的字条
      no_unread_messages: 您暂时没有未读字条
    conversations_pane: 
      confirm: 
        delete_conversation: "是否确定要删除您拥有的此会话的副本? 此操作将不可恢复。"
    course_name: 课程名称
    course_options: 
      course_options: 
        concluded: 已结束
        more_courses: 更多课程
    enrollments_everyone: 所有人
    errors: 
      field_is_required: 此字段为必填字段
    filter_by_course: 以此课程筛选
    filter_by_group: 以此小组筛选
    headings: 
      new_message: 新消息
    hide: 隐藏
    index: 
      add_recipients_instructions: 您加入会话的人将会看到所有之前的消息。
      conversations_intro: 会话简介
      help: 帮助
      inbox_actions: 
        delete: 删除
        forward: 转发
      inbox_view: 查看
      inbox_views: 
        archived_messages: 已存档
        discussion_replies: 讨论回复
        inbox: 收件箱
        sent_messages: 已发送
        starred_messages: 已标记
        unread_messages: 未读
      labels: 
        filter: 过滤
        message: 消息
        submitted: 已提交
        to: 至
      links: 
        compose_new_message: 新消息
      more_messages: "%{count} 个其它..."
      page_title: 会话
      send_private_message: 新消息...
      titles: 
        compose_new_message: 编写新消息
        download_attachment: 下载附件
        play_media_comment: 播放媒体评论
        rss: 
          conversations: "会话  Atom 消息源"
        submission_author: 提交作业作者
        submission_score: 提交作业得分
        view_submission: 在新窗口中打开提交作业。
      try_new_conversations: 尝试新会话
    index_new: 
      archive: 存档
      archive_conversation: 存档会话
      archived: 已存档
      clear_search: 清除搜索结果
      compose_new_message: 编写一条新消息
      delete: 删除
      delete_conversation: 删除会话
      filter_messages_by_course: 按课程过滤消息
      filter_messages_by_type: 按类型过滤消息
      forward: 转发
      help: 帮助
      inbox: 收件箱
      mark_as_unread: 标记为未读
      more_options: 更多可选功能
      reply: 回复
      reply_all: 全部回复
      search_by_user: 按用户搜索
      search_for_recipients: 搜索收件人
      search_names_groups_courses: 搜索姓名、小组和课程
      sending: 正在发送
      sent: 已发送
      settings: 设置
      starred: 已标记
      switch_to_old_conversations: 切换回旧会话
      titles: 
        conversations: 会话
      unread: 未读
    mark_as_read: 标记为已读
    mark_as_unread: 标记为未读
    message: 
      mark_as_read: 标记为已读
      mark_as_unread: 标记为未读
      no_subject: 无主题
      open_message: 打开消息
      star_conversation: 标记会话
      starred: 已标记
      total_messages: 总消息数
      unread: 未读
      unstar_conversation: 取消标记会话
    message_detail: 
      no_subject: 无主题
    message_form: 
      buttons: 
        reply: 回复
        reply_all: 全部回复
        send_message: 发送
      headings: 
        new_message: 新消息
      inbox_actions: 
        add_people: 填加人员
      labels: 
        add_to_faculty_journal: 添加为教师日志条目
        group_conversation: 这是小组会话。参与者将会看到所有人的回复
        message: "消息:"
        to: "发送至:"
      links: 
        add_attachment: 附件
        media_comment: 录制
      media_comment: 媒体评论
      titles: 
        add_attachment: 添加附件
        media_comment: 已录制媒体评论
        record_media_comment: 录制音频或视频评论
        remove_media_comment: 移除媒体评论
    message_form_dialog: 
      body: 正文
      headings: 
        new_message: 新消息
      inbox_actions: 
        add_people: 添加人员
      individual_message_explanation: 此时将一条消息发送给每个收件人
      labels: 
        add_to_faculty_journal: 添加为教师日志条目
        attachments: 附件
        course: 课程
        select_course: 选择课程
        subject: 主题
        to: 至
      links: 
        media_comment: 录制
      media_comment: 媒体评论
      no_course: 无课程
      no_subject: 无主题
      search_names_groups_courses: 搜索姓名、小组和课程
      send_individual_messages: 发送各个消息
      titles: 
        media_comment: 已录制媒体评论
        record_media_comment: 录制音频或视频评论
        remove_media_comment: 删除媒体评论
    message_item: 
      delete: 删除
      forward: 转发
      message_actions: 消息操作
      more_options: 更多可选功能
      reply: 回复
      reply_all: 全部回复
    message_list: 
      messages: 消息
    message_progress_bar_text: 
      done_sending_message: "已将 *%{message_preview}* 发送至 *%{num_people}*"
      error_sending_message: "发送消息时出现错误:"
      sending_message: "正在发送 *%{message_preview}* 至 *%{num_people}*"
    more_participants: "+%{total} 更多"
    no_message: 
      batch_selected: 选择多个会话
      beta_description: "您使用的是测试版的 Canvas 收件箱"
      beta_version: 测试版
      no_conversations_selected: 未选择会话
    no_recipients_choose_another_group: 该小组中没有收件人。请另选一个小组。
    no_results_found: 未找到结果
    not_applicable: 不适用
    not_scored: 没有分数
    notes_to_self: 独白
    other: 
      one: "其它 %{count} 门课程"
      other: "其它 %{count} 门课程"
    other_recipients: 
      one: "以及其它 %{count} 门课程"
      other: "以及其它 %{count} 门课程"
    people_count: 
      one: "%{count} 个人"
      other: "%{count} 个人"
    recipient_error: 您选择的课程或小组没有有效的接收人
    search_category: "搜索 %{category}"
    select_all: 全选
    star: 标记
    star_conversation: 标记会话
    title: 
      add_recipients: 添加接收人
      forward_messages: 转发消息
    titles: 
      expand_inline: 显示更多的评论
      rss_feed: 会话消息源
      view_submission: 在新窗口中打开提交作业。
    unarchive: 取消存档
    unarchive_conversation: 取消存档会话
    unknown_user: 未知用户
    unspecified_error: 发生意外错误，请重试。
    unstar: 取消标记
    unstar_conversation: 取消标记会话
  conversations_intro: 
    slide1: 
      paragraph1: 请查看收件箱!
      paragraph2: "会话 - Canvas 的新消息系统 - 已经发布!"
      paragraph3: 使用会话向一名同学发送私人信息，或者使用会话与小组中的所有人交谈。
      paragraph4: "准备好要做个简短的介绍了? 那就单击向右箭头开始吧。"
    slide2: 
      paragraph1: 您的所有会话会在左侧显示
      paragraph2: 您可以看到谁正在和您交流，一共有多少条消息，以及各会话中最新消息的部分内容。
    slide3: 
      paragraph1: "可以使用消息中的 “动作” 按钮将会话标记为已读、未读、已加星号标记或已归档。"
      paragraph2: 已保存的消息不能被删除，这些消息仅仅是从收件箱中移除，如果以后有需要，任然可以重新获取。
    slide4: 
      paragraph1: 当您选择一个会话的时候，会话的所有消息都在右侧的面板中显示。当会话内容过多的时候，您可以滚动鼠标查看早前的内容。
    slide5: 
      paragraph1: "要发送消息，先点击 “编写” 图标。"
    slide6: 
      paragraph1: 在新消息收件箱中，输入人名，或者小组名称，他们会在下拉列表中显示。另外您也可以单击地址簿图标来寻找忘记姓名的人。
      paragraph2: 输入消息，点击发送。搞定!
    slide7: 
      paragraph1: 您既可以向一个人发送消息，也可向一个小组的人群发消息。默认情况下，小组中的所有人都会接收到群发的消息。
      paragraph2: "如果您想要将消息私密地发给所有接收者，请取消选中 \"这是一个小组会话\"复选框。"
    slide8: 
      paragraph1: 您能够通过点击右侧的复选框来选择一条或多条消息。
      paragraph2: 一旦选中，您可以将其转发给其他人，或者将其直接删除。
    slide9: 
      paragraph1: 我们觉得，您会发现会话功能简单易用。
      paragraph2: 请先查看会话使用方式的简短视频介绍
      paragraph3: "您的旧消息已被组织为会话。那您还在等什么呢? 开始吧!"
    titles: 
      slide1: "第 1 页"
      slide2: "第 2 页"
      slide3: "第 3 页"
      slide4: "第 4 页"
      slide5: "第 5 页"
      slide6: "第 6 页"
      slide7: "第 7 页"
      slide8: "第 8 页"
      slide9: "第 9 页"
  correct_answer: 这是正确答案。
  course: 
    access_denied: 访问被拒绝
    batch_update_message: 
      one: "已处理 %{count} 个课程"
      other: "已处理 %{count} 个课程"
    course_not_found: 该课程未找到
    csv: 
      comments: 评论
      current_score: 当前分数
      final_grade: 最终评分
      final_score: 最终分数
      id: ID
      points_possible: 满分
      read_only_field: （只读）
      section: 班级
      sis_login_id: 登录名或学号
      sis_user_id: 用户学号
      student: 学生
    default_grading_scheme_name: 默认评分方案
    default_name: 我的课程
    default_short_name: 课程-101
    errors: 
      sis_in_use: "学号 \"%{sis_id}\" 已在使用中"
    file_copy_error: "无法复制文件 \"%{name}\""
    grade_export_types: 
      instructure_csv: "结构格式化 CSV"
    grade_publishing_status: 
      error: 错误
      error_with_message: "错误: %{message}"
      pending: 待处理
      pending_with_message: "待处理: %{message}"
      published: 已发布
      published_with_message: "已发布: %{message}"
      publishing: 发布中
      publishing_with_message: "发布中: %{message}"
      unknown: "未知状态 %{status}"
      unknown_with_message: "未知状态 %{status}: %{message}"
      unpublishable: 不可发布
      unpublishable_with_message: "不可发布: %{message}"
      unpublished: 已取消发布
      unpublished_with_message: "已取消发布: %{message}"
    missing_name: 未命名的课程
    student_view_student_name: 测验学生
    wiki_permissions: 
      all: 任何人
      only_teachers: 仅教师
      teachers_students: 教师和学生
  course_copy_argument_error: 复制课程需要源课程。
  course_copy_description: "用于复制 Canvas 课程的迁移插件"
  course_copy_display: 课程副本
  course_copy_file_description: "复制 Canvas 课程"
  course_copy_name: "复制 Canvas 课程"
  course_copy_no_course_error: 源课程未找到。
  course_copy_not_allowed_error: 不允许您复制源课程。
  course_exports: 
    errors: 
      assignment: "作业 \"%{title}\" 无法导出"
      assignment_groups: 无法导出作业小组
      assignment_is_locked: "由于作业 \"%{title}\" 已经被锁定，所以无法复制。"
      assignments: 无法导出某些作业
      canvas_meta: "无法导出 Canvas 特定元数据"
      course_export: 运行课程导出时出错。
      course_settings: 无法导出课程设置
      events: 无法导出日历事件
      external_feeds: 无法导出外部馈送
      file: "文件 \"%{file_name}\" 无法导出"
      file_meta: 无法导出文件元数据
      files: 无法导出某些文件
      grading_standards: 无法导出评分标准
      learning_outcomes: 无法导出学习成果
      lti_links: "无法导出某些 Web 链接"
      media_file: 媒体文件无法导出
      media_files: 无法导出某些媒体文件
      media_files_too_large: 未导入媒体文件，因为总文件大小太大。
      module_meta: 无法导出单元元数据
      organization: 无法生成组织结构。
      question_bank: "题库 \"%{title}\" 无法导出"
      quiz: "测验 \"%{title}\" 无法导出"
      quiz_is_locked: "由于考试 \"%{title}\" 已被锁定，所以无法复制."
      quizzes: 某些测验无法导出
      resources: 无法链接某些资源。
      rubrics: 无法导出评分标准说明
      topic: "讨论主题 \"%{title}\" 无法导出"
      topic_is_locked: "由于主题 \"%{title}\" 已被锁定，所以无法复制。"
      topics: 无法导出某些主题
      web_links: 无法导出某些网络链接
      wiki_page: "维基页面 \"%{title}\" 无法导出"
      wiki_pages: 无法导出维基页面
    errors_list_message: "导出 %{export_id} 出错:"
    unknown_titles: 
      assignment: 未知作业
      file: 未知文件
      topic: 未知主题
      wiki_page: 未知维基页面
  course_list: 
    wrapper: 
      close_course_menu_title: 关闭
      reset_course_menu: 重置
  course_restore: 
    restore_error: 尝试恢复课程时出现错误。课程未恢复。
  course_search: 
    cant_be_blank: 不能为空
  course_section: 
    sis_id_taken: "学号 \"%{sis_id}\" 已在使用中"
  course_settings: 
    buttons: 
      add_section: 添加班级
      adding_section: 正在添加班级...
      re_sending_all: 正在重新发送未接受的邀请...
      re_sent_all: 重新发送所有未接受的邀请！
    cancel: 取消
    confirm: 
      delete_section: 是否确定要删除此班级?
      publish_grades: 是否确定要发布这些评分到学生信息系统?如果所有评分都已确定，应只执行此操作。
      re_publish_grades: 是否确定要重新发布这些评分到学生信息系统?
    course_dates_enforced: 用户只能参与这些日期之间的课程
    course_dates_unenforced: 这些日期不会影响课程可用性
    edit_sections_placeholder: 输入班级名称
    edit_sections_title: 班级名称
    errors: 
      invalid_sis_status: "无效的 SIS 发布状态"
      invitation: 邀请失败。请重试。
      publish_grades: 在尝试发布评分到学生信息系统时出错。请稍后重试。
      re_send_all: 发送失败，请重试
      section: 添加班级失败，请重试
    flash: 
      invitation: 邀请已发送。
      linkError: 更新用户的学生链接时出错。请稍后重试。
      links: 学生链接已成功更新
      sectionError: 更新用户的班级时出错。请稍后重试。
      sections: 班级注册已成功更新
    grading_standard_set: 现已设置
    grading_standard_unset: 未设置
    indexed_course: 包含在公共课程索引中
    invitation_sent: 邀请已发送！
    invitation_sent_now: 刚才
    link_students_placeholder: 输入学生姓名
    links: 
      less_options: 更少可选功能
      more_options: 更多可选功能
      publish: "发布评分到 SIS"
      publishing: "正在发布评分到 SIS..."
      re_send_all: 重新发送所有未接受的邀请
      re_sending_invitation: 正在重新发送邀请...
      republish: "重新发布评分到 SIS"
    private_course: 私人
    public_course: 公共
    re_send_invitation: 重新发送邀请
    remove_user_from_course_section: "从 %{course_section} 中删除用户"
    titles: 
      click_to_edit: 单击以编辑
      link_to_students: 链接至学生
      move_course: 移动课程
      reset_course_content_dialog_help: 重置课程内容
      section_enrollments: 班级注册
  course_statistics: 
    unknown: 未知
  course_users: 
    greater_than_three: 请输入具有三个或更多字符的搜索词
    unknown_error: 搜索时出错，请重试。
  courses: 
    add_users: 
      buttons: 
        add_users: 看起来不错，添加这些用户
        continue: 继续...
        modify_users: 返回并编辑用户列表
      cannot_add_users_to_concluded_course: 您不能将用户添加到已结业课程。
      headings: 
        add_users: 添加课程用户
      invite_to_unpublished_course: 由于课程尚未发布，虽然可添加学生和助教，但不会发送参与课程的邀请。邀请将在课程发布时发送。
      labels: 
        course_section_id: 班级
      limit_privileges_to_course_section: 这些管理员只能在其负责的班级中为学生评分
      links: 
        add_users: 添加用户
      teacherless_invite_details: 如果您邀请了教师并且被其接受，您将放弃对此课程的管理权限。
      titles: 
        course_section: 课程班级
    assignments_needing_grading: 
      headings: 
        grade: "评分 %{assignment}"
        to_do: 待办事项
      images: 
        alt: 
          ignore: 忽略
      links: 
        show_more: "%{count} 个其它..."
        title: 
          ignore: 忽略此作业
      need_grading_count: 
        one: "%{count} 个需要评分"
        other: "%{count} 个需要评分"
      points_possible: "满分 %{points_possible} 分"
    canvasnet_instructor: 
      avatar_url: 头像
      biography: 个人简介
      instructor_name: 姓名
      job_title: 标题
      remove_instructor: 删除导师
    confirm_action: 
      buttons: 
        conclude_course: 结束课程
        delete_course: 删除课程
      details: 
        conclude_alt_text: 如果您要在限制学生访问课程的同时，保留更改评分的能力，请使用课程日期设置。您可以在我们*此处*的指南中了解关于课程日期设置的信息
        confirm_delete: 是否确定要删除此课程？在删除之后，学生和教师无法再访问。如果只想将其从课程下拉菜单中删除，则应*改用结束课程*。
        confirm_delete_addendum: "如果您无权结束课程，您可以*更改课程结束日期*，或请求您的管理员结束课程。 "
      headings: 
        confirm: 确认操作
        confirm_conclude: 确认结束课程
        confirm_delete: 确认课程删除
      titles: 
        confirm: 确认操作
    confirm_reject_invitation: 是否确定要拒绝参加此课程的邀请?
    copy: 
      buttons: 
        create_course: 创建课程
      choose_content: 选择要复制的项
      conclude_at: 结束日期
      course_code: 课程代码
      details: 输入以下详细信息开始创建此课程的副本。
      enrollment_term_id: 学期
      headings: 
        copy_course: "复制 %{course}"
      name: 姓名
      start_at: 开始日期
      titles: 
        copy_course: 复制课程
    course_wizard_box: 
      buttons: 
        publish: 发布课程
      details: 
        assignments: "添加作业。您可以只添加一个较长的作业列表，或对作业进行分组 – 还可以指定每个作业小组的权重。"
        available: 现在，您的课程已经设置就绪，您可能不再需要这份清单。但我们会保存它，以便您在今后想尝试一些新作业或对课程内容进行更改时，能够为您提供帮助。
        calendar: 日历功能对于了解日历以及向课程添加任何非作业事件都大有裨益。不用担心，我们会帮助您使用它。
        claimed: 
          not_saved: |-
              好，您的课程已经设置完毕...接下来该干什么呢?在您发布课程之前，可能需要检查课程，确保您了解基本框架。逐步检查左侧的列表，确保您的课程可以使用。
              
              *本课程在发布之前只有教师可以查看*
          saved: "完成！您已正式创建课程 %{course}。该课程在发布之前只有您本人才能查看 – 但在发布之前，您应该认真查看左侧的列表，以熟悉 Canvas 的使用方法并确保您做好了授课准备。"
        created: 
          not_saved: |-
              本课程已创建，但未被领受。在一周内未被领受的课程将被删除。在此期间，请勾选左侧的列表，确保您已经做好准备。
              
              如果您暂时需要离开，只需保存*此链接*以便在有效满之前返回此处。
              
              请**登录**或***注册***以领受本课程。
          saved: |-
              完成！您已正式创建课程 %{course}。该课程在发布之前只有您本人才能查看 – 但在发布之前，您应该认真查看左侧的列表，以熟悉 Canvas 的使用方法并确保您做好了授课准备。
              
              如果您暂时需要离开，只需保存*此链接*以便在有效满之前返回此处。
              
              请**登录**或***注册***以领受本课程。
        files: "\"文件\"选项卡是用来分享讲义的区域，例如文档、学习帮助等 – 学生需要下载的任何文件。在 Canvas 中，上传和组织文件是轻而易举的事情。我们会告诉您如何操作。"
        home: "此页面是用户访问本课程时看到的页面。您可以设置它显示活动流、课程单元列表、大纲或自己编写的自定义页面。默认显示为课程活动流。要自定义此显示，只需单击 %{change_layout}。"
        import: "如果您曾使用其它课程管理系统，您可能需要将其中的材料转移到 Canvas 中。我们可以引导您轻松将内容迁移到 Canvas。"
        navigation: 默认情况下会启用课程的所有相关链接。对于没有内容的部分，学生将无法看到其链接。例如，如果您尚未创建任何测验，学生将无法看到测验链接。对于您不希望学生访问的课程部分，您可以归类并明确禁用这些链接。
        publish: 
          form: |-
              全部完成了吗?可以发布您的课程了！单击下面的按钮，正式发布课程！
              
              发布课程时会向所有课程用户发送电子邮件邀请，以便他们能够注册并开始学习该课程。
          not_registered: "本课程已被领受并准备就绪，但需要完成注册过程后才能发布。您应该收到了来自 Canvas 的电子邮件，其中包含完成该过程的链接。确保检查您的垃圾邮件箱。"
        students: 您肯定对学生感兴趣。试想，没有学生参与的课程有什么趣味呢?
        tas: 您可能要指定一些助教帮助您教授课程。助教可以帮助您批改学生作业、引导讨论以及更新截止时间和作业详细信息。
      headings: 
        next_steps: 后续步骤
      links: 
        assignments: 添加课程作业
        calendar: 添加课程日历事件
        files: 添加课程文件
        home: 选择课程主页
        import: 导入内容
        navigation: 选择导航链接
        publish: 发布课程
        re_send_confirmation: 重新发送确认电子邮件
        students: 向课程添加学生
        tas: 向课程添加助教
        title: 
          bookmark: 复制此链接或制作其书签
    edit_profile: 
      about: 关于
      about_related_id: 共享用于将相关课程/班级链接到一起的标识符
      add_instructor: 添加导师
      basic_info: 基本信息
      disabled: 已关闭
      enabled: 打开
      institution: 机构
      institution_name: 姓名
      instructor_led: 导师指导
      instructors: 导师
      labels: 
        description: 说明
        enrollment_fee: 注册费
        format: 格式
        image: 图像
        path: 课程路径
        portal_path: 门户路径
        position: 位置
        related_id: "链接 ID"
        self_enrollment: 注册
        self_enrollment_limit: 注册名额
        tags: 标签
        tentative_start: 暂定开始时间
        title: 标题
        visibility: 可见性
      leave_blank_if_free: 如果是免费课程则留空
      logo: 徽标
      page_title: 课程概况
      path_syntax: 小写字母、数字和短划线
      portal_path_syntax: 小写字母、数字、短划线和斜线（例如，哈佛/化学）
      private: 隐藏
      public: "在 canvas.net 上列出"
      save_changes: 保存更改
      self_paced: 自定进度
      unlisted: "在 canvas.net 上未列出（可通过 url 访问）"
      when_to_set_tentative_start: "例如“2013 年秋季”，如果课程没有确切的开始日期"
    enrollment_reminders: 
      buttons: 
        accept: 接受邀请
        reject: 拒绝邀请
      headings: 
        invitation: 邀请
      invitation: 
        designer: "您被邀请作为用户帐户 *%{user}* 的*设计者*参与此课程。"
        observer: "您被邀请作为用户帐户 *%{user}* 的*观察员*参与此课程。"
        one: "您被邀请参与用户帐户 *%{user}* 的此课程。"
        other: "您被邀请参与用户帐户 *%{user}* 的此课程。"
        student: "您被邀请作为用户帐户 *%{user}* 的*学生*参与此课程。"
        ta: "您被邀请作为用户帐户 *%{user}* 的*助教*参与此课程。"
        teacher: "您被邀请作为用户帐户 *%{user}* 的*教师*参与此课程。"
      invitiation: 
        look_around: 随意浏览一下课程。当您准备就绪后，您可以接受或拒绝邀请。
    enrollment_type_select: 
      labels: 
        enrollment_type: 添加更多
      titles: 
        enrollment_type: 注册类型
    errors: 
      create_failed: 课程创建失败
      invalid_role: 身份类型无效
      role_not_active: "无法为未激活用户添加身份: '%{role}'"
      role_not_found: "不存在名为 '%{role}' 的身份。"
      unauthorized: 
        switch_roles: 您没有切换身份的权限
    group_list: 
      headings: 
        groups: 课程组
    index: 
      headings: 
        future_enrollments: 未来的注册情况
        my_courses: 我的课程
<<<<<<< HEAD
        my_groups: 我的组
=======
        my_groups: 我的小组
>>>>>>> 162c9cdb
        past_enrollments: 以前的注册
      start_new_course: 开始新课程
      titles: 
        courses: 课程
        rss: 
          course_announcements: "课程通告 Atom 馈送"
    link_enrollment: 
      buttons: 
        link: 链接至学生
      details: |-
          当观察员被链接到学生时，他们有权访问该学生的评分和课程互动。*立即将此观察员链接到学生 %{student}。*
          
          要将课程观察员 %{user} 链接到学生，请从下面的列表中选择学生姓名。
      labels: 
        student: 学生
      loading: 正在加载学生...
      select_student: 选择学生
    notices: 
      backup_restored: 备份成功恢复！
      concluded: 课程成功结束
      deleted: 课程成功删除
      enrollment_not_active: "您在课程 %{course} 中的成员资格尚未激活。"
      failed_conclude: 课程无法结业
      invitation_accepted: "邀请已接受！欢迎参与 %{course}！"
      invitation_cancelled: 邀请已取消。
      login_to_accept: 您需要登录后才能接受注册。
      preview_course: 您被邀请参与此课程。您可以随意浏览课程，但需要接受注册邀请之后才能参与课程。
      reset_test_student: 该测试学生已成功重置。
      role_restored: 您的默认身份和权限已恢复
      role_switched: "您已切换此课程的身份。您将以此新身份查看课程: %{enrollment_type}"
      unconcluded: 课程未结束
      updated: 课程已成功更新。
    recent_event: 
      all_graded: 所有已计分
      due: 截止时间
      needs_grading: 需要评分
      no_new_submissions: 无新作业
      no_submissions: 新作业
      not_submitted: 未提交
      submission_score: "%{score} *满分 %{points_possible} 分*"
    recent_feedback: 
      comments: "评论: %{count}"
      not_graded: 未计分
      submission_points: 
        with_score: "分数:%{score} *满分 %{points_possible} 分*"
        without_score: "满分 %{points_possible} 分"
    roster: 
      create_users: 
        add_more_users: 添加更多用户
        add_these_users: 添加用户
        adding: 正在添加...
        adding_n_users: "经过验证且准备好添加 %{users.length} 用户："
        can_only_grade_students_in_section: 只能在学生的班级中为其评分
        close: 完成
        duplicates_removed: 删除了一些重复项。
        email: 电子邮件
        example_formats: "示例：user@example.com, \"名, 姓\" &lt;user@example.com&gt;, \"姓, 名\" &lt;user@example.com&gt;"
        form_instructions: 键入或粘贴下面的电子邮件地址列表：
        go_back: 重新开始
        have_been_enrolled: 以下用户已注册
        name: 姓名
        next: 下一页
        section: 班级
        user_role: 身份：
        validating: 正在验证...
        will_not_be_added: 这些用户包含错误，将不会进行添加。请确保他们的格式正确。
      edit_sections_view: 
        edit_sections_desc: "班级是组织用户的另一种方式。通过它，您可以为多个参加同一门课程的班级授课，这样您就可以将课程内容都保存在同一位置。在下面，您可以将用户移至其它班级，或添加/删除班级的注册。 用户必须始终至少位于一个班级。"
      index: 
        add_people: 填加人员
        cannot_add_users: 由于该课程已结束，无法添加新用户
        role_to_search: 将搜索限制为身份
        search_people: 搜索人员
      invitations_view: 
        accepted_invitation: "%{name} 已收到并接受参与课程的邀请，但您仍可以重新发送邀请（如果需要）。"
        admin_invitation_unaccepted: "%{name} 尚未接受参与课程的邀请。邀请发送时间: %{time}"
        invitations_pending_publish: 邀请在课程*发布*之后才会发送
        student_invitation_unaccepted_available: "%{name} 尚未接受参与课程的邀请。邀请发送时间: %{time}"
        student_invitation_unaccepted_unavailable: "%{name} 被添加到课程的时间: %{time}"
      link_to_students_view: 
        link_student_action: "要将课程观察员 *%{name}* 链接至某个学生，可从以下列表中选择该学生的姓名。"
        link_student_desc: 观察员在链接至某个学生后，就可访问该学生的评分和课程交互。
      resend_invitations: 
        pending_invitations: "%{pendingInvitationsCount} 个邀请尚未接受。"
        re_send_invitations: 重新发送
        re_sending_invitations: 正在重新发送...
      role_select: 
        all_roles: 所有身份
      roster_user: 
        links: 
          edit_sections: 编辑班级
          link_to_students: 链接至学生
          remove_from_course: 从课程中删除
          resend_invitation: 重新发送邀请
          user_details: 用户详细信息
        manage_user: "管理 %{name}"
        pending_acceptance_explanation: 此用户尚未接受课程邀请
        pending_acceptance_of_invitation: 待处理
      roster_users: 
        canvas_user_id: "Canvas 用户 ID"
        login_name_or_sis_id: 登录名或学号
        name: 姓名
        no_people_found: 找不到人员
        role: 身份
        section: 班级
        you_can_search_by: 您可以按此条件搜索：
      section: 
        remove_user_from_course_section: "从 %{name} 中删除用户"
    section: 
      enrollment: 
        links: 
          unenroll_user: 将用户从课程中移除
    settings: 
      alerts_title: 警报
      buttons: 
        add_section: 添加班级
        move_course: 移动课程
        update_course: 更新课程详细信息
      course_open_enrollment_without_code: "此课程已启用开放注册。您与学生分享此 url *%{url}* 后，他们可自行注册课程"
      course_overrides_term: 这将覆盖任何学期可用性设置
      date_restricted: 用户只能参与这些日期之间的课程
      deatils: 
        move_course: 为此课程选择新的根帐户在移动课程之后，还需要为课程指定新的院系。
      draft_explanation: 解释草稿状态
      draft_state_description: |-
          草稿状态是一项测试版功能，它允许发布和取消发布课程内容。
           未发布的内容对学生来说是不可见的，不影响评分。
          它还包括某些课程区域的重新设计，使其在外观和功能上更加一致。 
          
          如果禁用草稿状态，则未发布的内容不可用。
      drag_details: 禁用大部分页面会导致访问这些页面的学生被重定向至课程主页。
      drag_to_hide: 拖动项目到此处可对学生隐藏它们。
      enable_draft: "启用草稿状态 (测试版)"
      enrollment_count: 
        one: "%{count} 个用户"
        other: "%{count} 个用户"
      grading_standard_currently_set: 现已设置
      grading_standard_not_set: 未设置
      headings: 
        details: 课程详细信息
        grade_publishing: 评分发布
        move_course: 将课程移动到其它根帐户
        sections: 课程班级
      help: 
        edit_navigation: 在课程导航中拖放项目可对其进行重新排序
        public_course: （学生资料将保持私密性）
      images: 
        alt: 
          delete: 删除
          edit: 编辑
      indexed_course: 包含在公共课程索引中
      keycode_descriptions: 
        next_navigation_link: 选择下一个导航链接
        previous_navigation_link: 选择上一个导航链接
        toggle_navigation_dragging: 选择链接开始拖动，或放下以前选择的链接
      keycodes: 
        next_navigation_link: 向上
        previous_navigation_link: 向下
        toggle_navigation_dragging: 空格
      labels: 
        account_id: 院系
        allow_student_discussion_editing: 允许学生编辑或删除自己的讨论贴
        allow_student_discussion_topics: 允许学生创建讨论主题
        allow_student_forum_attachments: 允许学生附加文件到讨论贴
        allow_student_organized_groups: 允许学生组织自己的小组
        conclude_at: 结束
        course_code: 课程代码
        course_lock_all_announcements: 禁止评论通告
        course_name: 姓名
        course_section_name: 新增班级
        course_visibility: 可见性
        enrollment_term_id: 学期
        grading_scheme: 评分方案
        grading_standard_enabled: 启用课程评分方案
        hide_distribution_graphs: 对学生隐藏评分分布图
        hide_final_grades: 在学生评分汇总中隐藏总分
        indexed: 在公共课程索引中包含此课程
        is_public: 使此课程公开可见
        language: 语言
        license: 许可证
        open_enrollment: "添加 \"参与此课程\" 链接到课程主页"
        public_syllabus: 使该课程的大纲公开可见
        restrict_enrollments_to_course_dates: 用户只能参与这些日期之间的课程
        root_account_id: 根帐户
        sis_source_id: 学号
        start_at: 开始
        storage_quota: 文件存储
        turnitin_comments: "Turnitin 提交评论"
      language_overrides_preferences: 这将覆盖所有用户/系统语言首选项。建议只对外语课程使用此操作
      links: 
        edit_course: 编辑课程详细信息
        more_options: 更多可选功能
        move_course: 移动到其它帐户
        title: 
          cant_delete: 无法删除用户已注册的班级
          delete_section: 删除班级
          edit_section: 编辑班级
      megabytes: MB
      navigation_keyboard_hint: "如果使用的是屏幕阅读器，要更改课程导航链接的顺序，先关闭屏幕读取器上的光标 (在 JAWS 中按 Insert-z)。按 control-home 跳到页面顶部，然后按 Tab 键选择第一个课程导航链接。按“向上”和“向下”箭头选择您要移动到的链接，然后按“空格”选择它。之后按“向上”和“向下”选择一个新位置。最后，再次按“空格”将您直接移动的链接放在当前链接后面。完成后，重新启用虚拟缓冲/光标。"
      no_date: 未设置日期
      no_language_preference: "未设置（用户可配置，默认使用 %{language}）"
      none: 无
      not_date_restricted: 这些日期不会影响课程可用性
      page_title: 课程详细信息
      private_course: 私人
      public_course: 公共
      section_sis_id: "学号: %{section_sis}"
      self_enrollment: "与学生分享私密的 URL，允许他们自行注册"
      self_enrollment_without_code: "与学生分享私密的 URL，允许他们自行注册"
      set_grading_scheme: 设置评分方案
      sis_source_id: 学号
      tab_cant_disable: 此页面无法禁用，只能隐藏
      tab_disabled: 被禁用的页面将重定向至课程主页
      tab_hidden_if_disabled: 被禁用的页面将不会显示在导航中
      tabs: 
        alerts: 警报
        details: 课程详细信息
        grade_publishing: 评分发布
        navigation: 导航
        sections: 班级
        tools: 应用程序
      titles: 
        edit_navigation: 编辑课程导航
      transifex_message: "加入 [Canvas 翻译社区](%{transifex_url})"
      turnitin: "这些评论在提交 Turnitin 启用的任务时显示给学生"
      view_grading_scheme: 查看评分方案
      wiki_editing_roles: 默认情况下可创建、重命名和编辑课程维基页面
      wiki_editing_roles_change_existing: "通过 \"%{current_setting}\" 到 \"%{new_setting}\" 更改当前可编辑的页面。"
    settings_sidebar: 
      buttons: 
        reset: 重置课程内容
        unconclude: 取消关闭课程
      headings: 
        current_users: 当前用户
      help: 
        reset_course_content: 重置课程内容将永久性删除所有相关的作业、讨论、测验、单元、评分标准、页面、文件、学习成果、题库、协作、会议或任何其它内容。此操作不可逆，删除的数据将*无法*恢复。是否确定要继续?
      links: 
        calendar: 课程日历
        conclude: 结束此课程
        copy: 复制此课程
        delete: 永久删除此课程
        export_content: 导出课程内容
        import: 将内容导入到此课程
        reset: 重置课程内容
        stats: 课程统计信息
        student_view: 学生视图
    show: 
      acting_as: "您正在使用此身份查看本课程:%{enrollment_type}。您只有适用于此身份用户的权限。"
      buttons: 
        update_layout: 保存
      details: 
        confirm_unenroll: 是否确定要取消注册此课程?您将不再能够看到课程清单或与教师直接沟通，并且在您的通信流和通知中不再看到课程事件。
<<<<<<< HEAD
=======
        custom_page: 您可以**设计自己的课程主页**，在其中包含您喜欢的任何链接、图像或富媒体。
        recent_activity_dashboard: "**最近活动仪表板**让参加者能看到此课程最近的谈话、公告、讨论和互动。它很类似于用户在第一次登录时看到的仪表板，但只显示此特定课程的内容。"
        syllabus: "**大纲视图**允许您编写有关课程期望的说明或通过链接、图像方式等介绍课程。还显示涵盖所有作业和课程事件的日历视图。"
      draft_state: 
        buttons: 
          cancel: 取消
          update_layout: 保存
        headings: 
          set_layout: 设置主页布局
        labels: 
          select_content: 选择您要在主页上显示的内容。
        options: 
          assignments: 作业列表
          custom_page: 页面首页
          modules: 课程单元
          recent_activity_dashboard: 最近活动仪表板
          syllabus: 大纲
>>>>>>> 162c9cdb
      empty_body: 无内容
      headings: 
        confirm_unenroll: 确认取消注册
        edit_homepage_title: 编辑主页
        importing: 课程正在导入
        set_layout: 设置主页布局
        unpublished: 此课程未发布
      importing: 课程复制/迁移进行中。这意味着某些内容可能暂时不可用。
      labels: 
<<<<<<< HEAD
        set_layout: 选择您要在主页上显示的内容。
=======
        select_content: 当用户访问课程页面时，显示它们
>>>>>>> 162c9cdb
      license_notice: "此课程的内容根据 %{license_type} 许可证提供。本课程的内容可用性取决于此许可证，除非另有说明。"
      links: 
        change_layout: 更改主页布局
        course_setup: 课程设置清单
        drop_course: 放弃此课程
        edit_homepage: 编辑主页
        join_course: 参与此课程
        new_announcement: 新通告
<<<<<<< HEAD
        restore_role: 恢复角色和权限
        view_course_stream: 查看课程流
      options: 
        assignments: 作业列表
        custom_page: 页面首页
        modules: 课程单元
        recent_activity_dashboard: 最近活动仪表板
        syllabus: 提纲
=======
        restore_role: 恢复身份和权限
        view_course_stream: 查看课程流
      options: 
        assignments: 作业列表
        custom_page: 自定义页面
        modules: 课程单元/班级
        recent_activity_dashboard: 最近活动仪表板
        syllabus: 含有大纲的作业
>>>>>>> 162c9cdb
      period_name: 最近两周
      re_sending: 正在重新发送...
      send_done: 完成！收到消息可能需要几分钟。
      send_failed: 请求失败。请重试。
      teachers_only: 在*发布*之前只有教师才能查看此课程
      titles: 
        drop_course: 放弃此课程
        recent_feedback: 最近反馈
    sidebar_weighting: 
      default_name: 小组
      headings: 
        group: 小组
        total: 总计
        weight: 权重
      labels: 
        assignments_weighting: 按组加权作业
      no_groups: 未设置小组
      not_weighted: 作业所占比率未确定。
    statistics: 
      active_students: 活动学生
      all_rubrics: 所有评分标准说明
      any: 任何
      assignment_groups: 作业小组
      assignments: 作业
      course_rubrics: 课程评分标准说明
      discussion_posts: 讨论贴
      discussion_topic: 讨论主题
      discussions: 讨论
      file_count: 
        one: "%{count} 个文件"
        other: "%{count} 个文件"
      file_upload: 文件上传
      headings: 
        assignments: 作业使用报告
        files: 文件存储
        stats: "%{course} 的统计"
        students: 最近登录的用户
        totals: 正在运行总计
      labels: 
        allotted_storage: 分配的存储
        media_files: 媒体文件
        uploaded_files: 上传的文件
      new: 新建
      new_discussion_entries: 新建讨论条目
      new_discussions: 新建讨论
      num_assignments: "# 作业"
      num_submissions: "# 提交作业"
      page_title: 课程统计信息
      quiz: 测验
      quiz_questions: 测验题
      quiz_submissions: 测验提交
      quizzes: 测验
      submission_type: 提交类型
      tabs: 
        assignments: 作业
        files: 文件存储
        students: 学生
        totals: 总计
      text_entry: 文本输入
      unaccepted_students: 未接受的学生
      website_url: "网站 URL"
    syllabus: 
      headers: 
        date: 日期
        day: 日
        details: 详细信息
      syllabus: 
        hide_specific_dates: 隐藏特定于班级、小组和个人的日期
        other_day: 其它
        show_specific_dates: 显示特定于班级、小组和个人的日期
    titles: 
      rss_feed: "%{course} 馈送"
    unauthorized: 
      invalid_link: 您使用的注册链接可能不再有效。请联系课程教师，确保您仍能正确注册。
  create_users_view: 
    required: 请输入一些电子邮件地址
  crumb: 
    conversations: 会话
    discussion_replies: 讨论回复
  crumbs: 
    access_report: 访问报告
    announcements: 通告
    assignments: 作业
    calendar_events: 日历事件
    chat: 聊天
    conferences: 会议
    confirmation: 确认
    copy_course: 复制课程
    developer_keys: 开发人员密钥
    discussions: 讨论
    eportfolio_welcome: 欢迎使用学习档案
    error_reports: 错误报告
    files: 文件
    gradebook: 评分册
    grades: 评分
    grading_schemes: 评分方案
    groups: 小组
    jobs: 任务
    media: 媒体
    messages: 消息
    modules: 单元
    outcomes: 成果
    people: 人员
    plugins: 插件
    prior_users: 以往的用户
    question_banks: 题库
    quizzes: 测验
    registered_services: 注册的服务
    revisions: 修订版
    rubrics: 评分标准说明
    settings: 设置
    site_admin: 网站管理员
    stats: 统计
    syllabus: 大纲
    users: 用户
    wiki_page_revisions: 修订版
    wiki_pages: 页面
  csv: 
    alpha: Alpha
    answered: 
      student: 
        count: 回答的学生人数
    bottom: 
      student: 
        count: 落后学生人数
    correct: 
      bottom: 
        student: 
          count: 正确的落后学生人数
      middle: 
        student: 
          count: 正确的中间学生人数
      student: 
        count: 正确的学生人数
        ratio: 正确的学生比率
      top: 
        student: 
          count: 正确的领先学生人数
    difficulty: 
      index: 难度索引
    middle: 
      student: 
        count: 中间学生人数
    point: 
      biserial: 正确选项的点二列
      distractor: "错误选项 %{num} 的点二列 "
    question: 
      id: "问题 ID"
      title: 问题标题
    quiz: 
      question: 
        count: 测验问题数
    standard: 
      deviation: 标准偏差
    top: 
      student: 
        count: 领先学生人数
    variance: 方差
    wrong: 
      student: 
        count: 出错的学生人数
        ratio: 出错的学生比率
  curve_grades_dialog: 
    average_score: 平均分数
    buttons: 
      curve_grades: 曲线评分
      curving_grades: 正在计算曲线评分...
    curve_average: "输入 *%{assignment.name}* 的曲线平均评分。图表显示根据当前学生分数计算曲线评分的最佳方法。"
    curve_grade_for_assignment: "%{assignment.name} 的曲线评分"
    labels: 
      assign_blanks: 对未提交的学生分配零
    out_of_points_possible: "满分 %{assignment.points_possible} 分"
    this_is_permanent: 曲线评分无法撤消。将提供预先进行曲线计算的评分历史记录，但曲线计算操作不可逆。
  d2l_display: Desire2Learn
  d2l_file_description: "D2L export .zip 格式"
  d2l_name: "D2L 转换器"
  dashboard: 
    announcements_collapse: 
      one: "折叠 %{count} 个通告"
      other: "折叠 %{count} 个通告"
    announcements_expand: 
      one: "展开 %{count} 个通告"
      other: "展开 %{count} 个通告"
    assignments_collapse: 
      one: "折叠 %{count} 个作业通知"
      other: "折叠 %{count} 个作业通知"
    assignments_expand: 
      one: "展开 %{count} 个作业通知"
      other: "展开 %{count} 个作业通知"
    conversations_collapse: 
      one: "折叠 %{count} 个会话消息"
      other: "折叠 %{count} 个会话消息"
    conversations_expand: 
      one: "展开 %{count} 个会话消息"
      other: "展开 %{count} 个会话消息"
    disable_dashboard: 返回到旧仪表板
    discussions_collapse: 
      one: "折叠 %{count} 个讨论"
      other: "折叠 %{count} 个讨论"
    discussions_expand: 
      one: "展开 %{count} 个讨论"
      other: "展开 %{count} 个讨论"
    enable_dashboard: 试用新仪表板
    event_created: 事件已创建
    message_sent: 消息已发送
    show_more_link: 
      show_less: 显示更少
      show_more: 显示更多
  date: 
    abbr_day_names: 
      - 周日
      - 周一
      - 周二
      - 周三
      - 周四
      - 周五
      - 周六
    abbr_month_names: 
      - ~
      - 一月
      - 二月
      - 三月
      - 四月
      - 五月
      - 六月
      - 七月
      - 八月
      - 九月
      - 十月
      - 十一月
      - 十二月
    day_names: 
      - 周日
      - 周一
      - 周二
      - 周三
      - 周四
      - 周五
      - 周六
    days: 
      today: 今天
      today_lower: 今天
      tomorrow: 明天
      yesterday: 昨天
    formats: 
      date_at_time: "%b %-d 于 %H:%M"
      default: "%Y-%m-%d"
      long: "%B %d, %Y"
      medium: "%b %e, %Y"
      medium_month: "%b %Y"
      medium_with_weekday: "%a %b %-d, %Y"
      short: "%b %e"
      short_month: "%b"
      short_weekday: "%a"
      short_with_weekday: "%a, %b %-d"
      weekday: "%A"
    month_names: 
      - ~
      - 一月
      - 二月
      - 三月
      - 四月
      - 五月
      - 六月
      - 七月
      - 八月
      - 九月
      - 十月
      - 十一月
      - 十二月
  dates: 
    no_date: 无日期
  datetime: 
    distance_in_words: 
      about_x_hours: 
        one: "大约 %{count} 个小时"
        other: "大约 %{count} 个小时"
      about_x_months: 
        one: "大约 %{count} 个月"
        other: "大约 %{count} 个月"
      about_x_years: 
        one: "大约 %{count} 年"
        other: "大约 %{count} 年"
      almost_x_years: 
        one: "不到 %{count} 年"
        other: "不到 %{count} 年"
      half_a_minute: 半分钟
      less_than_x_minutes: 
        one: "少于 %{count} 分钟"
        other: "少于 %{count} 分钟"
      less_than_x_seconds: 
        one: "少于 %{count} 秒"
        other: "少于 %{count} 秒"
      over_x_years: 
        one: "超过 %{count} 年"
        other: "超过 %{count} 年"
      x_days: 
        one: "%{count} 天"
        other: "%{count} 天"
      x_minutes: 
        one: "%{count} 分钟"
        other: "%{count} 分钟"
      x_months: 
        one: "%{count} 个月"
        other: "%{count} 个月"
      x_seconds: 
        one: "%{count} 秒"
        other: "%{count} 秒"
    prompts: 
      day: 日
      hour: 小时
      minute: 分钟
      month: 月
      second: 秒
      year: 年
  default_conference_title: "%{course_name} 会议"
  demos: 
    demos_add: 
      labels: 
        school_name: 学校名称
        username: 电子邮件地址
    register: 
      add_site: 添加站点
      agree_to_terms: 您同意*使用条款*并承认**隐私政策**。
      begin_trial: 开始试用
      choose: 选择
      cio: CIO
      corporate: 公司
      dean: 主任
      director: 主管
      higher_education: 高等教育
      incorrect: 回答错误。请重试。
      instructional_designer: 说明设计者
      invalid_email: 无效的电子邮件地址
      k12: K12
      labels: 
        current_lms: "当前 LMS"
        name: 姓名
        organization_size: 组织规模
        organization_type: 组织类型
        phone: 电话号码
        school_name: 学校/组织
        school_position: 标题
        type_what_you_hear: 键入您听到的内容
        type_what_you_see: 键入您看到的内容
        username: 电子邮件
      lms_admin: "LMS 管理者"
      no_lms: 无
      one: 其它
      other: 其它
      other_lms: 其它
      other_title: 其它
      personalize_demo: 个性化您的演示
      personalizing: 正在个性化...
      proprietary_lms: 本土/专有
      provost: 教务长
      ready: 准备好了！
      school_admin: 学校管理者
      sign_up_to_canvas: "注册试用 Canvas"
      specify_lms: "请指定您当前的 LMS 或选择“无”"
      specify_size: 请指定您组织的规模
      student: 学生
      subscribe: "我要从 Instructure 接收新闻、提示和信息"
      support: 支持
      teacher: 教师/导师
      technologist: 技术员
      try_again: 重试
      vice_president: VP
      you_must_agree_to_terms: 您必须同意使用条款
  developer_key: 
    api_key: "密钥: *%{api_key}*"
    created: "创建时间:"
    delete_key: 删除此密钥
    edit_key: 编辑此密钥
    identifier: "ID: %{id}"
    redirect_uri: "URI: %{redirect_uri}"
  developer_key_form: 
    cancel: 取消
    icon_url: "图标 URL:"
    key_name: "密钥名称:"
    owner_email: "所有者电子邮件:"
    redirect_uri: "重定向 URI:"
    save_key: 保存密钥
    tool_id: "工具 ID:"
  developer_keys: 
    button: 
      saving: 正在保存密钥...
      saving_failed: 保存密钥失败
    index: 
      developer_keys: 开发人员密钥
      key_settings: 密钥设置
      show_all: "显示所有 %{count} 密钥"
      title: 开发人员密钥
    messages: 
      confirm_delete: 是否确定要删除此开发人员密钥?
    no_user: 无用户
    unnamed_tool: 未命名的工具
  dialog_form_wrapper: 
    cancel: 取消
    save_settings: 保存设置
    saving: 正在保存...
  discussion_entries: 
    created_entry_notice: 条目已成功创建。
    deleted_entry_notice: 该条目已删除
    disabled_podcasts_notice: 尚未对此主题启用播客
    podcast_description: "任何与主题 \"%{title}\" 中的条目相链接或内嵌于其中的媒体文件都会出现在此馈送中。"
    podcast_feed_title: "%{title} 帖子播客动态消息"
    posts_feed_title: "%{title} 贴子馈送"
    updated_entry_notice: 条目已成功更新。
  discussion_entry: 
    atom_no_author: 无作者
    default_user_name: 用户名
  discussion_topic: 
    atom_no_author: 无作者
    default_title: 无标题
    empty_message: 无消息
  discussion_topics: 
    assignment_details: 
      available_from: 开始时间
      due: 截止时间
      due_date: "截止时间 %{date}"
      for: 适用人群
      graded_discussion_and_points: 
        one: "此讨论为计分作业：*满分 %{count} 分*"
        other: "此讨论为计分作业：*满分 %{count} 分*"
      separated_conversation_notice: "由于这是一个小组作业，每个小组都有关于此主题的会话。以下是您可以访问的内容:"
      show_due_dates: 显示截止时间
      until: 结束时间
    confirm_delete_announcement: 
      one: "是否确定要删除这 %{count} 个通告?"
      other: "是否确定要删除这 %{count} 个通告?"
    confirm_delete_discussion_topic: 
      one: "是否确定要删除这 %{count} 个讨论主题?"
      other: "是否确定要删除这 %{count} 个讨论主题?"
    create_new_crumb: 新建
    default_discussion_title: 无标题
    deleted_topic_notice: 该主题已删除
    discussion: 
      close_for_comments: 关闭评论
      delete: 删除
      due: 截止时间
      graded_discussion: 计分的讨论
      manage: 管理
      no_due_date: 无截止时间
      open_to_comments: 开放评论
      pin: 固定
      unpin: 取消固定
      user_subscribed: 您已订阅此主题。单击可取消订阅。
      user_unsubscribed: 您未订阅此主题。单击可订阅。
    discussion_feed_title: "%{title} 讨论馈送"
    discussion_list: 
      no_pinned_discussions: 您目前没有固定讨论题目
      pinned_instructions: 将讨论拖到此处，将其固定至学生讨论页面的顶部
      there_are_no_discussions_show: 没有可显示的讨论。
    discussions_settings_view: 
      allow_student_discussion_editing: 编辑和删除自己的帖子
      allow_student_topics: 创建讨论主题
      attach_files: 将文件附加到讨论
      manually_mark_as_read: 将帖子手动标记为已读
      my_settings: 我的设置
      student_settings: 学生设置
    edit: 
      edit_topic: 编辑讨论主题
      new_assignment: 新作业
      new_quiz: 新测验
    edit_crumb: 编辑
    edit_view: 
      allow_threaded_replies: 允许将回复信息按话题组织
      attachment: 附件
      available_from: 开始时间
      delay_posting: 延迟发布
      enable_podcast_feed: 启用播客动态消息
      include_replies_in_podcast_feed: 在播客动态消息中包括回复
      options: 可选功能
      points_possible: 最高得分
      post_at: 发布时间
      save: 保存
      saving: 正在保存...
      topic_title: 主题标题
      until: 结束时间
      use_for_grading: 已计分
      users_must_post_before_seeing_replies: 用户必须先发布本人信息才能阅读他人回复
    entry: 
      authors_name: 作者姓名
      delete_message: 删除此消息
      edit_message: 编辑此消息
      edited_comment: "此评论被 %{user} 编辑。"
      labels: 
        attached_file: 附件文件
      make_side_comment: 编写侧评论...
      reply_to_message: 编写侧评论
      show_more_entries: 
        one: "再显示 %{count} 个条目"
        other: "再显示 %{count} 个条目"
    error_draft_state_announcement: 此主题无法设置为草稿状态，因为这是一个通告。
    error_draft_state_unauthorized: 您无权将此主题设置为草稿状态。
    error_draft_state_with_posts: 此主题无法设置为草稿状态，因为它包含帖子。
    group_assignment_discussion_entry: 
      posts: 
        one: "%{count} 条公告"
        other: "%{count} 条公告"
      separated_conversation_notice: 有关此主题的会话被分成不同的组。以下是您可以访问的所有组主题。
    index: 
      course_discussions_atom_feed_title: "课程讨论 Atom 馈送"
    index_view: 
      assignments: 作业
      delete: 删除
      discussion_topics: 讨论主题
      edit_settings: 编辑讨论设置
      loading: 正在加载...
      lock_for_comments: 锁定以发表评论
      make_sure_all_search_terms_are_spelled_correctly: 确保所有的搜索词拼写正确。
      new_discussion: "*开始* 讨论"
      rss_feed: "RSS 信息源"
      search_title_body_or_author: 搜索标题、正文或作者
      start_one_now: 立即开始
      suggestions: "建议:"
      there_are_no_discussion_topics_to_show: 没有要显示的讨论主题
      try_different_more_general_or_fewer_keywords: 尝试其它、更常用或更少的关键字。
      try_disabling_the_unread_or_assignments_filters: 尝试禁用“未读”或“作业”筛选器。
      unread: 未读
      your_search_did_not_match_any_discussion_topics: 没有符合您搜索条件的讨论主题。
    new_and_total_badge: 
      reply_count_tooltip: 
        one: "1 个回复"
        other: "%{count} 个回复"
        zero: 无回复
      unread_count_tooltip: 
        one: "%{count} 条未读的回复"
        other: "%{count} 条未读的回复"
        zero: 无未读回复
    page_nav: 
      Page: 页
      current_page: 当前
      first_page: 第一个
      last_page: 最后一个
    reply_count_tooltip: 
      one: "1 个回复"
      other: "%{count} 个回复"
      zero: 无回复
    show: 
      add_rubric: 添加评分标准说明
      announcement_locked: "此通告将对用户不可见，直至 *%{date}*"
      authors_name: 作者姓名
      collapse_replies: 隐藏回复
      confirm_delete_discussion: 是否确定要删除这个讨论?
      delete: 删除
      delete_current_message: 删除当前消息
      discussion_atom_feed_title: "讨论 Atom 馈送"
      discussion_podcast_feed_title: 讨论播客动态消息
      edit: 编辑
      edit_current_message: 编辑当前消息
      edited_by: "此主题由 %{user} 进行编辑"
      expand_replies: 展开回复
      filter_replies: 按搜索术语过滤回复
      from_context: "来自 *%{context_name}*"
      initial_post_required: 只有至少发布了一条回复的用户才可看见回复。
      links: 
        peer_reviews: 同伴审阅
      loading_replies: 载入回复中...
      lock_topic: 关闭评论
      locked: 此主题已关闭评论
      manage_discussion: 管理讨论
      mark_all_as_read: 全部标记为已读
      mark_all_as_unread: 全部标记为未读
      next_message: 下一条消息
      previous_message: 上一条消息
      reply_to_message: 回复当前消息
      reply_to_topic: 回复主题
      retrieved_from_feed: "从 %{feed} 检索"
      search_entries_placeholder: 搜索条目或作者
      show_rubric: 显示评分标准说明
      speed_grader: 快速评分器
      topic: 主题
      topic_podcast_feed_link: 主题播客动态消息
      topic_subscribe: 订阅
      topic_subscribe_tooltip: 您已取消订阅，将不再收到新评论的通知
      topic_subscribed_tooltip: 您已订阅，将收到新评论的通知
      topic_unsubscribe: 已订阅
      unlock_topic: 开放评论
      unread: 未读
    sub_entry: 
      authors_name: 作者姓名
      post_message: 发布消息
    summary_view: 
      attached_file_name: "已附加: %{display_name}"
      drag_up_or_down_to_reorder: 向上或向下拖动以重新排序
      locked: 此主题已关闭评论
      this_topic_is_used_for_grading: 此主题用于评分
      topic_podcast_feed: 主题播客动态消息
    topic_deleted_notice: "成功删除 %{topic_title}"
    unread_count_tooltip: 
      one: "1 条未读的回复"
      other: "%{count} 个未读回复"
      zero: 无未读回复
    user_settings_view: 
      manually_mark_as_read: 将帖子手动标记为已读
      my_settings: 我的设置
  discussions: 
    are_your_sure_delete: 是否确定要删除此条目?
    cant_subscribe_not_in_group: 您必须在此小组中才能订阅
    cant_subscribe_not_in_group_set: 您必须在相关小组中才能订阅
    closed_for_comments: 关闭评论
    confirm_delete_discussion_topic: 是否确定要删除此讨论主题？
    delete: 删除
    discussions: 讨论
    edit_settings: 编辑讨论设置
    entry_collection_view: 
      add_reply_to_topic: 将回复添加至主题
    entry_content: 
      authors_name: 作者姓名
      delete: 删除
      edit: 编辑
      edited_comment: "由 *%{editor.display_name}* 于 %{edited_at} 编辑"
      go_to_parent: 回到父级
      go_to_topic: 返回主题
      manage_discussion_entry: 管理讨论条目
      open_in_speedgrader: 在快速评分器中打开
      unknown_author: 未知作者
      write_a_reply: 回复
    entry_stats: 
      show_more: 显示更多
    hide_due_dates: 隐藏截止时间
    initial_post_required_to_subscribe: 您必须在订阅前发布回复
    lock: 锁定
    mark_as_read: 标记为已读
    mark_as_unread: 标记为未读
    no_content: 无内容
    no_results: 
      make_sure_all_search_terms_are_spelled_correctly: 确保所有的搜索词拼写正确。
      suggestions: "建议:"
      try_different_more_general_or_fewer_keywords: 尝试其它、更常用或更少的关键字。
      try_disabling_the_unread_filter: 尝试禁用“未读”筛选器。
      your_search_did_not_match_any_entries: 您的搜索不匹配任何条目。
    ordered_by_recent_activity: 按最近活动排序
    participant: 
      anonymous_user: 匿名
    pin: 固定
    pinned_discussions: 固定讨论题目
    reply: 
      error_saving_reply: "*发生错误*，请稍后再填写回复。"
      saving_reply: 正在保存答复...
    reply_attachment: 
      remove_attachment: 删除
    reply_form: 
      attach_file: 附件
      cancel: 取消
      post_reply: 帖子回复
      switch_views: 切换视图
      write_a_reply: 回复
    results_entry: 
      authors_name: 作者姓名
      unknown_author: 未知作者
      view_in_discussion: 查看讨论
    show_all_n_replies: 
      one: "显示所有 %{count} 个回复"
      other: "显示所有 %{count} 个回复"
    show_due_dates: 显示截止时间
    subscribe: 订阅此主题
    subscribed: 已订阅
    subscribed_hint: 您已订阅此主题。单击可取消订阅。
    toggle_message: 切换讨论可见性
    uknown_author: 未知作者
    unknown: 未知
    unknown_author: 未知作者
    unlock: 解锁
    unpin: 取消固定
    unsubscribe: 取消订阅此主题
    unsubscribed: 取消订阅
    unsubscribed_hint: 您未订阅此主题。单击可订阅。
  due_dates: 
    due_at: "截止时间: %{assignment_due_date_time}"
    multiple_due_dates: "截止时间: 多个截止时间"
    no_due_date: "截止时间: 无截止时间"
  ecollege_file_description: Ecollege
  ecollege_name: "Ecollege 转换器"
  edit_rubric: 
    buttons: 
      create_rubric: 创建评分标准
      update_rubric: 更新评分标准说明
    errors: 
      load_rubrics_failed: 加载评分标准说明失败，请重试
    messages: 
      loading_rubric_groups: 正在加载评分标准说明组...
      loading_rubrics: 正在加载评分标准说明...
    prompts: 
      confirm_delete: 是否确定要删除此评分标准说明?
      read_only_rubric: 您无法编辑此评分标准说明，可能是因为您没有相关权限或它正用于多个地方，执行任何更改将导致基于旧题目生成新评分标准说明。是否仍要继续?
    titles: 
      criterion_long_description: 标准长说明
      find_existing_rubric: 查找现有评分标准说明
  editor: 
    alt_text: "替换文本:"
    based_on_type: "基于 %{base_type}"
    button: 
      insert_equation: 插入等式
    cancel: 取消
    cannot_render_equation: 无法在基本视图中呈现此公式。
    click_to_embed: 单击以嵌入图片
    done: 
      title: 单击以完成编辑富文本区域
    done_as_in_finished: 完成
    embed_external: 插入外部图片
    embed_from_external_tool: “使用外部工具嵌入内容”
    embed_image: 嵌入图片
    equation_editor_title: "使用此处的工具栏，或切换到高级视图以便用 LaTeX 格式键入/粘贴"
    image_not_found: "未找到图像，请尝试新的 URL"
    instructions: "粘贴或键入您想嵌入的图像的 URL:"
    loading: 正在加载...
    more_external_tools: 更多外部工具
    role: 
      duplicate_role_error: 无法创建此身份，因为具有此姓名的身份已存在。请尝试使用其它姓名
      remove_role_confirmation: 如果有任何用户具有此身份，他们将保留当前的权限，但您无法创建具有该身份的新用户。单击“确定”继续删除此身份。
    save_failed: 保存失败，请稍后重试
    saving: 正在保存...
    search_flickr: "搜索 flickr 知识共享"
    switch_to_mathjax: 切换到基本视图
    switch_to_mathquill: 切换到高级视图
    switch_views: 切换视图
    tabs: 
      arrows: 箭头
      basic: 基本
      delimiters: 分隔符
      greek: 希腊语
      misc: 杂项
      operators: 运算符
      relationships: 关系
    titles: 
      insert_edit_image: 插入/编辑图像
    url: "URL:"
  editor_accessibility: 
    accessibles: 
      background_color: 背景颜色，按下即可选择
      forecolor: 文本颜色，按下即可选择
      record: 此功能对于屏幕阅读器是不可访问的。
    titles: 
      font_size: 字体大小，按下即可选择
      formatting: 格式，按下即可选择
      rte_help: "富文本区域，按 ALT F10 显示工具栏。按 ALT 0 显示帮助。"
  email: 
    default_from_name: "Instructure Canvas"
  enrollment: 
    default_course_name: 课程
    default_email: 无电子邮件
    default_user_name: 未知用户
    roles: 
      designer: 设计者
      designer_with_indefinite_article: 设计者
      observer: 观察员
      observer_with_indefinite_article: 观察者
      student: 学生
      student_with_indefinite_article: 学生
      ta: 助教
      ta_with_indefinite_article: TA
      teacher: 教师
      teacher_with_indefinite_article: 教师
    title: "%{user_name} 中 %{course_name}"
    with_section: "%{course_name}, %{section_name}"
    workflow: 
      active: 活动
      completed: 已完成
      deleted: 已删除
      inactive: 非活动
      invited: 已邀请
      pending: 待处理
      rejected: 已拒绝
  enrollmentNames: 
    course_designer: 课程设计者
    observer: 观察员
    student: 学生
    teacher: 教师
    teacher_assistant: 助教
  enrollment_term: 
    errors: 
      not_unique: "学号 \"%{sis_source_id}\" 已在使用中"
  eportfolio: 
    buttons: 
      done_editing: 完成编辑
      manage_sections: 管理班级
    confirm_delete_message: 是否确定要删除此消息?
    confirm_delete_page: 删除此页及其所有内容?
    confirm_delete_section: 删除此班级及其所有页面?
    default_description: "这是我在 %{course} 中提交的 %{assignment}。"
    eportfolio_settings: 学习档案设置
    errors: 
      compiling: 编译学习档案时出错。请稍后重试。
      missing_file: 请选择文件
      name_required: 需要姓名
      name_too_long: 姓名太长
      section_name_invalid: 班级名无效
      section_name_too_long: 班级名太长
      upload_failed: 上传失败。
    first_category: 主页
    first_entry: 
      content: 尚未输入内容
      title: 欢迎
    links: 
      manage_pages: 单击可编辑，拖放可重新排序
    titles: 
      add_submission: 添加提交文件页面
      download_eportfolio: 下载学习档案
      section_list: 拖放可排列，单击可编辑
  eportfolio_categories: 
    default_name: 新页面
    errors: 
      missing_page: 找不到该页
  eportfolio_category: 
    default_section: 班级名称
  eportfolio_entries: 
    errors: 
      not_found: 找不到
    notices: 
      missing_page: 找不到该页
  eportfolio_entry: 
    atom_author: 学习档案项目
    click_through: 单击以查看页面内容
    default_content: 尚未添加内容
    default_name: 页面名称
  eportfolios: 
    _page_section: 
      section_types: 
        attachment: 图像/文件上传
        html: HTML/嵌入内容
        rich_text: 富文本内容
        submission: 课程提交
    crumb: 学习档案
    edit_link_text: "%{edit_icon} 编辑此页"
    eportfolio: 
      entry_count: 
        one: "*%{count}* 页"
        other: "*%{count}* 页"
      updated_at: "最近更新时间 %{updated_at}"
    help_link_text: "%{help_icon} 如何...?"
    manage_pages_link_text: 组织/管理页面
    manage_sections_link_text: 按照班级整理
    notices: 
      created: "Porfolio 已成功创建"
      deleted: "Portfolio 已成功删除"
      updated: "Porfolio 已成功更新"
      zipping: 正在压缩文件...
    page_list: 
      buttons: 
        done_editing: 完成编辑
      default_page_name: 页面名称
      edit_instructions: 单击任何页面名称可对其重命名，单击并拖动可重新排序。
      headers: 
        page_list: 此班级的页面
      links: 
        add_page: 添加其它页面
      titles: 
        delete_page: 删除此页面
        manage_pages: 添加、删除或重排此班级的页面
        rename_page: 重命名页面
    page_section: 
      links: 
        download_attachment: "单击此处下载 *%{attachment}*"
      rich_text: 
        default_content: 尚未输入内容
      section_types: 
        attachment: 图像/文件上传
        html: HTML/嵌入内容
        rich_text: 富文本内容
        submission: 课程提交
      titles: 
        delete_section: 删除此班级
        move_section: 拖动以重排班级
    page_section_static: 
      headers: 
        submission: "学生提交的 %{assignment} 创建日期为 %{created_date}"
      links: 
        download_attachment: "单击此处下载 *%{attachment}*"
        submission_url: "查看为此作业提交的 URL"
      not_rendered: 此处是提交文件的位置，但我们找不到文件或系统不支持导出该提交文件类型。
      rich_text: 
        default_content: 尚未输入内容
    private_portfolio: 
      content: 此学习档案不是公开可见的。如果您知道该学习档案的所有者，您可以要求他们授予您访问权限。否则无法查看。
    section_list: 
      buttons: 
        done_editing: 完成编辑
      default_section_name: 班级名称
      links: 
        add_section: 添加班级
        settings: 学习档案设置
      titles: 
        manage_sections: 添加、删除或重排此学习档案的班级
        rename_section: 重命名此班级
    show: 
      add_submission: 要为此提交文件添加新页面，请选择班级并输入新页面的名称。
      attachment_count: 
        one: "%{count} 个附件"
        other: "%{count} 个附件"
      buttons: 
        add_comment: 添加评论
        add_page: 添加页面
        delete: 删除学习档案
        keep_editing: 继续编辑
        preview: 预览
        save_page: 保存页面
        select_submission: 选择提交文件
        update_eportfolio: 更新学习档案
        upload_file: 选择/上传文件
      current_pages: 当前页面
      delete_confirm: 
        one: "您当前的学习档案中已经有一个页面。您真的要删除整个学习档案吗? 您当前的学习档案中已经有 %{count} 个页面。您真的要删除整个学习档案吗?"
        other: "您当前的学习档案中已经有一个页面。您真的要删除整个学习档案吗? 您当前的学习档案中已经有 %{count} 个页面。您真的要删除整个学习档案吗?"
      headers: 
        add_content: 添加内容
        export_progress: 正在收集学习档案资源。如果学习档案中的文件较多，这可能需要一些时间。
        private_eportfolio: 您的学习档案是保密的
        public_eportfolio: 您的学习档案是公共的
        recent_submissions: 最近提交的作业
        welcome: 欢迎使用学习档案
      headings: 
        page_comments: 页面评论
      labels: 
        add_comment: 添加新评论
        allow_comments: 允许在此页添加评论
        choose_submission: 选择要嵌入此页的作业提交文件
        eportfolio_name: 学习档案名称
        file_select: 选择要包含到此页中的文件
        file_upload: 或上传新文件
        html_content: "将 HTML 代码复制粘贴到下框中"
        loading_submission: 正在加载提交文件
        make_public: 使其公开
        page_name: 页面名称
        section: 班级
        show_comments: 使评论公开
        uploading_file: 正在上传
      links: 
        back: 返回学习档案面板
        choose_submission: 课程提交
        delete: 删除此学习档案
        download_eportfolio: 将此学习档案的内容以压缩文件的形式下载
        download_file: "单击此处下载 %{filename}"
        file_uload: 图像/文件上传
        html_content: HTML/嵌入内容
        portfolio: 进入学习档案
        rich_content: 富文本内容
        share: 复制并分享此链接，以便他人可访问您的私人学习档案。
        switch_views: 切换视图
        view_original: 查看原始文件
        wizard: 入门向导
      login_required: 必须*登录*后才能在此页发表评论。
      new_section: 新班级
      no_comments: 无评论
      no_files: 未上传文件
      no_submissions: 找不到提交文件
      private_comments: 现在只有您可以查看此页的评论。如果需要，您可以通过*更改此页的设置*使评论公开可见。
      private_eportfolio: "这意味着没有相关权限的用户无法找到或查看它。您可以查看它，因为它是您的文件包，但如果您想让任何人都能够查看它，则需要复制并分享以下特殊链接，使他们有权访问您的学习档案:"
      public_eportfolio: 这意味着知道您的学习档案地址的人都能够查看它。您可以通过*更改学习档案设置*将其变成私人可见。
      recent_submissions: 单击任何提交文件将其添加到学习档案中的新页面。
      titles: 
        already_used: 该提交文件已包含在您的学习档案中
        feed: "学习档案 Atom 馈送"
        view_submission: 查看提交文件
      upload_limit: "每个文件最大 50MB"
      welcome: 如果这是您首次来到这里，您可能希望弹出向导并查看如何快速入门。否则，您可以快速添加最近的提交文件或直接跳转至学习档案。
      write_only_comments: 此页的评论为私人可见。您可以发表评论，但只有学习档案的所有者能够看到它们。
    show_me: 给我看看
    static_page: 
      created_with_canvas: "使用 Canvas 创建"
      headers: 
        page_comments: 页面评论
      links: 
        skip_navigation: 跳过导航
      logo: 徽标
    title: "%{portfolio_name} 馈送"
    user_index: 
      buttons: 
        add_eportfolio: 制作学习档案
      defaults: 
        eportfolio_name: 我的学习档案
      headers: 
        add_eportfolio: 制作学习档案
        my_eportfolios: 我的学习档案
        what: 什么是学习档案?
      labels: 
        eportfolio_name: 学习档案名称
        make_public: 使其公开
      links: 
        create: 创建学习档案
      page_title: 我的学习档案
      what: 
        details1: |-
            学习档案是用来显示和讨论在学习过程中的
            重要提交文件和心得体会的
            地方。学习档案可用于:
            
            * 显示您的重要论文，让除教师之外的人也能看到
            * 讨论班级提交文件中的所有思想和作品
            * 收集总结您的教育经验
            * 与朋友、未来的雇主等分享您的作品
            
            学习档案可以公开给所有人查看，也可以只允许您授权的人查看，
            您随时可以更改设置。
            
            准备好了吗?单击按钮。
    wizard_box: 
      finish: 
        body: "准备好了吗?通过单击 \"%{help_link_text}\" 链接可随时从任何页面返回到此向导。"
      headers: 
        finish: 开始行动
        getting_started: 开始
        instructions: 使用学习档案
        introduction: 简介
        page_content: 页面内容
        pages: 班级页面
        sections: 学习档案班级
        settings: 学习档案设置
        submissions: 添加提交文件
      introduction: 
        body: "学习档案是用来展示作品的地方。它们由班级和页面组成。窗口 (%{showme1}) 左侧显示班级列表。每个班级可能有多个页面，这些页面显示在窗口 (%{showme2}) 右侧。"
      links: 
        portfolio: 查看学习档案
      page_content: 
        body1: "您在页面上看到的内容与任何访客看到的内容相同。要编辑此内容，请单击 \"%{edit_link_text}\" 链接 (%{showme})，页面将会变为编辑模式。"
        body2: "现在可以编辑了！根据需要重命名页面或更改评论可选功能 (%{showme1})。通过单击右侧的按钮 (%{showme2})，可随时保存、预览或取消更改。"
        body3: "内容分为多个子班级，每个子班级都有虚线边框。通过单击子班级右上角的 %{edit_icon} 或 %{delete_icon} 图标，可编辑或删除该子班级的内容。"
        body4: "要添加新子班级，请在页面 (%{showme}) 右侧的可选功能列表中查找并单击要添加的内容类型。"
      pages: 
        body1: "班级含有多个页面。您可以在窗口 (%{showme1}) 右侧查看当前班级的页面列表。要组织或添加页面，请单击 \"%{manage_pages}\" 链接 (%{showme2})。"
        body2: "您可以通过单击 %{edit_icon} 图标来重命名任何页面，通过单击 %{delete_icon} 图标来删除页面，或通过单击并拖动来重排页面顺序。"
      sections: 
        body1: "窗口 (%{showme1}) 左侧列出各个班级。每个班级可能含有多个页面。要组织或添加班级，请单击 \"%{manage_sections}\" 链接 (%{showme2})。"
        body2: "您可以通过单击 %{edit_icon} 图标来重命名任何班级，通过单击并拖动来重新排列班级，或通过单击 %{delete_icon} 图标来删除班级。"
      settings: 
        body: "要更改学习档案的设置，请单击 \"学习档案设置\" 链接 (%{showme})。您可以重命名学习档案，也可以将其可见性更改为公开或私人。私人学习档案只有您授权的用户才能查看。"
      submissions: 
        body1: "您可能已经注意到，此页的底部是班级 (%{showme}) 最近提交的文件列表。您可以在此页中快速添加提交文件到学习档案中的新页面。只需单击要添加的提交的作业，就会弹出一个简单的对话框。"
        body2: "很好！现在要完成添加提交文件的操作，您需要选择要添加到的班级，并指定页面名称。单击 \"添加页面\" 之后，您将会转到新页面，以便能够根据需要进行详细编辑。"
  error_messages: 
    login_invalid: "请仅使用字母、数字、空格和 .-_@。"
  errors: 
    bad_navigation_config: 课程标签配置无效
    blank: 必需
    failed: 已失败
    index: 
      all_categories: "- 所有类别 -"
      default_category: 默认
      labels: 
        account: 帐户
        category: 类别
        comments: 评论
        created_at: 创建时间
        request_context_id: "请求上下文 ID"
        url: URL
        user: 用户
      message_contains: 消息包含
    max_attempts: 登录尝试失败次数过多。请稍后重试或联系您的系统管理员。
    no_attached_file: 您至少要为作业添加一份文件
    registration_incomplete: 您需要确认您的电子邮件地址，然后才能查看此页面
    required: 必需
    sis_id_in_use: "学号 \"%{sis_id}\" 已在使用中"
  external_content: 
    cancel: 
      canceling: 正在取消...
      popup_failure: 找不到父窗口，您需要手动关闭此弹出窗口。
      popup_success: 已取消。此弹出窗口会自动关闭...
    success: 
      content_failure: 内容检索失败，请重试，或将错误告知系统管理员。
      oembed_failure: 内容检索失败，请重试，或将错误告知系统管理员。
      popup_success: 成功！此弹出窗口会自动关闭...
      retrieving_content: 正在检索内容...
  external_feed: 
    original_article: 原创文章
    short_feed_title: "%{short_url} 馈送"
  external_feeds: 
    index_view: 
      add_a_new_feed: 新增馈送
      buttons: 
        add_feed: "添加 Feed"
        adding_feed: "正在添加 Feed..."
      descriptions: 
        add_new_feed: "您可以自动将 RSS 或 Atom 馈送的发布内容添加为此课程的通告。只需粘贴下面的馈送 URL，所有新条目都会添加。"
      keyword: "关键字:"
      labels: 
        match_phrase_checkbox: 只添加标题中具有特定短语的发布内容
      links: 
        add_external_feed: 添加外部馈送
      options: 
        content_to_post: "--要发布的内容--"
        full_article: 全文
        link_only: 仅链接
        truncated: 已省略
      phrase_to_look_for: 要查找的短语
      posts_added: 帖子已添加
  external_tools: 
    account_navigation_configured: 帐户导航已配置
    app_full_view: 
      add_tool: 添加工具
      app_already_installed: 此应用程序已安装
      average_rating: 平均等级
      back_to_app_center: "返回 App Center"
      education_levels: 教育级别
      extensions: 延时
      help_link: 帮助链接
      rate_tool: 对此工具评分
    app_review_view: 
      posted_by_on: "由 *%{user.name}* 于 *%{created_at}* 发布"
    app_saved_message: "%{app} 已成功保存！"
    borderless_launch: 
      load_tool_button: "手动加载 %{tool}"
      redirecting_to_lti: "正在重定向至 LTI 应用程序，请稍候..."
    buttons: 
      cancel: 取消
      delete: 删除
    cannot_locate_launch_request: 无法找到启动请求，请重试。
    consumer_key: 用户密钥
    course_navigation_configured: 课程导航已配置
    delete: 删除
    dialog_title_add_app: 添加应用程序
    dialog_title_edit_tool: 退出外部工具
    dialog_title_rate_tool: 您如何对此工具评分？
    edit_view: 
      anonymous: 匿名
      by_url: "通过 URL"
      by_xml: "粘贴 XML"
      config_url: "配置 URL"
      custom_feilds_explanation: "每行一个。格式:姓名=值"
      custom_fields: 自定义字段
      description: 说明
      email_only: 仅限电子邮件
      manual: 手动输入
      name_only: 仅限姓名
      paste_xml: "在此粘贴 XML"
      privacy: 隐私
      public: 公共
      shared_secret_note: 输入要更改的新值
      tool_domain: 域
      tool_url: URL
    editor_button_configured: 编辑器按钮已配置
    external_tool: 
      account_navigation_configured: 帐户导航已配置
      course_navigation_configured: 课程导航已配置
      delete_tool: 删除工具
      edit_tool: 编辑工具
      editor_button_configured: 编辑器按钮已配置
      homework_submission_configured: 已配置家作提交项
      labels: 
        consumer_key: 用户密钥
        description: 说明
        domain: 域
        extras: 额外项目
        privacy: 隐私
        url: URL
        vendor_help_link: 供应商帮助链接
      resource_selection_configured: 资源选择已配置
      user_navigation_configured: 用户导航已配置
    external_tool_view: 
      delete_tool: 删除工具
      edit_tool: 编辑工具
    finished: 
      load_failure_message: 加载指定工具时出现问题。如果这些问题仍然存在，请联系管理员。
      load_failure_title: 工具加载失败
      load_success_message: 您可以随时离开此页。
      load_success_title: 工具使用完成
    generic_error: 处理您的请求时出错
    homework_submission_configured: 已配置家作提交项
    index_view: 
      add_new_tool: 添加新应用程序
      all: 全部
      app_headder: 外部应用程序
      external_tools_note: "应用程序是向 Canvas 添加新功能的简单方式。这些功能可添加到帐户中的各个课程或所有课程。配置完毕后，您可以通过课程模块与其链接，并为测验工具创建作业。"
      external_tools_references: "单击*此处*查看适用于 Canvas 的某些 LTI 工具。您还可以在**此处**查看有关 LTI 工具的 Canvas 社区主题"
      installed: 已安装
      not_installed: 未安装
      search_filter: 按姓名过滤
      view_app_center: "查看 App Center"
      view_installed_tools: 查看应用程序配置
    missing_stars: 您必须选择一个星级等级
    rate_tool_view: 
      rate_tool: 您如何对此工具评分？
    remove_tool: 是否确定要删除此工具？
    resource_selection_configured: 资源选择已配置
    save_failed: "无法保存审阅：%{message}"
    saving: 正在保存...
    shared_secret: 共享密钥
    submit: 提交
    tool_show: 
      load_tool_button: "加载 %{tool}"
      load_tool_new_tab_button: "在新窗口中加载 %{tool}"
      new_tab: 此工具需要在新的浏览器窗口中加载
      new_tab_expired: 此工具的会话已过期。请重新加载页面以再次访问工具。
      new_tab_loaded: 此工具在新的浏览器窗口中成功加载。重新加载页面可再次访问工具。
    user_navigation_configured: 用户导航已配置
  facebook: 
    authorization_required: 只有经授权的用户才能访问该页面。
    authorization_success: "授权成功！Canvas 和 Facebook 现在是盟友。"
    deleted: 已删除
    index: 
      all_set: 已设置完毕！
      bookmark_notice: "您可以从 Facebook 主页查看 Canvas 新通知的数量（如果您制作了此应用程序的书签）。"
      canvas_messages: "Canvas 消息"
      configure_notification_preferences_notice: "在*配置您的通知首选项*之后，就可以在此处看到通知，从而知道您的 Canvas 帐户中发生的事情。"
      installation_about: "要安装 Canvas Facebook 应用程序，请转至 Canvas 中的配置文件页面，然后单击 Facebook 按钮将您的帐户连接到 Facebook。"
      learn_more: "更多信息请参阅 instructure.com"
      more_information: "更多信息请参阅 %{domain_list}"
      no_messages_notice: "当课程中发生事情时，您将在此处看到通知，从而知道您的 Canvas 帐户中发生的事情。"
      notification_about: "Canvas Facebook 应用程序旨在方便您访问课程中的互动信息。您可以设置为当您的作业被计分、截止时间更改等事件时向您发送通知。您的私人数据在 Canvas 中仍然保持私密性。"
      notification_settings: 通知设置
      notifications_notice: "下面您可以看到来自 Canvas 的最近通知列表。您可以从 Facebook 主页查看 Canvas 新通知的数量（如果您制作了此应用程序的书签）。"
      welcome: "欢迎回来，%{name}！"
      welcome_message: "欢迎使用 Instructure 免费提供的新款在线学习软件。这款软件旨在帮助您更好地利用网络提高学习。我们的界面简洁、清爽且开放，我们充分利用您和您的学生已在使用的工具（例如 Facebook）提供更开放、更协作的学习体验。我们将它融合成一个强大、开放的软件包，而不仅仅一款跟踪作业的软件。它鼓励互动并促进学习。"
      welcome_title: "欢迎使用 Instructure Canvas"
    index_disabled: 
      disabled_notice: "此 Canvas 网站未配置为与 Facebook 通信。"
      get_help: "请登录 support.instructure.com 获取帮助"
      instructure_canvas: "Instructure Canvas"
    invalid_signature: "无效的 Facebook 签名"
    message: 
      hide: 隐藏
    notification_policies: 
      alerts: 警报
      cancel: 取消
      change_settings: 更改设置
      daily: 每天
      labels: 
        alerts_for_category: "%{category_name} 警报"
      loading: 正在加载...
      never: 从不
      notification_type: 通知类型
      right_away: 立即
      send_to_facebook: "发送到 Facebook?"
      update_preferences: 更新首选项
      updating_preferences: 正在更新首选项...
      weekly: 每周
    settings: 
      back_to_messages: 返回到消息
      link_needed: "在配置 Canvas Facebook 应用程序之前需要将其链接到您的 Canvas 登录。请单击 \"欢迎\" 了解更多信息。"
      notifications_config_notice: "来自 Canvas 的通知可自动发送到您的 Facebook 帐户。下面您会看到可发送的通知类型。您可以在此处或 Canvas 中随时更改您的通知首选项。"
      settings_title: "Canvas 通知设置"
      updating_preferences: 正在更新首选项...
  filebrowserview: 
    course_files: 课程文件
    group_files: 小组文件
    my_files: 我的文件
  files: 
    alts: 
      file: 文件
      folder: 文件夹
      folder_locked: 已锁定文件夹
      locked_file: 已锁定文件
    buttons: 
      update_file: 更新文件
    cancel: 取消
    content_file: 
      links: 
        delete: 删除此文件
        edit: 单击可编辑，拖动可移动到其它文件夹
        preview_file: 预览此文件
        rename: 重命名此文件
    content_folder: 
      titles: 
        edit_and_move_instructions: 单击可编辑，拖动可移动到其它文件夹
    errors: 
      empty_file: 该文件夹为空。请加载其它文件。
      extracting: 提取压缩文件时出错。请重试。
      failed_uploading: "上传失败: %{error_info}"
      loading_file: 加载文件内容出错。请重试。
      missing_field: 上传失败，缺少预期的表单字段
      not_found: 此文件上传时可能出错，我们找不到实际文件。请通知文件所有者，让他们重新上传文件。
      server_error: 上传失败，服务器出错，请重试。
      server_returned_invalid_status: 服务器停止返回有效状态
      server_unresponsive: 服务器停止响应状态请求
      too_large: 文件太大，无法编辑
      unexpected_response: 未得到预期响应
      update_file_failed: 更新文件失败，请重试
      upload_failed: 上传失败，请重试。
      uploading: 上传出错
      uploading_zip: "上传 zip 文件时出错。"
    fields: 
      file: 文件
    full_index: 
      alts: 
        file_locked: 已锁定
        file_preview: 预览
        folder_locked: 已锁定
      buttons: 
        add_a_file: 添加文件
        lock_file: 锁定此文件
        lock_folder: 锁定此文件夹
        overwrite_duplicate_attachment: 覆盖
        rename_duplicate_attachment: 重命名新文件
      descriptions: 
        file_locked_after: "它将在 %{lock_at} 之后锁定。"
        file_locked_until: "它在 %{unlock_at} 之前锁定。"
        folder_locked: 此文件夹被锁定，学生无法查看。
        folder_locked_after: "它将在 %{lock_at} 之后锁定。"
        folder_locked_until: "它在 %{unlock_at} 之前锁定。"
        lock_file: 文件被锁定后，只有教师和助教才能访问它。
        lock_folder: 文件夹被锁定后，只有教师和助教才能访问它。
      drop_here: 将文件拖放到此处以添加到此文件夹。
      drop_zip_files: 还可以拖放压缩文件并选择提取其内容到此文件夹。
      edit_html_warning: "HTML 编辑器会更改您的 HTML，您应该先下载备份，然后再保存更改。"
      file_details: 文件详细信息
      file_list: 文件列表
      labels: 
        just_hide_file: 让学生下载或查看文件（如果我链接到它），只是不在文件列表中显示它
        just_hide_folder: 让学生下载或查看此文件夹中的文件（如果我链接到它们），只是不在文件列表中显示它
        lock_after: 锁定开始时间
        lock_until: 锁定结束时间
        locked: 在所动解锁前锁定
      links: 
        add_file: 添加文件
        add_folder: 添加文件夹
        delete_file: 删除此文件
        delete_folder: 删除此文件夹
        download_as_zip: 将此文件夹中的文件下载为压缩文件
        download_file: 下载此文件
        download_with_size: "下载文件 (%{size})"
        edit_content: 编辑内容
        import_zip: 导入压缩文件
        lock_file: 锁定此文件
        lock_folder: 锁定此文件夹
        preview: 预览
        rename_file: 重命名此文件
        rename_folder: 重命名此文件夹
        show_all_files: 查看所有课程/课程组的文件
        show_personal_files: 只显示我的个人文件
        unlock_file: 解锁此文件
        unlock_folder: 解锁此文件夹
      locked: 此文件尚未解锁，因此无法下载
      locked2: 此文件被锁定，学生无法下载。
      messages: 
        gathering_and_zipping: |-
            **此文件夹的内容正被收集**并压缩
            为 zip 文件。这可能需要一些时间，具体取决于文件的大小和数量。
        gathering_files: 正在收集文件...
        no_preview_avaialble: 无可用预览
        uploading: "正在上传 5 个文件..."
      page_title: 文件
      storage_used: "已用存储:%{size1} ³¬³ö %{size2}"
      switch_views: 切换视图
      titles: 
        edit_file: "编辑 %{file}"
        edit_file_contents: 编辑文件内容
        file_locked: 已锁定
        folder_locked: 已锁定
        lock_file: "锁定 %{file_name}"
        lock_folder: "锁定 %{folder_name}"
      warnings: 
        too_many: "有太多课程/课程组同时显示。以下是前 15 个结果。"
    links: 
      add_files: 添加文件
      download_zip: "单击此处下载 %{size}"
    messages: 
      access_denied: 您无法阅读此文件夹的内容。
      creating_zip: "正在创建 zip 文件..."
      done_uploading: 完成上传
      error_count: 
        one: "%{count} 个错误"
        other: "%{count} 个错误"
      extraction_complete: 提取完成！正在更新文件结构...
      finalizing: 完成
      folder_empty: 此文件夹中没有内容
      gathering_data: 正在收集数据...
      gathering_files_with_progress: "正在收集文件 (%{progress}%)..."
      loading_files: 正在加载文件...
      no_files_selected: 未选择有效的文件
      queued: 已排队
      updating_file: 正在更新文件...
      upload_complete: 完成上传
      uploading: 正在上传
      uploading_files: 
        one: "正在上传 %{count} 个文件..."
        other: "正在上传 %{count} 个文件..."
      zip_finished: 已完成！正在重定向至文件...
    new: 
      buttons: 
        create: 创建
      titles: 
        upload: 上传文件
    notices: 
      deleted: "文件 %{display_name} 已删除"
      updated: 文件已成功更新。
    prompts: 
      delete_file: 是否确定要删除此文件?
      delete_folder: 是否确定要删除此文件夹及其所有内容?
      duplicate_filenames: 此文件中已存在以下名称的文件。是否要替换它们，或者用独特的名称重命名新文件?
      extract_zip: 此文件为压缩文件。是否要提取其内容到此文件夹?
    show: 
      messages: 
        file_locked: 此文件尚未解锁。
        folder_locked: "包含此文件的文件夹 \"%{folder},\" 已锁定。"
    text_show: 
      page_title: 文件预览
    titles: 
      click_and_drag: 单击并拖动可将文件夹移动到其它文件夹
      download_folder_contents: 下载文件夹内容
      drag_to_move: 拖动以移动到其它文件夹
      extracting: 正在提取文件到文件夹
      file_uplaods_queue: 文件上传队列
      lock_file: 锁定文件
      lock_folder: 锁定文件夹
    update_file: 更新文件
    upload_error: 上传您的文件时出错
    warnings: 
      file_uploaded_without_response: 文件可能已上传，但服务器没有响应。请重新加载页面以确认。
  find_flickr_image_view: 
    find_cc_on_flickr: "在 Flickr 上查找知识共享图像"
    search: 搜索
  find_outcome: 
    errors: 
      outcome_retrieval_failed: 成果检索意外失败。请重试。
    messages: 
      loading_outcomes: 正在加载成果...
      no_outcomes_found: 找不到成果
      no_rubric_outcomes_found: 找不到评分标准配置的成果
    titles: 
      find_outcome: 查找评分标准
      find_outcome_criterion: 查找成果标准
  folder: 
    course_content_folder_name: 课程内容
    default_folder_name: 文件夹
    errors: 
      invalid_recursion: 文件夹不能是自身的父级
    folder_created: "文件夹 \"%{name}\" 已创建"
  folders: 
    event_updated: 事件已成功更新。
    file_zip_in_process: 正在压缩文件...
    folder_created: 文件夹已成功创建。
    folder_filename: 文件夹
    no_deleting_folders_with_content: 无法删除包含内容的文件夹
    no_deleting_root: 无法删除根文件夹
    only_one_folder: "无法设置文件夹的路径和 ID"
  global_message_icons: 
    announcement: 通告
    calendar: 日历
    error: 错误
    information: 信息
    invitation: 邀请
    question: 问题
    warning: 警告
  gradebook: 
    alerts: 
      no_active_students: 对不起，课程中没有活动学生或可评分的学生。
      no_students_in_section: 在该班级中找不到任何学生，请返回以显示所有班级。
      none_to_update: 无更新
      scores_updated: 
        one: "%{count} 个学生成绩已更新"
        other: "%{count} 个学生成绩已更新"
      students_updated: 
        one: "已更新 %{count} 名学生"
        other: "已更新 %{count} 名学生"
    assignment_details: 作业详细信息
    buttons: 
      change_section: 更改班级
      saving_settings: 正在保存设置...
      submit_comment: 提交评论
      submitting: 正在提交...
      upload_data: 上传数据
    cancel_button: 取消
    click_to_change: 单击以测试不同分数
    click_to_expand: 单击以展开
    computing_grades: 正在计算评分...
    confirms: 
      delete_comment: 是否确定要删除此评论?
      unsaved_changes: |-
          以下学生的测验提交文件中有未保存的更改: 
          
          %{users}
          是否仍要继续?
    curve_grade_for_course: "%{assignment} 的曲线评分"
    curve_grades: 曲线评分
    default_grade_for_course: "%{assignment} 的默认评分"
    download_scores: "下载分数 (%{format})"
    download_submissions: 下载提交文件
    edit_view_rubric: 查看评分标准说明
    errors: 
      failed_to_load: 评分册加载失败，请尝试刷新页面
      none_to_update: 无更新
      select_an_option: 请选择选项
      upload_as_zip: "请以 .zip 形式上传文件"
    grade: "评分: %{grade}"
    graded_by_me: "我计分的时间 %{graded_time}"
    graded_then_resubmitted: "计分后重新提交的时间 (%{when})"
    gradee_index_of_total: "%{gradee} %{x} / %{y}"
    group: 小组
    hide_all_things: "隐藏所有 %{things}"
    hide_column: 隐藏列
    hide_student_name: 隐藏学生姓名
    ignore_ungraded: 忽略未计分的作业
    include_ungraded: 包括未计分的作业
    labels: 
      details: 详细信息
    links: 
      download_attachment: "下载 %{attachment}"
      finish_scoring: 完成此测验的评分
      go_to_submission: "转至提交 URL"
      submission_details: 提交详细信息
      view_quiz: 查看此测验
      view_submission: 查看提交
    loud_late: 延迟
    message_students_who: 给相关学生发送信息
    mute_assignment: 屏蔽作业
    new_assessment: "[新测验]"
    no_submission_time: 无提交时间
    nth_student: "学生 %{n}"
    portion_graded: "%{x} / %{y} 已计分"
    publish_to_sis: "发布评分到 SIS"
    reupload_submission_files: 重新上传提交文件
    reupload_submissions: 重新上传提交文件
    set_default_grade: 设置默认评分
    set_group_weights: 设置组权重
    show_student_name: 显示学生姓名
    showing_all_sections: 正在显示所有班级
    showing_section: "正在显示班级: %{section}"
    sort_columns_by: 列排序依据...
    sort_rows_by: 行排序依据...
    speed_grader: 快速评分器
    student: 学生
    student_mute_notification: 教师正在进行评分
    student_name: 学生姓名
    students_who: 
      havent_been_graded: 尚未计分
      havent_submitted_yet: 尚未提交
      no_grade_for: "%{assignment} 无评分"
      no_submission_for: "%{assignment} 无提交"
      not_submitted_yet: 尚未提交
      scored_less_than: 分数低于
      scored_less_than_on: "%{assignment} 的得分少于 %{cutoff} "
      scored_more_than: 分数高于
      scored_more_than_on: "%{assignment} 的得分高于 %{cutoff}"
    submission_information: 提交文件信息
    teacher_muted_title: 作业被屏蔽
    titles: 
      assignment_groups: 作业小组
      click_to_record: 单击麦克风录制您的评论
      dropped_assignment_no_total: 此作业将不会列入总分计算
      hypothetical_score: 这是假设分数
      loading: 正在加载...
      turnitin_score: "Turnitin 相似分数 – 更多信息"
    tooltips: 
      submission_dropped: 此提交文件不用于评分目的
      submitted_late: 此提交文件提交延迟
    turnitin: 
      error_message: "提交至 Turnitin 的过程中发生了错误。请在联系技术支持之前先重试。"
      info_message: "Turnitin 正在处理文件，请晚些时候再来查看得分。"
      resubmitting: 正在重新提交...
      tooltip: 
        error: "Turnitin 的相似性分数 - 查看提交内容错误的详细信息"
        pending: "Turnitin 的相似性分数 - 提交内容待处理"
        score: "Turnitin 的相似性分数 - 查看详细报告"
    unmute_assignment: 取消屏蔽作业
    unmute_button: 取消屏蔽作业
    upload_scores: "上传分数（从 %{format}）"
    view_grading_history: 查看评分记录
  gradebook2: 
    alerts: 
      none_to_update: 无更新
      scores_updated: 
        one: "更新 %{count} 个学生得分"
        other: "更新 %{count} 个学生得分"
    all_sections: 所有班级
    assignment_muted: 作业已屏蔽
    column_header: 
      assignment_options: 作业可选功能
      points_out_of: "满分 %{assignment.points_possible} 分"
      this_assignment_is_muted: 作业已屏蔽
      zero_point_assignment: 此小组中的作业没有可能的得分，不能包括在评分计算中
    concluded_course_error_message: 这是个结业的课程，因此只提供结业登记。
    dropped_for_grading: 因评分目的删去
    error: 
      update: 更新此作业时出错。请刷新页面，然后重试。
    errors: 
      none_to_update: 无更新
      upload_as_zip: "请以 .zip 形式上传文件"
    gradebook_header_menu: 
      assignment_details: 作业详细信息
      curve_grades: 曲线评分
      download_submissions: 下载提交文件
      message_students_who: 给相关学生发送信息
      re_upload_submissions: 重新上传提交文件
      set_default_grade: 设置默认评分
      speedgrader: 快速评分器
    hide_student_names: 隐藏学生姓名
    invalid_assignment_groups_warning: 
      one: "分数不包括 %{groups}，因为没有最高得分"
      other: "分数不包括 %{groups}，因为没有最高得分"
    no_assignments_have_points_warning: 无法计算得分，直到作业有最高得分
    percent_of_grade: "%{percentage} 的评分 "
    points_out_of: "满分 %{points_possible} 分"
    resubmitted: 自上次计分后已重新提交
    row_student_name: 
      student_placeholder: 学生
    secondary_id: 第二类身份证明
    section_to_show_menu: 
      choose_a_section_to_show: 选择要显示的班级
    show: 
      all_sections: 所有班级
      arrange_columns_by_due_date: 按截止时间排列列
      arrange_columns_by_group: 按作业小组排列列
      download_scores: "下载分数 (.csv)"
      filter_by_student: 以学生姓名或第二类身份证明筛选
      go_back_to_the_old_gradebook: 返回到旧评分册
      hide_student_names: 隐藏学生姓名
      include_ungraded: 包括未计分的作业
      publish_to_sis: "发布评分到 SIS"
      set_group_weights: 设置组权重
      show_attendance_columns: 显示参与列
      show_concluded_enrollments: 显示结业登记
      showing_sections: "正在显示：*%{section_being_shown}*"
      upload_scores: "上传分数（从 .csv）"
      view_grading_history: 查看评分记录
    show_student_names: 显示学生姓名
    student_name: 学生姓名
    students_who: 
      havent_been_graded: 尚未计分
      havent_submitted_yet: 尚未提交
      no_grade_for: "%{assignment} 无评分"
      no_submission_for: "%{assignment} 无提交"
      not_submitted_yet: 尚未提交
      scored_less_than: 分数低于
      scored_less_than_on: "%{assignment} 的得分少于 %{cutoff} "
      scored_more_than: 分数高于
      scored_more_than_on: "%{assignment} 的得分高于 %{cutoff} "
    submitted_late: 提交过迟
    title: 
      quiz: 测验提交
      turnitin: "有 Turnitin 分数"
    titles: 
      discussion: 讨论提交
      media: 媒体评论提交
      quiz_review: 此测验需要审阅
      text: 文本条目提交
      upload: 文件上传提交
      url: "URL 提交"
    total: 总计
    total_column_header: 
      options: 可选功能
      switch_to_percent: 切换到百分比
      switch_to_points: 切换到得分
    ungraded: 不影响评分
  gradebook_uploads: 
    errors: 
      invalid_file: "csv 文件无效，无法更新评分"
      upload_failed: 无法上传文件。
    form: 
      labels: 
        upload: "选择要上传的 CSV 文件"
      titles: 
        upload_form: "选择要上传的 CSV 文件"
    new: 
      titles: 
        new_upload: 上传评分册
    notices: 
      updated: 
        one: "已成功更新 %{count} 份提交。"
        other: "已成功更新 %{count} 份提交。"
    show: 
      assignment_answer: 此作业为
      assignment_example: 股票指数测验
      assignment_question: 有疑问的作业
      buttons: 
        continue: "继续 %{icon}"
        save_changes: 保存更改
      choose_option: "-- 选择 --"
      headers: 
        import_error: "您上传的数据中有些材料无法解析:"
        missing_assignment: 您上传的某些作业此前未出现在您的评分册中。请注明它是新作业还是现有作业。
        missing_student: 您上传的行包括以下学生，我无法确定哪些学生在您的班级中。请注明哪些学生在您的班级中。
        no_changes: 在您上传的评分册中未检测到任何变化。
      ignore_assignment_option: 假的，忽略它
      ignore_student_option: 不在我的班级中，忽略此行
      labels: 
        points_possible: 满分
      links: 
        back: 返回到评分册
      new_assignment_option: 新作业
      notices: 
        unchanged: "注:在您上传的某些作业中未检测到评分变化。它们已被隐藏。"
      page_title: 评分册
      student_answer: 此人是真的
      student_example: 一些家伙
      student_question: 有疑问的学生
  gradebook_uploads_form: 
    buttons: 
      upload_data: 上传数据
    example_csv_file: "示例 CSV 文件"
    existing_assignment_example: "现有作业 (581)"
    explanation_of_required_columns: 必须存在*所有*这些列，但每行只*需要*一个。
    instructions: 
      csv_download_and_upload: "如有疑问，您可以随时*下载 CSV*，更改所需的评分，然后重新上传相同的文件。"
    labels: 
      upload: "选择要上传的 CSV 文件:"
    leaving_id_will_match_better_can_add_new_assignment: "保持 ID 不变（此例中位 \"(581)\" 部分）将有助于更好地匹配。还可以添加动态创建的新作业。"
    new_assignment_example: 新作业
    optional_ignored: 可选，已忽略。
    titles: 
      upload_form: "选择要上传的 CSV 文件"
    what_should_csv_look_like: "CSV 文件应该是什么样子?"
  gradebooks: 
    assignment: 
      gradebook: 
        unmute_assignment: 取消屏蔽作业
      out_of_points_possible: "*满分* %{points_possible} 分"
      points_possible_of_grade: "*评分的* %{points_possible}"
      teacher_muted_title: 作业被屏蔽
      unmute_dialog: 此作业当前被屏蔽。这意味着学生无法看到其评分和反馈。是否要立即取消屏蔽?
      zero_point_assignment: 此小组中的作业没有可能的得分，不能包括在评分计算中
    assignments: 
      options: 可选功能
      refresh_grades: 刷新评分
      titles: 
        refresh_scores: 刷新分数
    attendance: 
      attendance_info: 尚未创建参与作业。
      buttons: 
        add_assignment: 添加作业
      edit_attendance_info: "要编辑参与作业的详细信息，请单击作业名称正下方的下拉图标，然后单击 \"编辑作业\"。"
      headers: 
        attendance: 参与
        edit_attendance: 编辑参与详细信息
        loading_attendance: 正在加载参与表...
        mark_attendance: 标记参与
        new_column: 新参与列
      how_do_i: 如何...?
      labels: 
        date: 日期
        group: 小组
        possible: 可能
        title: 标题
      links: 
        add_column: 添加列
      mark_attendance_info: "参与视图显示的表格中，学生纵向列在左侧，作业横向列在顶部。要标记学生出席或缺席，请单击相应的复选框，直至其显示正确的标记（%{present_icon} 表示出席，%{absent_icon} 表示缺席）。还可以使用每个作业的下拉列表设置所有学生的出席情况。"
      new_group: 创建新小组
      page_title: 参与
      points_abbrev: 得分
      titles: 
        click_to_change: 单击以更改
    blank_submission: 
      no_submission: 无提交
    crumb: 参与
    errors: 
      missing_file: 找不到要上传的文件
      not_allowed: 此课程不允许上传分数。
      submission_failed: "提交文件不成功: %{error}"
      submission_failed_default: 提交文件失败
    grade: 
      muted: 已屏蔽
    grade_summary: 
      assessment_by: "评估者 %{name}"
      buttons: 
        show_what_if: "显示已保存的 \"假设\" 分数"
      change_score_instructions: 单击任何分数并输入新值以查看该更改对总分的影响。
      click_to_change: 单击以测试不同分数
      comment_count: 
        one: "%{count} 条评论"
        other: "%{count} 条评论"
      faculty_journal: "%{user} 的教师日志"
      for_course: 课程
      headers: 
        details: 详细信息
        due: 截止时间
        grades: "%{student} 的评分"
        name: 姓名
        out_of: 满分
        score: 分数
      icons: 
        rubric_results: 查看评分标准结果
        turnitin_results: "查看 Turnitin 答案"
      labels: 
        final_grade_hidden: 总分计算已禁用
        high: 高
        high_score: 高
        low: 低
        low_score: 低
        mean: 平均
        mean_score: 平均
        only_graded: 只根据已计分的作业计算
        total: 总计
        your_score: 您的分数
      links: 
        click_to_view: 单击此处查看
        download: "下载 %{attachment}"
        revert_score: 恢复到实际分数
        show_details: 显示所有详细信息
      media_comment: 这是一个媒体评论，
      not_official: "*注*:这不是您的正式分数。"
      page_title: "%{student} 的评分"
      percent: 百分比
      print_grades: 打印评分
      see_rubric_results: 查看评分标准结果
      see_scoring_details: 查看评分详细信息
      see_turnitin_results: "查看 Turnitin 答案"
      student_mute_legend: 您的教师正在处理评分。当教师在处理评分时，评分和评论信息不可用。
      student_mute_notification: 教师正在进行评分
      submission_score: "*%{score}*满分 %{possible} 分"
      titles: 
        revert_score: 恢复到原始分数
        turnitin_score: "Turnitin 相似分数 – 更多信息"
        view_rubric_evaluation: 查看评分标准评估
        view_scoring_details: 查看评分详细信息
      view_comments: 查看评论和评分详细信息
    gradebook: 
      all_sections: 全部
      assignment_submitted_late: （延迟）
      buttons: 
        by_due_date: 根据截止时间
        by_email: 根据电子邮件/ID
        by_group: 根据作业小组
        by_name: 根据学生姓名
        by_section: 根据班级名称
        by_total_asc: 根据总分（升序）
        by_total_desc: 根据总分（降序）
        curve_grades: 曲线评分
        done: 完成
        normalize: "100% 汇总"
        set_grade: 设置评分
        update: 更新
        upload: 上传文件
      curve_average: 输入*作业*的曲线平均评分。图表显示根据当前学生分数计算曲线评分的最佳方法。
      default_grades: "在下面输入并提交评分值，给 %{class} 中所有当前可见的学生同样的评分:"
      download: "下载 %{attachment}"
      grade_statistics: "%{assignment} 的评分统计"
      headers: 
        loading_gradebook: 正在加载评分册...
      hide_names: 隐藏学生姓名
      labels: 
        assign_blanks: 对未提交的学生分配零
        assignment_submitted: 已提交
        average_score: 平均分数
        choose_section: 要显示的班级
        comments: 学生评论
        grade: 评分
        group_comment: 发送评论到全小组
        high_score: 高分
        low_score: 低分
        send_comment: 发送评论到学生
        sort_columns: 排序评分册列
        sort_rows: 排序评分册行
        total_submitted: 提交总数
      links: 
        add_assignments: 向课程添加作业
        add_students: 向课程添加学生
        attach_file: 附加文件
        manage: 管理作业小组
      loading_submission: 正在加载提交文件详细信息...
      no_assignments: 尚未创建此课程的作业。
      no_comments: 无评论
      no_students: 没有学生注册此课程。
      out_of_points_possible: "*满分* %{points_possible} 分"
      overwrite: 覆盖已输入的评分
      submissions: 提交文件
      title: 
        quiz: 测验提交
      titles: 
        choose_section: 选择要显示的班级
        comments: 提交评论
        complete: 完成
        discussion: 讨论提交
        fail: 失败
        incomplete: 未完成
        media: 媒体评论提交
        new_message: 有关此提交文件的新消息
        pass: 通过
        quiz_review: 此测验需要审阅
        submission_review: 此提交文件需要审阅
        text: 文本条目提交
        total: 总计
        turnitin: "此提交文件有 turnitin 相似分数"
        upload: 文件上传提交
        url: "URL 提交"
        view: 查看
      try_out_the_new_gradebook: 试用新评分册
      upload_info: 如果您对此前下载的学生提交文件作出了更改，只需压缩其备份并使用以下表单上传该压缩文件。学生将在其提交评论中看到修改的文件。
      upload_warning: 确保不要更改提交文件的名称，以便我们组织。
      weight_final: 根据小组加权最终评分
    grades: 
      complete: 完成
      incomplete: 未完成
    grades_filename: 评分
    history: 
      graded_on_submission: 为提交内容计分
      grades_for_date: 日期的评分
      headers: 
        after: 之后
        before: 之前
        current: 当前
        student: 学生
      page_title: 评分册记录
      revert: 恢复到此评分
      submission_count: 
        one: "%{count} 处更改"
        other: "%{count} 处更改"
      temporary_disabled: 对于此等大小的课程，成绩册历史页面当前不可用。
      titles: 
        submission_graded: "%{graded_date} 计分者 %{grader}"
    invalid_assignment_groups_warning: 
      one: "分数不包括 %{groups}，因为没有最高得分"
      other: "分数不包括 %{groups}，因为没有最高得分"
    no_assignments_have_points_warning: 无法计算分数，直到作业有最高得分
    notices: 
      unauthorized: 您没有查看此课程参与情况的权限
      updated: 作业提交文件已成功更新。
      uploaded: 
        one: "为 %{count} 项提交创建的文件和评论"
        other: "为 %{count} 项提交创建的文件和评论"
    out_of_final: "最终的 %{weight}"
    out_of_points_possible: "满分 %{points_possible} 分"
    show: 
      keycode_descriptions: 
        edit_cell: 编辑单元格
        more_information: 当前单元格的更多信息
        next_assignment: 下一个作业
        next_student: 下一个学生
        previous_assignment: 上一个作业
        previous_student: 上一个学生
        refresh_gradebook: 刷新评分册
      keycodes: 
        edit_cell: 输入
        more_information: i
        next_assignment: 右
        next_student: 下
        previous_assignment: 左
        previous_student: 上
        refresh_gradebook: r
      page_title: 评分册
    speed_grader: 
      all_sections: 所有班级
      attach: 附件
      buttons: 
        save: 保存
        save_settings: 保存设置
        submit_comment: 提交评论
      gradebook: 
        mute_assignment: 屏蔽作业
        unmute_assignment: 取消屏蔽作业
      headers: 
        anonymous_submission: 由于作业是匿名安排的，所以隐藏了此学生的回答。
        assessment: 测验
        discussion: 讨论
        grading: 评分
        no_group_submission: 该小组没有提交此作业的文件
        no_submission: 该学生没有提交此作业的文件。
        submission: 此学生已经提交了作业
      icons: 
        delete_comment: 删除评论
        file_attachment: 文件附件
        media_comment: 媒体评论
        speech_recognition: 语音识别
      keycode_descriptions: 
        change_grade: 更改评分
        leave_comment: 发表评论
        next_student: 下一个学生
        previous_student: 上一个学生
        use_rubric: 使用评分标准
      keycodes: 
        change_grade: g
        leave_comment: c
        next_student: j
        previous_student: k
        use_rubric: r
      labels: 
        add_comment: 添加评论
        average: 平均
        grade: 评分
        grade_by_question_beta: "按问题评分 (beta)"
<<<<<<< HEAD
        group_comment: 发送评论到全组
        hide_names: "在 SpeedGrader 中隐藏学生姓名"
        show_assessment_by: 显示评估依据
=======
        group_comment: 发送评论到全小组
        hide_names: 在快速评分器中隐藏学生姓名
        show_assessment_by: 显示测验依据
>>>>>>> 162c9cdb
        showing: 正在显示
        sort_by: 排序学生列表
        submission_to_view: 要查看的提交文件
        submitted: 已提交
      late_notice: "注:此提交延迟。"
      links: 
        click_to_view: 单击此处查看
        course_home: 课程主页
        download_file: 下载文件
        gradebook: 评分册
        next: 下一页
        previous: 上一页
        remove_attachment: 删除附件
        settings: 设置
        show_all_sections: 显示所有班级
        submit_same_score: 对重新提交的文件使用此相同评分
      loading: 正在加载...
      new_assessment_option: "[新测验]"
      no_annotation: 本文档的注释不可用
      not_newest_notice: "注:这不是最近的提交文件"
      page_title: "%{assignment_name}, 快速评分器, %{course_name}"
      sort_by: 
        status: 根据提交状态（需要评分、未提交等）
        student_name: 根据学生姓名（按字母顺序）
        submitted_at: 提交作业的日期
      submitted_files: "提交的文件:（单击以加载）"
      titles: 
        download_file: 下载此文件
        not_newest: 使用上述下拉菜单更改要查看的提交文件
        on_time: 准时提交
        preview_file: 预览此文件
        speedgrader_options: 快速评分器可选功能
      tooltips: 
        file_attachment: 文件附件
        media_comment: 媒体评论
        speech_recognition: 语音识别
    speed_grader_disabled: 对此课程禁用快速评分器
    speedgrader_enabled_only_for_published_content: 仅为已发布内容启用快速评分器。
    student: 
      new_student: 新学生
      student: 学生
    student_attendance: 
      headers: 
        assignment: 作业
        mark: 标记
        no_attendance: 参与
        student_attendance: "%{user} 的参与情况"
      links: 
        grades: "%{user} 的评分"
        message_user: "消息 %{user}"
      no_attendance_assignments: 尚未创建参与作业。
      page_title: "%{user} 的参与情况"
      titles: 
        absent: 标记为缺席，单击了解更多信息
        click_for_details: 单击了解更多信息
        present: 标记为出席，单击了解更多信息
    submission: 
      titles: 
        submission_review: 此提交文件需要审阅
    submission_score: 
      icons: 
        discussion_submission: 讨论提交
        file_upload_submission: 文件上传提交
        online_url_submission: "在线 URL 提交"
        quiz_submission: 测验提交
        text_entry_submission: 文本条目提交
    submissions_zip_upload: 
      comments_made: 
        one: "已做 %{count} 条评价"
        other: "已做 %{count} 条评价"
      done: 完成！我们针对您上传的文件发表简短的评论，然后将其附加到每个用户的提交页面上。学生会收到已添加新评论的通知。
      failures: 有些文件我们不知道如何处理。它们尚未被添加到用户的提交页面。您可以查看左侧的列表。
      files_ignored: 
        one: "已忽略 %{count} 个文件"
        other: "已忽略 %{count} 个文件"
      header: 
        ignored_files: 已忽略以下文件
      headers: 
        attached_files: 已附加文件到以下用户提交页面
      links: 
        back_to_assignment: 返回作业页面
        back_to_gradebook: "返回 Gradebook"
      no_comments_added: 未添加评论
      renamed_file: "从 %{filename} 重命名"
      submissions_upload: "%{assignment} 提交上传"
    titles: 
      total: 总计
  grading_box: 
    out_of_points_possible: "满分 %{assignment.points_possible} 分"
  grading_standard: 
    unknown_grading_details: 未知详细信息
  grading_standards: 
    buttons: 
      save: 保存
    confirm: 
      delete_grading_scheme: 是否确定要删除此评分方案?
      unlink_grading_scheme: 是否确定要解链此评分方案?
    errors: 
      cannot_delete_grading_scheme: 删除此评分方案时出错
      cannot_load_grading_standards: 加载评分标准失败。请重试
      cannot_remove_grading_scheme: 删除此评分方案时出错。请重新加载页面，然后重试。
      save_failed: 保存失败
    grading_scheme_currently_set: 现已设置
    grading_scheme_not_set: 未设置
    index: 
      buttons: 
        add: 添加评分方案
      heading_grading_schemes: 评分方案
      title: 评分标准
    no_grading_standards: 找不到评分标准
    status: 
      loading_grading_standards: 正在加载评分标准...
      saving: 正在保存...
    titles: 
      grading_scheme_info: 查看/编辑评分方案
  group: 
    default_collection_name: "%{group_name} 集合"
    memeber: 成员
    name_required: 需要名称
<<<<<<< HEAD
    name_too_long: 输入一个更短的组名
=======
    name_too_long: 输入一个更短的小组名称
>>>>>>> 162c9cdb
    tabs: 
      chat: 聊天
      discussions: 讨论
      files: 文件
      home: 主页
      pages: 页面
      people: 人员
  group_categories: 
    notices: 
      create_category_success: 类别已成功创建。
      delete_category_success: 类别已成功删除
      update_category_success: 类别已成功更新。
  group_category: 
    cant_restrict_self_signup: 当类别中存在班级不同的小组时无法限制自行注册
    greater_than_1: "必须大于 1"
    group_categories: 
      communities: 社区
      imported: 已导入小组
      student_organized: 学习小组
    invalid_self_signup: "自行注册需要是以下值之一：%{values}"
    name_required: 需要姓名
    name_reserved: "%{name} 是预留的姓名。"
    name_too_long: 输入更短的类别名称
    name_unavailable: "%{name} 已在使用。"
    self_signup_for_courses: 自行注册只对课程组或社区启用
  group_membership: 
    errors: 
      group_full: 该小组已满。
      not_in_group_section: "%{student} 没有与 %{group} 的其他成员共享班级。"
  group_settings: 
    invitation_sent: 邀请已发送
  groups: 
    add_group: 添加小组
    add_group_category: 
      allow_self_signup: 允许自行注册
      buttons: 
        create_category: 创建类别
      default_name_for_groups: 项目组
      group_limit_blank: (留为空白以便没有限制)
      group_structure_group_limit: "*小组仅限 *%{group_limit} 个成员"
      group_structure_self_signup: "*立即创建* %{number_of_groups} *个小组*"
      group_structure_standard: "*将学生分为* %{number_of_groups} *个相等的学习小组*"
      labels: 
        group_structure: 小组结构
        manually_create_groups: 我将手动创建小组
        name_for_groups: 小组名称
        self_signup: 自行注册
      restricted_self_signup: 要求小组成员在相同的班级中
      self_signup_help_message: |-
          您可以创建学生能自己注册的小组集。学生仍限于集中的某个小组， 这样
          他们就可将自己组织成学习小组，而不需要教师进行操作。您还可以要求学习小组成员都属于同一班级。请记住，学生可以将自己从一个学习小组移至另一个学习小组，因此当学生将自己组织完成时，您可以禁用自注册。
      self_signup_help_tooltip: 什么是自行注册小组?
    button: 
      create_category: 创建类别
    buttons: 
      create_group: 创建小组
    category: 
      actions: 
        collapse_all: 全部折叠
        expand_all: 全部展开
        load_all: 加载完整的学生列表
        load_more: 加载更多
      buttons: 
        add_group: 添加其它小组
        collapse_group: 折叠小组
        delete_category: 删除此小组集
        delete_group: 删除小组
        edit_category: 编辑此小组集
        edit_group: 编辑小组
        expand_group: 展开小组
      group_category_all: 所有人
      group_category_unassigned: 未分配
      group_limit_blurb: "小组仅限 *%{count}* 个成员"
      group_name: 姓名
      instructions: 
        group_assignment: 拖动学生以分配到学习小组
      message_students: 向学生发送消息...
      random_distribution_explanation: 将未分配的学生平均分配到各学习小组
      randomly_distribute_students: 随机分配学生
      restricted_self_signup_blurb: 学习小组内所有学生需要在相同的班级中
      self_signup_blurb: 对这些小组启用自行注册。
      self_signup_help_tooltip: 什么是自行注册小组?
      status: 
        loading: 正在加载...
      student: 
        one: "%{count} 个学生"
        other: "%{count} 个学生"
      warnings: 
        studend_groups: 这些学习小组是学生自发组织的。与其它类型的组不同，在这些学习小组中，学生可以同时属于多个学习小组，因此，这些学习小组未必是计分作业的最佳解决方案。
    confirm: 
      assign_students: 这会将所有未分配的学生尽可能均匀地随机分配到现有的学习小组
      delete_group: 是否确定要删除此小组?
      remove_category: 是否确定要删除此小组集?
    context_groups: 
      account_groups: 帐户组
      actions: 
        add: 开始新小组
      buttons: 
        create: 创建小组
      course_groups: 课程组
      group_explanation: 学习小组是项目协作或安排学习时间的良好方式。每个学习小组使用一份日历和一个维基页面，共同讨论并共享一些存储文件的空间。各学习小组可协作处理文档，甚至安排网络会议。它就像一个小型班级，学生数量更少，可开展更有针对性的项目。
      groups_disabled: 此课程已禁用学生组织的学习小组，因此您只能加入教师组织的学习小组。
      headings: 
        available_groups: 可用小组
        new_group: 组织新小组
      labels: 
        name: 小组名称
        restrictions_for_joining_groups: 加入
        users_to_invite: 邀请
      options: 
        invite_only: 只能通过邀请加入
        open_to_course_members: 学员可自由加入
      page_title: 课程组
      student_group_warning: "如果您的教师将您分配到某个学习小组，这肯定是有目的性的。你们自发组织的学习小组不能用于评分... 你们仍可组建自己的学习小组，但这样无法提交任何作业的电子副本，除非您加入教师分配的学习小组。"
    context_manage_groups: 
      account_group_explanation: 帐户级学习小组是一种不依附特定课程而组织学生团体的良好方式。每个学习小组有自己的日历、讨论板和协作工具，从而能够更加有效地组织和合作。
      actions: 
        add_students: 向课程添加学生
      buttons: 
        add_group: 成立新小组集
      course_group_explanation: 学习小组是组织学生开展团体项目或论文等工作的良好方式。每个学习小组有自己的日历、讨论板和协作工具，从而能够更加有效地组织和合作。
      drag_and_drop_instructions: 单击并拖动可将学生移动到其它学习小组。
      get_started_info: "要成立新小组，请单击右侧的 \"成立新小组集\" 链接。"
      group_assignment_instructions: "您可以随机分配学生到指定规模的学习小组，或手动创建并组织学习小组。创建学习小组之后，您可以设置作业为 \"小组作业\" ，这意味着每个学习小组的所有学生只需提交一份共同的作业。"
      group_pages: 小组页面
      headings: 
        account_groups: 帐户级学习小组
        course_groups: 学习小组
      messages: 
        no_students: 尚未添加学生到此课程
      page_title: 课程组
      page_title_accounts: 帐户组
<<<<<<< HEAD
    create_group_set: 创建组设置
    delete_confirm: 是否确实要删除此组设置?
=======
    create_group_set: 创建小组集
    delete_confirm: 是否确实要删除此小组集?
>>>>>>> 162c9cdb
    edit: 
      buttons: 
        update: 更新小组
      group_settings_title: "%{group_name} 设置"
      is_public: 这是一个公共小组
      labels: 
        description: 说明
        join_level: 加入权限
        name: 组名称
    edit_group: 编辑小组
    edit_group_category: 
      allow_self_signup: 允许自行注册
      group_limit_blank: (留为空白以便没有限制)
      group_structure_group_limit: "*小组仅限 *%{group_limit} 个成员"
      restricted_self_signup: 要求小组成员在相同的班级中
      self_signup_help_tooltip: 什么是自行注册小组?
    edit_group_set: 编辑小组集
    errors: 
      category_in_use: "\"%{category_name}\" 已在使用"
      creating_category_failed: 类别创建失败，请重试
      creating_group_failed: 创建小组失败
      group_full: 该小组已满。
      group_limit: "小组限制必须为空或大于 1"
      unknown: 发生意外错误。
      update_failed: 更新失败，请重试
    everyone: "所有人 (%{count})"
    feed_title: "%{course_or_account_name} 馈送"
    flash: 
<<<<<<< HEAD
      removeError: 无法删除该组设置。请稍后重试。
      removed: 组设置已成功删除。
=======
      removeError: 无法删除该小组集。请稍后重试。
      removed: 小组集已成功删除。
>>>>>>> 162c9cdb
    group: 
      actions: 
        ask_to_join_group: 要求加入此小组
        join_group: 加入此小组
        leave_group: 离开此小组
        switch_group: 切换到此小组
      group_full: 小组已满
      member: 
        one: "%{count} 个成员"
        other: "%{count} 个成员"
      member_tooltip_show: 查看小组清单
      no_members: 无成员
<<<<<<< HEAD
      one: "1 个组"
      other: "%{count} 个组"
    group_name: 组名称
    groups_count: "组 (%{count})"
=======
      one: "1 个小组"
      other: "%{count} 个小组"
    group_name: 小组名称
    groups_count: "小组 (%{count})"
>>>>>>> 162c9cdb
    index: 
      heading_current_groups: 当前小组
      no_groups: 无小组
    loading: 正在加载小组清单...
    manage: 
      add_unassigned_menu: 
        add_unassigned_student: 添加未分配的学生
        add_unassigned_user: 添加未分配的用户
        search_people: 搜索人员
      add_unassigned_user: 
        add_to_group: 将用户添加到小组
        add_user_to_group: "将用户 %{name} 添加到此小组"
      add_unassigned_users: 
        no_users_found: 未找到用户
        too_short: 请输入具有三个或更多字符的搜索条件
      assign_to_group_menu: 
<<<<<<< HEAD
        add_to_group: 添加到组
        all_groups_full: 所有组已满。
        all_groups_full_suggestion: 更改组限制或添加更多组。
        assign_user_to_group: 将用户分配到此组
        no_groups_created: 在用户添加组之前需要创建组。
      group: 
        add_user_to_group: 将用户分配到组
        group_delete: 删除
        group_edit: 编辑
        group_settings: 设置
        show_group_details: 显示组详细信息
      group_categories: 
        account_group_explanation: 帐户级学生组是一种不依附特定课程而组织学生团体的良好方式。每个学生组有自己的日历、讨论板和协作工具，从而能够更加有效地组织和合作。
        add_group_set: 添加组集
        course_group_explanation: 学生组是组织学生开展团体项目或论文等工作的良好方式。每个学生组有自己的日历、讨论板和协作工具，从而能够更加有效地组织和合作。
        group_assignment_instructions: "您可以随机分配学生到指定规模的组，或手动创建并组织组。创建组之后，您可以设置作业为 \"组提交\" 作业，这意味着每个组的所有用户将提交相同主题的提交文件。"
        group_set: 组设置
        headings: 
          account_groups: 帐户级学生组
          course_groups: 学生组
      group_category: 
        randomly_assigning_students: 随机分配学生
        search: 搜索
        search_groups: 搜索组
=======
        add_to_group: 添加到小组
        all_groups_full: 所有小组已满。
        all_groups_full_suggestion: 更改小组限制或添加更多小组。
        assign_user_to_group: 将用户分配到此小组
        assign_user_to_group_name: "将用户分配到小组 %{name}"
        no_groups_created: 在用户添加小组之前需要创建小组。
      group_categories: 
        account_group_explanation: 帐户级学习小组是一种不依附特定课程而组织学生团体的良好方式。每个学习小组有自己的日历、讨论板和协作工具，从而能够更加有效地组织和合作。
        add_group_set: 添加小组集
        course_group_explanation: 学习小组是组织学生开展团体项目或论文等工作的良好方式。每个学习小组有自己的日历、讨论板和协作工具，从而能够更加有效地组织和合作。
        group_assignment_instructions: "您可以随机分配学生到指定规模的小组，或手动创建并组织小组。创建小组之后，您可以设置作业为 \"小组作业\" ，这意味着每个小组的所有学生只需提交一份共同的作业。"
        group_set: 小组集
        headings: 
          account_groups: 帐户级学习小组
          course_groups: 学习小组
      group_category: 
        randomly_assigning_students: 随机分配学生
        search_groups: 搜索小组
>>>>>>> 162c9cdb
      group_category_create: 
        allow_self_signup: 允许自行注册
        cancel: 取消
        create_groups: "立即创建 %h{num_groups} 个小组"
        create_groups_manually: 我将手动创建小组
        group_set_name: 小组集名称
        group_structure: 小组结构
        leave_group_limit_blank: 留为空白以便没有限制
        limit_group_size: "小组仅限 %h{group_limit} 个成员"
        require_same_section: 要求小组成员在相同的班级中
        save: 保存
        saving: 正在保存...
        self_signup: 自行注册
        self_signup_description: "您可以创建学生能自己注册的学习小组集。学生仍限于集中的某个学习小组， 这样他们就可将自己组织成学习小组，而不需要教师这样做。请记住，只要启用此选项，学生可以将自己从一个学习小组移至另一个学习小组。"
        split_into_groups: "将学生分为 %h{split_num} 相等的学习小组"
        what_is_this: 这是什么?
      group_category_detail: 
        add_group: 添加小组
        category_settings: 设置
        delete_category_option: 删除
        edit_category_option: 编辑
<<<<<<< HEAD
        group: 组
        group_limit_blurb: "组仅限 *%{group_limit}* 个成员。"
        message_all_unassigned_option: 向所有未分配的学生发送消息
        randomly_assign_students_option: 随机分配学生
        restricted_self_signup_blurb: 组内所有学生需要在相同的章节中
        self_organized_warning: 这些组是学生自发组织的。与其他类型的组不同，在这些组中，学生可以同时属于多个组，因此这些组未必是评分作业的最佳解决方案。
        self_signup_blurb: 对这些组启用自行注册。
=======
        group: 小组
        group_limit_blurb: "小组仅限 *%{group_limit}* 个成员。"
        message_all_unassigned_option: 向所有未分配的学生发送消息
        randomly_assign_students_option: 随机分配学生
        restricted_self_signup_blurb: 学习小组内所有学生需要在相同的班级中
        self_organized_warning: 这些小组是学生自发组织的。与其它类型的组不同，在这些小组中，学生可以同时属于多个小组，因此这些小组未必是计分作业的最佳解决方案。
        self_signup_blurb: 对这些小组启用自行注册。
>>>>>>> 162c9cdb
        settings: 设置
      group_category_edit: 
        allow_self_signup: 允许自行注册
        cancel: 取消
        group_set_name: 小组集名称
        leave_group_limit_blank: 留为空白以便没有限制
        limit_group_size: "小组仅限 %h{group_limit} 个成员"
        require_same_section: 要求小组成员在相同的班级中
        save: 保存
        saving: 正在保存...
<<<<<<< HEAD
=======
      group_detail: 
        add_user_to_group: 将用户分配到小组
        group_delete: 删除
        group_edit: 编辑
        group_full: 完全
        group_settings: 设置
        show_group_details: "显示小组 %{name} 的详细信息"
        visit_group_homepage: 访问小组主页
>>>>>>> 162c9cdb
      group_edit: 
        cancel: 取消
        group_name: 小组名称
        save: 保存
        saving: 正在保存...
      group_user: 
        assign_to_group: 分配到小组
        assign_user_to_group: "将用户 %{name} 分配到小组"
        remove_from_group: 从小组中删除
        remove_user_from_group: "从此小组删除用户 %{name}"
      group_users: 
        no_students: 无学生
        no_users: 无用户
      groups: 
<<<<<<< HEAD
        no_groups: 无组。
        no_matching_groups: 无匹配组。
      randomly_assign_members: 
        add_more_users: 取消
        close: 确定
        randomly_assign_students_dialog: 这会将所有未分配的学生尽可能均匀地自动分配到现有的学生组。
      self_signup_help: 
        about_self_signup_groups: 关于自行注册组
        self_signup_description: "您可以创建学生能自己注册的组集。学生仍限于集中的某个组， 这样他们就可将自己组织成组，而不需要教师这样做。请记住，只要启用此选项，学生可以将自己从一组移至另一组。"
=======
        no_groups: 无小组。
        no_matching_groups: 无匹配小组。
      randomly_assign_members: 
        cancel: 取消
        okay: 确定
        randomly_assign_students_dialog: 这会将所有未分配的学生尽可能均匀地自动分配到现有的学习小组。
      self_signup_help: 
        about_self_signup_groups: 关于自行注册小组
        self_signup_description: "您可以创建学生能自己注册的学习小组集。学生仍限于集中的某个学习小组， 这样他们就可将自己组织成学习小组，而不需要教师这样做。请记住，只要启用此选项，学生可以将自己从一个学习小组移至另一个学习小组。"
>>>>>>> 162c9cdb
    member: 
      one: "%{count} 个成员"
      other: "%{count} 个成员"
    member_tooltip_hide: 隐藏小组清单
    member_tooltip_show: 查看小组清单
    membership_pending: 
      group_join_request: 小组加入请求
      group_join_request_acknowledged: 感谢您的申请，敬请关注
      group_join_request_info: 此小组已收到您的加入申请。他们在接受或拒绝您的申请后会通知您。
    messages: 
      creating_group: 正在创建小组...
    name_too_long: 姓名太长
    notices: 
      already_deleted: 该小组已删除
      create_success: 小组已成功创建。
      delete_success: 小组已成功删除
      goodbye: "您已经退出了小组 %{group_name}。"
      no_students_assigned: 未分配到组的学生。
      students_assigned: 已分配到学习小组的学生。
      update_success: 小组已成功更新。
      welcome: "欢迎加入小组 %{group_name}！"
    randomly_assigning_members: 随机分配学生
    show: 
      coming_up: 加油
      group_atom_feed: "小组 Atom 馈送"
      new_announcement: 新通告
      next_week: 下周
    status: 
      assigning_students: 正在分配学生...
      creating_groups: 正在创建类别...
      updating: 正在更新...
    student: 
      drag_drop_instructions: 单击并拖动可将学生移动到其它学习小组
    students_who_have_not_joined_a_group: 未加入学习小组的学生
    titles: 
<<<<<<< HEAD
      add_group_category: 添加组设置
      self_signup_help: 自行注册组
=======
      add_group_category: 添加小组集
      self_signup_help: 自行注册小组
>>>>>>> 162c9cdb
    unassigned_students: "未分配的学生 (%{count})"
    unassigned_users: "未分配的用户 (%{count})"
  help_dialog: 
    Back: 返回
    Help: 帮助
    Submitting_Ticket: 正在提交任务单...
    canvas_help_sub: 查找常见问题答案
    description: 说明
    extreme_critical_emergency: 极其严重的紧急情况!!
    file_a_ticket_for_a_personal_response_from_our_support_team: 给任务单归档，以获得我们支持团队的个人响应
    for_an_instant_answer: "即时回答:"
    how_is_this_affecting_you: 此内容对您有多大影响?
    i_cant_get_things_done_until_i_hear_back_from_you: 我需要您的回信才能完成工作
    i_need_some_help_but_its_not_urgent: 我需要帮助，但问题不算紧急
    include_a_link_to_a_screencast_or_screenshot_using_something_like_jing: "使用 *Jing* 等方式在截屏/截屏视频中包含链接"
    instructor_question: 向导师提问
    instructor_question_sub: 您的问题已经提交给导师
    just_a_casual_question_comment_idea_suggestion: 只是一个随意的问题、评论、想法或建议
    message: 消息
    message_will_be_sent_to_all_the_teachers_tas_in_the_course: 消息将发送给课程中所有的老师/助教。
    please_select_one: 请选择一个...
    report_problem: 报告问题
    report_problem_sub: "如果 Canvas 出现意外情况，请通知我们"
    search_the_canvas_guides: "搜索 Canvas 指南"
    see_if_your_issue_is_addressed_in_the_canvas_guides: "看看能否在 *Canvas 指南*中找到您的问题答案。"
    send_message: 发送邮件
    sending: 正在发送...
    somethings_broken_but_i_can_work_around_it_for_now: 有些内容已损坏，不过现在我可以自己解决了
    subject: 主题
    submit_this_support_request: "提交任务单 "
    which_course_is_this_question_about: 此问题与哪门课程有关?
    your_email_address: 您的电子邮件地址
  helpers: 
    dashboard_helper: 
      announcement_details: 公告详细信息
      assignment_details: 作业详细信息
      conversation_details: 谈话详细信息
      discussion_details: 讨论详细信息
      x_more: "%{x} 更多..."
      x_new_in_announcements: 
        one: "*%{count}* 个通知"
        other: "*%{count}* 个通知"
      x_new_in_assignments: 
        one: "*%{count}* 个作业通知"
        other: "*%{count}* 个作业通知"
      x_new_in_conversations: 
        one: "*%{count}* 个谈话邮件"
        other: "*%{count}* 个谈话邮件"
      x_new_in_discussions: 
        one: "*%{count}* 个讨论"
        other: "*%{count}* 个讨论"
  images: 
    error_checking_color: 检查图像颜色时出错
    invalid_background_color: "背景色必须为 %{color}"
    invalid_dimensions: "图像尺寸无效 (当前为 %{actual}，预期为: %{expected})"
    invalid_file_size: "图像文件大小太大 (最大为 %{max} 字节，当前为 %{actual})"
    invalid_file_type: "文件类型 %{type} 无效。允许的类型包括: %{type_list}"
    not_an_image: 所选文件不是图像
  info: 
    notices: 
      error_reported: 感谢您的帮助！我们马上解决。
    old_styleguide: 
      create_collection: 创建集合
      start_a_group: 启动小组
    styleguide: 
      manage: 管理
  instructions: 
    authorize_google_docs: "需要授权 Canvas 访问您的 Google Docs 帐户之后才能协作处理文档:"
  instructure: 
    alerts: 
      file_previews_disabled: "此 Canvas 网站已禁用文件预览"
    browsers: 
      unrecognized: 无法识别的浏览器
    buttons: 
      next_module: 下个单元
      previous_module: 上个单元
      search: 搜索
      search_by_tag: 按标签搜索
    confirms: 
      default_delete_thing: 是否确定要删除它?
    datepicker: 
      titles: 
        am_pm: am/pm
    draft: 草稿
    errors: 
      cannot_view_document_inline: 此文档无法在线查看，您可能没有查看它的权限或它已被删除。
      document_preview_processing: 目前正在处理文档预览，请稍后重试。
      field_is_required: 此字段为必填字段
      invalid_datetime: 无效的日期/时间值
      invalid_entry_for_field: "无效的条目: %{field}"
      invalid_number: 这应该是数字。
      not_a_date: 这不是日期！
      posting_message_failed: 发布失败，请重试
      required: 必填字段
      search_failed: 搜索失败，请重试。
    ignore_forever: 总是忽略
    ignore_until_new_submission: 在出现新提交文件之前忽略
    labels: 
      datepicker: 
        time: 时间
    links: 
      minimize_file_preview: 最小化文件预览
      minimize_youtube_video: 最小化视频
      view_equella_content_in_new_window: 在新窗口中查看内容
    loading: 正在加载...
    no_description: 无说明
    no_results_found: 未找到结果
    status: 
      diigo_search_throttling: "Diigo 限制用户每十秒搜索一次。请稍候..."
      posting_message: 正在发布消息...
      searching: 正在搜索...
    switched_roles_message: 
      designer: 您已临时切换此课程的身份，现在以设计者的身份查看课程。您可以从课程主页恢复您的身份和权限。
      observer: 您已临时切换此课程的身份，现在以观察员的身份查看课程。您可以从课程主页恢复您的身份和权限。
      student: 您已临时切换此课程的身份，现在以学生的身份查看课程。您可以从课程主页恢复您的身份和权限。
      ta: 您已临时切换此课程的身份，现在以助教的身份查看课程。您可以从课程主页恢复您的身份和权限。
      teacher: 您已临时切换此课程的身份，现在以教师的身份查看课程。您可以从课程主页恢复您的身份和权限。
    titles: 
      bookmark_search: "书签搜索: %{service_name}"
      cant_create_recordings: 无法创建录音?
      equella_content_preview: "Equella 内容预览"
      external_link: 链接到外部网站。
      image_search: "图像搜索: %{service_name}"
      keyboard_shortcuts: 键盘快捷方式
      preview_document: 预览文档
      search_for_open_resources: 搜索开放资源
      view_in_new_window: 在新窗口中查看
    tooltips: 
      enter_search_terms: 搜索搜索条件
  invalid_url_in_xml: "xml 中的 url 无效。& 号必须转义。"
  invalid_xml_syntax: "无效的 xml 语法"
  jobs: 
    columns: 
      attempt: 已尝试次数
      count: 计数
      id: id
      priority: 优先级
      run_at: 运行位置
      runtime: 运行时
      strand: 股
      tag: 标签
      worker: 工作者
    confirm: 
      destroy_all: 是否确定要摧毁符合此询问的此类型的*所有*任务?
      hold_all: 是否确定要保留符合此询问的此类型的*所有*任务?
      unhold_all: 是否确定要释放符合此询问的此类型的*所有*任务?
    index: 
      actions: 
        show: 显示
      buttons: 
        delete: 删除
        hold: 按住
        select_all: 全选
        un_hold: 松开
      headings: 
        jobs_list: 作业列表
        popular_tags: 热门标签
        running_jobs: 运行作业
        selected_job: 所选作业
      job_options: 
        all: 全部
        current: 当前
        failed: 已失败
        future: 未来
        id: ID
        strand: 股
        tag: 标签
      labels: 
        failed_at: 失败时间
        handler: 处理程序
        id: id
        last_error: 上次的错误
        locked_at: 锁定时间
        locked_by: 锁定者
        max_attempts: 最多已尝试次数
        num_attempts: 已尝试次数
        priority: 优先级
        run_at: 运行时间
        strand: 股
        tag: 标签
        total_jobs: 总计
        with_selection: 选项
      search_jobs: 搜索作业
      title: "作业 CP"
    titles: 
      job_handler: 任务处理程序
      last_error: 上次的错误
  jquery: 
    module_sequence_footer: 
      next: 下一页
      previous: 上一页
  labels: 
    lock_module_until: 锁定单元至指定日期
  layouts: 
    application: 
      instructure_description: "Instructure 是开源学习管理系统 Canvas 的制造商"
      keyboard_navigation: 
        close: 按逗号关闭此对话
      links: 
        close: 关闭
        dashboard: 我的面板
        home: 主页
        skip_to_content: 跳至内容
      menu: 
        assignments: 作业
        assignments_needing_grading: 待评分
        assignments_needing_submitting: 待提交
        assignments_recently_graded: 最近计分
        calendar: 日历
        grades: 评分
      navigation: 
        main: 主导航
      open_source_learning_management_system: "开源 LMS"
    facebook: 
      title: "Facebook 页面"
    fixed_bottom: 
      masquerading: 
        stop: 停止仿冒
        warning_title: "您当前正在仿冒 %{user_name}"
      student_view: 
        leave: 离开学生视图
        reset: 重置学生
        reset_explanation: "重置该测试学生将清除其所有历史记录，%{line_break}允许您作为全新学生查看课程。"
        warning_title: 您当前已登录到学生视图
    head: 
      default_page_title: "Canvas LMS"
    menu: 
      view_all_accounts: 查看所有帐户
      view_all_enrollments: 查看所有课程
      view_all_groups: 查看所有小组
    mobile_auth: 
      log_in_to_canvas: "登录到 Canvas"
  learning_outcome: 
    no_comment: 无评论
    no_context_found: "无法找到“%{title}”的外部学习成果，创建一个副本。"
    no_description: 无说明
    no_global_permission: "您不可以管理全局成果，无法添加“%{title}”"
  learning_outcome_group: 
    no_global_permission: "您不可以管理全局成果，无法添加“%{title}”"
  lib: 
    angel: 
      failed_import_link: 导入链接失败
      failed_import_link_body: "此链接参考了一项 Angel 功能，通过 Canvas 无法链接该功能或者该功能在导出范围之外。"
    api: 
      attachments: 
        only_one_folder: "无法设置文件夹的路径和 ID"
      over_quota: 文件大小超出配额
    auth: 
      authentication_required: 需要用户授权
      errors: 
        not_authenticated: 您必须登录才能访问此页面
        student_not_found: 未找到学生
        teacher_not_found: 未找到教师
      not_authorized: 用户无权执行该操作
      status_unauthenticated: 未经身份验证
      status_unauthorized: 未授权
    basic_lti: 
      bad_score: "得分没有介于 0 和 1 之间"
      no_points_comment: "外部工具尝试将此作业评分为 %{grade}，但无法做到，⏎因为该作业没有分数。"
      no_points_possible: 作业没有得分。
      no_score: 未打分
      no_submission_created: 此成果请求未能创建新的家作提交项。
    canvas: 
      migration: 
        announcements: 通告
        assessment_question_banks: 题库
        assignments: 作业
        attachments: 文件
        calendar_events: 日历事件
        context_modules: 单元
        course_settings: 课程设置
        discussion_topics: 讨论主题
        external_tools: 外部工具
        groups: 学习小组
        learning_outcomes: 学习成果
        quizzes: 测验
        rubrics: 评分标准说明
        syllabus_body: 大纲主体
        wikis: 维基页面
    cc: 
      standard: 
        failed_to_convert_qti: "无法导入测验 %{file_identifier}"
    google_docs: 
      default_document_name: "Instructure Doc"
    incoming_message_processor: 
      failure_message: 
        body: |-
            标题为“%{subject}”的邮件无法送达。该邮件被发送到一个未知的邮箱地址。如果您尝试通过 Canvas 联系某人，可以尝试登录到您的帐户并使用"收件箱"工具向其发送邮件。
            
            谢谢！
            Canvas 支持部门
        subject: "邮件回复失败: %{subject}"
      locked_topic: 
        body: |-
            标题为“%{subject}”的邮件无法送达，因为讨论主题已被锁定。如果您尝试通过 Canvas 联系某人，可以尝试登录您的帐户，使用“收件箱”工具向其发送邮件。⏎ 
            
                      谢谢！
                      Canvas 支持部门
        subject: "邮件回复失败: %{subject}"
    progress_runner: 
      completed_message: 
        one: "已处理 %{count} 项"
        other: "已处理 %{count} 项"
      error_message: "%{error}: %{ids}"
    send_to_inbox: 
      default_subject: 无主题
    text_helper: 
      ellipsis: "..."
      quoted_text_toggle: 显示引用的文本
      word_separator: " "
  license_help: 
    content_license_help: 内容授权帮助
  link_enrollment: 
    buttons: 
      link: 链接至学生
    errors: 
      link_failed: 链接失败，请重试
      load_failed: 加载学生失败，请重试
    messages: 
      linking_to_student: 正在链接至学生...
      loading_students: 正在加载学生...
    options: 
      no_link: "[无链接]"
    titles: 
      link_to_student: 链接至学生
  linked_assignment_message: "与作业“%{title}”链接"
  linked_discussion_topic_message: "与讨论主题“%{title}”链接"
  linked_quiz_message: "与测验“%{title}”链接"
  links: 
    dashboard: 我的面板
    errors: 
      4xx_feedback: 单击此处告诉我们您要查找的内容。
      feedback: 单击此处告诉我们发生了什么
    help: 帮助
    show_me_where: 显示我的位置
    switch_views: 切换视图
  locales: 
    en: 英语
    zh: 中文
  logged_out_user: "注销的用户 %{user_counter}"
  m2c_file_description: "Moodle 1.9 .zip 文件"
  m2c_name: "Moodle 导入程序"
  manage_avatars: 
    errors: 
      update_failed: 更新失败，请重试
    messages: 
      updating: 正在更新...
    prompts: 
      delete_avatar: 是否确定要删除此用户的档案头像?
      lock_avatar: 锁定此头像将会批准它，并阻止用户进行更新。是否继续?
  mathquill: 
    tabs: 
      arrows: 箭头
      basic: 基本
      delimiters: 分隔符
      greek: 希腊语
      miscellaneous: 杂项
      operators: 运算符
      relationships: 关系
  media_comments: 
    alerts: 
      kaltura_disabled: "此 Canvas 网站已禁用 Kaltura"
    buttons: 
      submit: 提交媒体文件
    cancel: 取消
    click_to_view: 单击以查看
    errors: 
      file_too_large: "*此文件太大。*最大大小为 %{size}MB。"
      load_failed: 媒体评论应用程序无法加载。请重试。
      media_comment_installation_broken: 媒体评论上传尚未正确设置。请联系您的管理员。
      must_be_logged_in: 您必须登录才能录制媒体。
      persistent_problem: 如果一直出现此问题，您可能会想要尝试在本地录制媒体然后上传保存的文件代替。
      save_failed: 保存似乎失败。请关闭此弹出窗口以重试。
      save_failed_try_again: 条目无法保存。请重试。
      upload_failed: "上传失败，错误:"
    links: 
      minimize_embedded_kaltura_content: 最小化嵌入的内容
    loading: 正在加载媒体...
    media_still_converting: 目前正在转换媒体，请稍后重试。
    messages: 
      file_failed_to_load: 此媒体文件无法加载
      flash_required_record_audio: "需要 Flash 才能录制音频。"
      flash_required_upload_audio: "需要 Flash 才能上传音频。"
      flash_required_upload_video: "需要 Flash 才能上传视频。"
      loading: 正在加载...
      submitted: 已提交媒体文件！
      submitting: 正在提交媒体文件...
    titles: 
      media_contribution: 媒体参与
      play_comment: 播放媒体评论
      record_upload_media_comment: 录制/上传媒体评论
    track_uploaded_successfully: 轨道已成功上载，刷新即可看到。
    upload: 上传
    uploading: 正在上传...
  menu: 
    current_groups: 当前习小组
    customize: 自定义
    managed_accounts: 管理的帐户
    my_courses: 我的课程
  message: 
    default_subject: "Canvas 警报"
  message_students: 
    buttons: 
      send_message: 发送邮件
      send_message_failed: 发送邮件失败，请重试
      sending_message: 正在发送邮件...
    message_student: "向学生发送有关 %{course_name} 的邮件"
    send_message: 发送邮件
  message_students_dialog: 
    recipients: 收件人：
  messages: 
    account_suspended: 
      email: 
        body: "%{institution} 已被挂起。请联系您的网站管理员找出原因。"
        subject: 机构已挂起
    account_user_notification: 
      email: 
        html: 
          subject: 帐户管理员通知
          url_info: 访问帐户页面
        subject: 帐户管理员通知
        url_info: |-
            此处访问帐户页面:
            %{url}
    account_user_registration: 
      email: 
        added_message: "您已作为 %{role_type} 添加到 %{website} 上的帐户 %{account}。"
        email_info: "电子邮件: %{email}"
        html: 
          added_message: "您已作为 %{role_type} 添加到 %{website} 上的帐户 %{account}。"
          click_to_finish_registration: 单击此处完成注册过程
          email: 电子邮件
          name: 姓名
          subject: "Canvas 帐户管理员邀请"
          url_info_label: "您需要先在 Canvas 上注册，然后才能以帐户管理员的身份参加。"
          username: 用户名
        name_info: "姓名: %{name}"
        subject: "Canvas 帐户管理员邀请"
        url_info: |-
            您将需要向 Canvas 注册，然后才能作为帐户管理员参与。您可在此处完成注册过程:
            %{url}
        username_info: "用户名: %{username}"
    added_to_conversation: 
      email: 
        body: "%{user_name} 仅将您添加到 Canvas 中的会话。要查看会话，单击下面的链接:"
        html: 
          body: "%{user_name} 仅将您添加到 Canvas 中的会话。"
          link_text: 查看会话
          subject: "%{user_name} 仅将您添加到 Canvas 中的会话。"
          unknown_user: 未知用户
        subject: "%{user_name} 仅将您添加到 Canvas 中的会话。"
        unknown_user: 未知用户
      facebook: 
        body: "%{user_name} 仅将您添加到 Canvas 中的会话。"
        link_text: 查看会话
        unknown_user: 未知用户
      sms: 
        body: "%{user_name} 仅将您添加到 Canvas 中的会话。"
        more_info: "更多信息请访问 %{url}"
        unknown_user: 未知用户
      summary: 
        body: "%{user_name} 仅将您添加到 Canvas 中的会话。"
        subject: "%{user_name} 仅将您添加到 Canvas 中的会话。"
        unknown_user: 未知用户
      twitter: 
        tweet: "Canvas 警报 - 通过 %{user_name} 添加到会话。"
        unknown_user: 未知用户
    alert: 
      email: 
        body: 
          one: "已对 %{student} 触发了警报，因为满足以下条件："
          other: "已对 %{student} 触发了警报，因为满足以下条件："
        body_student: 
          one: 已对您触发了警报，因为满足以下条件：
          other: 已对您触发了警报，因为满足以下条件：
        html: 
          body: 
            one: "已为 %{student} 触发了警报，因为满足了以下条件："
            other: "已为 %{student} 触发了警报，因为满足了以下条件："
          body_student: 
            one: 已为您触发了警报，因为满足了以下条件：
            other: 已为您触发了警报，因为满足了以下条件：
          interaction_description: "没有学生/教师交互已 %{count} 天"
          subject: "警报: %{user_name}"
          ungraded_count_description: "%{count} 个或多个提交文件尚未计分"
          ungraded_timespan_description: "提交文件已 %{count} 天未计分"
          usernote_description: "没有教师日志条目已 %{count} 天"
          view_here: 您可在此处进行查看
        interaction_description: "没有学生/教师交互已 %{count} 天"
        subject: "警报: %{user_name}"
        ungraded_count_description: "%{count} 个或多个提交文件尚未计分"
        ungraded_timespan_description: "提交文件已 %{count} 天未计分"
        usernote_description: "没有教师日志条目已 %{count} 天"
      facebook: 
        body: 
          one: "已对 %{student} 触发了警报，因为满足以下条件："
          other: "已对 %{student} 触发了警报，因为满足以下条件："
        body_student: 
          one: 已对您触发了警报，因为满足以下条件：
          other: 已对您触发了警报，因为满足以下条件：
        interaction_description: 
          one: "没有学生/教师交互已 %{count} 天或更久"
          other: "没有学生/教师交互已 %{count} 天或更久"
        ungraded_count_description: 
          one: "%{count} 份或更多作业尚未计分"
          other: "%{count} 份或更多作业尚未计分"
        ungraded_timespan_description: 
          one: "1 个或多个提交文件已 %{count} 天或更久未计分"
          other: "1 个或多个提交文件已 %{count} 天或更久未计分"
        usernote_description: 
          one: "没有教师日志条目已 %{count} 天或更久"
          other: "没有教师日志条目已 %{count} 天或更久"
      sms: 
        body: "已触发针对 %{student} 的警报"
        body_student: 已触发针对您的警报
        more_info: "更多信息请访问 %{url}"
      summary: 
        body: 
          one: "已对 %{student} 触发了警报，因为满足以下条件："
          other: "已对 %{student} 触发了警报，因为满足以下条件："
        body_student: 
          one: 已对您触发了警报，因为满足以下条件：
          other: 已对您触发了警报，因为满足以下条件：
        interaction_description: 
          one: "没有学生/教师交互已 %{count} 天或更久"
          other: "没有学生/教师交互已 %{count} 天或更久"
        subject: "警报: %{user_name}"
        ungraded_count_description: 
          one: "%{count} 份或更多作业尚未计分"
          other: "%{count} 份或更多作业尚未计分"
        ungraded_timespan_description: 
          one: "1 个或多个提交文件已 %{count} 天或更久未计分"
          other: "1 个或多个提交文件已 %{count} 天或更久未计分"
        usernote_description: 
          one: "没有教师日志条目已 %{count} 天或更久"
          other: "没有教师日志条目已 %{count} 天或更久"
      twitter: 
        body: "已触发针对 %{student} 的警报"
        body_student: 已触发针对您的警报
    appointment_canceled_by_user: 
      email: 
        html: 
          attendee: 参加者
          attendees: 参加者
          cancel_reason: 取消原因
          click_to_see_assignment: 单击此处查看作业
          date_and_time: 日期/时间
          details: 约会详细信息
          group: 小组
          message: "%{user} 取消了 %{appointment_name} 的预订。"
          no_reason_given: 未给定
          slots_remaining: 可用时段
          subject: "%{appointment_name} (%{course}) 的预订已取消"
          view_appointment: 在下面的链接处查看约会
        instructions: "从以下链接查看约会: %{link}"
        labels: 
          attendee: 参加者
          attendees: 参加者
          cancel_reason: 取消原因
          course: 课程
          date_and_time: 日期/时间
          details: 约会详细信息
          group: 小组
          slots_remaining: 可用时段
        message: "%{user} 已取消他/她的 \"%{appointment_name}\" 预订。"
        no_reason_given: 未给定
        subject: " \"%{appointment_name}\" (%{course}) 的预订已取消"
      facebook: 
        instructions: 查看约会
        labels: 
          attendee: 参加者
          attendees: 参加者
          cancel_reason: 取消原因
          course: 课程
          date_and_time: 日期/时间
          details: 约会详细信息
          group: 小组
          slots_remaining: 可用时段
        message: "%{user} 已取消他/她的 \"%{appointment_name}\" 预订。"
        no_reason_given: 未给定
      sms: 
        message: "%{user} 已取消他/她的 \"%{appointment_name}\" 预订。"
        more_info: "更多信息请访问 %{url}"
      twitter: 
        message: "Canvas 警报 - %{user} 已取消他/她的 \"%{appointment_name}\" 预订。"
    appointment_deleted_for_user: 
      email: 
        html: 
          attendee: 参加者
          attendees: 参加者
          cancel_reason: 取消原因
          course: 课程
          date_and_time: 日期/时间
          details: 约会详细信息
          group: 小组
          link_text: 单击此处注册其它时段
          message: "%{user} 取消了您的 %{appointment_name} 时段。"
          no_reason_given: 未给定
          subject: "您的 %{appointment_name} 时段已被取消 (%{course})"
        instructions: "从以下链接注册其它时段: %{link}"
        labels: 
          attendee: 参加者
          attendees: 参加者
          cancel_reason: 取消原因
          course: 课程
          date_and_time: 日期/时间
          details: 约会详细信息
          group: 小组
        message: "%{user} 已取消您的 \"%{appointment_name}\" 时段。"
        no_reason_given: 未给定
        subject: "您的 \"%{appointment_name}\" 时段已取消 (%{course})"
      facebook: 
        instructions: 注册其它时段
        labels: 
          attendee: 参加者
          attendees: 参加者
          cancel_reason: "取消原因 "
          course: 课程
          date_and_time: 日期/时间
          details: 约会详细信息
          group: 小组
        message: "%{user} 已取消您的 \"%{appointment_name}\" 时段。"
        no_reason_given: 未给定
      sms: 
        message: "您的 \"%{appointment_name}\" 时段已取消。"
        more_info: "更多信息请访问 %{url}"
      twitter: 
        message: "Canvas 警报 - 您的 \"%{appointment_name}\" 时段已取消。"
    appointment_group_deleted: 
      email: 
        html: 
          cancel_reason: 取消原因
          course: 课程
          dates: 日期
          details: 约会详细信息
          link_text: 查看约会
          message: "%{appointment_name} 的所有约会已被取消。"
          no_reason_given: 未给定
          subject: "%{appointment_name} 的约会已被取消 (%{course})"
        labels: 
          cancel_reason: 取消原因
          course: 课程
          dates: 日期
          details: 约会详细信息
        message: "针对 \"%{appointment_name}\" 的所有约会已取消。"
        no_reason_given: 未给定
        subject: "针对 \"%{appointment_name}\" 的约会已取消 (%{course})"
      facebook: 
        labels: 
          cancel_reason: 取消原因
          course: 课程
          dates: 日期
          details: 约会详细信息
        message: "针对 \"%{appointment_name}\" 的所有约会已取消。"
        no_reason_given: 未给定
      sms: 
        message: "针对 \"%{appointment_name}\" 的所有约会已取消。"
        more_info: "更多信息请访问 %{url}"
      twitter: 
        message: "Canvas 警报 - 针对 \"%{appointment_name}\" 的所有约会已取消。"
    appointment_group_published: 
      email: 
        group_signup: "小组 (%{group_category})"
        html: 
          course: 课程
          dates: 日期
          details: 约会详细信息
          group_signup: "小组 (%{group_category})"
          individual_signup: 个人
          link_text: 注册时段
          message: "针对 \"%{appointment_name}\" 的时段现在可用于注册。"
          signup_type: 注册类型
          slots_remaining: 可用时段
          subject: "约会 \"%{appointment_name}\" 可用于注册 (%{course})"
        individual_signup: 个人
        instructions: "从以下链接注册时段: %{link}"
        labels: 
          course: 课程
          dates: 日期
          details: 约会详细信息
          signup_type: 注册类型
          slots_remaining: 可用时段
        message: "针对 \"%{appointment_name}\" 的时段现在可用于注册。"
        subject: "约会 \"%{appointment_name}\" 可用于注册 (%{course})"
      facebook: 
        group_signup: "小组 (%{group_category})"
        individual_signup: 个人
        instructions: 注册时段
        labels: 
          course: 课程
          dates: 日期
          details: 约会详细信息
          signup_type: 注册类型
          slots_remaining: 可用时段
        message: "针对 \"%{appointment_name}\" 的时段现在可用于注册。"
      sms: 
        message: "针对 \"%{appointment_name}\" 的注册已开启。"
        more_info: "更多信息请访问 %{url}"
      summary: 
        message: "针对 \"%{appointment_name}\" 的时段现在可用于注册 (%{dates})。"
        subject: "约会 \"%{appointment_name}\" 可用于注册 (%{course})"
      twitter: 
        message: "Canvas 警报 - 针对 \"%{appointment_name}\" 的注册已开启。"
    appointment_group_updated: 
      email: 
        group_signup: "小组 (%{group_category})"
        html: 
          course: 课程
          dates: 日期
          details: 约会详细信息
          group_signup: "小组 (%{group_category})"
          individual_signup: 个人
          link_text: 注册时段
          message: "时段已添加到 \"%{appointment_name}\" ，可用于注册。"
          slots_remaining: 可用时段
          subject: "约会 \"%{appointment_name}\" 已更新 (%{course})"
        individual_signup: 个人
        instructions: "从以下链接注册时段: %{link}"
        labels: 
          course: 课程
          dates: 日期
          details: 约会详细信息
          signup_type: 注册类型
          slots_remaining: 可用时段
        message: "时段已添加到 \"%{appointment_name}\"，可用于注册。"
        subject: "约会 \"%{appointment_name}\" 已更新 (%{course})"
      facebook: 
        group_signup: "小组 (%{group_category})"
        individual_signup: 个人
        instructions: 注册时段
        labels: 
          course: 课程
          dates: 日期
          details: 约会详细信息
          signup_type: 注册类型
          slots_remaining: 可用时段
        message: "时段已添加到 \"%{appointment_name}\" ，可用于注册。"
      sms: 
        message: "新的时段可用于 \"%{appointment_name}\"。"
        more_info: "更多信息请访问 %{url}"
      summary: 
        message: "时段已添加到 \"%{appointment_name}\"，可用于注册 (%{dates})。"
        subject: "约会 \"%{appointment_name}\" 已更新 (%{course})"
      twitter: 
        message: "Canvas 警报 - 新的时段可用于 \"%{appointment_name}\"。"
    appointment_reserved_by_user: 
      email: 
        html: 
          attendee: 参加者
          attendees: 参加者
          course: 课程
          date_and_time: 日期/时间
          details: 约会详细信息
          group: 小组
          link_text: 查看约会
          message: "%{user} 已注册 \"%{appointment_name}\"。"
          slots_remaining: 可用时段
          subject: "用户已注册 \"%{appointment_name}\" (%{course})"
        instructions: "从以下链接查看约会: %{link}"
        labels: 
          attendee: 参加者
          attendees: 参加者
          course: 课程
          date_and_time: 日期/时间
          details: 约会详细信息
          group: 小组
          slots_remaining: 可用时段
        message: "%{user} 已注册 \"%{appointment_name}\"。"
        subject: "用户已注册 \"%{appointment_name}\" (%{course})"
      facebook: 
        instructions: 查看约会
        labels: 
          attendee: 参加者
          attendees: 参加者
          course: 课程
          date_and_time: 日期/时间
          details: 约会详细信息
          group: 小组
          slots_remaining: 可用时段
        message: "%{user} 已注册 \"%{appointment_name}\"。"
      sms: 
        message: "%{user} 已注册 \"%{appointment_name}\"。"
        more_info: "更多信息请访问 %{url}"
      twitter: 
        message: "Canvas 警报 - %{user} 已注册 \"%{appointment_name}\"。"
    appointment_reserved_for_user: 
      email: 
        html: 
          attendee: 参加者
          attendees: 参加者
          course: 课程
          date_and_time: 日期/时间
          details: 约会详细信息
          group: 小组
          link_text: 注册其它时段
          message: "%{user} 已为您注册了 \"%{appointment_name}\"。"
          slots_remaining: 可用时段
          subject: "您已注册 \"%{appointment_name}\""
        instructions: "从以下链接注册其它时段: %{link}"
        labels: 
          attendee: 参加者
          attendees: 参加者
          course: 课程
          date_and_time: 日期/时间
          details: 约会详细信息
          group: 小组
          slots_remaining: 可用时段
        message: "%{user} 已注册 \"%{appointment_name}\"。"
        subject: "您已注册 \"%{appointment_name}\""
      facebook: 
        instructions: 注册其它时段
        labels: 
          attendee: 参加者
          attendees: 参加者
          course: 课程
          date_and_time: 日期/时间
          details: 约会详细信息
          group: 小组
          slots_remaining: 可用时段
        message: "%{user} 已为您注册了 \"%{appointment_name}\"。"
      sms: 
        message: "已为您注册了 \"%{appointment_name}\"。"
        more_info: "更多信息请访问 %{url}"
      summary: 
        message: "%{user} 已为您注册了 \"%{appointment_name}\" (%{date_and_time})。"
        subject: "已为您注册了 \"%{appointment_name}\" (%{course})"
      twitter: 
        message: "Canvas 警报 - 已为您注册了 \"%{appointment_name}\"。"
    assignment_changed: 
      email: 
        body: |-
            %{course} 的作业"%{title}"已更改。  
            
            单击此处查看作业: 
            %{url}
        html: 
          body: "%{course} 的作业“%{title}”已更改。"
          link: 单击此处查看作业
          subject: "作业已更改:%{title}，%{course}"
        subject: "作业已更改:%{title}，%{course}"
      facebook: 
        body: "%{course} 的作业 %{title_link} 已更改。"
      sms: 
        body: |-
            %{title}，%{course} 已更改。
            
            更多信息请访问 %{website}
      summary: 
        subject: "作业已更改:%{title}，%{course}"
      twitter: 
        assignment_change: "Canvas 警报 - 更改:%{assignment_name}，%{course_name}"
    assignment_created: 
      email: 
        assignment_created: "作业已创建 - %{assignment_name}，%{course_name}"
        due_at: "截止时间: %{assignment_due_date_time}"
        html: 
          assignment_created: "作业已创建 - %{assignment_name}，%{course_name}"
          due_at: "截止时间：%{assignment_due_date_time}"
          link_text: 查看作业
          multiple_due_dates: 截止时间：多个日期
          new_assignment: "已创建针对您的课程 %{course_name} 的新作业"
          no_due_date: 无截止时间
        labels: 
          click_to_see_assignment: 单击此处查看作业
        multiple_due_dates: "截止时间: 多个日期"
        new_assignment: "已创建针对您的课程 %{course_name} 的新作业"
        no_due_date: "截止时间: 无截止时间"
      facebook: 
        due_at: "截止时间: %{assignment_due_date_time}"
        multiple_due_dates: "截止时间: 多个日期"
        new_assignment: "已创建针对 %{course_name} 的新作业"
        no_due_date: "截止时间: 无截止时间"
      sms: 
        due_at: "截止时间: %{assignment_due_date_time}"
        more_info: "更多信息请访问 %{course_name}"
        multiple_due_dates: "截止时间: 多个日期"
        new_assignment: "%{course_name} 的新作业"
        no_due_date: "截止时间: 无截止时间"
      summary: 
        assignment_created: "作业已创建 - %{assignment_name}，%{course_name}"
        due_at: "截止日期: %{assignment_due_date_time}"
        multiple_due_dates: "截止时间: 多个日期"
        no_due_date: "截止时间: 无截止时间"
      twitter: 
        assignment_change: "Canvas 警报 - 更改:%{assignment_name}，%{course_name}"
        due_at: "截止时间: %{assignment_due_date_time}"
        multiple_due_dates: "截止时间: 多个日期"
        no_due_date: "截止时间: 无截止时间"
    assignment_due_date_changed: 
      email: 
        assignment_due_date_changed: "作业截止时间更改:%{assignment_name}，%{course_name}"
        assignment_due_date_changed_sentence: "课程 %{course_name} 的作业 %{assignment_name} 的截止时间已更改为:"
        html: 
          assignment_due_date_changed: "作业截止时间更改: %{assignment_name}，%{course_name}"
          assignment_due_date_changed_sentence: "课程 %{course_name} 的作业 %{assignment_name} 的截止时间已更改为:"
          link_text: 查看作业
          no_due_date: 无截止时间
        labels: 
          click_to_see_assignment: 单击此处查看作业
        no_due_date: 无截止时间
      facebook: 
        assignment_due_date_changed_sentence: "课程 %{course_name} 的作业 *%{assignment_name}* 的截止时间已更改为:"
        no_due_date: 无截止时间
      sms: 
        assignment_due_date_changed: "%{assignment_name}，%{course_name} 现在的截止时间为:"
        more_info_at_url: "更多信息请访问 %{web_address}"
        no_due_date: 无截止时间
      summary: 
        assignment_due_date_changed: "作业截止时间更改: %{assignment_name}，%{course_name}"
        due_at: "截止时间: %{assignment_due_date_time}"
        no_due_date: "截止时间: 无截止时间"
      twitter: 
        assignment_change: "Canvas 警报 - 日期更改:%{assignment_name}，%{course_name}"
        due_at: "截止时间: %{assignment_due_date_time}"
        no_due_date: "截止时间: 无截止时间"
    assignment_due_date_override_changed: 
      email: 
        assignment_due_date_changed: "作业截止日已更改: %{assignment_name}，%{course_name} (%{override})"
        assignment_due_date_changed_sentence: "课程 %{course_name} (%{override}) 的作业 %{assignment_name} 的截止时间已更改为:"
        html: 
          assignment_due_date_changed: "作业截止时间已更改：%{assignment_name}，%{course_name} (%{override})"
          assignment_due_date_changed_sentence: "课程 %{course_name} (%{override}) 的作业 %{assignment_name} 的截止时间已更改为："
          link_text: 查看作业
          no_due_date: 无截止时间
        labels: 
          click_to_see_assignment: 单击此处查看作业
        no_due_date: 无截止时间
      facebook: 
        assignment_due_date_changed_sentence: "%{course_name} (%{override}) 的作业 *%{assignment_name}* 的截止时间已更改为:"
        no_due_date: 无截止时间
      sms: 
        assignment_due_date_changed: "%{assignment_name}，%{course_name} (%{override}) 现在已截止:"
        more_info_at_url: "更多信息请访问 %{web_address}"
        no_due_date: 无截止时间
      summary: 
        assignment_due_date_changed: "作业截止时间已更改: %{assignment_name}，%{course_name} (%{override})"
        due_at: "截止时间: %{assignment_due_date_time}"
        no_due_date: "截止时间: 无截止时间"
      twitter: 
        assignment_change: "Canvas 警报 - 日期更改: %{assignment_name}，%{course_name} (%{override})"
        due_at: "截止时间: %{assignment_due_date_time}"
        no_due_date: "截止时间: 无截止时间"
    assignment_graded: 
      email: 
        assignment_graded: "作业已计分: %{assignment_name}，%{course_name}"
        html: 
          assignment_graded: "作业已计分:%{assignment_name}，%{course_name}"
          link_text: 查看作业
          the_assignment_is_graded: "作业 %{assignment_name} 已计分。"
        labels: 
          view_here: 您可在此处进行查看
        the_assignment_is_graded: "作业 %{assignment_name} 已计分。"
      facebook: 
        the_assignment_is_graded: "作业 %{assignment_name} 已计分。"
      sms: 
        assignment_is_graded: "%{assignment_name}，%{course_name} 已计分。"
        more_info_at: "更多信息请访问 %{web_address}"
      summary: 
        assignment_graded: "作业已计分:%{assignment_name}，%{course_name}"
        the_assignment_is_graded: "作业 %{assignment_name} 已计分。"
      twitter: 
        assignment_graded: "Canvas 警报 - 已计分:%{assignment_name}，%{course_name}"
    assignment_locked: 此作业当前锁定。
    assignment_locked_at: "此作业锁定于 %{at}。"
    assignment_locked_module: "此作业是单元 *%{module}* 的一部分，尚未解锁。"
    assignment_locked_until: "此作业锁定至 %{date}。"
    assignment_resubmitted: 
      email: 
        html: 
          link_text: 查看提交
          user_resubmitted: "重新提交文件:%{user_name}，%{assignment_name}"
          user_resubmitted_sentence: "%{user_name} 刚刚提交课程 %{course_name} 中 %{assignment_name} 的重新提交文件"
        labels: 
          view_submission: 您可在此处查看提交文件
        user_resubmitted: "重新提交文件:%{user_name}，%{assignment_name}"
        user_resubmitted_sentence: "%{user_name} 刚刚提交课程 %{course_name} 中 %{assignment_name} 的重新提交文件"
      facebook: 
        click_to_view: 单击此处查看提交文件。
        user_resubmitted: "**%{user_name}** 刚刚提交课程 %{course_name} 中 **%{assignment_name}** 的重新提交文件"
      sms: 
        more_info_at: "更多信息请访问 %{web_address}"
        user_resubmitted: "%{user_name} 刚刚再次提交其作业 %{assignment_name}"
      summary: 
        turned_in_at: "提交日期: %{submission_date}"
        user_resubmitted: "重新提交文件:%{user_name}，%{assignment_name}"
      twitter: 
        user_resubmitted: "Canvas 警报 - 重新提交文件:%{user_name}，%{assignment_name}"
    assignment_submitted: 
      email: 
        html: 
          link_text: 查看提交
          user_submitted: "提交文件:%{user_name}，%{assignment_name}"
          user_submitted_sentence: "%{user_name} 刚刚提交课程 %{course_name} 中 %{assignment_name} 的提交文件"
        labels: 
          view_submission: 您可在此处查看提交文件
        user_submitted: "提交文件:%{user_name}，%{assignment_name}"
        user_submitted_sentence: "%{user_name} 刚刚提交课程 %{course_name} 中 %{assignment_name} 的提交文件"
      facebook: 
        click_to_view: 单击此处查看提交文件。
        user_submitted: "**%{user_name}** 刚刚提交课程 %{course_name} 中 **%{assignment_name}** 的提交文件"
      sms: 
        more_info_at: "更多信息请访问 %{web_address}"
        user_submitted: "%{user_name} 刚刚提交其作业 %{assignment_name}"
      summary: 
        turned_in_at: "提交日期: %{submission_date}"
        user_submitted: "提交文件:%{user_name}，%{assignment_name}"
      twitter: 
        user_submitted: "Canvas 警报 - 提交文件:%{user_name}，%{assignment_name}"
    assignment_submitted_late: 
      email: 
        html: 
          link_text: 查看提交
          user_resubmitted_sentence: "%{user_name} 刚刚提交课程 %{course_name} 中 %{assignment_name} 的最近提交的作业"
          user_submitted: "最近作业:%{user_name}，%{assignment_name}"
        labels: 
          view_submission: 您可在此处查看提交文件
        user_resubmitted_sentence: "%{user_name} 刚刚提交课程 %{course_name} 中 %{assignment_name} 的最近提交的作业"
        user_submitted: "最近作业:%{user_name}，%{assignment_name}"
      facebook: 
        click_to_view: 单击此处查看提交文件。
        user_resubmitted_sentence: "**%{user_name}** 刚刚提交课程 %{course_name} 中 **%{assignment_name}** 的最近提交的作业"
      sms: 
        more_info_at: "更多信息请访问 %{web_address}"
        user_submitted: "%{user_name} 刚刚提交其作业（最近） %{assignment_name}"
      summary: 
        turned_in_at: "提交日期: %{submission_date}"
        user_submitted: "最近作业:%{user_name}，%{assignment_name}"
      twitter: 
        user_submitted: "Canvas 警报 - 最近提交的作业: %{user_name}，%{assignment_name}"
    assignment_unmuted: 
      email: 
        body: |-
            您的教师已发布 %{title} 的评分更改和新评论。这些更改现在可查看。
            
            您可在此处进行查看:
            %{url}
        html: 
          body: "您的导师已发布 %{title} 的评分更改和新评论。现在可以查看这些更改。"
          link: 您可在此处进行查看
          subject: "作业取消静音:%{title}，%{course}"
        subject: "作业取消静音:%{title}，%{course}"
      sms: 
        body: |-
            您的教师已发布 %{title}，%{course} 的评分和评论。
            
            更多信息请访问 %{website}
      summary: 
        subject: "评分和评论已发布:%{title}，%{course}"
    assignment_unpublished_module: 此作业是未发布单元的一部分，尚未可用。
    collaboration_invitation: 
      email: 
        body: |-
            您已被邀请协作文档 %{document} (
            %{course_or_group})。该文档在 %{service}
            中创建并通过您的电子邮件地址 %{email} 邀请您。
            
            如果针对此类型协作的电子邮件地址错误，您将需要
            更改个人资料设置或向 %{service} 注册。
            
            您可在此处查看详细信息:
            %{link}
        body_with_user: |-
            您已被邀请协作文档 %{document} (
            %{course_or_group})。该文档由 %{user}
            在 %{service} 中创建并通过您的电子邮件地址 %{email} 邀请您。
            
            如果针对此类型协作的电子邮件地址错误，您将需要 
            更改个人资料设置或向 %{service} 注册。
            
            您可在此处查看详细信息:
            %{link}
        html: 
          body: "您受邀在 %{course_or_group} 的文档 %{document} 上进行协作。该文档在 %{service} 中创建，并且使用您的电子邮件地址 %{email} 来邀请您。"
          body_with_user: "您受邀在 %{course_or_group} 的文档 %{document} 上进行协作。该文档由 %{user} 在 %{service} 中创建，并且使用您的电子邮件地址 %{email} 来邀请您。"
          change_profile_settings: "如果该电子邮件地址对于此类协作是错误的，您需要更改个人资料设置或注册 %{service}。"
          link: 您可以在此处查看详细信息
          subject: "协作邀请: %{course_or_group}"
        subject: "协作邀请: %{course_or_group}"
      facebook: 
        body: "您已被邀请协作文档 %{document} (%{course_or_group})。该文档在 %{service} 中创建。"
        body_with_user: "您已被邀请协作文档 %{document} (%{course_or_group})。该文档由 %{user} 在 %{service} 中创建。"
      sms: 
        body: |-
            您被邀请协作文档 %{document} (%{course_or_group})。
            
            更多信息请访问 %{link}
      summary: 
        body: |-
            您已被邀请协作文档 %{document} (
            %{course_or_group})。该文档在 %{service}
            中创建并通过您的电子邮件地址 %{email} 邀请您。
        body_with_user: |-
            您已被邀请协作文档 %{document} (
            %{course_or_group})。该文档由 %{user}
            在 %{service} 中创建并通过您的电子邮件地址 %{email} 邀请您。
        subject: "协作邀请: %{course_or_group}"
      twitter: 
        body: "Canvas 警报 - 协作邀请:%{document}，%{course_or_group}"
    confirm_email_communication_channel: 
      email: 
        body: "电子邮件地址 %{email} 已在 %{website} 为用户 %{user} 注册。"
        details: "要确认此注册，请访问以下 url:"
        html: 
          body: "电子邮件地址 %{email} 已在 %{website} 为用户 %{user} 注册。"
          details: 单击此处确认该注册
          subject: "确认电子邮件:Canvas"
        subject: "确认电子邮件:Canvas"
    confirm_registration: 
      email: 
        body: "感谢您注册 Canvas！此电子邮件用于确认用户 %{user} 在 %{website} 注册的新帐户。"
        details: "要完成注册过程，请访问以下 url:"
        html: 
          body: "感谢您注册 Canvas！此电子邮件的目的是确认用户 %{user} 正在 %{website} 上注册一个新帐户。"
          details: 单击此处完成注册过程
          subject: "确认注册:Canvas"
        subject: "确认注册:Canvas"
    confirm_sms_communication_channel: 
      sms: 
        body: |-
            通过代码确认 Canvas 注册:
            
            %{confirmation_code}
            
            通过访问 %{website} 适用于 %{user}。
    content_export_failed: 
      email: 
        body: |-
            导出课程"%{course}"时出现问题。
            请通知您的系统管理员，并为其提供以下导出标识符: %{id}.
        html: 
          body2: "导出课程 *%{course}* 时出现问题。请通知您的系统管理员，并向其提供以下导出标识符："
          link: 单击查看导出
          subject: "课程导出失败: %{course}"
        subject: "课程导出失败: %{course}"
    content_export_finished: 
      email: 
        body: "\"%{course}\"的课程导出已完成。"
        html: 
          body2: "*%{course}* 的课程导出已完成。"
          link: 单击查看导出
          subject: "课程导出完成: %{course}"
        subject: "课程导出完成: %{course}"
    content_locked: 此测验当前锁定。
    content_locked_at: "此内容锁定于 %{at}。"
    content_locked_module: "此内容是单元 *%{module}* 的一部分，尚未解锁。"
    content_locked_until: "此内容锁定至 %{date}。"
    content_unpublished_module: 此内容是未发布单元的一部分，尚未可用。
    conversation_message: 
      email: 
        attached_files: "附件文件:"
        audio_comment: "此邮件包括媒体评论。要收听或回复，单击下面的链接:"
        body: "%{user_name} 刚刚在 Canvas 中向您发送了一封邮件:"
        html: 
          attached_files: "附件文件:"
          audio_comment: "此邮件包括媒体评论。要收听或回复，单击下面的链接:"
          body: "%{user_name} 刚刚在 Canvas 中向您发送了一封邮件:"
          download: 下载
          reply_message: "要回复此邮件，单击下面的链接:"
          subject: "%{user_name} 刚刚在 Canvas 中向您发送了一封邮件。"
          unknown_user: 未知用户
        reply_message: "要回复此邮件，单击下面的链接:"
        subject: "%{user_name} 刚刚在 Canvas 中向您发送了一封邮件。"
        unknown_user: 未知用户
      facebook: 
        body: "%{user_name} 刚刚在 Canvas 中向您发送了一封邮件。"
        link_text: 查看邮件
        unknown_user: 未知用户
      sms: 
        body: "%{user_name} 刚刚在 Canvas 中向您发送了一封邮件:"
        more_info: "更多信息请访问 %{url}"
        unknown_user: 未知用户
      summary: 
        body: "%{user_name} 刚刚在 Canvas 中向您发送了一封邮件:"
        subject: "%{user_name} 刚刚在 Canvas 中向您发送了一封邮件。"
        unknown_user: 未知用户
      twitter: 
        tweet: "Canvas 警报 - 来自 %{user_name} 的邮件。"
    course_already_started: 
      email: 
        body: |-
            %{user} 您好!
            
            您在 Canvas 网络上的课程 %{course} 已于几天前开课，但我们注意到您尚未登录。我们发送此邮件只是想最后一次提醒您，以免您忘了该课程。
            
            若要登录，请转到 %{site} 并输入您的用户名和密码。如果您尚未设置密码，则可以在此处设置一个：%{password_url}。
            
            如果您只是不能参加这一特定课程，请在 %{site} 上随意浏览我们的课程目录，寻找您感兴趣的其它课程。新课程会不断添加进来！
            
            我们希望很快与您见面！
            
            Canvas 网络
        course_already_started: 您的课程已开课
    course_required_materials: 
      email: 
        body: |-
            %{user} 您好，
            
            好消息！您在 Canvas 网络上注册的课程 %{course} 很快就要开课。
            
            为了帮助您确保在课程学习中获得最佳效果，您应当查看导师列出的任何特殊说明或课程材料。您可以在 Canvas 网络的课程详细信息页面上查找这些内容，或只需单击下面的链接。
            
            %{url}
            
            学无止境！
            
            Canvas 网络
        course_required_materials: "%{course} 的材料和说明"
    course_started: 
      email: 
        body: |-
            %{user} 您好，
            
            谨此提请注意，您在 Canvas 网络上的课程 %{course} 今日开课。您现在可以登录 %{site} 并开始课程！
            
            请不要忘了设置您的 Canvas 网络个人资料，这样该课程的其他人员可对您有所了解。您可以在 %{profile_url} 上更新您的个人资料。
            
            学无止境！
            
            Canvas 网络
        course_starts_today: 您的课程今日开课
    course_starts_in_week: 
      email: 
        body: |-
            %{user}，
            
            课程即将开始！您在 Canvas 网络上注册的课程 %{course} 将于下周开课。我们了解您的激动心情，我们同样非常激动。
            
            您需要准备些什么？
            
            如果您尚未创建 Canvas 网络个人资料，则可以登录 Canvas.net 进行设置。您的个人资料将有助于该课程的其他人员了解您。此外，您还可以在该网站上设置通知首选项。
            
            最后，您可以在此处查看课程所需的材料和任何说明：%{url}
            
            学无止境！
            
            Canvas 网络
        course_starts_next_week: 您的课程下周开课
    dialog: 
      title: 发送回复邮件
    email: 
      footer: "您收到此电子邮件的原因是您使用 Canvas 参加了一个或多个课程。要更改或关闭电子邮件通知，请访问：⏎ %{url}"
    enrollment_accepted: 
      email: 
        body_designer: "%{user} 刚刚接受了作为设计者参与课程 %{course} 的邀请。"
        body_observer: "%{user} 刚刚接受了作为观察员参与课程 %{course} 的邀请。"
        body_student: "%{user} 刚刚接受了作为学生参与课程 %{course} 的邀请。"
        body_ta: "%{user} 刚刚接受了作为助教参与课程 %{course} 的邀请。"
        body_teacher: "%{user} 刚刚接受了作为教师参与课程 %{course} 的邀请。"
        details: "此处可查看当前注册的列表:"
        html: 
          body_designer: "%{user} 刚接受了作为设计者参与课程 %{course} 的邀请。"
          body_observer: "%{user} 刚刚接受了作为观察员参与课程 %{course} 的邀请。"
          body_student: "%{user} 刚刚接受了作为学生参与课程 %{course} 的邀请。"
          body_ta: "%{user} 刚刚接受了作为助教参与课程 %{course} 的邀请。"
          body_teacher: "%{user} 刚刚接受了作为教师参与课程 %{course} 的邀请。"
          details: 查看当前注册列表
          subject: "%{user} 接受了课程邀请"
        subject: "%{user} 接受了课程邀请"
      facebook: 
        body_designer: "%{user} 刚刚接受了作为设计者参与课程 %{course} 的邀请。"
        body_observer: "%{user} 刚刚接受了作为观察员参与课程 %{course} 的邀请。"
        body_student: "%{user} 刚刚接受了作为学生参与课程 %{course} 的邀请。"
        body_ta: "%{user} 刚刚接受了作为助教参与课程 %{course} 的邀请。"
        body_teacher: "%{user} 刚刚接受了作为教师参与课程 %{course} 的邀请。"
      sms: 
        body_designer: "%{user} 接受了课程 %{course} 的设计者邀请"
        body_observer: "%{user} 接受了课程 %{course} 的观察员邀请"
        body_student: "%{user} 接受了课程 %{course} 的学生邀请"
        body_ta: "%{user} 接受了课程 %{course} 的助教邀请"
        body_teacher: "%{user} 接受了课程 %{course} 的教师邀请"
        details: "更多信息请访问 %{url}"
      summary: 
        body_designer: "%{user} 刚刚接受了作为设计者参与课程 %{course} 的邀请。"
        body_observer: "%{user} 刚刚接受了作为观察员参与课程 %{course} 的邀请。"
        body_student: "%{user} 刚刚接受了作为学生参与课程 %{course} 的邀请。"
        body_ta: "%{user} 刚刚接受了作为助教参与课程 %{course} 的邀请。"
        body_teacher: "%{user} 刚刚接受了作为教师参与课程 %{course} 的邀请。"
        subject: "%{user} 接受了课程邀请"
      twitter: 
        body: "Canvas 警报 - 已接受:%{user}，%{enrollment_type}，课程，%{course}"
    enrollment_invitation: 
      email: 
        body_designer: "我们邀请您作为设计者参与课程 %{course}。"
        body_observer: "我们邀请您作为观察员参与课程 %{course}。"
        body_student: "我们邀请您作为学生参与课程 %{course}。"
        body_ta: "我们邀请您作为助教参与课程 %{course}。"
        body_teacher: "我们邀请您作为教师参与课程 %{course}。"
        details: "此处访问课程页面:"
        html: 
          body_designer: "我们邀请您作为设计者参与课程 %{course}。"
          body_observer: "我们邀请您作为观察员参与课程 %{course}。"
          body_student: "我们邀请您作为学生参与课程 %{course}。"
          body_ta: "我们邀请您作为助教参与课程 %{course}。"
          body_teacher: "我们邀请您作为教师参与课程 %{course}。"
          email: 电子邮件
          link: 单击此处查看课程页面
          name: 姓名
          none: 无
          subject: 课程邀请
          username: 用户名
        labels: 
          email: 电子邮件
          name: 姓名
          username: 用户名
        none: 无
        subject: 课程邀请
      facebook: 
        body_designer: "我们邀请您作为设计者参与课程 %{course}。"
        body_observer: "我们邀请您作为观察员参与课程 %{course}。"
        body_student: "我们邀请您作为学生参与课程 %{course}。"
        body_ta: "我们邀请您作为助教参与课程 %{course}。"
        body_teacher: "我们邀请您作为教师参与课程 %{course}。"
        labels: 
          email: 电子邮件
          name: 姓名
          username: 用户名
        none: 无
      sms: 
        body_designer: 我们邀请您作为设计者参与课程。
        body_observer: 我们邀请您作为观察员参与课程。
        body_student: 我们邀请您作为学生参与课程。
        body_ta: 我们邀请您作为助教参与课程。
        body_teacher: 我们邀请您作为教师参与课程。
        details: "更多信息请访问 %{url}"
        labels: 
          email: 电子邮件
          name: 姓名
          username: 用户名
        none: 无
      summary: 
        body_designer: "我们邀请您作为设计者参与课程 %{course}。"
        body_observer: "我们邀请您作为观察员参与课程 %{course}。"
        body_student: "我们邀请您作为学生参与课程 %{course}。"
        body_ta: "我们邀请您作为助教参与课程 %{course}。"
        body_teacher: "我们邀请您作为教师参与课程 %{course}。"
        subject: 课程邀请
      twitter: 
        body: "Canvas 警报 - 已邀请:作为 %{enrollment_type} 参与课程"
    enrollment_notification: 
      email: 
        body_designer: "您已作为设计者注册课程 %{course}。"
        body_observer: "您已作为观察员注册课程 %{course}。"
        body_student: "您已作为学生注册课程 %{course}。"
        body_ta: "您已作为助教注册课程 %{course}。"
        body_teacher: "您已作为教师注册课程 %{course}。"
        details: "此处访问课程页面:"
        html: 
          body_designer: "您已作为设计者注册课程 %{course}。"
          body_observer: "您已作为观察员注册课程 %{course}。"
          body_student: "您已作为学生注册课程 %{course}。"
          body_ta: "您已作为助教注册课程 %{course}。"
          body_teacher: "您已作为教师注册课程 %{course}。"
          complete_registration_link: 单击此处完成注册
          email: 电子邮件
          name: 姓名
          none: 无
          subject: 课程注册
          username: 用户名
        labels: 
          email: 电子邮件
          name: 姓名
          username: 用户名
        none: 无
        register: "访问 %{link} 完成注册"
        subject: 课程注册
      facebook: 
        body_designer: "您已作为设计者注册课程 %{course}。"
        body_observer: "您已作为观察员注册课程 %{course}。"
        body_student: "您已作为学生注册课程 %{course}。"
        body_ta: "您已作为助教注册课程 %{course}。"
        body_teacher: "您已作为教师注册课程 %{course}。"
        labels: 
          email: 电子邮件
          name: 姓名
          username: 用户名
        none: 无
      sms: 
        body_designer: 您已作为设计者注册课程。
        body_observer: 您已作为观察员注册课程。
        body_student: 您已作为学生注册课程。
        body_ta: 您已作为助教注册课程。
        body_teacher: 您已作为教师注册课程。
        details: "更多信息请访问 %{url}"
        labels: 
          email: 电子邮件
          name: 姓名
          username: 用户名
        none: 无
      summary: 
        body_designer: "您已作为设计者注册课程 %{course}。"
        body_observer: "您已作为观察员注册课程 %{course}。"
        body_student: "您已作为学生注册课程 %{course}。"
        body_ta: "您已作为助教注册课程 %{course}。"
        body_teacher: "您已作为教师注册课程 %{course}。"
        subject: 课程注册
      twitter: 
        body: "Canvas 警报 - 已注册:作为 %{enrollment_type} 参与课程"
    enrollment_registration: 
      email: 
        body_designer: "我们邀请您参与 %{website} 上的班级。该班级名为 %{course}，我们邀请您作为设计者参与。"
        body_observer: "我们邀请您参与 %{website} 上的班级。该班级名为 %{course}，我们邀请您作为观察员参与。"
        body_student: "我们邀请您参与 %{website} 上的班级。该班级名为 %{course}，我们邀请您作为学生参与。"
        body_ta: "我们邀请您参与 %{website} 上的班级。该班级名为 %{course}，我们邀请您作为助教参与。"
        body_teacher: "我们邀请您参与 %{website} 上的班级。该班级名为 %{course}，我们邀请您作为教师参与。"
        details: "您将需要向 Canvas 注册，然后才能参与班级。要开始使用，请在此处访问课程页面:"
        html: 
          body_designer: "该班级名为 %{course}，我们邀请您作为设计者参与。"
          body_observer: "该班级名为 %{course}，我们邀请您作为观察者参与。"
          body_student: "该班级名为 %{course}，我们邀请您作为学生参与。"
          body_ta: "该班级名为 %{course}，我们邀请您作为助教参与。"
          body_teacher: "该班级名为 %{course}，我们邀请您作为教师参与。"
          details: "您需要在 Canvas 上注册，然后才能参与该班级。"
          email: 电子邮件
          link: 单击此处开始
          name: 姓名
          none: 无
          participate_in_class: "您受邀参与 %{website} 上的班级"
          subject: 课程邀请
          username: 用户名
        labels: 
          email: 电子邮件
          name: 姓名
          username: 用户名
        none: 无
        subject: 课程邀请
      sms: 
        body_designer: 我们邀请您作为设计者参与课程。
        body_observer: 我们邀请您作为观察员参与课程。
        body_student: 我们邀请您作为学生参与课程。
        body_ta: 我们邀请您作为助教参与课程。
        body_teacher: 我们邀请您作为教师参与课程。
        details: "更多信息请访问 %{url}"
        labels: 
          email: 电子邮件
          name: 姓名
          username: 用户名
        none: 无
      summary: 
        body_designer: "我们邀请您参与 %{website} 上的班级。该班级名为 %{course}，我们邀请您作为设计者参与。"
        body_observer: "我们邀请您参与 %{website} 上的班级。该班级名为 %{course}，我们邀请您作为观察员参与。"
        body_student: "我们邀请您参与 %{website} 上的班级。该班级名为 %{course}，我们邀请您作为学生参与。"
        body_ta: "我们邀请您参与 %{website} 上的班级。该班级名为 %{course}，我们邀请您作为助教参与。"
        body_teacher: "我们邀请您参与 %{website} 上的班级。该班级名为 %{course}，我们邀请您作为教师参与。"
        subject: 课程邀请
      twitter: 
        body: "Canvas 警报 - 已邀请:作为 %{enrollment_type} 参与课程"
    event_date_changed: 
      email: 
        email_body: "课程 %{course_name} 的活动 %{event_title} 已更改时间。时间现在为:"
        from_to_time: "从 %{start_date_time} 到 %{end_date_time}"
        html: 
          email_body: "课程 %{course_name} 的活动 %{event_title} 已更改时间。时间现在为:"
          from_to_time: "从 %{start_date_time} 到 %{end_date_time}"
          no_time_set: 没有设置时间
          see_details: 您可在此处查看详细信息
          subject: "活动日期更改:%{event_title}，%{course_name}"
        labels: 
          see_details: 您可在此处查看详细信息
        no_time_set: 没有设置时间
        subject: "活动日期更改:%{event_title}，%{course_name}"
      facebook: 
        from_to_time: "从 %{start_date_time} 到 %{end_date_time}"
        no_time_set: 没有设置时间
        subject: "%{course_name} 的活动 [%{event_title}](%{link_to_event}) 已更改时间。时间现在为:"
      sms: 
        from_to_time: "从 %{start_date_time} 到 %{end_date_time}"
        more_info: "更多信息请访问 %{web_link}"
        no_time_set: 没有设置时间
        subject: "%{event_title}，%{course_name} 更改为:"
      summary: 
        from_to_time: "从 %{start_date_time} 到 %{end_date_time}"
        no_time_set: 没有设置时间
        subject: "活动日期更改:%{event_title}，%{course_name}"
      twitter: 
        email_body: "课程 %{course_name} 的活动 %{event_title} 已更改时间。时间现在为: %{new_time}"
        from_to_time: "从 %{start_date_time} 到 %{end_date_time}"
        no_time_set: 没有设置时间
    file_locked: 此文件当前锁定。
    file_locked_at: "此文件锁定于 %{at}。"
    file_locked_module: "此文件是单元 *%{module}* 的一部分，尚未解锁。"
    file_locked_until: "此文件锁定至 %{date}。"
    file_unpublished_module: 此文件是未发布单元的一部分，尚未可用。
    forgot_password: 
      email: 
        associated_login: "此地址关联登录信息\"%{login_identifier}\"。"
        html: 
          associated_login: "此地址关联登录信息\"%{login_identifier}\"。"
          click_to_reset: 单击此处设置新密码
          labels: 
            associated_with_accounts: 此地址关联以下帐户
            change_password_at: 在以下位置更改此登录信息的密码
          login_at_account: "%{login_email} at %{account_name}"
          login_managed_by_account: "此登录信息的证书通过 %{account_name} 进行管理"
          password_from_account: "系统管理员应当已随 %{account_name} 向您提供此次登录的密码，并且 Instructure 没有权限访问您的密码。如果您的密码无效，请联系系统管理员更改或验证您的密码。"
          requested_password_reset: "您已请求确认登录到 Canvas 的密码。"
          subject: "忘记密码:Canvas"
        labels: 
          associated_with_accounts: 此地址关联以下帐户
          change_password_at: 在以下位置更改此登录信息的密码
          click_to_reset: 要设置新密码，请单击以下链接
        login_at_account: "%{login_email} at %{account_name}"
        login_managed_by_account: "此登录信息的证书通过 %{account_name} 进行管理"
        password_from_account: "此登录信息的密码应由 %{account_name} 的系统管理员提供，并且 Instructure 没有权限访问您的密码。如果您的密码无效，请联系系统管理员有关更改或确认密码。"
        requested_password_reset: "您已请求确认登录到 Canvas 的密码。"
        subject: "忘记密码:Canvas"
    grade_weight_changed: 
      email: 
        grade_changed: "课程 %{course_name} 的评分政策已更改。"
        grading_based_on_points: 评分基于所有作业的总得分。
        html: 
          grade_changed: "课程 %{course_name} 的评分政策已更改。"
          grading_based_on_points: 评分基于所有作业的总得分。
          labels: 
            grades_based_on_percent: 评分基于每个作业小组的加权总计
            now_see_here: 您可在此处查看详细信息
            subject: 评分加权已更改
        labels: 
          grades_based_on_percent: 评分基于每个作业小组的加权总计
          now_see_here: 您可在此处查看详细信息
          subject: 评分加权已更改
      facebook: 
        grading_based_on_points: 评分基于所有作业的总得分。
        grading_policy_changed: "**[%{course_name}](%{course_url})** 的评分政策已更改。"
        labels: 
          grades_based_on_percent: 评分基于每个作业小组的加权总计
      sms: 
        grade_changed: "课程 %{course_name} 的评分政策已更改。"
        more_info_at: "更多信息请访问 %{course_url}"
      summary: 
        grade_changed: "课程 %{course_name} 的评分政策已更改。"
        grading_based_on_points: 评分基于所有作业的总得分。
        labels: 
          grades_based_on_percent: 评分基于每个作业小组的加权总计
          subject: 评分加权已更改
      twitter: 
        grade_changed: "Canvas 警报 - 评分政策已更改: %{course_name}"
    group_assignment_submitted_late: 
      email: 
        body: "小组 %{group_name} 刚刚提交课程 %{course_name} 中 %{assignment_name} 的最近提交的作业。"
        html: 
          body: "小组 %{group_name} 刚刚提交课程 %{course_name} 中 %{assignment_name} 的最近作业。"
          subject: "最近作业: %{group_name}，%{assignment_name}"
          view_submission_here: 您可在此处查看提交文件
        labels: 
          view_submission_here: 您可在此处查看提交文件
        subject: "最近作业: %{group_name}，%{assignment_name}"
      facebook: 
        body: "小组 %{group_name} 刚刚提交课程 %{course_name} 中 **[%{assignment_name}](%{assignment_url})** 的最近提交的作业。"
      sms: 
        more_info: "更多信息请访问 %{web_address}"
        subject: "%{group_name} 刚刚提交其作业（最近） %{assignment_name}"
      summary: 
        body: "小组 %{group_name} 已提交课程 %{course_name} 中 %{assignment_name} 的最近提交的作业。"
        subject: "最近作业: %{group_name}，%{assignment_name}"
      twitter: 
        subject: "Canvas 警报 - 最近小组作业:%{group_name}，%{assignment_name}"
    group_membership_accepted: 
      email: 
        account_group: "帐户 %{account_name} 加入小组 %{group_name} 的请求已被接受。"
        course_group: "课程 %{course_name} 加入小组 %{group_name} 的请求已被接受。"
        group_request_accepted: "小组请求已接受: %{group_name}"
        html: 
          account_group: "帐户 %{account_name} 加入小组 %{group_name} 的请求已被接受。"
          course_group: "课程 %{course_name} 加入小组 %{group_name} 的请求已被接受。"
          group_request_accepted: "小组请求已接受: %{group_name}"
          link: 单击以签出该小组
          subject: "小组成员资格已接受: %{group_name}"
        labels: 
          click_below: 您可通过单击下面的链接检查小组
        subject: "小组成员资格已接受: %{group_name}"
      facebook: 
        account_group: "帐户 %{account_name} 加入小组 **[%{group_name}](%{group_url})** 的请求已被接受。"
        course_group: "课程 %{course_name} 加入小组 **[%{group_name}](%{group_url})** 的请求已被接受。"
        group_request_accepted: "小组请求已接受: %{group_name}"
      sms: 
        account_group: "帐户 %{account_name} 加入小组 %{group_name} 的请求已被接受。"
        course_group: "课程 %{course_name} 加入小组 %{group_name} 的请求已被接受。"
        more_info: "更多信息请访问 %{web_address}"
      summary: 
        account_group: "帐户 %{account_name} 加入小组 %{group_name} 的请求已被接受。"
        course_group: "课程 %{course_name} 加入小组 %{group_name} 的请求已被接受。"
        subject: "小组成员资格已接受: %{group_name}"
      twitter: 
        account_group: "Canvas 警报 - 小组成员资格已接受:%{group_name}（帐户 %{account_name}）。"
        course_group: "Canvas 警报 - 小组成员资格已接受:%{group_name}（课程 %{course_name}）。"
    group_membership_rejected: 
      email: 
        account_group: "帐户 %{account_name} 加入小组 %{group_name} 的请求已被拒绝。"
        course_group: "课程 %{course_name} 加入小组 %{group_name} 的请求已被拒绝。"
        group_request_rejected: "小组请求已拒绝: %{group_name}"
        html: 
          account_group: "帐户 %{account_name} 加入小组 %{group_name} 的请求已被拒绝。"
          course_group: "课程 %{course_name} 加入小组 %{group_name} 的请求已被拒绝。"
          group_request_rejected: "小组请求已拒绝: %{group_name}"
          link: 单击以查看其它小组
          subject: "小组成员资格已拒绝: %{group_name}"
        labels: 
          click_below: 您可通过单击下面的链接检查其它小组
        subject: "小组成员资格已拒绝: %{group_name}"
      facebook: 
        account_group: "帐户 %{account_name} 加入小组 **[%{group_name}](%{group_url})** 的请求已被拒绝。"
        course_group: "课程 %{course_name} 加入小组 **[%{group_name}](%{group_url})** 的请求已被拒绝。"
      sms: 
        account_group: "帐户 %{account_name} 加入小组 %{group_name} 的请求已被拒绝。"
        course_group: "课程 %{course_name} 加入小组 %{group_name} 的请求已被拒绝。"
        more_info: "更多信息请访问 %{web_address}"
      summary: 
        account_group: "帐户 %{account_name} 加入小组 %{group_name} 的请求已被拒绝。"
        course_group: "课程 %{course_name} 加入小组 %{group_name} 的请求已被拒绝。"
        subject: "%{group_name} 的小组成员资格已拒绝"
      twitter: 
        account_group: "Canvas 警报 - 小组成员资格已拒绝:%{group_name}（帐户 %{account_name}）。"
        course_group: "Canvas 警报 - 小组成员资格已拒绝:%{group_name}（课程 %{course_name}）。"
    html_message: 
      html_not_exist: "此邮件的 HTML 版本尚未创建和发送"
    index: 
      titles: 
        messages: "%{name} 的邮件"
    layout: 
      email: 
        html: 
          click_to_preferences: 单击此处编辑您的通知首选项
    merge_email_communication_channel: 
      email: 
        html: 
          account_created: "已在 %{host} 上为您创建一个帐户，但您已有 Canvas 帐户。"
          merge2: 如果您要合并它们，请*单击此处*
          subject: "新 Canvas 帐户"
        subject: "新 Canvas 帐户"
    message: 
      actions: 
        reply: 回复
      meta_data: 元数据
      plain_text: 纯文本
      titles: 
        created_at: 创建时间
        delay_for: 延迟原因
        from_name: 发件人姓名
        notification_name: 通知姓名
        path_type: 路径类型
        reply_to: 收件人
        sent_at: 发送时间
        subject: 主题
        to: 收件人
    messages: 
      failure: 发送电子邮件时出错。请重新加载此页，然后重试。
      success: 正在传送您的电子邮件。
    migration_export_ready: 
      email: 
        html: 
          body: "课程 %{course_name} 的提取过程已完成。内容现已准备好导入到您的课程中。"
          link_message2: 单击*此链接*选择要导入的内容项
          subject: "课程提取就绪: %{course_name}"
        subject: "课程提取就绪: %{course_name}"
    new_account_user: 
      email: 
        body: "%{account} 的新帐户管理员"
        details: "已添加帐户 %{account} 的新管理员 %{user}"
        html: 
          body: "%{account} 的新帐户管理员"
          details: "已添加帐户 %{account} 的新管理员 %{user}"
          subject: 新帐户用户
        subject: 新帐户用户
      facebook: 
        body: "已添加帐户 **%{account}** 的新管理员 **%{user}**。"
        subject: "%{account} 的新帐户管理员"
      sms: 
        body: "已添加帐户 %{account} 的新管理员 %{user}"
        details: "更多信息请访问 %{website}"
      summary: 
        body: "已添加帐户 %{account} 的新管理员 %{user}"
        subject: 新帐户用户
      twitter: 
        body: "Canvas 警报 - 新管理员:%{user}，%{account}"
    new_announcement: 
      email: 
        html: 
          attached_file: 附件文件
          download: 下载
          link: 查看通告
        labels: 
          file_included: 包括的文件
      facebook: 
        body: "新通告:%{title}，%{course}"
      sms: 
        details: "更多信息请访问 %{url}"
        subject: "新通告:%{title}，%{course}"
      twitter: 
        body: "Canvas 警报 - 通告:%{title}，%{course}。"
    new_context_group_membership: 
      email: 
        body_account: "您已被添加到帐户 %{account} 的新小组。小组名称为 %{group_name}。"
        body_course: "您已被添加到课程 %{course} 的新组。小组名称为 %{group_name}。"
        details_account: "您可通过单击下面的链接查看此帐户是哪些小组的组成部分:"
        html: 
          body_account: "您已被添加到帐户 %{account} 的新小组。小组名称为 %{group_name}。"
          body_course: "您已被添加到课程 %{course} 的新小组。小组名称为 %{group_name}。"
          html_details_account2: 您可通过*单击此处*查看此帐户是哪些小组的组成部分
          html_details_course2: 您可以通过*单击此处*查看针对该课程您所属的小组
          subject: "%{course_or_account} 的新小组成员资格"
          title: "新小组成员资格: %{group_name}"
        subject: "%{course_or_account} 的新小组成员资格"
        title: "新小组成员资格: %{group_name}"
      facebook: 
        body_account: "您已被添加到帐户 %{account} 的新小组。小组名称为 %{group_name}。"
        body_course: "您已被添加到课程 %{course} 的新小组。小组名称为 %{group_name}。"
      sms: 
        body_account: "您已被添加到帐户 %{account} 的新小组。小组名称为 %{group_name}。"
        body_course: "您已被添加到课程 %{course} 的新小组。小组名称为 %{group_name}。"
        details: "更多信息请访问 %{url}"
      summary: 
        body_account: "您已被添加到帐户 %{account} 的新小组。小组名称为 %{group_name}。"
        body_course: "您已被添加到课程 %{course} 的新小组。小组名称为 %{group_name}。"
        subject: "%{course_or_account} 的新小组成员资格"
      twitter: 
        body_account: "Canvas 警报 - 新小组:%{group} （帐户 %{account}）"
        body_course: "Canvas 警报 - 新小组:%{group} （课程 %{course}）"
    new_context_group_membership_invitation: 
      email: 
        body_account: "您已被邀请加入帐户 %{account} 的小组 %{group}。"
        body_course: "您已被邀请加入课程 %{course} 的小组 %{group}。"
        details: "您可通过单击下面的链接检查小组:"
        html: 
          body_account: "您已被邀请加入帐户 %{account} 的小组 %{group}。"
          body_course: "您已被邀请加入课程 %{course} 的小组 %{group}。"
          details: 您可以单击此处签出该小组
          subject: "%{course_or_account} 的新小组成员资格"
          title: "新小组成员资格: %{group_name}"
        subject: "%{course_or_account} 的新小组成员资格"
        title: "新小组成员资格: %{group_name}"
      facebook: 
        body_account: "您已被邀请加入帐户 %{account} 的小组 %{group}。"
        body_course: "您已被邀请加入课程 %{course} 的小组 %{group}。"
      sms: 
        body_account: "您已被邀请加入帐户 %{account} 的小组 %{group}。"
        body_course: "您已被邀请加入课程 %{course} 的小组 %{group}。"
        details: "更多信息请访问 %{url}"
      summary: 
        body_account: "您已被邀请加入帐户 %{account} 的小组 %{group}。"
        body_course: "您已被邀请加入课程 %{course} 的小组 %{group}。"
        subject: "%{course_or_account} 的新小组成员资格"
      twitter: 
        body_account: "Canvas 警报 - 邀请:%{group} （帐户 %{account}）"
        body_course: "Canvas 警报 - 邀请:%{group}（课程 %{course}）。"
    new_course: 
      email: 
        body: "已添加帐户 %{account} 的课程 %{course}"
        html: 
          body: "已添加帐户 %{account} 的课程 %{course}"
          labels: 
            teachers: 教师
          link: 单击此处查看课程
          subject: 新课程
          title: "%{account} 的新课程"
        labels: 
          teachers: 教师
        subject: 新课程
        title: "%{account} 的新课程"
      facebook: 
        body: "已添加帐户 **%{account}** 的新课程 **%{course}**。"
        labels: 
          teachers: 教师
        subject: "%{account} 的新课程"
      sms: 
        body: "已添加帐户 %{account} 的新课程 %{course}"
        details: "更多信息请访问 %{url}"
        labels: 
          teachers: 教师
      summary: 
        body: "已添加帐户 %{account} 的新课程 %{course}"
        labels: 
          teachers: 教师
        subject: 新课程
      twitter: 
        body: "Canvas 警报 - 新课程:%{course}，%{account}"
    new_discussion_entry: 
      email: 
        body: "%{user} 已发布有关 %{course} 话题 %{discussion_topic} 的新评论:"
        details: "此处加入会话:"
        html: 
          body: "%{user} 已发布有关 %{course} 话题 %{discussion_topic} 的新评论:"
          details: 单击此处加入会话
          subject: "%{discussion_topic}: %{course} 的新评论"
        subject: "%{discussion_topic}: %{course} 的新评论"
      facebook: 
        body: "%{discussion_topic}，%{course} 的新评论"
      sms: 
        body: "%{discussion_topic}: %{course} 的新评论"
        details: "更多信息请访问 %{url}"
      summary: 
        subject: "%{discussion_topic}: %{course} 的新评论"
      twitter: 
        body: "Canvas 警报 - 评论:%{discussion_topic}，%{course}。"
    new_discussion_topic: 
      email: 
        body: "您可能会感兴趣的一个新讨论已经开始:"
        details: "此处加入会话:"
        html: 
          attached_file: 附件文件
          body: "您可能会感兴趣的一个新讨论已经开始:"
          details: 在此加入会话
          download: 下载
          subject: "新讨论 - %{discussion_topic}: %{course}"
        labels: 
          file_included: 包括的文件
        subject: "新讨论 - %{discussion_topic}: %{course}"
      facebook: 
        body: "新论坛主题:%{discussion_topic}，%{course}"
      sms: 
        body: "%{course} 的新主题:"
        details: "更多信息请访问 %{url}"
      summary: 
        subject: "新讨论 - %{discussion_topic}: %{course}"
      twitter: 
        subject: "Canvas 警报 - 主题:%{discussion_topic}，%{course}"
    new_event_created: 
      email: 
        body: "%{course_name} 有一个预定的新活动应该通知您:"
        from_to_time: "从 %{start_date_time} 到 %{end_date_time}"
        html: 
          body: "%{course_name} 有一个预定的新活动应该通知您:"
          from_to_time: "从 %{start_date_time} 到 %{end_date_time}"
          no_time_set: 没有设置时间
          see_details: 您可在此处查看详细信息
          subject: "新活动 - %{event_title}，%{course_name}"
        labels: 
          see_details: 您可在此处查看详细信息
        no_time_set: 没有设置时间
        subject: "新活动 - %{event_title}，%{course_name}"
      facebook: 
        body: "%{course_name} 有一个预定的新活动:"
        from_to_time: "从 %{start_date_time} 到 %{end_date_time}"
        no_time_set: 没有设置时间
      sms: 
        from_to_time: "从 %{start_date_time} 到 %{end_date_time}"
        more_info: "更多信息请访问 %{web_address}"
        no_time_set: 没有设置时间
        subject: "%{course_name} 的新活动:"
      summary: 
        from_to_time: "从 %{start_date_time} 到 %{end_date_time}"
        no_time_set: 没有设置时间
        subject: "新活动 - %{event_title}，%{course_name}"
      twitter: 
        from_to_time: "从 %{start_date_time} 到 %{end_date_time}"
        no_time_set: 没有设置时间
        subject: "Canvas 警报 - 活动:%{event_title}，%{course_name}"
    new_file_added: 
      email: 
        body: "已添加课程 %{name} 的新文件:"
        html: 
          body: "已添加课程 %{name} 的新文件:"
          link: 单击查看
          subject: "添加的新文件: %{title}，%{name}"
        subject: "添加的新文件: %{title}，%{name}"
        view: 您可在此处进行查看
      facebook: 
        body: "已添加课程 %{name} 的新文件: "
      sms: 
        body: "为 %{name} 添加的新文件: "
        link: "更多信息请访问 %{link}"
      summary: 
        subject: "添加的新文件: %{title}，%{name}"
      twitter: 
        body: "Canvas 警报 - 新文件: %{title} (%{size})，%{name}:"
    new_files_added: 
      email: 
        body: "已添加课程 %{name} 的 %{count} 个新文件:"
        html: 
          body: "已添加课程 %{name} 的 %{count} 个新文件:"
          link: 您可在此处进行查看
          subject: "为课程 %{name} 添加的 %{count} 个新文件:"
        link: 您可在此处进行查看
        subject: "为课程 %{name} 添加的 %{count} 个新文件:"
      facebook: 
        body: "已添加课程 %{name} 的 %{count} 个新文件:"
        link: 您可在此处进行查看
      sms: 
        body: "添加了 %{name} 的 %{count} 个新文件。"
        link: "更多信息请访问 %{link}"
      summary: 
        body: "添加了 %{name} 的 %{count} 个新文件。"
        link: 您可在此处进行查看
        subject: "添加了课程 %{name} 的 %{count} 个新文件:"
      twitter: 
        body: "Canvas 警报 - %{name} 的 %{count} 个新文件"
    new_student_organized_group: 
      email: 
        body_account: "已为帐户 %{account} 创建名为\"%{group_name}\"的新学生组织学习小组。第一位成员是 %{user}。"
        body_course: "已为课程 %{course} 创建名为\"%{group_name}\"的新学生组织学习小组。第一位成员是 %{user}。"
        details: "您可通过单击下面的链接查看该小组的详细信息:"
        html: 
          body_account: "已为帐户 %{account} 创建名为\"%{group_name}\"的新学生组织小组。第一位成员是 %{user}。"
          body_course: "已为课程 %{course} 创建名为\"%{group_name}\"的新学生组织小组。第一位成员是 %{user}。"
          details: 单击此处查看该小组的详细信息
          subject: "%{course_or_account} 的新学习小组"
          title: "新学习小组: %{group_name}"
        subject: "%{course_or_account} 的新学习小组"
        title: "新学习小组: %{group_name}"
      facebook: 
        body_account: "已为帐户 %{account} 创建名为 %{group_name} 的新学生组织学习小组。第一位成员是 %{user}。"
        body_course: "已为课程 %{course} 创建名为 %{group_name} 的新学生组织学习小组。第一位成员是 %{user}。"
      sms: 
        body_account: "已为帐户 %{account} 创建名为\"%{group_name}\"的新小组。第一位成员是 %{user}。"
        body_course: "已为课程 %{course} 创建名为\"%{group_name}\"的新小组。第一位成员是 %{user}。"
        detail: "更多信息请访问 %{url}"
      summary: 
        body_account: "已为帐户 %{account} 创建名为\"%{group_name}\"的新学生组织组。第一位成员是 %{user}。"
        body_course: "已为课程 %{course} 创建名为\"%{group_name}\"的新学生组织小组。第一位成员是 %{user}。"
        subject: "%{course_or_account} 的新学习小组"
      twitter: 
        body_account: "Canvas 警报 - 新小组:%{group_name} （帐户 %{account}）"
        body_course: "Canvas 警报 - 新小组:%{group_name} （课程 %{course}）"
    new_teacher_registration: 
      email: 
        body: "%{user} 刚刚在 %{website} 注册为教师。"
        html: 
          body: "%{user} 刚刚在 %{website} 注册为教师。"
          email: 电子邮件
          link: 单击此处查看教师
          phone: 电话
          school_name: 学校名称
          school_position: 学校位置
          subject: 新教师注册
        labels: 
          email: 电子邮件
          phone: 电话
          school_name: 学校名称
          school_position: 学校位置
        subject: 新教师注册
      facebook: 
        body: "%{user} 刚刚在 %{website} 注册为教师。"
        subject: 新教师注册
      sms: 
        body: "%{user} 刚刚在 %{website} 注册为教师。"
      summary: 
        body: "%{user} 刚刚在 Canvas 注册为教师。"
        labels: 
          email: 电子邮件
          phone: 电话
          school_name: 学校名称
          school_position: 学校位置
        subject: 新教师注册
      twitter: 
        body: "Canvas 警报 - 新教师:%{user}，%{account}"
    new_user: 
      email: 
        body: "刚刚注册帐户 %{account} 的新用户 %{user}"
        html: 
          body: "刚刚注册帐户 %{account} 的新用户 %{user}"
          link: 单击此处查看用户
          subject: 新用户
        subject: 新用户
        title: "%{account} 的新用户"
      facebook: 
        body: "刚刚注册帐户 **%{account}** 的新用户 **%{user}**。"
        title: "%{account} 的新用户"
      sms: 
        body: "已注册帐户 %{account} 的新用户 %{user}"
        details: "更多信息请访问 %{url}"
      summary: 
        body: "刚刚注册帐户 %{account} 的新用户 %{user}"
        subject: 新用户
      twitter: 
        body: "Canvas 警报 - 新用户:%{user}，%{account}"
    page_locked: 此页面当前锁定。
    page_locked_at: "此页面锁定于 %{at}。"
    page_locked_module: "此页面是单元 *%{module}* 的一部分，尚未解锁。"
    page_locked_until: "此页面锁定至 %{date}。"
    page_unpublished_module: 此页面是未发布单元的一部分，尚未可用。
    pseudonym_registration: 
      email: 
        body: "您已在 %{account} 注册 Canvas 帐户！您将需要完成配置过程，然后才能登录和开始使用 Canvas。"
        html: 
          body: "您已注册 Canvas 帐户 %{account}！在登录并开始使用 Canvas 之前，您需要完成配置过程。"
          link: 单击此处完成注册过程
          subject: "完成注册:Canvas"
        link_message: "要完成注册过程，请访问以下 url:"
        subject: "完成注册:Canvas"
    quiz_locked: 此测验当前锁定。
    quiz_locked_at: "此测验锁定于 %{at}。"
    quiz_locked_module: "此测验是单元 *%{module}* 的一部分，尚未解锁。"
    quiz_locked_until: "此测验锁定至 %{date}。"
    quiz_regrade_finished: 
      email: 
        body: "已为测验 %{quiz} 完成了重新评分"
        html: 
          body: "已为测验 %{quiz} 完成了重新评分"
          link_message: 您可在此处查看测验：
          subject: "已完成测验重新评分：%{quiz}，%{context}"
        link_message: 您可在此处查看测验：
        subject: "已完成测验重新评分：%{quiz}，%{context}"
      facebook: 
        body: "已完成测验重新评分：%{title}"
      sms: 
        body_sms: "已为测验 %{title} 完成了重新评分：%{context}。"
        more_info: "更多信息请访问 %{url}"
      summary: 
        body: "已为您的测验 %{title} 完成了重新评分。"
        subject: "测验已重新计分：%{quiz}，%{context}"
      twitter: 
        body: "Canvas 警报 - 测验已重新计分：%{quiz}"
    quiz_unpublished_module: 此测验是未发布单元的一部分，尚未可用。
    report_generated: 
      email: 
        html: 
          link_message: 单击此处下载报告
          subject: 生成的报告
        link_message: "单击此处下载报告:"
        subject: 生成的报告
    report_generation_failed: 
      email: 
        html: 
          subject: 报告生成失败
        subject: 报告生成失败
    rubric_assessment_submission_reminder: 
      email: 
        body: "系统已提醒您评估: %{rubric}，%{context}:"
        html: 
          body: "系统已提醒您评估 %{rubric}，%{context}："
          link_message: 单击此处审阅测验并提交您的条目
          subject: "评估提醒:%{rubric}，%{context}"
        link_message: "您可在此处审阅测验并提交您的输入:"
        subject: "评估提醒: %{rubric}，%{context}"
      facebook: 
        body: "系统已提醒您评估:*%{title}* (%{context})。"
      sms: 
        body: "系统已提醒您评估: %{rubric}，%{context}。"
        more_info: "更多信息请访问 %{url}"
      summary: 
        body: "系统已提醒您评估: %{rubric}，%{context}:"
        subject: "评估提醒: %{rubric}，%{context}"
      twitter: 
        tweet: "Canvas 警报 - 提醒:评估 %{rubric}，%{context}"
    rubric_association_created: 
      email: 
        body: "已创建针对 %{context} 的新测验:"
        html: 
          body: "已创建针对 %{context} 的新测验:"
          link_message: 单击此处审阅测验并提交您的条目
          subject: "新测验:%{title}，%{context}"
        link_message: "您可在此处审阅测验并提交您的输入:"
        subject: "新测验:%{title}，%{context}"
      facebook: 
        body: "已创建针对 %{context} 的新测验:"
      sms: 
        body: "已创建针对 %{context} 的新测验。"
        more_info: "更多信息请访问 %{url}"
      summary: 
        body: "已创建针对 %{context} 的新测验:"
        subject: "新测验:%{title}，%{context}"
      twitter: 
        tweet: "Canvas 警报 - 新测验:%{title}，%{context}。"
    self_enrollment_registration: 
      email: 
        body: |-
            您好，%{user}！
            
            您已成功自行登记 Canvas Network 上的课程 %{course}！
            
            请不要忘了设置您的 Canvas 网络个人资料，这样该课程的其他人员可对您有所了解。您可以在 %{profile_url} 上更新您的个人资料！
            
            学无止境！
            
            Canvas Network
        html: 
          farewell: 学无止境！
          greetings: "您好，%{user}！"
          profile_reminder: "请不要忘了设置您的 *Canvas 网络个人资料*，这样该课程的其他人员可对您有所了解。"
          self_enrollment_confirmation: "您已成功自行登记 Canvas Network 上的课程 %{course}！"
          self_enrollment_registration: "%{course} 的登记"
          signature: "Canvas Network"
        self_enrollment_registration: "%{course} 的登记"
    send_form: 
      labels: 
        message_body: 消息
        send_button: 发送
    submission_comment: 
      email: 
        body: "%{author} 刚刚对 %{user} 的 %{assignment} 的提交文件进行了新评论"
        html: 
          body: "%{author} 刚刚对 %{user} 的 %{assignment} 的提交文件进行了新评论"
          link_message: "您可在此处审阅提交文件的详细信息:"
          someone: 某人
          subject: "提交评论:%{user}，%{assignment}，%{context}"
        link_message: "您可在此处审阅提交文件的详细信息:"
        someone: 某人
        subject: "提交评论:%{user}，%{assignment}，%{context}"
      facebook: 
        body: "*%{author}* 刚刚对 **%{user} 的 %{assignment}** 的提交文件进行了新评论。"
        someone: 某人
      sms: 
        body: "%{author} 针对 %{assignment}，%{user}，%{context} 的新评论。"
        more_info: "更多信息请访问 %{url}"
      summary: 
        body: "%{author} 刚刚对 %{user} 的 %{assignment} 的提交文件进行了新评论。"
        someone: 某人
        subject: "提交评论:%{user}，%{assignment}，%{context}"
      twitter: 
        tweet: "Canvas 警报 - 评论:%{author}（%{assignment}，%{user}，%{context}）。"
    submission_comment_for_teacher: 
      email: 
        body: "%{author} 刚刚对 %{user} 的 %{assignment} 的提交文件进行了新评论"
        html: 
          body: "%{author} 刚刚对 %{user} 的 %{assignment} 的提交文件进行了新评论"
          link_message: "您可在此处审阅提交文件的详细信息:"
          someone: 某人
          subject: "提交评论:%{user}，%{assignment}，%{context}"
        link_message: "您可在此处审阅提交文件的详细信息:"
        someone: 某人
        subject: "提交评论:%{user}，%{assignment}，%{context}"
      facebook: 
        body: "*%{author}* 刚刚对 **%{user} 的 %{assignment}** 的提交文件进行了新评论。"
        someone: 某人
      sms: 
        more_info: "更多信息请访问 %{url}"
        sms_body: "%{author} 针对 %{assignment}，%{user}，%{context} 的新评论。"
      summary: 
        body: "%{author} 刚刚对 %{user} 的 %{assignment} 的提交文件进行了新评论。"
        someone: 某人
        subject: "提交评论:%{user}，%{assignment}，%{context}"
      twitter: 
        tweet: "Canvas 警报 - 评论:%{author}（%{assignment}，%{user}，%{context}）。"
    submission_grade_changed: 
      email: 
        body: "您的作业 %{assignment_title} 的评分已更改。"
        html: 
          body: "您的作业 %{assignment_title} 的评分已更改。"
          link_message: 您可以在此处审阅作业
          no_date_set: 未设置日期
          not_applicable: 不适用
          regraded_date: "重新计分日期: %{date}"
          score: "分数:%{score}，满分 %{total} 分"
          score_pending: 教师待审阅的分数
          subject: "分数已更改:%{assignment}，%{context}"
        link_message: "您可在此处审阅作业:"
        no_date_set: 未设置日期
        not_applicable: 不适用
        regraded_date: "重新计分日期: %{date}"
        score: "分数:%{score}，满分 %{total} 分"
        score_pending: 教师待审阅的分数
        subject: "分数已更改:%{assignment}，%{context}"
      facebook: 
        body: "您的作业 *%{title}* 的评分已更改。"
        no_date_set: 未设置日期
        not_applicable: 不适用
        regraded_date: "重新计分日期: %{date}"
        score: "分数:%{score}，满分 %{total} 分"
        score_pending: 教师待审阅的分数
      sms: 
        body_sms: "%{title}，%{context} 的评分刚刚更改。"
        more_info: "更多信息请访问 %{url}"
        no_date_set: 未设置日期
        not_applicable: 不适用
        regraded_date: "重新计分日期: %{date}"
        score: "分数:%{score}，满分 %{total} 分"
        score_pending: 教师待审阅的分数
      summary: 
        no_date_set: 未设置日期
        not_applicable: 不适用
        regraded_date: "重新计分日期: %{date}"
        score: "分数:%{score}，满分 %{total} 分"
        score_pending: 教师待审阅的分数
        subject: "分数已更改:%{title}，%{context}"
      twitter: 
        no_date_set: 未设置日期
        not_applicable: 不适用
        score: "分数:%{score}，满分 %{total} 分"
        score_pending: （待审阅）
        tweet: "Canvas 警报 - 评分更改: %{date}"
    submission_graded: 
      email: 
        body: "您的作业 %{assignment} 已计分。"
        graded_date: "计分日期: %{date}"
        html: 
          body: "您的作业 %{assignment} 已计分。"
          graded_date: "计分日期: %{date}"
          link_message: 您可以在此处审阅作业
          no_date_set: 未设置日期
          not_applicable: 不适用
          score: "分数:%{score}，满分 %{total} 分"
          score_pending_review: 教师待审阅的分数
          subject: "作业已计分:%{assignment}，%{context}"
        link_message: "您可在此处审阅作业:"
        no_date_set: 未设置日期
        not_applicable: 不适用
        score: "分数:%{score}，满分 %{total} 分"
        score_pending_review: 教师待审阅的分数
        subject: "作业已计分:%{assignment}，%{context}"
      facebook: 
        body: "您的作业 *%{title}* 已计分。"
        graded_date: "计分日期: %{date}"
        no_date_set: 未设置日期
        not_applicable: 不适用
        score: "分数:%{score}，满分 %{total} 分"
        score_pending_review: 教师待审阅的分数
      sms: 
        graded_date: "计分日期: %{date}"
        more_info: "更多信息请访问 %{url}"
        no_date_set: 未设置日期
        not_applicable: 不适用
        score: "分数:%{score}，满分 %{total} 分"
        score_pending_review: 教师待审阅的分数
        sms_body: "%{assignment}，%{context} 已计分。"
      summary: 
        graded_date: "计分日期: %{date}"
        no_date_set: 未设置日期
        not_applicable: 不适用
        score: "分数:%{score}，满分 %{total} 分"
        score_pending_review: 教师待审阅的分数
        subject: "作业已计分:%{assignment}，%{context}"
      twitter: 
        no_date_set: 未设置日期
        not_applicable: 不适用
        score: "分数:%{score}，满分 %{total} 分"
        score_pending_review: （待审阅）
        tweet: "Canvas 警报 - 已计分:%{assignment}，%{context}"
    submission_needs_grading: 
      email: 
        body: "%{user_name} 已完成测验 %{quiz_title}，该测验需要手动评分。"
        html: 
          body: "%{user_name} 已完成测验 %{quiz_title}，该测验需要手动评分。"
          link_message: 您可在此处审阅提交文件
          subject: "提交的测验：%{quiz}，%{context}"
          submitted_date: "已提交：%{date}"
        link_message: 您可在此处审阅提交文件：
        subject: "提交的测验：%{quiz}，%{context}"
        submitted_date: "已提交：%{date}"
      facebook: 
        body: "%{user_name} 已完成测验 %{quiz_title}，该测验需要手动评分。"
        submitted_date: "已提交：%{date}"
      sms: 
        body_sms: "您的 %{title} 的 %{context} 评分刚刚更改。"
        more_info: "更多信息请访问 %{url}"
        no_date_set: 未设置日期
        not_applicable: 不适用
        regraded_date: "重新计分日期: %{date}"
        score: "分数: %{score}，满分 %{total} 分"
        score_pending: 教师待审阅的分数
      summary: 
        body: "已为您的测验 *%{title}* 上交了提交文件，该测验需要手动评分。"
        subject: "提交的测验：%{quiz}，%{context}"
        submitted_date: "已提交：%{date}"
      twitter: 
        body: "Canvas 警报 - 提交的测验：%{quiz}，%{user_name}"
    summaries: 
      email: 
        daily_body: "您已注册接收来自 Canvas 帐户的一些通知的每日报告。下面是 %{date} 的报告:"
        html: 
          click_to_preferences: 单击此处编辑您的通知首选项
          daily_body: "您已注册从您的 Canvas 帐户接收某些通知的每日报告。下面是 %{date}的报告："
          subject: "最近 Canvas 通知"
          view: 单击查看
          weekly_body: "您已注册从您的 Canvas 帐户接收某些通知的每周报告。下面是结束日期为 %{date}的一周的报告："
        notifications_link: "您可通过访问以下页面更改通知设置:"
        subject: "最近 Canvas 通知"
        weekly_body: "您已注册接收来自 Canvas 帐户的一些通知的每周报告。下面是一周结束 %{date} 的报告:"
      facebook: 
        new_notifications: "您已收到 #Canvas# 中的 *%{notification_count} 个新通知*。"
      sms: 
        notifications_sms: "%{notifications_count} 新通知，位于 %{url}"
      twitter: 
        tweet: "Canvas 警报 - %{notification_count} 个新通知"
    topic_locked: 此主题当前已锁定。
    topic_locked_at: "此主题锁定于 %{at}。"
    topic_locked_module: "此主题是单元 *%{module}* 的一部分，尚未解锁。"
    topic_locked_until: "此主题锁定至 %{date}。"
    topic_unpublished_module: 此主题是未发布单元的一部分，尚未可用。
    updated_wiki_page: 
      email: 
        body: "维基上针对 %{title} 的页面已更新，这可以使您的生活更轻松。"
        html: 
          body: "维基上针对 %{title} 的页面已更新，这可以使您的生活更轻松。"
          link_message: 单击此处进行审阅
          subject: "更新的维基页面:%{title}，%{user}"
        link_message: "您可在此处进行审阅: %{link}"
        subject: "更新的维基页面:%{title}，%{user}"
      facebook: 
        body: "维基上针对 %{title} 的页面已更新。"
      sms: 
        more_info: "更多信息请访问 %{url}"
        updated_message: "%{title}，%{user} 刚刚更新:"
      summary: 
        subject: "更新的维基页面:%{title}，%{user}"
      twitter: 
        tweet: "Canvas 警报 - 页面更新:%{title}，%{user}。"
    visit_modules_page: "*有关如何解锁此内容的信息，请访问课程单元页面。*"
    web_conference_invitation: 
      email: 
        body: "我们邀请您参与 %{name} 的网络会议 %{title}。"
        details_link: "您可在此处查看详细信息: %{link}"
        html: 
          body: "我们邀请您参与 %{name} 的网络会议 %{title}。"
          details_link: 单击此处查看详细信息
          subject: "网络会议邀请: %{name}"
        subject: "网络会议邀请: %{name}"
      facebook: 
        body: "我们邀请您参与 #%{name}# 的网络会议 *%{title}*。"
      sms: 
        body: "我们邀请您加入 %{name} 的网络会议 %{title}。"
        link_message: "更多信息请访问 %{url}"
      summary: 
        body: "我们邀请您参与 %{name} 的网络会议 %{title}。"
        subject: "网络会议邀请: %{name}"
      twitter: 
        tweet: "Canvas 警报 - 邀请:参加 %{title}，%{name}"
  migration: 
    announcement_type: 通告
    assignment_group_type: 作业小组
    assignment_type: 作业
    calendar_event_type: 日历事件
    discussion_topic_type: 讨论主题
    ecollege: 
      course_not_found: "找不到 ECollege 课程。"
    external_feed_type: 外部馈送
    file_type: 文件
    grading_standard_type: 评分标准
    group_type: 学习小组
    learning_outcome_type: 学习成果
    module_type: 单元
    quiz_question_type: 测验题
    quiz_type: 测验
    rubric_type: 评分标准说明
    webct: 
      course_not_found: "找不到 Blackboard 课程。"
    wiki_page_type: 维基页面
  migration_issues: 
    errors: 
      valid_workflow_state: 必须发送有效的工作流状态
  module_item_types: 
    assignment: 作业
    disuccsion: 讨论
    external_tool: 外部工具
    external_url: "外部 URL"
    file: 文件
    page: 页面
    quiz: 测验
    sub_header: 副标题
  modules: 
    add_module_item_dialog: 
      item_type: 类型：
    add_module_item_dialog_wrapper: 
      Save: 保存
      cancel: 取消
      creating: 正在创建...
    dialog_title: "添加项目到 %{moduleName}"
    module_collection_view: 
      button: 
        preview: 预览
      course_modules: 课程单元
      header: 
        module: 单元
    module_item_view: 
      button: 
        delete: 删除
        edit: 编辑
      manage: 管理
      module_item: 
        available: 可用
        due: 截止时间
        points_abbreviated: 得分
    module_view: 
      module: 
        prerequisites: 先修课程
        published: 已发布
    progression_module_collection: 
      module_progress_for: "%h{student_link} 学习单元的进度"
      module_progress_for_student: "%{student.name} 学习单元的进度"
      no_modules_found: 未找到学习单元
    progression_module_view: 
      items: 待完成的项目
      items_below: 以下为待完成的项目
    progression_student_view: 
      show_progressions_for_student: "显示 %{name} 的学习进度"
    progressions_index: 
      back_to_modules: 返回学习单元页面
      no_students_found: 未找到学生
      student_progress: 学生进度
  moodle_dropdown_warning_title: 可能已错误地导入多个下拉列表问题
  move_dialog: 
    cancel: 取消
    save: 保存
    saving: 正在保存...
    where_to_move: "您希望将 *%{name}* 移动到哪里？"
  move_dialog_select: 
    move_to_end: "-- 在底部 --"
  mute_dialog: 
    curving_assignments: 曲线作业
    grade_change_notifications: 评分更改通知
    how_to_unmute: 一旦您取消静音此作业，即可通过单击"取消静音作业"链接再次开始发送通知。
    mute_assignment: 屏蔽作业
    score_change_notifications: 分数更改通知
    see_grade: 其作业的评分
    students_will_see: 学生将能够看到此作业已静音。
    submission_comments: 提交评论
    sure_you_want_to_mute: "是否确定要静音此作业?此作业静音时，学生将不会收到关于以下内容的新通知或无法看到:"
  name: 学术基准导入器
  new_facebook_message: "您有来自 Canvas 的新消息"
<<<<<<< HEAD
=======
  no_migration_file: 内容迁移需要文件
>>>>>>> 162c9cdb
  not_applicable: 不适用
  notification: 
    added_to_conversation_description: 已将您添加到会话
    added_to_conversation_display: 添加到会话
    all_submissions_display: 所有提交文件
    announcement_description: 课程中的新通告
    announcement_display: 通告
    appointment_availability_display: 约会可用性
    appointment_cancelations_description: 约会取消
    appointment_cancelations_display: 约会取消
    appointment_signups_description: 日历上的新约会
    appointment_signups_display: 约会注册
    calendar_description: 课程日历上的新项目和更改项目
    calendar_display: 日历
    categories: 
      all_submissions: 所有提交文件
      announcement: 通告
      appointment_availability: 约会可用性
      appointment_cancelations: 约会取消
      appointment_signups: 约会注册
      calendar: 日历
      course_content: 课程内容
      discussion: 讨论
      discussion_entry: 讨论输入
      due_date: 截止时间
      files: 文件
      grading: 评分
      grading_policies: 评分政策
      invitiation: 邀请
      late_grading: 最近评分
      membership_update: 成员资格更新
      migration: 迁移
      one: 其它
      other: 其它
      registration: 注册
      reminder: 提醒
      student_appointment_signups: 学生约会注册
      submission_comment: 提交评论
    conversation_message_description: 收件箱新邮件
    conversation_message_display: 会话消息
    course_content_display: 课程内容
    discussion_description: 课程中的新讨论主题
    discussion_display: 讨论
    discussion_post_description: 您订阅的主题中的新讨论帖
    discussion_post_display: 讨论帖
    due_date_description: 作业截止时间更改
    due_date_display: 截止时间
    files_description: 添加到课程的新文件
    files_display: 文件
    grading_display: 评分
    grading_notify_include_grade: 报警评分更改时包括分数。
    grading_policies_description: 课程评分政策更改
    grading_policies_display: 评分政策
    invitation_display: 邀请
    late_grading_display: 最近评分
    membership_update_description: |-
        *仅适用于管理员：已激活的待处理注册*⏎
        ⏎
        * 组注册⏎
        * 已接受/已拒绝
    membership_update_display: 成员资格更新
    missing_description_description: "有关 %{category} 通知"
    missing_display_display: "有关 %{category} 通知"
    names: 
      account_user_notification: 帐户用户通知
      account_user_registration: 帐户用户注册
      added_to_conversation: 添加到会话
      alert: 警报
      appointment_canceled_by_user: 取消约会的用户
      appointment_deleted_for_user: 约会删除操作针对的用户
      appointment_group_deleted: 已删除约会组
      appointment_group_published: 已发布约会组
      appointment_group_updated: 已更新约会组
      appointment_reserved_by_user: 预订约会的用户
      appointment_reserved_for_user: 约会预订操作针对的用户
      assignment_changed: 作业已更改
      assignment_created: 作业已创建
      assignment_due_date_changed: 作业截止期日期更改
      assignment_due_date_override_changed: 覆盖的作业截止时间已更改
      assignment_graded: 作业已计分
      assignment_resubmitted: 作业已重新提交
      assignment_submitted: 作业已提交
      assignment_submitted_late: 最近提交的作业
      collaboration_invitation: 协作邀请
      confirm_email_communication_channel: 确认电子邮件通信渠道
      confirm_registration: 确认注册
      confirm_sms_communication_channel: 确认短信通信渠道
      content_export_failed: 内容导出失败
      content_export_finished: 内容导出完成
      conversation_message: 会话消息
      enrollment_accepted: 注册已接受
      enrollment_invitation: 注册邀请
      enrollment_notification: 注册通知
      enrollment_registration: 注册
      event_date_changed: 活动日期更改
      forgot_password: 忘记密码
      grade_weight_changed: 评分加权已更改
      group_assignment_submitted_late: 最近提交的小组作业
      group_membership_accepted: 小组成员资格已接受
      group_membership_rejected: 小组成员资格已拒绝
      merge_email_communication_channel: 合并电子邮件通信渠道
      migration_export_ready: 迁移导出就绪
      migration_import_failed: 迁移导入失败
      migration_import_finished: 迁移导入完成
      new_account_user: 新帐户用户
      new_announcement: 新通告
      new_context_group_membership: 新内容组成员资格
      new_context_group_membership_invitation: 新内容组成员资格邀请
      new_course: 新课程
      new_discussion_entry: 新讨论输入
      new_discussion_topic: 新讨论主题
      new_event_created: 创建的新活动
      new_file_added: 新文件已添加
      new_files_added: 新文件已添加
      new_student_organized_group: 新学生组织学习小组
      new_teacher_registration: 新教师注册
      new_user: 新用户
      pseudonym_registration: 匿名注册
      report_generated: 生成的报告
      report_generation_failed: 报告生成失败
      rubric_assessment_invitation: 评分标准测验邀请
      rubric_assessment_submission_reminder: 评分标准测验提交提醒
      rubric_association_created: 创建的评分标准关联
      submission_comment: 提交评论
      submission_comment_for_teacher: 教师提交评论
      submission_grade_changed: 提交文件评分已更改
      submission_graded: 提交文件已计分
      submission_needs_grading: 提交文件需要评分
      summaries: 总结
      updated_wiki_page: 更新的维基页面
      web_conference_invitation: 网络会议邀请
    no_subject: 无主题
    other_display: 管理通知
    reminder_display: 提醒
    student_appointment_display: 学生约会注册
    submission_comment_description: |-
        作业提交评论⏎
        ⏎
        &nbsp;⏎
        ⏎
        如果您不希望新评论在 Canvas 收件箱中显示为“新”，请选中“将新提交评论标记为已读”
    submission_comment_display: 提交评论
    submission_new_as_read: 将新提交评论标记为已读。
  notification_preferences: 
    communication: 
      email: 
        display: 电子邮件地址
      errors: 
        saving_preferences_failed: "啊噢! 有些内容已损坏。请重试"
      facebook: 
        display: Facebook
      sms: 
        display: 手机号码
      twitter: 
        display: Twitter
    frequencies: 
      daily: 每天
      immediately: 尽快
      never: 从不
      title: 
        daily: 发送每日摘要
        never: 不发送任何内容
        right_away: 立即通知我
        weekly: 发送每周摘要
      weekly: 每周
    groups: 
      admin: 管理
      alerts: 警报
      communication: 会话
      course: 课程活动
      discussions: 讨论
      groups: 小组
      one: 其它
      other: 其它
      parent: 父电子邮件
      scheduling: 正在计划
  number: 
    currency: 
      format: 
        delimiter: ","
        format: "%u%n"
        separator: "."
        unit: $
    format: 
      delimiter: ","
      separator: "."
    human: 
      storage_units: 
        format: "%n %u"
        units: 
          byte: 
            one: 字节
            other: 字节
          gb: GB
          kb: KB
          mb: MB
          tb: TB
  options: 
    ? "no"
    : 否
    ? "yes"
    : 是
  outcome_groups: 
    invalid_file: 无效的成果组文件
  outcome_groups_api: 
    account_group_description: 帐户级别成果组。
  outcomes: 
    account_standards: 帐户标准
    account_standards_description: 在左侧，您将看到您的学校为您创建的标准，以便在您的课程中使用。
    blank_error: 不能为空
    browser: 
      links: 
        back: 返回
        find: 查找
        new_group: 创建新小组
        new_outcome: 新成果
    common_core: 共同核心标准
    common_core_description: 左侧是您熟悉的共同核心标准的每个分组的成果文件夹结构。这样您就可以毫不费力地在您的课程中使用任何共同核心标准进行评分。
    confirm: 
      delete: 是否确定要删除?
      import_group: "将小组“%{group}”导入小组“%{target}”吗?"
      import_outcome: "将成果”%{outcome}“导入组”%{target}“吗?"
    criteria: 
      does_not_meet_expectations: 没有达到预期
      exceeds_expectations: 超出预期
      meets_expectations: 达到预期
    criterion: 
      close_rating: 确定
      criterion_rating_points: 标准等级得分
      delete_criterion: 删除
      edit_criterion_rating_title: "编辑 \"%{description\" 标准等级"
      insert_criterion_rating: 插入标准等级
      insert_rating: 插入
      points: 得分
      pts: 得分
      rating_description: 标准等级说明
    dont_import: 此小组不能导入。
    failed_outcome_creation: 成果创建失败
    failed_outcome_update: 成果更新失败
    find_instructions: 
      instructions: 
        find: 
          description: "*可以在此处访问您所在学校或州创建的成果。就像在您的课程中一样，左侧的面板将允许您在现有成果之间导航。您找到想使用的成果或成果组之后，单击下面的导入按钮，即可将其添加到您的课程。*"
          title: 查找成果
    flash: 
      addSuccess: 创建成功
      deleteError: 有问题。此时无法删除。
      deleteSuccess: 删除成功
      error: 出现错误。请刷新此页，然后重试。
      importError: 导入时出现错误。请稍后重试。
      importSuccess: 导入成功
      updateSuccess: 更新成功
    length_error: "必须等于或少于 255 个字符"
    loading_more_results: 正在加载更多结果
    main_instructions: 
      instructions: 
        main: 
          manage: 
            description: "*成果是在此处创建的，以跟踪课程的掌握程度。要开始创建，请查看顶部的菜单栏。单击”新建“按钮，创建一个新的成果，或单击”新建组“按钮创建一个新的组，将您的成果放在其中。”查找“按钮将允许您使用您所在的州或学校创建的成果。在您创建和使用成果时，您将可以使用左侧的面板在成果中导航。您可以在不同的级别之间拖放成果以创建结构。* *更重要的是，Canvas 允许您将成果添加到您的评分标准，这样您就可以在对作业评分时评估自己的掌握程度。在您设置成果后，单击”管理评分标准“开始使用成果继续评分。*"
            title: 设置成果
    mastery_error: "必须大于或等于 0"
    missing_outcome: 无法找到该学习成果
    new_outcome: 新建成果
    new_outcome_group: 新建成果组
    outcome: 
      links: 
        delete_outcome: 删除成果
        edit_outcome: 编辑成果
      mastery_at_label: "为等于或高于此值的任何分数设置掌握程度:"
      point_mastery: "掌握程度为 %{mastery_points} 分"
      points: 
        rating: "%{points} 分"
        total: "%{points_possible} 分"
      total_points: 总得分
      use_for_scoring: 使用此标准打分
    outcome_alignment: 
      delete_title: 无法删除基于评分标准关联的作业。要删除这些关联，您需要从评估的评分标准中删除该行
    outcome_criterion: 学习成果标准
    outcome_form: 
      criterion: 标准等级
      criterion_dialog: 学习成果可包括在作业评分标准中作为评估是否掌握所分配特定作业成果的简单方式。当您定义学习成果时，还应定义构建作业评分标准时可使用的标准。根据需要定义尽可能多的评分标准列，并指定将用于定义是否掌握此成果的分数阈值。
      criterion_info_link: 单击以了解标准等级
      description: 说明此成果
      mastery: 掌握程度为
      points: "%{points_possible} 分"
      title: 命名此成果
      total_points: 总得分
    outcome_group: 
      links: 
        delete_outcome_group: 删除成果组
        edit_outcome_group: 编辑成果组
    outcome_group_form: 
      group_description: 说明此小组
      title: 命名此小组
    outcome_result: 
      all_outcomes: 此学生的所有成果
      attempt_info: "尝试 #%{attempt_number}，%{attempt_date}"
      outcome_mastered: 已掌握
      scoring: "%{points}，满分 %{possible_points}"
    show: 
      no_aligned_items: 没有调整的项目
      no_artifacts: 没有任何产物
    state_standards: 州标准
    state_standards_description: 在左侧，您将看到每个州的文件夹，其中包含了更新的州标准。您可以毫不费力地使用州标准对课程进行评分。
    successful_outcome_creation: 成果已成功创建！
    successful_outcome_delete: 成果已成功删除
    successful_outcome_removal: 成果已成功删除
    successful_outcome_update: 成果已成功更新！
    titles: 
      find_outcomes: 查找成果
    top_level: "%{context} 最高级"
    user_outcome_results: 
      artifacts: 
        one: "%{count} 个产物"
        other: "%{count} 个产物"
      attempts: 
        one: "%{count} 次尝试"
        other: "%{count} 次尝试"
      attempts_from_artifacts: "%{attempts} *来自 %{artifacts}*"
      labels: 
        see_results: "查看 %{user_name} 的结果"
      mastery: 掌握最新尝试
      no_mastery: 未掌握最新尝试
      outcomes_for: "%{user_name} 的成果"
      short_title: 
        attempts: 已尝试次数
        average_percent: 平均百分比
        latest_score: 最新分数
        outcome: 成果
  overrides: 
    everyone: 所有人
    everyone_else: 其他所有人
    lock_date_before_due_date: 锁定时间不能早于截止时间
    overrides: 
      everyone: 所有人
      everyone_else: 其他所有人
    unlock_date_after_due_date: 解锁时间不能晚于截止时间
    unlock_date_after_lock_date: 解锁日期不能晚于锁定日期
  page_comment: 
    default_user_name: 匿名
  page_comments: 
    errors: 
      create_failed: 评论创建失败
  page_views: 
    download_filename: "%{user} 的浏览量"
    table: 
      headers: 
        date: 日期
        participated: 参与者
        time: 时间
        url: URL
        user_agent: 用户代理
  pages: 
    cancel_button: 取消
    cannot_unpublish_front_page: 无法取消发布首页
    delete_button: 删除
    delete_confirmation: 是否确定要删除此维基页面?
    delete_dialog_title: 删除维基页面
    deleting_button: 正在删除...
    edit_dialog_title: 编辑维基页面
    errors: 
      require_title: 您必须输入标题
    headers: 
      sort_ascending: 升序排序
      sort_descending: 降序排序
    notices: 
      delete_failed: "页面“%{title}”无法删除。"
      page_deleted: "页面\"%{title}\"已删除。"
    reload_editing_page: 自从您开始编辑后，此页已发生更改。如果*重新加载*，将丢失所有更改。
    reload_viewing_page: 自从您开始查看后，此页面已发生更改。*重新加载*
    restore_failed: 无法恢复页面版本
    save_button: 保存
    saving_button: 正在保存...
    warnings: 
      overwrite_changes: 您即将覆盖自您开始编辑后已经进行的其它更改。\n\n是否确实要覆盖这些更改？
      unsaved_changes: 您有未保存的更改。是否要继续操作而不保存这些更改？
  paginated_collection: 
    no_items: 没有项目。
  paginated_list: 
    no_results_found: 无结果
    view_more_link: 查看更多
  paginated_view: 
    loading_more_results: 正在加载其它结果
  paypal: 
    exception: 抱歉，出现错误，请稍后重试。
  plugins: 
    academic_benchmark_importer: 
      description: "此工具便于您将学术基准标准导入 Canvas。"
    academic_benchmark_settings: 
      api_url_description: "（例如 %{url}）"
      common_core_guid: "（例如 %{guid}）"
      description: "您需要访问 [学术基准](%{url}) 帐户。"
      labels: 
        api_key: "API 密钥"
        api_url: "API URL"
        common_core_guid: "共同核心 GUID（可选）"
    account_reports: 
      description: 选择帐户报告
      name: 帐户报告
    app_center: 
      description: "App Center 用于在 Canvas 中跟踪/安装外部工具"
      name: "App Center"
    app_center_settings: 
      description: "App Center 将出现在课程或帐户的设置页上的“应用程序”选项卡中。下面提供的 URL 应指向有效的 App Center 端点（例如，https://lti-examples.heroku.com -- 确保略去末尾斜杠）"
      labels: 
        app_reviews_endpoint: 应用程序显示端点
        apps_index_endpoint: 应用程序索引端点
        base_url: "库 URL"
        token: 访问许可证
    assignment_freezer: 
      description: 复制时冻结作业属性
      name: 作业属性冻结程序
    assignment_freezer_settings: 
      description: 利用此插件，管理员可以查看在作业复制到其它课程后，使配置属性不可编辑的特殊作业属性。
      no_copying_frozen: 不允许冻结将复制的作业。
    banner_grade_exchange_settings: 
      labels: 
        canvas_source_identifier: "您的 Canvas 实例名称"
        sis_source_identifier: "您的 Banner 实例名称"
    big_blue_button: 
      description: 大蓝色按钮网络会议支持
      name: 深蓝色按钮
    big_blue_button_settings: 
      description: "您将需要访问 [BigBlueButton](%{url}) 实例。"
      domain_description: "BigBlueButton 安装的**主机名**或 **ip 地址**（例如，bigbluebutton.mycompany.com）"
      labels: 
        domain: 域
        recording_enabled: 允许录制会议。
        secret: 加密
      secret_description: "这是 %{parameter_name} 参数，可在 %{filename} 配置文件中找到。"
    buttons: 
      saving: 正在保存...
    crocodoc: 
      description: "启用 Crocodoc 作为文件预览选项"
      name: Crocodoc
    crocodoc_settings: 
      description: "这个插件集成了 Crocodoc ，可以提供 HTML5 文档预览功能。这使得教师和学生能够对文档进行注释。"
      labels: 
        api_key: "Crocodoc API 密钥"
    dim_dim_settings: 
      description: "您将需要访问 Dim Dim 实例。"
      labels: 
        domain: 域
    embedly: 
      description: "针对集合请求 Embedly 信息"
      name: "Embedly 集成"
    embedly_settings: 
      description: "此插件集成了 Embedly 服务以预先填充有关集合项目的信息。该付费计划会返回免费计划所没有的额外信息: 您可以从页面上的多个图像中进行选择，之后系统会返回可直接预览的嵌入式信息（播放 youtube 视频等）。"
      labels: 
        api_key: "Embedly API 密钥"
        plan_type: "Embedly 计划类型"
    error_reporting: 
      description: 默认错误报告机制
      name: 错误报告
    error_reporting_settings: 
      description: "可通过调用 %{console_command} 在控制台上启用错误报告。一旦启用此功能，您可以指定错误消息将送达的电子邮件地址或 POST URL。"
      hints: 
        body_param: 邮件的正文将通过此按键发送
        subject_param: 邮件的主题将通过此按键发送
      labels: 
        action: 操作
        body_parameter: 正文参数
        email: 电子邮件地址
        subject_parameter: 主题参数
        url: URL
      options: 
        email: 发送电子邮件
        nothing: 不执行任何操作
        post: "发布到 URL"
    errors: 
      plugin_doesnt_exist: "插件 %{id} 不存在。"
      setting_update_failed: 保存插件设置时出错。
    etherpad: 
      description: "EtherPad 文档共享"
      name: EtherPad
    etherpad_settings: 
      description: "EtherPad 现在是一个开放源代码的项目。如果您愿意，可以使用许多公开提供的 EtherPad 实例。这些实例包括:"
      edupad: eduPad
      hints: 
        domain: "不包括\"http://\"部分或任何斜线"
      host_your_own: "或者您可以始终 [设置自己的 EtherPad 网站](%{etherpad_url})。"
      labels: 
        domain: 域
        name: 名称
      pirate_pad: "Pirate Pad"
      primary_pad: "Primary Pad"
      sketchpad: SketchPad
      typewithme: TypeWith.me
    facebook: 
      description: "Canvas Facebook 应用程序"
      name: Facebook
    facebook_settings: 
      description: |-
          您将需要创建 [facebook.com 上的新应用程序](%{facebook_url})。
          设置以下配置可选功能以确保您的 Facebook 应用程序
          正常工作:
          
          * **网站 -- 站点 URL:** 设置为 %{site_url}
          * **网站 -- 站点域: ** 您的 Canvas 主站点的域。此项必须匹配站点 URL 设置
          * **Facebook 集成 -- Canvas 页面:** 记下您的选择并在下面的表单中输入
          * **Facebook 集成 -- Canvas URL:** 设置为 %{canvas_url}
          * 确保已启用**高级 -- OAuth 2.0 for Canvas**
          * 保存应用程序之后，记下应用程序 ID、API 密钥和应用程序密码
      domain_name: 域
      headers: 
        domain_settings: 域设置
      hints: 
        canvas_domain: "此项是\"Canvas URL\"中指定的域"
        canvas_name: "此项是\"Canvas 页面\"中指定的路径"
        disable_ssl: 仅用于本地测试
      labels: 
        api_key: "API 密钥"
        app_id: "应用程序 ID"
        canvas_domain: "Canvas 域"
        canvas_name: "Canvas 名称"
        disable_ssl: "禁用 SSL"
        secret: 应用程序密码
    google_docs: 
      description: "Google Docs 文档共享"
      name: "Google Docs"
    google_docs_settings: 
      description: |-
          您将需要 [通过 Google 注册您的域](%{google_url}).
          记下您的\"OAuth 客户密钥\"和\"OAuth 客户密码\"值。
      labels: 
        api_key: OAuth客户密钥
        secret_key: "OAuth 客户密码"
    grade_export: 
      description: "SIS 评分导出"
      name: 评分导出
    grade_export_settings: 
      labels: 
        format_type: 输出格式类型
        publish_endpoint: 要发布到的端点
        success_timeout: 成功通知超时（秒）
        wait_for_success: 等待成功通知
    ims_es_importer_settings: 
      labels: 
        course_long_name_selection: 课程长名称选择
        course_short_name_selection: 课程短名称选择
        course_sourcedid_name_prefix: 课程“sourcedid”忽略了前缀
        default_email_domain: 默认电子邮件域
        email_preference: 电子邮件首选项
        lms_delivery_name: "LMS 交付名称"
        map_sections_to_courses: "将 IMS 班级映射到 Canvas 课程"
        section_end_days_adjustment: 班级结束日期调整
        section_name_selection: 班级名称选择
        section_start_days_adjustment: 班级开始日期调整
        term_end_days_adjustment: 学期结束日期调整
        term_start_days_adjustment: 学期开始日期调整
    index: 
      author: 作者
      description: 说明
      name: 姓名
      no_plugins: "没有安装 Canvas 插件"
      page_title: "Canvas 插件"
      tag: 标签
      version: 版本
      website: 网站
    kaltura: 
      description: "Kaltura 视频/音频录制和播放"
      name: Kaltura
    kaltura_settings: 
      account_settings: "这些值可在 Kaltura 管理控制台中\"设置 -> 集成设置\"下找到"
      cache_explanation: "空表示无限缓存，0 表示不缓存。"
      description: |-
          您将需要 [Kaltura.com](%{kaltura_url}) 的帐户
          或 Kaltura 的自托管实例。
          
          **注:** 一旦在 Canvas 内配置 Kaltura 后，
          您需要转到 Kaltura 管理控制台并在\"设置 -> 
          集成设置\"下启用服务器通知， 
          通知 URL 为:
          
          %{notification_url}
          
          然后选中\"通过服务器发送\"列中的\"添加条目\"和\"删除条目\"框。
      headers: 
        account_settings: 帐户设置
        canvas_settings: "Canvas 设置"
        domain_settings: 域设置
        misc_settings: 杂项设置
        ui_conf_ids: "UI 配置 ID"
      hints: 
        domain: 对于托管的帐户，使用"www.kaltura.com"
        resource_domain: 对于托管的帐户，使用"cdn.kaltura.com"
        rtmp_domain: 对于托管的帐户，使用"www.kaltura.com"
      kaltura_sis_explanation: "如果选中用户和课程，将向 Kaltura 提供 SIS 数据。"
      labels: 
        cache_play_list_seconds: "缓存播放列表 URL 的秒数"
        do_analytics: 发送分析事件
        domain: 域
        kaltura_sis: "将 SIS 数据写入 Kaltura"
        kcw_ui_conf: "KCW UI 配置 ID"
        partner_id: "合作伙伴 ID"
        player_ui_conf: "播放器 UI 配置 ID"
        resource_domain: 资源域
        rtmp_domain: "RTMP 域"
        secret_key: 管理员密码
        subpartner_id: "子合作伙伴 ID"
        upload_ui_conf: "上传程序 UI 配置 ID"
        user_secret_key: 用户密码
      ui_conf_ids: "对于 Kaltura 托管的客户，您可以要求 Kaltura 提供这些 ID。自托管实例可在 ui_confs 表中找到这些值。"
    linked_in: 
      description: "LinkedIn 集成"
      name: LinkedIn
    linked_in_settings: 
      description: |-
          您将需要注册 [LinkedIn 上的新应用程序](%{linkedin_url})。
          设置以下配置可选功能以确保您的 LinkedIn 集成
          正常工作:
          
          * **应用程序类型:** 设置为\"Web 应用程序"
          * **实时状态:** 设置为"实时"
          * **OAuth 重定向 URL:** 设置为 %{oauth_url}
          * 保存应用程序之后，记下 API 密钥和加密密钥
      domain_name: 域
      labels: 
        api_key: "API 密钥"
        secret_key: 加密密钥
    lockdown_browser: 
      labels: 
        download_url: "LockDown Browser 下载 URL"
        plugin_enabled: 已启用
    med_cornell_export: 
      labels: 
        password: 身份验证密码
        username: 身份验证用户名
    notices: 
      settings_updated: 插件设置已成功更新。
    qti_converter_settings: 
      labels: 
        enabled: 已启用
    registration_form_recaptcha: 
      description: "注册表单的 CAPTCHA 插件"
      name: "注册表单 ReCAPTCHA"
    respondus_soap_endpoint: 
      description: "Respondus QTI 上传的 SOAP 端点"
      name: "Respondus SOAP 端点"
    respondus_soap_endpoint_settings: 
      labels: 
        enabled: "已启用（必须同时启用 QTI 转换器）"
    scribd: 
      description: "Scribd 文档预览"
      name: Scribd
    scribd_settings: 
      description: |-
          您将需要 [注册 Scribd API 帐户](%{scribd_url})。
          记下您的 API 密钥和 API 密码。这些可在创建后
          从个人资料中的\"设置 -> API\"提供。
      labels: 
        api_key: "API 密钥"
        enable_html5_viewer: "启用 HTML5 Document Viewer"
        secret_key: "API 密码"
    sessions: 
      description: 管理会话超时
      name: 会话
    sessions_timeout: 
      labels: 
        session_timeout: "会话到期前的时间 (以分钟为单位，最少为 20 分钟)"
    settings_header: 
      prompt_change_for_all_line1: 这将针对所有帐户更改设置!
      prompt_change_for_all_line2: 是否完全确定要执行此操作?
      prompt_delete_account_setting: 是否确定要删除帐户配置?
      select_account_prompt: （选择帐户）
    show: 
      back_to_list: 返回插件列表
      labels: 
        disabled: 禁用此插件
      page_title: 插件设置
    sis_import: 
      description: "导入 SIS 数据"
      name: "SIS 导入"
    sis_import_settings: 
      labels: 
        minimum_rows_for_parallel: "使用并行处理之前 SIS 导入中的最少行数"
        parallelism: "用于处理并行 SIS 导入的工作处理器数"
        queue_for_parallel_jobs: 用于并行工作的工作队列（默认为空）
    tinychat: 
      description: "Tinychat 聊天室"
      name: Tinychat
    tinychat_settings: 
      description: |-
          您将需要注册 [Tinychat 上的新应用程序](%{tinychat_url})。
          记下您的应用程序的"公钥"和"加密密钥"值。
      labels: 
        api_key: 公钥
        secret_key: 加密密钥
    twitter: 
      description: "Twitter 通知"
      name: Twitter
    twitter_settings: 
      description: |-
          您将需要创建 [Twitter 上的新应用程序](%{twitter_url})。
          设置以下配置可选功能以确保您的 Twitter 应用程序
          正常工作:
          
          * **应用程序类型:** 设置为"浏览器"
          * **Callback URL:** 设置为 %{callback_url}
          * **默认访问类型:** 设置为"读、写和私人消息""
          * 保存应用程序之后，记下客户密钥和客户密码
      domain_name: 域
      labels: 
        api_key: 用户密钥
        secret_key: 用户密码
    webct_scraper_settings: 
      description: |-
          如果机构不使用 WebCT 的“学习单元”（包括采用低于 4.0 版的 WebCT⏎
          的学校，当提供各个单元时），可通过将“课程内容”⏎
          导入为 Canvas 单元而不是“学习单元”来改善课程迁移。至于内容单元，使用此页面可设置 WebCT 迁移器的默认行为。⏎
          务必记住的一点是，当单个课程迁移保留⏎
          可选择的能力时，批量迁移器始终采用此处配置的值，而不能按迁移进行更改。
      labels: 
        allow_outline_selection: 显示选项以便在迁移向导中将课程内容用作单元
        folders_as_outline: "默认将 WebCT“课程内容”用于单元"
    wimba: 
      description: "Wimba 网络会议支持"
      name: Wimba
    wimba_settings: 
      description: "您将需要访问 [Wimba](%{url}) 帐户。"
      domain_description: "（例如 mycompany.wimba.com）"
      labels: 
        domain: 域
        password: 密码
        username: 用户名
    wiziq: 
      description: "Wiziq 虚拟教室"
      name: Wiziq
    wiziq_settings: 
      api_url_description: "（例如 http://class.api.wiziq.com/）"
      description: "您将需要访问 [Wiziq](%{url}) 帐户。"
      labels: 
        access_key: 访问密钥
        api_url: "API URL"
        secret_key: 加密密钥
  prerequisites_lookup: 
    headers: 
      completion_prerequisites: 完成先决条件
    labels: 
      requirements_must_be_completed: 需要完成以下要求，然后才能解锁此页面
  profile: 
    access_token: 
      default_app_name: 无应用程序
      labels: 
        token_expires: 过期
        token_last_used: 上次使用
      links: 
        token_details: 详细信息
      profile: 
        token_never_expires: 从不
      titles: 
        delete_this_token: 删除此令牌
    buttons: 
      add_file: 添加文件
      adding_file: 正在添加文件...
      generate_token: 生成令牌
      generating_token: 正在生成令牌...
      regenerate_token: 重新生成令牌
      regenerating_token: 正在重新生成令牌...
      select_image: 选择图像
      selecting_image: 正在选择图像...
    communication: 
      confirm_email_instructions: "在接收任何通知之前，您需要验证电子邮件地址 (%{email})，方法是单击我们给您发送的电子邮件中的链接。如果您没有看到电子邮件，*单击以重新发送电子邮件*，然后确保检查您的垃圾邮件箱。"
      crumb_notification_preferences: 通知首选项
      headers: 
        notification_preferences: 通知首选项
      page_title: 通知首选项
      weekly_notification_range: "您的每周通知将于 %{start_time} 到 %{end_time} 间的 %{weekday} 发送。"
    confirming_contact: 正在确认...
    confirms: 
      delete_access_key: 是否确定要删除此访问键?
      delete_login: 是否确定要删除此登录信息?
      regenerate_token: 是否确定要重新生成此令牌?必须更新使用此令牌的所有内容。
      unregister_service: 是否确定要取消注册此服务?
    crumb: "%{user} 的个人资料"
    crumbs: 
      settings_frd: "%{user} 的设置"
    done_resending: "完成! 消息传送可能需要几分钟。"
    email_select: 
      default_email_option: "[选择电子邮件]"
      new_email_option: 新电子邮件地址
    errors: 
      adding_file_failed: 添加文件失败
      confirmation_failed: 确认失败。请重试。
      generating_token_failed: 生成令牌失败
      invalid_old_passowrd: "登录信息 %{pseudonym} 的旧密码无效"
      profile_update_failed: 登录信息无法更新
      regenerating_token_failed: 重新生成令牌失败
      registration_failed: 注册失败。检查用户名和密码，然后重试。
    facebook_select: 
      facebook: Facebook
    failed_resending: 请求失败。请重试。
    links: 
      resend_confirmation: 重新发送确认
      resend_confirmation_failed: 请求失败。请重试。
      resending_confirmation: 正在重新发送...
      resent_confirmation: 完成！收到消息可能需要几分钟。
    notices: 
      contact_confirmed: 联系人已成功确认!
      mfa_disabled: 多重身份验证已禁用
      updated_profile: 个人资料已成功更新
    please_select_an_option: 请选择选项
    profile: 
      access_token_description: "访问许可证可用于允许其它应用程序代表您进行 API 调用。您还可以生成访问许可证和*使用 Canvas Open API* 启动您自己的集成。"
      approved_integrations: "您可授权第三方应用程序代表您访问 Canvas 网站:"
      buttons: 
        add_picture_file: 添加文件
        authorize_google_docs: "授权 Google Docs 访问"
        authorize_twitter: "授权 Twitter 访问"
        generate_token: 生成令牌
        new_access_token: 创建新访问许可证
        regenerate_token: 重新生成令牌
        register_facebook_account: "注册您的 Facebook 帐户"
        register_linkedin_account: "注册您的 LinkedIn 帐户"
        save_login: 保存登录信息
        save_skype_name: "保存 Skype 名称"
        select_image: 选择图像
        update_settings: 更新设置
      confirm_email_instructions: "在编辑个人资料之前，您需要确认电子邮件地址 (%{email})，方法是单击我们给您发送的电子邮件中的链接。如果您没有看到电子邮件，*单击以重新发送电子邮件*，然后确保检查您的垃圾邮件箱。"
      delicious_description: "Delicious 是一个工具，可让您存储和与其他人分享您的书签。Canvas 的丰富内容编辑器可让您搜索 Delicious 标记，从而轻松地从 Canvas 内链接到您觉得有用的其它资源。"
      diigo_description: "Diigo 是专为研究和教育人士量身打造的一款社交书签工具。Canvas 的丰富内容编辑器可让您搜索 Diigo 标记，从而轻松地从 Canvas 内链接到您觉得有用的其它资源。"
      error_loading_token_details: 加载令牌详细信息时出错
      facebook_description: "如果您有 Facebook 帐户，您可以安装 Canvas 应用程序并在个人资料中接收课程通知。您可以指定要接收哪些类型的通知以及多久发送一次。"
      full_token_warning: |-
          **立即复制此令牌**。一旦离开此页面，您将无法
          再检索完整的令牌，您将不得不重新生成令牌以获取一个新
          值。
      generate_access_token_description: |-
          访问许可证是允许第三方应用程序代表您访问 Canvas
          资源的功能。这些许可证通常根据需要自动
          为应用程序创建，但如果 [您正在部署新的或受限制的
          项目](%{documentation_url})，您可以恰好从此处生成该许可证。
      google_docs_description: "一旦您授权我们查看您的 Google Docs，您将能够从 Google Docs 直接提交作业，并且能够创建和与班级成员共享文档。"
      headers: 
        application_abbrev: 应用程序
        dates: 日期
        delicious_login: "Delicious 登录"
        diigo_login: "Diigo 登录"
        facebook_access: "Facebook 访问"
        generate_access_token: 生成访问许可证
        google_docs_access: "Google Docs 访问"
        linkedin_access: "LinkedIn 访问"
        loading_images: 正在加载图像...
        login: 登录
        organization: 组织
        other_services: 其它服务
        purpose: 用途
        registered_services: 注册的服务
        share_skype_id: "共享您的 Skype ID"
        twitter_access: "Twitter 访问"
        users_profile: "%{user} 的个人资料"
        ways_to_log_in: 登录方式
        web_services: 网络服务
      hints: 
        expires_at: 留为空白以便不会过期
        language: 这将覆盖所有浏览器或帐户设置。
        name: 教师将使用此名称来评分。
        short_name: 人们会在讨论、消息和评论中看到此名称。
        sortable_name: 此名称出现在分类的列表中。
      labels: 
        change_password: 更改密码
        confirm_password: 确认密码
        default_email: 默认电子邮件
        enabled_theme: 已启用主题
        expires_at: 过期
        headers: 
          approved_integrations: 允许融入使用的外部软件
        locale: 语言
        name: 全名
        new_password: 新密码
        old_password: 旧密码
        other_services: 单击下面的任何服务以注册
        password: 密码
        password_for: 密码用于
        purpose: 用途
        short_name: 显示姓名
        show_user_services: 让课程/小组同伴成员查看我已将哪些服务链接到配置文件
        skype_name: "Skype 姓名"
        sortable_name: 用于排序的名称
        time_zone: 时区
        token: 令牌
        token_application: 应用程序
        token_created: 创建时间
        token_expires: 过期
        token_last_used: 上次使用
        token_purpose: 用途
        user_name: 用户名
      linkedin_description: "LinkedIn 是一个优秀的业务网络资源，它可以在您完成学业很久以后一直有所帮助。如果您拥有 LinkedIn 帐户，可在此处进行注册。然后，如果您允许其它课程/小组成员查看您注册的服务，他们就可以轻松地邀请您与他们联系而不必在 LinkedIn 中搜索您的个人资料。"
      links: 
        add_account: 添加帐户
        configure_mfa: 设置多重身份验证
        delete_account: 删除我的帐户
        delicious: Delicious
        diigo: Diigo
        disable_mfa: 禁用多重身份验证
        edit_settings: 编辑设置
        facebook: Facebook
        google_docs: "Google Docs"
        linkedin: LinkedIn
        more_options: 更多可选功能
        reconfigure_mfa: 重新配置多重身份验证
        skype: Skype
        twitter: Twitter
        upload_new_image: 上传新图像
        view_facebook_app: "查看 Facebook 应用程序"
        view_your_profile: 查看您的个人资料
      loading_token_details: 正在加载令牌详细信息...
      no_approved_integrations: "第三方应用程序可以请求权限以代表您访问 Canvas 网站。当您开始授权应用程序后，您将看到它们在此处列出。"
      no_language_preference: "系统默认值 (%{language})"
      no_registered_services: 没有注册的服务
      none: 无
      page_title: 个人资料
      profile_pictures: "选择您想要用作头像的图像，或上传新图像:"
      skype_description: "Skype 提供免费的在线语音和视频呼叫。许多学生使用 Skype 作为一种免费方便的通信方式。如果您注册了 Skype 姓名并使其可见，则其它学生可以轻松查找您的联系信息以及使用 Skype 呼叫或添加您。"
      subscribe_to_emails: "我要从 Instructure 接收信息、新闻和提示"
      titles: 
        access_token_details: 访问许可证详细信息
        authorize_facebook: "授权 Facebook"
        authorize_google_docs: "授权 Google Docs"
        authorize_linkedin: "授权 LinkedIn"
        authorize_twitter: "授权 Twitter"
        click_to_change_profile_pic: 单击以更改头像
        delicious_login: "Delicious 登录"
        diigo_login: "Diigo 登录"
        new_access_token: 创建新访问许可证
        register_skype: "注册 Skype"
        remove_account_from_profile: 从此个人资料中删除帐户
        unregister_service: 取消注册服务
      twitter_description: |-
          Twitter 是一个用于发布和订阅短信息的服务。
          如果您拥有 Twitter 帐户，可在此处进行注册。然后，如果您允许
          其它课程/小组成员查看您注册的访问，他们就可以 
          轻松地与您的 Twitter 帐户联系。
          
          您还可以注册以将通知发送到您的 Twitter 帐户。
          这些通知将作为直接消息让您自己发送给
          自己，并且将不会在公共流中出现。
      unknown_service: 未知
      web_services: "通过将 Canvas 绑定到您已经使用的网络工具，它可以让您的生活轻松许多。单击\"其它服务\"中的任何服务，了解此项功能。"
    purpose_required: 需要填写用途
    resending: 正在重新发送...
    secondary_nav: 
      links: 
        communication_preferences: 通信首选项
        user_settings: 用户设置
    show: 
      administration: 管理
      become: 成为
      cancel_editing: 取消编辑
      edit_profile: 编辑个人资料
      links: 
        user_account_details: 帐户详细信息
    sms_select: 
      default_sms_option: "[选择手机]"
      new_sms_option: 新手机号码
    titles: 
      confirm_email_address: 确认电子邮件地址
      confirm_sms_number: "确认 SMS 号码"
      contact_not_confirmed: 此联系人尚未确认。请单击该地址了解详细信息
      email_not_confirmed: 此电子邮件尚未确认。请单击该地址了解详细信息
      register_communication: 注册通信
      select_profile_pic: 选择头像
      unconfirmed_click_to_confirm: 未确认。单击以确认
    token_never_expires: 从不
    twitter_select: 
      twitter: Twitter
    ways_to_contact: 
      buttons: 
        confirm: 确认
        ok_thanks: 好，谢谢
        register_email: 注册电子邮件
        register_sms: 注册短信
      carriers: 
        one: 其它运营商
        other: 其它运营商
      confirming_contact: 正在确认...
      contact_types: 
        sms: sms
      default_carrier_option: "[选择运营商]"
      headers: 
        contact_type: 类型
        email_addresses: 电子邮件地址
        other_contact: 其他联系人
        ways_to_contact: 联系方式
      labels: 
        carrier: 运营商
        cell_number: 手机号码
        email_address: 电子邮件地址
        enable_login_for_email: "我要使用此电子邮件地址登录 Canvas"
        sms_email: "SMS 电子邮件"
      links: 
        add_contact_method: 添加联系方式
        add_email_address: 添加电子邮件地址
        email: 电子邮件
        resend_confirmation: 重新发送确认
        text_sms: "文本 (SMS)"
      sent_confirmation_email: "我们已发送包含确认链接的电子邮件到 %{email_address}。单击该电子邮件中的链接以完成注册。 确保检查您的垃圾邮件箱有无过滤该电子邮件。"
      sent_confirmation_sms: "我们已发送四个字符的确认代码到 %{sms_number}。在下面输入该代码以激活此短信号码。"
      titles: 
        confirm_email_address: 确认电子邮件地址
        confirm_email_address_alt: 确认电子邮件地址
        confirm_email_address_aria_label: 确认电子邮件地址
        default_email_address: 默认电子邮件地址
        default_email_address_alt: 默认电子邮件地址
        default_email_address_aria_label: 默认电子邮件地址
        merge_users: 其他用户已有相同的电子邮件地址。单击此处以合并用户帐户。
        merge_users_alt: 其他用户已有相同的电子邮件地址。单击此处以合并用户帐户。
        merge_users_aria_label: 其他用户已有相同的电子邮件地址。单击此处以合并用户帐户。
        remove_email_address: 删除电子邮件地址
        remove_email_address_alt: 删除电子邮件地址
        remove_email_address_aria_label: 删除电子邮件地址
      validations: 
        should_be_10_digits: "应为 10 位数字"
    ways_to_contact_me: 我的联系方式
    you_have_no_services: 您尚未注册任何服务，您可以在*设置*页面添加一些服务。
  profiles: 
    avatar_dialog: 
      butons: 
        add_picture_file: 添加文件
      headers: 
        loading_images: 正在加载图像...
      links: 
        upload_new_image: 上传新图像
      profile_pictures: 选择您想要用作头像的图像，或上传新图像：
    notification_preferences: 
      captions: 
        notification_preferences: "%{name} 通知活动和设置"
    notifications: 
      privacy_notice: 
        ok: 确定
        privacy_notice: "注意: 某些通知可能包含机密信息。如果选择使用您的机构提供的地址之外的电子邮件接收通知，可能会导致将敏感的 Canvas 课程和小组信息发送到机构系统外部。"
        privacy_notice_title: 隐私权声明
  pseudonym: 
    errors: 
      bad_credentials: 用户名或密码无效
      common: 不能使用常见密码（例如“password”）
      invalid: "只能包含字母、数字或以下字符: %{characters}"
      mismatch: 不匹配
      not_email: 不是有效的电子邮件地址
      repeated: "一行中使用同一字符的次数不能超过 %{max} 次"
      required: 需要
      sequence: "不能包括超过 %{max} 个字符的一连串字符（例如 abcdef）"
      taken: 这个电子邮件已被使用
      too_long: "不能超过 %{max} 个字符"
      too_short: "必须至少包含 %{min} 个字符"
  pseudonym_sessions: 
    debug: 
      logout_redirect: "已向 IdP 发送 LogoutRequest"
      logout_redirect_from_idp: "已从 IdP 收到 LogoutResponse"
      redirect_from_idp: "已从 IdP 收到 LoginResponse"
    default_app_name: 第三方应用程序
    errors: 
      blank_password: 未提供密码
      invalid_credentials: 用户名和/或密码不正确
      invalid_otp: 验证码无效，请重试
      login_error: "在 %{institution} 登录时出现问题"
      login_errors: 
        no_config_for_id: "Canvas 帐户没有具有该 ID 的身份验证配置"
        no_idp_set: 您登录的学校未在此帐户上配置。
        unrecognized_idp: "Canvas 未识别您的身份提供程序"
      logout_errors: 
        no_idp_found: "Canvas 无法退出您的身份提供程序"
      max_attempts: 登录尝试失败次数过多。请稍后重试或联系您的系统管理员。
      no_matching_user: "Canvas 没有以下用户的帐户: %{user}"
      request_failed: 请求失败。请重试。
      user_deleted: 该用户帐户已被删除。请联系您的系统管理员以重新激活您的帐户。
    messages: 
      resending: 正在重新发送...
      sent: 已发送！邮件可能需要几分钟才能到达。
    mobile_login: 
      back_to_login: 返回登录
      buttons: 
        request_password: 请求密码
      dont_know_password: 我不知道我的密码
      login: 登录
      login_handle: "输入您的 %{login_handle_name}，我们将向您发送更改密码的链接。"
      password: 密码
      sending: 正在发送...
    new: 
      details: "您需要完成注册过程，然后才能登录。您应已收到包含返回 Canvas 的确认链接的电子邮件。按照该链接进行操作以完成该过程。确保检查您的垃圾邮件箱。"
      links: 
        resend_email: 重新发送电子邮件
      page_title: "登录到 Canvas"
      titles: 
        registration_complete: 注册未完成
    notices: 
      mfa_complete: 多重身份验证已配置
    oauth2_auth: 
      oauth2_complete: 应用程序已完成登录工作流程，将会立刻重新激活。
    oauth2_confirm: 
      cancel: 取消
      details: 
        allow_application: "%{app_name} 正在请求访问您的帐户。"
        email: "您的电子邮件地址为 %{email}。"
        login_name: "您正在作为 %{user_name} 登录到此应用程序。"
      labels: 
        remember_access: 记住我对此服务的授权
      page_title: 应用程序登录
    oauth2_confirm_mobile: 
      cancel: 取消
      details: 
        allow_application: "%{app_name} 正在请求访问您的帐户。"
        email: "您的电子邮件地址为 %{email}。"
        login_name: "您正在作为 %{user_name} 登录到此应用程序。"
      login: 登录
      page_title: 应用程序登录
      remember_auth: 记住我对此服务的授权
    otp_login: 
      buttons: 
        send: 发送
        verify: 验证
      details: 
        mfa_enrollment: |-
            除密码外，多重身份验证还要求您拥有物理设备，才能登录到 Canvas，因而提高了安全性。这可以是能生成验证码的设备，也可以是能接收短信的手机。用于 [iPhone](%{iphone_url}) 或
            [Android](%{android_url}) 的 Google Authenticator  应用程序的配置方法是扫描以下的 QR 代码。其它令牌的配置方法是输入密钥 **%{secret_key}**。
        mfa_required: 您需要设置多重身份验证。
        otp_on_device: 请输入您的令牌显示的验证码。
        otp_sent_to_phone: 验证码已发送到您的手机。请在此输入。
        send_to_sms: "发短信到 %{phone_number}"
      labels: 
        carrier: 运营商
        phone_number: 电话号码
        remember_me: 记住这台计算机
        verification_code: 验证码
      links: 
        choose_number: 选择已有电话号码
      page_title: 多重身份验证
      select: 
        new_number: 新电话号码
      titles: 
        mfa: 多重身份验证
    password_confirmation_error: 发送请求时出错。
    password_confirmation_sent: 密码确认已发送。确保检查您的垃圾邮件箱。
  pseudonyms: 
    confirm_change_password: 
      buttons: 
        update_password: 更新密码
      labels: 
        new_password: 新密码
        password: 密码
        password_confirmation: 确认新密码
        which_login_to_change: 要更改的登录
      page_title: 更改密码
      titles: 
        change_password: "更改 %{user} 的登录密码"
    errors: 
      cant_change_password: 无法更改该登录信息的密码，或登录信息不存在
      login_required: 用户必须有至少一个登录信息
    login: 
      invalid_login: 登录信息无效
      invalid_password: 密码无效
      password_confirmation_sent: "密码确认已发送到 %{email_address}。确保检查您的垃圾邮件箱。"
    notices: 
      account_registered: 帐户已注册！
      account_updated: 帐户已更新！
      email_sent: "确认电子邮件已发送到 %{email}，确保检查您的垃圾邮件箱"
      link_invalid: 您所使用的链接不再有效。如果您无法登录，请单击“不知道您的密码？”来重置密码。
      password_changed: 密码已更改
  publish_btn_module: 
    buttons: 
      publish: 发布
      publish_desc: 未发布。单击可进行发布。
      published: 已发布
      published_desc: 已发布。单击可取消发布。
      publishing: 正在发布...
      unpublish: 取消发布
      unpublishing: 正在取消发布...
  publishable: 
    cant_unpublish: 无法取消发布
  publishableModuleItem: 
    disabled: 此项目已禁用发布
  purchases: 
    new: 
      payment_info: 付款信息
  qti_display: QTI
  qti_file_description: "QTI .zip 文件"
  qti_name: "QTI 转换器"
  question_answered: 已回答
  question_bank: 
    align_outcomes: 调整成果
    remove_outcome_from_bank: 是否确定要从库中删除此成果?
    update_outcomes_fail: 更新成果失败
    updating_outcomes: 正在更新成果...
  question_banks: 
    bank_fail: 无法创建题库。
    bank_success: 题库已成功创建！
    delete_question_bank_prompt: 是否确定要删除此题库?
    index: 
      account_question_banks: 帐户题库
      add_bank: 添加题库
      course_question_banks: 课程题库
      labels: 
        title: 库名称
      page_title: 题库
      see_bookmarked_banks: 查看我添加到书签的库
      user_question_banks: 用户题库
    question_bank: 
      bookmark_bank: 将此题库添加到书签
      last_updated: "上次更新: *%{datetime}*"
      no_name: 无姓名
      no_questions: 无问题
      question_count: 
        one: "%{count} 个问题"
        other: "%{count} 个问题"
      unbookmark_bank: 取消此题库的书签
    question_teaser: 
      full_details: 单击以显示完整的问题详细信息
      links: 
        delete_question: 删除此问题
        edit_question: 编辑此问题
      move_bank: 将问题移动/复制到另一个库
    show: 
      already_bookmarked: 已添加到书签
      bookmark_failed: 添加到书签失败
      bookmarking: 正在添加到书签...
      button: 
        cancel: 取消
        move_copy_question: 移动/复制问题
      buttons: 
        add_a_question: 添加问题
        already_bookmarked: 已添加到书签
        bookmark: 将此库添加到书签
        delete: 删除库
        edit: 编辑库详细信息
        move_questions: 移动多个问题
        submit_copying: 
          one: 正在复制问题...
          other: 正在复制问题...
        submit_copying_failed: 
          one: 复制问题失败，请重试
          other: 复制问题失败，请重试
        submit_moving: 
          one: 正在移动问题...
          other: 正在移动问题...
        submit_moving_failed: 
          one: 移动问题失败，请重试
          other: 移动问题失败，请重试
        submit_retry_copying: 复制问题失败，请重试...
        submit_retry_moving: 移动问题失败，请重试...
      default_name: 无姓名
      delete_are_you_sure: 是否确定要删除此题库?
      edit_warning: 请记住，更改问题模板不会自动更新已使用这些问题的测验。
      error_loading_banks: 加载库时出错
      headings: 
        aligned_outcomes: 调整成果
      labels: 
        keep_copy: 同时在此题库中保留副本
        new_bank_name: 新库名称
        new_question_bank: 新题库
        title: 库名称
      links: 
        align_outcome: 调整成果
        more_questions: 更多问题
      load_questions: 正在加载问题...
      loading_banks: 正在加载库...
      loading_more_fail: 加载更多问题失败，请重试
      mastery_threshold: "掌握 %{threshold_percentage}"
      move_copy: 移动/复制
      move_questions: 移动问题
      multiple_questions: 多个问题
      question_bank: 题库
      select_bank: "选择此问题的目标题库:"
      show_details: 显示问题详细信息
      title: 
        move_copy_questions: 移动/复制问题
  question_unanswered: 尚未回答
  quick_start_bar: 
    announcement: 
      saving: 正在保存...
    assignment: 
      assigning: 正在保存...
    discussion: 
      saving: 正在保存...
    event: 
      save: 保存
      saving: 正在保存...
    message: 
      Sending: 正在发送...
    quick_start_bar_view: 
      new: "新建:"
  quiz: 
    default_question_input: "[选择]"
    default_text_only_question_name: 间隔
    default_title: 未命名测验
    errors: 
      invalid_hide_results: 隐藏结果无效
      invalid_ip_filter: "IP 过滤无效"
      invalid_quiz_type: 测验类型无效
    question_name_counter: "问题 %{question_number}"
    regrade: 
      give_everyone_full_credit: 对于此问题给所有人满分。
      no_scores_reduced: 更正后的回答以及原本正确的回答均可得分（*将不会扣除任何分数*）
      regrade_options: "重新评分可选功能 *（针对已回答此问题的学生）：*"
      some_scores_reduced: 仅正确的回答可得分（*可能会扣除某些学生的分数*）
      update_question_without_regrading: 更新问题而不重新评分
    types: 
      quiz: 测验
      survey: 调查
  quiz_group: 
    errors: 
      no_bank: "找不到测验组 %{group_name} 的题库"
      no_permissions: "用户无权参考测验组 %{group_name} 的题库"
    question_group: 问题组
  quiz_question: 
    defaults: 
      question_name: 问题
  quiz_reports: 
    quiz_report_generator: 
      download_report_name: "下载 %{report_name}"
      generate_report_name: "生成 %{report_name}"
      generated_at_date_time: "生成时间 %{dateAndTime}"
      generating_report_name: "正在生成 %{report_name}..."
  quiz_statistics: 
    statistics_filename: "%{quiz_title} %{quiz_type} %{report_type} 报告"
    types: 
      item_analysis: 项目分析
      student_analysis: 学生分析
  quiz_submissions: 
    errors: 
      invalid_submissions: 此测验提交无法验证属于您。请重试。
      late_quiz: 您提交此测验时已晚，您的答案可能没有录制。
      protected_quiz: 此测验受到保护并且仅从特定位置可用。您当前使用的计算机似乎并非进行此测验的有效位置。
    show: 
      score_out_of: "您的得分为 %{score}，满分 %{points_possible} 分"
    still_zipping: 正在压缩文件...
  quizzes: 
    access_code: 
      buttons: 
        submit: 提交
      labels: 
        access_code: 访问代码
      quiz_restricted: 此测验受访问代码限制。您将需要请求教师或监考人员键入或告诉您访问代码，以便能够进行测验。
      survey_restricted: 此调查受访问代码限制。您将需要请求教师或监考人员键入或告诉您访问代码，以便能够进行调查。
    after_last_attempt: 在上次尝试后
    alerts: 
      no_valid_combinations: 系统可能无法生成指定参数的任何有效组合
      only_n_valid_combinations: 
        one: "系统只能生成指定参数的 %{count} 个有效组合"
        other: "系统只能生成指定参数的 %{count} 个有效组合"
    always: 始终
    answer_comments: 答案评论
    answer_text: 答案文本
    assignment_points_possible: 
      one: "%{count} 分"
      other: "%{count} 分"
    buttons: 
      add_selected_questions: 添加所选问题
      adding_questions: 正在添加问题...
      create_group: 创建小组
      create_question: 创建问题
      creating_group: 正在创建小组...
      generating: 正在生成...
      generating_combinations_progress: "正在生成... (%{done}/%{total})"
      saved: 已保存！
      saving: 正在保存...
      update_group: 更新小组
      update_question: 更新问题
    cant_unpublish_when_students_submit: 如有学生提交文件，则无法取消发布
    choose_option: "[选择]"
    confirms: 
      delete_question: 是否确定要删除此问题?
      delete_quiz: 是否确定要删除此测验?
      scrap_and_restart: 取消此测验并从头开始?
    current_filter: 当前过滤器
    default_answer_comments: 学生选择此答案时响应
    default_answer_comments_on_match: 学生匹配此答案时响应
    default_comments_on_wrong_match: 用户遗漏此匹配时响应
    default_history_crumb: 历史记录
    default_quesiton_name: 问题
    default_question_name: 问题
    default_quiz_title: 测验
    default_response_to_essay: 在学生提交答案后响应以显示学生
    default_response_to_file_upload: 在学生提交答案后显示给学生的答题结果
    default_title: 新测验
    display_answer: 
      labels: 
        answer_with_margin: 带页边距
        your_answer: 您的答案
      margin_of_error: 误差
      plus_or_minus: +/-
      range_answer: "在 %{lower_bound} 到 %{upper_bound} 之间"
      you_left_this_blank: 您将此项留空
    display_question: 
      default_question_answer: "[选择]"
      flag_this_question: 标记此问题
      headers: 
        formulas: 公式
        possible_solutions: 可能的解
        solution_answer: 答案
        variable_maximum: 最大值
        variable_minimum: 最小值
        variable_name: 变量
        variable_precision: 小数位
        variables: 变量
      labels: 
        additional_comments: 其它评论
        for_answer_number: "有关答案 %{answer_number}"
        warning_icon: 警告
      links: 
        delete_question: 删除此问题
        edit_question: 编辑此问题
        move_copy_question: 将问题移动/复制到另一个库
      not_yet_graded: 仍未计分
      original_score: 原始分数：
      points_possible: "%{points_possible} 分"
      regraded_score: 重新计分后的分数：
      show_ansers_for_variable: "显示 %{variable} 的答案"
      skip_question_text: 跳至问题文本。
      submission_was_regraded: 此问题已重新计分。
      titles: 
        question_correct_comment: 如果学生回答问题正确，他们将看到此评论
        question_incorrect_comment: 如果学生回答问题错误，他们将看到此评论
        question_neutral_comment: 一旦学生回答问题后，他们将看到此评论
      unsupported_question_type: "此问题从外部来源导入。这是一个\"%{question_type}\"问题，此测验工具中不支持该问题。"
      you_left_this_blank: 您将此项留空
    download_all_quiz_file_upload_submissions: 下载所有测验文件上传提交项
    download_file_upload_submissions: 
      links: 
        download_submissions: 下载所有文件
    enter_answer_variable_above: "[在上面输入答案变量]"
    equations_help: 
      equation_functions: |-
          除了变量，还有一系列的辅助函数
          可用于生成有用的值。例如:
          
          %{example}
          
          要查看指定辅助函数的说明，请从下面的列表中选择
          该函数:
      equation_intro: |-
          计算问题基于一组或多组公式按顺序 
          计算。您可以定义这些公式中的中间变量，但
          最后一个公式的数值结果用于生成
          正确答案。例如:
          
          %{example}
          
          对于此组公式，最终答案为 71。不过，
          其中没有预定义的变量，因此所有学生对同一
          问题得出相同的答案。有关变量的更多信息，请参阅
          "变量"选项卡。
      equation_variables2: "您还可以使用括号定义问题文本中的变量 （\"[a] + [b] 等于多少?\"）。对于每个变量，您将看到一个基于 变量设置的\"示例值\"。您可以这样检查您的数学并 确保公式有效。 例如，如果您的问题是\"[a] + 5 等于多少?\"，则要求您 定义变量\"a\"。如果\"a\"的示例值 为 5.2，您可以写入: %{example} 通过此公式，您可以生成任何数量的解集，每个集合 中的\"a\"值不同。一名学生可能看到的问题是 \"5.2 + 5 等于多少?\"，而另一名学生可能看到的是\"9 + 5 等于多少?\"。"
      links: 
        functions: 函数
        intro: 简介
        variables: 变量
    errors: 
      adding_questions_failed: 添加问题失败，请重试
      creating_group_failed: 创建小组失败，请重试
      field_is_required: 此字段为必填字段
      loading_banks_failed: 无法加载题库，请重试
      loading_more_questions_failed: 加载更多问题失败
      loading_question_failed: 加载问题失败...
      loading_questions_failed: 无法加载问题，请重试
      no_answer: 请添加至少一个答案
      no_correct_answer: 请选择一个正确答案
      no_more_attempts: 您没有剩余的测验尝试
      no_possible_solution: 请生成至少一个可能的解
      quiz_deleted: 该测验已删除
      quiz_update_failed: 测验无法更新
      retrieving_filters_failed: 检索过滤器失败
    ? "false"
    : "False"
    file_uploaded_or_removed: 
      quizzes: 
        file_successfully_uploaded: 您的文件已成功上传。
        files_removed: "%{display_name} 已删除。"
    final_answer: 最终答案
    find_question_from_bank: 
      already_added: 此问题已在测验中
      bank_description: "%{bank_name}，%{n} 问题"
      buttons: 
        add_questions: 添加问题
        create_group: 创建小组
        select_bank: 选择库
      group_pick_count: "%{pick_count} 个问题"
      group_points: "每个问题 %{points} 分"
      headers: 
        bank_name: 库名称
      hints: 
        group_pick_count: "目前已选择 %{pick_count} 个"
      labels: 
        add_questions_to_group: 添加问题到测验组
        group_name: 小组名称
        group_pick_count: 挑选
        group_points: 得分
      links: 
        clear_all_banks: 全部清除
        manage_question_banks: 管理课程题库
        more_questions: 更多问题
        select_all_banks: 全选
      options: 
        new_group: "[创建新小组]"
        no_group: "[无小组]"
      select_a_question_bank: 从下面的列表中选择一个题库以将其链接到此测验作为问题组。
      titles: 
        add_new_question_group: 添加新问题组
    form_answer: 
      answer_in_range_accessible: "在 *范围开始* 和 #范围结束# 之间"
      answer_text: 答案文本
      answer_weight: 答案小部件
      exact_answer_with_error_margin_accessible: "*确切答案*，误差范围为 #误差范围#"
      labels: 
        answer_comments: 学生选择此答案时的评论
        answer_in_range: 在范围内回答
        exact_answer: 确切答案
      matching_left: 匹配左侧
      matching_right: 匹配右侧
      numerical_answer: 数值答案
      possible_answer: 可能的答案
      titles: 
        click_to_enter_answer_comments: 单击以输入学生选择此答案时的评论
        click_to_set_as_correct: 单击以将此答案设置为正确答案
        delete_answer: 删除此答案
        edit_as_html: "将编辑答案文本切换为 HTML"
    form_question: 
      allow_tolerance: "允许的误差为 +/- %{tolerance}"
      buttons: 
        create_update_question: 创建/更新问题
        generate: 生成
        recompute: 重新计算
      correct_answer_comments: 正确答案评论
      distractor_instructions: 在其自己的行中键入每个错误选项
      equation_example: "即\"5 加 [x] 等于多少?\""
      explanation: 
        generate_possible_solutions: 最后，根据您的测验需要建立尽可能多的变量-解组合。
      explanations: 
        calculated: 输入您的问题，建立一个公式，然后生成一组可能的答案组合。学生将看到通过随机选择的一组变量填充的问题，并且必须键入正确的数值答案。
        equations: 您可以通过键入括号包围的变量名称来定义变量
        essay: 系统将为学生提供一个文本字段以撰写其答案。
        file_upload: 学生可以上传文件来回答问题。
        fill_in_multiple_blanks: 输入您的问题，指定每个空格应转至的位置。然后定义每个空格可能的正确答案。学生必须在每个空格的文本框中键入正确的答案。
        formula_definition: 接下来，您将需要写入用于计算正确答案的公式或公式内容。仅使用与上述列出相同的变量名称。
        matching: 构建成对的匹配值。学生将看到左侧的值，并且必须从右侧的下拉列表中选择匹配的值。多个行可以有相同的答案，并且您可以在右侧添加其它错误选项。
        missing_word: 定义转至下拉列表之前和之后的文本。构建一组可能的答案并选择一个正确答案。
        multi_answer_sets: 在下面的框中（您要显示答案框的每个位置），键入一个包含在括号内的参考词（无空格）
        multiple_answers: 此问题将在每个答案旁边显示一个复选框，并且学生必须选择您标记为正确的"所有"答案。
        multiple_choice: 输入您的问题和多个答案，然后选择一个正确答案。
        multiple_dropdowns: 输入您的问题，指定每个下拉列表应转至的位置。然后定义每个下拉列表可能的答案，每个下拉列表有一个正确答案。
        numerical: 将正确答案定义为范围内的任何数字，或数字加上或减去一些误差。系统将向学生提供一个空文本框用于键入其数值答案。
        short_answer: |-
            输入您的问题文本，然后定义空格所有可能的正确答案。  
            学生将看到问题，后跟一个小文本框用于键入其答案。
        text_only: 此"问题"将不会评分，但在引入一组相关问题时非常有用。
        true_false: "输入您的问题文本，然后选择 True 或 False 作为正确答案。"
        variable_definitions: 一旦您输入上述变量后，应看到这些变量在此处列出。您可以指定下面每个变量可能的值范围。
      general_answer_comments: 一般答案评论
      headers: 
        formula_definition: 公式定义
        generate_possible_solutions: 生成可能的解
        variable_definitions: 变量定义
        variable_example_value: 示例值
        variable_maximum: 最大值
        variable_minimum: 最小值
        variable_name: 变量
        variable_precision: 小数位
      label: 
        question: 
          name: 问题名称
          points: 问题分数值
          type: 问题类型
      labels: 
        answers: 答案
        distractors: 其它匹配可能（错误选项）
        missing_word_after: 答案后转至的文本
        points: 得分
        question: 问题
      links: 
        add_another_answer: 添加其它答案
        need_help: 需要帮助?
        switch_views: 切换视图
      multi_answer_sets_example: "即\"玫瑰为 [color1]，紫罗兰为 [color2]\""
      offer_combinations: "提供 %{how_many} 种可能的值组合（最大值 %{max_combinations}）"
      options: 
        only_one_correct: 只有一个正确答案
        students_select_multiple: 学生选择多个答案
      question_type: 
        calculated: 公式问题
        essay: 问答题
        file_upload: 文件上传问题
        fill_in_multiple_blanks: 填写多个空格
        matching: 匹配
        missing_word: 缺字
        multiple_answers: 多个答案
        multiple_choice: 多选
        multiple_dropdowns: 多个下拉列表
        numerical: 数值答案
        short_answer: 填空题
        text_only: 文本（无问题）
        true_false: True/False
      show_possible_answers: "显示 %{question} 可能的答案"
      show_possible_answers_no_question: 显示可能的答案
      titles: 
        click_to_enter_correct_answer_comments: 单击以输入正确答案的评论
        click_to_enter_general_answer_comments: 单击以输入一般评论
        click_to_enter_wrong_answer_comments: 单击以输入错误答案的评论
      wrong_answer_comments: 错误答案评论
    graded_quiz: 计分测验
    graded_survey: 计分调查
    headers: 
      assignment_quizzes: 测验
      practice_quizzes: 练习测验
      submitted_students_quiz_title: 
        one: "参加测验的学生 (%{count})"
        other: "参加测验的学生 (%{count})"
        zero: 已进行测验的学生
      submitted_students_survey_title: 
        one: "参加调查的学生 (%{count})"
        other: "参加调查的学生 (%{count})"
        zero: 已进行调查的学生
      surveys: 调查
      unsubmitted_students_quiz_title: 
        one: "未参加测验的学生 (%{count})"
        other: "未参加测验的学生 (%{count})"
        zero: 未参加测验的学生
      unsubmitted_students_survey_title: 
        one: "未参加调查的学生 (%{count})"
        other: "未参加调查的学生 (%{count})"
        zero: 未参加调查的学生
    helpers: 
      duration_in_minutes: 
        one: "1 分钟"
        other: "%{count} 分钟\n\n"
        zero: "少于 1 分钟"
      score_out_of_points_possible: "%{score}，满分 %{points_possible} 分"
    history: 
      anonymous_username: 学生
      buttons: 
        allow_extra_attempt: 允许此学生进行额外的尝试
      count_attempts_left: 
        one: "%{user} 有 %{count} 次剩余尝试机会"
        other: "%{user} 有 %{count} 次剩余尝试机会"
      default_quiz_name: "测验 %{course_name}"
      default_survey_name: "调查 %{course_name}"
      grade_by_question_warning: 按问题特性的评分受小组中置乱的问题的影响。
      headers: 
        quiz_submissions: 测验提交
        survey_submissions: 调查提交
      latest_quiz_results: "以下是 %{user} 的最新测验结果。您可以修改任何问题的得分和添加更多评论，然后单击页面底部的\"更新分数\"。"
      latest_survey_results: "以下是 %{user} 的最新调查结果。您可以修改任何问题的得分和添加更多评论，然后单击页面底部的\"更新分数\"。"
      links: 
        back_to_quiz: 返回测验
        back_to_survey: 返回调查
      logged_out_user: "注销的用户 %{index}"
      named_quiz_results: "%{user} 的 %{quiz_name} 结果"
      next_questions_arrow_title: 下面的问题
      no_more_attempts: "%{user} 没有剩余尝试次数"
      page_title_quiz: "%{user} 的测验历史记录"
      page_title_survey: "%{user} 的调查历史记录"
      prev_questions_arrow_title: 前面的问题
      quiz_not_yet_taken: 测验尚未进行。
      quiz_not_yet_taken_or_in_progress: 测验尚未进行或当前正在进行
      quiz_unlimited_attempts: 此测验有无限尝试次数
      score_for_attempt: "尝试 %{attempt_number}: %{score}"
      survey_not_yet_taken: 调查尚未进行。
      survey_not_yet_taken_or_in_progress: 调查尚未进行或当前正在进行
      survey_unlimited_attempts: 此调查有无限尝试次数
      titles: 
        score_pending_review: 此分数待审阅，并且可能会更改
        submission_needs_review: 此提交文件需要审阅
      unnamed_quiz_results: "%{user} 的测验结果"
      unnamed_survey_results: "%{user} 的调查结果"
    index: 
      buttons: 
        publish_quizzes: 发布测验
        publishing_quizzes: 正在发布测验...
      confirms: 
        delete_quiz: 是否确定要删除此测验?
      default_title: 未命名测验
      headers: 
        assignment_quizzes: 测验
        course_quizzes: 课程测验
        practice_quizzes: 练习测验
        publish_multiple_quizzes: 发布多个测验
        surveys: 调查
        unpublished_quizzes: 未发布的测验
      labels: 
        publish_multiple_quizzes: 选择您想要在此时发布的测验
      links: 
        create_new_quiz: 创建新测验
        manage_question_banks: 管理题库
        publish_multiple_quizzes: 发布多个测验
      multiple_due_dates: 多个日期
      no_quizzes: 没有可用的测验
      page_titles: 测验
      titles: 
        this_quiz_is_locked: 此测验当前锁定。单击以了解更多详细信息。
    index_view: 
      links: 
        create_new_quiz: 新测验
        manage_question_banks: 管理题库
        publish_multiple_quizzes: 发布多个测验
        settings: 设置
      search_for_quiz: 搜索测验
    invalid_ip: 
      quiz_protected: 此测验受到保护并且仅从特定位置可用。您当前使用的计算机似乎并非进行此测验的有效位置。
      survey_protected: 此调查受到保护并且仅从特定位置可用。您当前使用的计算机似乎并非进行此调查的有效位置。
    keep_highest: 最高
    keep_latest: 最新
    label: 
      answer: 
        text: 答案文本，富文本区域
      question: 
        instructions: 答案说明，富文本区域
      quiz: 
        instructions: 测验说明，富文本区域
    labels: 
      answer_text: 答案文本
      comments_on_answer: 用户选择此答案时的评论
      comments_on_question: 此问题的评论
      comments_on_wrong_match: 用户匹配错误时的评论
      message_text: 消息文本
      multiple_blanks_question: 在空白处填写，阅读周围的文本
      other_incorrect_matches: 其它不正确的匹配可选功能
      possible_answer: 可能的答案
    links: 
      resume_quiz: 继续测验
      resume_survey: 继续调查
      take_the_quiz: 进行测验
      take_the_quiz_again: 再次进行测验
      take_the_survey: 进行调查
      take_the_survey_again: 再次进行调查
      will_keep_highest_score: 将保留所有分数的最高分
      will_keep_latest_score: 将保留所有分数的最新分数
    loading_more_questions: 正在加载更多问题...
    loading_question: 正在加载问题...
    loading_question_banks: 正在加载题库...
    loading_questions: 正在加载问题...
    lockdown_browser_required: 
      headers: 
        requires_lockdown: "需要 Respondus LockDown Browser"
      labels: 
        download_lockdown: 如果尚未安装该浏览器，请从此处下载
      links: 
        download_lockdown: "[下载 Respondus LockDown Browser]"
      requires_lockdown: "此测验需要 Respondus LockDown Browser。请启动 Respondus LockDown Browser 以进行此测验或查看您的测验结果。"
    managed_quiz_data: 
      anonymous_student: "学生 %{user_counter}"
      logged_out_user: "注销的用户 %{user_counter}"
      titles: 
        submission_needs_review: 此提交文件需要审阅
    message_students: 向学生发送消息
    message_students_for_context: "针对 %{context} 向学生发送消息 "
    messages: 
      no_submitted_students_quiz: 学生尚未进行测验
      no_submitted_students_survey: 学生尚未进行调查
      no_unsubmitted_students_quiz: 所有学生均已进行测验
      no_unsubmitted_students_survey: 所有学生均已进行调查
    moderate: 
      add_time: 添加时间
      buttons: 
        change_extensions_for_selected_students: "更改 %{n} 名所选学生的延时"
        extend_time: 延长时间
        extending_time: 正在延长时间...
        save: 保存
        save_failed: 保存失败，请重试
        save_failed_n_updates_lost: "保存失败，%{n} 名学生没有更新"
        saving: 正在保存...
        time_extension_failed: 延长时间失败，请重试
      confirms: 
        taking_time_away: 这将比学生当前拥有的时间少。是否仍要继续?
      end_quiz_reference_time_current_end: 当前结束时间
      end_quiz_reference_time_now: 立即
      end_quiz_when: "%{reference_time} 过 %{n} 分钟结束测验。"
      errors: 
        server_communication_failed: 与服务器通信时出现问题。系统将在五分钟内重试，或者您可以重新加载该页面
      extended_quiz_time_explanation: 您可以为此学生提供有关其当前测验尝试的额外时间。您想要为其提供多长时间?
      extensions_for_student: "%{student} 的延时"
      extensions_for_students: 
        one: "%{count} 个学生的延时"
        other: "%{count} 个学生的延时"
      finished_in: "在 %{duration} 内完成"
      finished_in_duration: "在 %{duration} 内完成"
      global_extra_attempts: "所有人均已获得 %{n}"
      headers: 
        attempt: 已尝试次数
        attempts_left: 剩余尝试次数
        extended_quiz_time: 延长测验时间
        score: 分数
        student: 学生
        student_extensions: 学生延时
        time: 时间
      in_progress: 正在进行
      labels: 
        ending: 正在结束
        extra_attempts: 额外尝试次数
        extra_time_per_attempt: 每次尝试的额外时间
        manually_unlock: 手动解锁测验以进行下次尝试
        started: 开始时间
      minutes: 分钟
      page_title: 调整测验
      student_gets_extra_time: "*%{student_name}* **每次尝试获取 %{extra_time} 分钟的额外时间**"
      student_n: "学生 %{n}"
      time_up: 时间到！
      titles: 
        change_user_extensions: 更改用户延时
        extend_quiz_time: 延长测验时间
        manually_unlocked: 手动解锁
        minutes_to_add: 要添加的分钟数
        select_deselect_all: 全选/取消全选
        select_user: "选择 %{user}"
        student_extensions: 学生延时
    more_questions: 更多问题
    multi_answer: 
      choose_answer: 选择
    muted: 
      muted_quiz_description: 您的测验分数不可用，因为教师还没有完成评分。教师完成此测验的评分后，您的分数将在此页面上提供。
      muted_quiz_header: 您的测验已静音
    new: 
      allowed_attempts: 允许尝试的次数
      anonymous_submissions: 提交文件保持匿名
      buttons: 
        not_published: 未发布
        published: 已发布
        save: 保存
      cant_go_back: 回答后锁定问题
      code: 访问代码
      default_page_title: 新测验
      filter: "IP 过滤"
      group: 作业小组
      headers: 
        ip_filters: "什么是测验 IP 过滤器?"
      hints: 
        question_detail_disabled: "注意: 超出 %{question_count} 时问题详细信息不可用。"
        quiz_score: 一旦进行调查，学生将自动获得满分
      ip_filters: "可以使用测验 IP 过滤器，只允许指定 IP 范围的计算机访问测验。过滤器可以是逗号分隔的地址列表，或者地址后面接掩码（\"192.168.217.1\"、\"192.168.217.1/24\"或\"192.168.217.1/255.255.255.0\"）。"
      label: 
        time_limit: 时间限制
      labels: 
        allow_multiple_attempts: 允许多次尝试
        hide_results_only_after_last: 仅在其上次尝试后
        ip_filter: "过滤 IP 地址"
        never_hide_results: 允许学生查看其测验结果
        quiz_instructions: 测验说明
        quiz_notify: 通知用户此测验已更改
        quiz_score: 分数
        require_access_code: 需要访问代码
        restrict_quiz: 对测验采取限制措施
        show_question_details: 显示问题详细信息
      limited_attempts: 允许的尝试
      links: 
        cancel: 取消
        find_questions: 查找问题
        new_question: 新问题
        new_question_group: 新问题组
        show_assignment_rubric: 显示评分标准说明
        switch_views: 切换视图
      manage: 管理
      minutes: 分钟
      new_assignment: 新作业
      new_discussion: 新建讨论
      one_question_at_a_time: 一次显示一个问题
      points_possible: "得分 %{n}"
      quiz_title: 测验标题
      quiz_type: 测验类型
      require_lockdown_browser: "需要 Respondus LockDown Browser"
      require_lockdown_browser_for_results: 查看测验结果时需要
      retrieving_filters: 正在检索过滤器...
      score_to_keep: 要保留的测验分数
      show_correct_answers: 显示正确答案
      shuffle_answers: 置乱答案
      time_limit: 多少分钟?
      titles: 
        click_to_select_filter: 单击以选择此过滤器
        delete: 删除
        find_ip_address_filter: "查找 IP 地址过滤器"
      warnings: 
        has_student_submissions: 学生已进行或开始进行此测验，因此请小心进行编辑。如果对任何测验问题进行重大更改，您可能会想要考虑对进行旧版本测验的学生重新评分。
    no_filters_found: 没有找到过滤器
    no_quizzes_view: 
      headers: 
        course_quizzes: 课程测验
      no_quizzes: 没有可用的测验
    notices: 
      cant_view_submission_while_muted: 您不能在测验静音时查看测验历史记录。
      has_submissions_already: 请记住，某些学生已经进行或开始进行此测验
      less_than_allotted_time: 您开始此测验时测验已接近截止，因此您没有足够的时间量进行测验。
      message_sent: 消息已发送！
      no_submission_for_user: 没有可用于该用户的提交文件
      quiz_updated: 测验已成功更新
      quizzes_published: 
        one: "%{count} 个测验已成功发布！"
        other: "%{count} 个测验已成功发布！"
      quizzes_unpublished: 
        one: "%{count} 个测验已成功取消发布!"
        other: "%{count} 个测验已成功取消发布!"
    practice_quiz: 练习测验
    question_colon: 问题：
    question_count: 
      one: "%{count} 个问题"
      other: "%{count} 个问题"
    question_group: 
      buttons: 
        update: 更新
      default_group_name: 小组
      edit_questions_and_points: "挑选 *%{num_questions}* 个问题，每个问题 #%{num_points}# 分"
      labels: 
        group_name: 小组名称
        number_of_questions: 问题数
        points_per_question: 每个问题的得分
        question_bank: 将从库中抽取问题
      links: 
        link_to_a_question_bank: 链接至题库
      show_questions_and_points: "挑选 *%{num_questions}* 个问题，每个问题 #%{num_points}# 分"
      titles: 
        add_question_to_group: 添加问题到该组
        collapse_group: 折叠小组
        delete_group: 删除小组
        edit_group_details: 编辑小组详细信息
        expand_group: 展开小组
    question_limit_reached: "您已经达到一个测验所允许的最大问题数 (%{count}/%{limit})。\\n\\n作为一种变通方法，您可考虑跨多个测验传播材料。"
    question_list_right_side: 
      headers: 
        questions: 问题
    question_statistic: 
      attempts: 
        one: "%{count} 次尝试"
        other: "%{count} 次尝试"
      empty_response: 答题结果为空
      labels: 
        other_answers: 其它答案
      no_data: 无数据
      no_responses: 没有此问题的录制答题结果
      percent_of_responses: "%{percent}%（共 %{total}）的尝试选择此答案"
      response_count: 
        one: "已向 %{count} 个学生提供此问题"
        other: "已向 %{count} 个学生提供此问题"
    question_teaser: 
      titles: 
        click_to_show_details: 单击以显示完整的问题详细信息
        delete_this_question: 删除此问题
        edit_this_question: 编辑此问题
    quiz_attempts_length_error: "测试尝试次数限制为 3 位数，如果您想给予学生无限的尝试次数，则不要选中左侧的“允许多次尝试”框"
    quiz_attempts_nan_error: 测试的尝试次数仅可以为数字
    quiz_details: 
      allowed_attempts: 允许的尝试次数
      headers: 
        available: 可用
        due: 截止时间
        points: 得分
        questions: 问题
        time_limit: 时间限制
      multiple_due_dates: 多个截止时间
      no_due_date: 无截止时间
      none: 无
      quiz_availabile_through: "%{start_time} 至 %{end_time}"
      quiz_available_after: "%{start_time} 之后"
      quiz_available_until: "结束时间 %{end_time}"
      requires_lockdown: "需要 Respondus LockDown Browser"
      time_limit: 
        one: "%{count} 分钟"
        other: "%{count} 分钟"
      unlimited: 无限
    quiz_item_group_view: 
      no_quizzes: 未找到测验
      no_surveys: 未找到调查
    quiz_item_view: 
      links: 
        delete: 删除
        edit: 编辑
      quiz_available: 可用
      quiz_due: 截止时间
      settings: 设置
      title_delete: 删除测验
      title_edit: 编辑测验
    quiz_right_side: 
      attempts_left: 
        one: "尚有 %{count} 次可用尝试"
        other: "尚有 %{count} 次可用尝试"
      attempts_so_far: 
        one: "目前有 %{count} 次尝试"
        other: "目前有 %{count} 次尝试"
      labels: 
        current_score: 当前分数
        kept_score: 保留分数
        last_attempt_details: 上次尝试详细信息
        submission_details: 提交详细信息
        time: 时间
      links: 
        preview_quiz_again: 再次预览测验
        preview_survey_again: 再次预览调查
      no_more_attempts: 没有更多可用尝试次数
      questions_not_graded: 有些问题尚未计分
      score_set_manually: 教师已设定此分数
      unlimited_attempts: 无限尝试次数
      view_previous_attempts: 查看上次尝试
    quiz_show_teacher: 
      anonymous_submissions: 匿名提交
      attempts: 已尝试次数
      available_from: 开始时间
      cant_go_back: 回答后锁定问题
      code: 访问代码
      due: 截止时间
      filter: "IP 过滤"
      for: 适用人群
      group: 作业小组
      label: 
        time_limit: 时间限制
      multiple_attempts: 多次尝试
      no_time_limit: 无时间限制
      one_question_at_a_time: 一次一个问题
      points: 得分
      quiz_type: 测验类型
      require_lockdown_browser: "需要 Respondus LockDown Browser"
      require_lockdown_browser_for_results: 查看测验结果时需要
      score_to_keep: 要保留的分数
      show_correct_answers: 显示正确答案
      shuffle_answers: 置乱答案
      time_limit: 
        one: "%{count} 分钟"
        other: "%{count} 分钟"
      until: 结束时间
      view_responses: 查看答题结果
    quiz_submission: 
      attempt_duration: "此尝试进行了 %{duration}。"
      buttons: 
        update_scores: 更新分数
      labels: 
        final_score: 最终分数
<<<<<<< HEAD
        fudge_points: 虚假分数
        fudge_points_changed_points_quiz: "由于 %{user} 进行了此测验，因此最高分已通过 %{difference} 更改。您可以调整此更改并使用此框手动添加正负分数。"
        fudge_points_changed_points_survey: "由于 %{user} 进行了此调查，因此最高分已通过 %{difference} 更改。您可以调整此更改并使用此框手动添加正负分数。"
        fudge_points_generic_explanation: 您可以通过将正负分数添加到此框手动调整分数。
=======
        fudge_points: 虚假得分
        fudge_points_changed_points_quiz: "由于 %{user} 进行了此测验，因此最高得分已通过 %{difference} 更改。您可以调整此更改并使用此框手动添加正负得分。"
        fudge_points_changed_points_survey: "由于 %{user} 进行了此调查，因此最高得分已通过 %{difference} 更改。您可以调整此更改并使用此框手动添加正负得分。"
        fudge_points_generic_explanation: 您可以通过将正负得分添加到此框手动调整分数。
>>>>>>> 162c9cdb
        questions_need_review: 以下问题需要审阅
        quiz_score: 测验分数
        score_for_attempt: 此尝试的分数
        score_for_quiz: 此测验的分数
        score_for_survey: 此调查的分数
        survey_score: 调查分数
      links: 
        click_to_view_results: 单击此处查看结果。
      questions_not_graded: 有些问题尚未计分
      quiz_fudged_negative: "此测验分数已手动调整 %{fudge} 分。"
      quiz_fudged_positive: "此测验分数已手动调整 +%{fudge} 分。"
      quiz_not_yet_taken: 测验尚未进行。
      quiz_results_protected: 此测验的测验结果受到保护，并且对学生不可见。
      quiz_results_protected_until_last_attempt: 此测验的测验结果受到保护，并且对学生不可见，直到其提交最后一次尝试。
      quiz_submission_needs_review: 自完成文件提交后测验发生了重大更改。该提交文件可能需要重新评分。
      requires_lockdown: "需要 Respondus LockDown Browser 才能查看您的测验结果。"
      submitted_at: "提交时间 %{when}"
      survey_fudged_negative: "此调查分数已手动调整 %{fudge} 分。"
      survey_fudged_positive: "此调查分数已手动调整 +%{fudge} 分。"
      survey_not_yet_taken: 调查尚未进行。
      titles: 
        this_is_an_external_element: 这是一个外部元素而不是文本，因此学生提交后无法更改
        this_is_an_external_frame: 这是一个外部框架而不是文本，因此学生提交后无法更改
        this_is_an_image: 这是一幅图像而不是文本，因此学生提交后无法更改
    quiz_summary: 
      assignment_points_possible: 
        one: "%{count} 分"
        other: "%{count} 分"
      labels: 
        allowed_attempts: 允许的尝试
        attempts_left: 剩余尝试次数
        attempts_so_far: 目前已尝试次数
        latest_submission: 最新提交文件
        quiz_details: 测验详细信息
        quiz_due: 截止时间
        quiz_time_limit: 时间限制
        survey_details: 调查详细信息
      no_details: 无详细信息
      points_possible: "%{points_possible} 满分"
      question_count: 
        one: "%{count} 个问题"
        other: "%{count} 个问题"
      quiz_multiple_due_dates: 多个日期
      quiz_no_points: 无得分
      quiz_points_possible: 
        one: "%{count} 分"
        other: "%{count} 分"
      student_mute_notification: 教师正在进行评分
      unlimited_attempts: 无限尝试次数
    read_only: 
      default_page_title: 新测验
      headers: 
        quiz_details: 测验详细信息
      labels: 
        question_details: 显示问题详细信息
        quiz_instructions: 测验说明
      links: 
        back_to_quiz_page: 返回测验页面
    refresh_quiz_after_popup: 
      headers: 
        loading_in_lockdown: "正在 Respondus LockDown Browser 中加载测验"
    retrieving_filters: 正在检索过滤器...
    rubric: 
      loading: 正在加载...
      titles: 
        details: 作业评分标准详细说明
    show: 
      answers: 
        correct: 正确!
        correct_answers: 正确答案
        incorrect: 错误
        partial: 部分
        right: 正确回答
        unanswered: 未回答
        you_answered: 您已回答
      buttons: 
        already_published: 已发布!
        lock_quiz: 立即锁定此测验
        lock_survey: 立即锁定此调查
        publish: 发布
        publishing: 正在发布...
        republish: 重新发布
        unlock_quiz: 立即允许学生进行此测验
        unlock_survey: 立即允许学生进行此调查
      confirms: 
        delete_quiz: 是否确定要删除此测验?
        delete_quiz_submissions_warning: 
          one: "警告：%{count} 个学生已参加此测验。若删除，则任何已完成的提交文件也将被删除，再也不会出现在评分册中。"
          other: "警告：%{count} 个学生已参加此测验。若删除，则任何已完成的提交文件也将被删除，再也不会出现在评分册中。"
      labels: 
        available_until: 结束时间
        no_time_limit: 无时间限制
        warning_icon: 警告
      links: 
        edit: 编辑
        hide_student_quiz_results: 隐藏学生测验结果
        hide_student_survey_results: 隐藏学生调查结果
        keep_editing_this_quiz: 一直编辑此测验
        keep_editing_this_survey: 一直编辑此调查
        message_students_who: 给相关学生发送信息
        moderate_this_quiz: 调整此测验
        moderate_this_survey: 调整此调查
        preview: 预览
        quiz_statistics: 测验情况数据分析
        see_full_quiz: 查看完整测验
        show_assignment_rubric: 显示评分标准说明
        show_student_quiz_results: 显示学生测验结果
        show_student_survey_results: 显示学生调查结果
        survey_statistics: 调查统计
      manage: 管理
      only_registered_users: 只有注册的登记用户才能进行计分测验
      quiz_regraded_your_score_affected: 
        one: "此测验已重新计分; 您的新分数反映受到影响的 %{count} 个问题。"
        other: "此测验已重新计分; 您的新分数反映受到影响的 %{count} 个问题。"
      quiz_regraded_your_score_not_affected: "此测验已重新计分; 您的分数未受影响。"
      speed_grader: 快速评分器™
      students_submitted_so_far: 
        one: "目前 %{count} 个学生已提交"
        other: "目前 %{count} 个学生已提交"
      students_who_have_not_taken_the_quiz: 尚未进行测验的学生
      students_who_have_taken_the_quiz: 已进行测验的学生
      titles: 
        delete: 删除
        related_items: 相关项目
        unlock_for_how_long: 您想要解锁该测验多长时间?
      warnings: 
        draft_version: 这是测验草拟版本的预览
    single_answer: 
      upload: 上传
    statistics: 
      class_too_large: 此课程太大而无法显示统计信息。仍可从右侧边栏下载这些统计信息。
      count_attempts: 
        one: "%{count} 次尝试"
        other: "%{count} 次尝试"
      headers: 
        for_question: "有关 %{question_name}"
        quiz_statistics: 测验情况数据分析
        survey_statistics: 调查统计
        users_have_taken_this_quiz: "%{count} 位用户已进行此测验"
        users_have_taken_this_survey: "%{count} 位用户已进行此调查"
      labels: 
        average_correct: 平均正确
        average_incorrect: 平均错误
        average_time: 平均时间
        high_score: 高分
        low_score: 低分
        mean_score: 平均分
        standard_deviation: 标准偏差
        users_selected_the_answer: "以下用户选择了答案 %{answer_text}"
      links: 
        count_all_attempts: 计数**所有**尝试
        count_only_latest_attempts: 仅计数每一最新尝试
      page_title: 统计
      quiz_all_version_disclaimer: 此报告基于所有用户的所有尝试显示测验情况数据分析。
      quiz_latest_version_disclaimer: 此报告基于每位用户的最新尝试显示测验情况数据分析。
      survey_all_version_disclaimer: 此报告基于所有用户的所有尝试显示调查统计。
      survey_latest_version_disclaimer: 此报告基于每位用户的最新尝试显示调查统计。
      titles: 
        submitted_users_for_quesiton: "%{user} 的已提交用户"
      uncounted_submissions: 
        one: "%{count} 个其它提交文件"
        other: "%{count} 个其它提交文件"
    statistics_crumb: 统计
    submission_version: 
      attempt_number: "尝试 %{att_no}"
      kept: 保留
      latest: 最新
    submission_versions: 
      attempt: 已尝试次数
      attempt_history: 尝试历史记录
      quiz_attempt_history_description: 显示您的测验尝试历史记录的表。每次尝试都列在左侧。尝试、时间和分数列在顶部。
      regraded: 已重新计分
      score: 分数
      time: 时间
    take_quiz: 
      buttons: 
        next: 下一页
        out_of_time_submit: 好的
        previous: 上一页
        submit_quiz: 提交测验
      confirms: 
        cant_go_back_blank: 您单击”下一个“后，就不能返回此问题。是否确定要留空?
        navigate_away: 您将要导航离开此页面。是否仍要继续?
        unanswered_questions: 
          one: "您有 %{count} 个问题未回答（参见右侧边栏了解详细信息）。是否仍要提交？"
          other: "您有 %{count} 个问题未回答（参见右侧边栏了解详细信息）。是否仍要提交？"
        unfinished_quiz: 您将要离开未完成的测验。是否仍要继续?
        unseen_questions: 
          one: "您还有 %{count} 个问题没有看到。是否提交？"
          other: "您还有 %{count} 个问题没有看到。是否提交？"
      days_count: 
        one: "%{count} 天"
        other: "%{count} 天"
      errors: 
        connection_lost: "到 %{host} 的连接丢失。请确保已连接到 Internet，然后继续。"
        only_numerical_values: 只接受数值
      headers: 
        draft_preview: 这是测验草拟版本的预览
      hide_time_link: 隐藏
      hours_count: 
        one: "%{count} 小时"
        other: "%{count} 小时"
      labels: 
        started: 开始时间
        time_elapsed: 经过时间
        times_up: 时间到！提交结果
      logged_out_of_canvas: "*您已注销 Canvas。*若要继续，请登录"
      login_required: 需要登录
      minutes_count: 
        one: "%{count} 分钟"
        other: "%{count} 分钟"
      months_count: 
        one: "%{count} 个月"
        other: "%{count} 个月"
      not_saved: 未保存
      notices: 
        extra_time: 系统已提供有关此尝试的额外时间
        five_minutes_left: 剩余五分钟时间
        less_time: 您参加此测验的时间已缩短。
        one_minute_left: 剩余一分钟时间
        thirty_minutes_left: 剩余三十分钟时间
        twelve_hours_left: 剩余十二小时
      question_answered: 已回答
      question_unanswered: 尚未回答
      quiz_instructions: 测验说明
      saved_at: "在 %{t} 保存测验"
      saving: 正在保存...
      saving_not_needed: "没有要保存的新数据。最后检查时间是 %{t}"
      seconds_count: 
        one: "%{count} 秒"
        other: "%{count} 秒"
      show_time_link: 显示
      titles: 
        come_back_later: 您已标记此问题以稍后返回
        times_up: 时间到！
      years_count: 
        one: "%{count} 年"
        other: "%{count} 年"
    take_quiz_in_popup: 
      headers: 
        loading_in_lockdown: "正在 Respondus LockDown Browser 中加载测验"
      links: 
        return_to_quiz_page: "[单击此处](%{url}) 以返回测验页面。"
    take_quiz_right_side: 
      labels: 
        attempt_due: 尝试截止
        score: 分数
        time_running: 运行时间
      links: 
        hide_time_running: 隐藏
        keep_editing_quiz: 一直编辑此测验
        keep_editing_survey: 一直编辑此调查
    timing: 
      labels: 
        time_elapsed: 经过时间
        time_remaining: 剩余时间
    titles: 
      add_questions_as_group: 添加问题作为一组
      click_to_enter_comments_on_answer: 单击以输入学生选择此答案时的评论
      click_to_enter_comments_on_wrong_match: 单击以输入学生遗漏此匹配时的评论
      click_to_set_as_correct: 单击以将此答案设置为正确答案
      click_to_unset_as_correct: 单击以将此答案取消设置为正确答案
      find_question_bank: 查找题库
      find_quiz_question: 查找测验问题
      help_with_formulas: 测验问题公式帮助
      ip_address_filtering: "IP 地址过滤"
      set_as_correct: 此答案被设置为正确
    toggle_message: 切换测验可见性
    ? "true"
    : "True"
    ungraded_survey: 非计分调查
    warnings: 
      unpublished_changes: "*您已对此测验进行未发布的更改。* 这些更改将不会对学生显示，直到您发布或重新发布测验。"
      unpublished_quiz: "*此测验未发布* 在发布之前，只有教师才能查看此课程。"
  re_upload_submissions_form: 
    buttons: 
      upload: 上传文件
    reupload_submission_files: 重新上传提交文件
    upload_info: 如果您对此前下载的学生提交文件作出了更改，只需压缩其备份并使用以下表单上传该压缩文件。学生将在其提交评论中看到修改的文件。
    upload_warning: 确保不要更改提交文件的名称，以便我们组织。
  recent_student: 
    last_logged_in: "上次登录时间 %{last_login}"
  recipient_input: 
    context_search_placeholder: 输入姓名、课程或小组
    context_search_title: 姓名、课程或小组
    groups_count: 
      one: "%{count} 个小组"
      other: "%{count} 个小组"
    no_results: 未找到结果
    people_count: 
      one: "%{count} 个人"
      other: "%{count} 个人"
    sections_count: 
      one: "%{count} 班级"
      other: "%{count} 班级"
  registration: 
    get_started: 开始
    incomplete_registration_warning: 
      set_up_account: "您的帐户差不多已设立。要完成，请在 *%{email}* 中检查电子邮件，以设置密码。"
      start_participating: 您现在就可开始参与，但您必须先设置密码，然后才能重新登录。
    login: 
      password: 密码
      remember_me: 记住我
      sign_in: 登录
    parent_dialog: 
      agree_to_terms_and_pp: 您同意*使用条款*并承认**隐私政策**。
      buttons: 
        start_participating: 开始参与
      labels: 
        email: 您的电子邮件
        name: 您的姓名
        password: 子密码
        username: 子用户名
    student_dialog: 
      agree_to_terms_and_pp: 您同意*使用条款*并承认**隐私政策**。
      buttons: 
        start_learning: 开始学习
      labels: 
        join_code: 加入代码
        name: 全名
        password: 密码
        password_confirmation: 确认密码
        username: 用户名
    teacher_dialog: 
      agree_to_terms_and_pp: 您同意*使用条款*并承认**隐私政策**。
      buttons: 
        start_teaching: 开始教学
      labels: 
        email: 电子邮件
        name: 姓名
    welcome_to_canvas: "欢迎使用 Canvas！"
  retrieve_timeout: 无法检索配置，服务器响应超时
  role_override: 
    permission: 
      read_sis: "读取 SIS 数据"
    permissions: 
      become_user: 成为其他用户
      change_course_state: 更改课程状态
      comment_on_others_submissions: 查看所有学生的提交文件并对其进行评论
      create_accounts: 创建新的根帐户
      create_collaborations: 创建学生协作
      create_conferences: 创建网络会议
      manage_account_memberships: 添加/删除帐户的其他管理员
      manage_account_settings: 管理帐户级设置
      manage_admin_users: 添加/删除课程的其他教师、课程设计者或助教
      manage_announcements: 管理全局通告
      manage_assignments: 管理（添加/编辑/删除）作业和测验
      manage_calendar: 添加、编辑和删除课程表上的事件
      manage_canvasnet_courses: "管理 Canvas 网络课程"
      manage_content: 管理所有其它课程内容
      manage_courses: 管理（添加/编辑/删除）课程
      manage_demos: 管理演示
      manage_developer_keys: 管理开发人员密钥
      manage_files: 管理（添加/编辑/删除）课程文件
      manage_frozen_assignment: 管理（编辑/删除）冻结的作业
      manage_global_outcomes: 管理全局学习成果
      manage_grades: 编辑评分
      manage_groups: 管理（创建/编辑/删除）小组
      manage_interaction_alerts: 管理警报
      manage_links: 管理身份和信任链接
      manage_outcomes: 管理学习成果
      manage_role_overrides: 管理权限
      manage_rubrics: 创建和编辑评估评分标准
      manage_sections: 管理（创建/编辑/删除）课程班级
      manage_sis: "导入和管理 SIS 数据"
      manage_site_settings: 管理网站范围和插件设置
      manage_storage_quotas: 管理存储配额
      manage_students: 添加/删除课程的学生
      manage_user_logins: 修改用户的登录详细信息
      manage_user_notes: 管理教师日志条目
      manage_wiki: 管理维基（添加/编辑/删除页面）
      managed_jobs: 管理后台工作
      moderate_form: 调整讨论（删除/编辑其他人的发布内容、锁定主题）
      post_to_forum: 发布到讨论
      read_course_content: 查看课程内容
      read_course_list: 查看课程列表
      read_forum: 查看讨论
      read_messages: 查看发送给用户的通知
      read_question_banks: 查看并链接至题库
      read_reports: 查看课程的使用报告
      read_roster: 查看用户列表
      send_messages: 向每位课程成员发送消息
      send_messages_all: 向整个课堂发送消息
      suspend_accounts: 挂起帐户
      undelete_courses: 取消删除课程
      view_all_grades: 查看所有评分
      view_analytics: 查看分析页面
      view_error_reports: 查看错误报告
      view_group_pages: 查看所有学习小组的学习小组页面
      view_jobs: 查看后台工作
      view_notifications: 查看通知
      view_statistics: 查看统计
    roles: 
      account_admin: 帐户管理员
      designer: 设计者
      designers: 设计者
      observer: 观察员
      observers: 观察员
      student: 学生
      students: 学生
      ta: 助教
      tas: 助教
      teacher: 教师
      teachers: 教师
    tooltips: 
      readonly: 您无权更改此项。
      toogle: 单击以切换此选项的"打开"或"关闭"
  role_overrides: 
    account_permissions: 帐户权限
    admin_tools_permissions: 管理工具
    course_permissions: 课程和帐户权限
    index: 
      crumbs: 
        permissions: 权限
      page_title: "管理 %{account} 的权限"
    no_role_found: 未找到身份
    notices: 
      saved: 更改已成功保存。
    site_admin_permissions: 网站管理员权限
    update_failed_notice: 身份创建失败
  roles: 
    account_admin: 帐户管理员
    permission_button: 
      rolebutton: 
        disable: 禁用
        disable_and_lock: 禁用和锁定
        enable: 启用
        enable_and_lock: 启用和锁定
        use_default: 使用默认设置
  roster: 
    delete_confirm: 是否确定要删除此用户？
    error_sending_invitations: 发送邀请时出错。请重试。
    flash: 
      removeError: 无法删除用户。请稍后重试。
      removed: 用户已成功删除。
    greater_than_three: 请输入具有三个或更多字符的搜索词
    invitations_re_sent: 已成功发送邀请
    nobody: 无人
    observing_user: "正在观察：%{user_name}"
    unknown_error: 搜索时出错，请重试。
    updating: 正在更新...
  rubric: 
    context_name_rubric: "%{course_name} 评分标准"
    no_context_found: "无法找到“%{title}”的外部评分标准说明，创建一个副本。"
    no_description: 无说明
    unknown_details: 未知详细信息
  rubric_assessment: 
    options: 
      select: "[选择]"
    titles: 
      additional_comments: 其它评论
      criterion_long_description: 标准长说明
    unknown_user: 未知用户
  rubric_association: 
    no_details: 无详细信息
  rubrics: 
    index: 
      account_rubrics: 帐户评分标准说明
      are_you_sure_prompt: "是否确定要删除此评分标准? 当前使用评分标准的任何位置将仍可访问，但其他人将无法使用该评分标准。"
      buttons: 
        add_rubric: 添加评分标准说明
      course_rubrics: 课程评分标准说明
      delete_rubric: 删除评分标准说明
      page_title: "评分标准说明 "
      points_possible: 
        one: "%{count} 满分"
        other: "%{count} 满分"
      user_rubrics: 用户评分标准说明
    loading: 正在加载...
    show: 
      buttons: 
        delete: 删除评分标准说明
      prompts: 
        are_you_sure_delete: "是否确定要删除此评分标准说明? 当前使用评分标准说明的任何位置将仍可访问，但其他人将无法使用该评分标准。"
      rubric_can_not_modify: 一旦评分标准在多个位置使用，评分标准就无法进行修改。
      titles: 
        edit_rubric: 编辑评分标准说明
    titles: 
      assignment_rubric_details: 作业评分标准详细说明
    user_index: 
      buttons: 
        add_rubric: 添加评分标准说明
      delete_rubric: 删除评分标准说明
      headings: 
        user_rubrics: 用户评分标准说明
      page_title: 评分标准说明
      points_possible: 
        one: 满分
        other: 满分
      prompts: 
        are_you_sure_delete: "是否确定要删除此评分标准说明? 当前使用评分标准的任何位置将仍可访问，但其他人将无法使用该评分标准。"
        are_you_sure_remove: 是否确定要从您的列表中删除此评分标准?
      remove_rubric: 从我的列表中删除此评分标准
  scribd: 
    upgrade_flash: "您好，您当前使用的是 Adobe Flash Player 的旧版本。要使用 iPaper（和网络上的众多其它内容），您需要%{link_tag}获取最新的 Flash player%{end_link}。"
  search: 
    course_sections: 课程班级
    enrollments_observers: 观察员
    enrollments_students: 学生
    enrollments_tas: 助教
    enrollments_teachers: 教师
    student_groups: 学习小组
  section: 
    confirms: 
      delete_enrollment: 是否确定要永久删除此注册?
    default_course_name: "课程 ID\"%{course_id}\""
    enrolled_as_designer: 注册为设计者
    enrolled_as_limited_designer: 注册为仅班级访问权限的设计者
    enrolled_as_limited_observer: 注册为仅具有班级访问权限的观察员
    enrolled_as_limited_student: 注册为仅班级访问权限的学生
    enrolled_as_limited_ta: 注册为仅班级访问权限的助教
    enrolled_as_limited_teacher: 注册为仅班级访问权限的教师
    enrolled_as_observer: 注册为观察员
    enrolled_as_student: 注册为学生
    enrolled_as_ta: 注册为助教
    enrolled_as_teacher: 注册为教师
    errors: 
      confirmation_failed: 确认失败
      course_not_authorized_for_crosslist: "%{course_name} 没有授权交叉列出"
    status: 
      confirming_course: "正在确认 %{course_name}..."
      removing_crosslisting_of_section: 正在取消交叉列出班级...
  sections: 
    section_created: 班级已成功创建！
    section_creation_failed: 班级创建失败
    section_crosslisted: 班级已成功交叉列出！
    section_decrosslisted: 班级已成功取消交叉列出！
    section_delete_not_allowed: 您不能删除已注册的班级
    section_deleted: 课程班级已成功删除！
    section_update_error: 班级更新失败
    section_updated: 班级已成功更新！
    show: 
      access_limit: 用户只能参与这些日期之间的课程
      active_enrollment: 
        one: "%{count} 个活动注册"
        other: "%{count} 个活动注册"
      buttons: 
        back_to_course: 返回课程设置
        cancel: 取消
        crosslist_section: 交叉列出此班级
        crosslist_this_section: 交叉列出此班级
        decrosslit_section: 取消交叉列出此班级
        edit_section: 编辑班级
        recrosslist_section: 重新交叉列出此班级
        uncrosslist_section: 取消交叉列出此班级
        update_section: 更新班级
      completed_enrollment: 
        one: "%{count} 个完成的注册"
        other: "%{count} 个完成的注册"
      crosslist_description: "交叉列出可以在一个帐户中创建班级，然后将其移动到其它帐户中的课程。要交叉列出此课程，您将需要查找要移动到的课程，方法是使用搜索工具或输入课程 ID。"
      decrosslist_description: "此操作会将班级移回其原来的课程 **%{course_name}**。"
      decrosslist_long_description: 此课程中学生的所有评分将不再可见。您可以通过重新交叉列出课程稍后检索评分，但同时这些学生的评分将来自原来的课程。
      labels: 
        end_at: 结束
        enter_course_id: "或输入课程 ID"
        labels: 
          account: 帐户
          selected_course: 所选课程
          sis_id: 学号
        name: 班级名称
        search_for_course: 搜索课程
        sis_id: 学号
        sis_source_id: 学号
        start_at: 开始
      override_settings: 这将覆盖任何学期或课程日期设置。
      pending_enrollment: 
        one: "%{count} 个待处理的注册"
        other: "%{count} 个待处理的注册"
      prompts: 
        are_you_sure_decrosslist: 是否确定要取消交叉列出此班级?
      run_dates: "从 %{start_date} 到 %{end_date} 运行"
      run_from: "从 %{start_date} 开始运行，无结束日期"
      runs_until: "运行直至 %{end_date}"
      student_access_dates: 学生只能访问这些日期之间的课程
      titles: 
        completed_enrollments: 已完成注册
        cross_listed_sections: 交叉列出班级
        crosslist_this_section: 交叉列出此班级
        current_enrollments: 当前注册
        decrosslist_section: 取消交叉列出此班级
  select_content: 选择内容
  select_content_dialog: 
    buttons: 
      add_item: 添加项目
    errors: 
      external_tool_url: "没有 URL，无法保存外部工具。"
      failed_to_create_item: 无法创建新项目
      loading_failed: 加载失败
    invalid_lti_resource_selection: 从外部工具检索有效链接时出现问题
    link_from_external_tool: 从外部工具链接资源
    titles: 
      add_item_to_module: 添加项目到单元
      find_links_using_service: "使用 %{service} 查找链接"
  selected_answer: 您已选择此答案。
  self_enrollments: 
    already_enrolled: 
      already_enrolled: "您已经登记了 **%{course}**。"
      switch_users: "您当前是以 *%{user}* 身份登录的。**请使用另一个用户身份登录**。"
    authenticate: 
      buttons: 
        enroll_in_course: " 登记课程"
        next: 下一页
      getting_started: "您正在登记 **%{course}**。"
      labels: 
        email: 电子邮件
        password: 密码
      log_in: "请输入您的电子邮件和密码:"
    authenticate_or_register: 
      buttons: 
        enroll_in_course: 注册课程
        next: 下一页
      enter_email: "请输入您的电子邮件地址:"
      existing_user: "我已经拥有 %{institution_name} 登录名"
      getting_started: "您正在登记 **%{course}**。"
      labels: 
        email: 电子邮件
        name: 全名
        password: 密码
      new_user: 我是新用户
    confirm_enrollments: 
      buttons: 
        enroll_in_course: 登记课程
        next: 下一页
      getting_started: "您正在登记 **%{course}**"
      switch_users: "您当前是用 *%{user}* 身份登录的。**请使用另一个用户身份登录**。"
    course_full: 
      class_full: "**%{course}** 的登记已满。很抱歉给您带来不便。"
    enrollment_closed: 
      enrollment_is_closed: "**%{course}** 的登记已关闭。"
    new: 
      titles: 
        course_enrollment: "登记 %{course}"
    notices: 
      login_required: 请登录以参与此课程。
    successfully_enrolled: 
      already_enrolled: "您已成功登记 **%{course}**。"
      buttons: 
        go_to_course: 转到课程
        go_to_dashboard: 转到您的面板
      not_available_yet: 在课程开始之前，我们将很快向您发送电子邮件。
  sequence_footer: 
    next_module: "下个单元:"
    next_module_desc: "下个单元: *单元*"
    next_module_item_desc: "下一个: *项目*"
    prev_module: "上个单元:"
    prev_module_desc: "上个单元: *单元*"
    prev_module_item_desc: "上一个: *项目*"
  services_api: 
    must_be_logged_in: "您必须登录才能使用 Kaltura"
  set_default_grade_dialog: 
    default_grades: "通过输入并提交下面的评分值为所有学生给出相同的 *%{assignment.name}* 评分:"
    dialog_title: "%{assignment.name} 的默认评分"
    overwrite: 覆盖已输入的评分
    set_grades_button: 设置默认评分
    set_grades_button_loading: 正在设置评分...
  shared: 
    account_notification: 
      close: 关闭
    accounts_right_side_shared: 
      buttons: 
        go: 执行
      titles: 
        find_user: 查找用户
    accounts_secondary_content: 
      buttons: 
        go: 执行
      links: 
        manage_permissions: 管理身份权限
        manage_subaccounts: 管理子帐户
        manage_terms: 管理学期
        view_statistics: 查看统计
      titles: 
        find_user: 查找用户
    add_assignment: 
      buttons: 
        add_assignment: 添加作业
      labels: 
        assignment_group_id: 小组
        due_at: 截止时间
        points_possible: 得分
        title: 姓名
      options: 
        assignments: 作业
      titles: 
        add_assignment: 添加作业
    add_assignment_group: 
      buttons: 
        add_group: 添加小组
      labels: 
        group_weight: 权重
        name: 姓名
      percent_of_grade: "评分的 %{percent} %"
    assignment: 
      due_at: "%{date} %{time}"
      graded_count: "%{graded_count} 个已计分"
      links: 
        delete_assignment: 删除
        edit_assignment: 编辑
        submission_comments: 提交评论
        view_rubric_evaluation: 查看评分标准评估
      points_out_of: "%{points}，满分 %{possible} 分"
      student_mute_notification: 教师正在进行评分
      submitted_and_graded_count: "%{submitted_count} 个已提交，%{graded_count} 个已计分"
      submitted_count: "%{submitted_count} 个已提交"
      tiles: 
        sort_or_move: 排序作业或移动到其它小组
    assignment_group: 
      alts: 
        add_assignment: 添加作业
        delete_assignment_group: 删除作业小组
        edit_group_details: 编辑
        move: 移动
      defaults: 
        group_name: 课程作业
      group_weight: "*总评分的 %{percent} %"
      links: 
        add_an_assignment: 添加作业
        edit_group_details: 编辑小组详细信息
        hide_info: 隐藏信息
        more_info: 更多信息...
        reorder_groups: 重新排序小组
      no_assignments: 尚无作业
      titles: 
        percent_of_final_grade: 最终评分的百分比
    assignment_rubric_dialog: 
      links: 
        add_rubric: 添加评分标准说明
        assign_rubric: 分配评分标准
    conference: 
      buttons: 
        delete: 删除会议
        edit: 编辑会议详细信息
      course_conference: 课程会议
      group_conference: 小组会议
      participant: 
        one: "%{count} 个参加者"
        other: "%{count} 个参加者"
    current_enrollment: 
      course_unpublished: 此课程尚未发布
      enrolled_as_designer: 注册为设计者
      enrolled_as_observer: 注册为观察员
      enrolled_as_student: 注册为学生
      enrolled_as_ta: 注册为助教
      enrolled_as_teacher: 注册为教师
    custom_search_results: 
      links: 
        search_for_resources: 搜索与此页面有关的开放资源
      status: 
        loading: 正在加载
    dashboard_invitation: 
      buttons: 
        accept: 接受
        decline: 拒绝
      invitation_text: "您已经受邀加入 **[%{course}](%{link_to_course})** 成为 %{enrollment_type_with_indefinite_article}"
    enrollment: 
      enrolled_as_designer: 注册为设计者
      enrolled_as_limited_designer: 注册为仅班级访问权限的设计者
      enrolled_as_limited_observer: 注册为仅班级访问权限的观察员
      enrolled_as_limited_student: 注册为仅班级访问权限的学生
      enrolled_as_limited_ta: 注册为仅班级访问权限的助教
      enrolled_as_limited_teacher: 注册为仅班级访问权限的教师
      enrolled_as_observer: 注册为观察员
      enrolled_as_student: 注册为学生
      enrolled_as_ta: 注册为助教
      enrolled_as_teacher: 注册为教师
      labels: 
        linked_to: 链接至
      links: 
        link_to_a_student: 链接至学生
        unenroll_user_course: 从课程中删除用户
        unenroll_user_section: 从班级中删除用户
      titles: 
        course_section: 课程班级
    errors: 
      400_message: 
        description: 嗯。看起来加载您所请求的页面时出现问题。
        headings: 
          page: 页面错误
        title: 页面错误
      404_message: 
        generic_description: 哎呀，我们无法找到该页面。
        headings: 
          page: 页面未找到
        title: 页面未找到
      500_message: 
        description: 嗯，好像有些内容意外损坏了。抱歉，您不得不看到该内容。如果您有时间，请让我们知道错误发生时您在做什么。
        headings: 
          page: 页面错误
        title: 页面错误
      AUT_message: 
        description: 您的上一请求出现问题。您可能在长时间不活动后尝试执行操作。如果是这种情况，请尝试返回，重新加载您要使用的页面，然后重新提交。否则，请让我们知道错误发生时您在做什么。
        headings: 
          page: 页面错误
        title: 会话超时
      error_form: 
        buttons: 
          submit: 发送评论
        labels: 
          email: 电子邮件（可选）
        message_failed: 报告没有发送。请重试。
        message_sent: 谢谢您的帮助。我们会修正此错误。
    event_list: 
      at_least_more_events: "至少还有 %{count_of_events} 个"
      at_least_more_events_one_week: "下周至少还有 %{count_of_events} 个"
      at_least_more_events_two_weeks: "接下来的两周至少还有 %{count_of_events} 个"
      links: 
        view_calendar: 查看日历
      more_events: "还有 %{count_of_events} 个"
      more_events_one_week: "下周还有 %{count_of_events} 个"
      more_events_two_weeks: "接下来的两周还有 %{count_of_events} 个"
      nothing_for_now: 目前没有任何内容
      nothing_one_week: 下周没有任何内容
      nothing_two_weeks: 接下来的两周没有任何内容
      titles: 
        events: 事件
    find_outcome: 
      buttons: 
        add_outcome: 添加成果
      labels: 
        criterion_ratings: 标准等级
        master_level: 设置任何分数或之上为掌握
        use_for_scoring: 使用此标准进行评分
      points: "%{points} 分"
      points_threshold: "阈值:%{points} 分"
      titles: 
        mastery_level: 在其之上的百分比设置为掌握
        select_and_add_criterion: 选择并添加标准
    flash_notice: 
      close: 关闭
    flash_notices: 
      close: 关闭
    footer_links: 
      facebook: Facebook
      privacy_policy: 隐私政策
      terms_of_service: 服务条款
      twitter: Twitter
    global_dialogs: 
      buttons: 
        install_video_plugin: 安装视频插件
      dont_have_a_webcam: 没有网络摄像机?
      you_need_a_webcam: "要创建视频或音频录制，您的计算机需要启用网络摄像机。如果您的计算机上没有网络摄像机，通过首先安装 Google Video Chat 插件，您仍然可以录制仅音频消息。"
    grading_standard: 
      buttons: 
        done: 完成
        save: 保存
      delete_scheme: 删除评分方案
      edit_scheme: 编辑评分方案
      find: 查找
      find_existing_scheme: 查找现有的评分方案
      full_name: 全名，较小的文字
      grading_standard_name_table_summary: 只有一个可编辑单元格的表，其中包含评分方案的名称。
      grading_standard_summary: 包含您的评分方案的表。值的名称和范围都在顶部。每行包含一个最小百分比值和一个最大百分比值。
      insert_here: 此处插入
      labels: 
        name: 名称
        range: 范围
        scheme_name: 方案名称
      loading_grading_standards: 正在加载评分标准...
      managing_grading_standards: 管理评分方案
      range_lower: 范围的下限
      range_of_numbers: "%{lower_number} 至 %{higher_number}"
      range_upper: 范围的上限
      remove_row: 移除行
      remove_scheme: 删除评分方案
      some_standard: 部分标准
      use_this_standard: 使用此评分标准
    home_menu: 
      links: 
        courses: 课程
        courses_and_groups: 课程和小组
    identity: 
      links: 
        inbox: 收件箱
        log_in: 登录
        logout: 登出
        settings: 设置
        sign_up_as_teacher: 作为教师注册
      masquerading: 
        as: "作为: *%{user_name}*"
    inline_preview: 
      links: 
        course_home: 课程主页
        exit_frame: 丢帧
        files: 文件
        hide_sidebar: 隐藏侧栏
        modules: 单元
    invitation: 
      accept_or_reject: 当您准备就绪后，您可以接受或拒绝邀请。
      body_designer: "您被邀请作为用户帐户 **%{email_address}** 的**设计者**参与 %{course} 。"
      body_observer: "您被邀请作为用户帐户 **%{email_address}** 的**观察员**参与 %{course}。"
      body_student: "您被邀请作为用户帐户 **%{email_address}** 的**学生**参与 %{course}。"
      body_ta: "您被邀请作为用户帐户 **%{email_address}** 的**助教**参与 %{course}。"
      body_teacher: "您被邀请作为用户帐户 **%{email_address}** 的**教师** 参与 %{course} 。"
      buttons: 
        accept: 接受邀请
        reject: 拒绝邀请
      wander_around_dont_get_lost: "请随意 [浏览](%{link_to_course})，了解其具体内容。"
    keyboard_navigation_hint: 
      prompt: 按逗号可听到此页的键盘快捷键列表。
    locale_warning: 
      crowdsourced_warning_message: "您所选择的语言通过众包方式翻译而来。Instructure 尚未审阅或验证翻译内容的准确性，并且对于您使用该语言设置不承担任何责任。请酌情使用。"
      crowdsourced_warning_title: 众包语言
    login: 
      back_to_login: 返回登录
      buttons: 
        request_password: 请求密码
      default_login_message: 在您的机构登录
      dont_know_password: 我不知道我的密码
      labels: 
        password: 密码
        remember_me: 保持登录状态
      log_in: 登录
      login_at_account: "在 %{school_name} 登录"
      login_handle: "输入您的 %{login_handle_name}，我们将向您发送更改密码的链接。"
      register_for_canvas: "*需要 Canvas 帐户?* **单击此处免费获取!**"
    menu_assignment: 
      labels: 
        due: 截止时间
      needs_grading_count: 
        one: "%{count} 个需要评分"
        other: "%{count} 个需要评分"
    menu_enrollment: 
      labels: 
        enrolled_as: 注册为
        invited_as: 邀请作为
    message_students: 
      buttons: 
        send_message: 发送邮件
      for_title: "有关 %{title}"
      labels: 
        body: 消息
        subject: 主题
<<<<<<< HEAD
      message_students_who: 发送消息到学生...
      out_of_points: "超出 %{points_possible}"
=======
      message_students_who: 给相关学生发送信息
      out_of_points: "满分 %{points_possible} 分"
>>>>>>> 162c9cdb
    mute_dialog: 
      gradebook: 
        mute_assignment: 屏蔽作业
      mute_dialog: |-
          是否确定要静音此作业?此作业静音
          时，学生将不会收到关于以下内容新通知或无法
          看到:
          
          *  评分更改通知
          *  提交评论
          *  曲线作业
          *  分数更改通知
          
          学生将能够看到此作业已静音。
          
          一旦您取消静音此作业，即可通过单击
          "取消静音作业"链接再次开始发送通知。
    new_course_form: 
      cancel: 取消
      course_cose_explanation: 显示的内容间隔会很小
      create_course: 创建课程
      creating_course: 创建课程中...
      labels: 
        course_code: 简称
        license: 内容授权
        name: 课程名称
      new_course_name_placeholder: 课程名称
      sample_course_code: 基础课程-101
      start_a_new_course: 开始一个新课程
    no_recent_activity: 
      empty_stream_message: 您没有在流中显示任何消息。一旦开始参与课程，您将看到此流填满来自讨论的消息、评分更新、您与其他用户之间的私人消息等。
      no_recent_messages: 没有最近的消息
    pending_enrollment: 
      designer: "%{course}（作为设计者）。"
      designer_title: 邀请作为设计者，单击以查看"课程"
      observer: "%{course}（作为观察员）。"
      observer_title: 邀请作为观察员，单击以查看"课程"
      student: "%{course}（作为学生）。"
      student_title: 邀请作为学生，单击以查看"课程"
      ta: "%{course}（作为助教）。"
      ta_title: 邀请作为助教，单击以查看"课程"
      teacher: "%{course}（作为教师）。"
      teacher_title: 邀请作为教师，单击以查看"课程"
    profile: 
      add_link_field: 添加其它链接
      bio: 个人简介
      cancel: 取消
      know_this_person_as: 您知道此人作为...
      links: 链接
      links_title: 标题
      links_url: URL
      manage_settings: 管理注册服务
      message_me: "在  Canvas 中向我发送消息"
      message_title: 消息
      message_user_canvas: "在 Canvas 中向 %{user} 发送消息"
      name: 姓名
      no_links: "%{name} 尚未添加任何链接"
      nothing_in_common: 你们没有共同之处
      save_profile: 保存个人资料
      service_contact: "通过 %{service} 与 %{user}  联系"
      social_instructions: 检查您想在个人资料中让其他人看到的联系方式。
      title: 标题
      user_has_no_bio: "%{user} 尚未添加个人简介"
      ways_to_contact_user: "%{name} 的联系方式"
    recent_activity: 
      date_column: 日期
      message_column: 消息
      recent_activity: 最近活动
      recent_activity_in_course: "%{course_or_group} 中的最近活动"
      unread_column: 未读
      unread_count_badge: 
        one: "%{count} 个 *未读项*"
        other: "%{count} 个 *未读项*"
    recent_activity_item: 
      close: 关闭
      unread: 未读
    registration_incomplete: 
      confirm_email_instructions: "在查看此页面之前，您需要*验证电子邮件地址* (%{email})。单击电子邮件中的链接以完成您的帐户设置。如果您没有看到电子邮件，**单击以重新发送电子邮件**，然后确保检查您的垃圾邮件箱。"
      headings: 
        confirm_email: 确认您的电子邮件地址
    right_side: 
      sidebar_content: 侧栏内容
    rubric: 
      buttons: 
        create: 创建评分标准
      defaults: 
        rubric_title: 部分评分标准说明
      headers: 
        criteria: 标准
        points: 得分
        ratings: 等级
      labels: 
        custom_rating: 评估学生时，我会撰写自由格式的评论
        grading_rubric: 使用此评分标准进行作业评分
        title: 标题
        total_points: 总得分
        totallying_rubric: 隐藏测验结果的总分
      links: 
        add_criterion: 添加标准
        delete: 删除评分标准说明
        edit: 编辑评分标准说明
        find_a_rubric: 查找评分标准
        find_another_rubric: 查找其它评分标准
        find_outcome_criterion: 查找成果标准
        find_rubric: 查找评分标准
      messages: 
        locked: 一旦开始使用后，就无法更改评分标准。
        rubric_in_use: 
<<<<<<< HEAD
          one: "请记住，已使用此题目评估了 1 个学生。若更改将会影响对他/她的评价。 请记住，已使用此题目评估了 %{count} 个学生。若更改将会影响对他们的评价。"
          other: "请记住，已使用此题目评估了 1 个学生。若更改将会影响对他/她的评价。 请记住，已使用此题目评估了 %{count} 个学生。若更改将会影响对他们的评价。"
        rubric_in_use2: 您已使用此题目评估学生。任何重大更改都可能会影响其评估结果。
      out_of: "%{points}*，满分 %{total}*"
      rubric: 题目
=======
          one: "请记住，已使用此评分标准评估了 1 个学生。若更改将会影响对他/她的评价。 请记住，已使用此评分标准评估了 %{count} 个学生。若更改将会影响对他们的评价。"
          other: "请记住，已使用此评分标准评估了 1 个学生。若更改将会影响对他/她的评价。 请记住，已使用此评分标准评估了 %{count} 个学生。若更改将会影响对他们的评价。"
        rubric_in_use2: 您已使用此评分标准测验学生。任何重大更改都可能会影响其测验结果。
      out_of: "%{points}*，满分 %{total} 分*"
      rubric: 评分标准说明
>>>>>>> 162c9cdb
      rubric_title: 标题
      titles: 
        find_existing_rubric: 查找现有评分标准
    rubric_criterion: 
      defaults: 
        description: 标准说明
      delete_criterion_link: 删除标准链接
      description: 
        custom_comments_area: 此区域将供评估人员留下有关此标准的评论。
      full_marks: 满分
      icons: 
        additional_comments: 其它评论
      instructor_comments: 导师评论
      labels: 
        save_criterion_for_reuse: 保存此评论供重复使用
        threshold: 阈值
      links: 
        additional_comments: 其它评论
        view_longer_description: 查看较长的说明
      no_marks: 无分数
      options: 
        select: "[选择]"
      points: "%{points} 分"
<<<<<<< HEAD
      points_label: 分数
=======
      points_label: 得分
>>>>>>> 162c9cdb
      points_out_of2: "%{points} / %{total} 分"
      titles: 
        linked_to_learning_outcome: 此标准已链接至学习成果
    rubric_criterion_dialog: 
      buttons: 
        update_comments: 更新评论
        update_description: 更新说明
      labels: 
        additional_comments: 其它评论
    rubric_dialog: 
      buttons: 
        use_this_rubric: 使用此评分标准
      criterion_count: "%{count} 标准"
      links: 
        manage_rubrics: 管理评分标准
      points_possible: "%{points} 最高分"
      titles: 
        find_a_rubric: 查找评分标准
    rubric_forms: 
      points: "%{points} 分"
    rubric_summary: 
      buttons: 
        edit_assessment: 编辑测验
      defaults: 
        title: 标题
      headers: 
        assessment: 测验
        criteria: 标准
      labels: 
<<<<<<< HEAD
        total_points: 总分
      points_out_of: "*%{points}*，满分 **%{total}**"
      rubric: 题目
=======
        total_points: 总得分
      points_out_of: "*%{points}*，满分 **%{total}** 分"
      rubric: 评分标准说明
>>>>>>> 162c9cdb
    rubric_summary_criterion: 
      defaults: 
        description: 标准说明
      full_marks: 满分
      links: 
        view_longer_description: 查看较长的说明
      no_marks: 无分数
      out_of_points: "%{points}/%{total} 分"
      titles: 
        full_comments: 单击以查看完整评论
        linked_to_learning_outcome: 此标准已链接至学习成果
    select_content_dialog: 
      add_to_module: "添加 %{item} 到*单元*"
      assignment_item: 作业
      assignment_notice: 选择您要与此*单元*关联的作业，或通过选择"新作业"添加一个作业。
      content_page_item: 内容页面
      discussion_item: 讨论
      domain_match_notice: "要使用此工具，域必须匹配 %{domain}"
      external_tool_item: 外部工具
      external_tool_notice: "从下面的列表中选择一个工具，或输入已知通过 Basic LTI 配置的外部工具的 URL，从而将指向它的链接添加到此*单元*。"
      external_url_item: "外部 URL"
      external_url_notice: "输入一个 URL 和页面名称以将指向任何网站 URL 的链接添加到此*单元*。"
      file_item: 文件
      file_notice: 选择您要与此*单元*关联的文件，或通过选择"新文件"添加一个文件。
      indent_level: 
        one: "*缩进 1 级*"
        other: "*缩进 %{count} 级*"
        zero: "*不缩进*"
      labels: 
        assignment_name: 作业名称
        file: 文件
        folder: 文件夹
        header: 标题
        indentation: 缩进
        page_name: 页面名称
        quiz_group: 小组
        quiz_name: 测验名称
        topic_name: 主题名称
        url: URL
      loading: 正在加载...
      new_assignment_option: "[新作业]"
      new_file_option: "[新文件]"
      new_page_option: "[新页面]"
      new_quiz_option: "[新测验]"
      new_tab: 在新选项卡中加载此工具
      new_topic_option: "[新主题]"
      options: 
        assignments: 作业
      quiz_item: 测验
      quiz_notice: 选择您要与此*单元*关联的测验，或通过选择"新测验"添加一个新测验。
      sub_header_notice: 键入您想要作为*单元*副标题添加的文本。
      text_header_item: 文本标题
      topic_notice: 选择您要与此*单元*关联的主题，或通过选择"新主题"添加一个主题。
      wiki_page_notice: 选择您要与此*单元*关联的维基页面，或通过选择"新页面"添加一个新页面。
    sequence_footer: 
      full_course_sequence: 查看完整课程序列
      next: 下一页
      previous: 上一页
    submission_comment: 
      assignment: 作业
      grading_alt: 评分
      submission_comment: 提交评论
    terms_required: 
      terms_have_changed: "*使用条款*已发生更改。请在继续使用 Canvas 之前花点时间查看这些条款。"
      updated_terms_of_use: 更新的使用条款
    unauthorized: 
      headings: 
        needs_cookies: "需要 Cookie"
        needs_login: 请登录
        unauthorized_action: 未授权
        unpublished: 尚不可用
      needs_cookies: "您的浏览器中未启用 Cookie。请在您的安全首选项中调整此项，然后再继续。"
      needs_login: 此页面仅限授权用户访问。您当前没有查看此页面的权限。
      public_course: "此页面是课程 **%{course}** 的部分内容。"
      titles: 
        log_in: 请登录
        unauthorized_action: 未授权
      unauthorized_1: 您似乎没有访问此页面的权限。请确保您已获得查看此内容的授权。
      unauthorized_2: 如果您认为自己应该能够查看此页面，请使用"帮助"链接通知支持团队该问题。
      unauthorized_action: 此页面仅限授权用户访问。您将需要登录，然后才能查看此页面的内容。
      unauthorized_user: "%{user_name}，您将需要登录，然后才能查看该页面。如果您忘记或不知道密码，请单击\"忘记密码\"。"
      unauthorized_user_is_other: "%{current_user}，您没有获得查看此页面的授权。您跟随到达此处的链接适用于 **%{unauthorized_user} (%{unauthorized_user_email})**。如果是您本人，您可能想要注销并再次使用该电子邮件地址登录以获取此页面的访问权限。"
    unauthorized_feed: 
      bad_params: 您尝试访问的源的参数无效。
      feedback: "如果您非常确定此 url 应该有效，请通过单击下面的链接告诉我们您是如何到达此处，我们将调查此情况。"
      headings: 
        problem: 加载源时出现问题
      links: 
        feedback: 告诉我们您在找什么
      title: 无效的源
    user_lists: 
      copy_and_paste_notice_just_email: 复制并粘贴电子邮件地址列表以添加用户。
      copy_and_paste_notice_with_login_handle: "复制并粘贴用户列表。您可以使用其电子邮件地址或 %{login_handle_name}。"
      labels: 
        alert: 警报
        notice: 注意
      no_valid_users: "*抱歉，*似乎没有键入任何有效的电子邮件地址或登录 ID，请返回并重试。"
      titles: 
        new_user: 新用户
      user_list_explanation: "示例格式：\"Example Student\" <student@example.com>, \"Lastname, Firstname\" <firstlast@example.com>, justAnEmailAddress@example.com"
    wiki_image: 
      titles: 
        click_to_embed: "单击以嵌入 %{image}"
        embed_image: 单击以嵌入图像
    wiki_sidebar: 
      buttons: 
        insert_link: 插入链接
        upload: 上传
        upload_files: 上传文件到文件夹
      click_links: 单击任何页面以插入链接到该页面。
      course_links: 链接至课程中的其它内容。
      drop_files: 将文件拖到此处以上传
      drop_images: 将图像拖到此处以上传
      file_size_limit: "每个文件限制为 %{size}"
      files_remaining: 还有*0*个要上传
      files_tab: 单击任何文件以插入该文件的下载链接。
      group_links: 链接至小组中的其它内容。
      headings: 
        insert_content: 将内容插入到页面中
      images: 
        alt: 
          loading: 正在加载...
      images_tab: 单击任何图像以在该页面中嵌入图像。
      insert: 
        announcements: 单击以插入指向此通告的链接
        announcements_page: 单击以插入指向通告页面的链接
        assignments: 单击以插入指向此作业的链接
        assignments_page: 单击以插入指向作业页面的链接
        collaborations_page: 单击以插入指向协作页面的链接
        discussions: 单击以插入指向此主题的链接
        discussions_page: 单击以插入指向讨论页面的链接
        files_page: 单击以插入指向文件页面的链接
        grades_page: 单击以插入指向评分页面的链接
        modules: 单击以插入指向此单元的链接
        modules_page: 单击以插入指向单元页面的链接
        quizzes: 单击以插入指向此测验的链接
        syllabus_page: 单击以插入指向大纲的链接
        users_page: 单击以插入指向人员页面的链接
        wiki_pages: 单击以插入指向此页面的链接
        wiki_pages_index: 单击以插入指向维基的链接
      labels: 
        folder: 文件夹
      links: 
        announcements: 通告列表
        announcements_page: 通告列表
        assignments: 作业列表
        assignments_page: 作业列表
        collaborations_page: 协作
        discussions: 讨论索引
        discussions_page: 讨论索引
        files_page: 文件索引
        find_on_flickr: "在 flickr creative commons 上查找图像"
        grades_page: 评分
        modules: 单元列表
        modules_page: 单元
        new_page: 链接至新页面
        quizzes: 测验列表
        syllabus: 课程大纲
        upload_file: 上传新文件
        upload_image: 上传新图像
        users_page: 人员
        wiki_pages_index: 维基主页
      links_to: 
        announcements: 通告
        assignments: 作业
        discussions: 讨论
        modules: 单元
        nav: 
          course: 课程导航
          group: 小组导航
        quizzes: 测验
        wiki_pages: 维基页面
      messages: 
        loading: 正在加载...
      new_page_name: 您想要新页面叫什么名字?
      select_destination: "选择这 %{count} 个文件的目标文件夹:"
      tabs: 
        collections: 集合
        files: 文件
        images: 图像
        links: 链接
      uploading_file: 正在上传*文件*...
    zip_file_import_form: 
      buttons: 
        upload_file: 上传文件
      labels: 
        upload_to: 上传至
      notices: 
        uploading_progress_info: "正在上传和处理您的 zip 文件，如果 zip 文件中有许多文件或该文件非常大，这可能需要一些时间。"
      prompts: 
        select_file: "请选择一个 .zip 文件进行上传"
      titles: 
        uploading: 正在上传，请稍候。
  sis_batch: 
    errors: 
      too_many_errors: "存在另外 %{count} 个错误"
      too_many_warnings: "存在另外 %{count} 个警告"
      unrecorgnized_type: 无法识别的导入类型
    instructure_csv: "Instructure 格式的 CSV 或 CSV 的压缩文件"
    upload_filename: "sis_upload_%{id}.zip"
  sis_import: 
    buttons: 
      process_data: 处理数据
    errors: 
      import_failed_code: "导入 SIS 数据时出错。未导入记录。请通知系统管理员并提供下列代码: \"%{code}\""
      import_failed_messages: "未导入 SIS 记录。导入失败，显示以下消息:"
    headers: 
      import_errors: 阻止导入的错误
      import_warnings: 警告
      imported_items: 导入的项目
    import_counts: 
      accounts: "帐户数: %{account_count}"
      courses: "课程数: %{course_count}"
      crosslists: "交叉列表数: %{crosslist_count}"
      enrollments: "注册数: %{enrollment_count}"
      group_enrollments: "小组注册: %{group_enrollments_count}"
      groups: "小组: %{group_count}"
      sections: "班级数: %{section_count}"
      terms: "学期数: %{term_count}"
      users: "用户数: %{user_count}"
    messages: 
      import_complete_success: 导入已完成并且所有记录均已成功导入。
      import_complete_warnings: "SIS 数据已导入，但显示下列消息:"
    notices: 
      processing_takes_awhile: 这可能需要一点时间...
    status: 
      processing: 正在处理
  sis_imports_api: 
    errors: 
      invalid_content_type: "无效的内容类型，需要 UTF-8"
    sis_import_in_process_notice: "SIS 导入已在进行中。"
  site: 
    view_privacy_policy: 查看隐私政策
  site_admin: 
    columns: 
      date: 日期
      value: 值
    institution_suspended: 
      body: "您学校的 Canvas 帐户已暂时挂起。请联系您的 Canvas 管理员。"
      links: 
        logout: 登出
        stop_masquerading: "[停止仿冒]"
      page_title: 机构已挂起
    links: 
      over_time: 超时
    status: 
      loading: 正在加载...
    titles: 
      value_over_time: "%{value} 超时"
  slideshow: 
    titles: 
      back: 返回
      close: 关闭
      forward: 转发
  statistics: 
    csv_columns: 
      attempt: 已尝试次数
      id: id
      n_correct: "n 正确"
      n_incorrect: "n 不正确"
      name: 姓名
      score: 分数
      section: 班级
      section_id: section_id
      section_sis_id: section_sis_id
      sis_id: sis_id
      submitted: 已提交
    exact_answer: "%{exact_value} +/- %{margin}"
    inexact_answer: "%{lower_bound} 至 %{upper_bound}"
    no_answer: 无答案
  step: 步骤
  sub_accounts: 
    alerts: 
      subaccount_has_courses: 您无法删除其中有课程的子帐户
      subaccount_has_subaccounts: 您无法删除拥有子帐户的子帐户
    confirms: 
      delete_subaccount: 是否确定要删除此子帐户?
    courses_count: 
      one: "%{count} 门课程"
      other: "%{count} 门课程"
    index: 
      titles: 
        sub_accounts: 子帐户
    sub_accounts: 
      account_courses: 
        one: "%{count} 门课程"
        other: "%{count} 门课程"
      account_sub_accounts: 
        one: "%{count} 个子帐户"
        other: "%{count} 个子帐户"
      add_sub_accounts: 添加子帐户
      can_not_delete: 您无法删除其中有课程的子帐户
      delete_sub_account: 删除子帐户
      edit_account_name: 编辑帐户名
      hide_sub_accounts: 隐藏子帐户
      show_sub_accounts: 显示子帐户
    sub_accounts_count: 
      one: "%{count} 个子帐户"
      other: "%{count} 个子帐户"
  subject_reply_to: "回复: %{subject}"
  submission: 
    atom_no_author: 无作者
    attached_files_comment: 查看附件文件。
    media_comment: 这是一个媒体评论。
    state: 
      graded: 已计分
      submitted: 已提交
      unsubmitted: 未提交
  submission_comment: 
    unknown_author: 某人
  submission_detail: 
    go_to_submission_url: "转至提交 URL"
    no_submission: 无提交
    online_text_entry_see_details_in_the_speedgrader: 在线文本输入，*请参阅快速评分器中的详细信息*。
    submitted_files: "提交的文件:"
  submission_details_dialog: 
    add_a_comment: 添加评论
    comments: 评论
    labels: 
      group_comment: 发送评论到全小组
    late: 延迟
    links: 
      click_to_view: 单击此处查看
    loading_comments: 正在加载评论...
    more_details_in_the_speedgrader: 快速评分器中的更多详细信息
    post_comment: 发表评论
    submitted: 已提交
    this_was_submitted_multiple_times_choose_a_submission_to_view: "已提交多次，选择要查看哪个提交:"
    view_rubric_assessment_in_the_speedgrader: 在快速评分器中查看评分标准测验
  submissions: 
    assignment_submit_success: 作业已成功提交。
    assignment_submitted: 作业已提交。
    click_to_download: "单击此处下载 %{size_of_file}"
    creating_zip: "正在创建 zip 文件..."
    download_submissions: 下载作业提交文件
    errors: 
      assignment_submit_fail: 作业无法提交
      can_not_submit_locked_assignment: 作业锁定时无法提交
      invalid_file_type: 无效的文件类型
      media_file_attached: 提交中没有媒体录音
      no_attached_file: 您必须至少将一个文件附加到此作业
      no_report: 无法查找该提交项目的报告
      student_not_enrolled: 指定的用户并非此课程中的学生
      student_not_enrolled_id: "指定的用户 (%{id}) 并非此课程中的学生"
    errors_update_failed: 更新失败
    finished_redirecting: 已完成！正在重定向至文件...
    gathering_files_progress: "正在收集文件 (%{progress})..."
    resubmitted_to_turnitin: "已成功重新提交到 Turnitin。"
    see_attached_files: 查看附件文件
    show: 
      attach_file: 附加文件
      buttons: 
        save: 保存
        save_comment: 保存评论
      crumbs: 
        assignments: 作业
<<<<<<< HEAD
      hide_rubric_button: 隐藏题目按钮
=======
      hide_rubric_button: 隐藏评分标准按钮
>>>>>>> 162c9cdb
      labels: 
        add_a_comment: 添加评论
        grade: 评分
        show_assessment_by: 显示测验依据
      late_submission: （延迟）
      links: 
        resubmit: 重新提交作业
        submit: 提交作业
      media_comment: 媒体评论
      media_comment_link: 这是一个媒体评论，*单击此处查看*。
      only_see_your_own_comments_muted: 您可能无法立即查看所有评论，原因是作业当前正在计分
      only_see_your_own_comments_peer: 作为同伴审阅学生，您只能查看您写的评论。
      options: 
        new_assessment: "[新测验]"
      out_of_points: "满分 %{points_possible} 分"
      peer_review: 同伴审阅
      peer_review_not_done: "**此同伴审阅尚未完成。**要使其被视为已完成，您需要至少留下一个评论。"
      peer_review_not_done_rubric: "**此同伴审阅尚未完成。**要使其被视为已完成，您需要至少留下一个评论并填写右侧的评分标准说明表。"
      peer_review_steps_complete: 您已完成此同伴审阅所需的步骤。
      sent_to_whole_group: 发送评论到全小组
      show_rubric: 显示评分标准说明
      speedgrader: 快速评分器™
      student_mute_notification: 评分不可用，原因是教师正在进行处理。
      submission_details: 提交详细信息
      submitted_at: "提交时间 %{submit_date}"
      teachers_notified_of_comments: 将通知教师和提交者所有评论
    show_preview: 
      discussion_submission_description: "此作业的提交文件在作业的讨论中发布。下面是 %{user} 的讨论发布，或者您可以*查看完整讨论*。"
      entry_no_image: 请记住，此页面自最初进行提交后可能已更改。
      entry_with_image: 我们包括了页面提交时所显示内容的快照。或者您可以单击以查看原始提交文件。
      external_url_submission: "此提交是指向外部页面的一个 URL。"
      file_uploads_for_user: "**%{user}** 的文件上传"
      group_discussion_submission_description: |-
          此作业的提交文件在该小组的作业讨论中发布。下面是 %{user} 的讨论帖
          ，或者您可以*查看完整的小组讨论*。
      media_comment_link: 此提交是一个媒体录音。*单击此处查看。*
      no_files: 没有此提交上传的文件
      no_preview_available: 无可用预览
      no_submission: 无提交
      paper_view: 纸张视图
      plain_view: 纯文本视图
      preview_document: 预览文档
      quiz_submission: 此提交是测验提交。正在重定向到测试页面。
      show_entire_discussion: 显示完整讨论
      student: 学生
      url_preview: "URL 预览"
      view_original_submission: "查看 %{user} 的原始提交文件"
    still_zipping: 正在压缩文件...
    submission_download: 
      download_message: "**正在收集学生的提交文件**并将其压缩成 zip 文件。这可能需要一些时间，具体视提交文件的大小和数量而定。"
      gathering_files: 正在收集文件...
  support: 
    array: 
      last_word_connector: ", and "
      or: 
        last_word_connector: ", or "
        two_words_connector: " or "
      two_words_connector: " and "
      words_connector: ", "
    help_menu: 
      community_support_description: 与您的同伴进行交互并得到帮助。
      community_support_forums: 社区支持论坛
      contact_support: 联系支持
      contact_support_sub_text: 针对时间敏感的问题获得帮助。
      curriculum_assessment_errata: 课程/测验勘误
      curriculum_assessment_errata_description: 查看已经报告的测验和课程错误。搜索“勘误”。
      networking_academy_description: "查看 Cisco 对最常见问题的答案。"
      networking_academy_faqs: "Networking Academy 常见问题解答"
    select: 
      prompt: 请选择
  table_headings: 
    name: 姓名
    total: 总计
    type: 类型
  tabs: 
    announcements: 通告
    assignments: 作业
    chat: 聊天
    collaborations: 协作
    conferences: 会议
    discussions: 讨论
    eportfolios: 学习档案
    files: 文件
    grades: 评分
    home: 主页
    modules: 单元
    outcomes: 成果
    pages: 页面
    people: 人员
    profile: 个人资料
    quizzes: 测验
    settings: 设置
    syllabus: 大纲
  terms: 
    index: 
      date: 
        term_end: 学期结束
        term_start: 学期开始
        unspecified: 无论何时
      errors: 
        submit: 提交时出错
      links: 
        add_new_term: 添加新学期
      messages: 
        classes_in_term: 您不能删除其中仍有班级的学期。
        submitting: 正在提交...
      page_title: "%{account} 学期"
      prompts: 
        delete: 是否确定要删除此学期?
      titles: 
        enrollment_terms: 注册学期
        term_details: 学期详细信息
    term: 
      buttons: 
        add: 添加学期
        update: 更新学期
      course_count: 
        one: "%{count} 门课程"
        other: "%{count} 门课程"
      labels: 
        designers_can_access_from: "**设计者** 可从以下位置访问"
        sis_id: 学号
        students_can_access_from: "**学生**可从以下位置访问"
        tas_can_access_from: "**助教**可从以下位置访问"
        teachers_can_access_from: "**教师**可从以下位置访问"
      name: "学期名称:"
      sis_source_id: 学号：
      term_runs_from: "**学期运行**开始"
      titles: 
        term_ends: 学期结束
        term_starts: 学期开始
      tooltips: 
        term_ends_designers: 对于设计者，学期结束于
        term_ends_students: 对于学生，学期结束于
        term_ends_tas: 对于助教，学期结束于
        term_ends_teachers: 对于教师，学期结束于
        term_starts_designers: 对于设计者，学期开始于
        term_starts_students: 对于学生，学期开始于
        term_starts_tas: 对于助教，学期开始于
        term_starts_teachers: 对于教师，学期开始于
      user_count: 
        one: "%{count} 个用户"
        other: "%{count} 个用户"
    timespan: 
      date: 
        term_end: 学期结束
        term_start: 学期开始
        unspecified: 无论何时
      timespan: "%{start_at} *到* %{end_at}"
  time: 
    am: 上午
    count_hours_ago: 
      one: "%{count} 小时前"
      other: "%{count} 小时前"
    count_minutes_ago: 
      one: "%{count} 分钟前"
      other: "%{count} 分钟前"
    due_date: "%{date}，%{time} 之前"
    event: "%{date} %{time}"
    formats: 
      default: "%a, %d %b %Y %H:%M:%S %z"
      long: "%B %d, %Y %H:%M"
      short: "%d %b %H:%M"
      tiny: "%H:%M"
      tiny_on_the_hour: "%l%P"
    less_than_a_minute_ago: 不到一分钟前
    pm: 下午
    ranges: 
      different_days: "%{start_date_and_time} 至 %{end_date_and_time}"
      same_day: "%{date}，从 %{start_time} 到 %{end_time}"
      times: "%{start_time} 至 %{end_time}"
    unknown_date: 未知日期
    with_ago: "%{time} 前"
  tinymce: 
    insert_update_image_view: 
      alt_help_text: 说明要改进辅助功能的图像
      alt_text: "Alt 文本"
      attributes: 属性
      canvas: Canvas
      dimension_help_text: 保留长宽比
      dimensions: 尺寸
      flickr: Flickr
      image_height: 图像高度
      image_source: 图像来源
      image_width: 图像宽度
      url: URL
  title_separator: ": "
  titles: 
    aligned_items: 调整的项目
    announcement: 通告
    announcements: 通告
    assignments: 作业
    come_back_later: 您已标记此问题以稍后返回
    delete_quiz: 删除测验
    delete_survey: 删除调查
    discussion: 讨论
    discussions: 讨论
    edit_quiz: 编辑测验
    edit_survey: 编辑调查
    error_reports: 错误报告
    learning_outcomes: 学习成果
    messages: 消息
    outcome_artifacts: 成果产物
    people: 人员
    view_in_separate_window: 在单独的窗口中查看
  tooltips: 
    vdd: 
      more_message: "和 %{count} 个以上..."
  tours: 
    quiz_regrade: 
      first_bullet: 您更改答案之后，在更新问题前需要选择一个选项。
      got_it: 好的，我知道了
      second_bullet: 请确保您选择最合适的选项，因为学生的分数可能会受到影响。
      third_bullet: "Canvas 将在您保存测验后对您的所有提交项重新评分，此过程可能要用几分钟时间。"
      try_later: 您现在可以为已经参加测验的学生设置重新评分可选功能。
  turnitin: 
    error_1007: 上传的文件过大。
    error_1009: "无效的文件类型。（有效的文件类型包括 MS Word、Acrobat PDF、Postscript、Text、HTML、WordPerfect (WPD) 和 RTF 格式。）"
    error_1013: "学生提交文件必须是超过二十字的文本文件，只有这样 Turnitin 才能对其进行评价。"
    error_1023: "此 PDF 文件无法读取。请确保它没有密码保护。"
    error_216: 此帐户的学生数目已达到限制。请联系您的帐户管理员。
    error_217: "此帐户的 Turnitin 产品已过期。请联系您的销售代理续订 Turnitin 产品。"
    error_414: "此提交文件的原创性报告尚不可用 。"
    error_415: 此提交文件的原创性分数尚不可用。
    error_default: "提交到 Turnitin 时出错。请在联系支持院系之前尝试重新提交文件。"
    tooltip: 
      score: "Turnitin 相似分数 - 查看详细报告"
  turnitin_info: 
    buttons: 
      resubmit_to_turnitin: "重新提交到 Turnitin"
  unknown: 未知
  unknown_question_bank: 未知题库
  unknown_quiz: 未知测验
  unsupported_package: 不受支持的内容包
  user: 
    default_collection_name: "%{user_name} 的集合"
    default_user_name: 用户
    errors: 
      already_enrolled: 您已经登记此课程
      course_full: 此课程名额已满
      invalid_code: 无效的代码
      required: 需要
      terms: 您必须同意这些条款
      too_long: "不能超过 %{max} 个字符"
    registration: 
      agree_to_terms_and_privacy_policy: 您同意*使用条款*并承认**隐私政策**。
      agree_to_terms_with_code_of_conduct: 您同意*使用条款*和**行为准则**。
  user_date_range_search: 
    cant_be_blank: "Canvas 用户 ID 不能为空"
    cant_come_before_from: “结束日期”不能早于“开始日期”
  user_follow: 
    errors: 
      follow_own_collection: 您无法跟随自己的集合
      follow_self: 您无法关注自己
  user_lists: 
    add_n_users: 
      one: "看起来不错，添加 %{count} 个用户"
      other: "看起来不错，添加 %{count} 个用户"
    adding_users: 正在添加用户...
    buttons: 
      continue: 继续...
    cant_unenroll: 此用户使用校园注册系统自动注册，因此无法手动删除。如有任何问题，请联系您的系统管理员。
    delete_confirm: 是否确定要删除此用户?
    duplicate_users: 
      one: "%{count} 个重复用户已找到，重复已被删除。"
      other: "%{count} 个重复用户已找到，重复已被删除。"
    invalid_users_notice: 有些内容可能无效，您可能需要返回并修复所有错误。
    just_now: 刚才
    messages: 
      processing: 正在处理...
    titles: 
      existing_user: 现有用户
    user_parsing_errors: 
      one: "分析该用户列表时出现 %{count} 个错误。"
      other: "分析该用户列表时出现 %{count} 个错误。"
    users_added: 
      one: "%{count} 个用户已添加"
      other: "%{count} 个用户已添加"
    users_adding_failed: 无法注册用户
    users_existed: 
      one: "（已存在 %{count} 个用户）"
      other: "（已存在 %{count} 个用户）"
    users_to_add: 
      one: "如果照此继续，将添加 %{count} 个用户。"
      other: "如果照此继续，将添加 %{count} 个用户。"
  user_logins: 
    buttons: 
      add_login: 添加登录信息
      update_login: 更新登录信息
    confirms: 
      delete_login: "是否确定要删除登录信息\"%{login}\"?"
    notices: 
      cant_delete_last_login: 您不能删除用户的上次登录信息
      mfa_reset: 多重身份验证已重置
    save_succeeded: 保存成功
    titles: 
      add_login: 添加登录信息
      update_login: 更新登录信息
  user_name: 
    buttons: 
      update_user: 更新用户
    confirms: 
      remove_profile_picture: 是否确定要删除此用户的头像?
    errors: 
      failed_to_remove_image: 无法删除该图像，请重试
      failed_to_report_image: 无法报告该图像，请重试
      updating_user_details_failed: 更新用户详细信息失败，请重试
    messages: 
      removing_image: 正在删除图像...
      reporting_image: 正在报告图像...
      updating_user_details: 正在更新用户详细信息...
    notices: 
      image_reported: 此图像已报告
  user_notes: 
    confirms: 
      delete_journal_entry: 是否确定要删除此日志条目?
    index: 
      buttons: 
        create: 创建条目
      crumbs: 
        faculty_journal: 教师日志
      links: 
        create_new_entry: 创建新条目
      messages: 
        no_entries: 没有此学生的日志条目。
      page_title: 教师日志
      title: 标题
      titles: 
        journal_for: "%{user} 的教师日志"
    messages: 
      loading_more: 正在加载更多条目
    notices: 
      created: 日志条目已成功创建。
    show: 
      labels: 
        created_by: "创建者 "
        note: 注
        title: 标题
        user: 用户
    tooltips: 
      loading_more: 正在加载其它结果
    user_note: 
      links: 
        delete: 删除此条目
      no_title: 无标题
      subheader: "%{creator} 于 %{created_at}"
    user_notes: 
      crumbs: 
        faculty_journal: 教师日志
      details_a_course: 学生的上一教师日志条目当前已在课程中注册。
      details_this_course: 学生的上一教师日志条目当前已在此课程中注册。
      headers: 
        current_courses: 当前课程
        last_entry: 上一教师日志条目
        student: 学生
      page_title: 教师日志
  user_profile: 
    profile_title_too_long: 标题太长
    tabs: 
      notifications: 通知
      profile: 个人资料
      settings: 设置
  user_service: 
    descriptions: 
      delicious: "Delicious 是一个协作的链接分享工具。您可以标记 Internet 上的任何页面供今后参考。您还可以链接至其他用户的 Delicious 帐户以分享相似兴趣的链接。"
      diigo: "Diigo 是一个协作的链接分享工具。您可以标记 Internet 上的任何页面供今后参考。您还可以链接至其他用户的 Diigo 帐户以分享相似兴趣的链接。"
      facebook: "列出您的 Facebook 个人资料可以更轻松地与班级和小组中的好友进行联系。"
      google_docs: "学生可以使用 Google Docs 协作小组项目。Google Docs 可以实时协作编辑文档、电子表格和演示文稿。"
      linked_in: "LinkedIn 是一种业务网络资源。您在学校时建立的许多关系在您进入职场后仍然会有帮助。"
      skype: "Skype 是一个免费的在线语音和视频呼叫工具。"
      twitter: "Twitter 是一个优秀的课外通信资源。"
  users: 
    admin_merge: 
      buttons: 
        go: 执行
        merge_user_account: 合并用户帐户
      labels: 
        name: 姓名
        user_id: "用户 ID"
      links: 
        select: 选择
      merge_result_explanation: "是否确定要将帐户 %{source_user_name} (%{source_user_email}) 合并到此帐户 %{target_user_name} (%{target_user_email})?此过程将有以下最终结果:"
      merge_result_explanation_again: "您已选择将用户 %{user_name} (%{user_email}) 合并到帐户 %{pending_other_user_name} (%{pending_other_user_email}) 中。此过程将有以下最终结果:"
      merge_somone_else: "将其他人与 %{user_name} 合并"
      merge_user_initial_instructions: "您已选择将用户 %{user_name} (%{user_email}) 与另一个帐户合并。您可以使用下面的表单搜索想要与此用户合并的用户。"
      no_merge_undo: 此过程无法撤消，因此请确保确定合并，然后再继续。
      no_permission: 您没有搜索任何帐户的权限
      prepare_to_merge: 准备合并用户
      switch_user_positions: 切换用户位置
      titles: 
        enter_user_id: "或输入用户 ID"
        find_user: 查找用户
        merge_users: 合并用户帐户
        really_merge: 是否确实要合并用户帐户?
    cant_self_merge: 您不能将帐户与其自身合并。
    cc_prefs: 
      buttons: 
        configure: 配置通信首选项
      comm_preferences_instructions: "既然您已注册 Canvas，您可能会想要配置随着课程的进展将收到哪些通知。Canvas 足够灵活，可让您选择想要的通知方式和通知哪些事件。您的课程中有事情发生时，您可以选择立即、每天或每周发送电子邮件或文本到您的手机。"
      titles: 
        configure_com_prefs: 配置通信首选项
    confirms: 
      unenroll_user: 是否确定要取消注册此用户?
    could_not_find_url: "无法找到下载 URL"
    crumbs: 
      profile: "%{user} 的个人资料"
    current_conference: 
      current_conference_text: "您已受邀加入 **[%{conference}](%{link_to_conference})**。开始时间为 %{started_at}，人数为 %{participant_count}。"
      participant_count: 
        one: "%{count} 个参加者"
        other: "%{count} 个参加者"
    dashboard_sidebar: 
      coming_up: 加油
      recent_feedback: 最近反馈
      start_new_course: 开始新课程
    delete: 
      are_you_sure: 是否确定要删除此用户帐户?
      buttons: 
        delete_user: "删除 %{user_name}"
      titles: 
        confirm_delete: 确认删除用户
        confirm_deletion_of_user: "确认删除 %{user_name}"
        delete_user: 删除用户
        really_delete_user: "确实删除 %{user_name}"
    enrollment: 
      course_not_published: 此课程尚未发布
      linked_to_user: "（链接至 %{user_name}）"
      links: 
        teacher_activity: 请参阅学生互动报告
      roles_designer: 注册为设计者。
      roles_observer: 注册为观察员。
      roles_student: 注册为学生。
      roles_ta: 注册为助教。
      roles_teacher: 注册为教师。
      unpublished: 已取消发布
    errors: 
      no_teacher_courses: 没有在此教师和学生之间共享的课程
      user_not_teacher: 该用户并非此课程中的教师
    facebook_added: "Facebook 帐户已成功添加！"
    facebook_fail: "Facebook 授权失败。"
    google_docs_added: "Google Docs 访问已授权！"
    google_docs_fail: "Google Docs 授权失败。请重试"
    grades: 
      average_grades: 
        one: "%{count} 个学生的平均分"
        other: "%{count} 个学生的平均分"
      course: 课程
      crumbs: 
        grades: 评分
      current_teacher_courses: 我教授的课程
      linked_student_accounts: 链接的学生帐户
      links: 
        teacher_activity: 学生互动报告
      no_grade: 无评分
      no_grades: 无评分
      page_title: 评分
      percent: 百分比
      send_teacher_message: 向教师发送消息
      show_previous_courses: 显示之前的课程
      titles: 
        current_student_courses: 我进行的课程
        previous_courses: 以前的课程
    group: 
      show_hide_activity_list: 在最近活动列表中显示/隐藏
    index: 
      all_users: 所有用户
      buttons: 
        manage_profile_pictures: 管理头像
        user_groups: 查看用户组
      crumbs: 
        users: 用户
      labels: 
        show_users_for_term: 显示在学期内注册的用户
      no_results_found: 未找到结果
      search_for_user: "%{user_name} 的用户搜索结果"
      titles: 
        all_users: 所有用户
        choose_term: 选择学期
        search_results: "\"%{search_term}\"的搜索结果"
    linkedin_added: "LinkedIn 帐户已成功添加！"
    linkedin_fail: "LinkedIn 授权失败。请重试"
    logins: 
      add_login: 添加登录信息
      buttons: 
        update_login: 更新登录信息
      labels: 
        account_id: 帐户
        current_ip: "当前登录 IP"
        current_login: 当前登录
        last_ip: "上次登录 IP"
        last_login: 上次登录
        last_request: 上次请求
        password: 密码
        sis_id: 学号
        sis_user_id: 学号
        unique_id: 登录
      more: 更多...
      never: 从不
      none: 无
      reset_mfa: 重置多重身份验证
      titles: 
        logins: 登录信息
    masquerade: 
      are_you_sure_start: 是否确定要删除仿冒此用户?
      are_you_sure_stop: 是否确定要停止仿冒?
      details: |-
          仿冒基本上是作为此用户登录而没有密码。
          您将能够进行假设您是此用户的任何操作，并且从其他用户的视角，
          就好像此用户执行这些操作一样。不过，审计日志会记录
          **您**是代表此用户实际执行操作的人员的事实。
      masquerade_as: "仿冒 %{user_name}"
    merge: 
      login_to_merge_different_account: "要将帐户 %{current_user_name} (%{current_user_email}) 合并到另一个帐户，请登录到新帐户:"
      merge_definition: 出于各种原因，您可能会最终有两个登录而不是一个。如果出现这种情况，您可以将两个登录合并到一起并合并它们的信息。
      titles: 
        merge_accounts: 合并用户帐户
    merge_results: 
      action: 操作
      emails: 电子邮件
      enrollments: 注册
      logins: 登录
      no_emails: 无电子邮件
      no_enrollments: 无注册
      no_logins: 无登录
      user: 用户
      will_be_deleted: 将被删除
      will_be_kept: 将被保留
    name: 
      become: 成为
      buttons: 
        update_details: 更新详细信息
      delete_from_account: "从 %{account} 删除"
      edit: 编辑
      labels: 
        default_email: 默认电子邮件
        display_name: 显示姓名
        full_name: 全名
        name: 全名
        profile_picture: 头像
        short_name: 显示姓名
        sortable_name: 用于排序的名称
        time_zone: 时区
      merge_with_another_user: 与其他用户合并
      none: 无
      remove_avatar: 删除头像
      report_naughtiness: 报告不适当的图片
      titles: 
        edit_user_details: 编辑用户详细信息
        name_and_email: 姓名和电子邮件
      update_instructions: 您可以更新此用户的部分信息，但他们可以选择改回来。
    new: 
      create_a_canvas_account: "创建一个 Canvas 帐户"
      privacy_policy: 隐私政策
      terms_of_use: 使用条款
    no_deleting_sis_user: 您不能删除系统生成的用户
    no_self_registration: 已为此帐户启用自助注册
    oauth_fail: "OAuth 请求失败。无法找到有效的请求"
    recaptcha_settings: 
      instructions: |-
          在能够使用 ReCAPTCHA 插件之前，您将需要 
          [注册 ReCAPTCHA 帐户](%{url})。确保正确设置
          您的域以处理网站域。设置帐户
          后，在下面输入您的公钥和私钥。
          
          **注:**您对这些设置所做的任何更改都不会
          更新，直到您重新启动服务器。
      labels: 
        private_key: "ReCAPTCHA 私钥"
        public_key: "ReCAPTCHA 公钥"
    registered: 
      almost_there: 您几乎已经...
      done_resending: 完成！收到消息可能需要几分钟。
      failed_resending: 请求失败。请重试。
      invite_to_read: "我们邀请您观看 Canvas 的这一简要概览。您可能还会*了解 Canvas 如何帮助*位于 27 个国家/地区的学生们更接近演讲厅、教师和同学。"
      links: 
        download_pdf: "下载 PDF"
      need_flash: "您需要启用 Flash player 8+ 和 JavaScript 才能查看此视频。"
      overview_video: "Canvas 的概览视频"
      registration_complete: 注册完成
      resending: 正在重新发送...
      sent_email_paragraph: "我们已发送电子邮件到 %{email_address}。*单击该电子邮件中的链接以完成注册*。如果您没有看到电子邮件，**单击以重新发送电子邮件**，然后确保检查您的垃圾邮件箱。"
      while_you_wait: 您等待时...
    service_not_enabled: 该服务尚未启用
    show: 
      accounts: 帐户
      buttons: 
        faculty_journal_for: "%{user} 的教师日志"
      courses: 课程
      enrollments: 注册
      groups: 小组
      links: 
        message_user: "消息 %{user}"
      none_yet: 还没有。
      page_views: 页面视图
      see_outcomes: "查看 %{user} 的成果"
    teacher_activity: 
      crumbs: 
        interaction_report: 学生互动报告
      headings: 
        current_score: 当前分数
        final_score: 最终分数
        last_interaction: 上次学生互动
        last_journal_entry: 上一教师日志条目
        student_name: 学生
        teacher_activity: "%{teacher} 的教师活动报告"
        ungraded: 未计分的作业
      last_time: 
        one: "1 天前"
        other: "%{count} 天前"
        zero: "不到 1 天前"
      last_time_never: 从不
      links: 
        view_full_course: "查看 %{course} 的完整学生互动报告"
      message_student: 向此学生发送消息
      no_students: 没有要报告的学生。
      submitted_time: 
        one: "1 天前已提交"
        other: "%{count} 天前已提交"
        zero: "不到 1 天前已提交"
      title: 教师活动报告
    twitter_added: "Twitter 访问已授权！"
    twitter_fail_whale: "Twitter 授权失败。请重试"
    user_dashboard: 
      user_atom_feed: "用户 Atom 馈送（所有课程）"
      user_dashboard: 用户面板
    user_is_deleted: "%{user_name} 已删除"
    user_merge_fail: 用户合并失败。请确保您拥有适当的权限，然后重试。
    user_merge_success: "用户已成功合并！%{first_user} 和 %{second_user} 现在是同一个用户。"
    user_not_found: "未找到具有此 ID 的活动用户。"
    user_updated: 用户已成功更新。
    welcome: 
      no_courses_message: 您没有任何课程，因此此页面现在不会非常精彩。一旦您创建或注册课程后，您将开始看到来自所有班级的会话。
      unpublished_courses_message: 您登记了一个或多个尚未开始的课程。当⏎这些课程可用时，您将在此处和顶部导航⏎看到有关它们的信息。同时，请根据需要登记⏎更多课程或设置您的概要信息。
      welcome_to_happiness: "欢迎使用 Canvas!"
  validate: 
    is_required: 此字段为必填字段
  warnings: 
    test_install: 
      periodic_message: "此 Canvas 安装仅用于测试，且将定期重置。"
      title: "Canvas 测试安装"
      weekly_message: 
        one: "此 Canvas 安装仅用于测试，且每 %{count} 周将重置。"
        other: "此 Canvas 安装仅用于测试，且每 %{count} 周将重置。"
  web_conference: 
    default_name_for_courses: 课程网络会议
    default_name_for_groups: 小组网络会议
    settings: 
      boolean: 
        ? "false"
        : 关
        ? "true"
        : 开
  webct_credentials: 
    credential_not_found: 找不到凭证。
  webct_display: "Blackboard Vista/CE (WebCT)"
  webct_file_description: "Blackboard Vista/CE，WebCT 6+ 课程"
  webct_name: "Blackboard Vista/CE (WebCT)"
  widget: 
    upload_media_track_form: 
      choose_a_language: "--选择一种语言--"
      error_message: "*错误: * 您必须选择一种语言和有效的轨道文件。"
      file: 文件
      language: 语言
      media_track_form_button: 转到字幕创建工具
      upload_media_track_form_description: "当您有了 SRT 或 *WebVTT* 格式的字幕轨道后，即可在此处上传。"
      upload_media_track_form_description_1: "复制此视频 URL:"
      upload_media_track_form_description_2: 单击此链接并遵照其说明进行操作，以创建字幕文件。
      upload_media_track_form_description_3: "上传 SRT 或 *WebVTT* 格式的字幕轨道。"
      upload_media_track_form_step1_label: "步骤 1:"
      upload_media_track_form_step2_label: "步骤 2:"
      upload_media_track_form_step3_label: "步骤 3:"
      upload_media_track_info: "*说明: * 请按照这三个步骤为您的视频创建字幕文件，然后在此处上传。如果您已经有了 SRT 字幕文件，则可以跳过步骤 3。"
  wiki: 
    default_course_wiki_name: "%{course_name} 维基"
    default_group_wiki_name: "%{group_name} 维基"
    front_page_name: 首页
    sidebar: 
      buttons: 
        uploading: 正在上传...
      errors: 
        no_valid_files_selected: 未选择有效的文件
        no_valid_image_files_selected: 未选择有效的图像文件
        unexpected_upload_problem: "上传 %{filename} 时出现意外问题。请重试。"
        upload_failed: 上传失败，请重试
      loading_more_results: 正在加载其它结果
      no_title: 无标题
      titles: 
        select_folder_for_uploads: 选择文件夹进行文件上传
    wiki_page: 
      buttons: 
        edit: 编辑
        view_all_pages: 查看所有页面
      delete_wiki: 删除
      labels: 
        front_page: 首页
      page_locked: 此页面已锁定
      page_locked_by_modules: "此页面将在您完成这些单元后可用:"
      page_locked_by_modules_until: "此页面将在 %{lock_info.unlock_at} 可用，如果您已经完成这些单元:"
      page_locked_until: "此页面将在 %{lock_info.unlock_at} 可用"
      toolbar_menu: 
        settings: 设置
      view_page_history_wiki: 查看页面历史记录
    wiki_page_content: 
      page_locked: 此页面已锁定
      page_locked_by_modules: "此页面将在您完成这些单元后可用:"
      page_locked_by_modules_until: "此页面将在 %{lock_info.unlock_at} 可用，如果您已经完成这些单元:"
      page_locked_until: "此页面将在 %{lock_info.unlock_at} 可用"
    wiki_page_edit: 
      buttons: 
        cancel: 取消
        save: 保存
      course_editing_roles: 
        anyone: 任何人
        only_teachers: 仅教师
        teachers_and_students: 教师和学生
      editing_roles: 
        anyone: 任何人
        can_edit_page: 可以编辑此页面
        only_members: 仅成员
      notify_users_text: 通知用户此内容已更改
      options_label: 可选功能
      title_label: 页面标题
    wiki_page_index: 
      add_page: 添加一个!
      buttons: 
        new_page: 页面
        new_page_label: 添加页面
      headers: 
        creation_date: 创建日期
        last_edit: 最后编辑
        page_title: 页面标题
        published: 已发布
        settings: 设置
      loading: "正在加载 ..."
      loading_more: "正在加载更多 ..."
      no_pages: 尚未创建页面。
    wiki_page_index_edit_dialog: 
      page_title: 标题
    wiki_page_index_item: 
      labels: 
        front_page: 首页
      menu: 
        delete: 删除
        edit: 编辑
        settings: 设置
        use_front_page: 用作首页
    wiki_page_revision: 
      latest_revision: 最新修订版
      restore_revision: 恢复此修订版
      revision_summary: "*%{updated_at}* 由 %{edited_by} 编辑"
      same_as_latest: "与 *最新版* 相同"
    wiki_page_revisions: 
      revision_history: 修订历史记录
  wiki_page: 
    atom_author: 维基页面
    atom_entry_title: "维基页面 %{course_or_group_name}: %{page_title}"
    cannot_hide_page: 无法隐藏首页
    cannot_set_hidden_front_page: 无法设置为首页，因为该页处于隐藏状态
    defaults: 
      no_content: 无内容
    errors: 
      blank_title: 标题不能为空
      title_characters: 标题必须包含至少一个字母或数字
      title_too_long: "标题不能超过 %{max_characters} 个字符"
    title_for_topics_category: "%{category} 主题"
    unknown_user_name: 未知
    warnings: 
      truncated_wiki_title: "以下维基页面的标题已截短: %{title}"
  wiki_page_revisions: 
    index: 
      links: 
        back_to_current_version: 返回当前版本
      page_edited_by_with_link: "通过 [%{user_name}](%{link})"
      page_imported: 通过内容导入程序
      titles: 
        revisions_for_page: "修订: %{title}"
    notices: 
      page_rolled_back: 页面已成功回滚到之前版本。
    show: 
      buttons: 
        roll_back_version: 回滚到此版本
      imported_at: "导入时间: *%{time_ago}*"
      labels: 
        by_content_importer: 通过内容导入程序
        by_user: "通过 %{user}"
        on_date: "于 *%{date_time}*"
      links: 
        back_to_history: 返回修订历史记录
        go_to_latest: 转到最新版本
      not_most_recent_version_warning: 这不是最新的版本
      saved_by: "保存时间:*%{time_ago}* 通过 %{user}"
  wiki_pages: 
    content: 
      buttons: 
        save_changes: 保存更改
        start_editing: 立即开始编辑
      course_editing_roles: 
        anyone: 任何人
        only_teachers: 仅教师
        teachers_and_students: 教师和学生
      course_home_wiki_page_description: 您可以使用此页面组织或介绍您喜欢的课程。您可以轻松地使用"页面工具"班级链接至作业、文件等；一旦开始编辑后，您将在右侧看到。
      course_wiki_page_description: 您可以使用此维基创建课程材料的补充页面或说明。您可以从作业轻松地链接至维基页面，或从任何维基页面链接至其它课程材料和文件。这使它成为说明困难概念的绝佳场所，允许分组项目，或创建您的课程中可能需要的几乎任何类型的页面。
      default_wiki_page_description: 此页面是默认维基页面，学生单击此课程的"页面"选项卡时将看到它。
      default_wiki_page_is_course_home_page_warning: |-
          目前，此页面还设置为默认课程页面，因此您的课程的访问者
          也将首先看到此页面。您可以从 [课程主页](%{link}) 进行更改。
      editing_content: 编辑内容。
      editing_roles: 
        anyone: 任何人
        only_members: 仅成员
        prompt: "%{options} 可以编辑此页面"
      group_wiki_warning: "此页面是小组维基的组成部分，*而不是*课程维基。如果您查找课程维基，[单击此处](%{link})。"
      labels: 
        hide_from_students: 对学生隐藏此页面
        last_edited: "由 %{name} 在 %{time_ago} 天前上次编辑"
        notify_of_update: 通知用户此内容已更改
      links: 
        page_history: 页面历史记录
      notices: 
        page_deleted: 此页面已删除。
        page_does_not_exist: 此页面不存在。
        page_edited_while_viewing: "自从您开始查看后，此页面已被其他人更新。[单击此处重新加载该页面。](%{link})"
        page_edited_while_viewing_detailed: 自从您初次加载后，其他人已编辑此页面，如果您现在提交，将会覆盖其更改。您可能会想要重新加载该页面并重新输入您的更改以确保没有丢失其他人的工作。
      welcome_message: 欢迎使用课程维基
    errors: 
      cannot_delete_front_page: 您无法删除首页。
    front_page: 首页
    notices: 
      cannot_edit: "不允许您编辑页面“%{title}”。"
      cannot_read_revisions: "不允许您审阅 “%{title}” 的历史修订版。"
      create_non_existent_page: "页面 \"%{title}\" 不存在，但您可以在下面创建"
      page_deleted: "页面\"%{title}\"已删除。"
      page_does_not_exist: "页面 \"%{title}\" 不存在。"
      page_updated: 页面已成功更新。
    page_link: 
      link_hidden_from_students_warning: 学生不会看到此链接
    page_revisions: 
      page_revisions_title: "%{title} 修订版: %{context_name}"
    pages_index: 
      titles: 
        pages: 页面
    wiki_right_side: 
      buttons: 
        create: 创建
        rename: 重命名
      delete_page_confirmation: 是否确定要删除此页面?此操作无法撤消！
      headers: 
        all_pages: 所有页面
        common_pages: 常用页面
        page_tools: 页面工具
        recent_changes: 最近更改
      links: 
        create_page: 创建新页面
        delete_page: 删除此页面
        edit_page: 编辑此页面
        more: 更多...
        rename_page: 重命名此页面
        show_all: 全部显示...
      title: 新页面标题
      wiki_description_for_course: 将其视为容纳内容的无限制场所。您可以使用它描述您的课程，提供难题的有用说明，或甚至允许学生一起编写项目。
      wiki_description_for_group: 将其视为容纳内容的无限制场所。您可以使用它描述您的小组，提供难题的有用说明，或甚至允许成员一起编写项目。
      wiki_description_header: 维基的目的是什么?
  wiki_pages_api: 
    cannot_delete_front_page: 不能删除首页
    cannot_have_unpublished_front_page: 不能取消发布首页
    cannot_hide_front_page: 不能对学生隐藏首页
    cannot_update_editing_roles: 不允许您更新此维基页面的编辑身份
    cannot_update_front_page: 不允许您更改维基首页
    cannot_update_hide_from_students: 不允许您更新此维基页面的从学生隐藏标记
    cannot_update_published: 不允许您更新此维基页面的已发布状态
    cannot_update_title: 不允许您更新此维基页面的标题
    invalid_editing_roles: 所提供的编辑身份无效
  wimba_conference: 
    external_urls: 
      archive: 存档
      archive_link: 查看存档
  zip_argument_error: ".zip 上传需要目标上传文件夹。"
  zip_file_description: "用于将纯 .zip 文件解压为课程的迁移插件"
  zip_file_display: 文件导入
  zip_file_file_description: "将 .zip 文件解压为文件夹"
  zip_file_imports: 
    errors: 
      extracting_file: "解压缩 zip 文件时出现某些错误。请重试"
      server_status: 服务器停止返回有效状态
      server_stopped_responding: 服务器停止响应状态请求
      uploading: "上传 zip 文件时出错。"
    notices: 
      uploading_complete: 上传完成!
    zip_import_filename: "zip_import_%{id}.zip"
  zip_file_name: ".zip 文件"
  zip_no_folder_error: 无法在此课程中找到指定文件夹。<|MERGE_RESOLUTION|>--- conflicted
+++ resolved
@@ -1344,13 +1344,8 @@
     hide_advanced_options: 隐藏高级可选功能
     imported_assignments_group: 导入的作业
     labels: 
-<<<<<<< HEAD
-      due: 到期日期
-    name_is_required: 需要名称
-=======
       due: 截止时间
     name_is_required: 需要姓名
->>>>>>> 162c9cdb
     points_possible: "对于百分制，最高分必须大于 0"
     select_external_tool_dialog_title: 配置外部工具
     show_advanced_options: 显示高级可选功能
@@ -1479,20 +1474,6 @@
       module: 单元
       move: 移动到...
       multiple_modules: 多个单元
-<<<<<<< HEAD
-      no_points_possible: 无最高分
-      points_possible: "%{pointsPossible} 分"
-      points_possible_screen_reader: "%{pointsPossible} 最高分"
-      settings: 设置
-    assignment_list_item_score: 
-      assignment_not_yet_graded_screenreader: "作业尚未评分。%{pointsPossible} 最高分。"
-      no_submission: 无提交
-      no_submission_for_assignment_screenreader: "此作业无提交。%{pointsPossible} 最高分。"
-      no_submission_with_points_possible: "-/%{pointsPossible} 分"
-      not_yet_graded_with_points_possible: "*尚未评分*/%{pointsPossible} 分"
-      score_with_points_possible: "%{grade}/%{pointsPossible} 分"
-      score_with_points_possible_screenreader: "分数: %{grade} 超出 %{pointsPossible} 分"
-=======
       no_points_possible: 无最高得分
       points_possible: "%{pointsPossible} 分"
       points_possible_screen_reader: "%{pointsPossible} 最高得分"
@@ -1506,7 +1487,6 @@
       not_yet_graded: "*尚未计分*"
       score_with_points_possible: "*%{score}*/%{pointsPossible} 分"
       score_with_points_possible_screenreader: "分数: %{score}，满分 %{pointsPossible} 分。"
->>>>>>> 162c9cdb
     assignment_locked: 
       assignment_locked: "此作业锁定于 *%{lock_at}*"
       assignment_unlocked_from: "此作业锁定至 *%{unlock_at}*"
@@ -1562,14 +1542,9 @@
       add_group: 添加小组
       delete_group: 删除小组
       submit_assignment: 提交作业
-<<<<<<< HEAD
-    cannot_delete_group: 您必须至少有一个作业组
-    cant_unpublish_when_students_submit: 如有学生提交文件，则无法取消发布
-=======
     cannot_delete_group: 您必须至少有一个作业小组
     cant_unpublish_when_students_submit: 如有学生提交文件，则无法取消发布
     complete: 完成
->>>>>>> 162c9cdb
     confirm: 
       delete_assignment: 是否确定要删除此作业?
       delete_group: 是否确定要删除此小组?
@@ -2282,17 +2257,11 @@
     sample_final_answer: 此值是该问题类型的典型最终答案
   calendar: 
     agenda_view: 
-<<<<<<< HEAD
-      delete: 删除
-      due: 到期日期
-      edit: 编辑
-=======
       due: 截止时间
       loading: 正在加载
       no_events: 此日期后无事件。
       starts_at: 开始时间
     agenda_view_displaying_start_end: "现在显示从 %{start} 到 %{end}"
->>>>>>> 162c9cdb
     appointment_group_deletion_details: 删除它也会删除学生已注册的任何约会。
     appointment_group_list: 
       location: "位置:"
@@ -2313,10 +2282,7 @@
       create_event: 创建新事件
       done_go_back_to_list: 完成，返回列表
       links: 
-<<<<<<< HEAD
-=======
         accessibility_warning: "警告: 用户无法通过屏幕阅读器访问此视图"
->>>>>>> 162c9cdb
         calendar_agenda: 议程
         calendar_month: 月
         calendar_scheduler: 计划程序
@@ -2326,15 +2292,9 @@
       refresh: 刷新
       use_old_calendar: 旧日历
     calendar_navigator: 
-<<<<<<< HEAD
-      enter_jump_date: "输入一个日期，然后按 Enter 跳到该日期。"
-      next: 下一个
-      previous: 上一个
-=======
       enter_navigation_date: 输入您要导航到的日期。
       next: 下一页
       previous: 上一页
->>>>>>> 162c9cdb
       today: 今天
     calendar_title: "日历:"
     cancel_appointment: "是否确定要取消您和 %{name} 的约会?"
@@ -2425,16 +2385,12 @@
       slots_available: 可用时段
     event_event_title: 事件标题：
     event_on_this_day: 在这一天有一个事件
-<<<<<<< HEAD
-    invalid_date: 数据无效
-=======
     event_type: 
       assignment: 作业
       discussion: 讨论
       event: 事件
       quiz: 测验
     input_is_invalid_date: 输入的内容不是有效日期。
->>>>>>> 162c9cdb
     labels: 
       due: 截止时间
     loading_more_items: 正在加载更多项目。
@@ -4423,11 +4379,7 @@
       headings: 
         future_enrollments: 未来的注册情况
         my_courses: 我的课程
-<<<<<<< HEAD
-        my_groups: 我的组
-=======
         my_groups: 我的小组
->>>>>>> 162c9cdb
         past_enrollments: 以前的注册
       start_new_course: 开始新课程
       titles: 
@@ -4677,11 +4629,10 @@
     show: 
       acting_as: "您正在使用此身份查看本课程:%{enrollment_type}。您只有适用于此身份用户的权限。"
       buttons: 
-        update_layout: 保存
+        update_layout: 更新布局
       details: 
+        assignments: 此视图显示本课程的**作业列表**，即将到来和近期的作业显示在顶部。
         confirm_unenroll: 是否确定要取消注册此课程?您将不再能够看到课程清单或与教师直接沟通，并且在您的通信流和通知中不再看到课程事件。
-<<<<<<< HEAD
-=======
         custom_page: 您可以**设计自己的课程主页**，在其中包含您喜欢的任何链接、图像或富媒体。
         recent_activity_dashboard: "**最近活动仪表板**让参加者能看到此课程最近的谈话、公告、讨论和互动。它很类似于用户在第一次登录时看到的仪表板，但只显示此特定课程的内容。"
         syllabus: "**大纲视图**允许您编写有关课程期望的说明或通过链接、图像方式等介绍课程。还显示涵盖所有作业和课程事件的日历视图。"
@@ -4699,7 +4650,6 @@
           modules: 课程单元
           recent_activity_dashboard: 最近活动仪表板
           syllabus: 大纲
->>>>>>> 162c9cdb
       empty_body: 无内容
       headings: 
         confirm_unenroll: 确认取消注册
@@ -4709,29 +4659,16 @@
         unpublished: 此课程未发布
       importing: 课程复制/迁移进行中。这意味着某些内容可能暂时不可用。
       labels: 
-<<<<<<< HEAD
-        set_layout: 选择您要在主页上显示的内容。
-=======
         select_content: 当用户访问课程页面时，显示它们
->>>>>>> 162c9cdb
       license_notice: "此课程的内容根据 %{license_type} 许可证提供。本课程的内容可用性取决于此许可证，除非另有说明。"
       links: 
         change_layout: 更改主页布局
         course_setup: 课程设置清单
+        course_stream: 查看课程流
         drop_course: 放弃此课程
         edit_homepage: 编辑主页
         join_course: 参与此课程
         new_announcement: 新通告
-<<<<<<< HEAD
-        restore_role: 恢复角色和权限
-        view_course_stream: 查看课程流
-      options: 
-        assignments: 作业列表
-        custom_page: 页面首页
-        modules: 课程单元
-        recent_activity_dashboard: 最近活动仪表板
-        syllabus: 提纲
-=======
         restore_role: 恢复身份和权限
         view_course_stream: 查看课程流
       options: 
@@ -4740,7 +4677,6 @@
         modules: 课程单元/班级
         recent_activity_dashboard: 最近活动仪表板
         syllabus: 含有大纲的作业
->>>>>>> 162c9cdb
       period_name: 最近两周
       re_sending: 正在重新发送...
       send_done: 完成！收到消息可能需要几分钟。
@@ -6700,15 +6636,9 @@
         average: 平均
         grade: 评分
         grade_by_question_beta: "按问题评分 (beta)"
-<<<<<<< HEAD
-        group_comment: 发送评论到全组
-        hide_names: "在 SpeedGrader 中隐藏学生姓名"
-        show_assessment_by: 显示评估依据
-=======
         group_comment: 发送评论到全小组
         hide_names: 在快速评分器中隐藏学生姓名
         show_assessment_by: 显示测验依据
->>>>>>> 162c9cdb
         showing: 正在显示
         sort_by: 排序学生列表
         submission_to_view: 要查看的提交文件
@@ -6828,11 +6758,7 @@
     default_collection_name: "%{group_name} 集合"
     memeber: 成员
     name_required: 需要名称
-<<<<<<< HEAD
-    name_too_long: 输入一个更短的组名
-=======
     name_too_long: 输入一个更短的小组名称
->>>>>>> 162c9cdb
     tabs: 
       chat: 聊天
       discussions: 讨论
@@ -6965,13 +6891,8 @@
         no_students: 尚未添加学生到此课程
       page_title: 课程组
       page_title_accounts: 帐户组
-<<<<<<< HEAD
-    create_group_set: 创建组设置
-    delete_confirm: 是否确实要删除此组设置?
-=======
     create_group_set: 创建小组集
     delete_confirm: 是否确实要删除此小组集?
->>>>>>> 162c9cdb
     edit: 
       buttons: 
         update: 更新小组
@@ -7000,13 +6921,8 @@
     everyone: "所有人 (%{count})"
     feed_title: "%{course_or_account_name} 馈送"
     flash: 
-<<<<<<< HEAD
-      removeError: 无法删除该组设置。请稍后重试。
-      removed: 组设置已成功删除。
-=======
       removeError: 无法删除该小组集。请稍后重试。
       removed: 小组集已成功删除。
->>>>>>> 162c9cdb
     group: 
       actions: 
         ask_to_join_group: 要求加入此小组
@@ -7019,17 +6935,10 @@
         other: "%{count} 个成员"
       member_tooltip_show: 查看小组清单
       no_members: 无成员
-<<<<<<< HEAD
-      one: "1 个组"
-      other: "%{count} 个组"
-    group_name: 组名称
-    groups_count: "组 (%{count})"
-=======
       one: "1 个小组"
       other: "%{count} 个小组"
     group_name: 小组名称
     groups_count: "小组 (%{count})"
->>>>>>> 162c9cdb
     index: 
       heading_current_groups: 当前小组
       no_groups: 无小组
@@ -7046,32 +6955,6 @@
         no_users_found: 未找到用户
         too_short: 请输入具有三个或更多字符的搜索条件
       assign_to_group_menu: 
-<<<<<<< HEAD
-        add_to_group: 添加到组
-        all_groups_full: 所有组已满。
-        all_groups_full_suggestion: 更改组限制或添加更多组。
-        assign_user_to_group: 将用户分配到此组
-        no_groups_created: 在用户添加组之前需要创建组。
-      group: 
-        add_user_to_group: 将用户分配到组
-        group_delete: 删除
-        group_edit: 编辑
-        group_settings: 设置
-        show_group_details: 显示组详细信息
-      group_categories: 
-        account_group_explanation: 帐户级学生组是一种不依附特定课程而组织学生团体的良好方式。每个学生组有自己的日历、讨论板和协作工具，从而能够更加有效地组织和合作。
-        add_group_set: 添加组集
-        course_group_explanation: 学生组是组织学生开展团体项目或论文等工作的良好方式。每个学生组有自己的日历、讨论板和协作工具，从而能够更加有效地组织和合作。
-        group_assignment_instructions: "您可以随机分配学生到指定规模的组，或手动创建并组织组。创建组之后，您可以设置作业为 \"组提交\" 作业，这意味着每个组的所有用户将提交相同主题的提交文件。"
-        group_set: 组设置
-        headings: 
-          account_groups: 帐户级学生组
-          course_groups: 学生组
-      group_category: 
-        randomly_assigning_students: 随机分配学生
-        search: 搜索
-        search_groups: 搜索组
-=======
         add_to_group: 添加到小组
         all_groups_full: 所有小组已满。
         all_groups_full_suggestion: 更改小组限制或添加更多小组。
@@ -7090,7 +6973,6 @@
       group_category: 
         randomly_assigning_students: 随机分配学生
         search_groups: 搜索小组
->>>>>>> 162c9cdb
       group_category_create: 
         allow_self_signup: 允许自行注册
         cancel: 取消
@@ -7112,15 +6994,6 @@
         category_settings: 设置
         delete_category_option: 删除
         edit_category_option: 编辑
-<<<<<<< HEAD
-        group: 组
-        group_limit_blurb: "组仅限 *%{group_limit}* 个成员。"
-        message_all_unassigned_option: 向所有未分配的学生发送消息
-        randomly_assign_students_option: 随机分配学生
-        restricted_self_signup_blurb: 组内所有学生需要在相同的章节中
-        self_organized_warning: 这些组是学生自发组织的。与其他类型的组不同，在这些组中，学生可以同时属于多个组，因此这些组未必是评分作业的最佳解决方案。
-        self_signup_blurb: 对这些组启用自行注册。
-=======
         group: 小组
         group_limit_blurb: "小组仅限 *%{group_limit}* 个成员。"
         message_all_unassigned_option: 向所有未分配的学生发送消息
@@ -7128,7 +7001,6 @@
         restricted_self_signup_blurb: 学习小组内所有学生需要在相同的班级中
         self_organized_warning: 这些小组是学生自发组织的。与其它类型的组不同，在这些小组中，学生可以同时属于多个小组，因此这些小组未必是计分作业的最佳解决方案。
         self_signup_blurb: 对这些小组启用自行注册。
->>>>>>> 162c9cdb
         settings: 设置
       group_category_edit: 
         allow_self_signup: 允许自行注册
@@ -7139,8 +7011,6 @@
         require_same_section: 要求小组成员在相同的班级中
         save: 保存
         saving: 正在保存...
-<<<<<<< HEAD
-=======
       group_detail: 
         add_user_to_group: 将用户分配到小组
         group_delete: 删除
@@ -7149,7 +7019,6 @@
         group_settings: 设置
         show_group_details: "显示小组 %{name} 的详细信息"
         visit_group_homepage: 访问小组主页
->>>>>>> 162c9cdb
       group_edit: 
         cancel: 取消
         group_name: 小组名称
@@ -7164,17 +7033,6 @@
         no_students: 无学生
         no_users: 无用户
       groups: 
-<<<<<<< HEAD
-        no_groups: 无组。
-        no_matching_groups: 无匹配组。
-      randomly_assign_members: 
-        add_more_users: 取消
-        close: 确定
-        randomly_assign_students_dialog: 这会将所有未分配的学生尽可能均匀地自动分配到现有的学生组。
-      self_signup_help: 
-        about_self_signup_groups: 关于自行注册组
-        self_signup_description: "您可以创建学生能自己注册的组集。学生仍限于集中的某个组， 这样他们就可将自己组织成组，而不需要教师这样做。请记住，只要启用此选项，学生可以将自己从一组移至另一组。"
-=======
         no_groups: 无小组。
         no_matching_groups: 无匹配小组。
       randomly_assign_members: 
@@ -7184,7 +7042,6 @@
       self_signup_help: 
         about_self_signup_groups: 关于自行注册小组
         self_signup_description: "您可以创建学生能自己注册的学习小组集。学生仍限于集中的某个学习小组， 这样他们就可将自己组织成学习小组，而不需要教师这样做。请记住，只要启用此选项，学生可以将自己从一个学习小组移至另一个学习小组。"
->>>>>>> 162c9cdb
     member: 
       one: "%{count} 个成员"
       other: "%{count} 个成员"
@@ -7220,13 +7077,8 @@
       drag_drop_instructions: 单击并拖动可将学生移动到其它学习小组
     students_who_have_not_joined_a_group: 未加入学习小组的学生
     titles: 
-<<<<<<< HEAD
-      add_group_category: 添加组设置
-      self_signup_help: 自行注册组
-=======
       add_group_category: 添加小组集
       self_signup_help: 自行注册小组
->>>>>>> 162c9cdb
     unassigned_students: "未分配的学生 (%{count})"
     unassigned_users: "未分配的用户 (%{count})"
   help_dialog: 
@@ -9624,10 +9476,7 @@
     sure_you_want_to_mute: "是否确定要静音此作业?此作业静音时，学生将不会收到关于以下内容的新通知或无法看到:"
   name: 学术基准导入器
   new_facebook_message: "您有来自 Canvas 的新消息"
-<<<<<<< HEAD
-=======
   no_migration_file: 内容迁移需要文件
->>>>>>> 162c9cdb
   not_applicable: 不适用
   notification: 
     added_to_conversation_description: 已将您添加到会话
@@ -11647,17 +11496,10 @@
         update_scores: 更新分数
       labels: 
         final_score: 最终分数
-<<<<<<< HEAD
-        fudge_points: 虚假分数
-        fudge_points_changed_points_quiz: "由于 %{user} 进行了此测验，因此最高分已通过 %{difference} 更改。您可以调整此更改并使用此框手动添加正负分数。"
-        fudge_points_changed_points_survey: "由于 %{user} 进行了此调查，因此最高分已通过 %{difference} 更改。您可以调整此更改并使用此框手动添加正负分数。"
-        fudge_points_generic_explanation: 您可以通过将正负分数添加到此框手动调整分数。
-=======
         fudge_points: 虚假得分
         fudge_points_changed_points_quiz: "由于 %{user} 进行了此测验，因此最高得分已通过 %{difference} 更改。您可以调整此更改并使用此框手动添加正负得分。"
         fudge_points_changed_points_survey: "由于 %{user} 进行了此调查，因此最高得分已通过 %{difference} 更改。您可以调整此更改并使用此框手动添加正负得分。"
         fudge_points_generic_explanation: 您可以通过将正负得分添加到此框手动调整分数。
->>>>>>> 162c9cdb
         questions_need_review: 以下问题需要审阅
         quiz_score: 测验分数
         score_for_attempt: 此尝试的分数
@@ -12590,13 +12432,8 @@
       labels: 
         body: 消息
         subject: 主题
-<<<<<<< HEAD
-      message_students_who: 发送消息到学生...
-      out_of_points: "超出 %{points_possible}"
-=======
       message_students_who: 给相关学生发送信息
       out_of_points: "满分 %{points_possible} 分"
->>>>>>> 162c9cdb
     mute_dialog: 
       gradebook: 
         mute_assignment: 屏蔽作业
@@ -12705,19 +12542,11 @@
       messages: 
         locked: 一旦开始使用后，就无法更改评分标准。
         rubric_in_use: 
-<<<<<<< HEAD
-          one: "请记住，已使用此题目评估了 1 个学生。若更改将会影响对他/她的评价。 请记住，已使用此题目评估了 %{count} 个学生。若更改将会影响对他们的评价。"
-          other: "请记住，已使用此题目评估了 1 个学生。若更改将会影响对他/她的评价。 请记住，已使用此题目评估了 %{count} 个学生。若更改将会影响对他们的评价。"
-        rubric_in_use2: 您已使用此题目评估学生。任何重大更改都可能会影响其评估结果。
-      out_of: "%{points}*，满分 %{total}*"
-      rubric: 题目
-=======
           one: "请记住，已使用此评分标准评估了 1 个学生。若更改将会影响对他/她的评价。 请记住，已使用此评分标准评估了 %{count} 个学生。若更改将会影响对他们的评价。"
           other: "请记住，已使用此评分标准评估了 1 个学生。若更改将会影响对他/她的评价。 请记住，已使用此评分标准评估了 %{count} 个学生。若更改将会影响对他们的评价。"
         rubric_in_use2: 您已使用此评分标准测验学生。任何重大更改都可能会影响其测验结果。
       out_of: "%{points}*，满分 %{total} 分*"
       rubric: 评分标准说明
->>>>>>> 162c9cdb
       rubric_title: 标题
       titles: 
         find_existing_rubric: 查找现有评分标准
@@ -12741,11 +12570,7 @@
       options: 
         select: "[选择]"
       points: "%{points} 分"
-<<<<<<< HEAD
-      points_label: 分数
-=======
       points_label: 得分
->>>>>>> 162c9cdb
       points_out_of2: "%{points} / %{total} 分"
       titles: 
         linked_to_learning_outcome: 此标准已链接至学习成果
@@ -12775,15 +12600,9 @@
         assessment: 测验
         criteria: 标准
       labels: 
-<<<<<<< HEAD
-        total_points: 总分
-      points_out_of: "*%{points}*，满分 **%{total}**"
-      rubric: 题目
-=======
         total_points: 总得分
       points_out_of: "*%{points}*，满分 **%{total}** 分"
       rubric: 评分标准说明
->>>>>>> 162c9cdb
     rubric_summary_criterion: 
       defaults: 
         description: 标准说明
@@ -13140,11 +12959,7 @@
         save_comment: 保存评论
       crumbs: 
         assignments: 作业
-<<<<<<< HEAD
-      hide_rubric_button: 隐藏题目按钮
-=======
       hide_rubric_button: 隐藏评分标准按钮
->>>>>>> 162c9cdb
       labels: 
         add_a_comment: 添加评论
         grade: 评分
