--- 
zh: 
  EditAppointmentGroupDetails: 
    affect_reservations: 这将如何影响预订?
    and_n_contexts: "和另外 %{n} 个人"
    and_n_sectionCodes: "和另外 %{n} 个人"
    bad_max_appts: 您必须至少允许每名参加者拥有一个约会
    bad_per_slot: 您必须允许一个时段至少有一个约会
    context_required: 您需要选择一个日程表
    select_calendars: 选择日程表
  GroupView: 
    delete_confirm: 是否确定要删除此组?
    flash: 
      removeError: 无法删除该组。请稍后重试。
      removed: 组已成功删除。
    student_count: 
      one: "%{count} 个学生"
      other: "%{count} 个学生"
    user_count: 
      one: "%{count} 个用户"
      other: "%{count} 个用户"
  academic_benchmark: 
    api_error: "无法更新授权 %{auth} 的标准。"
    bad_ab_file: 提供的学术基准文件有错误。
    bad_response_all: 无法更新标准。
    no_api_key: "需要 API 键才能使用学术基准"
    no_authority: 无法找到进行更新的授权
    no_file: 未提供结果文件或授权
    no_permissions: 不允许用户编辑全局结果
    no_perms: 不允许用户编辑全局结果
  accont: 
    feedback_pricing_sub: 为您的机构获取号码
  account: 
    ask_canvas_network: "询问 Canvas 网络社区"
    default_account_name: 默认帐户
    default_site_administrator_account_name: 网站管理员
    default_term_name: 默认学期
    errors: 
      invalid_discovery_url: "发现 URL 无效\n"
    feedback_coach: 询问社区
    feedback_coach_sub: "从 Canvas 专家处获得帮助"
    feedback_feature_request: 请求功能
    feedback_feature_request_canvas_net: "在 Canvas 网络中请求功能"
    feedback_feature_request_sub: "有改进 Canvas 的想法？"
    feedback_pricing: "Canvas 定价信息"
    manually_created_courses: 手动创建的课程
    root_account_cant_have_sis_id: "无法对根帐户设置 SIS ID"
    sis_id_in_use: "SIS ID \"%{sis_id}\" 已在使用中"
    tab_admin_tools: 管理工具
    tab_authentication: 身份验证
    tab_courses: 课程
    tab_developer_keys: 开发人员密钥
    tab_faculty_journal: 教师日志
    tab_grading_standards: 评分方案
    tab_jobs: 任务
    tab_outcomes: 结果
    tab_permissions: 权限
    tab_plugins: 插件
    tab_question_banks: 题库
    tab_rubrics: 题目
    tab_settings: 设置
    tab_sis_import: "SIS 导入"
    tab_statistics: 统计
    tab_sub_accounts: 子帐户
    tab_terms: 学期
    tab_users: 用户
    turnitin_pledge: 此作业是我原创的
  account_authorization_config: 
    debug: 
      wait_for_login: 正等待执行登录尝试
    default_delegated_login_handle_name: 登录
    default_login_handle_name: 电子邮件
    saml_eppn_domain_stripped: "%{eppn} (域名去除)"
    test_connection_timeout: 连接超时
    test_host_unknown: "未知主机: %{host}"
    test_login_auth_exception: "登录发生例外：%{error}"
    test_login_auth_failed: 身份验证失败
    test_search_failed: "搜索失败，错误如下: %{error}"
  account_authorization_configs: 
    account_required: "必须经过 LDAP 身份验证"
    cas_settings: 
      labels: 
        auth_base: "CAS URL"
        auth_type: 类型
        login_handle_name: 登录标签
      login_handle_name_description: "用于唯一登录标识符的标签。示例:登录名、用户名、学生 ID 等"
      save_button: 保存身份验证设置
    deprecated_fail: 无法同时使用创建的过时版本和当前版本。
    index: 
      add_auth_desc: "添加身份提供商到此帐户:"
      canvas_login_tip: |-
          如果您配置的设置导致您无法登录，可以在登录 URL 末尾添加
          *%{url1}*。这会让您
          使用一般的 Canvas 登录步骤进行登录。对于此帐户，URL 为 %{url2}
      choose_auth_type_option: 选择一个身份认证服务
      current_settings_title: 当前集成
      delete_auth_confirmation: 是否确定?如果删除，用户可能无法登录。
      delete_auth_link: 删除身份验证
      edit_auth_link: 编辑详细信息
      ip_address_list_description: "如果使用的身份验证服务要求 Canvas 服务器与您的服务器直接连接，例如 LDAP，则需确保您的服务器可以接受来自以下 IP 地址的连接:"
      no_auth_type_description: 此帐户目前未与身份提供商集成。
      page_title: 身份验证设置
      profile_page_link_example: "例如，下面是您的配置文件页面: [%{friendlyname}](%{url})"
      settings_description: "为了让用户通过外部身份提供商 (IdP) 进行身份验证，用户必须具有链接到此帐户并且与 IdP 返回的唯一标识符匹配的登录标识符。要查看用户的当前登录，请参阅用户配置文件页面上的\"登录信息\"部分。（可通过在\"用户\"选项卡上搜索用户来查找。）"
      settings_title: 身份验证设置
      test_ldap_link: 测试身份验证
      title: 身份验证设置
    ldap_settings: 
      add_secondary_ldap_server_link: "添加第二 LDAP 服务器"
      auth_type_label: 类型
      change_password_url_help: "留空则采用默认的 Canvas 行为"
      change_password_url_not_specified: 未指定
      labels: 
        change_password_url: "忘记密码 URL"
        login_handle_name: 登录标签
      login_handle_name_description: "用于唯一登录标识符的标签。示例:登录名、用户名、学生 ID 等"
      remove_secondary_ldap_link: （删除）
      save_button: "保存 LDAP 设置"
      secondary_ldap_label: "第二 LDAP"
      setting_type_ldap: LDAP
    ldap_settings_fields: 
      auth_filter_description: "使用 *%{placeholder}* 作为用户所提供的用户名的占位符。ÀýÈç: *(sAMAccountName=%{placeholder})*"
      auth_password_description: 留空则继续使用当前密码。
      identifer_format_description: "LDAP 属性用于查看 Canvas 登录。保留为空可使用用户提供的用户名。"
      labels: 
        auth_base: 库
        auth_filter: 过滤
        auth_host: 主机
        auth_over_tls: "通过 TLS?"
        auth_over_tls_false: "无 TLS"
        auth_over_tls_simple_tls: "简单的 TLS"
        auth_over_tls_start_tls: StartTLS
        auth_password: 密码
        auth_port: 端口
        auth_username: 用户名
        identifier_format: "登录 ID 属性"
        no_tls: "无 TLS"
        simple_tls: "简单的 TLS"
        start_tls: StartTLS
    ldap_settings_test: 
      labels: 
        pass: 密码
        user: 用户名
      ldap_test_login_button: 测试登录
      test_ldap_bind_help_body: "LDAP 服务器拒绝了绑定尝试。要考虑:"
      test_ldap_bind_help_fixes_1: "验证提供的过滤器字符串（例如 '(sAMAccountName={{login}})'）。"
      test_ldap_bind_help_fixes_2: "用户名是否需要更多范围信息?（例如 'cn=Canvas,ou=people,dc=example,dc=com'）。"
      test_ldap_bind_help_header: "Canvas 无法绑定（登录）到您的 LDAP 服务器"
      test_ldap_bind_label: "正在测试 LDAP 绑定..."
      test_ldap_connection_help_body: "连接超时或被拒绝。要考虑:"
      test_ldap_connection_help_fixes_1: "Canvas 正在连接到 %{ips}"
      test_ldap_connection_help_fixes_2: "这只是连接测试。SSL 证书未验证。"
      test_ldap_connection_help_fixes_3: "请检查防火墙设置。是否所有 Canvas IP 地址都可以访问您的服务器?"
      test_ldap_connection_help_header: "Canvas 无法连接到您的 LDAP 服务器"
      test_ldap_connection_label: 正在测试连接...
      test_ldap_dialog_close: 关闭
      test_ldap_dialog_page_title: "正在测试 LDAP 配置"
      test_ldap_login_form_header: "提供有效的 LDAP 用户名/密码以测试登录:"
      test_ldap_login_help_header: "LDAP 服务器拒绝了您的凭证"
      test_ldap_login_label: 测试用户登录...
      test_ldap_search_help_body: "搜索失败或返回 0 个结果。要考虑:"
      test_ldap_search_help_fixes_1: "验证提供的过滤器字符串（例如 '(sAMAccountName={{login}})'）。"
      test_ldap_search_help_fixes_2: "验证提供的搜索库（例如 'ou=people,dc=example,dc=com'）。"
      test_ldap_search_help_fixes_3: "验证 LDAP 中对提供的搜索库具有搜索权限的用户对象。"
      test_ldap_search_help_header: "Canvas 无法搜索 LDAP 实例"
      test_ldap_search_label: "正在测试 LDAP 搜索..."
    ldap_timeout_error: 
      last_ldap_timeout_failure: 上次超时失效
      ldap_timeout_failure_help: "如果 Canvas 与 LDAP 服务器通信超时，那么它将在接下来 %{time} 分钟内阻止用户使用 LDAP 服务器登录。"
    login_required: 必须提供
    no_auth_mixing: 无法混用身份验证类型
    no_changing_auth_types: 无法更改授权配置类型，请删除，然后创建新的配置。
    no_config_sent: "必须指定 auth_type"
    no_discovery_url: 未设置
    only_one_cas: "无法创建多个 CAS 配置"
    password_required: 必须提供
    saml_required: "如果要测试 SAML，需要先配置 SAML。"
    saml_settings: 
      auth_type: 类型
      auth_url: "此配置的登录 URL"
      certificate_fingerprint: 证书指纹
      change_password_url: 更改密码链接
      discovery_url: "发现 URL:"
      discovery_url_description: "如果设置了发现 URL，当需要对用户进行身份验证时，Canvas 会将所有用户转到该 URL。之后该页面需要帮助用户了解去哪里才能登录。如果没有配置发现 URL，则将使用第一个 SAML 配置尝试对用户进行身份验证。"
      identifier_format: 标识符格式
      idp_entity_id: "IdP 实体 ID"
      labels: 
        certificate_fingerprint: 证书指纹
        change_password_url: 更改密码链接
        identifier_format: 标识符格式
        idp_entity_id: "IdP 实体 ID"
        log_in_url: "登录 URL"
        log_out_url: "注销 URL"
        login_attribute: 登录属性
        login_handle_name: 登录标签
        position: 职位
        requested_authn_context: 上下文认证
      log_in_url: "登录 URL"
      log_out_url: "注销 URL"
      login_attribute: 登录属性
      login_handle_name: 登录标签
      login_handle_name_description: "用于唯一登录标识符的标签。示例:登录名、用户名、学生 ID 等"
      no_discovery_url: 未设置
      position: 职位
      refresh_debugging: 刷新
      requested_authn_context: 上下文认证
      saml_debug_instructions: "一旦您开始纠错，将会收集所有下一次尝试登陆 SAML 的信息。您可以点击“刷新” 查看收集了多少数据或者点击 “停止纠错” 以清空收集的数据并停止当前纠错。"
      saml_debugging: 正在纠错
      save_button: 保存身份验证设置
      start_debugging: 开始纠错
      stop_debugging: 停止纠错
    saml_testing: 
      auth_request_to_idp: "已向 IdP 发送 AuthnRequest"
      auth_response_from_idp: "来自 IdP 的 AuthnResponse"
      labels: 
        canvas_login_fail_message: "Canvas 登录失败消息"
        fingerprint_from_idp: "IdP 认证指纹"
        idp_in_response_to: "IdP inResponseTo"
        idp_login_destination: "IdP LoginResponse 目标"
        idp_logout_destination: "Idp LogoutResponse 目标"
        idp_logout_in_response_to: "IdP 退出 inResponseTo"
        idp_logout_response_encoded: "IdP LogoutResponse 编码"
        idp_logout_response_xml_encrypted: "IdP LogoutResponse XML"
        idp_response_encoded: "IdP LoginResponse 编码"
        idp_response_xml_decrypted: "IdP LoginResponse 解密"
        idp_response_xml_encrypted: "IdP LoginResponse 加密"
        is_valid_login_response: "Canvas 将响应视作有效"
        logged_in_user_id: "登录用户 ID"
        login_response_validation_error: 验证错误
        login_to_canvas_success: "用户成功登录到 Canvas"
        logout_request_id: "退出请求 ID"
        logout_to_idp_url: "LogoutRequest 编码 URL"
        logout_to_idp_xml: "已向 IdP 发送 LogoutRequest XML"
        request_id: "请求 ID"
        state_of_debug: 测试状态
        to_idp_url: "LogoutRequest 编码 URL"
        to_idp_xml: "已向 IdP 发送 LogoutRequest XML"
      logout_request_to_idp: "已向 IdP 发送 LogoutRequest"
      logout_response_from_idp: "来自 IdP 的 LogoutResponse"
      saml_required: "如果要测试 SAML，需要先配置 SAML。"
  account_notifications: 
    announcement_created_notice: 通告已成功创建
    announcement_creation_failed_notice: 通告创建失败
    announcement_deleted_notice: 通告已成功删除
    permission_denied_notice: 无法为该帐户创建通告
  account_reports: 
    default: 
      all_terms: 所有学期
      extra_text_term: "学期: %{term_name};"
      message: "通过以下设置成功生成了 %{type} 报告。帐户: %{account}; %{options}"
    grades: 
      deleted: "包括删除的对象: true;"
    mississippi: 
      reports: "报告：%{files}"
    sis_exporter: 
      deleted: "包括删除的对象: true;"
      reports: "报告: %{files}"
  account_settings: 
    confirms: 
      delete_announcement: 是否确定要删除此通告?
      global_announcement: 您必须确认全局通告
      remove_account_admin: 是否确定要删除此帐户管理员?
    custom_text_blank: "[自定义文本]"
    links: 
      turnitin: 
        confirm_settings: "确认 Turnitin 设置"
    notices: 
      turnitin: 
        checking_settings: "正在检查 Turnitin 设置..."
        invalid_settings: "Turnitin 设置无效，请从 Turnitin 检查您的帐户 ID 和共享密钥"
        setings_confirmed: "Turnitin 设置已确认！"
    titles: 
      configure_report: 配置报告
      open_registration_delegated_warning_dialog: 已启用外部身份提供程序
      what_are_quiz_ip_filters: "什么是测验 IP 过滤器?"
  account_user: 
    types: 
      account_admin: 帐户管理员
  accounts: 
    account_name_required: 帐户名不能为空
    account_user: 
      remove_admin_tooltip: 删除此管理员
    add_course_button: 添加课程
    add_course_dialog_title: 新增课程
    add_course_or_user: 
      add_course_button: 添加课程
      add_course_link: 新增课程
      add_user_button: 添加用户
      add_user_link: 新增用户
      display_name_help: 人们会在讨论、消息和评论中看到此名称。
      full_name_description: 教师将使用此名称来评分。
      labels: 
        account_id: 部门
        course_code: 参考代码
        enrollment_term_id: 注册期
        full_name: 全名
        name: 课程名称
        path: 电子邮件
        send_confirmation: 以电子邮件向用户发送关于此帐户创建的消息
        short_name: 显示名称
        sis_user_id: "SIS ID"
        sortable_name: 可分类的名称
      sortable_name_help: 此名称出现在分类的列表中。
    add_user_button: 添加用户
    add_user_dialog_title: 新增用户
    adding_course_message: 正在添加课程...
    adding_user_message: 正在添加用户...
    additional_settings_right_side: 
      links: 
        suspend: 挂起帐户
        unsuspend: 取消挂起帐户
      title: 
        suspend: 挂起帐户
      titles: 
        unsuspend: 取消挂起帐户
    admin_tools: 
      admin_tools: 
        auth_logging: 正在登录
        tab_labels: 
          restore_course: 恢复课程
        view_messages: 查看通知
      admin_tools_cumb: 管理工具
      auth_logging_content_pane: 
        auth_logging: 用户登录/注销活动
      auth_logging_search_results: 
        activity: 活动
        date: 日期
        no_item_found: 找不到项目
        time: 时间
      comm_message_item: 
        created_at: 创建时间
        from_name: 从
        reply_to: 收件人
        sent_at: 发送时间
        to: 至
      comm_messages_content_pane: 
        search_info2: "要查看发送给 Canvas 用户的所有通知，请选择用户和日期范围进行搜索。"
        view_notifications: 查看通知
      comm_messages_search_overview: 
        messages_viewed: "从 *%{start_date}*到 *%{end_date}*发送给 *%{user}* 的通知。"
      comm_messages_search_results: 
        no_messages_found: 找不到消息
      course_search_form: 
        labels: 
          find_deleted_course: 查找已删除的课程
        select_default: 选择课程
        select_label: 选择课程
      course_search_results: 
        error_message: "对于此帐户，无法找到具有该 ID 的已删除课程。"
        info_text: 必须手动恢复对此课程的注册。
        labels: 
          account_id: "帐户 ID："
          account_id2: "帐户 ID："
          coures_id1: "课程 ID："
          coures_id2: "课程 ID："
          course_code1: 课程代码：
          course_code2: 课程代码：
          restore_btn: 恢复
        notdeleted_restore: 
          add_enrollments: 添加注册
          header_subtext: （未删除）
          view_course: 查看课程
        successful_restore: 
          view_course: 查看课程
        successfull_restore: 
          add_enrollments: 添加注册
          subtext: 接下来您要做什么？
      page_title: "%{account} 的管理工具"
      user_date_range_search_form: 
        find: 查找
        generate_activity_userid: "用户 ID：*%{user_id}*"
        generate_activity_username: "为 *%{user}* 生成活动"
        message_date_from: 开始日期
        message_date_to: 结束日期
        search: 搜索
        search_people: 搜索人员
    avatars: 
      all_link: 
        one: "所有 %{count}"
        other: "所有 %{count}"
        zero: 全部
      approve_link: 批准
      delete_link: 删除
      labels: 
        show: 显示
      lock_link: 锁定
      no_avatars_message: 没有头像可显示
      page_title: 头像
      re_reported_link: 
        one: "已批准、重新报告 %{count}"
        other: "已批准、重新报告 %{count}"
        zero: 已批准、重新报告
      reported_link: 
        one: "已报告 %{count}"
        other: "已报告 %{count}"
        zero: 已报告
      saving: 正在保存...
      submitted_link: 
        one: "已提交 %{count}"
        other: "已提交 %{count}"
        zero: 已提交
      title: 头像
      unlock_link: 解锁
    cannot_manage_account: 不允许您管理帐户设置
    cannot_manage_quotas: 不允许您管理配额设置
    confirm_delete_user: 
      confirm_delete: "是否确定要从帐户 %{account} 删除此用户?这将从所有课程和组删除该用户的数据（包括评分）。此过程无法撤消。"
      delete_button: "删除 %{user}"
      page_title: 确认删除
      title: "确认从 %{account} 删除 %{user}"
    course: 
      course_unpublished_title: 此课程尚未发布
      course_unpublished_tooltip: 已取消发布
      homepage_link: 主页
      more_count: 
        one: "还有 %{count} 个"
        other: "还有 %{count} 个"
      none: 无
      settings_link: 设置
      sis_id_label: "SIS ID"
      statistics_link: 统计
      student_count: 
        one: "%{count} 个学生"
        other: "%{count} 个学生"
      teachers_label: 教师
    course_add_failed_message: 添加课程失败，请重试
    course_added_message: "%{course} 已成功添加！"
    course_status_csv_description: 
      account_reports: 
        auburn: 
          course_status: 
            text: "此报告显示某个给定学期的所有课程的状态。在生成的 csv 文件中，每个课程章节将具有一行，并且将在该章节中显示课程、课程状态、学期、有效的开始日期和结束日期以及记录教师。"
          description: 
            header: 例如
    course_type: 课程
    courses: 
      courses_crumb: 课程
      no_results_message: 未找到结果
      page_title: "\"%{query}\" 的课程搜索结果"
      search_results_crumb: "\"%{query}\" 的搜索结果"
      title: "\"%{query}\" 的课程搜索结果"
    courses_right_side: 
      all_terms: 所有学期
      course_filtering: 课程过滤
      enrollment_term_label: 显示学期的课程
      filter_label: 查找课程
      go_button: 执行
      hide_enrollmentless_courses: 隐藏注册课程
    crumb_statistics: 统计
    custom_grade_export_csv_description: 
      account_reports: 
        ross: 
          description: 
            header: 例如
            text: "此报告显示了所有学生在给定学期中的最终评分结果。最终得出的 csv 文件将每行代表一个注册，并将显示课程评分册中的当前评分和最终评分。"
    custom_grade_export_csv_parameters: 
      account_reports: 
        ross: 
          parameters: 
            note: 包含屏蔽作业的课程可能无法在此报告中准确反映分数。
    date_picker_parameter: 
      account_reports: 
        default: 
          end: 
            parameters: 
              header: 结束时间：
          start: 
            parameters: 
              header: 开始时间：
      custom_reports: 
        end: 
          parameters: 
            header: 结束时间：
        start: 
          parameters: 
            header: 开始时间：
    default_account_quotas_not_updated: 未更新默认帐户配额
    default_account_quotas_updated: 默认帐户配额已更新
    find_not_authorized: "您无权访问该 %{type}"
    find_not_found: "找不到具有该 ID 的 %{type}"
    google_doc_accounts_csv_description: 
      account_reports: 
        ut_austin: 
          description: 
            header: 例如
          google_doc: 
            text: "这是用于 Google Docs 集成的所有用户和关联电子邮件地址的一份报告。"
    grade_export_csv_description: 
      account_reports: 
        default: 
          description: 
            header: 例如
            text: "此报告显示了所有学生在给定学期中的最终评分结果。最终得出的 csv 文件将每行代表一个注册，并将显示课程评分册中的当前评分和最终评分。"
    group_type: 组
    include_deleted_parameter: 
      account_reports: 
        default: 
          include_deleted: 
            check_box: 包括删除的对象
    index: 
      accounts_crumb: 帐户
      no_accounts_message: 无帐户
      page_title: 帐户
      title: "帐户 I 管理"
    integer_required: 必须填整数值
    last_user_access_csv_description: 
      account_reports: 
        default: 
          last_user_access: 
            header: 示例
            text: 此报告显示活动用户的上次登录信息。
    mississippi_sis_csv_description: 
      account_reports: 
        mississisppi: 
          sis_data: 
            text: "此报告针对注册工具返回所有受信任根帐户的所有 SIS 用户、章节和注册。"
    mississippi_sis_csv_parameters: 
      account_reports: 
        default: 
          enrollments: 
            check_box: "注册 CSV"
          sections: 
            check_box: "节 CSV"
          users: 
            check_box: "用户 CSV"
    no_user_message: "找不到使用该 ID 的用户"
    provisioning_csv_description: 
      account_reports: 
        sis_export: 
          description: 
            text: "本报告将导出设置 Canvas 各个类别所涉及的全部所需信息。"
    quiz_data_csv_description: 
      account_reports: 
        ace: 
          quiz_data_description: 
            header: 例如
            text: "此报告显示某个给定学期中所有测验的测验题和答案。在生成的 csv 文件中，每个测验题和答案将具有一行。"
    quiz_statistics_csv_description: 
      account_reports: 
        ace: 
          quiz_statistics_description: 
            header: 例如
            text: "此报告显示某个给定学期中所有测验的测验题、回答问题的用户数以及正确回答问题的用户数。在生成的 csv 文件中，每个测验题将具有一行。"
    quota_integer_required: 必须填整数值
    quota_must_be_positive: 必须为正值
    quota_not_updated: 未更新配额
    quota_too_large: 值太大
    quota_updated: 已更新配额
    recently_deleted_courses_csv_description: 
      account_reports: 
        default: 
          recently_deleted_courses: 
            header: 例如
            text: "此报告显示某个给定学期最近 30 天内删除的所有课程。在生成的 csv 文件中，每个课程将具有一行，并且将显示课程 ID、课程 SIS ID、课程简称、课程名称、课程开始日期和结束日期。"
    retry_login: 重试登录
    root_accounts: 
      labels: 
        name: 帐户名称
    settings: 
      about_google_docs: |-
          为了让用户更方便，而不强制他们下载诸如 Word 文档、PDF、Excel 电子表格等内容以及打开办公文档（此外还需要在其计算机上安装这些程序），在整个 Canvas 的许多区域，用户可以内联预览文档。
          
          如果已为此帐户启用 Scribd，将会尝试用其显示预览。但由于 Scribd 使用 flash 显示文档，而许多用户（例如使用 iPad/iPhone 的用户）没有安装 Flash Player，因此无法预览。在启用 Google Docs Previews 后，若浏览器未启用 Flash，或者 Scribd 未启用，将会使用 Google Docs 提供的预览功能。使用此服务需遵守 Google 的浏览器 [使用条款](%{terms_url})
      about_google_docs_tooltip: "关于 Google Docs Previews"
      account_admins_title: 帐户管理员
      account_settings_title: 帐户设置
      add_a_custom_help_link: 添加定制的帮助连接
      add_admin_title: 添加帐户管理员
      add_announcement_button: 添加通告
      add_announcement_link: 新增通告
      add_ip_filter_link: 添加其他过滤器
      alert_icon_calendar_option: 日历
      alert_icon_error_option: 错误
      alert_icon_information_option: 信息
      alert_icon_question_option: 问题
      alert_icon_warning_option: 警告
      alert_timespan: "从 %{start_at} 到 %{end_at}"
      alerts_title: 警报
      announcement_sent_to_subset: "每月发送给 1 / %{denominator} 的用户"
      buttons: 
        add_users: 看起来不错，添加这些用户
        continue: 继续...
        modify_users: 返回编辑用户列表
      confirm_global_announcement: "此通告将向 *所有* Canvas 用户显示。请确认您要创建该通告。"
      confirm_turnitin_settings_link: "确认 Turnitin 设置"
      create_courses_description: （帐户管理员可随时创建课程）
      create_courses_title: 谁可以创建新课程
      custom_links_to_include_in_the_help_dialog_popup: 定制链接以包含帮助对话框弹出窗口
      default_language_description: 这将覆盖所有浏览器/操作系统语言设置。首选的语言仍可在课程/用户级设置。
      delete: 删除
      delete_announcement_tooltip: 删除此条公告
      email_notification_from_description: "此设置允许管理员对从 Canvas 的此帐户发送的所有通知加上标签“发件人”。"
      email_notification_from_settings: 电子邮件通知“发件人”设置
      enabled_web_serices_title: "已启用 Web 服务"
      equall_endpoint_help: "这是指向 equella 服务的 URL。它看起来可能像 \"%{sample_url}\"。"
      equella_settings_title: "Equella 设置"
      features_title: 功能
      global_announcements_description: 您可以在帐户中使用全局通告在所有用户的面板上发布即时消息。这些消息将会在每个用户的面板上显示指定的时长，或者显示至用户单击"关闭"链接忽略该警报。**这些通告应尽量少用。**
      global_announcements_title: 全局通告
      global_js_and_css_includes_description: 这些文件将包含在为您的帐户加载的所有页面中
      global_js_and_css_includes_title: "全局 JavaScript 和 CSS 包含"
      headers: 
        report_last_run: 上次运行
        report_name: 名称
      help_link_available_to_all_admins: 管理员
      help_link_available_to_all_students: 学生
      help_link_available_to_all_teachers: 教师
      help_link_available_to_all_users: 用户
      if_you_would_like_to_link_to_your_own_campus_support_website_in_the_help_dialog_you_can_do_that_here: 如果您想要将自己学院的支持网站加入到帮助对话中，可以在此处操作
      ip_filter_filter_label: 过滤
      ip_filter_name_label: 名称
      labels: 
        account_notification_icon: 图标
        admins_can_change_passwords: 管理员的密码设置
        admins_can_view_notifications: 管理员可以查看通知
        allow_invitation_previews: 邀请预览
        allow_sending_scores_in_emails: 学生可以选择通过电子邮件通知接收分数
        allow_sis_import: "SIS 导入"
        canvas_authentication: "Canvas 身份验证"
        default_language: 默认语言
        default_time_zone: 默认时区
        edit_institution_email: 用户可删除其学院分配的电子邮件地址
        enable_alerts: 警报
        enable_eportfolios: ePortfolios
        enable_profiles: 启用个人资料
        enable_scheduler: "启用日历 2"
        enable_user_notes: 教师日志
        end_at: 结束
        equella: Equella
        equella_endpoint: "Equella 端点"
        equella_teaser: "Equella 评论"
        global_includes: "全局 CSS/JavaScript 包含"
        global_javascript: "全局 JavaScript URL"
        global_stylesheet: "全局 CSS URL"
        help_link_available_to: 有效
        help_link_subtext: 子文本
        help_link_text: 链接提示
        help_link_url: URL
        membership_type: 添加更多
        message: 消息
        mfa_settings: 多重身份验证
        name: 帐户名称
        no_enrollments_can_create_courses: 未注册用户
        open_registration: 开放注册
        outgoing_email_default_name_option_custom: 自定义“发件人”名称
        outgoing_email_default_name_option_default: "默认 Canvas 设置"
        prevent_course_renaming_by_teachers: 不要让教师重命名其课程
        restrict_student_future_view: 限制学生在开始日期之前查看课程
        self_enrollment: 允许自我注册
        self_registration: 自行注册
        show_scheduler: 启用计划程序
        sis_source_id: "SIS ID"
        start_at: 开始
        students_can_create_courses: 学生
        sub_account_includes: 让子帐户定义额外包含
        subject: 主题
        teachers_can_create_courses: 教师
        turnitin: Turnitin
        turnitin_account_id: "Turnitin 帐户 ID"
        turnitin_comments: "Turnitin 提交评论"
        turnitin_host: "Turnitin 主机"
        turnitin_pledge: "Turnitin 保证"
        turnitin_shared_secret: "Turnitin 共享密钥"
        users_can_edit_name: 用户可以编辑显示名称
      links: 
        add_admins: 添加帐户管理员
        configure_report: 配置...
        run_report: 运行报告
      manual_quotas: 
        find_button: 查找
        manual_quotas_title: 可手动设置的配额
        megabytes: MB
        megabytes_tooltip: MB
        select_type_courses: "课程 ID"
        select_type_groups: "组 ID"
        select_type_label: 查找课程或组
        update_button: 更新配额
      never_allow_self_enrollment_option: 从不
      no_language_preference: "未设置（默认使用 %{language}）"
      notifications: 
        custom_name_description: "如果选中，此设置将替代 Canvas 通知中发送的所有其他品牌标识。"
        email_date: 日期
        email_reply_to: 回复
        email_to: 收件人
        example: "示例:"
        external_services: 发送到外部服务的通知
        external_services_label: 在“通知首选项”页上显示一次弹出式警告。
        external_services_warning: "注意：某些通知可能包含机密信息。如果选择使用您的机构提供的地址之外的电子邮件接收通知，可能会导致将敏感的 Canvas 课程和组信息发送到机构系统外部。"
        external_services_warning_label: "弹出式消息内容:"
        from: 发件人
        sample_subject: 评分已更改：请查看调查，测试课程
        subject: 主题
      open_registration_delegated_warning_message: "启用外部身份提供程序，通过开放注册创建的用户可能无法登录，除非外部身份提供程序的登录窗体包含返回到 %{url} 的链接。"
      open_registration_delegated_warning_tooltip: 已启用外部身份提供程序
      page_title: 帐户设置
      quiz_ip_filters_help_message: |-
          可以使用测验 IP 过滤器，只允许指定 IP 范围的计算机访问测验。
          
          指定一组 IP 地址过滤器，供教师用来保护对测验的访问。过滤器可以是逗号分隔的地址列表，或者地址后面接掩码（\"192.168.217.1/24\" 或 \"192.168.217.1/255.255.255.0\"）。"
      quiz_ip_filters_help_title: "什么是测验 IP 过滤器?"
      quiz_ip_filters_help_tooltip: "什么是测验 IP 过滤器?"
      quiz_ip_filters_title: "测验 IP 地址过滤器"
      quotas: 
        default_account_quota_title: 默认帐户配额
        default_course_storage_quota: 课程配额
        default_group_storage_quota: 组配额
        default_user_storage_quota: 用户配额
        megabytes: MB
        megabytes_tooltip: MB
        update_button: 更新
      report_last_run_never: 从不
      report_running: 报告正在运行。*完成时您会收到电子邮件。*
      select: 
        mfa: 
          disabled: 已禁用
          optional: 可选
          required: 必需
          required_for_admins: 对管理员必需
      self_enroll_for_any_courses_option: 对于任何课程
      self_enroll_for_manually_created_courses_option: 对于手动创建的课程
      settings_crumb: 设置
      survey_announcement: "这是一个调查通告。它将在处于活动状态的每月发送给已启用帐户中 1 / %{denominator} 的用户。"
      tab_admins: 管理员
      tab_alerts: 警报
      tab_announcements: 通告
      tab_external_tools: 应用程序
      tab_notifications: 通知
      tab_quotas: 配额
      tab_reports: 报告
      tab_settings: 设置
      transifex_message: "加入 [Canvas 翻译社区](%{transifex_url})"
      turnitin_comments_help: "这些评论在提交 Turnitin 启用的任务时显示给学生"
      turnitin_pledge_help: 学生必须勾选相关框以确认他们同意此保证
      turnitin_settings_title: "Turnitin 设置"
      update_settings_button: 更新设置
    show: 
      courses_crumb: 课程
      no_courses_account_message: 此帐户中没有课程。
      no_courses_term_message: 这个学期没有课程。
      subtitle_term: "对于学期 **%{term}**"
      title: 此帐户中的课程
      too_many_courses_message: "课程过多无法显示 (%{count})。请使用右侧的搜索工具来寻找指定课程。"
    sis_batch_counts: 
      accounts_label: 帐户
      courses_label: 课程
      crosslists_label: 交叉列表
      enrollments_label: 注册
      group_enrollments: 小组注册
      groups: 小组
      imported_items_title: 导入的项目
      sections_label: 节
      terms_label: 学期
      users_label: 用户
    sis_batch_messages: 
      sis_batch_errors_title: 阻止导入的错误
      sis_batch_warnings_title: 警告
    sis_export_csv_description: 
      account_reports: 
        sis_export: 
          description: 
            text: "SIS 导出报告: 本报告将导出 SIS 用户、帐户、学期、课程、节、注册、小组、小组成员和交叉列表导入至对应类别操作所需的全部信息。"
    sis_export_csv_parameters: 
      account_reports: 
        default: 
          accounts: 
            check_box: "帐户 CSV"
          courses: 
            check_box: "课程 CSV"
          enrollments: 
            check_box: "报名 CSV"
          group_membership: 
            login: 
              check_box: "组成员 CSV"
          groups: 
            check_box: "小组 CSV"
          sections: 
            check_box: "节 CSV"
          terms: 
            check_box: "学期 CSV"
          users: 
            check_box: "用户 CSV"
          xlist: 
            check_box: "X CSV 列表"
        sis_default: 
          parameters: 
            note: "*学期设置只影响课程、节、注册和 X 列表 CSV 文件。"
    sis_import: 
      add_sis_stickiness_instructions: "选择此选项后，通过此 SIS 导入所执行的更改将被处理为 UI 更改，以防止后续的非覆盖 SIS 导入改变这里更改的字段。"
      add_sis_stickiness_label: "处理为 UI 更改"
      batch_import_instructions: |-
          选择后，将会删除所选学期之前 SIS 导入的数据。  
          有关详细信息，请参阅相关文档。
      batch_mode_label: 这是整批更新
      clear_sis_stickiness_instructions: "选择此选项后，此 SIS 导入接触过的所有记录中的所有字段在未来的非覆盖 SIS 导入中都可以更改。"
      clear_sis_stickiness_label: "清除 UI 更改的状态"
      import_failed_message: "导入 SIS 数据时出错。未导入记录。"
      import_failed_with_messages_message: "未导入 SIS 记录。导入失败，显示以下消息:"
      import_log_title: 导入进度日志
      import_started_message: 导入过程已开始！如果要导入的内容很多，可能需要一段时间。您可以离开该页面，稍后再回来。
      import_type_label: 导入类型
      imported_message: "所有 SIS 数据都已成功导入。"
      imported_with_messages_message: "SIS 数据已导入，但显示下列消息:"
      last_batch_title: 最后批次
      override_sis_stickiness_instructions: |-
          默认情况下，UI 更改优先于 SIS 导入更改；对于许多字段，如果管理员通过 UI 更改了字段，SIS 导入不会改变该字段的数据。如果选择此选项，此 SIS 导入将覆盖 UI 更改。  
          有关详细信息，请参阅相关文档。
      override_sis_stickiness_label: "覆盖 UI 更改"
      page_header: "SIS 导入"
      page_title: "SIS 导入"
      pending_batches_count: 
        one: "%{count} 个批次等待处理。 "
        other: "%{count} 个批次等待处理。 "
      pending_batches_title: 待处理批次
      process_data_button: 处理数据
      select_file_instructions: |-
          选择要导入的压缩文件。  
          有关如何生成这些压缩文件的说明，[请参阅本文档](%{uri})。
      sis_import_crumb: "SIS 导入"
      started_at_message: "开始时间: %{started_at}"
      title: "SIS 导入"
      try_import_again_link: 重试导入
    site_admin_statistics: 
      page_title: "%{account} 的统计"
    statistics: 
      concluded_at: "结束于 %{at}"
      created_at: "创建于 %{at}"
      created_at_by: "由 [%{teacher}](%{url}) 创建于 %{at}"
      download_csv_link: "下载 csv"
      file_storage_header: 文件存储
      general_numbers_title: 常规编号
      heading_date: 日期
      heading_value: 值
      labels: 
        courses: 课程
        generated_at: 生成时间
        media_storage: 媒体
        students: 学生
        teachers: 教师
        uploaded_storage: 已上传
        users: 用户
      last_logged_in_at: "上次登录时间 %{at}"
      loading_error: 错误
      loading_text: 正在加载...
      media_data: 
        one: "*%{count} 个文件*的 %{file_size} "
        other: "*%{count} 个文件*的 %{file_size} "
      media_file_storage_header: 媒体文件存储
      none_message: 无项目可显示
      over_time_link: 超时
      page_title: "%{account} 的统计"
      recently_created_courses_title: 最近创建的课程
      recently_ended_courses_title: 最近结束的课程
      recently_logged_in_users_title: 最近登录的用户
      recently_started_courses_title: 最近开始的课程
      started_at: "开始于 %{at}"
      title_data_point_over_time: "%{data_point} 超时"
      uploaded_data: 
        one: "*%{count} 个文件*的 %{file_size} "
        other: "*%{count} 个文件*的 %{file_size} "
      uploaded_file_storage_header: 已上传的文件存储
    student_access_csv_description: 
      account_reports: 
        tmcc: 
          description: 
            header: 例如
          student_activity: 
            text: "此报告显示某个给定学期中注册了某给定课程或所有课程的学生的所有活动。在生成的 csv 文件中，每项学生活动将具有一行，并且将包含以下标题：章节 ID、章节 SIS ID、章节名称、课程 ID、课程 SIS ID、课程名称、用户 ID、用户 SIS ID、内容类型、内容、查看次数、参与次数和上次查看时间。查看次数和参与次数从开始时间到报告生成时间进行计数。"
    student_ip_csv_description: 
      account_reports: 
        dubspot: 
          description: 
            header: 例如
          student_login: 
            text: "此报告显示某个给定学期中注册了某给定课程或所有课程的所有学生。在生成的 csv 文件中，每项学生注册将具有一行。"
    student_login_csv_description: 
      account_reports: 
        bucks: 
          description: 
            header: 例如
          student_login: 
            text: 此报告显示自给定日期以来尚未登录的学生。
    student_login_csv_parameters: 
      account_reports: 
        bucks: 
          login: 
            check_box: 是否包括从未登录的用户？
          parameters: 
            note: "此报告不反映 Canvas 中的上次活动，而是反映用户上次登录的时间。"
    student_submissions_csv_description: 
      account_reports: 
        vilas: 
          description: 
            header: 例如
          student_submissions: 
            text: 这是某个给定学期中注册了一门课程且提交了作业的所有学生的一份报告。此报告中，每项学生提交包含一行。
    students_with_no_submissions_csv_description: 
      account_reports: 
        default: 
          students_with_no_submissions: 
            description: 
              header: 示例
            text: 这是某个给定学期中注册了一门课程且在该课程的给定日期范围内未提交作业的所有学生的一份报告。此报告中，每项符合条件的学生注册包含一行。
    submission_data_csv_description: 
      account_reports: 
        submission_data: 
          description: 
            text: 此报告包含参与工具的提交日期。
    terms_parameters: 
      account_reports: 
        default: 
          parameters: 
            header: 学期
      all_terms: 所有学期
    test_ldap_dialog_title: "测试 LDAP 设置"
    test_ldap_result_canceled: 已取消
    test_ldap_result_failed: 已失败
    test_ldap_result_ok: 确定
    test_login: 测试登录
    testing: 正在测试...
    unpublished_courses_csv_description: 
      account_reports: 
        default: 
          unpublishd_courses: 
            header: 例如
            text: "此报告显示某个给定学期尚未发布的所有课程。在生成的 csv 文件中，每个课程将具有一行，并且将显示课程 ID、课程 SIS ID、课程简称、课程名称、课程开始日期和结束日期。"
    unrecognized_time_zone: "“%{timezone}”不是可以识别的时区"
    unused_courses_csv_description: 
      account_reports: 
        unused_courses: 
          description: 
            header: 示例
          main: 
            text: 这是不包含以下各项的所有课程的一份报告：作业、通告、讨论、文件、单元、页面或测验。
    update_failed_notice: 帐户设置更新失败
    user_add_failed_message: 添加用户失败，请重试
    user_added_message: "%{user} 已成功添加!"
    user_added_message_sent_message: "%{user} 已成功添加! 他们应该很快会收到确认电子邮件。"
    user_deleted_message: "%{username} 已成功删除"
    user_inactivity_csv_description: 
      account_reports: 
        webster: 
          description: 
            header: 示例
          low_activity: 
            text: "此报告显示某个给定学期中注册了某给定课程或所有课程的所有学生。在生成的 csv 文件中，尚未访问最少课程项目的每项学生注册将具有一行。"
    user_inactivity_csv_parameters: 
      account_reports: 
        webster: 
          login: 
            day_drop: 已访问的最少课程项目：
    users_list: 
      login_name_or_sis_id: "登录/SIS ID"
      name: 名称
      no_people_found: 找不到人员
      you_can_search_by: 您可以按此条件搜索：
    zero_activity_csv_description: 
      account_reports: 
        default: 
          zero_activity: 
            header: 示例
            text: "此报告显示某个给定学期中注册了任意课程的所有学生。在生成的 csv 文件中，自该日期起尚未访问课程的每项用户注册将具有一行。"
  activerecord: 
    errors: 
      full_messages: 
        format: "%{attribute} %{message}"
      messages: 
        accepted: 必须接受
        blank: 不能为空
        confirmation: 不匹配确认
        empty: 不能为空
        equal_to: "必须等于 %{count}"
        even: 必须为偶数
        exclusion: 已保留
        greater_than: "必须大于 %{count}"
        greater_than_or_equal_to: "必须大于或等于 %{count}"
        inclusion: 未包含于列表中
        invalid: 无效
        less_than: "必须小于 %{count}"
        less_than_or_equal_to: "必须小于或等于 %{count}"
        not_a_number: 不是数字
        odd: 必须为奇数
        record_invalid: "验证失败: %{errors}"
        taken: 已提取
        too_long: "太长（最大值为 %{count} 个字符）"
        too_short: "太短（最小值为 %{count} 个字符）"
        wrong_length: "长度错误（应为 %{count} 个字符）"
      template: 
        body: "以下字段有问题:"
        header: 
          one: "%{count} 个错误阻止保存此 %{model}"
          other: "%{count} 个错误阻止保存此 %{model}"
  ajax_errors: 
    error_heading: "Ajax 错误: %{status_code}"
    errors: 
      connection_lost: "到 %{host} 的连接丢失。请确保已连接到 Internet，然后重试。"
      timeout: 您的请求有问题，可能是非活动时间太长所致。请重新加载页面，然后重试。
      unhandled: 噢！上一个请求未解决。
    links: 
      details: 详细信息...
    no_text: 无文本
  alerts: 
    alert: 
      buttons: 
        add_criterion: 添加触发器
        add_recipient: 添加收件人
        save_alert: 保存警报
      criteria: 警报触发条件
      labels: 
        criteria: 警报触发条件
        recipients: 发送通知到
        repetition: 重复
      links: 
        title: 
          delete_alert: 删除此警报
          edit_alert: 编辑警报
      no_repetition_description: 不要重发警报
      recipients: 发送通知到
      repetition_description: "每隔 %{count} 天重发警报，直到解决"
    alerts: 
      alerts_description_account: 为每个满足所有条件的学生生成警报。将每天进行检查，并发送通知到学生、教师和/或帐户管理员，直到触发问题解决为止。
      alerts_description_course: 为每个满足所有条件的学生生成警报。将每天进行检查，并发送通知到学生和/或教师，直到触发问题解决为止。
      buttons: 
        add_alert: 添加警报
      description: "教师 %{count} 天未与学生交互"
      option: 无教师交互
      remove: 删除此项目
      the_student: 学生
      the_teacher: 教师
      title: 上次教师与学生交互后的天数
      ungraded_count_description: "超过 %{count} 个提交文件尚未评分"
      ungraded_count_option: 未评分的提交文件（计数）
      ungraded_count_title: 尚未评分的提交文件数
      ungraded_timespan_description: "提交文件已 %{count} 天未评分"
      ungraded_timespan_option: 未评分的提交文件（时间）
      ungraded_timespan_title: 提交文件未评分的天数
      usernote_description: "已经 %{count} 天未添加教师日志项"
      usernote_option: 无教师日志项
      usernote_title: 上次添加教师日志后的天数
    errors: 
      criteria_required: 至少需要一个触发器
      recipients_required: 至少需要一个收件人
      threshold_should_be_numeric: 这应该是正数
  analytics: 
    course: 
      analytics: 分析
      page_title: "分析：%{course}"
    crumb: 
      completed: 已完成的课程
      current: 当前课程
    department: 
      analytics: 分析
    filters: 
      completed: 已完成的课程
      current: 当前课程
    page_title: 
      completed: "分析：%{account} - 已完成的课程"
      current: "分析：%{account} - 当前课程"
      term: "分析：%{account} - %{term}"
    student_in_course: 
      analytics: 分析
      page_title: "分析：%{course} - %{student}"
  ange_name: "Angel 转换器"
  angel: 
    file_copy_fail: "无法复制文件夹“%{base_path}”"
    file_copy_fail_message: "无法将目录重命名为路径“%{path}”"
    file_import_fail: "无法导入文件“%{file_path}”"
  angel_display: "ANGEL 学习"
  angel_file_description: "Angel export .zip 格式"
  announcement: 
    no_title: 无标题
  announcements: 
    announcements_crumb: 通告
    external_feed: 
      alts: 
        deleted_feed: 删除此馈送
      labels: 
        keyword: 关键字
      messages: 
        external_feed_post_count: 
          one: "添加 %{count} 条公告"
          other: "添加 %{count} 条公告"
    feed_name: "%{course} 通告馈送"
    index: 
      feed_title_course: "课程通告 Atom 馈送"
      feed_title_group: "组通告 Atom 馈送"
      podcast_title_course: 课程通告播客馈送
      podcast_title_group: 组通告播客馈送
    index_view: 
      delete: 删除
      loading: 正在加载...
      lock_for_comments: 锁定以发表评论
      make_an_announcement: 进行通告
      make_an_announcement_caps: 进行通告
      make_sure_all_search_terms_are_spelled_correctly: 确保所有的搜索词拼写正确。
      rss_feed: "RSS 信息源"
      search_title_body_or_author: 搜索标题、正文或作者
      suggestions: "建议:"
      there_are_no_announcements_show: 没有要显示的通告
      try_different_more_general_or_fewer_keywords: 尝试其他、更常用或更少的关键字。
      try_disabling_the_unread_filters: 尝试禁用“未读”筛选器。
      unread: 未读
      your_search_did_not_match_any_announcements: 没有符合您搜索条件的通告。
    podcast_feed_description_course: "任何与课程 \"%{course}\" 中的通告链接或内嵌于其中的媒体文件都会出现在此馈送中。"
    podcast_feed_description_group: "任何与组 \"%{group}\" 中的通告链接或内嵌于其中的媒体文件都会出现在此馈送中。"
    podcast_feed_name: "%{course} 通告播客馈送"
  application: 
    errors: 
      feed_not_found: 找不到馈送。
      feed_private: 匹配的上下文已变为私密，因此这类公共馈送不再可见。
      feed_private_course: 匹配的课程已变为私密，因此这类公共馈送不再可见。
      feed_private_group: 匹配的组已变为私密，因此这类公共馈送不再可见。
      feed_unpublished_course: 此课程的馈送在发布之前无法访问。
      feed_unpublished_group: 此组的馈送在发布之前无法访问。
      invalid_external_tool: 找不到此链接的有效设置。
      invalid_external_tool_id: 找不到此工具的有效设置。
      invalid_feed_parameters: 馈送参数无效。
      invalid_oembed_url: 检索此资源时发生问题。外部工具提供了关于资源的无效信息。
      invalid_tag_type: 无法识别此标记的项目类型
      invalid_verification_code: 验证代码无效。
      mismatched_verification_code: 验证代码与当前注册的任何用户都不匹配。
      permission_denied: 您没有访问该页面的权限
      quota_exceeded: 已超过存储配额
      quota_exceeded_account: 已超过帐户存储配额
      quota_exceeded_course: 已超过课程存储配额
      quota_exceeded_group: 已超过组存储配额
      quota_exceeded_user: 已超过用户存储配额
      student_view_unauthorized: 学生角色无法使用此功能。
      unauthorized: 
        generic: 您无权执行这个操作
        not_started_yet: "您尝试访问的课程还没有开始。开始时间为 %{date}。"
        unpublished: 本课程的教师还没有发布这门课程。
    notices: 
      first_teacher: 此课程已有归属，而您已经注册成为其第一位教师。
      first_teacher_with_email: 此课程已有归属，而您已经注册成为其第一位教师。您很快就会收到电子邮件，用以完成注册过程。
      need_to_accept_enrollment: "您必须 [接受注册邀请](%{url})，然后才可完全参与此课程。"
      page_disabled: 该页面已禁用
      page_disabled_for_account: 该页面已对此帐户禁用
      page_disabled_for_course: 该页面已对此课程禁用
      page_disabled_for_group: 该页面已对此组禁用
    warnings: 
      details: 
        suspended: "此机构的 Canvas 帐户已被挂起。只有帐户管理员才能登录以更正任何问题。"
      please_log_in: 为安全起见，请输入您的密码方可继续
      titles: 
        suspended: 机构已挂起
      unsupported_browser: "您的浏览器不符合 Canvas 的最低要求。请访问 *Canvas 指南* 了解受支持浏览器的完整列表。"
    wiki_front_page_default_content_course: 欢迎使用新课程维基！
    wiki_front_page_default_content_group: 欢迎使用新组维基！
  appointment_group: 
    errors: 
      invalid_end_at: 约会结束时间早于开始时间
      needs_contexts: 至少要有一段上下文
      overlapping_appointments: 约会时间重叠
  appointment_group_sub_context: 
    errors: 
      invalid_course_section: 无效的课程节
      invalid_group_category: 无效的小组目录
      missing_group_category: 小组约会必须要有组类别
  appt_calendar_event_dialog: 
    invalid_participants: "您至少要允许 1 名用户参加"
    title: "编辑 %{name}"
    update: 更新
  assessment_question: 
    default_question_name: 问题
    default_question_text: 问题文本
  assessment_question_bank: 
    default_imported_title: 导入的问题
    default_title: "无名称 - %{course}"
    default_unfiled_title: 未归档的问题
  assignment: 
    advanced_options_errors: 一个或多个高级选项中存在错误
    assignment_group_must_have_group: 请为此作业选择作业组
    at_least_one_file_type: 请指定至少一个允许使用的文件类型
    at_least_one_submission_type: 请选择至少一种提交类型
    atom_no_author: 无作者
    buttons: 
      select_url: 选择
    comment_from_files: 
      one: 查看附件文件
      other: 查看附件文件
    errors: 
      cannot_save_att: "您没有权限编辑已锁定的 %{att_name} 属性"
      import: 
        external_tool_url: "外部工具分配 \"%{assignment_name}\" 的 URL 无效。"
      upload_as_zip: "请以 .zip 格式上传文件"
    feed_entry_title: "分配: %{assignment}"
    feed_entry_title_with_course: "分配 %{course}: %{assignment}"
    group_assignment_must_have_group_set: 请为此作业选择组集合
    hide_advanced_options: 隐藏高级选项
    imported_assignments_group: 导入的分配
    labels: 
      due: 到期日期
    messages: 
      assignment_created: "作业 \"%{assignment}\" 已创建"
    name_is_required: 需要名称
    select_external_tool_dialog_title: 配置外部工具
    show_advanced_options: 显示高级选项
    submission_action_take_quiz: "提取 %{title}"
    submission_action_turn_in_assignment: "交还 %{title}"
    submission_types: 
      a_discussion_post: 讨论贴
      a_file_upload: 文件上传
      a_media_recording: 媒体录音
      a_quiz: 测验
      a_text_entry_box: 文本输入框
      a_website_url: "网站 URL"
    titles: 
      grading_scheme_info: 查看/编辑评分方案
    warnings: 
      group_assignment: "作业 \"%{assignment}\" 是组作业，您需要针对这个新的上下文重置组设置"
      peer_assignment: "作业 \"%{assignment}\" 是同伴审阅作业，您需要针对这个新的上下文重置同伴审阅设置"
  assignment_details_dialog: 
    average_score: "平均分数:"
    count_of_submissions: "%{cnt} 个提交文件"
    grading_statistics_for_assignment: "下列评分统计: %{assignment.name}"
    high_score: "高分:"
    low_score: "低分:"
    no_one_scored_higher: "没有分数高于 %{max}"
    no_one_scored_lower: "没有分数低于 %{min}"
    scores_higher_than_the_average: "高于平均分 %{average} 的分数"
    scores_lower_than_the_average: "低于平均分 %{average} 的分数"
    total_submitted: "提交总数:"
  assignment_group: 
    default_name: 作业
    default_title: 作业
  assignment_group_weights_dialog: 
    buttons: 
      save: 保存
    titles: 
      assignment_group_weights: 管理作业组加权
      total: 总计
    weight_final: 根据组加权最终评分
  assignment_groups: 
    errors: 
      cannot_delete_group: 您不能删除一个带有已锁定作业的组。
    notices: 
      created: 作业组已成功创建。
      deleted: 此组已删除
      updated: 作业组已成功更新。
  assignment_groups_api: 
    errors: 
      frozen_assignments_error: 您无法删除一个含有已锁定作业的组。
  assignment_muter: 
    mute_assignment: 屏蔽作业
    muting_assignment: 正在屏蔽作业...
    unmute_assignment: 取消屏蔽作业
    unmute_button: 取消屏蔽作业
    unmute_dialog: 此作业当前被屏蔽。这意味着学生无法看到其评分和反馈。是否要立即取消屏蔽?
    unmuting_assignment: 正在取消屏蔽作业...
  assignments: 
    add_another_never_drop_rule: 添加另一个作业
    add_assignment_form: 
      assignment_name: 作业名称
      labels: 
        due: "到期日期:"
        points: 分数
        quiz_points: "退出 pts."
        type: 类型
      links: 
        full_edit: 完全编辑
        more_options: 更多选项
      options: 
        assignment: 作业
        attendance: 参与
        discussion: 讨论
        external_tool: 外部工具
        not_graded: 未评分
        quiz: 测验
      tooltips: 
        assignment_is_quiz: 此作业是一个测验，因此分数可能来自问题，无法手动设置。
    add_assignment_group_form: 
      drop_x_scores_for_each_student: "每个学生 %{scores} 分"
      labels: 
        assignments: 作业
        group_name: 组名称
      links: 
        add_grading_rule: 添加评分规则
        delete_assignment: 删除
      options: 
        drop_highest: 去掉最高分
        drop_lowest: 去掉最低分
        equally_weighted: 平均
        never_drop: 不删除
        no_assignments: "[无作业]"
        weighted_by_points: 按分加权
      percent_of_total_grade: "总评分的 %{percent} %"
    add_first_never_drop_rule: 添加作业
    assignment_count: 
      one: "%{count} 份作业"
      other: "%{count} 份作业"
    assignment_group_create_dialog: 
      assignment_group: 
        labels: 
          name: 名称
      buttons: 
        add_group: 添加组
        cancel: 取消
      links: 
        add_assignment_group: 添加作业组"
    assignment_group_list: 
      no_assignment_groups: 无作业组。
    assignment_group_list_item: 
      add_assignment_to: "将作业添加到 %{name}"
      delete: 删除
      edit: 编辑
      group_weight: "总数的 %{groupWeight}%"
      manage: 管理
      title_delete: 是否删除作业组？
      title_edit: 编辑作业组
    assignment_group_selector: 
      assignment_group: 作业组
      assignment_group_options: 
        new_group: 新组
    assignment_groups_count: 
      one: "%{count} 个组"
      other: "%{count} 个组"
    assignment_list_item: 
      due_date: 到期日期
      module: 单元
      multiple_modules: 多个单元
      points_possible: "%{pointsPossible} 分"
    assignment_locked: 
      assignment_locked: "此作业锁定于 *%{lock_at}*"
      assignment_unlocked_from: "此作业锁定至 *%{unlock_at}*"
      assignment_unlocked_from_to: "此作业仅在从 *%{unlock_at}* 至 *%{lock_at}* 解锁"
    assignment_settings: 
      cancel: 取消
      save: 保存
      validating: 正在保存...
      weight_groups: 根据作业组加权最终评分
    assignment_sidebar: 
      links: 
        submit: 提交作业
    assignments_content: 
      buttons: 
        delete_group: 删除组
      labels: 
        class_weighting_policy: 根据作业组加权最终评分
        delete_assignments_in_group: 删除此组中的作业
        move_assignments_to: 将作业从此组移至
      options: 
        select_group: "[选择组]"
      titles: 
        delete_assignment_group: 是否删除作业组?
      tooltips: 
        target_group: 选择此作业要移入的组
      warnings: 
        delete_assignment_group: "作业组 %{group} 中有 %{assignment_count} 个作业。可以删除这些作业或将其移至另一个组。"
    assignments_list_content: 
      no_assignments: 没有为此课程创建作业。
      titles: 
        assignments: 作业
        course_assignments: 课程作业
        overdue_assignments: 逾期作业
        past_assignments: 以前的作业
        undated_assignments: 更新的作业
        ungraded_assignments: 未评分的作业
        upcoming_assignments: 即将到来的作业
    assignments_list_right_side: 
      links: 
        group_assignments_by_type: 按类型对作业分组
        just_show_assignment_list: 只显示作业列表
        manage_assignments: 管理作业
        see_current_grades: 查看我目前的评分
      titles: 
        show_only_assignments_from: 只显示下列来源的作业
        upcoming_assignments: 即将到来的作业
    assignments_right_side: 
      add_assignment_to_group: "*添加作业*到 %{group}"
      assignment_groups_wrapper: "（%{number_of_groups} 中）"
      links: 
        add_assignment_group: 添加作业组
    buttons: 
      add_group: 添加组
      delete_group: 删除组
      submit_assignment: 提交作业
    cannot_delete_group: 您必须至少有一个作业组
    confirm: 
      delete_assignment: 是否确定要删除此作业?
      delete_group: 是否确定要删除此组?
    confirm_delete_group: 是否确定要删除此作业组？
    confirms: 
      delete_assignment: 是否确定要删除此作业?
    create_assignment: 
      assignment: 作业
      assignment_due_at: 到期日期：
      assignment_name: 名称：
      assignment_points: 分数：
      assignment_type: 类型：
      cancel: 取消
      discussion_type: 讨论
      external_tool_type: 外部工具
      more: 更多选项
      not_graded_type: 未评分
      quiz_type: 测验
      save: 保存
      saving: 正在保存...
    create_group: 
      add_first_assignment: 添加作业
      cancel: 取消
      drop_highest: 最高分数：
      drop_lowest: 最低分数：
      example_group_name: "例如，问答题组 1"
      group_name: 组名称：
      never_drop: 不删除：
      percent_of_total: "总评分的 %"
      save: 保存
      saving: 正在保存...
    create_new_crumb: 新建
    delete_group: 
      cancel: 取消
      delete: 删除组
      deleting: 正在删除...
      labels: 
        delete_assignments_in_group: 删除其作业
        move_assignments_to: 将其作业移至
      options: 
        select_group: 选择组
      tooltips: 
        target_group: 选择此作业要移入的组
      warnings: 
        delete_assignment_group: "您即将删除 *%{name}*，其中包含 *%{assignment_count}* 项作业。"
      would_you_like: 您是否要：
    drop_highest_scores: "去掉最高的 %{number} 分"
    drop_lowest_scores: "去掉最低的 %{number} 分"
    due_date_override: 
      overrides: 
        available_from: "可供使用的日期:"
        due_date: 到期日期
        for: 对于
      until: 直到
    edit: 
      edit_assignment: 编辑作业
      new_discussion: 新建讨论
      new_quiz: 新测验
    edit_header_view: 
      buttons: 
        not_published: 未发布
        published: 已发布
      titles: 
        delete: 删除
    edit_view: 
      assignment_name: 作业名称
      buttons: 
        update: 更新作业
      description: 说明
      due_date: 到期日期
      freeze_properties: 复制时锁定作业属性
      notify_content_change: 通知用户此内容已更改
      points_possible: 分数
      show_advanced_options: 显示高级选项
      warnings: 
        assignment_is_frozen: 某些设置已被管理员锁定。
    errors: 
      add_group_failed: 添加组失败
      delete_reminder_failed: 删除失败
      google_docs_masquerade_rejected: "无法以伪装用户的身份连接到 Google Docs。"
      reminder_failed: 提醒失败
    external_grader_sidebar: 
      edit_assignment_settings: 编辑作业设置
      speed_grader: 快速评分器
    file_retrieval_error: 检索文件失败
    getting_file: 正在检索文件...
    grade_assignment: 
      buttons: 
        upload_files: 上传文件
      graded_count: "%{graded_count}*（共* %{total}）个提交文件已评分"
      links: 
        download_submissions: 下载提交文件
        peer_reviews: 同伴审阅
        reupload_submissions: 重新上传提交文件
      resubmission_count: 
        one: "%{count} 个未评分的重新提交文件"
        other: "%{count} 个未评分的重新提交文件"
      reupload_instructions: |-
          如果在
          之前更改了下载的学生提交文件，只需将其压缩备份，然后使用下表上传压缩包。
          学生将在其提交评论中看到修改的文件。
          
          *确保不要更改提交文件的名称，以便我们组织。*
      titles: 
        related_items: 相关项目
    graded: 此作业已评分
    grading_type_selector: 
      grading_type: 评分类型
      grading_type_options: 
        letter_grade: 书面评分
        not_graded: 未评分
        pass_fail: 完成/未完成
        percent: 百分比
        points: 分数
      view_grading_levels: 查看评分级别
    group_category_selector: 
      grade_group_students_individually: 分别为每位学生指定评分
      group_category_options: 新建组类别
      group_set: 组设置
      is_group_assignment: 这是一个组作业
    group_comment: 
      labels: 
        group_comment: 发送评论到全组
    group_name: 组名称
    group_submission_reminder: 
      warnings: 
        group_submission: "请注意，此提交文件将作用于 %{group_type} 组中的每个人。"
    group_weights: 
      headers: 
        assignment_group: 作业组
        group_weight: 权重
        total: 总计
    index: 
      assignment_locked: 此作业当前锁定。更多信息请访问作业详细信息页面。
      assignment_locked_tooltip: 已锁定
      keycode_descriptions: 
        add_assignment_or_group: 添加作业到当前组
        delete_assignment_or_group: 删除当前作业/组
        edit_assignment_or_group: 编辑当前作业/组
        full_preview: 完全预览/编辑作业
        next_assignment_or_group: 下一个作业/组
        previous_assignment_or_group: 上一个作业/组
      keycodes: 
        add_assignment_or_group: a
        delete_assignment_or_group: d
        edit_assignment_or_group: e
        full_preview: f
        next_assignment_or_group: j
        previous_assignment_or_group: k
      links: 
        wizard: 如何...?
      page_title: 作业
    index_view: 
      add_assignment: 作业
      add_group: 组
      assignments: 作业
      assignments_settings: 作业设置
      assignments_settings_screenreader: 作业设置
      search_for_assignment: 搜索作业
      title_add_assignment: 添加作业
      title_add_group: 添加作业组
    invalid_file_retrieval: 检索通过此工具发送的文件时出现问题。
    invalid_tool_return: 已启动的工具对此次作业返回了无效资源
    loading_tools_failed: 加载工具失败
    messages: 
      adding_group: 正在添加组...
      agree_to_pledge: 必须同意提交保证才可提交此作业。
      not_submitted_yet: 尚未完成作业提交。必须单击"提交"完成提交。是否仍要离开此页面?
      now_overdue: 此作业现已逾期。任何新提交将被标记为延迟。是否仍要继续?
      overdue: 此作业已逾期。是否仍要提交?
      record_before_submitting: 在提交前记录
      submit_failed: 提交失败，请重试
      submitting: 正在提交...
    multiple_due_dates: 多个到期日
    needs_grading_count: "此作业的 %{needs_grading_count} 个提交文件仍需评分"
    never_drop: 
      remove_rule: 删除规则
    never_drop_scores: "不删除 %{assignment_name}"
    no_assignments: "[无作业]"
    no_tools_found: 找不到工具
    notices: 
      assignment_delete: 此作业已删除
      created: 作业已成功创建。
      updated: 作业已成功更新。
    number_of_assignments: 
      one: "%{count} 份作业"
      other: "%{count} 份作业"
    other_assignments: 其他作业
    overdue: 此作业已逾期
    peer_review_assignment: 
      titles: 
        remind_reviewer: "向 %{user} 用户提醒评估"
        remind_reviewier_with_last_notification: "向 %{user} 提醒评估，上次通知时间为 %{at}"
        user_default: 用户
    peer_reviews: 
      buttons: 
        add: 添加
        assign_peer_reviews: 分配同伴审阅
      descriptions: 
        automatically_assign_reviews: 可以单击下面的按钮，将同伴审阅分配给已提交作业但尚无审阅任务的用户。
      details: 左边会显示分配到此任务的学生列表，以及已分配进行审阅的学生提交文件（如果有）。
      links: 
        assign_peer_review: "向 %{student} 指定另一个要评估的提交文件"
        back_to_assignment: 返回作业
      messages: 
        cancel_peer_review: 是否取消此同伴审阅?
        no_students_found: 未找到学生
      none_assigned: 未分配
      not_yet_submitted: 尚未提交
      options: 
        select_student: "[选择学生]"
      overview: 当学生至少在页面上做一次评论后，学生同伴审阅便视为完成。
      overview_with_rubric: 当学生至少在页面做一次评论并且填写作业的题目表时，学生同伴审阅便视为完成。
      page_title: 同伴审阅
      reviews_per_user: "每个用户 %{count} 次审阅"
      submitted: 已提交
      title: "%{assignment} 同伴审阅"
      titles: 
        automatically_assign_reviews: 自动分配审阅
        remind: "向 %{assessor} 提醒评估，上次通知时间为 %{time}"
    peer_reviews_selector: 
      labels: 
        automatically_assign_peer_reviews: 自动分配同伴审阅
        manually_assign_peer_reviews: 手动分配同伴审阅
        require_peer_reviews: 需要同伴审阅
      locked_until: 分配审阅
      peer_reviews_assign_at_explanation: 必须在到期日期之后。如果为空，则使用到期日期。
      reviews_per_user: 每位用户的审阅次数
    percent_of_final_grade: "最终评分的 %{percent}"
    redirect_page: 
      redirect_message: |-
          此提交为 url，我们立即带您前往 url 链接。  
          [单击此处转到提交文件](%{url})
    rules_text: 
      one: "%{count} 个规则"
      other: "%{count} 个规则"
    select_assignment: "[选择作业]"
    show: 
      assignment_locked: 此作业当前锁定。
      available_from: "可供使用的日期:"
      date_time_by: "%{date}，%{time} 之前"
      defaults: 
        no_content: 无内容
      due: 到期日期
      due_at: 到期日期
      for: 对于
      links: 
        add_rubric: 添加题目
        assign_rubric: 分配题目
        edit: 编辑
      messages: 
        locked: 此作业当前为锁定状态。
      new_assignment: 新作业
      no_due_date: 无到期日期
      no_points: 无
      no_submission: 无任何内容
      points: 分数
      submission_types: 文件类型
      submitting: 提交
      turnitin: Turnitin
      turnitin_enabled: "已为此作业启用 Turnitin。"
      turnitin_enabled_short: "(Turnitin 已启用)"
      until: 直到
    show_locked: 
      labels: 
        assignment: 作业
      locked: 已锁定
    status: 
      deleting_group: 正在删除组...
    student_index: 
      assignments: 作业
      labels: 
        assignments: 作业
    submission_sidebar: 
      comment_signature: "%{author}, %{created_at}"
      labels: 
        grade: "评分:%{grade} *（%{points_possible} 最高分）*"
        none_assigned: 未分配
      links: 
        resubmit: 重新提交作业
        submission: 
          details: 提交详细信息
          download_attachment: "下载 %{attachment_display_name}"
          view_original_entry: 查看原始条目
          view_original_page: 查看原始页面
          view_quiz: 查看测验提交
          view_survey: 查看调查提交
        submit: 提交作业
        view_rubric_evaluation: 查看题目评估
      messages: 
        no_comments: 无评论
        submission_late_timestamp: "%{submitted_at}（延迟）"
      titles: 
        assigned_peer_reviews: 分配的同伴审阅
        comments: "评论:"
        submission: 提交
        submission_not_turned_in: "未提交! "
        submission_turned_in: 交还!
      tooltips: 
        finished: 已完成
        incomplete: 未完成
    submission_type_icon: 
      tooltips: 
        submitted: 已提交
    submission_types_form: 
      advanced_turnitin_settings: "高级 Turnitin 设置"
      descriptions: 
        allowed_extensions: "输入接受的扩展名列表，例如: doc,xls,txt"
      label: 
        external_tool_new_tab: 在新选项卡中加载此工具
        external_tool_url: "外部工具 URL"
        turnitin_enabled: "启用 Turnitin 提交"
      labels: 
        allow_file_uploads: 允许文件上传
        allow_media_recordings: 允许媒体录音
        allow_text_entry: 允许文本输入
        allow_url: "允许网站 URL"
        allowed_extensions: 允许的文件扩展名
        restrict_file_extensions: 限制上传文件类型
      submission_type: 提交类型
      submission_types: 
        external_tool: 外部工具
        no_submission: 无提交
        on_paper: 书面
        online: 在线
    submit_assignment: 
      additional_comments: 其他评论
      buttons: 
        record_media: 记录/上传媒体
        submit_assignment: 提交作业
      comments_placeholder: 评论...
      errors: 
        unacceptable_file_type: "不允许此文件类型。接受的文件类型为: %{allowed_extensions_list}"
      instructions: 
        from_external_tool: 从下面的列表中选择一个工具来加载和提交该工具提供的资源。
        google_docs: 从下面选择文件。
        media_recording: 使用下面的链接记录您的提交。完成并且可以提交时单击"保存\。
        online_text_entry: 在此复制并粘贴或键入您的提交。
        online_url: 复制并粘贴要为此作业提交的网站链接。
      labels: 
        uploaded_data: 文件
        url: "网站 URL"
      links: 
        add_another_file: 添加其他文件
        authorize_google_docs: "授权 Google Docs 访问"
        find_file: 单击此处查找您已上传的文件
        submit: 
          external_tool: 更多
          file_upload: 文件上传
          google_doc: "Google Doc"
          media: 媒体
          text_entry: 文本输入
          website: "网站 URL"
      loading_tools: 正在加载工具...
      messages: 
        google_docs_auth_required: "必须授权 Canvas 访问您的 Google Docs 帐户，然后才可直接从 Google Docs 提交作业:"
        media_recording_ready: 可以提交!单击"提交作业"按钮以完成。
        media_recordings_disabled: "没有为此 Canvas 网站启用媒体记录，您无法提交这些类型的作业。请联系教师更改此作业的设置，或者要求系统管理员启用媒体记录。"
        submitting: 正在提交...
        uploading: "检索要为此作业提交的 Google Doc 副本。这可能需要一段时间，具体取决于文件大小..."
      no_files: 无文件
      no_submission: 未选择提交项
      submission_url: 提交项：
      titles: 
        media_recordings_disabled: "没有为此 Canvas 网站启用媒体记录"
      upload_or_choose_file: 上传文件，或选择您已上传的文件。
    syllabus: 
      page_title: "%{course} 的提纲"
    syllabus_content: 
      buttons: 
        update_syllabus: 更新提纲
      headers: 
        date: 日期
        day: 日
        details: 详细信息
      instructions: 
        syllabus: |-
            提纲页面以表格导向的视图显示课程日程表以及
            课程评分的基本信息。您可以添加任何其他评论、笔记或关于课程结构、
            课程策略或其他方面的想法。
            
            要添加某些评论，请单击右边的\"编辑提纲说明\"链接。
      labels: 
        syllabus_body: 提纲说明
      links: 
        jump_to_today: 跳至今天
      titles: 
        course_syllabus: 课程提纲
    syllabus_right_side: 
      links: 
        edit_syllabus_description: 编辑提纲说明
    teacher_index: 
      add_assignment: 添加作业
      add_group: 添加组
      assignment_group_list: 
        no_assignment_groups: 无作业组。
      assignment_group_list_item: 
        add_assignment_to: "将作业添加到 %{name}"
        delete: 删除
        edit: 编辑
        group_weight: "总数的 %{groupWeight}%"
        manage: 管理
        title_delete: 删除作业组
        title_edit: 编辑作业组
      assignment_list_item: 
        due_date: 到期日期
        points_possible: "%{pointsPossible} 分"
      assignment_settings: 
        cancel: 取消
        save: 保存
        validating: 正在保存...
        weight_groups: 根据作业组加权最终评分
      assignments_settings: 作业设置
      assignments_settings_screenreader: 作业设置
      create_assignment: 
        assignment: 作业
        assignment_due_at: "到期日期:"
        assignment_name: "名称:"
        assignment_points: "分数:"
        assignment_type: "类型:"
        cancel: 取消
        discussion_type: 讨论
        external_tool_type: 外部工具
        more: 更多选项
        not_graded_type: 未评分
        quiz_type: 测验
        save: 保存
        saving: 正在保存...
      create_group: 
        add_first_assignment: 添加作业
        cancel: 取消
        drop_highest: "最高分数:"
        drop_lowest: "最低分数:"
        example_group_name: "例如，问答题组 1"
        group_name: "组名称:"
        never_drop: "不删除:"
        percent_of_total: 总评分的百分比
        save: 保存
        saving: 正在保存...
      never_drop: 
        remove_rule: 删除规则
      search: 搜索
      search_for_assignment: 搜索作业
      title_add_assignment: 添加作业
      title_add_group: 添加作业组
    titles: 
      add_assignment_group: 添加作业组
      uploading: 正在上传提交文件
    toggle_message: 切换作业可见性
    turnitin_settings_dialog: 
      assignments: 
        turnitin_settings: 
          labels: 
            exclude_small_matches: 小匹配
      buttons: 
        update_settings: 更新设置
      turnitin_settings: 
        labels: 
          compare_against: 比较
          do_not_consider: 不考虑
          exclude_biblio: 文献材料
          exclude_quoted: 引用的材料
          internet_check: "Internet 数据库"
          journal_check: 杂志、期刊和出版物
          student_paper_check: 其他学生论文
        originality_report_visibility: 学生可查看原始报告
        originality_report_visible_after_due_date: 在到期日期之后
        originality_report_visible_after_grading: 在作业评分之后
        originality_report_visible_immediately: 立即
        settings_exclude_fewer_than_count: "少于 %h{wordsInput} 个字"
        settings_exclude_less_than_percent: "少于文档的 %h{percentInput}"
    wizard_box: 
      descriptions: 
        delete_icon: "%{icon}: 删除作业"
        edit_icon: "%{icon}: 再次编辑基本选项"
        move_icon: "%{icon}: 将作业移至其他组"
        preview_icon: "%{icon}: 预览作业并全面编辑"
      errors: 
        no_assignment_group: 噢。您需要先添加作业组。单击"创建作业组"以查看方法。
      instructions: 
        wizard: 
          details: "在到期日期和获得所需分数之前，还有许多作业要分配。如果要键入作业说明、允许文件上传、更改评分类型或多项其他设置，请单击作业名称或单击 %{edit_icon} 图标，然后单击\"更多选项\"。"
          group: 
            step1: 作业组用于组织作业。可为每个组提供名称。如果选择根据组加权最终评分（*位置?*），则亦可为每个组设置比例分数。单击"添加作业组"创建组。
          overview: 此页面用于在高级别设置课程。可以添加作业、组织作业，然后加权这些组。方法是先组织，然后再研究细节。即使这样，在这里也可以执行许多操作。
          quizzes: 测验是特殊类型的作业。可以单击左侧栏中的"测验"链接来创建或导入测验。
          step1: "作业始终要分配到组中，因此要添加作业，必须先知道要将其加入哪个组。选择该组，然后单击\"添加作业到\"或单击 %{add_icon} 图标，开始为组分配新作业。"
          step2: 很好！现在输入详细信息。可以输入作业的标题、到期日期以及最高分数。如果还要执行其他操作，只有等到作业创建后。
          step3: "完成！作业已添加到组中！如果将鼠标放在作业上，将会看到许多选项。其含义如下:"
      links: 
        create_assignment: 创建新作业
        create_assignment_group: 创建作业组
        create_or_import_quiz: 创建/导入测验
        edit_assignment_in_detail: 编辑作业详细信息
        show_me_where: 显示我的位置
      subtitles: 
        edit_assignment_in_detail: （允许上传、编辑说明等）
      titles: 
        wizard_box: "我要:"
  attachment: 
    default_filename: 文件
    errors: 
      not_found: 找不到文件数据
    feed_title: "文件: %{title}"
    feed_title_with_context: "文件 %{course_or_group}: %{title}"
    title: 
      migration_list: 关联的文件
    upload_error_invalid_response_code: "无效的响应代码，预计 200 获得 %{code}"
    upload_error_invalid_url: "无法分析 URL: %{url}"
    upload_error_over_quota: "文件大小超出配额限制: %{bytes} 个字节"
    upload_error_relative_uri: "未给该 URL 提供主机: %{url}"
    upload_error_timeout: "请求超时: %{url}"
    upload_error_too_many_redirects: 太多重定向
    upload_error_unexpected: "从 %{url} 下载时发生未知错误"
  attendance: 
    default_attendance_title: "参与 %{date}"
    errors: 
      could_not_add_assignment: 添加作业失败
    options: 
      clear_attendance_marks: 清除参与标记
      edit_assignment: 编辑作业
      mark_all_as_absent: 标记每个人缺席
      mark_all_as_present: 标记每个人出席
    status: 
      added_assignment: 添加的作业
      adding_assignment: 正在添加作业...
    titles: 
      attendance_help: 参与帮助
      new_attendance_column: 新参与列
  auth_logging: 
    login: 登录
    logout: 注销
  bb_display: "Blackboard 学习"
  bb_file_description: "Blackboard 6/7/8/9 export .zip 文件"
  bb_name: "Blackboard 转换器"
  big_blue_button_conference: 
    recording_setting: 记录
    recording_setting_description: 记录此会议
  blackboard: 
    no_manifest: "该 Blackboard .zip 在根目录下没有 imsmanifest.xml 文件。"
  bookmark_service: 
    default_title: 无标题
  bulk_course_migration: 
    export_failed: "从 Blackboard 导出 bb_lcid 为 %{id} 的课程时出现错误"
    export_failed_no_id: 导出课程时出现错误
    export_failed_not_found: "在 Blackboard 中通过用户 %{user_name} 找不到 bb_lcid 为 %{id} 的课程"
    export_failed_with_id: "将 bb_lcid 为 %{id} 的课程导入 Canvas 时出现错误"
    no_course_found: "找不到 %{id_type} 为 %{id} 的任何课程"
    no_course_id_given: "对于 bb_lcid %{id}，未识别任何 Canvas 课程"
    no_credentials_found: "对于用户名 %{user_name}，找不到任何凭证"
    no_credentials_given: "对于课程 %{course_identifier}，未给定任何用户名"
    no_lcid_found: "没有为行指定 bb_lcid"
    queue_error: 将迁移排入队列时出现错误。
  bulk_course_migrations: 
    bulk_course_migration: 
      exporting: "正在从 Blackboard 导出"
      failed: 已失败
      finished: 已完成
      importing: "正在导入 Canvas"
      migration_cancelled_on: "于 %{date}取消"
      migration_failed_on: "于 %{date}失败"
      migration_finished_on: "于 %{date}完成"
      migration_queueing: 单个课程迁移正排入队列等待运行。
      migration_started_at: "批量迁移于 %{time}开始"
      migration_waiting: 批量迁移正等待运行。
      see_results: 查看结果
      show_warnings: 显示警告
      waiting_to_export: "正在等待从 Blackboard 导出"
      waiting_to_import: "正在等待导入 Canvas"
    index: 
      available_courses: 可用课程
      bulk_description: "这些是预期在 CSV 中出现的标题："
      buttons: 
        add_credentials: 添加凭证
        migrate_courses: 迁移课程
      column_name: 列名
      course_id_description: "要导入的课程的 Canvas ID。"
      credential_description: "该工具将帮助您从 Blackboard Vista/CE 系统同时迁移多门课程。为您的 Blackboard 系统添加一组凭证，然后将 Canvas 课程标识符添加到提供的 CSV 模板中，以迁移您的课程。"
      csv_description: "可以添加任何其他的列，但这些列将被忽略。这里是用户名为“greg”的帐户中 3 门课程的简单 CSV 的一个示例："
      csv_template: "CSV 模板"
      current_migration_batch: 当前迁移批次
      description: 说明
      errors: 
        choose_file: "您必须选择一个 .csv 文件以供上传"
      labels: 
        only_use_one: 仅使用这两列中的一列
        password: 密码
        school: 学校
        user_name: 用户名
      lcid_description: "课程在 Blackboard 系统中的 lcid。"
      login_credentials: "Blackboard 登录凭证"
      page_title: 批量课程迁移
      previous_migration_batches: 上一个迁移批次
      school: 学校
      school_not_supported: "请让您的管理员联系 Instructure 以帮助您的学校获得支持。"
      sis_id_description: "要导入的 Canvas 课程的 SIS ID。"
      upload_migration_csv: "上传迁移 CSV"
      user_name: 用户名
      user_name_description: "让教师/设计者访问该行中课程的用户的用户名。该名称必须符合以上列出的 Blackboard 登录凭证中的用户名之一。"
    only_one_bulk_migration: 一次只能运行一个批量课程迁移。
  button: 
    submit_assignment: 提交作业
  buttons: 
    add_item: 添加项目
    apply: 应用
    authorize_google_docs: "授权 Google Docs 访问"
    back_to_outcomes: 返回结果
    cancel: 取消
    choose_a_file: 选择文件
    delete: 删除
    done: 完成
    filter: 过滤
    hide_all_artifacts: 隐藏所有产物
    import: 导入
    login: 登录
    manage_rubrics: 管理题目
    masquerade: 仿冒此用户
    ok: 确定
    refresh: 刷新
    save: 保存
    search: 搜索
    send: 发送
    send_message: 发送邮件
    sending: 正在发送...
    sent: 已发送！
    show_all_artifacts: 显示所有产物
    submit: 提交
    unmasquerade: 停止仿冒
    update: 更新
    view_account_roster: 查看帐户清单
    view_course_roster: 查看课程清单
  calculator: 
    buttons: 
      save: 保存
    command: 
      abs: 
        description: 返回给定值的绝对值
      acos: 
        description: 返回给定值的反余弦值
      asin: 
        description: 返回给定值的反正弦值
      at: 
        description: 返回给定列表中的索引值
      atan: 
        description: 返回给定值的反正切值
      ceil: 
        description: 返回不小于给定值的最小整数值
      comb: 
        description: 返回给定值的组合结果
      cos: 
        description: 返回给定值的余弦值
      count: 
        description: 返回列表中的项目数
      default_description: 未给定说明
      deg_to_rad: 
        description: 返回给定值从度转换为弧度的值
      e: 
        description: "返回 e 的值"
      fact: 
        description: 返回给定数字的阶乘值
      first: 
        description: 返回列表中的第一个值
      floor: 
        description: 返回不大于给定值的最大整数值
      if: 
        description: 对第一个参数求值，如果计算结果为非零值返回第二个参数，否则返回第三个值
      last: 
        description: 返回列表中的最后一个值
      length: 
        description: 返回给定列表中的参数数目
      ln: 
        description: 返回给定值的自然对数值
      log: 
        description: 返回给定值的对数值（带可选底数）
      max: 
        description: 返回列表中的最高值
      mean: 
        description: 返回列表中的平均值
      median: 
        description: 返回值列表的中值
      min: 
        description: 返回列表中的最低值
      no_description: "未找到有关函数 %{functionName} 的说明"
      perm: 
        description: 返回给定值的排列结果
      pi: 
        description: "返回 pi 的计算值"
      rad_to_deg: 
        description: 返回给定值从弧度转换为度的值
      rand: 
        description: "返回介于零和指定数字之间的任意数，如果没有给定数字则返回 1"
      range: 
        description: 返回值列表的范围
      reverse: 
        description: 反转值列表的顺序
      round: 
        description: 返回给定值舍入的最接近的整数值
      sin: 
        description: 返回给定值的正弦值
      sort: 
        description: 返回从最低到最高排序的值列表
      sqrt: 
        description: 返回给定值的平方根值
      sum: 
        description: 返回值列表的总和
      tan: 
        description: 返回给定值的正切值
      unrecognized: "%{functionName} 不是可以识别的函数"
    decimal_places: 小数位
    delete_formula: 删除公式
    drag_to_reorder: 拖动以重新排序
    headings: 
      formula: 公式
      result: 结果
    last_formula_row: 最后一个公式行将用于计算最终的答案
    sample_final_answer: 此值是该问题类型的典型最终答案
  calendar: 
    appointment_group_deletion_details: 删除它也会删除学生已注册的任何约会。
    appointment_group_list: 
      location: "位置:"
      message_groups: 发送消息到组...
      message_students: 发送消息到学生...
      scheduler_explanation_student_header: 您没有任何要注册的约会组
      scheduler_explanation_student_paragraph_1: 教师可以使用此计划程序工具来为学生安排要注册的事项。例如“办公时间”、“组汇报时段”，或“与校友共进午餐”等。
      scheduler_explanation_student_paragraph_2: "没有哪个教师为您创建任何要注册的约会 ，因此到目前为止，没有您要执行的约会。一旦有任何教师创建了约会，您将会获得通知以便注册。"
      scheduler_explanation_teacher_header: 您尚未创建任何约会组，也没有您可注册的约会
      scheduler_explanation_teacher_paragraph_1: "这是计划程序工具。 您可以利用它为学生创建要注册的约会组。"
      scheduler_explanation_teacher_paragraph_2: "比方说，您想与参加您课程的每个学生单独讨论期中论文作业。您可以新建一个约会组， 指定对您方便的日期和时间，并将该时间分成多个时间块（每个块 15 分钟），每个时间块仅允许一个学生参与。"
      scheduler_explanation_teacher_paragraph_3: 然后，学生将收到通知，并了解需要注册一个指定的时间块。在随后显示的日历中，可用时间块覆盖在日历的上部，这样学生就可选择一个合适的时间。
    buttons: 
      cancel: 取消
      send_message: 发送
      sending_message: 正在发送...
    calendar_header: 
      create_event: 创建新事件
      done_go_back_to_list: 完成，返回列表
      links: 
        calendar_month: 月
        calendar_scheduler: 计划程序
        calendar_week: 周
      my_appointment_groups: 我的约会组
      refresh: 刷新
      use_old_calendar: 旧日历
    calendar_navigator: 
      next: 下一个
      previous: 上一个
      today: 今天
    calendar_title: "日历:"
    cancel_appointment: "是否确定要取消您和 %{name} 的约会?"
    confirm_appointment_group_deletion: 是否确定要删除此约会组?
    confirm_deletion: 确认删除
    confirm_removal: 确认移除
    confirm_unreserve: 确认预订删除
    context_selector: 
      done: 完成
    delete_item: 
      deletion_reason: "删除原因:"
    do_nothing: 不执行任何操作
    edit: 
      confirm_delete_calendar_event: 是否确定要删除此日历事件?
      event_deleted: "%{event_title} 已成功删除"
      event_saved: 事件已成功保存
      missingDueDate: 
        one: "%{sections} 没有指定的到期日期。"
        other: "%{sections} 没有指定的到期日期。"
      titles: 
        warning: 警告
    edit_appointment_group: 
      affect_reservations: 这将如何影响预订?
      appt_group_options_help1: 一些现有预订已经超过您添加的限制。此更改只会限制新预订，而不会影响已有预定。
      appt_group_options_help2: 不过，您可以手动删除现有预订。
      calendar: 日历
      date: 日期
      details: 详细信息：
      group_category: 组类别
      group_signup: 让学生按组登录。
      location: 位置
      name: 名称
      time_range: 时间范围
    edit_appt_calendar_event: 
      description: "说明:"
      slot_limit: 将此时段限制为
      users: 用户。
    edit_assignment: 
      calendar: "日历:"
      due: "到期日期:"
      group: "组:"
      links: 
        more_options: 更多选项
      title: "标题:"
    edit_assignment_override: 
      calendar: "日历:"
      due: "到期日期:"
      links: 
        more_options: 更多选项
    edit_calendar_event: 
      calendar: "日历:"
      date: "日期:"
      from: "从:"
      links: 
        more_options: 更多选项
      title: "标题:"
    edit_calendar_event_full: 
      buttons: 
        create: 创建事件
        update: 更新事件
      date: 日期
      delete: 删除
      different_date_for_each_section: 对每节应用不同的日期
      end_time: 结束时间
      event_description: 事件说明
      event_title: 事件标题
      start_time: 开始时间
    edit_event: 
      tabs: 
        assignment: 作业
        event: 事件
    end_before_start_error: 开始时间必须早于结束时间
    ends_in_past_error: 无法创建结束时间已过去的约会时段
    errors: 
      send_message_failed: 发送消息时出错，请重试
    event_assignment_title: 作业标题：
    event_details: 
      attendees: 参加者
      calendar: 日历
      details: 详细信息
      links: 
        delete: 删除
        edit: 编辑
        reserve: 预订
        unreserve: 取消预订
      location: 位置
      message_students: 向学生发送消息
      slots_available: 可用时段
    event_event_title: 事件标题：
    event_on_this_day: 在这一天有一个事件
    labels: 
      due: 到期日期
    message_participants: 
      all_groups: 所有组
      all_users: 所有用户
      message_groups: 向组发送消息
      message_label: "消息:"
      message_students: 给学生发送消息
      registered_groups: 已报名的小组
      registered_users: 已报名的用户
      send_message_to: 发送消息给...
      unregistered_groups: 未报名的小组
      unregistered_users: 未报名的用户
    messages_sent: 消息已发送
    missing_due_date_dialog: 
      buttons: 
        goBack: 返回
        noDueDate: 无到期日
      modal: 
        chooseDueDate: 是否要返回并选择到期日期?
    no_groups: 未发现小组
    no_users: 未发现用户
    ok: 确定
    open_appointment_on_this_day: 在这一天有一个开放约会
    prompts: 
      delete_assignment: 是否确定要删除此作业?
      delete_event: 是否确定要删除此事件?
      delete_override: 是否要删除此作业覆盖?
      unreserve_event: 是否确定要删除您对此事件的预订?
    reschedule: 重新安排
    reservation_over_limit_dialog: 
      appointment_limit_reached: 约会人数已达上限
      cancel_existing_reservation: "取消已有预订，并报名本门课程 ?"
      cancel_some_appointments_and_try_again: 请您取消其他预订，并重试一次。
      would_you_like_to_cancel_that_and_sign_up_for_this: 您真的要取消该项并报名本课程吗?
      you_are_already_signed_up_for: "您已报名参加:"
    save: 保存
    save_and_publish: 保存并发布
    save_changes: 保存更改
    scheduler_right_side_admin_section: 
      create_a_new_set_of_appointments: 创建一个约会组
    time_block_errors: 在您的时间段选择方面有错误。
    titles: 
      edit_appointment_group: 编辑约会组
      edit_event: 编辑事件
    today: 今天
    undated_events: 
      loading_undated_events: 正在加载无日期的事件...
      show_undated_events: 显示无日期的事件
      undated_events: 无日期的事件
  calendar_event: 
    errors: 
      duplicate_child_event_contexts: 复制子事件上下文
      invalid_child_event_context: 无效的子事件上下文
      no_updating_user: "只有设置 updating_user 后才可以升级子事件"
    feed_item_title: "日历事件: %{event_title}"
    feed_item_title_with_context: "日历事件 %{course_or_account_name}: %{event_title}"
    see_assignment: "查看 %{assignment_name}"
    see_discussion_topic: "查看 %{discussion_topic_name}"
    see_file: "查看 %{file_name}"
    see_quiz: "查看 %{quiz_name}"
    see_related_link: 查看相关链接
  calendar_events: 
    crumbs: 
      new: 新日历事件
    full_calendar_event: 
      buttons: 
        create: 创建事件
        update: 更新事件
      labels: 
        date: 日期
        event_description: 事件说明
        from: 从
        title: 标题
      no_content: 无内容
      timespan: "%{start_time} *到* %{end_time}"
    new: 
      links: 
        back_to_calendar: 返回日历
        delete: 删除事件
        edit: 编辑日历事件
      page_title: 新日历事件
    no_content: 无内容
    notices: 
      created: 事件已成功创建。
      deleted: 此事件已删除
      updated: 事件已成功更新。
    show: 
      links: 
        back_to_calendar: 返回日历
        delete: 删除事件
        edit: 编辑日历事件
  calendar_events_api: 
    feed_title: "%{course_or_group_name} 日历馈送"
    ics_description: "%{context_name} 的日历事件"
    ics_description_course: "课程 %{course_name} 的日历事件"
    ics_description_group: "组 %{group_name} 的日历事件"
    ics_description_user: "用户 %{user_name} 的日历事件"
    ics_title: "%{course_or_group_name} 日历 (Canvas)"
  calendars: 
    assignment_details: 作业详细信息
    calendar: 
      alts: 
        next: 下一个
        previous: 上一个
      calendars_count: 
        one: "%{count} 个日程表，%{open_count} 已打开"
        other: "%{count} 个日程表，%{open_count} 已打开"
      feed_title: 日历馈送
      instructions: 
        ics_link: "复制以下链接并将其粘贴到提取 iCal 馈送的任何日历应用程序（Google Calendar、iCal、Outlook 等）"
      labels: 
        calendar: 日历
        date: 日期
        details: 详细信息
        due: 到期日期
        from: 从
        group: 组
        title: 标题
        undated_events: 无日期的事件
      links: 
        add_event: 添加事件
        delete: 删除
        edit: 编辑
        feed: 单击此处查看馈送
        full_details: 完全详细信息
        how_do_i: 如何...?
        jump_to_calendar: 跳至日历
        more_options: 更多选项
        show_undated_events: "显示 %{count} 个无日期的事件"
      messages: 
        max_visible: "每次最多可显示 %{count} 个日历"
      options: 
        new_group: "[新组]"
      tabs: 
        assignment: 作业
        event: 事件
      timespan: "%{start_time} *到* %{end_time}"
    default_title: 事件
    event: 
      due: 到期日期
      event_title: "到期日期: %{event_title}"
    event_details: 事件详细信息
    feed_dialog_title: 日历馈送
    keycodes: 
      delete: d
      edit: e
      new: "n"
      next_day: ctrl+向右键
      next_event: j
      next_week: ctrl+向下键
      open: o
      previous_day: ctrl+向左键
      previous_event: k
      previous_week: ctrl+向上键
      refresh: r
    notices: 
      event_moved: "%{event} 已移至 %{day}"
    prompts: 
      delete_assignment: 是否确定要删除此作业?
      delete_event: 是否确定要删除此事件?
    show: 
      crumbs: 
        my_calendar: 我的日历
      feed_title: "课程日历 Atom 馈送"
      keycode_descriptions: 
        delete: 删除当前事件
        edit: 编辑当前事件
        next_day: 下一个日历日
        next_event: 下一个日历日/事件
        next_week: 下周
        open: 打开当前事件
        previous_day: 上一个日历日
        previous_event: 上一个日历日/事件
        previous_week: 上周
        refresh: 刷新日历
      keycode_descriptoins: 
        new: 当前日的新事件
      keycodes: 
        delete: d
        edit: e
        new: "n"
        next_day: ctrl+向右键
        next_event: j
        next_week: ctrl+向下键
        open: o
        previous_day: ctrl+向左键
        previous_event: k
        previous_week: ctrl+向上键
        refresh: r
      page_title: 日历
    show2: 
      calendar_feed: 日历馈送
      calendar_feed_instructions: "复制以下链接并将其粘贴到提取 iCal 馈送的任何日历应用程序（Google Calendar、iCal、Outlook 等）"
      feed_dialog_title: 日历馈送
      feed_title: "课程日历 Atom 馈送"
      links: 
        feed: 单击此处查看馈送
    titles: 
      add_new_assignment: 添加新作业
      add_new_event: 添加新事件
      edit_assignment: 编辑作业
      edit_event: 编辑事件
    use_new_calendar: 试试新的日程表
    wizard_box: 
      descriptions: 
        assignment: 很好。现在单击对话框中的"作业"选项卡以创建作业而非日历事件。
        assignment_done: 完成！作业现已创建！可以单击它查看详细信息、编辑和删除事件，或者拖放至新的一天以更改其日期。
        change_date: 非常简单。只需将事件拖至新日期即可。也可以单击事件，然后单击"编辑"获取更具体的信息。
        create: 要开始创建日历事件，只需单击日历中您要安排该事件的日期。
        create_assignment: 就像日历事件一样，单击要添加作业至其中的日期。或者单击"无日期的事件"框（*位置?*）以创建没有到期日期的作业。
        delete: 单击日历中您要删除的事件或作业。
        delete2: 现在单击"删除"（*位置?*），您的事件将被删除。
        delete_done: 完成。您刚才展示了一些重要的删除技巧。
        done: 完成！事件现已创建！可以单击它查看详细信息、编辑和删除事件，或者拖放至新的一天以更改其日期。
        edit: 很好！现在只需输入事件的名称（*位置?*）。可以为事件指定所需的开始和结束时间。或者只指定开始时间，还可以不指定时间。单击"提交"完成。
        edit_assignment: 现在只需输入作业名称（*位置?*）及其所属的作业组。如果需要，也可以指定到期日期。单击"提交"完成。
      labels: 
        i_would_like_to: 我要
      links: 
        change_date: 更改事件/作业的日期
        create_assignment: 创建新作业
        delete: 删除事件/作业
        new: 创建新事件
  canvas: 
    migration: 
      errors: 
        file_does_not_exist: "文件 \"%{file_path}\" 不存在于内容包中，无法导入。"
      warning: 
        unzip_warning: 内容包已成功解压，但存在警告信息
    plugins: 
      errors: 
        all_fields_required: 所有字段必填
        fields_required: "字段“%{field}”为必填字段"
        invalid_url: "URL 无效"
        login_expiration_minimum: "会话过期必须为 20 分钟或更长时间"
        need_integer: 请为播放列表缓存输入一个整数
  canvas_cartridge_description: "这可以将 canvas 导出转换为要导入的中间 json 格式"
  canvas_cartridge_display: "Canvas Common Cartridge"
  canvas_cartridge_file_description: "Canvas 课程导出包"
  canvas_cartridge_name: "Canvas Cartridge 导入器"
  cc: 
    by: "CC Attribution"
    by_nc: "CC Attribution Non-Commercial"
    by_nc_nd: "CC Attribution Non-Commercial No Derivatives"
    by_nc_sa: "CC Attribution Non-Commercial Share Alike"
    by_nd: "CC Attribution No Derivatives"
    by_sa: "CC Attribution Share Alike"
    private: 私有（版权保护）
    public_domain: 公共域
  change_points_possible_to_match_rubric_dialog: 
    prompts: 
      update_assignment_points: "这份作业可能有 %{assignmentPoints} 分，您是否希望改变它以获得 %{rubricPoints} 分以匹配题目?"
    titles: 
      update_assignment_points: 是否改变可能分数以匹配题目?
  chat: 
    notifications: 
      tinychat_inaccessible: "警告: 此页使用 Tinychat，这是一个第三方插件，\\⏎对于屏幕阅读器是不可访问的。"
  collaboration: 
    default_title: 未命名的协作
  collaborations: 
    collaboration: 
      delete: 是否确定要删除此协作?
      links: 
        delete: 删除此协作
        edit: 编辑此协作
        show_participants: 
          one: "*%{count}* 个参加者"
          other: "*%{count}* 个参加者"
      titles: 
        collaboration: 协作
    collaborator_picker: 
      labels: 
        available_groups: 可用组
        available_users: 可用用户
        collaborate_with: "协作对象:"
        collaboration_members: 协作成员
        groups: 组
        loading: 正在加载
        people: 人员
        remove_all: 全部删除
      member_instructions: 单击左侧列的用户或组，以添加协作者。
    edit: 
      buttons: 
        cancel: 取消
        update: 更新协作
      labels: 
        description: 说明
        title: 协作标题
    errors: 
      cannot_load_collaboration: 无法加载协作
      create_failed: 协作创建失败
      no_name: 请输入此协作的名称。
      not_enabled: "协作尚未为此 Canvas 网站启用"
      title_too_long: "请将 %{maxLength} 个或更少字符用于名称。对于其他内容，请使用描述。"
      update_failed: 协作更新失败
    forms: 
      buttons: 
        delete_from_canvas: |-
            只删除  
            从 Canvas
        delete_from_google_docs: |-
            同时删除自  
            Google Docs
        start_collaborating: 开始协作
        update: 更新协作
      collaboration_name: "%{course_or_group_name} 协作"
      descriptions: 
        google_docs: |-
            Google Docs 是协作处理组项目的极佳方式。它像 Microsoft Word，但可让您同时与他人合作处理同一文件，而无需发送电子邮件。  
            
            **警告**:您（及您的协作者）必须具有 Google 帐户才可参与任何 Google Docs 协作。
      labels: 
        collaboration_type: "协作时使用:"
        description: 说明
        document_name: "文档名称:"
      messages: 
        delete_google_doc_as_well: "此协作将存储为 Google Doc。您是仅将其从 Canvas 删除，还是同时将其从 Google Docs 删除?"
      titles: 
        new: 开始新协作
    index: 
      description_rs: |-
          免费在线 Web 工具，如 [Google Docs](%{google_url}) 和 [EtherPad](%{etherpad_url})
          是学生处理组项目或论文、做共享笔记等的极佳方式
          教师*或*学生可以设置组协作。
      description_student: |-
          **协作对我们意味着什么?**  我们讨论的是用于共同处理共享文档的
          Web 工具。您可以使用诸如
          [Google Docs](%{google_url}) 和 [EtherPad](%{etherpad_url})
          等资源协作处理组论文或笔记等任务。此页面是
          跟踪这些协作的便利位置，无需交换电子邮件
          也可设置。
      description_teacher: |-
          **协作对我们意味着什么?**  我们讨论的 Web 工具很可能
          您的学生已经熟悉。学生可以使用诸如
          [Google Docs](%{google_url}) 和 [EtherPad](%{etherpad_url})
          等资源协作处理组论文或笔记等任务。此页面为他们
          （及您）提供跟踪这些协作的便利位置，无需交换电子邮件
          也可设置。
      how_to_start_a_new_collaboration: 要了解有关特定协作类型的详细信息，请单击"开始新协作"，然后从下拉列表中选择该类型。
      links: 
        delete: 删除此协作
        edit: 编辑此协作
        new: 开始新协作
      page_title: 协作
      started_by: "启动者*%{user}*，时间 %{at}"
      titles: 
        current: 当前协作
    titles: 
      delete: 删除协作？
  collection_items: 
    new: 
      pin_to_canvas_network: "固定到 Canvas 网络"
      saved_successfully: 已成功保存
  collection_view: 
    no_items: 没有项目。
  comm_messages: 
    from_beginning: 开始
    to_now: 立即
  common_cartridge_description: "这可以将 Common Cartridge 包转换为要导入的中间 json 格式"
  common_cartridge_display: "Common Cartridge"
  common_cartridge_file_description: "Common Cartridge 1.0/1.1/1.2 包"
  common_cartridge_name: "Common Cartridge 导入器"
  communication_channel: 
    body: "您的 Canvas 验证码为 %{verification_code}"
    default_facebook_account: "Facebook 帐户"
    default_twitter_handle: "Twitter 处理"
  communication_channels: 
    confirm: 
      buttons: 
        add_email_address: 添加电子邮件地址
        back: 返回
        continue: 继续
        create_account: 创建我的帐户
        have_account: "我有 Canvas 帐户"
        login_as: "登录为 %{invited_user}"
        merge: 合并
        new_account: 新帐户
        ? "no"
        : 否
        register: 注册
        transfer_enrollment: 传输注册
        ? "yes"
        : 是
      details: 
        account_needed: "您已获邀请参加 **%{course}**。要接受此请求，您需要 Canvas 帐户。单击下面的链接创建 Canvas 帐户。"
        add_email: 是否要将此电子邮件地址添加到您当前的帐户?
        choose_login: 选择要登录的位置。
        logged_in_other_user: "**%{email}** 是一个新帐户，而您目前登录为 **%{user}**。"
        logged_in_other_user_course: "对 %{course} 的邀请已发送到 **%{email}**，而您目前登录为 **%{user}**。"
        merge_multiple: "选择要与 **%{current_user}** 合并的帐户。"
        merge_one: "是否要合并 **%{current_user}** 与 **%{other_user}**?"
        none_of_these: 以上情况都不符合，我是一个新用户
        register: 要完成注册，我们需要更多信息。
        register_with_course: "要完成对课程 **%{course}** 的注册，我们需要更多信息。"
        wrong_account: "对 %{course} 的邀请已发送到 **%{invited_user}**，而您目前登录为 **%{current_user}**"
      labels: 
        password: 密码
        subscribe_to_emails: "我要从 Instructure 接收信息、新闻和提示"
        time_zone: 时区
        unique_id: 电子邮件地址
      page_title: "注册 %{email}"
      titles: 
        welcome_aboard: 欢迎光临！
    confirm_failed: 
      details: 看起来好像您已经确认注册。请使用您注册的电子邮件地址和密码尝试*登录*。如果不记得密码，请单击"忘记密码"链接，您应会获得一个新的链接，用以登录和重置密码。
      feedback: 如果仍有问题，请单击右上角的"反馈"联系我们。
      page_title: 注册确认失败
      titles: 
        problems_with_registration: 注册有问题
    notices: 
      login_to_confirm: 请登录以确认您的电子邮件地址
      registration_confirmed: 注册已确认！
    profile: 
      notices: 
        contact_registered: 联系方式已注册!
  conferences: 
    concluded_conference: 
      delete: 删除
      no_recording: 无记录
      preparing_video: 正在准备视频
      view: 查看
    confirm: 
      close: |-
          是否确定要结束此会议？⏎
          ⏎
          您无法将其重新打开。
      delete: 是否确定要删除此会议?
    disabled_error: "Web 会议尚未为此 Canvas 网站启用"
    edit_conference_form: 
      advanced_settings: 管理高级设置...
      buttons: 
        cancel: 取消
        create_conference: 创建会议
        update_condference: 更新会议
      conference_type: 类型
      description: 说明
      duration: 持续时间
      duration_in_minutes: 分钟
      invite_all: 邀请所有课程成员
      long_running: 无时间限制（针对长时间会议）
      members: 成员
      name: 名称
      options: 选项
    general_error: 参加会议出错
    general_error_with_message: "参加会议时出错。消息: '%{message}'"
    inactive_error: 该会议当前未活动
    index: 
      concluded_conferences: 已结束的会议
      new_conference: 新会议
      new_conferences: 新会议
      no_concluded_conferences: 没有已结束的会议
      no_new_conferences: 没有新会议
      page_title: "Web 会议"
    loading_urls_message: 正在加载，请稍候...
    multiple_urls_message: "有多个 %{type} 页面可用于此会议。请选择一个:"
    new_conference: 
      delete: 删除
      edit: 编辑
      end_it_now: 结束
      in_progress: 正在进行
      join: 加入
      start: 开始
    new_conference_title: 新会议
    no_settings_error: 会议没有高级设置页面
    no_urls_error: "抱歉，看起来好像还没有用于此会议的任何 %{type} 页面。"
    notifications: 
      inaccessible: "警告: 此页包含第三方内容，对于屏幕阅读器是不可访问的。"
    show: 
      buttons: 
        close: 立即结束
        join: 立即加入
        restart: 立即重新开始
        start: 立即开始
      minute: 
        one: "%{count} 分钟"
        other: "%{count} 分钟"
      status: 
        finished: "已完成 %{date_and_time} (%{duration})"
        new: 尚未开始
        started: "开始于 %{time}"
    type_disabled_error: "此类会议不再为此 Canvas 网站启用"
    update_conference_title: 更新会议
  content_exports: 
    buttons: 
      process: 处理数据
    errors: 
      couldnt_create: 无法创建课程报告。
      error: "导出课程时出错。请通知系统管理员并提供下列导出标识符: \"%{code}\""
      not_found: 导出不存在
    index: 
      buttons: 
        create: 创建课程导出
      crumbs: 
        course_exports: 课程导出
      export_type: 导出类型
      links: 
        download: "课程导出从 %{date}:*单击此处下载*"
        download_qti: "%{date} 导出的 QTI: *点此下载*"
      message: 
        export_started: 导出过程已开始。大型课程可能需要一段时间。*您可以离开页面*，在导出完成时您会收到电子邮件。
      page_title: 课程导出
    labels: 
      new_export: "新导出:"
    links: 
      download_plain: 单击此处下载
    messages: 
      processing: 正在处理
      this_may_take_a_bit: 这可能需要一点时间...
    quiz_export_checklist: 
      labels: 
        all_quizzes: 所有考试
      select_quizzes: 选择需要导出的考试
  content_imports: 
    errors: 
      failed: "课程导入失败，错误如下:"
      import_failed: "在导入过程中发生错误。请通知系统管理员，并向其提供如下代码: \"%{code}\""
      no_only_and_except: 无法同时使用"仅"和"除外"选项。
    files: 
      buttons: 
        skip: 跳过此步骤
      description: "可以将压缩的文件集上传至您的课程，我们将为您全部解压缩。这是一种将文件从其他系统移到 Canvas 的简便方式。"
      page_title: 导入文件
    messages: 
      copying: "正在复制... 可能需要几分钟"
      import_complete: "导入完成! 正在返回到课程页面..."
      importing_button: "导入中... 这可能需要一些时间"
    titles: 
      home_page: 主页
  content_locks: 
    buttons: 
      ok_thanks: 好，谢谢
    messages: 
      assignment_locked_at: "此作业锁定于 %{at}。"
      assignment_locked_module: "此作业是单元 *%{module}* 的一部分，尚未解锁。"
      assignment_locked_no_reason: 此作业已锁定。尚未提供其他原因。
      assignment_locked_until: "此作业锁定至 %{date}。"
      content_locked_at: "此内容锁定于 %{at}。"
      content_locked_module: "此内容是单元 *%{module}* 的一部分，尚未解锁。"
      content_locked_no_reason: 此内容已锁定。尚未提供其他原因。
      content_locked_until: "此内容锁定至 %{date}。"
      file_locked_at: "此文件锁定于 %{at}。"
      file_locked_module: "此文件是单元 *%{module}* 的一部分，尚未解锁。"
      file_locked_no_reason: 此文件已锁定。尚未提供其他原因。
      file_locked_until: "此文件锁定至 %{date}。"
      page_locked_at: "此页面锁定于 %{at}。"
      page_locked_module: "此页面是单元 *%{module}* 的一部分，尚未解锁。"
      page_locked_no_reason: 此页面已锁定。尚未提供其他原因。
      page_locked_until: "此页面锁定至 %{date}。"
      quiz_locked_at: "此测验锁定于 %{at}。"
      quiz_locked_module: "此测验是单元 *%{module}* 的一部分，尚未解锁。"
      quiz_locked_no_reason: 此测验已锁定。尚未提供其他原因。
      quiz_locked_until: "此测验锁定至 %{date}。"
      topic_locked_at: "此主题锁定于 %{at}。"
      topic_locked_module: "此主题是单元 *%{module}* 的一部分，尚未解锁。"
      topic_locked_no_reason: 此主题已锁定。尚未提供其他原因。
      topic_locked_until: "此主题锁定至 %{date}。"
      visit_modules_page_for_details: 有关如何解锁此内容的信息，请访问单元页面。
    titles: 
      content_is_locked: 内容已锁定
  content_migration: 
    bad_attachment: 文件未成功上传。
    errors: 
      import_error: 导入错误：
    missing_content_links_message: 无法解析以下参考：
    missing_content_links_title: 导入的内容中发现缺失的链接
    unexpected_error: 发生意外错误，请联系支持部门。
    unknown: 未知
  content_migrations: 
    bad_migration_type: 无效的迁移类型
    canvas_export: 
      options: 选项
    common_cartridge: 
      options: 选项
    content_checkbox: 
      select_all: 全选
      select_non: 空出选择
    content_migration_issue: 
      error_report: 错误报告
    copy_course: 
      options: 选项
    migration_converter: 
      cancel_migration: 取消
      default_option: 选择一个
      header: 导入内容
      import_from_label: 内容类型
      import_migration: 导入
    moodle_zip: 
      options: 选项
    must_upload_file: 需要上传文件
    progressing_content_migration: 
      issues_text: 问题
      select_content: 选择内容
    progressing_content_migration_collection: 
      no_items: 尚无任务排队
      progress_label: 当前任务
    progressing_issues: 
      loading: 正在加载
    qti_zip: 
      options: 选项
    select_content: 
      select_content_btn: 选择内容
    subviews: 
      choose_migration_file: 
        migration_text: 来源
      course_find_select: 
        include_completed_courses: 包括已完成的课程
        or: 或
        search_label: 搜索课程
        select_default: 选择课程
      date_shift: 
        beginning_change_to: 更改为
        beginning_date: 开始日期
        checkbox_label: 调整事件和到期日期
        ending_change_to: 更改为
        ending_date: 结束日期
        substitution: 替换
      day_substitution: 
        move_from: 移动自
        to_happen_on: 到
      folder_picker: 
        default_select_folder: 选择文件夹
        upload_to: 上传至
      overwrite_assessment_content: 
        assessment_help_alt: “覆盖考试帮助图标”
        assessment_help_text: "有些系统对每个新导出循环使用其 ID。因此，如果您导出两个不同的题库，它们将具有相同的 ID。为防止丢失考试数据，尽管这些对象的 ID 相同，但我们将其视为不同的对象。选择此选项将会禁用此安全功能，允许考试数据覆盖具有相同 ID 的现有数据。"
        assessment_help_title: “覆盖考试帮助”
        overwrite_assessment_content: "覆盖具有匹配 ID 的考试内容"
      question_bank: 
        create_new_question: "-- 创建新题库 --"
        question_bank_label: 题库
        select_question_bank: 选择题库
      select_content_checkbox: 
        select_migration_label: 选择迁移内容
  content_tag: 
    no_title: 无标题
  content_tags: 
    defaults: 
      comments: 评论
      page_title: 页面标题
    prompts: 
      delete_tag: 是否确定要删除此标记?
    titles: 
      tag_external_web_page: 标记外部网页
  context: 
    all_marked_read: 收件箱消息全部标记为已读
    bad_message: 此消息无法显示
    chat: 
      titles: 
        chat: 聊天
    chat_not_enabled: "聊天尚未为此 Canvas 网站启用"
    communication: 
      headings: 
        discussions: 讨论
      links: 
        feeds: 
          course_discussions: "课程讨论 Atom 馈送"
        start_collaboration: 开始协作
        start_conference: "开始 Web 会议"
        start_topic: 开始新主题
      titles: 
        communication: 通信
    deleted_item: 
      created: 创建时间
      last_updated: 上次更新时间
      links: 
        restore: 恢复
    inbox: 
      buttons: 
        mark_all_as_read: 标记所有消息为已读
      errors: 
        mark_as_read_failed: 标记失败，请重试
      inbox: 
        discussion_replies: 讨论回复
      status: 
        marking_all_as_read: 全部标记为已读...
    inbox_item: 
      images: 
        alt: 
          topic: 主题
        title: 
          topic: 
            read: "讨论消息 – 已读"
            unread: 讨论消息
      links: 
        remove: 删除
        title: 
          remove_message: 删除此消息
      no_title: 无标题
    inbox_items: 
      inbox_delete_confirm: 是否确定要从收件箱删除此项目?
      loading_results: 正在加载其他结果
      no_messages: 抱歉，没有消息。
    media_object_inline: 
      titles: 
        media_playback: 媒体播放
    media_objects_not_configured: 媒体对象未配置
    message_deleted: 此消息已删除
    message_removed: 您要查看的消息已删除
    new_roster_user: 
      completed_enrollment: "完成于 *%{completed_at}*"
      confirm: 
        conclude_student: 是否确定要结束此学生的注册?
        delete_enrollment: 是否确定要删除此学生的注册?
      enrolled_as: "已注册为 %{enrollment_type}"
      enrollment_change_failed: 注册权限更改失败，请重试
      enrollment_linked_to: "已链接到 %{linked_user}"
      labels: 
        user_privileges: 权限
      legends: 
        memberships: 成员资格
      links: 
        access_report: "访问 %{user} 的报告"
        cant_delete: 无法删除
        conclude_enrollment: 结束此注册
        delete_enrollment: 删除此注册
        faculty_journal: "%{user} 的教师日志"
        link_enrollment: 链接此注册
        restore_enrollment: 恢复此注册
        student_teacher_activity: "您与 %{user} 的交互报告"
        teacher_activity: "%{user} 的学生交互报告"
        title: 
          enrollment_sis_defined: 此注册已被大学定义，无法删除
        user_account_details: 用户帐户详细信息
        user_grades: "%{user} 的评分"
        user_only_view_section: 将此用户限于只能查看章节同伴用户
        user_outcomes: "%{user} 的结果"
        user_view_all_sections: 让此用户查看所有课程用户
      user_only_view_section: 此用户只能在其被分配的课程章节中查看学生
      user_view_all_sections: 此用户可在任何课程章节查看学生
    no_user: 
      course: 该用户不存在，或者目前不是此课程的成员
      group: 该用户不存在，或者目前不是此组的成员
    prior_users: 
      headings: 
        prior_users: 之前的用户
      links: 
        back_to_people: 返回人员
      titles: 
        prior_users: 之前的用户
    roster: 
      group_members: 组成员
      teachers_and_tas: 教师和助教
      titles: 
        course_roster: 课程清单
        group_roster: 组清单
    roster_right_side: 
      links: 
        view_faculty_journals: 查看教师日志
        view_prior_enrollments: 查看之前的注册
        view_services: 查看注册的服务
        view_user_groups: 查看用户组
    roster_user: 
      completed_enrollment: "完成于 *%{completed_at}*"
      confirm: 
        conclude_student: 是否确定要结束此学生的注册?
        delete_enrollment: 是否确定要删除此学生的注册?
      enrolled_as: "已注册为 %{enrollment_type}"
      enrollment_change_failed: 注册权限更改失败，请重试
      headings: 
        recent_messages: 最近的消息
      help: 
        list_services: 您未启用已注册服务的列表。启用此列表可让课程和组的同伴成员在课外更轻松地与您链接。
        services: "您没有将用户配置文件链接到任何外部服务。您可以将 Canvas 帐户链接到 Facebook 和 Twitter 等服务。这更便于课程和组同伴成员在课外与您链接。"
      labels: 
        public_list_services: 让课程/组同伴成员查看我已将哪些服务链接到配置文件
        user_privileges: 权限
      legends: 
        memberships: 成员资格
      links: 
        cant_delete: 无法删除
        conclude_enrollment: 结束此注册
        delete_enrollment: 删除此注册
        link_enrollment: 链接此注册
        link_services: "链接 Web 服务到我的帐户"
        more_about_this_user: 有关此用户的更多信息
        more_user_details: 更多用户详细信息...
        remove_avatar: 删除头像
        report_avatar: 报告不适当的图片
        restore_enrollment: 恢复此注册
        title: 
          enrollment_sis_defined: 此注册已被大学定义，无法删除
        user_account_details: 用户帐户详细信息
        user_only_view_section: 将此用户限于只能查看章节同伴用户
        user_view_all_sections: 让此用户查看所有课程用户
      no_messages: 无消息
      no_services: "%{user} 尚未将任何外部服务链接至其帐户。"
      services_not_visible: "您目前无法看见 %{user} 的注册服务。"
      user_only_view_section: 此用户只能在其被分配的课程章节中查看学生
      user_view_all_sections: 此用户可在任何课程章节查看学生
    roster_user_services: 
      headings: 
        registered_services: 注册的服务
        service_types: 服务类型
      help: 
        no_services: "您没有将用户配置文件链接到任何外部服务。您可以将 Canvas 帐户链接到 Facebook 和 Twitter 等服务。"
        services_private: "您未启用已注册服务的列表。启用此列表可让课程和组同伴成员查看您已将哪些服务链接至您的 Canvas 帐户。"
        user_services: "如果其他成员选择，他们可让您查看他们已将哪些外部服务链接至其 Canvas 帐户。这样更便于协调组项目以及链接课堂外部。"
      labels: 
        allow_view_services: 让课程/组同伴成员查看我已将哪些服务链接到配置文件
      links: 
        alt: 
          skype_status: "skype 状态"
        back_to_roster: 返回清单
        link_existing_service_account: 链接现有帐户
        link_service: "链接 Web 服务到我的帐户"
        sign_up_for_service: 注册
      titles: 
        registered_services: 注册的服务
    roster_user_usage: 
      headings: 
        user_access_report: "%{user} 访问报告"
      links: 
        back_to_user: 返回用户页面
      table_headings: 
        content: 内容
        last_viewed_time: 上次查看
        num_times_participated: 参与次数
        num_times_viewed: 查看次数
      titles: 
        access_report: 访问报告
    undelete_index: 
      headings: 
        restore__items: 恢复删除的项目
      help: 
        restore_items: 请注意，有些项目在被删除时可能会丢失其关联的数据。确保您已确认所执行的任何恢复的结果。
  context_external_tool: 
    external_tool_attention_needed: "外部工具 \"%{tool_name}\" 的安全参数需要在\"课程设置\"中设置。"
    url_or_domain_required: "应设置 URL 或域名的一项"
  context_module: 
    migration_module_item_type: 单元项目
    requirements: 
      max_score: "得分不得超过 %{score}"
      min_score: "得分至少为 %{score}"
      must_contribute: 必须参与页面
      must_submit: 必须提交作业
      must_view: 必须查看页面
  context_module_items_api: 
    invalid_content: 找不到内容
    invalid_position: 位置无效
    invalid_requirement_type: 完成要求类型无效
  context_modules: 
    buttons: 
      add: 添加单元
      add_item: 添加项目
      add_module: 创建单元
      add_module_first: 新增单元
      update: 更新单元
    confirm: 
      delete: 是否确定要删除此单元?
      delete_item: 是否确定要从该单元删除此项目?
    content: 
      add_prerequisite: "添加先修课程到 *%{module}*"
      assignment_points_possible: "超出 %{points_possible}"
      buttons: 
        add_module: 添加单元
        add_prerequisite: 添加先修课程
      criterion_for_assignment: "对于 %{assignment} 用户，必须 %{select_criterion}"
      headings: 
        add_prerequisite: "添加先修课程到 %{name}"
        course_modules: 课程单元
        student_progress: 学生学习单元的进度
        student_progress_for_module: "%{module} 的学生学习进度"
        students_completed: 已完成单元的学生
        students_in_progress: 正在学习单元的学生
        students_locked: 未解锁单元的学生
        students_unlocked: 已解锁（但未启动）单元的学生
      help: 
        create: |-
            课程单元可让您将作业、页面、文件等组织为更小的章节或单元。单元可围绕主题组织，集中于具体的课题，或只是按时间顺序组织。
            
            您也可以定义每个单元的标准和先修课程，以此安排单元的顺序。学生在其解锁所有先修课程之前无法访问单元。这样可以防止学生在评审测验中获得一定分数（例如 75%）之前访问特定内容或文件。
            
            要开始将课程组织为单元，请单击右边的 "%{button}" 按钮。
        no_modules: 没有为此课程定义单元。
      images: 
        alt: 
          min_score: 最低分数
          must_contribute: 必须参与
          must_submit: 必须提交
          must_view: 必须查看
        title: 
          min_score: "在单元被视为完成之前，学生必须在此项目上获得 %{min_score} "
          must_contribute: 在单元被视为完成之前，学生必须参与此项目
          must_submit: 在单元被视为完成之前，学生必须提交此作业
          must_view: 在单元被视为完成之前，学生必须查看此项目
      indent: 
        ? "n"
        : 
          one: "缩进 1 级"
          other: "缩进 %{count} 级"
          zero: 不缩进
      key: 
        description: 
          delete: 删除当前单元/项目
          edit: 编辑单元/项目
          indent: 缩进当前项目
          new: 新单元
          next: 下一个单元/项目
          outdent: 减少缩进当前项目
          previous: 上一个单元/项目
      keycode_descriptions: 
        next_module_item: 选择下一个单元或单元项目
        previous_module_item: 选择上一个单元或单元项目
        toggle_module_dragging: 选择项目开始拖动，或放下之前选定的项目
      keycodes: 
        delete: d
        edit: e
        indent: i
        new: "n"
        next: j
        next_module_item: 向上键
        outdent: o
        previous: k
        previous_module_item: 向下键
        toggle_module_dragging: 空格键
      labels: 
        indent: 缩进
        module_complete_when: 此单元完成的条件
        modules: 
          before_students_view: 在学生可以查看此单元之前
        new_tab: 在新选项卡中加载此工具
        require_sequential_progress: 学生必须按顺序浏览此单元中的要求
        sort_by: 排序方式
        title: 标题
        unlock_at: 解锁时间
        url: URL
      links: 
        add_prerequisite: 添加先修课程
        add_requirement: 添加要求
        reload_student: 重新加载学生的进度
        sort_by_name: 名称
        sort_by_progress: 进度
        student_progress: 查看进度
        title: 
          remove_prerequisite: 删除此先修课程
      module: 单元
      module_details: "单元按顺序显示，因此只有显示在 %{name} 上方的单元可以设置为先修课程。"
      module_name: 模块名称
      modules_keyboard_hint: "要更改课程单元和单元项目的顺序，先关闭屏幕读取器上的光标。在 JAWS 中按 Insert-z。按 Tab 选择第一个单元，按向上键和向下键选择一个单元或单元项目。按空格键选择一个单元或单元项目开始拖动，然后按向上键和向下键选择一个目标，再次按空格键在目标后放下所选项。"
      must_complete_prerequisites: 它们必须完成
      no_preprequisites: 未定义先修课程
      no_requirements: 未定义要求
      prerequisites: 
        another_module: 其他单元
      prerequisites_need_item: 必须添加项目，然后才可指定用户完成此单元的方式
      requirements: 
        must_contribute: 参与页面
        must_score_at_least: 至少得分
        must_submit: 提交作业
        must_view: 查看项目
      select_module: 
        instructions: 选择单元
        name: "单元 %{module}"
      select_prerequisite: 选择先修课程的类型。学生在所有先修课程完成之前无法查看单元。
      student_name: 学生姓名
      table_headings: 
        module: 单元
        state: 状态
      titles: 
        student_progression: 学生学习单元的进度
    context_module: 
      context_module: 
        draft: (草稿)
      images: 
        alt: 
          complete: 完成
          incomplete: 未完成
          locked: 已锁定
        title: 
          complete: 单元已完成
          incomplete: 单元未完成
          locked: 单元已锁定
      links: 
        add_item: 添加内容
        hide_contents: 隐藏单元内容
        settings: 单元设置
        show_contents: 显示单元内容
        text: 
          delete_module: 删除
          edit_module: 编辑
        title: 
          delete_module: 删除此单元
          edit_module: 编辑
          student_progress: 查看学生学习此单元的进度
      module_will_unlock_at: "解锁日期 *%{unlock_date}*"
      progression_complete_count: "*%{count}* 完成"
      progression_started_count: "*%{count}* 进行中"
      reorder_modules: 拖动以重新排序单元
      unpublish: 取消发布
    context_modules: 
      publish: 发布
    errors: 
      reorder: 重新排序失败，请重试。
    index: 
      titles: 
        course_modules: 课程单元
    module_empty: "单元 \"%{module}\" 中没有项目"
    module_item: 
      drag_to_reorder: 拖动可重新排序或移动项目至其他单元
      images: 
        alt: 
          complete: 完成
          incomplete: 未完成
          max_score: 最高分数
          min_score: 最低分数
          must_contribute: 必须参与
          must_submit: 必须提交
          must_view: 必须查看
        title: 
          complete: 单元项目已完成
          incomplete: 单元项目未完成
          max_score: 在单元被视为完成之前，学生不得超过此项目的最高分数
          min_score: 在单元被视为完成之前，学生必须达到此项目的最低分数
          must_contribute: 在单元被视为完成之前，学生必须参与此项目
          must_submit: 在单元被视为完成之前，学生必须提交此作业
          must_view: 在单元被视为完成之前，学生必须查看此项目
      links: 
        edit_item: 编辑项目详细信息
        edit_item_details_label: 编辑项目详细信息
        indent: 缩进项目
        indent_label: 缩进项目
        outdent: 减少缩进项目
        outdent_label: 减少缩进项目
        remove_item: 从单元删除此项目
        remove_item_label: 从单元删除此项目
      max_score: 
        fulfilled: "得分不超过 %{score}"
        unfulfilled: "得分不得超过 %{score}"
      min_score: 
        fulfilled: "得分至少为 %{score}"
        unfulfilled: "得分至少为 %{score}"
      must_contribute: 
        fulfilled: 已参与页面的内容
        unfulfilled: 必须参与页面的内容
      must_submit: 
        fulfilled: 已提交作业
        unfulfilled: 必须提交作业
      must_view: 
        fulfilled: 已查看页面
        unfulfilled: 必须查看页面
    none_in_progress: 无进展
    optgroup: 
      assignments: 作业
      discussion_topics: 讨论
      external_tools: 外部工具
      external_urls: "外部 URL"
      files: 文件
      quizzes: 测验
      wiki_pages: 维基页面
    points_possible_short: "%{points} 分"
    prerequisits_footer: 
      default_module_name: 单元
      labels: 
        prerequisites: 先修课程
      links: 
        title: 
          remove_prerequisite: 删除此先修课程
    still_needs_completing: 仍需完成
    titles: 
      add: 添加单元
      add_item: "添加项目到 %{module}"
      add_prerequisite: "添加先修课程到 %{module}"
      edit: 编辑单元设置
      edit_item: 编辑项目详细信息
      student_progress: 学生学习单元的进度
  context_modules_api: 
    invalid_position: 位置无效
  conversation_dialog: 
<<<<<<< HEAD
    enrollments_everyone: 每个人
    errors: 
      field_is_required: 此字段为必填字段
    people_count: 
      one: "%{count} 个人"
      other: "%{count} 个人"
    select_all: 全选
=======
    errors: 
      field_is_required: 此字段为必填字段
    select_course: 选择课程
>>>>>>> dcc67c78
  conversation_message: 
    subject: "私人消息 %{timestamp}"
    users_added: 
      one: "%{list_of_users} 已加入 %{current_user} 发起的会话"
      other: "%{list_of_users} 已加入 %{current_user} 发起的会话"
  conversation_participant: 
    batch_update_message: 
      one: "已处理 %{count} 个对话"
      other: "已处理 %{count} 个对话"
    not_participating: 该用户未加入此对话
  conversations: 
    add_attachment: 
      titles: 
        attachment: 要附加的文件
        remove_attachment: 删除附件
    all_courses: 所有课程
    attachment_error: 加载附件失败，请重试。
    buttons: 
      add_people: 填加人员
      send_message: 发送
    cannot_be_empty: 消息不能为空
    compose_button_bar: 
      titles: 
        add_attachment: 添加附件
        record_media_comment: 记录音频或视频评论
    compose_title_bar: 
      buttons: 
        close: 关闭
    confirm: 
      delete_conversation: 是否确定要删除您拥有的此会话的副本？此操作将不可恢复。
      delete_message: "是否确定要删除您拥有的此消息的副本? 此操作将不可恢复。"
      delete_messages: "是否确定要删除您拥有的这些消息的副本? 此操作将不可恢复。"
    conversation_context: 来自与后者的会话
    conversation_item: 
      has_attachments: 这个会话有一个或多个附件
      has_media: 这个会话有一条或多条媒体评论
      inbox_actions: 
        action_star: 标记
        action_unstar: 取消标记
        archive: 存档
        delete: 删除
        mark_as_read: 标记为已读
        mark_as_unread: 标记为未读
        subscribe: 订阅
        unarchive: 取消存档
        unstar: 标记
        unsubscribe: 取消订阅
      inbox_actions_description: 消息操作菜单
      read_more: 更多...
    conversations_list: 
      no_archived_messages: 您没有已保存的字条
      no_messages: 您目前没有收到任何消息
      no_sent_messages: 您没有已发送的字条
      no_starred_messages: 您没有标记过的字条
      no_unread_messages: 您暂时没有未读字条
    conversations_pane: 
      confirm: 
        delete_conversation: "是否确定要删除您拥有的此会话的副本? 此操作将不可恢复。"
    course_options: 
      course_options: 
        concluded: 已结束
        more_courses: 更多课程
    enrollments_everyone: 每个人
    errors: 
      field_is_required: 此字段为必填字段
    filter_by_course: 以此课程筛选
    filter_by_group: 以此组筛选
    headings: 
      new_message: 新消息
    index: 
      add_recipients_instructions: 您加入会话的人将会看到所有之前的消息。
      inbox_actions: 
        delete: 删除
        forward: 转发
      inbox_view: 查看
      inbox_views: 
        archived_messages: 已存档
        discussion_replies: 讨论回复
        inbox: 收件箱
        sent_messages: 已发送
        starred_messages: 已标记
        unread_messages: 未读
      labels: 
        filter: 过滤
        message: 消息
        submitted: 已提交
        to: 至
      links: 
        compose_new_message: 新消息
      more_messages: "%{count} 个其他..."
      page_title: 会话
      send_private_message: 新消息...
      titles: 
        compose_new_message: 编写新消息
        download_attachment: 下载附件
        play_media_comment: 播放媒体评论
        rss: 
          conversations: "会话  Atom 消息源"
        submission_author: 提交文件作者
        submission_score: 提交文件得分
        view_submission: 在新窗口中打开提交文件。
    index_new: 
<<<<<<< HEAD
=======
      archived: 已存档
>>>>>>> dcc67c78
      delete_conversation: 删除会话
      enter_name_group_or_course: 输入名称、组或课程
      filter_messages_by_course: 按课程过滤消息
      filter_messages_by_type: 按类型过滤消息
<<<<<<< HEAD
=======
      forward: 转发
      inbox: 收件箱
      mark_as_unread: 标记为未读
>>>>>>> dcc67c78
      new_message: 新消息
      reply: 回复
      reply_all: 全部回复
      search_names_groups_courses: 搜索名称、组和课程
<<<<<<< HEAD
      settings: 设置
=======
      sent: 已发送
      settings: 设置
      starred: 已标记
      titles: 
        conversations: 会话
      unread: 未读
>>>>>>> dcc67c78
    message: 
      open_message: 打开消息
      star: 标记
      toggle_read: 切换已读/未读
      total_messages: 总消息数
    message_form: 
      buttons: 
        send_message: 发送
      headings: 
        new_message: 新消息
      inbox_actions: 
        add_people: 填加人员
      labels: 
        add_to_faculty_journal: 添加为教师日志条目
        group_conversation: 这是组会话。参与者将会看到每个人的回复
        message: "消息:"
        to: "发送至:"
      links: 
        add_attachment: 附加
        media_comment: 记录
      media_comment: 媒体评论
      titles: 
        add_attachment: 添加附件
        media_comment: 已记录媒体评论
        record_media_comment: 记录音频或视频评论
        remove_media_comment: 移除媒体评论
    message_form_dialog: 
      headings: 
        new_message: 新消息
      inbox_actions: 
        add_people: 添加人员
      labels: 
        add_to_faculty_journal: 添加为教师日志条目
<<<<<<< HEAD
        course: 课程
        group_conversation: 这是组会话。参与者将会看到每个人的回复
=======
        attachments: 附件
        course: 课程
        group_conversation: 这是组会话。参与者将会看到每个人的回复
        select_course: 选择课程
>>>>>>> dcc67c78
        subject: 主题
        to: 至
      links: 
        media_comment: 记录
      media_comment: 媒体评论
      titles: 
        media_comment: 已记录媒体评论
        record_media_comment: 记录音频或视频评论
        remove_media_comment: 删除媒体评论
    message_list: 
      messages: 消息
    message_progress_bar_text: 
      done_sending_message: "已将 *%{message_preview}* 发送至 *%{num_people}*"
      error_sending_message: "发送消息时出现错误:"
      sending_message: "正在发送 *%{message_preview}* 至 *%{num_people}*"
    no_message: 
      no_conversations_selected: 未选择会话
    no_recipients_choose_another_group: 该组中没有收件人。请另选一组。
    not_applicable: 不适用
    not_scored: 没有分数
    notes_to_self: 独白
    other: 
      one: "%{count} 个其他"
      other: "%{count} 个其他"
    other_recipients: 
      one: "另外 %{count} 个人"
      other: "另外 %{count} 个人"
    people_count: 
      one: "%{count} 个人"
      other: "%{count} 个人"
    recipient_error: 您选择的课程或小组没有有效的接收人
    select_all: 全选
    title: 
      add_recipients: 添加接收人
      forward_messages: 转发消息
    titles: 
      expand_inline: 显示更多的评论
      rss_feed: 会话消息源
      view_submission: 在新窗口中打开提交文件。
    unknown_user: 未知用户
    unspecified_error: 发生意外错误，请重试。
  conversations_intro: 
    slide1: 
      paragraph1: 请查看收件箱!
      paragraph2: "会话 - Canvas 的新消息系统 - 已经发布!"
      paragraph3: 使用会话向一名同学发送私人信息，或者使用会话与小组中的所有人交谈。
      paragraph4: "准备好要做个简短的介绍了? 那就单击向右箭头开始吧。"
    slide2: 
      paragraph1: 您的所有会话会在左侧显示
      paragraph2: 您可以看到谁正在和您交流，一共有多少条消息，以及各会话中最新消息的部分内容。
    slide3: 
      paragraph1: "可以使用消息中的 “动作” 按钮将会话标记为已读、未读、已加星号标记或已归档。"
      paragraph2: 已保存的消息不能被删除，这些消息仅仅是从收件箱中移除，如果以后有需要，任然可以重新获取。
    slide4: 
      paragraph1: 当您选择一个会话的时候，会话的所有消息都在右侧的面板中显示。当会话内容过多的时候，您可以滚动鼠标查看早前的内容。
    slide5: 
      paragraph1: "要发送消息，先点击 “编写” 图标。"
    slide6: 
      paragraph1: 在新消息收件箱中，输入人名，或者小组名称，他们会在下拉列表中显示。另外您也可以单击地址簿图标来寻找忘记姓名的人。
      paragraph2: 输入消息，点击发送。搞定!
    slide7: 
      paragraph1: 您既可以向一个人发送消息，也可向一小组的人群发消息。默认情况下，小组中的每一个人都会接收到群发的消息。
      paragraph2: "如果您想要将消息私密地发给所有接收者，请取消选中 \"这是一个小组会话\"复选框。"
    slide8: 
      paragraph1: 您能够通过点击右侧的复选框来选择一条或多条消息。
      paragraph2: 一旦选中，您可以将其转发给其他人，或者将其直接删除。
    slide9: 
      paragraph1: 我们觉得，您会发现会话功能简单易用。
      paragraph2: 请先查看会话使用方式的简短视频介绍
      paragraph3: "您的旧消息已被组织为会话。那您还在等什么呢? 开始吧!"
    titles: 
      slide1: "第 1 页"
      slide2: "第 2 页"
      slide3: "第 3 页"
      slide4: "第 4 页"
      slide5: "第 5 页"
      slide6: "第 6 页"
      slide7: "第 7 页"
      slide8: "第 8 页"
      slide9: "第 9 页"
  course: 
    access_denied: 访问被拒绝
    batch_update_message: 
      one: "已处理 %{count} 个课程"
      other: "已处理 %{count} 个课程"
    course_not_found: 该课程未找到
    csv: 
      comments: 评论
      current_score: 当前分数
      final_grade: 最终评分
      final_score: 最终分数
      id: ID
      points_possible: 最高分
      read_only_field: （只读）
      section: 节
      sis_login_id: "SIS 登录 ID"
      sis_user_id: "SIS 用户 ID"
      student: 学生
    default_grading_scheme_name: 默认评分方案
    default_name: 我的课程
    default_short_name: 课程-101
    errors: 
      sis_in_use: "SIS ID \"%{sis_id}\" 已在使用中"
    file_copy_error: "无法复制文件 \"%{name}\""
    grade_export_types: 
      instructure_csv: "结构格式化 CSV"
    grade_publishing_status: 
      error: 错误
      error_with_message: "错误: %{message}"
      pending: 待处理
      pending_with_message: "待处理: %{message}"
      published: 已发布
      published_with_message: "已发布: %{message}"
      publishing: 发布中
      publishing_with_message: "发布中: %{message}"
      unknown: "未知状态 %{status}"
      unknown_with_message: "未知状态 %{status}: %{message}"
      unpublishable: 不可发布
      unpublishable_with_message: "不可发布: %{message}"
      unpublished: 已取消发布
      unpublished_with_message: "已取消发布: %{message}"
    missing_name: 未命名的课程
    student_view_student_name: 测验学生
    wiki_permissions: 
      all: 任何人
      only_teachers: 仅教师
      teachers_students: 教师和学生
  course_copy_argument_error: 复制课程需要源课程。
  course_copy_description: "用于复制 Canvas 课程的迁移插件"
  course_copy_display: 课程副本
  course_copy_file_description: "复制 Canvas 课程"
  course_copy_name: "复制 Canvas 课程"
  course_copy_no_course_error: 源课程未找到。
  course_copy_not_allowed_error: 不允许您复制源课程。
  course_exports: 
    errors: 
      assignment: "作业 \"%{title}\" 无法导出"
      assignment_groups: 无法导出作业组
      assignment_is_locked: "由于作业 \"%{title}\" 已经被锁定，所以无法复制。"
      assignments: 无法导出某些作业
      canvas_meta: "无法导出 Canvas 特定元数据"
      course_export: 运行课程导出时出错。
      course_settings: 无法导出课程设置
      events: 无法导出日历事件
      external_feeds: 无法导出外部馈送
      file: "文件 \"%{file_name}\" 无法导出"
      file_meta: 无法导出文件元数据
      files: 无法导出某些文件
      grading_standards: 无法导出评分标准
      learning_outcomes: 无法导出学习结果
      lti_links: "无法导出某些 Web 链接"
      media_file: 媒体文件无法导出
      media_files: 无法导出某些媒体文件
      module_meta: 无法导出单元元数据
      organization: 无法生成组织结构。
      question_bank: "题库 \"%{title}\" 无法导出"
      quiz: "测验 \"%{title}\" 无法导出"
      quiz_is_locked: "由于考试 \"%{title}\" 已被锁定，所以无法复制."
      quizzes: 某些测验无法导出
      resources: 无法链接某些资源。
      rubrics: 无法导出题目
      topic: "讨论主题 \"%{title}\" 无法导出"
      topic_is_locked: "由于主题 \"%{title}\" 已被锁定，所以无法复制。"
      topics: 无法导出某些主题
      web_links: "无法导出某些 Web 链接"
      wiki_page: "维基页面 \"%{title}\" 无法导出"
      wiki_pages: 无法导出维基页面
    errors_list_message: "导出 %{export_id} 出错:"
    unknown_titles: 
      assignment: 未知作业
      file: 未知文件
      topic: 未知主题
      wiki_page: 未知维基页面
  course_list: 
    wrapper: 
      close_course_menu_title: 关闭
      reset_course_menu: 重置
  course_restore: 
    restore_error: 尝试恢复课程时出现错误。课程未恢复。
  course_search: 
    cant_be_blank: 不能为空
  course_section: 
    sis_id_taken: "SIS ID \"%{sis_id}\" 已在使用中"
  course_settings: 
    buttons: 
      add_section: 添加章节
      adding_section: 正在添加章节...
      re_sending_all: 正在重新发送未接受的邀请...
      re_sent_all: 重新发送所有未接受的邀请！
    cancel: 取消
    confirm: 
      delete_section: 是否确定要删除此章节?
      publish_grades: 是否确定要发布这些评分到学生信息系统?如果所有评分都已确定，应只执行此操作。
      re_publish_grades: 是否确定要重新发布这些评分到学生信息系统?
    course_dates_enforced: 用户只能参与这些日期之间的课程
    course_dates_unenforced: 这些日期不会影响课程可用性
    edit_sections_placeholder: 输入节名称
    edit_sections_title: 节名称
    errors: 
      invalid_sis_status: "无效的 SIS 发布状态"
      invitation: 邀请失败。请重试。
      publish_grades: 在尝试发布评分到学生信息系统时出错。请稍后重试。
      re_send_all: 发送失败，请重试
      section: 添加章节失败，请重试
    flash: 
      invitation: 邀请已发送。
      linkError: 更新用户的学生链接时出错。请稍后重试。
      links: 学生链接已成功更新
      sectionError: 更新用户的节时出错。请稍后重试。
      sections: 节注册已成功更新
    grading_standard_set: 现已设置
    grading_standard_unset: 未设置
    indexed_course: 包含在公共课程索引中
    invitation_sent: 邀请已发送！
    invitation_sent_now: 刚才
    link_students_placeholder: 输入学生姓名
    links: 
      less_options: 更少选项
      more_options: 更多选项
      publish: "发布评分到 SIS"
      publishing: "正在发布评分到 SIS..."
      re_send_all: 重新发送所有未接受的邀请
      re_sending_invitation: 正在重新发送邀请...
      republish: "重新发布评分到 SIS"
    private_course: 私人
    public_course: 公共
    re_send_invitation: 重新发送邀请
    remove_user_from_course_section: "从 %{course_section} 中删除用户"
    titles: 
      click_to_edit: 单击以编辑
      link_to_students: 链接至学生
      move_course: 移动课程
      reset_course_content_dialog_help: 重置课程内容
      section_enrollments: 节注册
  course_statistics: 
    unknown: 未知
  course_subscriptions: 
    already_subscribed: 
      already_subscribed_message: "您好 *%{subscriber_name}*，您已订阅 *%{course_name}*"
    logged_in_confirm_form: 
      logged_in_confirm_message: "您好 *%{user_name}*，感谢您关注 *%{course_name}*。请单击下面的“订阅”以接收关于此课程的更新。"
    new: 
      subscribe: 订阅
    show: 
      thanks: "谢谢，您现在已订阅 *%{course_name}*。"
    subscribe_form: 
      email: 电子邮件地址
      subscribe_form_text: "感谢您关注 *%{course_name}*。要接收关于此课程的更新，请在下面提供您的全名和电子邮件地址。"
      your_name: 您的姓名
  course_users: 
    greater_than_three: 请输入具有三个或更多字符的搜索词
    unknown_error: 搜索时出错，请重试。
  courses: 
    add_users: 
      buttons: 
        add_users: 看起来不错，添加这些用户
        continue: 继续...
        modify_users: 返回并编辑用户列表
      cannot_add_users_to_concluded_course: 您不能将用户添加到已结业课程。
      headings: 
        add_users: 添加课程用户
      invite_to_unpublished_course: 由于课程尚未发布，虽然可添加学生和助教，但不会发送参与课程的邀请。邀请将在课程发布时发送。
      labels: 
        course_section_id: 章节
      limit_privileges_to_course_section: 这些管理员只能在其负责的章节中为学生评分
      links: 
        add_users: 添加用户
      teacherless_invite_details: 如果您邀请了教师并且被其接受，您将放弃对此课程的管理权限。
      titles: 
        course_section: 课程章节
    assignments_needing_grading: 
      headings: 
        grade: "评分 %{assignment}"
        to_do: 待办事项
      images: 
        alt: 
          ignore: 忽略
      links: 
        show_more: "%{count} 个其他..."
        title: 
          ignore: 忽略此作业
      need_grading_count: 
        one: "%{count} 个需要评分"
        other: "%{count} 个需要评分"
      points_possible: "超出 %{points_possible}"
    canvasnet_instructor: 
      avatar_url: 头像
      biography: 个人简介
      instructor_name: 名称
      job_title: 标题
      remove_instructor: 删除导师
    confirm_action: 
      buttons: 
        conclude_course: 结束课程
        delete_course: 删除课程
      details: 
        conclude_alt_text: 如果您要在限制学生访问课程的同时，保留更改评分的能力，请使用课程日期设置。您可以在我们*此处*的指南中了解关于课程日期设置的信息
        confirm_delete: 是否确定要删除此课程？在删除之后，学生和教师无法再访问。如果只想将其从课程下拉菜单中删除，则应*改用结束课程*。
        confirm_delete_addendum: "如果您无权结束课程，您可以*更改课程结束日期*，或请求您的管理员结束课程。 "
      headings: 
        confirm: 确认操作
        confirm_conclude: 确认结束课程
        confirm_delete: 确认课程删除
      titles: 
        confirm: 确认操作
    confirm_reject_invitation: 是否确定要拒绝参加此课程的邀请?
    copy: 
      buttons: 
        create_course: 创建课程
<<<<<<< HEAD
      choose_content: 选择要复制的项?
=======
      choose_content: 选择要复制的项
      conclude_at: 结束日期
      course_code: 课程代码
>>>>>>> dcc67c78
      details: 输入以下详细信息开始创建此课程的副本。
      enrollment_term_id: 学期
      headings: 
        copy_course: "复制 %{course}"
      name: 名称
      start_at: 开始日期
      titles: 
        copy_course: 复制课程
    course_wizard_box: 
      buttons: 
        publish: 发布课程
      details: 
        assignments: "添加作业。您可以只添加一个较长的作业列表，或对作业进行分组 – 还可以指定每个作业组的权重。"
        available: 现在，您的课程已经设置就绪，您可能不再需要这份清单。但我们会保存它，以便您在今后想尝试一些新作业或对课程内容进行更改时，能够为您提供帮助。
        calendar: 日历功能对于了解日历以及向课程添加任何非作业事件都大有裨益。不用担心，我们会帮助您使用它。
        claimed: 
          not_saved: |-
              好，您的课程已经设置完毕...接下来该干什么呢?在您发布课程之前，可能需要检查课程，确保您了解基本框架。逐步检查左侧的列表，确保您的课程可以使用。
              
              *本课程在发布之前只有教师可以查看*
          saved: "完成！您已正式创建课程 %{course}。该课程在发布之前只有您本人才能查看 – 但在发布之前，您应该认真查看左侧的列表，以熟悉 Canvas 的使用方法并确保您做好了授课准备。"
        created: 
          not_saved: |-
              本课程已创建，但未被领受。在一周内未被领受的课程将被删除。在此期间，请勾选左侧的列表，确保您已经做好准备。
              
              如果您暂时需要离开，只需保存*此链接*以便在有效满之前返回此处。
              
              请**登录**或***注册***以领受本课程。
          saved: |-
              完成！您已正式创建课程 %{course}。该课程在发布之前只有您本人才能查看 – 但在发布之前，您应该认真查看左侧的列表，以熟悉 Canvas 的使用方法并确保您做好了授课准备。
              
              如果您暂时需要离开，只需保存*此链接*以便在有效满之前返回此处。
              
              请**登录**或***注册***以领受本课程。
        files: "\"文件\"选项卡是用来分享讲义的区域，例如文档、学习帮助等 – 学生需要下载的任何文件。在 Canvas 中，上传和组织文件是轻而易举的事情。我们会告诉您如何操作。"
        home: "此页面是用户访问本课程时看到的页面。您可以设置它显示活动流、课程单元列表、提纲或自己编写的自定义页面。默认显示为课程活动流。要自定义此显示，只需单击 %{change_layout}。"
        import: "如果您曾使用其他课程管理系统，您可能需要将其中的材料转移到 Canvas 中。我们可以引导您轻松将内容迁移到 Canvas。"
        navigation: 默认情况下会启用课程的所有相关链接。对于没有内容的部分，学生将无法看到其链接。例如，如果您尚未创建任何测验，学生将无法看到测验链接。对于您不希望学生访问的课程部分，您可以归类并明确禁用这些链接。
        publish: 
          form: |-
              全部完成了吗?可以发布您的课程了！单击下面的按钮，正式发布课程！
              
              发布课程时会向所有课程用户发送电子邮件邀请，以便他们能够注册并开始学习该课程。
          not_registered: "本课程已被领受并准备就绪，但需要完成注册过程后才能发布。您应该收到了来自 Canvas 的电子邮件，其中包含完成该过程的链接。确保检查您的垃圾邮件箱。"
        students: 您肯定对学生感兴趣。试想，没有学生参与的课程有什么趣味呢?
        tas: 您可能要指定一些助教帮助您教授课程。助教可以帮助您批改学生作业、引导讨论以及更新到期日期和作业详细信息。
      headings: 
        next_steps: 后续步骤
      links: 
        assignments: 添加课程作业
        calendar: 添加课程日历事件
        files: 添加课程文件
        home: 选择课程主页
        import: 导入内容
        navigation: 选择导航链接
        publish: 发布课程
        re_send_confirmation: 重新发送确认电子邮件
        students: 向课程添加学生
        tas: 向课程添加助教
        title: 
          bookmark: 复制此链接或制作其书签
    edit_profile: 
      about: 关于
      about_related_id: 共享用于将相关课程/章节链接到一起的标识符
      add_instructor: 添加导师
      basic_info: 基本信息
      disabled: 已关闭
      enabled: 打开
      institution: 机构
      institution_name: 名称
      instructor_led: 导师指导
      instructors: 导师
      labels: 
        description: 说明
        enrollment_fee: 注册费
        format: 格式
        image: 图像
        path: 课程路径
        portal_path: 门户路径
        position: 位置
        related_id: "链接 ID"
        self_enrollment: 注册
        self_enrollment_limit: 注册名额
        tags: 标签
        tentative_start: 暂定开始时间
        title: 标题
        visibility: 可见性
      leave_blank_if_free: 如果是免费课程则留空
      logo: 徽标
      page_title: 课程概况
      path_syntax: 小写字母、数字和短划线
      portal_path_syntax: 小写字母、数字、短划线和斜线（例如，哈佛/化学）
      private: 隐藏
      public: "在 canvas.net 上列出"
      save_changes: 保存更改
      self_paced: 自定进度
      unlisted: "在 canvas.net 上未列出（可通过 url 访问）"
      when_to_set_tentative_start: "例如“2013 年秋季”，如果课程没有确切的开始日期"
    enrollment_reminders: 
      buttons: 
        accept: 接受邀请
        reject: 拒绝邀请
      headings: 
        invitation: 邀请
      invitation: 
        designer: "您被邀请作为用户帐户 *%{user}* 的*设计者*参与此课程。"
        observer: "您被邀请作为用户帐户 *%{user}* 的*观察员*参与此课程。"
        one: "您被邀请参与用户帐户 *%{user}* 的此课程。"
        other: "您被邀请参与用户帐户 *%{user}* 的此课程。"
        student: "您被邀请作为用户帐户 *%{user}* 的*学生*参与此课程。"
        ta: "您被邀请作为用户帐户 *%{user}* 的*助教*参与此课程。"
        teacher: "您被邀请作为用户帐户 *%{user}* 的*教师*参与此课程。"
      invitiation: 
        look_around: 随意浏览一下课程。当您准备就绪后，您可以接受或拒绝邀请。
    enrollment_type_select: 
      labels: 
        enrollment_type: 添加更多
      titles: 
        enrollment_type: 注册类型
    errors: 
      create_failed: 课程创建失败
      invalid_role: 角色类型无效
      role_not_active: "无法为未激活用户添加角色: '%{role}'"
      role_not_found: "不存在名为 '%{role}' 的角色。"
      unauthorized: 
        switch_roles: 您没有切换角色的权限
    group_list: 
      headings: 
        groups: 课程组
    index: 
      headings: 
        future_enrollments: 未来的注册情况
        my_courses: 我的课程
        past_enrollments: 以前的注册
      start_new_course: 开始新课程
      titles: 
        courses: 课程
        rss: 
          course_announcements: "课程通告 Atom 馈送"
    link_enrollment: 
      buttons: 
        link: 链接至学生
      details: |-
          当观察员被链接到学生时，他们有权访问该学生的评分和课程互动。*立即将此观察员链接到学生 %{student}。*
          
          要将课程观察员 %{user} 链接到学生，请从下面的列表中选择学生姓名。
      labels: 
        student: 学生
      loading: 正在加载学生...
      select_student: 选择学生
    notices: 
      backup_restored: 备份成功恢复！
      concluded: 课程成功结束
      deleted: 课程成功删除
      enrollment_not_active: "您在课程 %{course} 中的成员资格尚未激活。"
      failed_conclude: 课程无法结业
      invitation_accepted: "邀请已接受！欢迎参与 %{course}！"
      invitation_cancelled: 邀请已取消。
      login_to_accept: 您需要登录后才能接受注册。
      preview_course: 您被邀请参与此课程。您可以随意浏览课程，但需要接受注册邀请之后才能参与课程。
      reset_test_student: 该测试学生已成功重置。
      role_restored: 您的默认角色和权限已恢复
      role_switched: "您已切换此课程的角色。您将以此新角色查看课程: %{enrollment_type}"
      unconcluded: 课程未结束
      updated: 课程已成功更新。
    recent_event: 
      all_graded: 所有已评分
      due: 到期日期
      needs_grading: 需要评分
      no_new_submissions: 无新作业
      no_submissions: 新作业
      not_submitted: 未提交
      submission_score: "%{score} *超出 %{points_possible}*"
    recent_feedback: 
      comments: "评论: %{count}"
      not_graded: 未评分
      submission_points: 
        with_score: "分数:%{score} *超出 %{points_possible}*"
        without_score: "超出 %{points_possible}"
    roster: 
      create_users: 
        add_more_users: 添加更多用户
        add_these_users: 添加用户
        adding: 正在添加...
        adding_n_users: "经过验证且准备好添加 %{users.length} 用户："
        can_only_grade_students_in_section: 只能在学生的章节中为其评分
        close: 完成
        duplicates_removed: 删除了一些重复项。
        email: 电子邮件
        example_formats: "示例：user@example.com, \"名, 姓\" &lt;user@example.com&gt;, \"姓, 名\" &lt;user@example.com&gt;"
        form_instructions: 键入或粘贴下面的电子邮件地址列表：
        go_back: 重新开始
        have_been_enrolled: 以下用户已注册
        name: 名称
        next: 下一个
        section: 节
        user_role: 角色：
        validating: 正在验证...
        will_not_be_added: 这些用户包含错误，将不会进行添加。请确保他们的格式正确。
      edit_sections_view: 
        edit_sections_desc: "节是组织用户的另一种方式。通过它，您可以为多个参加同一门课程的班级授课，这样您就可以将课程内容都保存在同一位置。在下面，您可以将用户移至其他节，或添加/删除节的注册。 用户必须始终至少位于一个节。"
      index: 
        add_people: 填加人员
        cannot_add_users: 由于该课程已结束，无法添加新用户
        role_to_search: 将搜索限制为角色
        search_people: 搜索人员
      invitations_view: 
        accepted_invitation: "%{name} 已收到并接受参与课程的邀请，但您仍可以重新发送邀请（如果需要）。"
        admin_invitation_unaccepted: "%{name} 尚未接受参与课程的邀请。邀请发送时间: %{time}"
        invitations_pending_publish: 邀请在课程*发布*之后才会发送
        student_invitation_unaccepted_available: "%{name} 尚未接受参与课程的邀请。邀请发送时间: %{time}"
        student_invitation_unaccepted_unavailable: "%{name} 被添加到课程的时间: %{time}"
      link_to_students_view: 
        link_student_action: "要将课程观察员 *%{name}* 链接至某个学生，可从以下列表中选择该学生的姓名。"
        link_student_desc: 观察员在链接至某个学生后，就可访问该学生的评分和课程交互。
      resend_invitations: 
        pending_invitations: "尚未接受 %{pendingInvitationsCount} 个邀请。"
        re_send_invitations: 重新发送
        re_sending_invitations: 正在重新发送...
      role_select: 
        all_roles: 所有角色
      roster_user: 
        links: 
          edit_sections: 编辑节
          link_to_students: 链接至学生
          remove_from_course: 从课程中删除
          resend_invitation: 重新发送邀请
          user_details: 用户详细信息
        manage: 管理
        pending_acceptance_explanation: 此用户尚未接受课程邀请
        pending_acceptance_of_invitation: 待处理
      roster_users: 
        canvas_user_id: "Canvas 用户 ID"
        login_name_or_sis_id: "登录 / SIS ID"
        name: 名称
        no_people_found: 找不到人员
        role: 角色
        section: 节
        you_can_search_by: 您可以按此条件搜索：
      section: 
        remove_user_from_course_section: "从 %{name} 中删除用户"
    section: 
      enrollment: 
        links: 
          unenroll_user: 将用户从课程中移除
    settings: 
      alerts_title: 警报
      buttons: 
        add_section: 添加章节
        move_course: 移动课程
        update_course: 更新课程详细信息
      course_overrides_term: 这将覆盖任何学期可用性设置
      date_restricted: 用户只能参与这些日期之间的课程
      deatils: 
        move_course: 为此课程选择新的根帐户在移动课程之后，还需要为课程指定新的部门。
      drag_details: 禁用大部分页面会导致访问这些页面的学生被重定向至课程主页。
      drag_to_hide: 拖动项目到此处可对学生隐藏它们。
      enrollment_count: 
        one: "%{count} 个用户"
        other: "%{count} 个用户"
      grading_standard_currently_set: 现已设置
      grading_standard_not_set: 未设置
      headings: 
        details: 课程详细信息
        grade_publishing: 评分发布
        move_course: 将课程移动到其他根帐户
        sections: 课程章节
      help: 
        edit_navigation: 在课程导航中拖放项目可对其进行重新排序
        public_course: （学生资料将保持私密性）
      images: 
        alt: 
          delete: 删除
          edit: 编辑
      indexed_course: 包含在公共课程索引中
      keycode_descriptions: 
        next_navigation_link: 选择下一个导航链接
        previous_navigation_link: 选择上一个导航链接
        toggle_navigation_dragging: 选择链接开始拖动，或放下以前选择的链接
      keycodes: 
        next_navigation_link: 向上
        previous_navigation_link: 向下
        toggle_navigation_dragging: 空格
      labels: 
        account_id: 部门
        allow_student_discussion_editing: 允许学生编辑或删除自己的讨论贴
        allow_student_discussion_topics: 允许学生创建讨论主题
        allow_student_forum_attachments: 允许学生附加文件到讨论贴
        allow_student_organized_groups: 允许学生组织自己的组
        conclude_at: 结束
        course_code: 课程代码
        course_lock_all_announcements: 禁止评论通告
        course_name: 名称
        course_section_name: 新增章节
        course_visibility: 可见性
        enrollment_term_id: 学期
        grading_scheme: 评分方案
        grading_standard_enabled: 启用课程评分方案
        hide_distribution_graphs: 对学生隐藏评分分布图
        hide_final_grades: 在学生评分汇总中隐藏总分
        indexed: 在公共课程索引中包含此课程
        is_public: 使此课程公开可见
        language: 语言
        license: 许可证
        open_enrollment: "添加 \"参与此课程\" 链接到课程主页"
        public_syllabus: 使该课程的提纲公开可见
        restrict_enrollments_to_course_dates: 用户只能参与这些日期之间的课程
        root_account_id: 根帐户
        self_enrollment: "与学生分享私密的 URL，允许他们自行注册"
        sis_source_id: "SIS ID"
        start_at: 开始
        storage_quota: 文件存储
        turnitin_comments: "Turnitin 提交评论"
      language_overrides_preferences: 这将覆盖所有用户/系统语言首选项。建议只对外语课程使用此操作
      links: 
        edit_course: 编辑课程详细信息
        more_options: 更多选项
        move_course: 移动到其他帐户
        title: 
          cant_delete: 无法删除用户已注册的章节
          delete_section: 删除章节
          edit_section: 编辑章节
      megabytes: MB
      navigation_keyboard_hint: "要更改课程导航链接的顺序，先关闭屏幕读取器上的光标。在 JAWS 中按 Insert-z。按 Tab 选择第一个链接，按“向上”和“向下”选择一个链接。按“空格”选择一个链接开始拖动。然后按“向上”和“向下”选择一个目标。再次按“空格”在目标后放下链接。"
      no_date: 未设置日期
      no_language_preference: "未设置（用户可配置，默认使用 %{language}）"
      none: 无
      not_date_restricted: 这些日期不会影响课程可用性
      page_title: 课程详细信息
      private_course: 私人
      public_course: 公共
      section_sis_id: "SIS ID: %{section_sis}"
      set_grading_scheme: 设置评分方案
      sis_source_id: "SIS ID"
      tab_cant_disable: 此页面无法禁用，只能隐藏
      tab_disabled: 被禁用的页面将重定向至课程主页
      tab_hidden_if_disabled: 被禁用的页面将不会显示在导航中
      tabs: 
        alerts: 警报
        details: 课程详细信息
        grade_publishing: 评分发布
        navigation: 导航
        sections: 节
        tools: 应用程序
        users: 用户
      titles: 
        edit_navigation: 编辑课程导航
      transifex_message: "加入 [Canvas 翻译社区](%{transifex_url})"
      turnitin: "这些评论在提交 Turnitin 启用的任务时显示给学生"
      view_grading_scheme: 查看评分方案
      wiki_editing_roles: 默认情况下可创建、重命名和编辑课程维基页面
      wiki_editing_roles_change_existing: "通过 \"%{current_setting}\" 到 \"%{new_setting}\" 更改当前可编辑的页面。"
    settings_sidebar: 
      buttons: 
        reset: 重置课程内容
        unconclude: 取消关闭课程
      headings: 
        current_users: 当前用户
      help: 
        reset_course_content: 重置课程内容将永久性删除所有相关的作业、讨论、测验、单元、题目、页面、文件、学习结果、题库、协作、会议或任何其他内容。此操作不可逆，删除的数据将*无法*恢复。是否确定要继续?
      links: 
        calendar: 课程日历
        conclude: 结束此课程
        copy: 复制此课程
        delete: 永久删除此课程
        export_content: 导出课程内容
        import: 将内容导入到此课程
        reset: 重置课程内容
        stats: 课程统计信息
        student_view: 学生视图
    show: 
      acting_as: "您正在使用此角色查看本课程:%{enrollment_type}。您只有适用于此角色用户的权限。"
      buttons: 
        update_layout: 更新布局
      details: 
        assignments: 此视图显示本课程的**作业列表**，即将到来和近期的作业显示在顶部。
        confirm_unenroll: 是否确定要取消注册此课程?您将不再能够看到课程清单或与教师直接沟通，并且在您的通信流和通知中不再看到课程事件。
        custom_page: 您可以**设计自己的课程主页**，在其中包含您喜欢的任何链接、图像或富媒体。
        modules: |-
            您可以将课程组织成**单元或章节**，每节包含一组相关的文件、作业和页面等。如果需要，还可以通过定义每个单元解锁之前需要完成的标准和先决条件，来组织序列单元。
            
            这种布局可能最适合没有特定时间表（例如学期）的课程。
        recent_activity_dashboard: "**最近活动仪表板**让参加者能看到此课程最近的谈话、公告、讨论和互动。它很类似于用户在第一次登录时看到的仪表板，但只显示此特定课程的内容。"
        syllabus: "**提纲视图**允许您编写有关课程期望的说明或通过链接、图像方式等介绍课程。还显示涵盖所有作业和课程事件的日历视图。"
      empty_body: 无内容
      headings: 
        confirm_unenroll: 确认取消注册
        importing: 课程正在导入
        set_layout: 设置主页布局
        unpublished: 此课程未发布
      importing: 课程复制/迁移进行中。这意味着某些内容可能暂时不可用。
      labels: 
        set_layout: 当用户访问课程页面时，显示它们
      license_notice: "此课程的内容根据 %{license_type} 许可证提供。本课程的内容可用性取决于此许可证，除非另有说明。"
      links: 
        change_layout: 更改主页布局
        course_setup: 课程设置清单
        course_stream: 查看课程流
        drop_course: 放弃此课程
        join_course: 参与此课程
        new_announcement: 新通告
        restore_role: 恢复角色和权限
      options: 
        assignments: 作业列表
        custom_page: 自定义页面
        modules: 课程单元/章节
        recent_activity_dashboard: 最近活动仪表板
        syllabus: 含有提纲的作业
      period_name: 最近两周
      re_sending: 正在重新发送...
      send_done: 完成！收到消息可能需要几分钟。
      send_failed: 请求失败。请重试。
      teachers_only: 在*发布*之前只有教师才能查看此课程
      titles: 
        drop_course: 放弃此课程
        recent_feedback: 最近反馈
    sidebar_weighting: 
      default_name: 组
      headings: 
        group: 组
        total: 总计
        weight: 权重
      labels: 
        assignments_weighting: 按组加权作业
      no_groups: 未设置组
      not_weighted: 未加权课程作业。
    statistics: 
      active_students: 活动学生
      all_rubrics: 所有题目
      any: 任何
      assignment_groups: 作业组
      assignments: 作业
      course_rubrics: 课程题目
      discussion_posts: 讨论贴
      discussion_topic: 讨论主题
      discussions: 讨论
      file_count: 
        one: "%{count} 个文件"
        other: "%{count} 个文件"
      file_upload: 文件上传
      headings: 
        assignments: 作业使用报告
        files: 文件存储
        stats: "%{course} 的统计"
        students: 最近登录的用户
        totals: 正在运行总计
      labels: 
        allotted_storage: 分配的存储
        media_files: 媒体文件
        uploaded_files: 上传的文件
      new: 新建
      new_discussion_entries: 新建讨论条目
      new_discussions: 新建讨论
      num_assignments: "# 作业"
      num_submissions: "# 提交文件"
      page_title: 课程统计信息
      quiz: 测验
      quiz_questions: 测验题
      quiz_submissions: 测验提交
      quizzes: 测验
      submission_type: 提交类型
      tabs: 
        assignments: 作业
        files: 文件存储
        students: 学生
        totals: 总计
      text_entry: 文本输入
      unaccepted_students: 未接受的学生
      website_url: "网站 URL"
    syllabus: 
      headers: 
        date: 日期
        day: 日
        details: 详细信息
      syllabus: 
        hide_specific_dates: 隐藏特定于部分、组和个人的日期
        other_day: 其他
        show_specific_dates: 显示特定于部分、组和个人的日期
    titles: 
      rss_feed: "%{course} 馈送"
    unauthorized: 
      invalid_link: 您使用的注册链接可能不再有效。请联系课程教师，确保您仍能正确注册。
    user_tab: 
      page_moved_to_people_section_notice: "此页面已移到 *人员部分*"
  create_users_view: 
    required: 请输入一些电子邮件地址
  crumb: 
    conversations: 会话
    discussion_replies: 讨论回复
  crumbs: 
    access_report: 访问报告
    announcements: 通告
    assignments: 作业
    calendar_events: 日历事件
    chat: 聊天
    conferences: 会议
    confirmation: 确认
    copy_course: 复制课程
    developer_keys: 开发人员密钥
    discussions: 讨论
    eportfolio_welcome: "欢迎使用 ePortfolio"
    error_reports: 错误报告
    files: 文件
    gradebook: 评分册
    grades: 评分
    grading_schemes: 评分方案
    groups: 组
    jobs: 任务
    media: 媒体
    messages: 消息
    modules: 单元
    outcomes: 结果
    people: 人员
    plugins: 插件
    prior_users: 之前的用户
    question_banks: 题库
    quizzes: 测验
    registered_services: 注册的服务
    revisions: 修订版
    rubrics: 题目
    settings: 设置
    site_admin: 网站管理员
    stats: 统计
    syllabus: 提纲
    users: 用户
    wiki_page_revisions: 修订版
    wiki_pages: 页面
  csv: 
    alpha: Alpha
    answered: 
      student: 
        count: 回答的学生人数
    bottom: 
      student: 
        count: 落后学生人数
    correct: 
      bottom: 
        student: 
          count: 正确的落后学生人数
      middle: 
        student: 
          count: 正确的中间学生人数
      student: 
        count: 正确的学生人数
        ratio: 正确的学生比率
      top: 
        student: 
          count: 正确的领先学生人数
    difficulty: 
      index: 难度索引
    middle: 
      student: 
        count: 中间学生人数
    point: 
      biserial: 正确选项的点二列
      distractor: "错误选项 %{num} 的点二列 "
    question: 
      id: "问题 ID"
      title: 问题标题
    quiz: 
      question: 
        count: 测验问题数
    standard: 
      deviation: 标准偏差
    top: 
      student: 
        count: 领先学生人数
    variance: 方差
    wrong: 
      student: 
        count: 出错的学生人数
        ratio: 出错的学生比率
  curve_grades_dialog: 
    average_score: 平均分数
    buttons: 
      curve_grades: 曲线评分
      curving_grades: 正在计算曲线评分...
    curve_average: "输入 *%{assignment.name}* 的曲线平均评分。图表显示根据当前学生分数计算曲线评分的最佳方法。"
    curve_grade_for_assignment: "%{assignment.name} 的曲线评分"
    labels: 
      assign_blanks: 对未提交的学生分配零
    out_of_points_possible: "超出 %{assignment.points_possible}"
    this_is_permanent: 曲线评分无法撤消。将提供预先进行曲线计算的评分历史记录，但曲线计算操作不可逆。
  d2l_display: Desire2Learn
  d2l_file_description: "D2L export .zip 格式"
  d2l_name: "D2L 转换器"
  dashboard: 
    disable_dashboard: 返回到旧仪表板
    enable_dashboard: 试用新仪表板
    event_created: 事件已创建
    message_sent: 消息已发送
    show_less: 显示更少
    show_more: 显示更多
  date: 
    abbr_day_names: 
      - 周日
      - 周一
      - 周二
      - 周三
      - 周四
      - 周五
      - 周六
    abbr_month_names: 
      - ~
      - 一月
      - 二月
      - 三月
      - 四月
      - 五月
      - 六月
      - 七月
      - 八月
      - 九月
      - 十月
      - 十一月
      - 十二月
    day_names: 
      - 周日
      - 周一
      - 周二
      - 周三
      - 周四
      - 周五
      - 周六
    days: 
      today: 今天
      today_lower: 今天
      tomorrow: 明天
      yesterday: 昨天
    formats: 
      date_at_time: "%b %-d 位于 %l:%M%P"
      default: "%Y-%m-%d"
      long: "%B %d, %Y"
      medium: "%b %e, %Y"
      medium_month: "%b %Y"
      medium_with_weekday: "%a %b %-d, %Y"
      short: "%b %e"
      short_month: "%b"
      short_weekday: "%a"
      weekday: "%A"
    month_names: 
      - ~
      - 一月
      - 二月
      - 三月
      - 四月
      - 五月
      - 六月
      - 七月
      - 八月
      - 九月
      - 十月
      - 十一月
      - 十二月
  dates: 
    no_date: 无日期
  datetime: 
    distance_in_words: 
      about_x_hours: 
        one: "大约 %{count} 个小时"
        other: "大约 %{count} 个小时"
      about_x_months: 
        one: "大约 %{count} 个月"
        other: "大约 %{count} 个月"
      about_x_years: 
        one: "大约 %{count} 年"
        other: "大约 %{count} 年"
      almost_x_years: 
        one: "不到 %{count} 年"
        other: "不到 %{count} 年"
      half_a_minute: 半分钟
      less_than_x_minutes: 
        one: "少于 %{count} 分钟"
        other: "少于 %{count} 分钟"
      less_than_x_seconds: 
        one: "少于 %{count} 秒"
        other: "少于 %{count} 秒"
      over_x_years: 
        one: "超过 %{count} 年"
        other: "超过 %{count} 年"
      x_days: 
        one: "%{count} 天"
        other: "%{count} 天"
      x_minutes: 
        one: "%{count} 分钟"
        other: "%{count} 分钟"
      x_months: 
        one: "%{count} 个月"
        other: "%{count} 个月"
      x_seconds: 
        one: "%{count} 秒"
        other: "%{count} 秒"
    prompts: 
      day: 日
      hour: 小时
      minute: 分钟
      month: 月
      second: 秒
      year: 年
  default_conference_title: "%{course_name} 会议"
  demos: 
    demos_add: 
      labels: 
        school_name: 学校名称
        username: 电子邮件地址
    register: 
      labels: 
        current_lms: "当前 LMS"
        name: 名称
        organization_size: 组织规模
        organization_type: 组织类型
        phone: 电话号码
        school_name: 学校/组织
        school_position: 标题
        username: 电子邮件
  developer_key: 
    api_key: "密钥: *%{api_key}*"
    created: "创建时间:"
    delete_key: 删除此密钥
    edit_key: 编辑此密钥
    identifier: "ID: %{id}"
    redirect_uri: "URI: %{redirect_uri}"
  developer_key_form: 
    cancel: 取消
    icon_url: "图标 URL:"
    key_name: "密钥名称:"
    owner_email: "所有者电子邮件:"
    redirect_uri: "重定向 URI:"
    save_key: 保存密钥
    tool_id: "工具 ID:"
  developer_keys: 
    button: 
      saving: 正在保存密钥...
      saving_failed: 保存密钥失败
    index: 
      developer_keys: 开发人员密钥
      key_settings: 密钥设置
      show_all: "显示所有 %{count} 密钥"
      title: 开发人员密钥
    messages: 
      confirm_delete: 是否确定要删除此开发人员密钥?
    no_user: 无用户
    unnamed_tool: 未命名的工具
  dialog_form_wrapper: 
    cancel: 取消
    save_settings: 保存设置
    saving: 正在保存...
  discussion_entries: 
    created_entry_notice: 条目已成功创建。
    deleted_entry_notice: 该条目已删除
    disabled_podcasts_notice: 尚未对此主题启用播客
    podcast_description: "任何与主题 \"%{title}\" 中的条目相链接或内嵌于其中的媒体文件都会出现在此馈送中。"
    podcast_feed_title: "%{title} 贴子播客馈送"
    posts_feed_title: "%{title} 贴子馈送"
    updated_entry_notice: 条目已成功更新。
  discussion_entry: 
    atom_no_author: 无作者
    default_user_name: 用户名
    file_added_warning: "添加的文件 \"%{file_path}\" 是主题 \"%{discussion_topic_title}\" 中的条目所需的文件"
  discussion_topic: 
    atom_no_author: 无作者
    default_title: 无标题
    empty_message: 无消息
  discussion_topics: 
    assignment_details: 
      available_from: 可来自
      due: 到期日期
      due_date: "到期 %{date}"
      for: 对于
      graded_discussion_and_points: 
        one: "这是已评分的讨论：*可能为 %{count} 分*"
        other: "这是已评分的讨论：*可能为 %{count} 分*"
      separated_conversation_notice: "由于这是一个组作业，每个组都有关于此主题的会话。以下是您可以访问的内容:"
      show_due_dates: 显示到期日期
      until: 直到
    confirm_delete_announcement: 
      one: "是否确定要删除这 %{count} 个通告?"
      other: "是否确定要删除这 %{count} 个通告?"
    confirm_delete_discussion_topic: 
      one: "是否确定要删除这 %{count} 个讨论主题?"
      other: "是否确定要删除这 %{count} 个讨论主题?"
    create_new_crumb: 新建
    default_discussion_title: 无标题
    deleted_topic_notice: 该主题已删除
    discussion: 
      close_for_comments: 关闭评论
      delete: 删除
      due: 到期日期
      graded_discussion: 评分的讨论
      no_due_date: 无到期日期
      open_to_comments: 开放评论
      pin: 固定
      unpin: 取消固定
      user_subscribed: 您已订阅此主题。单击可取消订阅。
      user_unsubscribed: 您未订阅此主题。单击可订阅。
    discussion_feed_title: "%{title} 讨论馈送"
    discussion_list: 
      no_pinned_discussions: 您目前没有已固定的讨论
      pinned_instructions: 将讨论拖到此处，将其固定至学生讨论页面的顶部
      there_are_no_discussions_show: 没有可显示的讨论。
    discussions_settings_view: 
      allow_student_discussion_editing: 编辑和删除自己的帖子
      allow_student_topics: 创建讨论主题
      attach_files: 将文件附加到讨论
      manually_mark_as_read: 将帖子手动标记为已读
      my_settings: 我的设置
      student_settings: 学生设置
    edit: 
      edit_topic: 编辑讨论主题
      new_assignment: 新作业
      new_quiz: 新测验
    edit_crumb: 编辑
    edit_view: 
      allow_threaded_replies: 允许按话题组织的回复
      attachment: 附件
      available_from: "可供使用的日期:"
      delay_posting: 延迟发布
      enable_podcast_feed: 启用播客源
      include_replies_in_podcast_feed: 在播客源中包括回复
      options: 选项
      points_possible: 最高分
      post_at: 发布时间
      save: 保存
      saving: 正在保存...
      topic_title: 主题标题
      until: "结束时间:"
      use_for_grading: 已评分
      users_must_post_before_seeing_replies: 用户必须在看回复前发布
    entry: 
      authors_name: 作者姓名
      delete_message: 删除此消息
      edit_message: 编辑此消息
      edited_comment: "此评论被 %{user} 编辑。"
      labels: 
        attached_file: 附加的文件
      make_side_comment: 编写侧评论...
      reply_to_message: 编写侧评论
      show_more_entries: 
        one: "再显示 %{count} 个条目"
        other: "再显示 %{count} 个条目"
    error_draft_state_announcement: 此主题无法设置为草稿状态，因为这是一个通告。
    error_draft_state_unauthorized: 您无权将此主题设置为草稿状态。
    error_draft_state_with_posts: 此主题无法设置为草稿状态，因为它包含帖子。
    group_assignment_discussion_entry: 
      posts: 
        one: "%{count} 条公告"
        other: "%{count} 条公告"
      separated_conversation_notice: 有关此主题的会话被分成不同的组。以下是您可以访问的所有组主题。
    index: 
      course_discussions_atom_feed_title: "课程讨论 Atom 馈送"
    index_view: 
      assignments: 作业
      delete: 删除
      discussion_topics: 讨论主题
      edit_settings: 编辑讨论设置
      loading: 正在加载...
      lock_for_comments: 锁定以发表评论
      make_sure_all_search_terms_are_spelled_correctly: 确保所有的搜索词拼写正确。
      new_discussion: "*开始* 讨论"
      rss_feed: "RSS 信息源"
      search_title_body_or_author: 搜索标题、正文或作者
      start_one_now: 立即开始
      suggestions: "建议:"
      there_are_no_discussion_topics_to_show: 没有要显示的讨论主题
      try_different_more_general_or_fewer_keywords: 尝试其他、更常用或更少的关键字。
      try_disabling_the_unread_or_assignments_filters: 尝试禁用“未读”或“作业”筛选器。
      unread: 未读
      your_search_did_not_match_any_discussion_topics: 没有符合您搜索条件的讨论主题。
    new_and_total_badge: 
      reply_count_tooltip: 
        one: "1 个回复"
        other: "%{count} 个回复"
        zero: 无回复
      unread_count_tooltip: 
        one: "%{count} 条未读的回复"
        other: "%{count} 条未读的回复"
        zero: 无未读回复
    page_nav: 
      Page: 页
      current_page: 当前
      first_page: 第一个
      last_page: 最后一个
    reply_count_tooltip: 
      one: "1 个回复"
      other: "%{count} 个回复"
      zero: 无回复
    show: 
      add_rubric: 添加题目
      announcement_locked: "此通告将对用户不可见，直至 *%{date}*"
      authors_name: 作者姓名
      collapse_replies: 隐藏回复
      confirm_delete_discussion: 是否确定要删除这个讨论?
      delete: 删除
      delete_current_message: 删除当前消息
      discussion_atom_feed_title: "讨论 Atom 馈送"
      discussion_podcast_feed_title: 讨论播客馈送
      edit: 编辑
      edit_current_message: 编辑当前消息
      edited_by: "此主题由 %{user} 进行编辑"
      expand_replies: 展开回复
      filter_replies: 按搜索术语过滤回复
      from_context: "来自 *%{context_name}*"
      initial_post_required: 只有至少发布了一条回复的用户才可看见回复。
      links: 
        peer_reviews: 同伴审阅
      loading_replies: 载入回复中...
      lock_topic: 关闭评论
      locked: 此主题已关闭评论
      manage_discussion: 管理讨论
      mark_all_as_read: 全部标记为已读
      mark_all_as_unread: 全部标记为未读
      next_message: 下一条消息
      previous_message: 上一条消息
      reply_to_message: 回复当前消息
      reply_to_topic: 回复主题
      retrieved_from_feed: "从 %{feed} 检索"
      search_entries: 搜索条目或作者
      search_entries_placeholder: 搜索条目或作者
      show_rubric: 显示题目
      speed_grader: 快速评分器
      topic: 主题
      topic_podcast_feed_link: 主题播客馈送
      topic_subscribe: 订阅
      topic_subscribe_tooltip: 您已取消订阅，将不再收到新评论的通知
      topic_subscribed_tooltip: 您已订阅，将收到新评论的通知
      topic_unsubscribe: 已订阅
      unlock_topic: 开放评论
      unread: 未读
    sub_entry: 
      authors_name: 作者姓名
      post_message: 发布消息
    summary_view: 
      attached_file_name: "已附加: %{display_name}"
      drag_up_or_down_to_reorder: 向上或向下拖动以重新排序
      locked: 此主题已关闭评论
      this_topic_is_used_for_grading: 此主题用于评分
      topic_podcast_feed: 主题播客馈送
    topic_deleted_notice: "成功删除 %{topic_title}"
    unread_count_tooltip: 
      one: "1 条未读的回复"
      other: "%{count} 个未读回复"
      zero: 无未读回复
    user_settings_view: 
      manually_mark_as_read: 将帖子手动标记为已读
      my_settings: 我的设置
  discussions: 
    are_your_sure_delete: 是否确定要删除此条目?
<<<<<<< HEAD
=======
    cant_subscribe_not_in_group: 您必须在此组中才能订阅
    cant_subscribe_not_in_group_set: 您必须在相关组中才能订阅
>>>>>>> dcc67c78
    closed_for_comments: 关闭评论
    confirm_delete_discussion_topic: 是否确定要删除此讨论主题？
    delete: 删除
    discussions: 讨论
    edit_settings: 编辑讨论设置
    entry_collection_view: 
      add_reply_to_topic: 将回复添加至主题
    entry_content: 
      authors_name: 作者姓名
      delete: 删除
      edit: 编辑
      edited_comment: "由 *%{editor.display_name}* 于 %{edited_at} 编辑"
      go_to_parent: 回到父级
      go_to_topic: 返回主题
      manage_discussion_entry: 管理讨论条目
      open_in_speedgrader: "在 SpeedGrader 中打开"
      unknown_author: 未知作者
      write_a_reply: 回复
    entry_stats: 
      show_more: 显示更多
    hide_due_dates: 隐藏到期日期
    initial_post_required_to_subscribe: 您必须在订阅前发布回复
    lock: 锁定
    mark_as_read: 标记为已读
    mark_as_unread: 标记为未读
    no_content: 无内容
    no_results: 
      make_sure_all_search_terms_are_spelled_correctly: 确保所有的搜索词拼写正确。
      suggestions: "建议:"
      try_different_more_general_or_fewer_keywords: 尝试其他、更常用或更少的关键字。
      try_disabling_the_unread_filter: 尝试禁用“未读”筛选器。
      your_search_did_not_match_any_entries: 您的搜索不匹配任何条目。
    ordered_by_recent_activity: 按最近活动排序
    participant: 
      anonymous_user: 匿名
    pin: 固定
    pinned_discussions: 已固定的讨论
    reply: 
      error_saving_reply: "*发生错误*，请稍后再填写回复。"
      saving_reply: 正在保存答复...
    reply_attachment: 
      remove_attachment: 删除
    reply_form: 
      attach_file: 附加
      cancel: 取消
      post_reply: 帖子回复
      switch_views: 切换视图
      write_a_reply: 回复
    results_entry: 
      authors_name: 作者姓名
      unknown_author: 未知作者
      view_in_discussion: 查看讨论
    show_all_n_replies: 
      one: "显示所有 %{count} 个回复"
      other: "显示所有 %{count} 个回复"
    show_due_dates: 显示到期日期
    subscribe: 订阅此主题
    subscribed: 已订阅
    subscribed_hint: 您已订阅此主题。单击可取消订阅。
    uknown_author: 未知作者
    unknown: 未知
    unknown_author: 未知作者
    unlock: 解锁
    unpin: 取消固定
    unsubscribe: 取消订阅此主题
    unsubscribed: 取消订阅
    unsubscribed_hint: 您未订阅此主题。单击可订阅。
  due_dates: 
    due_at: "到期日期: %{assignment_due_date_time}"
    multiple_due_dates: "到期日期: 多个到期日期"
    no_due_date: "到期日期: 无到期日期"
  ecollege_file_description: Ecollege
  ecollege_name: "Ecollege 转换器"
  edit_rubric: 
    buttons: 
      create_rubric: 创建题目
      update_rubric: 更新题目
    errors: 
      load_rubrics_failed: 加载题目失败，请重试
    messages: 
      loading_rubric_groups: 正在加载题目组...
      loading_rubrics: 正在加载题目...
    prompts: 
      confirm_delete: 是否确定要删除此题目?
      read_only_rubric: 您无法编辑此题目，可能是因为您没有相关权限或它正用于多个地方，执行任何更改将导致基于旧题目生成新题目。是否仍要继续?
    titles: 
      criterion_long_description: 标准长说明
      find_existing_rubric: 查找现有题目
  editor: 
    alt_text: "替换文本:"
    based_on_type: "基于 %{base_type}"
    button: 
      insert_equation: 插入等式
    cancel: 取消
    cannot_render_equation: 无法在基本视图中呈现此公式。
    click_to_embed: 单击以嵌入图片
    done: 
      title: 单击以完成编辑富文本区域
    done_as_in_finished: 完成
    embed_external: 插入外部图片
    embed_from_external_tool: “使用外部工具嵌入内容”
    embed_image: 嵌入图片
    equation_editor_title: "使用此处的工具栏，或切换到高级视图以便用 LaTeX 格式键入/粘贴"
    image_not_found: "未找到图像，请尝试新的 URL"
    instructions: "粘贴或键入您想嵌入的图像的 URL:"
    loading: 正在加载...
    more_external_tools: 更多外部工具
    role: 
      duplicate_role_error: 无法创建此角色，因为具有此名称的角色已存在。请尝试使用其他名称
      remove_role_confirmation: 如果有任何用户具有此角色，他们将保留当前的权限，但您无法创建具有该角色的新用户。单击“确定”继续删除此角色。
    save_failed: 保存失败，请稍后重试
    saving: 正在保存...
    search_flickr: "搜索 flickr 知识共享"
    switch_to_mathjax: 切换到基本视图
    switch_to_mathquill: 切换到高级视图
    switch_views: 切换视图
    tabs: 
      arrows: 箭头
      basic: 基本
      delimiters: 分隔符
      greek: 希腊语
      misc: 杂项
      operators: 运算符
      relationships: 关系
    titles: 
      insert_edit_image: 插入/编辑图像
    url: "URL:"
  editor_accessibility: 
    accessibles: 
      background_color: 背景颜色，按下即可选择
      forecolor: 文本颜色，按下即可选择
      record: 此功能对于屏幕阅读器是不可访问的。
    titles: 
      font_size: 字体大小，按下即可选择
      formatting: 格式，按下即可选择
      rte_help: "富文本区域，按 ALT F10 显示工具栏。按 ALT 0 显示帮助。"
  email: 
    default_from_name: "Instructure Canvas"
  enrollment: 
    default_course_name: 课程
    default_email: 无电子邮件
    default_user_name: 未知用户
    roles: 
      designer: 设计者
      designer_with_indefinite_article: 设计者
      observer: 观察员
      observer_with_indefinite_article: 观察者
      student: 学生
      student_with_indefinite_article: 学生
      ta: 助教
      ta_with_indefinite_article: TA
      teacher: 教师
      teacher_with_indefinite_article: 教师
    title: "%{user_name} 中 %{course_name}"
    with_section: "%{course_name}, %{section_name}"
    workflow: 
      active: 活动
      completed: 已完成
      deleted: 已删除
      inactive: 非活动
      invited: 已邀请
      pending: 待处理
      rejected: 已拒绝
  enrollmentNames: 
    course_designer: 课程设计者
    observer: 观察员
    student: 学生
    teacher: 教师
    teacher_assistant: 助教
  enrollment_term: 
    errors: 
      not_unique: "SIS ID \"%{sis_source_id}\" 已在使用中"
  eportfolio: 
    buttons: 
      done_editing: 完成编辑
      manage_sections: 管理章节
    confirm_delete_message: 是否确定要删除此消息?
    confirm_delete_page: 删除此页及其所有内容?
    confirm_delete_section: 删除此节及其所有页面?
    default_description: "这是我在 %{course} 中提交的 %{assignment}。"
    eportfolio_settings: "ePortfolio 设置"
    errors: 
      compiling: "编译 eportfolio 时出错。请稍后重试。"
      missing_file: 请选择文件
      upload_failed: 上传失败。
    first_category: 主页
    first_entry: 
      content: 尚未输入内容
      title: 欢迎
    links: 
      manage_pages: 单击可编辑，拖放可重新排序
    titles: 
      add_submission: 添加提交文件页面
      download_eportfolio: "下载 ePortfolio"
      section_list: 拖放可排列，单击可编辑
  eportfolio_categories: 
    default_name: 新页面
    errors: 
      missing_page: 找不到该页
  eportfolio_category: 
    default_section: 节名称
  eportfolio_entries: 
    errors: 
      not_found: 找不到
    notices: 
      missing_page: 找不到该页
  eportfolio_entry: 
    atom_author: "ePortfolio 项目"
    click_through: 单击以查看页面内容
    default_content: 尚未添加内容
    default_name: 页面名称
  eportfolios: 
    _page_section: 
      section_types: 
        attachment: 图像/文件上传
        html: HTML/嵌入内容
        rich_text: 富文本内容
        submission: 课程提交
    crumb: ePortfolios
    edit_link_text: "%{edit_icon} 编辑此页"
    eportfolio: 
      entry_count: 
        one: "*%{count}* 页"
        other: "*%{count}* 页"
      updated_at: "上次更新时间 %{updated_at}"
    help_link_text: "%{help_icon} 如何...?"
    manage_pages_link_text: 组织/管理页面
    manage_sections_link_text: 组织章节
    notices: 
      created: "Porfolio 已成功创建"
      deleted: "Portfolio 已成功删除"
      updated: "Porfolio 已成功更新"
      zipping: 正在压缩文件...
    page_list: 
      buttons: 
        done_editing: 完成编辑
      default_page_name: 页面名称
      edit_instructions: 单击任何页面名称可对其重命名，单击并拖动可重新排序。
      headers: 
        page_list: 此节的页面
      links: 
        add_page: 添加其他页面
      titles: 
        delete_page: 删除此页面
        manage_pages: 添加、删除或重排此节的页面
        rename_page: 重命名页面
    page_section: 
      links: 
        download_attachment: "单击此处下载 *%{attachment}*"
      rich_text: 
        default_content: 尚未输入内容
      section_types: 
        attachment: 图像/文件上传
        html: HTML/嵌入内容
        rich_text: 富文本内容
        submission: 课程提交
      titles: 
        delete_section: 删除此节
        move_section: 拖动以重排章节
    page_section_static: 
      headers: 
        submission: "学生提交的 %{assignment} 创建日期为 %{created_date}"
      links: 
        download_attachment: "单击此处下载 *%{attachment}*"
        submission_url: "查看为此作业提交的 URL"
      not_rendered: 此处是提交文件的位置，但我们找不到文件或系统不支持导出该提交文件类型。
      rich_text: 
        default_content: 尚未输入内容
    private_portfolio: 
      content: "此 ePortfolio 不是公开可见的。如果您知道该文件包的所有者，您可以要求他们授予您访问权限。否则无法查看。"
    section_list: 
      buttons: 
        done_editing: 完成编辑
      default_section_name: 节名称
      links: 
        add_section: 添加章节
        settings: "ePortfolio 设置"
      titles: 
        manage_sections: 添加、删除或重排此文件包的章节
        rename_section: 重命名此节
    show: 
      add_submission: 要为此提交文件添加新页面，请选择章节并输入新页面的名称。
      attachment_count: 
        one: "%{count} 个附件"
        other: "%{count} 个附件"
      buttons: 
        add_comment: 添加评论
        add_page: 添加页面
        delete: "删除 ePortfolio"
        keep_editing: 继续编辑
        preview: 预览
        save_page: 保存页面
        select_submission: 选择提交文件
        update_eportfolio: "更新 ePortfolio"
        upload_file: 选择/上传文件
      current_pages: 当前页面
      delete_confirm: 
        one: "您当前的 ePortfolio 中已经有一个页面。您真的要删除整个 ePortfolio 吗? 您当前的 ePortfolio 中已经有 %{count} 个页面。您真的要删除整个 ePortfolio 吗?"
        other: "您当前的 ePortfolio 中已经有一个页面。您真的要删除整个 ePortfolio 吗? 您当前的 ePortfolio 中已经有 %{count} 个页面。您真的要删除整个 ePortfolio 吗?"
      headers: 
        add_content: 添加内容
        export_progress: "正在收集 ePortfolio 资源。如果 ePortfolio 中的文件较多，这可能需要一些时间。"
        private_eportfolio: "您的 ePortfolio 是私有的"
        public_eportfolio: "您的 ePortfolio 是公共的"
        recent_submissions: 最近提交
        welcome: "欢迎使用 ePortfolio"
      headings: 
        page_comments: 页面评论
      labels: 
        add_comment: 添加新评论
        allow_comments: 允许在此页添加评论
        choose_submission: 选择要嵌入此页的作业提交文件
        eportfolio_name: "ePortfolio 名称"
        file_select: 选择要包含到此页中的文件
        file_upload: 或上传新文件
        html_content: "将 HTML 代码复制粘贴到下框中"
        loading_submission: 正在加载提交文件
        make_public: 使其公开
        page_name: 页面名称
        section: 节
        show_comments: 使评论公开
        uploading_file: 正在上传
      links: 
        back: 返回文件包面板
        choose_submission: 课程提交
        delete: "删除此 ePortfolio"
        download_eportfolio: "下载此 ePortfolio 的内容作为压缩文件"
        download_file: "单击此处下载 %{filename}"
        file_uload: 图像/文件上传
        html_content: HTML/嵌入内容
        portfolio: "转至实际 ePortfolio"
        rich_content: 富文本内容
        share: "复制并分享此链接，以便他人可访问您的私人 ePortfolio。"
        switch_views: 切换视图
        view_original: 查看原始文件
        wizard: 入门向导
      login_required: 必须*登录*后才能在此页发表评论。
      new_section: 新章节
      no_comments: 无评论
      no_files: 未上传文件
      no_submissions: 找不到提交文件
      private_comments: 现在只有您可以查看此页的评论。如果需要，您可以通过*更改此页的设置*使评论公开可见。
      private_eportfolio: "这意味着没有相关权限的用户无法找到或查看它。您可以查看它，因为它是您的文件包，但如果您想让任何人都能够查看它，则需要复制并分享以下特殊链接，使他们有权访问您的文件包:"
      public_eportfolio: 这意味着知道您的文件包地址的人都能够查看它。您可以通过*更改文件包设置*将其变成私人可见。
      recent_submissions: "单击任何提交文件将其添加到 ePortfolio 中的新页面。"
      titles: 
        already_used: 该提交文件已包含在您的文件包中
        feed: "Eportfolio Atom 馈送"
        view_submission: 查看提交文件
      upload_limit: "每个文件最大 50MB"
      welcome: 如果这是您首次来到这里，您可能希望弹出向导并查看如何快速入门。否则，您可以快速添加最近的提交文件或直接跳转至文件包。
      write_only_comments: 此页的评论为私人可见。您可以发表评论，但只有文件包的所有者能够看到它们。
    show_me: 给我看看
    static_page: 
      created_with_canvas: "使用 Canvas 创建"
      headers: 
        page_comments: 页面评论
      links: 
        skip_navigation: 跳过导航
      logo: 徽标
    title: "%{portfolio_name} 馈送"
    user_index: 
      buttons: 
        add_eportfolio: "制作 ePortfolio"
      defaults: 
        eportfolio_name: 我的文件包
      headers: 
        add_eportfolio: "制作 ePortfolio"
        my_eportfolios: "我的 ePortfolios"
        what: "什么是 ePortfolio?"
      labels: 
        eportfolio_name: "ePortfolio 名称"
        make_public: 使其公开
      links: 
        create: "创建 ePortfolio"
      page_title: "我的 ePortfolios"
      what: 
        details1: |-
            ePortfolios 是用来显示和讨论在学习过程中的
            重要提交文件和心得体会的
            地方。ePortfolio 可用于:
            
            * 显示您的重要论文，让除教师之外的人也能看到
            * 讨论班级提交文件中的所有思想和作品
            * 收集总结您的教育经验
            * 与朋友、未来的雇主等分享您的作品
            
            ePortfolios 可以公开给所有人查看，也可以只允许您授权的人查看，
            您随时可以更改设置。
            
            准备好了吗?单击按钮。
    wizard_box: 
      finish: 
        body: "准备好了吗?通过单击 \"%{help_link_text}\" 链接可随时从任何页面返回到此向导。"
      headers: 
        finish: 开始行动
        getting_started: 开始
        instructions: "使用 ePortfolio"
        introduction: 简介
        page_content: 页面内容
        pages: 章节页面
        sections: 文件包章节
        settings: "ePortfolio 设置"
        submissions: 添加提交文件
      introduction: 
        body: "ePortfolios 是用来展示作品的地方。它们由章节和页面组成。窗口 (%{showme1}) 左侧显示章节列表。每节可能有多个页面，这些页面显示在窗口 (%{showme2}) 右侧。"
      links: 
        portfolio: 查看文件包
      page_content: 
        body1: "您在页面上看到的内容与任何访客看到的内容相同。要编辑此内容，请单击 \"%{edit_link_text}\" 链接 (%{showme})，页面将会变为编辑模式。"
        body2: "现在可以编辑了！根据需要重命名页面或更改评论选项 (%{showme1})。通过单击右侧的按钮 (%{showme2})，可随时保存、预览或取消更改。"
        body3: "内容分为多个小节，每个小节都有虚线边框。通过单击小节右上角的 %{edit_icon} 或 %{delete_icon} 图标，可编辑或删除该小节的内容。"
        body4: "要添加新小节，请在页面 (%{showme}) 右侧的选项列表中查找并单击要添加的内容类型。"
      pages: 
        body1: "章节含有多个页面。您可以在窗口 (%{showme1}) 右侧查看当前章节的页面列表。要组织或添加页面，请单击 \"%{manage_pages}\" 链接 (%{showme2})。"
        body2: "您可以通过单击 %{edit_icon} 图标来重命名任何页面，通过单击 %{delete_icon} 图标来删除页面，或通过单击并拖动来重排页面顺序。"
      sections: 
        body1: "窗口 (%{showme1}) 左侧列出各个章节。每个章节可能含有多个页面。要组织或添加章节，请单击 \"%{manage_sections}\" 链接 (%{showme2})。"
        body2: "您可以通过单击 %{edit_icon} 图标来重命名任何章节，通过单击并拖动来重新排列章节，或通过单击 %{delete_icon} 图标来删除章节。"
      settings: 
        body: "要更改 ePortfolio 的设置，请单击 \"ePortfolio Settings\" 链接 (%{showme})。您可以重命名文件包，也可以将其可见性更改为公开或私人。私人公文包只有您授权的用户才能查看。"
      submissions: 
        body1: "您可能已经注意到，此页的底部是班级 (%{showme}) 最近提交的文件列表。您可以在此页中快速添加提交文件到文件包中的新页面。只需单击要添加的提交文件，就会弹出一个简单的对话框。"
        body2: "很好！现在要完成添加提交文件的操作，您需要选择要添加到的章节，并指定页面名称。单击 \"添加页面\" 之后，您将会转到新页面，以便能够根据需要进行详细编辑。"
  error_messages: 
    login_invalid: "请仅使用字母、数字、空格和 .-_@。"
  errors: 
    bad_navigation_config: 课程标签配置无效
    blank: 必需
    failed: 已失败
    index: 
      all_categories: "- 所有类别 -"
      default_category: 默认
      labels: 
        account: 帐户
        category: 类别
        comments: 评论
        created_at: 创建时间
        request_context_id: "请求上下文 ID"
        url: URL
        user: 用户
      message_contains: 消息包含
    max_attempts: 登录尝试失败次数过多。请稍后重试或联系您的系统管理员。
    no_attached_file: 您至少要为作业添加一份文件
    registration_incomplete: 您需要确认您的电子邮件地址，然后才能查看此页面
    required: 必需
    sis_id_in_use: "SIS ID \"%{sis_id}\" 已在使用中"
  external_content: 
    cancel: 
      canceling: 正在取消...
      popup_failure: 找不到父窗口，您需要手动关闭此弹出窗口。
      popup_success: 已取消。此弹出窗口会自动关闭...
    success: 
      content_failure: 内容检索失败，请重试，或将错误告知系统管理员。
      oembed_failure: 内容检索失败，请重试，或将错误告知系统管理员。
      popup_success: 成功！此弹出窗口会自动关闭...
      retrieving_content: 正在检索内容...
  external_feed: 
    original_article: 原创文章
    short_feed_title: "%{short_url} 馈送"
  external_feeds: 
    index_view: 
      add_a_new_feed: 新增馈送
      buttons: 
        add_feed: "添加 Feed"
        adding_feed: "正在添加 Feed..."
      descriptions: 
        add_new_feed: "您可以自动将 RSS 或 Atom 馈送的发布内容添加为此课程的通告。只需粘贴下面的馈送 URL，所有新条目都会添加。"
      keyword: "关键字:"
      labels: 
        match_phrase_checkbox: 只添加标题中具有特定短语的发布内容
      links: 
        add_external_feed: 添加外部馈送
      options: 
        content_to_post: "--要发布的内容--"
        full_article: 全文
        link_only: 仅链接
        truncated: 已省略
      phrase_to_look_for: 要查找的短语
      posts_added: 帖子已添加
  external_tools: 
    account_navigation_configured: 帐户导航已配置
    app_full_view: 
      add_tool: 添加工具
      back_to_app_center: "返回 App Center"
      rate_tool: 对此工具评分
    app_review_view: 
      posted_by_on: "由 *%{user_name}* 在 *%{created}* 上发布"
    app_saved_message: "%{app} 已成功保存！"
    borderless_launch: 
      load_tool_button: "手动加载 %{tool}"
      redirecting_to_lti: "正在重定向至 LTI 应用程序，请稍候..."
    buttons: 
      cancel: 取消
      delete: 删除
    cannot_locate_launch_request: 无法找到启动请求，请重试。
    consumer_key: 用户密钥
    course_navigation_configured: 课程导航已配置
    delete: 删除
    dialog_title_add_app: 添加应用程序
    dialog_title_edit_tool: 退出外部工具
    dialog_title_rate_tool: 您如何对此工具评分？
    edit_view: 
      anonymous: 匿名
      by_url: "通过 URL"
      by_xml: "粘贴 XML"
      config_url: "配置 URL"
      custom_feilds_explanation: "每行一个。格式:名称=值"
      custom_fields: 自定义字段
      description: 说明
      email_only: 仅限电子邮件
      manual: 手动输入
      name_only: 仅限名称
      paste_xml: "在此粘贴 XML"
      privacy: 隐私
      public: 公共
      shared_secret_note: 输入要更改的新值
      tool_domain: 域
      tool_url: URL
    editor_button_configured: 编辑器按钮已配置
    external_tool: 
      account_navigation_configured: 帐户导航已配置
      course_navigation_configured: 课程导航已配置
      delete_tool: 删除工具
      edit_tool: 编辑工具
      editor_button_configured: 编辑器按钮已配置
      homework_submission_configured: 已配置家作提交项
      labels: 
        consumer_key: 用户密钥
        description: 说明
        domain: 域
        extras: 额外项目
        privacy: 隐私
        url: URL
        vendor_help_link: 供应商帮助链接
      resource_selection_configured: 资源选择已配置
      user_navigation_configured: 用户导航已配置
    external_tool_view: 
      delete_tool: 删除工具
      edit_tool: 编辑工具
    finished: 
      load_failure_message: 加载指定工具时出现问题。如果这些问题仍然存在，请联系管理员。
      load_failure_title: 工具加载失败
      load_success_message: 您可以随时离开此页。
      load_success_title: 工具使用完成
    generic_error: 处理您的请求时出错
    homework_submission_configured: 已配置家作提交项
    index_view: 
      add_new_tool: 添加新应用程序
      app_headder: 外部应用程序
      external_tools_note: "应用程序是向 Canvas 添加新功能的简单方式。这些功能可添加到帐户中的各个课程或所有课程。配置完毕后，您可以通过课程模块与其链接，并为评估工具创建作业。"
      external_tools_references: "单击*此处*查看适用于 Canvas 的某些 LTI 工具。您还可以在**此处**查看有关 LTI 工具的 Canvas 社区主题"
      search_filter: 按名称过滤
      view_app_center: "查看 App Center"
      view_installed_tools: 查看已安装的应用程序
    missing_stars: 您必须选择一个星级评分
    rate_tool_view: 
      rate_tool: 您如何对此工具评分？
    remove_tool: 是否确定要删除此工具？
    resource_selection_configured: 资源选择已配置
    save_failed: "无法保存审阅：%{message}"
    saving: 正在保存...
    shared_secret: 共享密钥
    submit: 提交
    tool_show: 
      load_tool_button: "加载 %{tool}"
      load_tool_new_tab_button: "在新窗口中加载 %{tool}"
      new_tab: 此工具需要在新的浏览器窗口中加载
      new_tab_expired: 此工具的会话已过期。请重新加载页面以再次访问工具。
      new_tab_loaded: 此工具在新的浏览器窗口中成功加载。重新加载页面可再次访问工具。
    user_navigation_configured: 用户导航已配置
  facebook: 
    authorization_required: 只有经授权的用户才能访问该页面。
    authorization_success: "授权成功！Canvas 和 Facebook 现在是盟友。"
    deleted: 已删除
    index: 
      all_set: 已设置完毕！
      bookmark_notice: "您可以从 Facebook 主页查看 Canvas 新通知的数量（如果您制作了此应用程序的书签）。"
      canvas_messages: "Canvas 消息"
      configure_notification_preferences_notice: "在*配置您的通知首选项*之后，就可以在此处看到通知，从而知道您的 Canvas 帐户中发生的事情。"
      installation_about: "要安装 Canvas Facebook 应用程序，请转至 Canvas 中的配置文件页面，然后单击 Facebook 按钮将您的帐户连接到 Facebook。"
      learn_more: "更多信息请参阅 instructure.com"
      more_information: "更多信息请参阅 %{domain_list}"
      no_messages_notice: "当课程中发生事情时，您将在此处看到通知，从而知道您的 Canvas 帐户中发生的事情。"
      notification_about: "Canvas Facebook 应用程序旨在方便您访问课程中的互动信息。您可以设置为当您的作业被评分、当期日期更改等事件时向您发送通知。您的私人数据在 Canvas 中仍然保持私密性。"
      notification_settings: 通知设置
      notifications_notice: "下面您可以看到来自 Canvas 的最近通知列表。您可以从 Facebook 主页查看 Canvas 新通知的数量（如果您制作了此应用程序的书签）。"
      welcome: "欢迎回来，%{name}！"
      welcome_message: "欢迎使用 Instructure 免费提供的新款在线学习软件。这款软件旨在帮助您更好地利用网络提高学习。我们的界面简洁、清爽且开放，我们充分利用您和您的学生已在使用的工具（例如 Facebook）提供更开放、更协作的学习体验。我们将它融合成一个强大、开放的软件包，而不仅仅一款跟踪作业的软件。它鼓励互动并促进学习。"
      welcome_title: "欢迎使用 Instructure Canvas"
    index_disabled: 
      disabled_notice: "此 Canvas 网站未配置为与 Facebook 通信。"
      get_help: "请登录 support.instructure.com 获取帮助"
      instructure_canvas: "Instructure Canvas"
    invalid_signature: "无效的 Facebook 签名"
    message: 
      hide: 隐藏
    notification_policies: 
      alerts: 警报
      cancel: 取消
      change_settings: 更改设置
      daily: 每天
      labels: 
        alerts_for_category: "%{category_name} 警报"
      loading: 正在加载...
      never: 从不
      notification_type: 通知类型
      right_away: 立即
      send_to_facebook: "发送到 Facebook?"
      update_preferences: 更新首选项
      updating_preferences: 正在更新首选项...
      weekly: 每周
    settings: 
      back_to_messages: 返回到消息
      link_needed: "在配置 Canvas Facebook 应用程序之前需要将其链接到您的 Canvas 登录。请单击 \"欢迎\" 了解更多信息。"
      notifications_config_notice: "来自 Canvas 的通知可自动发送到您的 Facebook 帐户。下面您会看到可发送的通知类型。您可以在此处或 Canvas 中随时更改您的通知首选项。"
      settings_title: "Canvas 通知设置"
      updating_preferences: 正在更新首选项...
  filebrowserview: 
    course_files: 课程文件
    group_files: 组文件
    my_files: 我的文件
  files: 
    alts: 
      file: 文件
      folder: 文件夹
      folder_locked: 已锁定文件夹
      locked_file: 已锁定文件
    buttons: 
      update_file: 更新文件
    cancel: 取消
    content_file: 
      links: 
        delete: 删除此文件
        edit: 单击可编辑，拖动可移动到其他文件夹
        preview_file: 预览此文件
        rename: 重命名此文件
    content_folder: 
      titles: 
        edit_and_move_instructions: 单击可编辑，拖动可移动到其他文件夹
    errors: 
      empty_file: 该文件夹为空。请加载其他文件。
      extracting: 提取压缩文件时出错。请重试。
      failed_uploading: "上传失败: %{error_info}"
      loading_file: 加载文件内容出错。请重试。
      missing_field: 上传失败，缺少预期的表单字段
      not_found: 此文件上传时可能出错，我们找不到实际文件。请通知文件所有者，让他们重新上传文件。
      server_error: 上传失败，服务器出错，请重试。
      server_returned_invalid_status: 服务器停止返回有效状态
      server_unresponsive: 服务器停止响应状态请求
      too_large: 文件太大，无法编辑
      unexpected_response: 未得到预期响应
      update_file_failed: 更新文件失败，请重试
      upload_failed: 上传失败，请重试。
      uploading: 上传出错
      uploading_zip: "上传 zip 文件时出错。"
    fields: 
      file: 文件
    full_index: 
      alts: 
        file_locked: 已锁定
        file_preview: 预览
        folder_locked: 已锁定
      buttons: 
        add_a_file: 添加文件
        lock_file: 锁定此文件
        lock_folder: 锁定此文件夹
        overwrite_duplicate_attachment: 覆盖
        rename_duplicate_attachment: 重命名新文件
      descriptions: 
        file_locked_after: "它将在 %{lock_at} 之后锁定。"
        file_locked_until: "它在 %{unlock_at} 之前锁定。"
        folder_locked: 此文件夹被锁定，学生无法查看。
        folder_locked_after: "它将在 %{lock_at} 之后锁定。"
        folder_locked_until: "它在 %{unlock_at} 之前锁定。"
        lock_file: 文件被锁定后，只有教师和助教才能访问它。
        lock_folder: 文件夹被锁定后，只有教师和助教才能访问它。
      drop_here: 将文件拖放到此处以添加到此文件夹。
      drop_zip_files: 还可以拖放压缩文件并选择提取其内容到此文件夹。
      edit_html_warning: "HTML 编辑器会更改您的 HTML，您应该先下载备份，然后再保存更改。"
      file_details: 文件详细信息
      file_list: 文件列表
      labels: 
        just_hide_file: 让学生下载或查看文件（如果我链接到它），只是不在文件列表中显示它
        just_hide_folder: 让学生下载或查看此文件夹中的文件（如果我链接到它们），只是不在文件列表中显示它
        lock_after: 锁定开始时间
        lock_until: 锁定结束时间
        locked: 在所动解锁前锁定
      links: 
        add_file: 添加文件
        add_folder: 添加文件夹
        delete_file: 删除此文件
        delete_folder: 删除此文件夹
        download_as_zip: 将此文件夹中的文件下载为压缩文件
        download_file: 下载此文件
        download_with_size: "下载文件 (%{size})"
        edit_content: 编辑内容
        import_zip: 导入压缩文件
        lock_file: 锁定此文件
        lock_folder: 锁定此文件夹
        preview: 预览
        rename_file: 重命名此文件
        rename_folder: 重命名此文件夹
        show_all_files: 查看所有课程/课程组的文件
        show_personal_files: 只显示我的个人文件
        unlock_file: 解锁此文件
        unlock_folder: 解锁此文件夹
      locked: 此文件尚未解锁，因此无法下载
      locked2: 此文件被锁定，学生无法下载。
      messages: 
        gathering_and_zipping: |-
            **此文件夹的内容正被收集**并压缩
            为 zip 文件。这可能需要一些时间，具体取决于文件的大小和数量。
        gathering_files: 正在收集文件...
        no_preview_avaialble: 无可用预览
        uploading: "正在上传 5 个文件..."
      page_title: 文件
      storage_used: "已用存储:%{size1} ³¬³ö %{size2}"
      switch_views: 切换视图
      titles: 
        edit_file: "编辑 %{file}"
        edit_file_contents: 编辑文件内容
        file_locked: 已锁定
        folder_locked: 已锁定
        lock_file: "锁定 %{file_name}"
        lock_folder: "锁定 %{folder_name}"
      warnings: 
        too_many: "有太多课程/课程组同时显示。以下是前 15 个结果。"
    links: 
      add_files: 添加文件
      download_zip: "单击此处下载 %{size}"
    messages: 
      access_denied: 您无法阅读此文件夹的内容。
      creating_zip: "正在创建 zip 文件..."
      done_uploading: 完成上传
      error_count: 
        one: "%{count} 个错误"
        other: "%{count} 个错误"
      extraction_complete: 提取完成！正在更新文件结构...
      finalizing: 完成
      folder_empty: 此文件夹中没有内容
      gathering_data: 正在收集数据...
      gathering_files_with_progress: "正在收集文件 (%{progress}%)..."
      loading_files: 正在加载文件...
      no_files_selected: 未选择有效的文件
      queued: 已排队
      updating_file: 正在更新文件...
      upload_complete: 完成上传
      uploading: 正在上传
      uploading_files: 
        one: "正在上传 %{count} 个文件..."
        other: "正在上传 %{count} 个文件..."
      zip_finished: 已完成！正在重定向至文件...
    new: 
      buttons: 
        create: 创建
      titles: 
        upload: 上传文件
    notices: 
      deleted: "文件 %{display_name} 已删除"
      updated: 文件已成功更新。
    prompts: 
      delete_file: 是否确定要删除此文件?
      delete_folder: 是否确定要删除此文件夹及其所有内容?
      duplicate_filenames: 此文件中已存在以下名称的文件。是否要替换它们，或者用独特的名称重命名新文件?
      extract_zip: 此文件为压缩文件。是否要提取其内容到此文件夹?
    show: 
      messages: 
        file_locked: 此文件尚未解锁。
        folder_locked: "包含此文件的文件夹 \"%{folder},\" 已锁定。"
    text_show: 
      page_title: 文件预览
    titles: 
      click_and_drag: 单击并拖动可将文件夹移动到其他文件夹
      download_folder_contents: 下载文件夹内容
      drag_to_move: 拖动以移动到其他文件夹
      extracting: 正在提取文件到文件夹
      file_uplaods_queue: 文件上传队列
      lock_file: 锁定文件
      lock_folder: 锁定文件夹
    update_file: 更新文件
    upload_error: 上传您的文件时出错
    warnings: 
      file_uploaded_without_response: 文件可能已上传，但服务器没有响应。请重新加载页面以确认。
  find_flickr_image_view: 
    find_cc_on_flickr: "在 Flickr 上查找知识共享图像"
    search: 搜索
  find_outcome: 
    errors: 
      outcome_retrieval_failed: 结果检索意外失败。请重试。
    messages: 
      loading_outcomes: 正在加载结果...
      no_outcomes_found: 找不到结果
      no_rubric_outcomes_found: 找不到题目配置的结果
    titles: 
      find_outcome: 查找结果
      find_outcome_criterion: 查找结果标准
  folder: 
    course_content_folder_name: 课程内容
    default_folder_name: 文件夹
    errors: 
      invalid_recursion: 文件夹不能是自身的父级
    folder_created: "文件夹 \"%{name}\" 已创建"
  folders: 
    event_updated: 事件已成功更新。
    file_zip_in_process: 正在压缩文件...
    folder_created: 文件夹已成功创建。
    folder_filename: 文件夹
    no_deleting_folders_with_content: 无法删除包含内容的文件夹
    no_deleting_root: 无法删除根文件夹
    only_one_folder: "无法设置文件夹的路径和 ID"
  global_message_icons: 
    announcement: 通告
    calendar: 日历
    error: 错误
    information: 信息
    invitation: 邀请
    question: 问题
    warning: 警告
  gradebook: 
    alerts: 
      no_active_students: 对不起，课程中没有活动学生或可评分的学生。
      no_students_in_section: 在该节中找不到任何学生，请返回以显示所有章节。
      none_to_update: 无更新
      scores_updated: 
        one: "%{count} 个学生成绩已更新"
        other: "%{count} 个学生成绩已更新"
      students_updated: 
        one: "已更新 %{count} 名学生"
        other: "已更新 %{count} 名学生"
    assignment_details: 作业详细信息
    buttons: 
      change_section: 更改章节
      saving_settings: 正在保存设置...
      submit_comment: 提交评论
      submitting: 正在提交...
      upload_data: 上传数据
    cancel_button: 取消
    click_to_change: 单击以测试不同分数
    click_to_expand: 单击以展开
    computing_grades: 正在计算评分...
    confirms: 
      delete_comment: 是否确定要删除此评论?
      unsaved_changes: |-
          以下学生的测验提交文件中有未保存的更改: 
          
          %{users}
          是否仍要继续?
    curve_grade_for_course: "%{assignment} 的曲线评分"
    curve_grades: 曲线评分
    default_grade_for_course: "%{assignment} 的默认评分"
    download_scores: "下载分数 (%{format})"
    download_submissions: 下载提交文件
    edit_view_rubric: 查看题目
    errors: 
      failed_to_load: 评分册加载失败，请尝试刷新页面
      none_to_update: 无更新
      select_an_option: 请选择选项
      upload_as_zip: "请以 .zip 形式上传文件"
    grade: "评分: %{grade}"
    graded_by_me: "我评分的时间 %{graded_time}"
    graded_then_resubmitted: "评分后重新提交的时间 (%{when})"
    hide_all_things: "隐藏所有 %{things}"
    hide_column: 隐藏列
    hide_student_name: 隐藏学生姓名
    ignore_ungraded: 忽略未评分的作业
    include_ungraded: 包括未评分的作业
    labels: 
      details: 详细信息
    links: 
      download_attachment: "下载 %{attachment}"
      finish_scoring: 完成此测验的评分
      go_to_submission: "转至提交 URL"
      submission_details: 提交详细信息
      view_quiz: 查看此测验
      view_submission: 查看提交
    loud_late: 延迟
    message_students_who: 发送消息到学生...
    mute_assignment: 屏蔽作业
    new_assessment: "[新评估]"
    no_submission_time: 无提交时间
    nth_student: "学生 %{n}"
    publish_to_sis: "发布评分到 SIS"
    reupload_submission_files: 重新上传提交文件
    reupload_submissions: 重新上传提交文件
    set_default_grade: 设置默认评分
    set_group_weights: 设置组权重
    show_student_name: 显示学生姓名
    showing_all_sections: 正在显示所有章节
    showing_section: "正在显示章节: %{section}"
    sort_columns_by: 列排序依据...
    sort_rows_by: 行排序依据...
    speed_grader: SpeedGrader
    student: 学生
    student_mute_notification: 教师正在进行评分
    student_name: 学生姓名
    students_who: 
      havent_been_graded: 还未打分
      havent_submitted_yet: 尚未提交
      not_submitted_yet: 尚未提交
      scored_less_than: 分数低于
      scored_more_than: 分数高于
    submission_information: 提交文件信息
    teacher_muted_title: 作业被屏蔽
    titles: 
      assignment_groups: 作业组
      click_to_record: 单击麦克风录制您的评论
      dropped_assignment_no_total: 此作业将不会列入总分计算
      hypothetical_score: 这是假设分数
      loading: 正在加载...
      turnitin_score: "Turnitin 相似分数 – 更多信息"
    tooltips: 
      submission_dropped: 此提交文件不用于评分目的
      submitted_late: 此提交文件提交延迟
    turnitin: 
      error_message: "提交至 Turnitin 的过程中发生了错误。请在联系技术支持之前先重试。"
      info_message: "Turnitin 正在处理文件，请晚些时候再来查看得分。"
      resubmitting: 正在重新提交...
      tooltip: 
        error: "Turnitin 的相似性分数 - 查看提交内容错误的详细信息"
        pending: "Turnitin 的相似性分数 - 提交内容待处理"
        score: "Turnitin 的相似性分数 - 查看详细报告"
    unmute_assignment: 取消屏蔽作业
    unmute_button: 取消屏蔽作业
    upload_scores: "上传分数（从 %{format}）"
    view_grading_history: 查看评分记录
  gradebook2: 
    alerts: 
      none_to_update: 无更新
      scores_updated: 
        one: "更新 %{count} 个学生得分"
        other: "更新 %{count} 个学生得分"
    all_sections: 所有章节
    assignment_muted: 作业已屏蔽
    column_header: 
      assignment_options: 作业选项
      points_out_of: "超出 %{assignment.points_possible}"
      this_assignment_is_muted: 作业已屏蔽
      zero_point_assignment: 此组中的作业没有可能的分数，不能包括在评分计算中
    concluded_course_error_message: 这是个结业的课程，因此只提供结业登记。
    dropped_for_grading: 因评分目的删去
    error: 
      update: 更新此作业时出错。请刷新页面，然后重试。
    errors: 
      none_to_update: 无更新
      upload_as_zip: "请以 .zip 形式上传文件"
    gradebook_header_menu: 
      assignment_details: 作业详细信息
      curve_grades: 曲线评分
      download_submissions: 下载提交文件
      message_students_who: 发送消息到学生...
      re_upload_submissions: 重新上传提交文件
      set_default_grade: 设置默认评分
      speedgrader: SpeedGrader
    hide_student_names: 隐藏学生姓名
    invalid_assignment_groups_warning: 
      one: "分数不包括 %{groups}，因为没有可能的分数"
      other: "分数不包括 %{groups}，因为没有可能的分数"
    no_assignments_have_points_warning: 无法计算分数，直到作业有可能的分数
    percent_of_grade: "%{percentage} 的评分 "
    points_out_of: "超出 %{points_possible}"
    resubmitted: 自上次评分后已重新提交
    row_student_name: 
      student_placeholder: 学生
    secondary_id: "第二 ID"
    section_to_show_menu: 
      choose_a_section_to_show: 选择要显示的章节
    show: 
      all_sections: 所有章节
      arrange_columns_by_due_date: 按到期日期排列列
      arrange_columns_by_group: 按作业组排列列
      download_scores: "下载分数 (.csv)"
      filter_by_student: "以学生姓名或第二 ID 筛选"
      go_back_to_the_old_gradebook: 返回到旧评分册
      hide_student_names: 隐藏学生姓名
      include_ungraded: 包括未评分的作业
      publish_to_sis: "发布评分到 SIS"
      set_group_weights: 设置组权重
      show_attendance_columns: 显示参与列
      show_concluded_enrollments: 显示结业登记
      showing_sections: "正在显示：*%{section_being_shown}*"
      upload_scores: "上传分数（从 .csv）"
      view_grading_history: 查看评分记录
    show_student_names: 显示学生姓名
    student_name: 学生姓名
    students_who: 
      havent_been_graded: 尚未评分
      havent_submitted_yet: 尚未提交
      scored_less_than: 分数低于
      scored_more_than: 分数高于
    submitted_late: 提交过迟
    title: 
      quiz: 测验提交
      turnitin: "有 Turnitin 分数"
    titles: 
      discussion: 讨论提交
      media: 媒体评论提交
      quiz_review: 此测验需要审阅
      text: 文本条目提交
      upload: 文件上传提交
      url: "URL 提交"
    total: 总计
    total_column_header: 
      options: 选项
      switch_to_percent: 切换到百分比
      switch_to_points: 切换到分数
    ungraded: 不影响评分
  gradebook_uploads: 
    errors: 
      invalid_file: "csv 文件无效，无法更新评分"
      upload_failed: 无法上传文件。
    form: 
      labels: 
        upload: "选择要上传的 CSV 文件"
      titles: 
        upload_form: "选择要上传的 CSV 文件"
    new: 
      titles: 
        new_upload: 上传评分册
    notices: 
      updated: 
        one: "已成功更新 %{count} 份提交。"
        other: "已成功更新 %{count} 份提交。"
    show: 
      assignment_answer: 此作业为
      assignment_example: 股票指数测验
      assignment_question: 有疑问的作业
      buttons: 
        continue: "继续 %{icon}"
        save_changes: 保存更改
      choose_option: "-- 选择 --"
      headers: 
        import_error: "您上传的数据中有些材料无法解析:"
        missing_assignment: 您上传的某些作业此前未出现在您的评分册中。请注明它是新作业还是现有作业。
        missing_student: 您上传的行包括以下学生，我无法确定哪些学生在您的班级中。请注明哪些学生在您的班级中。
        no_changes: 在您上传的评分册中未检测到任何变化。
      ignore_assignment_option: 假的，忽略它
      ignore_student_option: 不在我的班级中，忽略此行
      labels: 
        points_possible: 最高分
      links: 
        back: 返回到评分册
      new_assignment_option: 新作业
      notices: 
        unchanged: "注:在您上传的某些作业中未检测到评分变化。它们已被隐藏。"
      page_title: 评分册
      student_answer: 此人是真的
      student_example: 一些家伙
      student_question: 有疑问的学生
  gradebook_uploads_form: 
    buttons: 
      upload_data: 上传数据
    example_csv_file: "示例 CSV 文件"
    existing_assignment_example: "现有作业 (581)"
    explanation_of_required_columns: 必须存在*所有*这些列，但每行只*需要*一个。
    instructions: 
      csv_download_and_upload: "如有疑问，您可以随时*下载 CSV*，更改所需的评分，然后重新上传相同的文件。"
    labels: 
      upload: "选择要上传的 CSV 文件:"
    leaving_id_will_match_better_can_add_new_assignment: "保持 ID 不变（此例中位 \"(581)\" 部分）将有助于更好地匹配。还可以添加动态创建的新作业。"
    new_assignment_example: 新作业
    optional_ignored: 可选，已忽略。
    titles: 
      upload_form: "选择要上传的 CSV 文件"
    what_should_csv_look_like: "CSV 文件应该是什么样子?"
  gradebooks: 
    assignment: 
      gradebook: 
        unmute_assignment: 取消屏蔽作业
      out_of_points_possible: "*超出* %{points_possible}"
      points_possible_of_grade: "*评分的* %{points_possible}"
      teacher_muted_title: 作业被屏蔽
      unmute_dialog: 此作业当前被屏蔽。这意味着学生无法看到其评分和反馈。是否要立即取消屏蔽?
      zero_point_assignment: 此组中的作业没有可能的分数，不能包括在评分计算中
    assignments: 
      options: 选项
      refresh_grades: 刷新评分
      titles: 
        refresh_scores: 刷新分数
    attendance: 
      attendance_info: 尚未创建参与作业。
      buttons: 
        add_assignment: 添加作业
      edit_attendance_info: "要编辑参与作业的详细信息，请单击作业名称正下方的下拉图标，然后单击 \"编辑作业\"。"
      headers: 
        attendance: 参与
        edit_attendance: 编辑参与详细信息
        loading_attendance: 正在加载参与表...
        mark_attendance: 标记参与
        new_column: 新参与列
      how_do_i: 如何...?
      labels: 
        date: 日期
        group: 组
        possible: 可能
        title: 标题
      links: 
        add_column: 添加列
      mark_attendance_info: "参与视图显示的表格中，学生纵向列在左侧，作业横向列在顶部。要标记学生出席或缺席，请单击相应的复选框，直至其显示正确的标记（%{present_icon} 表示出席，%{absent_icon} 表示缺席）。还可以使用每个作业的下拉列表设置每个学生的出席情况。"
      new_group: 新组
      page_title: 参与
      points_abbrev: 分
      titles: 
        click_to_change: 单击以更改
    blank_submission: 
      no_submission: 无提交
    crumb: 参与
    errors: 
      missing_file: 找不到要上传的文件
      not_allowed: 此课程不允许上传分数。
      submission_failed: "提交文件不成功: %{error}"
      submission_failed_default: 提交文件失败
    grade: 
      muted: 已屏蔽
    grade_summary: 
      assessment_by: "评估者 %{name}"
      buttons: 
        show_what_if: "显示已保存的 \"假设\" 分数"
      change_score_instructions: 单击任何分数并输入新值以查看该更改对总分的影响。
      click_to_change: 单击以测试不同分数
      comment_count: 
        one: "%{count} 条评论"
        other: "%{count} 条评论"
      faculty_journal: "%{user} 的教师日志"
      for_course: 课程
      headers: 
        details: 详细信息
        due: 到期日期
        grades: "%{student} 的评分"
        name: 名称
        out_of: 超出
        score: 分数
      icons: 
        rubric_results: 查看题目答案
        turnitin_results: "查看 Turnitin 答案"
      labels: 
        final_grade_hidden: 总分计算已禁用
        high: 高
        high_score: 高
        low: 低
        low_score: 低
        mean: 平均
        mean_score: 平均
        only_graded: 只根据已评分的作业计算
        total: 总计
        your_score: 您的分数
      links: 
        click_to_view: 单击此处查看
        download: "下载 %{attachment}"
        revert_score: 恢复到实际分数
        show_details: 显示所有详细信息
      media_comment: 这是一个媒体评论，
      not_official: "*注*:这不是您的正式分数。"
      page_title: "%{student} 的评分"
      percent: 百分比
      print_grades: 打印评分
      see_rubric_results: 查看题目答案
      see_scoring_details: 查看评分详细信息
      see_turnitin_results: "查看 Turnitin 答案"
      student_mute_legend: 您的教师正在处理评分。当教师在处理评分时，评分和评论信息不可用。
      student_mute_notification: 教师正在进行评分
      submission_score: "*%{score}*超出 %{possible}"
      titles: 
        revert_score: 恢复到原始分数
        turnitin_score: "Turnitin 相似分数 – 更多信息"
        view_rubric_evaluation: 查看题目评估
        view_scoring_details: 查看评分详细信息
      view_comments: 查看评论和评分详细信息
    gradebook: 
      all_sections: 全部
      assignment_submitted_late: （延迟）
      buttons: 
        by_due_date: 根据到期日期
        by_email: 根据电子邮件/ID
        by_group: 根据作业组
        by_name: 根据学生姓名
        by_section: 根据章节名称
        by_total_asc: 根据总分（升序）
        by_total_desc: 根据总分（降序）
        curve_grades: 曲线评分
        done: 完成
        normalize: "100% 汇总"
        set_grade: 设置评分
        update: 更新
        upload: 上传文件
      curve_average: 输入*作业*的曲线平均评分。图表显示根据当前学生分数计算曲线评分的最佳方法。
      default_grades: "在下面输入并提交评分值，给 %{class} 中所有当前可见的学生同样的评分:"
      download: "下载 %{attachment}"
      grade_statistics: "%{assignment} 的评分统计"
      headers: 
        loading_gradebook: 正在加载评分册...
      hide_names: 隐藏学生姓名
      labels: 
        assign_blanks: 对未提交的学生分配零
        assignment_submitted: 已提交
        average_score: 平均分数
        choose_section: 要显示的章节
        comments: 学生评论
        grade: 评分
        group_comment: 发送评论到全组
        high_score: 高分
        low_score: 低分
        send_comment: 发送评论到学生
        sort_columns: 排序评分册列
        sort_rows: 排序评分册行
        total_submitted: 提交总数
      links: 
        add_assignments: 向课程添加作业
        add_students: 向课程添加学生
        attach_file: 附加文件
        manage: 管理作业组
      loading_submission: 正在加载提交文件详细信息...
      no_assignments: 尚未创建此课程的作业。
      no_comments: 无评论
      no_students: 没有学生注册此课程。
      out_of_points_possible: "*超出* %{points_possible}"
      overwrite: 覆盖已输入的评分
      submissions: 提交文件
      title: 
        quiz: 测验提交
      titles: 
        choose_section: 选择要显示的章节
        comments: 提交评论
        complete: 完成
        discussion: 讨论提交
        fail: 失败
        incomplete: 未完成
        media: 媒体评论提交
        new_message: 有关此提交文件的新消息
        pass: 通过
        quiz_review: 此测验需要审阅
        submission_review: 此提交文件需要审阅
        text: 文本条目提交
        total: 总计
        turnitin: "此提交文件有 turnitin 相似分数"
        upload: 文件上传提交
        url: "URL 提交"
        view: 查看
      try_out_the_new_gradebook: 试用新评分册
      upload_info: 如果您对此前下载的学生提交文件作出了更改，只需压缩其备份并使用以下表单上传该压缩文件。学生将在其提交评论中看到修改的文件。
      upload_warning: 确保不要更改提交文件的名称，以便我们组织。
      weight_final: 根据组加权最终评分
    grades: 
      complete: 完成
      incomplete: 未完成
    grades_filename: 评分
    history: 
      graded_on_submission: 为提交内容打分
      grades_for_date: 日期的评分
      headers: 
        after: 之后
        before: 之前
        current: 当前
        student: 学生
      page_title: 评分册记录
      revert: 恢复到此评分
      submission_count: 
        one: "%{count} 处更改"
        other: "%{count} 处更改"
      temporary_disabled: 对于此等大小的课程，成绩册历史页面当前不可用。
      titles: 
        submission_graded: "%{graded_date} 评分者 %{grader}"
    invalid_assignment_groups_warning: 
      one: "分数不包括 %{groups}，因为没有可能的分数"
      other: "分数不包括 %{groups}，因为没有可能的分数"
    no_assignments_have_points_warning: 无法计算分数，直到作业有可能的分数
    notices: 
      unauthorized: 您没有查看此课程参与情况的权限
      updated: 作业提交文件已成功更新。
      uploaded: 
        one: "%{count} 份用户提交内容的文件和评论"
        other: "%{count} 份用户提交内容的文件和评论"
    out_of_final: "最终的 %{weight}"
    out_of_points_possible: "超出 %{points_possible}"
    show: 
      keycode_descriptions: 
        edit_cell: 编辑单元格
        more_information: 当前单元格的更多信息
        next_assignment: 下一个作业
        next_student: 下一个学生
        previous_assignment: 上一个作业
        previous_student: 上一个学生
        refresh_gradebook: 刷新评分册
      keycodes: 
        edit_cell: 输入
        more_information: i
        next_assignment: 右
        next_student: 下
        previous_assignment: 左
        previous_student: 上
        refresh_gradebook: r
      page_title: 评分册
    speed_grader: 
      all_sections: 所有章节
      attach: 附加
      buttons: 
        save: 保存
        save_settings: 保存设置
        submit_comment: 提交评论
      gradebook: 
        mute_assignment: 屏蔽作业
        unmute_assignment: 取消屏蔽作业
      headers: 
        anonymous_submission: 由于作业是匿名安排的，所以隐藏了此学生的回答。
        assessment: 评估
        discussion: 讨论
        grading: 评分
        no_submission: 该学生没有提交此作业的文件。
        submission: 此学生已经提交了作业
      icons: 
        delete_comment: 删除评论
        file_attachment: 文件附件
        media_comment: 媒体评论
        speech_recognition: 语音识别
      keycode_descriptions: 
        change_grade: 更改评分
        leave_comment: 发表评论
        next_student: 下一个学生
        previous_student: 上一个学生
        use_rubric: 使用题目
      keycodes: 
        change_grade: g
        leave_comment: c
        next_student: j
        previous_student: k
        use_rubric: r
      labels: 
        add_comment: 添加评论
        average: 平均
        grade: 评分
        group_comment: 发送评论到全组
        hide_names: "在 SpeedGrader 中隐藏学生姓名"
        show_assessment_by: 显示评估依据
        showing: 正在显示
        sort_by: 排序学生列表
        submission_to_view: 要查看的提交文件
        submitted: 已提交
      late_notice: "注:此提交延迟。"
      links: 
        click_to_view: 单击此处查看
        course_home: 课程主页
        download_file: 下载文件
        gradebook: 评分册
        next: 下一个
        previous: 上一个
        remove_attachment: 删除附件
        settings: 设置
        show_all_sections: 显示所有章节
        submit_same_score: 对重新提交的文件使用此相同评分
      loading: 正在加载...
      new_assessment_option: "[新评估]"
      no_annotation: 本文档的注释不可用
      not_newest_notice: "注:这不是最近的提交文件"
      page_title: "%{assignment_name}, SpeedGrader, %{course_name}"
      portion_graded: "%{x} / %{y} 已评分"
      sort_by: 
        status: 根据提交状态（需要评分、未提交等）
        student_name: 根据学生姓名（按字母顺序）
        submitted_at: 提交作业的日期
      student_index_of_total: "学生 %{index}，共 %{total_students}"
      submitted_files: "提交的文件:（单击以加载）"
      titles: 
        download_file: 下载此文件
        not_newest: 使用上述下拉菜单更改要查看的提交文件
        on_time: 准时提交
        preview_file: 预览此文件
        speedgrader_options: "Speedgrader 选项"
      tooltips: 
        file_attachment: 文件附件
        media_comment: 媒体评论
        speech_recognition: 语音识别
    speed_grader_disabled: "对此课程禁用 SpeedGrader"
    student: 
      new_student: 新学生
      student: 学生
    student_attendance: 
      headers: 
        assignment: 作业
        mark: 标记
        no_attendance: 参与
        student_attendance: "%{user} 的参与情况"
      links: 
        grades: "%{user} 的评分"
        message_user: "消息 %{user}"
      no_attendance_assignments: 尚未创建参与作业。
      page_title: "%{user} 的参与情况"
      titles: 
        absent: 标记为缺席，单击了解更多信息
        click_for_details: 单击了解更多信息
        present: 标记为出席，单击了解更多信息
    submission: 
      titles: 
        submission_review: 此提交文件需要审阅
    submission_score: 
      icons: 
        discussion_submission: 讨论提交
        file_upload_submission: 文件上传提交
        online_url_submission: "在线 URL 提交"
        quiz_submission: 测验提交
        text_entry_submission: 文本条目提交
    submissions_zip_upload: 
      comments_made: 
        one: "已做 %{count} 条评价"
        other: "已做 %{count} 条评价"
      done: 完成！我们针对您上传的文件发表简短的评论，然后将其附加到每个用户的提交页面上。学生会收到已添加新评论的通知。
      failures: 有些文件我们不知道如何处理。它们尚未被添加到用户的提交页面。您可以查看左侧的列表。
      files_ignored: 
        one: "已忽略 %{count} 个文件"
        other: "已忽略 %{count} 个文件"
      header: 
        ignored_files: 已忽略以下文件
      headers: 
        attached_files: 已附加文件到以下用户提交页面
      links: 
        back_to_assignment: 返回作业页面
        back_to_gradebook: "返回 Gradebook"
      no_comments_added: 未添加评论
      renamed_file: "从 %{filename} 重命名"
      submissions_upload: "%{assignment} 提交上传"
    titles: 
      total: 总计
  grading_box: 
    out_of_points_possible: "超出 %{assignment.points_possible}"
  grading_standard: 
    unknown_grading_details: 未知详细信息
  grading_standards: 
    buttons: 
      save: 保存
    confirm: 
      delete_grading_scheme: 是否确定要删除此评分方案?
      unlink_grading_scheme: 是否确定要解链此评分方案?
    errors: 
      cannot_delete_grading_scheme: 删除此评分方案时出错
      cannot_load_grading_standards: 加载评分标准失败。请重试
      cannot_remove_grading_scheme: 删除此评分方案时出错。请重新加载页面，然后重试。
      save_failed: 保存失败
    grading_scheme_currently_set: 现已设置
    grading_scheme_not_set: 未设置
    index: 
      buttons: 
        add: 添加评分方案
      heading_grading_schemes: 评分方案
      title: 评分标准
    no_grading_standards: 找不到评分标准
    status: 
      loading_grading_standards: 正在加载评分标准...
      saving: 正在保存...
    titles: 
      grading_scheme_info: 查看/编辑评分方案
  group: 
    default_collection_name: "%{group_name} 集合"
    memeber: 成员
    tabs: 
      chat: 聊天
      discussions: 讨论
      files: 文件
      home: 主页
      pages: 页面
      people: 人员
  group_categories: 
    notices: 
      create_category_success: 类别已成功创建。
      delete_category_success: 类别已成功删除
      update_category_success: 类别已成功更新。
  group_category: 
    cant_restrict_self_signup: 当类别中存在章节不同的组时无法限制自行注册
    greater_than_1: "必须大于 1"
    group_categories: 
      communities: 社区
      imported: 已导入组
      student_organized: 学生组
    invalid_self_signup: "自行注册需要是以下值之一：%{values}"
    name_required: 需要名称
    name_reserved: "%{name} 是预留的名称。"
    name_too_long: 输入更短的类别名称
    name_unavailable: "%{name} 已在使用。"
    self_signup_for_courses: 自行注册只对课程组或社区启用
  group_membership: 
    errors: 
      group_full: 该组已满。
      not_in_group_section: "%{student} 没有与 %{group} 的其他成员共享章节。"
  group_settings: 
    invitation_sent: 邀请已发送
  groups: 
    add_group: 添加组
    add_group_category: 
      allow_self_signup: 允许自行注册
      buttons: 
        create_category: 创建类别
      default_name_for_groups: 项目组
      group_limit_blank: (留为空白以便没有限制)
      group_structure_group_limit: "*组仅限 *%{group_limit} 个成员"
      group_structure_self_signup: "*立即创建* %{number_of_groups} *个组*"
      group_structure_standard: "*将学生分为* %{number_of_groups} *个相等的组*"
      labels: 
        group_structure: 组结构
        manually_create_groups: 我将手动创建组
        name_for_groups: 组名称
        self_signup: 自行注册
      restricted_self_signup: 要求组成员在相同的章节中
      self_signup_help_message: |-
          您可以创建学生能自己注册的组集。学生仍限于集中的某个组， 这样
          他们就可将自己组织成组，而不需要教师进行操作。您还可以要求组成员都属于同一班级。请记住，学生可以将自己从一组移至另一组，因此当学生将自己组织完成时，您可以禁用自注册。
      self_signup_help_tooltip: 什么是自行注册组?
    button: 
      create_category: 创建类别
    buttons: 
      create_group: 创建组
    category: 
      actions: 
        collapse_all: 全部折叠
        expand_all: 全部展开
        load_all: 加载完整的学生列表
        load_more: 加载更多
      buttons: 
        add_group: 添加其他组
        collapse_group: 折叠组
        delete_category: 删除此组设置
        delete_group: 删除组
        edit_category: 编辑此组设置
        edit_group: 编辑组
        expand_group: 展开组
      group_category_all: 每个人
      group_category_unassigned: 未分配
      group_limit_blurb: "组仅限 *%{count}* 个成员"
      group_name: 名称
      instructions: 
        group_assignment: 拖动学生以分配到组
      message_students: 向学生发送消息...
      random_distribution_explanation: 将未分配的学生平均分配到各组
      randomly_distribute_students: 随机分配学生
      restricted_self_signup_blurb: 组内所有学生需要在相同的章节中
      self_signup_blurb: 对这些组启用自行注册。
      self_signup_help_tooltip: 什么是自行注册组?
      status: 
        loading: 正在加载...
      student: 
        one: "%{count} 个学生"
        other: "%{count} 个学生"
      warnings: 
        studend_groups: 这些组是学生自发组织的。与其他类型的组不同，在这些组中，学生可以同时属于多个组，因此，这些组未必是评分作业的最佳解决方案。
    confirm: 
      assign_students: 这会将所有未分配的学生尽可能均匀地随机分配到现有的学生组
      delete_group: 是否确定要删除此组?
      remove_category: 是否确定要删除此组设置?
    context_groups: 
      account_groups: 帐户组
      actions: 
        add: 开始新组
      buttons: 
        create: 创建组
      course_groups: 课程组
      group_explanation: 分组是项目协作或安排学习时间的良好方式。每个组使用一份日历和一个维基页面，共同讨论并共享一些存储文件的空间。各组可协作处理文档，甚至安排网络会议。它就像一个小型班级，学生数量更少，可开展更有针对性的项目。
      groups_disabled: 此课程已禁用学生组织的组，因此您只能加入教师组织的组。
      headings: 
        available_groups: 可用组
        new_group: 组织新组
      labels: 
        name: 组名称
        restrictions_for_joining_groups: 加入
        users_to_invite: 邀请
      options: 
        invite_only: 只能通过邀请加入
        open_to_course_members: 学员可自由加入
      page_title: 课程组
      student_group_warning: "如果您的教师将您分配到某个组，这肯定是有目的性的。你们自发组织的组不能用于评分... 你们仍可组建自己的组，但这样无法提交任何作业的电子副本，除非您加入教师分配的组。"
    context_manage_groups: 
      account_group_explanation: 帐户级学生组是一种不依附特定课程而组织学生团体的良好方式。每个学生组有自己的日历、讨论板和协作工具，从而能够更加有效地组织和合作。
      actions: 
        add_students: 向课程添加学生
      buttons: 
        add_group: 成立新组
      course_group_explanation: 学生组是组织学生开展团体项目或论文等工作的良好方式。每个学生组有自己的日历、讨论板和协作工具，从而能够更加有效地组织和合作。
      drag_and_drop_instructions: 单击并拖动可将学生移动到其他组。
      get_started_info: "要成立新组，请单击右侧的 \"成立新组\" 链接。"
      group_assignment_instructions: "您可以随机分配学生到指定规模的组，或手动创建并组织组。创建组之后，您可以设置作业为 \"组提交\" 作业，这意味着每个组的所有用户将提交相同主题的提交文件。"
      group_pages: 组页面
      headings: 
        account_groups: 帐户级学生组
        course_groups: 学生组
      messages: 
        no_students: 尚未添加学生到此课程
      page_title: 课程组
    delete_confirm: 是否确定要删除此组类别?
    edit: 
      buttons: 
        update: 更新组
      group_settings_title: "%{group_name} 设置"
      is_public: 这是一个公共组
      labels: 
        description: 说明
        join_level: 加入权限
        name: 组名称
    edit_group: 编辑组
    edit_group_category: 
      allow_self_signup: 允许自行注册
      group_limit_blank: (留为空白以便没有限制)
      group_structure_group_limit: "*组仅限 *%{group_limit} 个成员"
      restricted_self_signup: 要求组成员在相同的章节中
      self_signup_help_tooltip: 什么是自行注册组?
    errors: 
      category_in_use: "\"%{category_name}\" 已在使用"
      creating_category_failed: 类别创建失败，请重试
      creating_group_failed: 创建组失败
      group_full: 该组已满。
      group_limit: "组限制必须为空或大于 1"
      unknown: 发生意外错误。
      update_failed: 更新失败，请重试
    feed_title: "%{course_or_account_name} 馈送"
    flash: 
      removeError: 无法删除该组类别。请稍后重试。
      removed: 组类别已成功删除。
    group: 
      actions: 
        ask_to_join_group: 要求加入此组
        join_group: 加入此组
        leave_group: 离开此组
        switch_group: 切换到此组
      group_full: 组已满
      member: 
        one: "%{count} 个成员"
        other: "%{count} 个成员"
      member_tooltip_show: 查看组清单
      no_members: 无成员
      one: "1 个组"
      other: "%{count} 个组"
    group_count: 
      one: "%{count} 个组"
      other: "%{count} 个组"
    group_name: 组名称
    index: 
      heading_current_groups: 当前组
      no_groups: 无组
    loading: 正在加载组清单...
    manage: 
      add_unassigned_menu: 
        add_unassigned_student: 添加未分配的学生
        add_unassigned_user: 添加未分配的用户
<<<<<<< HEAD
        search: 搜索
=======
>>>>>>> dcc67c78
        search_people: 搜索人员
      add_unassigned_user: 
        assign_to_group: 分配到组
      add_unassigned_users: 
        no_users_found: 未找到用户
        too_short: 请输入具有三个或更多字符的搜索条件
      assign_to_group_menu: 
        add_to_group: 添加到组
        assign_user_to_group: 将用户分配到此组
      group: 
        add_user_to_group: 将用户分配到组
<<<<<<< HEAD
        delete_group: 删除组
        edit_group: 编辑组
        show_group_details: 显示组详细信息
      group_category: 
=======
        group_delete: 删除
        group_edit: 编辑
        group_settings: 设置
        show_group_details: 显示组详细信息
      group_categories: 
        group_set_create: 添加组集
      group_category: 
        randomly_assigning_students: 随机分配学生
>>>>>>> dcc67c78
        unassigned_students: 未分配的学生
        unassigned_users: 未分配的用户
      group_category_detail: 
        add_group: 添加组
<<<<<<< HEAD
        group_limit_blurb: "组仅限 *%{count}* 个成员"
=======
        category_settings: 设置
        delete_category_option: 删除
        edit_category_option: 编辑
        group_limit_blurb: "组仅限 *%{count}* 个成员"
        randomly_assign_students_option: 随机分配学生
>>>>>>> dcc67c78
        restricted_self_signup_blurb: 组内所有学生需要在相同的章节中
        search: 搜索
        self_organized_warning: 这些组是学生自发组织的。与其他类型的组不同，在这些组中，学生可以同时属于多个组，因此这些组未必是评分作业的最佳解决方案。
        self_signup_blurb: 对这些组启用自行注册。
        self_signup_help_tooltip: 什么是自行注册组?
        student_group_instructions: (拖动学生以分配)
        user_group_instructions: (拖动用户以分配)
<<<<<<< HEAD
=======
      group_edit: 
        group_name: 组名称
      group_edit_dialog_wrapper: 
        cancel: 取消
        save: 保存
        saving: 正在保存...
>>>>>>> dcc67c78
      group_user: 
        assign_to_group: 分配到组
      group_users: 
        no_students: 无学生
        no_users: 无用户
      groups: 
        groups: 组
        no_groups: 无组。
        search: 搜索
        search_groups: 搜索组
<<<<<<< HEAD
=======
      randomly_assign_members: 
        add_more_users: 取消
        close: 确定
        randomly_assign_students_dialog: 这会将所有未分配的学生尽可能均匀地自动分配到现有的学生组。
>>>>>>> dcc67c78
    member: 
      one: "%{count} 个成员"
      other: "%{count} 个成员"
    member_tooltip_hide: 隐藏组清单
    member_tooltip_show: 查看组清单
    membership_pending: 
      group_join_request: 组加入请求
      group_join_request_acknowledged: 感谢您的申请，敬请关注
      group_join_request_info: 此组已收到您的加入申请。他们在接受或拒绝您的申请后会通知您。
    messages: 
      creating_group: 正在创建组...
    name_too_long: 名称太长
    notices: 
      already_deleted: 该组已删除
      create_success: 组已成功创建。
      delete_success: 组已成功删除
      goodbye: "您已经退出了组 %{group_name}。"
      no_students_assigned: 未分配到组的学生。
      students_assigned: 已分配到组的学生。
      update_success: 组已成功更新。
      welcome: "欢迎加入组 %{group_name}！"
    randomly_assigning_members: 随机分配学生
    show: 
      coming_up: 加油
      group_atom_feed: "组 Atom 馈送"
      new_announcement: 新通告
      next_week: 下周
    status: 
      assigning_students: 正在分配学生...
      creating_groups: 正在创建类别...
      updating: 正在更新...
    student: 
      drag_drop_instructions: 单击并拖动可将学生移动到其他组
    students_who_have_not_joined_a_group: 未加入组的学生
    titles: 
      add_group_category: 添加组设置
      self_signup_help: 自行注册组
  help_dialog: 
    Back: 返回
    Help: 帮助
    Submitting_Ticket: 正在提交任务单...
    canvas_help_sub: 查找常见问题答案
    description: 说明
    extreme_critical_emergency: 极其严重的紧急情况!!
    file_a_ticket_for_a_personal_response_from_our_support_team: 给任务单归档，以获得我们支持团队的个人响应
    for_an_instant_answer: "即时回答:"
    how_is_this_affecting_you: 此内容对您有多大影响?
    i_cant_get_things_done_until_i_hear_back_from_you: 我需要您的回信才能完成工作
    i_need_some_help_but_its_not_urgent: 我需要帮助，但问题不算紧急
    include_a_link_to_a_screencast_or_screenshot_using_something_like_jing: "使用 *Jing* 等方式在截屏/截屏视频中包含链接"
    instructor_question: 向导师提问
    instructor_question_sub: 您的问题已经提交给导师
    just_a_casual_question_comment_idea_suggestion: 只是一个随意的问题、评论、想法或建议
    message: 消息
    message_will_be_sent_to_all_the_teachers_tas_in_the_course: 消息将发送给课程中所有的老师/助教。
    please_select_one: 请选择一个...
    report_problem: 报告问题
    report_problem_sub: "如果 Canvas 出现意外情况，请通知我们"
    search_the_canvas_guides: "搜索 Canvas 指南"
    see_if_your_issue_is_addressed_in_the_canvas_guides: "看看能否在 *Canvas 指南*中找到您的问题答案。"
    send_message: 发送邮件
    sending: 正在发送...
    somethings_broken_but_i_can_work_around_it_for_now: 有些内容已损坏，不过现在我可以自己解决了
    subject: 主题
    submit_this_support_request: "提交任务单 "
    which_course_is_this_question_about: 此问题与哪门课程有关?
    your_email_address: 您的电子邮件地址
  helpers: 
    dashboard_helper: 
      announcement_details: 公告详细信息
      assignment_details: 作业详细信息
      conversation_details: 谈话详细信息
      discussion_details: 讨论详细信息
      x_more: "%{x} 更多..."
      x_new_in_announcements: 
        one: "*%{count}* 个通知"
        other: "*%{count}* 个通知"
      x_new_in_assignments: 
        one: "*%{count}* 个作业通知"
        other: "*%{count}* 个作业通知"
      x_new_in_conversations: 
        one: "*%{count}* 个谈话邮件"
        other: "*%{count}* 个谈话邮件"
      x_new_in_discussions: 
        one: "*%{count}* 个讨论"
        other: "*%{count}* 个讨论"
  images: 
    error_checking_color: 检查图像颜色时出错
    invalid_background_color: "背景色必须为 %{color}"
    invalid_dimensions: "图像尺寸无效 (当前为 %{actual}，预期为: %{expected})"
    invalid_file_size: "图像文件大小太大 (最大为 %{max} 字节，当前为 %{actual})"
    invalid_file_type: "文件类型 %{type} 无效。允许的类型包括: %{type_list}"
    not_an_image: 所选文件不是图像
  info: 
    notices: 
      error_reported: 感谢您的帮助！我们马上解决。
    old_styleguide: 
      create_collection: 创建集合
      start_a_group: 启动组
  instructions: 
    authorize_google_docs: "需要授权 Canvas 访问您的 Google Docs 帐户之后才能协作处理文档:"
  instructure: 
    alerts: 
      file_previews_disabled: "此 Canvas 网站已禁用文件预览"
    browsers: 
      unrecognized: 无法识别的浏览器
    buttons: 
      next_module: 下个单元
      previous_module: 上个单元
      search: 搜索
      search_by_tag: 按标签搜索
    confirms: 
      default_delete_thing: 是否确定要删除它?
    datepicker: 
      titles: 
        am_pm: am/pm
    draft: 草稿
    errors: 
      cannot_view_document_inline: 此文档无法在线查看，您可能没有查看它的权限或它已被删除。
      document_preview_processing: 目前正在处理文档预览，请稍后重试。
      field_is_required: 此字段为必填字段
      invalid_datetime: 无效的日期/时间值
      invalid_entry_for_field: "无效的条目: %{field}"
      invalid_number: 这应该是数字。
      not_a_date: 这不是日期！
      posting_message_failed: 发布失败，请重试
      search_failed: 搜索失败，请重试。
    ignore_forever: 总是忽略
    ignore_until_new_submission: 在出现新提交文件之前忽略
    labels: 
      datepicker: 
        time: 时间
    links: 
      minimize_file_preview: 最小化文件预览
      minimize_youtube_video: 最小化视频
      view_equella_content_in_new_window: 在新窗口中查看内容
    loading: 正在加载...
    no_description: 无说明
    no_results_found: 未找到结果
    status: 
      diigo_search_throttling: "Diigo 限制用户每十秒搜索一次。请稍候..."
      posting_message: 正在发布消息...
      searching: 正在搜索...
    switched_roles_message: 
      designer: 您已临时切换此课程的角色，现在以设计者的角色查看课程。您可以从课程主页恢复您的角色和权限。
      observer: 您已临时切换此课程的角色，现在以观察员的角色查看课程。您可以从课程主页恢复您的角色和权限。
      student: 您已临时切换此课程的角色，现在以学生的角色查看课程。您可以从课程主页恢复您的角色和权限。
      ta: 您已临时切换此课程的角色，现在以助教的角色查看课程。您可以从课程主页恢复您的角色和权限。
      teacher: 您已临时切换此课程的角色，现在以教师的角色查看课程。您可以从课程主页恢复您的角色和权限。
    titles: 
      bookmark_search: "书签搜索: %{service_name}"
      cant_create_recordings: 无法创建录音?
      equella_content_preview: "Equella 内容预览"
      external_link: 链接到外部网站。
      image_search: "图像搜索: %{service_name}"
      keyboard_shortcuts: 键盘快捷方式
      preview_document: 预览文档
      search_for_open_resources: 搜索开放资源
      view_in_new_window: 在新窗口中查看
    tooltips: 
      enter_search_terms: 搜索搜索条件
  invalid_url_in_xml: "xml 中的 url 无效。& 号必须转义。"
  invalid_xml_syntax: "无效的 xml 语法"
  jobs: 
    columns: 
      attempt: 尝试
      count: 计数
      id: id
      priority: 优先级
      run_at: 运行位置
      strand: 股
      tag: 标签
      worker: 工作者
    confirm: 
      destroy_all: 是否确定要摧毁符合此询问的此类型的*所有*任务?
      hold_all: 是否确定要保留符合此询问的此类型的*所有*任务?
      unhold_all: 是否确定要释放符合此询问的此类型的*所有*任务?
    index: 
      actions: 
        show: 显示
      buttons: 
        delete: 删除
        hold: 按住
        select_all: 全选
        un_hold: 松开
      headings: 
        jobs_list: 作业列表
        popular_tags: 热门标签
        running_jobs: 运行作业
        selected_job: 所选作业
      job_options: 
        all: 全部
        current: 当前
        failed: 已失败
        future: 未来
        id: ID
        strand: 股
        tag: 标签
      labels: 
        failed_at: 失败时间
        handler: 处理程序
        id: id
        last_error: 上次的错误
        locked_at: 锁定时间
        locked_by: 锁定者
        max_attempts: 最多尝试次数
        num_attempts: 尝试次数
        priority: 优先级
        run_at: 运行时间
        strand: 股
        tag: 标签
        total_jobs: 总计
        with_selection: 选项
      search_jobs: 搜索作业
      title: "作业 CP"
    titles: 
      job_handler: 任务处理程序
      last_error: 上次的错误
  labels: 
    lock_module_until: 锁定单元至指定日期
  layouts: 
    application: 
      instructure_description: "Instructure 是开源学习管理系统 Canvas 的制造商"
      keyboard_navigation: 
        close: 按逗号关闭此对话
      links: 
        close: 关闭
        dashboard: 我的面板
        home: 主页
        skip_to_content: 跳至内容
      menu: 
        assignments: 作业
        assignments_needing_grading: 待评分
        assignments_needing_submitting: 待提交
        assignments_recently_graded: 最近评分
        calendar: 日历
        grades: 评分
      navigation: 
        main: 主导航
      open_source_learning_management_system: "开源 LMS"
    facebook: 
      title: "Facebook 页面"
    fixed_bottom: 
      masquerading: 
        stop: 停止仿冒
        warning_title: "您当前正在仿冒 %{user_name}"
      student_view: 
        leave: 离开学生视图
        reset: 重置学生
        reset_explanation: "重置该测试学生将清除其所有历史记录，%{line_break}允许您作为全新学生查看课程。"
        warning_title: 您当前已登录到学生视图
    head: 
      default_page_title: "Canvas LMS"
    menu: 
      view_all_accounts: 查看所有帐户
      view_all_enrollments: 查看所有课程
      view_all_groups: 查看所有组
    mobile_auth: 
      log_in_to_canvas: "登录到 Canvas"
  learning_outcome: 
    no_comment: 无评论
    no_context_found: "无法找到“%{title}”的外部学习结果，创建一个副本。"
    no_description: 无说明
    no_global_permission: "您不可以管理全局结果，无法添加“%{title}”"
  learning_outcome_group: 
    no_global_permission: "您不可以管理全局结果，无法添加“%{title}”"
  lib: 
    angel: 
      failed_import_link: 导入链接失败
      failed_import_link_body: "此链接参考了一项 Angel 功能，通过 Canvas 无法链接该功能或者该功能在导出范围之外。"
    api: 
      attachments: 
        only_one_folder: "无法设置文件夹的路径和 ID"
      over_quota: 文件大小超出配额
    auth: 
      authentication_required: 需要用户授权
      errors: 
        not_authenticated: 您必须登录才能访问此页面
        student_not_found: 未找到学生
        teacher_not_found: 未找到教师
      not_authorized: 用户无权执行该操作
      status_unauthenticated: 未经身份验证
      status_unauthorized: 未授权
    basic_lti: 
      bad_score: "得分没有介于 0 和 1 之间"
      no_points_comment: "外部工具尝试将此作业评分为 %{grade}，但无法做到，⏎因为该作业没有分数。"
      no_points_possible: 作业没有分数。
      no_score: 未打分
    canvas: 
      migration: 
        announcements: 通告
        assessment_question_banks: 题库
        assignments: 作业
        attachments: 文件
        calendar_events: 日历事件
        context_modules: 单元
        course_settings: 课程设置
        discussion_topics: 讨论主题
        external_tools: 外部工具
        groups: 学生组
        learning_outcomes: 学习结果
        quizzes: 测验
        rubrics: 题目
        syllabus_body: 提纲主体
        wikis: 维基页面
    cc: 
      standard: 
        failed_to_convert_qti: "无法导入评估 %{file_identifier}"
    google_docs: 
      default_document_name: "Instructure Doc"
    incoming_message_processor: 
      failure_message: 
        body: |-
            标题为“%{subject}”的邮件无法送达。该邮件被发送到一个未知的邮箱地址。如果您尝试通过 Canvas 联系某人，可以尝试登录到您的帐户并使用"收件箱"工具向其发送邮件。
            
            谢谢！
            Canvas 支持部门
        subject: "邮件回复失败: %{subject}"
      locked_topic: 
        body: |-
            标题为“%{subject}”的邮件无法送达，因为讨论主题已被锁定。如果您尝试通过 Canvas 联系某人，可以尝试登录您的帐户，使用“收件箱”工具向其发送邮件。⏎ 
            
                      谢谢！
                      Canvas 支持部门
        subject: "邮件回复失败: %{subject}"
    progress_runner: 
      completed_message: 
        one: "已处理 %{count} 项"
        other: "已处理 %{count} 项"
      error_message: "%{error}: %{ids}"
    send_to_inbox: 
      default_subject: 无主题
    text_helper: 
      ellipsis: "..."
      quoted_text_toggle: 显示引用的文本
      word_separator: " "
  license_help: 
    content_license_help: 内容授权帮助
  link_enrollment: 
    buttons: 
      link: 链接至学生
    errors: 
      link_failed: 链接失败，请重试
      load_failed: 加载学生失败，请重试
    messages: 
      linking_to_student: 正在链接至学生...
      loading_students: 正在加载学生...
    options: 
      no_link: "[无链接]"
    titles: 
      link_to_student: 链接至学生
  links: 
    dashboard: 我的面板
    errors: 
      4xx_feedback: 单击此处告诉我们您要查找的内容。
      feedback: 单击此处告诉我们发生了什么
    help: 帮助
    show_me_where: 显示我的位置
    switch_views: 切换视图
  locales: 
    en: 英语
    zh: 中文
  logged_out_user: "注销的用户 %{user_counter}"
  m2c_file_description: "Moodle 1.9 .zip 文件"
  m2c_name: "Moodle 导入程序"
  manage_avatars: 
    errors: 
      update_failed: 更新失败，请重试
    messages: 
      updating: 正在更新...
    prompts: 
      delete_avatar: 是否确定要删除此用户的档案头像?
      lock_avatar: 锁定此头像将会批准它，并阻止用户进行更新。是否继续?
  mathquill: 
    tabs: 
      arrows: 箭头
      basic: 基本
      delimiters: 分隔符
      greek: 希腊语
      miscellaneous: 杂项
      operators: 运算符
      relationships: 关系
  media_comments: 
    alerts: 
      kaltura_disabled: "此 Canvas 网站已禁用 Kaltura"
    buttons: 
      submit: 提交媒体文件
    cancel: 取消
    click_to_view: 单击以查看
    errors: 
      file_too_large: "*此文件太大。*最大大小为 %{size}MB。"
      load_failed: 媒体评论应用程序无法加载。请重试。
      media_comment_installation_broken: 媒体评论上传尚未正确设置。请联系您的管理员。
      must_be_logged_in: 您必须登录才能记录媒体。
      persistent_problem: 如果一直出现此问题，您可能会想要尝试在本地记录媒体然后上传保存的文件代替。
      save_failed: 保存似乎失败。请关闭此弹出窗口以重试。
      save_failed_try_again: 条目无法保存。请重试。
      upload_failed: "上传失败，错误:"
    links: 
      minimize_embedded_kaltura_content: 最小化嵌入的内容
    loading: 正在加载媒体...
    media_still_converting: 目前正在转换媒体，请稍后重试。
    messages: 
      file_failed_to_load: 此媒体文件无法加载
      flash_required_record_audio: "需要 Flash 才能记录音频。"
      flash_required_upload_audio: "需要 Flash 才能上传音频。"
      flash_required_upload_video: "需要 Flash 才能上传视频。"
      loading: 正在加载...
      submitted: 已提交媒体文件！
      submitting: 正在提交媒体文件...
    titles: 
      media_contribution: 媒体参与
      play_comment: 播放媒体评论
      record_upload_media_comment: 记录/上传媒体评论
    track_uploaded_successfully: 轨道已成功上载，刷新即可看到。
    upload: 上传
    uploading: 正在上传...
  menu: 
    current_groups: 当前组
    customize: 自定义
    managed_accounts: 管理的帐户
    my_courses: 我的课程
  message: 
    default_subject: "Canvas 警报"
  message_students: 
    buttons: 
      send_message: 发送邮件
      send_message_failed: 发送邮件失败，请重试
      sending_message: 正在发送邮件...
    message_student: "向学生发送有关 %{course_name} 的邮件"
    send_message: 发送邮件
  message_students_dialog: 
    recipients: 收件人：
  messages: 
    account_suspended: 
      email: 
        body: "%{institution} 已被挂起。请联系您的网站管理员找出原因。"
        subject: 机构已挂起
    account_user_notification: 
      email: 
        html: 
          subject: 帐户管理员通知
          url_info: 访问帐户页面
        subject: 帐户管理员通知
        url_info: |-
            此处访问帐户页面:
            %{url}
    account_user_registration: 
      email: 
        added_message: "您已作为 %{role_type} 添加到 %{website} 上的帐户 %{account}。"
        email_info: "电子邮件: %{email}"
        html: 
          added_message: "您已作为 %{role_type} 添加到 %{website} 上的帐户 %{account}。"
          click_to_finish_registration: 单击此处完成注册过程
          email: 电子邮件
          name: 名称
          subject: "Canvas 帐户管理员邀请"
          url_info_label: "您需要先在 Canvas 上注册，然后才能以帐户管理员的身份参加。"
          username: 用户名
        name_info: "名称: %{name}"
        subject: "Canvas 帐户管理员邀请"
        url_info: |-
            您将需要向 Canvas 注册，然后才能作为帐户管理员参与。您可在此处完成注册过程:
            %{url}
        username_info: "用户名: %{username}"
    added_to_conversation: 
      email: 
        body: "%{user_name} 仅将您添加到 Canvas 中的会话。要查看会话，单击下面的链接:"
        html: 
          body: "%{user_name} 仅将您添加到 Canvas 中的会话。"
          link_text: 查看会话
          subject: "%{user_name} 仅将您添加到 Canvas 中的会话。"
          unknown_user: 未知用户
        subject: "%{user_name} 仅将您添加到 Canvas 中的会话。"
        unknown_user: 未知用户
      facebook: 
        body: "%{user_name} 仅将您添加到 Canvas 中的会话。"
        link_text: 查看会话
        unknown_user: 未知用户
      sms: 
        body: "%{user_name} 仅将您添加到 Canvas 中的会话。"
        more_info: "更多信息请访问 %{url}"
        unknown_user: 未知用户
      summary: 
        body: "%{user_name} 仅将您添加到 Canvas 中的会话。"
        subject: "%{user_name} 仅将您添加到 Canvas 中的会话。"
        unknown_user: 未知用户
      twitter: 
        tweet: "Canvas 警报 - 通过 %{user_name} 添加到会话。"
        unknown_user: 未知用户
    alert: 
      email: 
        body: 
          one: "已对 %{student} 触发了警报，因为满足以下条件："
          other: "已对 %{student} 触发了警报，因为满足以下条件："
        body_student: 
          one: 已对您触发了警报，因为满足以下条件：
          other: 已对您触发了警报，因为满足以下条件：
        html: 
          body: 
            one: "已为 %{student} 触发了警报，因为满足了以下条件："
            other: "已为 %{student} 触发了警报，因为满足了以下条件："
          body_student: 
            one: 已为您触发了警报，因为满足了以下条件：
            other: 已为您触发了警报，因为满足了以下条件：
          interaction_description: "没有学生/教师交互已 %{count} 天"
          subject: "警报: %{user_name}"
          ungraded_count_description: "%{count} 个或多个提交文件尚未评分"
          ungraded_timespan_description: "提交文件已 %{count} 天未评分"
          usernote_description: "没有教师日志条目已 %{count} 天"
          view_here: 您可在此处进行查看
        interaction_description: "没有学生/教师交互已 %{count} 天"
        subject: "警报: %{user_name}"
        ungraded_count_description: "%{count} 个或多个提交文件尚未评分"
        ungraded_timespan_description: "提交文件已 %{count} 天未评分"
        usernote_description: "没有教师日志条目已 %{count} 天"
      facebook: 
        body: 
          one: "已对 %{student} 触发了警报，因为满足以下条件："
          other: "已对 %{student} 触发了警报，因为满足以下条件："
        body_student: 
          one: 已对您触发了警报，因为满足以下条件：
          other: 已对您触发了警报，因为满足以下条件：
        interaction_description: 
          one: "没有学生/教师交互已 %{count} 天或更久"
          other: "没有学生/教师交互已 %{count} 天或更久"
        ungraded_count_description: 
          one: "%{count} 份或更多作业尚未评分"
          other: "%{count} 份或更多作业尚未评分"
        ungraded_timespan_description: 
          one: "1 个或多个提交文件已 %{count} 天或更久未评分"
          other: "1 个或多个提交文件已 %{count} 天或更久未评分"
        usernote_description: 
          one: "没有教师日志条目已 %{count} 天或更久"
          other: "没有教师日志条目已 %{count} 天或更久"
      sms: 
        body: "已触发针对 %{student} 的警报"
        body_student: 已触发针对您的警报
        more_info: "更多信息请访问 %{url}"
      summary: 
        body: 
          one: "已对 %{student} 触发了警报，因为满足以下条件："
          other: "已对 %{student} 触发了警报，因为满足以下条件："
        body_student: 
          one: 已对您触发了警报，因为满足以下条件：
          other: 已对您触发了警报，因为满足以下条件：
        interaction_description: 
          one: "没有学生/教师交互已 %{count} 天或更久"
          other: "没有学生/教师交互已 %{count} 天或更久"
        subject: "警报: %{user_name}"
        ungraded_count_description: 
          one: "%{count} 份或更多作业尚未评分"
          other: "%{count} 份或更多作业尚未评分"
        ungraded_timespan_description: 
          one: "1 个或多个提交文件已 %{count} 天或更久未评分"
          other: "1 个或多个提交文件已 %{count} 天或更久未评分"
        usernote_description: 
          one: "没有教师日志条目已 %{count} 天或更久"
          other: "没有教师日志条目已 %{count} 天或更久"
      twitter: 
        body: "已触发针对 %{student} 的警报"
        body_student: 已触发针对您的警报
    appointment_canceled_by_user: 
      email: 
        html: 
          attendee: 参加者
          attendees: 参加者
          cancel_reason: 取消原因
          click_to_see_assignment: 单击此处查看作业
          date_and_time: 日期/时间
          details: 约会详细信息
          group: 组
          message: "%{user} 取消了 %{appointment_name} 的预订。"
          no_reason_given: 未给定
          slots_remaining: 可用时段
          subject: "%{appointment_name} (%{course}) 的预订已取消"
          view_appointment: 在下面的链接处查看约会
        instructions: "从以下链接查看约会: %{link}"
        labels: 
          attendee: 参加者
          attendees: 参加者
          cancel_reason: 取消原因
          course: 课程
          date_and_time: 日期/时间
          details: 约会详细信息
          group: 组
          slots_remaining: 可用时段
        message: "%{user} 已取消他/她的 \"%{appointment_name}\" 预订。"
        no_reason_given: 未给定
        subject: " \"%{appointment_name}\" (%{course}) 的预订已取消"
      facebook: 
        instructions: 查看约会
        labels: 
          attendee: 参加者
          attendees: 参加者
          cancel_reason: 取消原因
          course: 课程
          date_and_time: 日期/时间
          details: 约会详细信息
          group: 组
          slots_remaining: 可用时段
        message: "%{user} 已取消他/她的 \"%{appointment_name}\" 预订。"
        no_reason_given: 未给定
      sms: 
        message: "%{user} 已取消他/她的 \"%{appointment_name}\" 预订。"
        more_info: "更多信息请访问 %{url}"
      twitter: 
        message: "Canvas 警报 - %{user} 已取消他/她的 \"%{appointment_name}\" 预订。"
    appointment_deleted_for_user: 
      email: 
        html: 
          attendee: 参加者
          attendees: 参加者
          cancel_reason: 取消原因
          course: 课程
          date_and_time: 日期/时间
          details: 约会详细信息
          group: 组
          link_text: 单击此处注册其他时段
          message: "%{user} 取消了您的 %{appointment_name} 时段。"
          no_reason_given: 未给定
          subject: "您的 %{appointment_name} 时段已被取消 (%{course})"
        instructions: "从以下链接注册其他时段: %{link}"
        labels: 
          attendee: 参加者
          attendees: 参加者
          cancel_reason: 取消原因
          course: 课程
          date_and_time: 日期/时间
          details: 约会详细信息
          group: 组
        message: "%{user} 已取消您的 \"%{appointment_name}\" 时段。"
        no_reason_given: 未给定
        subject: "您的 \"%{appointment_name}\" 时段已取消 (%{course})"
      facebook: 
        instructions: 注册其他时段
        labels: 
          attendee: 参加者
          attendees: 参加者
          cancel_reason: "取消原因 "
          course: 课程
          date_and_time: 日期/时间
          details: 约会详细信息
          group: 组
        message: "%{user} 已取消您的 \"%{appointment_name}\" 时段。"
        no_reason_given: 未给定
      sms: 
        message: "您的 \"%{appointment_name}\" 时段已取消。"
        more_info: "更多信息请访问 %{url}"
      twitter: 
        message: "Canvas 警报 - 您的 \"%{appointment_name}\" 时段已取消。"
    appointment_group_deleted: 
      email: 
        html: 
          cancel_reason: 取消原因
          course: 课程
          dates: 日期
          details: 约会详细信息
          link_text: 查看约会
          message: "%{appointment_name} 的所有约会已被取消。"
          no_reason_given: 未给定
          subject: "%{appointment_name} 的约会已被取消 (%{course})"
        labels: 
          cancel_reason: 取消原因
          course: 课程
          dates: 日期
          details: 约会详细信息
        message: "针对 \"%{appointment_name}\" 的所有约会已取消。"
        no_reason_given: 未给定
        subject: "针对 \"%{appointment_name}\" 的约会已取消 (%{course})"
      facebook: 
        labels: 
          cancel_reason: 取消原因
          course: 课程
          dates: 日期
          details: 约会详细信息
        message: "针对 \"%{appointment_name}\" 的所有约会已取消。"
        no_reason_given: 未给定
      sms: 
        message: "针对 \"%{appointment_name}\" 的所有约会已取消。"
        more_info: "更多信息请访问 %{url}"
      twitter: 
        message: "Canvas 警报 - 针对 \"%{appointment_name}\" 的所有约会已取消。"
    appointment_group_published: 
      email: 
        group_signup: "组 (%{group_category})"
        html: 
          course: 课程
          dates: 日期
          details: 约会详细信息
          group_signup: "组 (%{group_category})"
          individual_signup: 个人
          link_text: 注册时段
          message: "针对 \"%{appointment_name}\" 的时段现在可用于注册。"
          signup_type: 注册类型
          slots_remaining: 可用时段
          subject: "约会 \"%{appointment_name}\" 可用于注册 (%{course})"
        individual_signup: 个人
        instructions: "从以下链接注册时段: %{link}"
        labels: 
          course: 课程
          dates: 日期
          details: 约会详细信息
          signup_type: 注册类型
          slots_remaining: 可用时段
        message: "针对 \"%{appointment_name}\" 的时段现在可用于注册。"
        subject: "约会 \"%{appointment_name}\" 可用于注册 (%{course})"
      facebook: 
        group_signup: "组 (%{group_category})"
        individual_signup: 个人
        instructions: 注册时段
        labels: 
          course: 课程
          dates: 日期
          details: 约会详细信息
          signup_type: 注册类型
          slots_remaining: 可用时段
        message: "针对 \"%{appointment_name}\" 的时段现在可用于注册。"
      sms: 
        message: "针对 \"%{appointment_name}\" 的注册已开启。"
        more_info: "更多信息请访问 %{url}"
      summary: 
        message: "针对 \"%{appointment_name}\" 的时段现在可用于注册 (%{dates})。"
        subject: "约会 \"%{appointment_name}\" 可用于注册 (%{course})"
      twitter: 
        message: "Canvas 警报 - 针对 \"%{appointment_name}\" 的注册已开启。"
    appointment_group_updated: 
      email: 
        group_signup: "组 (%{group_category})"
        html: 
          course: 课程
          dates: 日期
          details: 约会详细信息
          group_signup: "组 (%{group_category})"
          individual_signup: 个人
          link_text: 注册时段
          message: "时段已添加到 \"%{appointment_name}\" ，可用于注册。"
          slots_remaining: 可用时段
          subject: "约会 \"%{appointment_name}\" 已更新 (%{course})"
        individual_signup: 个人
        instructions: "从以下链接注册时段: %{link}"
        labels: 
          course: 课程
          dates: 日期
          details: 约会详细信息
          signup_type: 注册类型
          slots_remaining: 可用时段
        message: "时段已添加到 \"%{appointment_name}\"，可用于注册。"
        subject: "约会 \"%{appointment_name}\" 已更新 (%{course})"
      facebook: 
        group_signup: "组 (%{group_category})"
        individual_signup: 个人
        instructions: 注册时段
        labels: 
          course: 课程
          dates: 日期
          details: 约会详细信息
          signup_type: 注册类型
          slots_remaining: 可用时段
        message: "时段已添加到 \"%{appointment_name}\" ，可用于注册。"
      sms: 
        message: "新的时段可用于 \"%{appointment_name}\"。"
        more_info: "更多信息请访问 %{url}"
      summary: 
        message: "时段已添加到 \"%{appointment_name}\"，可用于注册 (%{dates})。"
        subject: "约会 \"%{appointment_name}\" 已更新 (%{course})"
      twitter: 
        message: "Canvas 警报 - 新的时段可用于 \"%{appointment_name}\"。"
    appointment_reserved_by_user: 
      email: 
        html: 
          attendee: 参加者
          attendees: 参加者
          course: 课程
          date_and_time: 日期/时间
          details: 约会详细信息
          group: 组
          link_text: 查看约会
          message: "%{user} 已注册 \"%{appointment_name}\"。"
          slots_remaining: 可用时段
          subject: "用户已注册 \"%{appointment_name}\" (%{course})"
        instructions: "从以下链接查看约会: %{link}"
        labels: 
          attendee: 参加者
          attendees: 参加者
          course: 课程
          date_and_time: 日期/时间
          details: 约会详细信息
          group: 组
          slots_remaining: 可用时段
        message: "%{user} 已注册 \"%{appointment_name}\"。"
        subject: "用户已注册 \"%{appointment_name}\" (%{course})"
      facebook: 
        instructions: 查看约会
        labels: 
          attendee: 参加者
          attendees: 参加者
          course: 课程
          date_and_time: 日期/时间
          details: 约会详细信息
          group: 组
          slots_remaining: 可用时段
        message: "%{user} 已注册 \"%{appointment_name}\"。"
      sms: 
        message: "%{user} 已注册 \"%{appointment_name}\"。"
        more_info: "更多信息请访问 %{url}"
      twitter: 
        message: "Canvas 警报 - %{user} 已注册 \"%{appointment_name}\"。"
    appointment_reserved_for_user: 
      email: 
        html: 
          attendee: 参加者
          attendees: 参加者
          course: 课程
          date_and_time: 日期/时间
          details: 约会详细信息
          group: 组
          link_text: 注册其他时段
          message: "%{user} 已为您注册了 \"%{appointment_name}\"。"
          slots_remaining: 可用时段
          subject: "您已注册 \"%{appointment_name}\""
        instructions: "从以下链接注册其他时段: %{link}"
        labels: 
          attendee: 参加者
          attendees: 参加者
          course: 课程
          date_and_time: 日期/时间
          details: 约会详细信息
          group: 组
          slots_remaining: 可用时段
        message: "%{user} 已注册 \"%{appointment_name}\"。"
        subject: "您已注册 \"%{appointment_name}\""
      facebook: 
        instructions: 注册其他时段
        labels: 
          attendee: 参加者
          attendees: 参加者
          course: 课程
          date_and_time: 日期/时间
          details: 约会详细信息
          group: 组
          slots_remaining: 可用时段
        message: "%{user} 已为您注册了 \"%{appointment_name}\"。"
      sms: 
        message: "已为您注册了 \"%{appointment_name}\"。"
        more_info: "更多信息请访问 %{url}"
      summary: 
        message: "%{user} 已为您注册了 \"%{appointment_name}\" (%{date_and_time})。"
        subject: "已为您注册了 \"%{appointment_name}\" (%{course})"
      twitter: 
        message: "Canvas 警报 - 已为您注册了 \"%{appointment_name}\"。"
    assignment_changed: 
      email: 
        body: |-
            %{course} 的作业"%{title}"已更改。  
            
            单击此处查看作业: 
            %{url}
        html: 
          body: "%{course} 的作业“%{title}”已更改。"
          link: 单击此处查看作业
          subject: "作业已更改:%{title}，%{course}"
        subject: "作业已更改:%{title}，%{course}"
      facebook: 
        body: "%{course} 的作业 %{title_link} 已更改。"
      sms: 
        body: |-
            %{title}，%{course} 已更改。
            
            更多信息请访问 %{website}
      summary: 
        subject: "作业已更改:%{title}，%{course}"
      twitter: 
        assignment_change: "Canvas 警报 - 更改:%{assignment_name}，%{course_name}"
    assignment_created: 
      email: 
        assignment_created: "作业已创建 - %{assignment_name}，%{course_name}"
        due_at: "到期日期: %{assignment_due_date_time}"
        html: 
          assignment_created: "作业已创建 - %{assignment_name}，%{course_name}"
          due_at: "到期日期：%{assignment_due_date_time}"
          link_text: 查看作业
          multiple_due_dates: 到期日期：多个日期
          new_assignment: "已创建针对您的课程 %{course_name} 的新作业"
          no_due_date: 无到期日期
        labels: 
          click_to_see_assignment: 单击此处查看作业
        multiple_due_dates: "到期日期: 多个日期"
        new_assignment: "已创建针对您的课程 %{course_name} 的新作业"
        no_due_date: "到期日期:无到期日期"
      facebook: 
        due_at: "到期日期: %{assignment_due_date_time}"
        multiple_due_dates: "到期日期: 多个日期"
        new_assignment: "已创建针对 %{course_name} 的新作业"
        no_due_date: "到期日期:无到期日期"
      sms: 
        due_at: "到期日期: %{assignment_due_date_time}"
        more_info: "更多信息请访问 %{course_name}"
        multiple_due_dates: "到期日期: 多个日期"
        new_assignment: "%{course_name} 的新作业"
        no_due_date: "到期日期:无到期日期"
      summary: 
        assignment_created: "作业已创建 - %{assignment_name}，%{course_name}"
        due_at: "到期日期: %{assignment_due_date_time}"
        multiple_due_dates: "到期日期: 多个日期"
        no_due_date: "到期日期:无到期日期"
      twitter: 
        assignment_change: "Canvas 警报 - 更改:%{assignment_name}，%{course_name}"
        due_at: "到期日期: %{assignment_due_date_time}"
        multiple_due_dates: "到期日期: 多个日期"
        no_due_date: "到期日期:无到期日期"
    assignment_due_date_changed: 
      email: 
        assignment_due_date_changed: "作业到期日期更改:%{assignment_name}，%{course_name}"
        assignment_due_date_changed_sentence: "课程 %{course_name} 的作业 %{assignment_name} 的到期日期已更改为:"
        html: 
          assignment_due_date_changed: "作业到期日期更改:%{assignment_name}，%{course_name}"
          assignment_due_date_changed_sentence: "课程 %{course_name} 的作业 %{assignment_name} 的到期日期已更改为:"
          link_text: 查看作业
          no_due_date: 无到期日期
        labels: 
          click_to_see_assignment: 单击此处查看作业
        no_due_date: 无到期日期
      facebook: 
        assignment_due_date_changed_sentence: "课程 %{course_name} 的作业 *%{assignment_name}* 的到期日期已更改为:"
        no_due_date: 无到期日期
      sms: 
        assignment_due_date_changed: "%{assignment_name}，%{course_name} 现在的到期日期为:"
        more_info_at_url: "更多信息请访问 %{web_address}"
        no_due_date: 无到期日期
      summary: 
        assignment_due_date_changed: "作业到期日期更改:%{assignment_name}，%{course_name}"
        due_at: "到期日期: %{assignment_due_date_time}"
        no_due_date: "到期日期:无到期日期"
      twitter: 
        assignment_change: "Canvas 警报 - 日期更改:%{assignment_name}，%{course_name}"
        due_at: "到期日期: %{assignment_due_date_time}"
        no_due_date: "到期日期:无到期日期"
    assignment_due_date_override_changed: 
      email: 
        assignment_due_date_changed: "作业到期日已更改: %{assignment_name}，%{course_name} (%{override})"
        assignment_due_date_changed_sentence: "课程 %{course_name} (%{override}) 的作业 %{assignment_name} 的到期日已更改为:"
        html: 
          assignment_due_date_changed: "作业到期日期已更改：%{assignment_name}，%{course_name} (%{override})"
          assignment_due_date_changed_sentence: "课程 %{course_name} (%{override}) 的作业 %{assignment_name} 的到期日期已更改为："
          link_text: 查看作业
          no_due_date: 无到期日期
        labels: 
          click_to_see_assignment: 单击此处查看作业
        no_due_date: 无到期日
      facebook: 
        assignment_due_date_changed_sentence: "%{course_name} (%{override}) 的作业 *%{assignment_name}* 的到期日已更改为:"
        no_due_date: 无到期日
      sms: 
        assignment_due_date_changed: "%{assignment_name}，%{course_name} (%{override}) 现在已到期:"
        more_info_at_url: "更多信息请访问 %{web_address}"
        no_due_date: 无到期日
      summary: 
        assignment_due_date_changed: "作业到期日已更改: %{assignment_name}，%{course_name} (%{override})"
        due_at: "到期日期: %{assignment_due_date_time}"
        no_due_date: "到期日期: 无到期日期"
      twitter: 
        assignment_change: "Canvas 警报 - 日期更改: %{assignment_name}，%{course_name} (%{override})"
        due_at: "到期日期: %{assignment_due_date_time}"
        no_due_date: "到期日期: 无到期日期"
    assignment_graded: 
      email: 
        assignment_graded: "作业已评分:%{assignment_name}，%{course_name}"
        html: 
          assignment_graded: "作业已评分:%{assignment_name}，%{course_name}"
          link_text: 查看作业
          the_assignment_is_graded: "作业 %{assignment_name} 已评分。"
        labels: 
          view_here: 您可在此处进行查看
        the_assignment_is_graded: "作业 %{assignment_name} 已评分。"
      facebook: 
        the_assignment_is_graded: "作业 %{assignment_name} 已评分。"
      sms: 
        assignment_is_graded: "%{assignment_name}，%{course_name} 已评分。"
        more_info_at: "更多信息请访问 %{web_address}"
      summary: 
        assignment_graded: "作业已评分:%{assignment_name}，%{course_name}"
        the_assignment_is_graded: "作业 %{assignment_name} 已评分。"
      twitter: 
        assignment_graded: "Canvas 警报 - 已评分:%{assignment_name}，%{course_name}"
    assignment_locked: 此作业当前锁定。
    assignment_locked_at: "此作业锁定于 %{at}。"
    assignment_locked_module: "此作业是单元 *%{module}* 的一部分，尚未解锁。"
    assignment_locked_until: "此作业锁定至 %{date}。"
    assignment_resubmitted: 
      email: 
        html: 
          link_text: 查看提交
          user_resubmitted: "重新提交文件:%{user_name}，%{assignment_name}"
          user_resubmitted_sentence: "%{user_name} 刚刚提交课程 %{course_name} 中 %{assignment_name} 的重新提交文件"
        labels: 
          view_submission: 您可在此处查看提交文件
        user_resubmitted: "重新提交文件:%{user_name}，%{assignment_name}"
        user_resubmitted_sentence: "%{user_name} 刚刚提交课程 %{course_name} 中 %{assignment_name} 的重新提交文件"
      facebook: 
        click_to_view: 单击此处查看提交文件。
        user_resubmitted: "**%{user_name}** 刚刚提交课程 %{course_name} 中 **%{assignment_name}** 的重新提交文件"
      sms: 
        more_info_at: "更多信息请访问 %{web_address}"
        user_resubmitted: "%{user_name} 刚刚再次提交其作业 %{assignment_name}"
      summary: 
        turned_in_at: "提交日期: %{submission_date}"
        user_resubmitted: "重新提交文件:%{user_name}，%{assignment_name}"
      twitter: 
        user_resubmitted: "Canvas 警报 - 重新提交文件:%{user_name}，%{assignment_name}"
    assignment_submitted: 
      email: 
        html: 
          link_text: 查看提交
          user_submitted: "提交文件:%{user_name}，%{assignment_name}"
          user_submitted_sentence: "%{user_name} 刚刚提交课程 %{course_name} 中 %{assignment_name} 的提交文件"
        labels: 
          view_submission: 您可在此处查看提交文件
        user_submitted: "提交文件:%{user_name}，%{assignment_name}"
        user_submitted_sentence: "%{user_name} 刚刚提交课程 %{course_name} 中 %{assignment_name} 的提交文件"
      facebook: 
        click_to_view: 单击此处查看提交文件。
        user_submitted: "**%{user_name}** 刚刚提交课程 %{course_name} 中 **%{assignment_name}** 的提交文件"
      sms: 
        more_info_at: "更多信息请访问 %{web_address}"
        user_submitted: "%{user_name} 刚刚提交其作业 %{assignment_name}"
      summary: 
        turned_in_at: "提交日期: %{submission_date}"
        user_submitted: "提交文件:%{user_name}，%{assignment_name}"
      twitter: 
        user_submitted: "Canvas 警报 - 提交文件:%{user_name}，%{assignment_name}"
    assignment_submitted_late: 
      email: 
        html: 
          link_text: 查看提交
          user_resubmitted_sentence: "%{user_name} 刚刚提交课程 %{course_name} 中 %{assignment_name} 的最近提交文件"
          user_submitted: "最近作业:%{user_name}，%{assignment_name}"
        labels: 
          view_submission: 您可在此处查看提交文件
        user_resubmitted_sentence: "%{user_name} 刚刚提交课程 %{course_name} 中 %{assignment_name} 的最近提交文件"
        user_submitted: "最近作业:%{user_name}，%{assignment_name}"
      facebook: 
        click_to_view: 单击此处查看提交文件。
        user_resubmitted_sentence: "**%{user_name}** 刚刚提交课程 %{course_name} 中 **%{assignment_name}** 的最近提交文件"
      sms: 
        more_info_at: "更多信息请访问 %{web_address}"
        user_submitted: "%{user_name} 刚刚提交其作业（最近） %{assignment_name}"
      summary: 
        turned_in_at: "提交日期: %{submission_date}"
        user_submitted: "最近作业:%{user_name}，%{assignment_name}"
      twitter: 
        user_submitted: "Canvas 警报 - 最近提交文件:%{user_name}，%{assignment_name}"
    assignment_unmuted: 
      email: 
        body: |-
            您的教师已发布 %{title} 的评分更改和新评论。这些更改现在可查看。
            
            您可在此处进行查看:
            %{url}
        html: 
          body: "您的导师已发布 %{title} 的评分更改和新评论。现在可以查看这些更改。"
          link: 您可在此处进行查看
          subject: "作业取消静音:%{title}，%{course}"
        subject: "作业取消静音:%{title}，%{course}"
      sms: 
        body: |-
            您的教师已发布 %{title}，%{course} 的评分和评论。
            
            更多信息请访问 %{website}
      summary: 
        subject: "评分和评论已发布:%{title}，%{course}"
    assignment_unpublished_module: 此作业是未发布单元的一部分，尚未可用。
    collaboration_invitation: 
      email: 
        body: |-
            您已被邀请协作文档 %{document} (
            %{course_or_group})。该文档在 %{service}
            中创建并通过您的电子邮件地址 %{email} 邀请您。
            
            如果针对此类型协作的电子邮件地址错误，您将需要
            更改个人资料设置或向 %{service} 注册。
            
            您可在此处查看详细信息:
            %{link}
        body_with_user: |-
            您已被邀请协作文档 %{document} (
            %{course_or_group})。该文档由 %{user}
            在 %{service} 中创建并通过您的电子邮件地址 %{email} 邀请您。
            
            如果针对此类型协作的电子邮件地址错误，您将需要 
            更改个人资料设置或向 %{service} 注册。
            
            您可在此处查看详细信息:
            %{link}
        html: 
          body: "您受邀在 %{course_or_group} 的文档 %{document} 上进行协作。该文档在 %{service} 中创建，并且使用您的电子邮件地址 %{email} 来邀请您。"
          body_with_user: "您受邀在 %{course_or_group} 的文档 %{document} 上进行协作。该文档由 %{user} 在 %{service} 中创建，并且使用您的电子邮件地址 %{email} 来邀请您。"
          change_profile_settings: "如果该电子邮件地址对于此类协作是错误的，您需要更改个人资料设置或注册 %{service}。"
          link: 您可以在此处查看详细信息
          subject: "协作邀请: %{course_or_group}"
        subject: "协作邀请: %{course_or_group}"
      facebook: 
        body: "您已被邀请协作文档 %{document} (%{course_or_group})。该文档在 %{service} 中创建。"
        body_with_user: "您已被邀请协作文档 %{document} (%{course_or_group})。该文档由 %{user} 在 %{service} 中创建。"
      sms: 
        body: |-
            您被邀请协作文档 %{document} (%{course_or_group})。
            
            更多信息请访问 %{link}
      summary: 
        body: |-
            您已被邀请协作文档 %{document} (
            %{course_or_group})。该文档在 %{service}
            中创建并通过您的电子邮件地址 %{email} 邀请您。
        body_with_user: |-
            您已被邀请协作文档 %{document} (
            %{course_or_group})。该文档由 %{user}
            在 %{service} 中创建并通过您的电子邮件地址 %{email} 邀请您。
        subject: "协作邀请: %{course_or_group}"
      twitter: 
        body: "Canvas 警报 - 协作邀请:%{document}，%{course_or_group}"
    confirm_email_communication_channel: 
      email: 
        body: "电子邮件地址 %{email} 已在 %{website} 为用户 %{user} 注册。"
        details: "要确认此注册，请访问以下 url:"
        html: 
          body: "电子邮件地址 %{email} 已在 %{website} 为用户 %{user} 注册。"
          details: 单击此处确认该注册
          subject: "确认电子邮件:Canvas"
        subject: "确认电子邮件:Canvas"
    confirm_registration: 
      email: 
        body: "感谢您注册 Canvas！此电子邮件用于确认用户 %{user} 在 %{website} 注册的新帐户。"
        details: "要完成注册过程，请访问以下 url:"
        html: 
          body: "感谢您注册 Canvas！此电子邮件的目的是确认用户 %{user} 正在 %{website} 上注册一个新帐户。"
          details: 单击此处完成注册过程
          subject: "确认注册:Canvas"
        subject: "确认注册:Canvas"
    confirm_sms_communication_channel: 
      sms: 
        body: |-
            通过代码确认 Canvas 注册:
            
            %{confirmation_code}
            
            通过访问 %{website} 适用于 %{user}。
    content_export_failed: 
      email: 
        body: |-
            导出课程"%{course}"时出现问题。
            请通知您的系统管理员，并为其提供以下导出标识符: %{id}.
        html: 
          body2: "导出课程 *%{course}* 时出现问题。请通知您的系统管理员，并向其提供以下导出标识符："
          link: 单击查看导出
          subject: "课程导出失败: %{course}"
        subject: "课程导出失败: %{course}"
    content_export_finished: 
      email: 
        body: "\"%{course}\"的课程导出已完成。"
        html: 
          body2: "*%{course}* 的课程导出已完成。"
          link: 单击查看导出
          subject: "课程导出完成: %{course}"
        subject: "课程导出完成: %{course}"
    content_locked: 此测验当前锁定。
    content_locked_at: "此内容锁定于 %{at}。"
    content_locked_module: "此内容是单元 *%{module}* 的一部分，尚未解锁。"
    content_locked_until: "此内容锁定至 %{date}。"
    content_unpublished_module: 此内容是未发布单元的一部分，尚未可用。
    conversation_message: 
      email: 
        attached_files: "附加的文件:"
        audio_comment: "此邮件包括媒体评论。要收听或回复，单击下面的链接:"
        body: "%{user_name} 刚刚在 Canvas 中向您发送了一封邮件:"
        html: 
          attached_files: "附加的文件:"
          audio_comment: "此邮件包括媒体评论。要收听或回复，单击下面的链接:"
          body: "%{user_name} 刚刚在 Canvas 中向您发送了一封邮件:"
          download: 下载
          reply_message: "要回复此邮件，单击下面的链接:"
          subject: "%{user_name} 刚刚在 Canvas 中向您发送了一封邮件。"
          unknown_user: 未知用户
        reply_message: "要回复此邮件，单击下面的链接:"
        subject: "%{user_name} 刚刚在 Canvas 中向您发送了一封邮件。"
        unknown_user: 未知用户
      facebook: 
        body: "%{user_name} 刚刚在 Canvas 中向您发送了一封邮件。"
        link_text: 查看邮件
        unknown_user: 未知用户
      sms: 
        body: "%{user_name} 刚刚在 Canvas 中向您发送了一封邮件:"
        more_info: "更多信息请访问 %{url}"
        unknown_user: 未知用户
      summary: 
        body: "%{user_name} 刚刚在 Canvas 中向您发送了一封邮件:"
        subject: "%{user_name} 刚刚在 Canvas 中向您发送了一封邮件。"
        unknown_user: 未知用户
      twitter: 
        tweet: "Canvas 警报 - 来自 %{user_name} 的邮件。"
    course_already_started: 
      email: 
        body: |-
            %{user} 您好，
            
            您在 Canvas 网络上的课程 %{course} 已于几天前开课，但我们注意到您尚未登录。我们发送此邮件只是想最后一次提醒您，以免您忘了该课程。
            
            若要登录，请转到 %{site} 并输入您的用户名和密码。如果您尚未设置密码，则可以在此处设置一个：%{password_url}。如果您只是不能参加这一特定课程，请在 %{site} 上随意浏览我们的课程目录，寻找您感兴趣的其他课程。新课程会不断添加进来！
            
            我们希望很快与您见面！
            
            Canvas 网络
        course_already_started: 您的课程已开课
    course_required_materials: 
      email: 
        body: |-
            %{user} 您好，
            
            好消息！您在 Canvas 网络上注册的课程 %{course} 很快就要开课。
            
            为了帮助您确保在课程学习中获得最佳效果，您应当查看导师列出的任何特殊说明或课程材料。您可以在 Canvas 网络的课程详细信息页面上查找这些内容，或只需单击下面的链接。
            
            %{url}
            
            学无止境！
            
            Canvas 网络
        course_required_materials: "%{course} 的材料和说明"
    course_started: 
      email: 
        body: |-
            %{user} 您好，
            
            谨此提请注意，您在 Canvas 网络上的课程 %{course} 今日开课。您现在可以登录 %{site} 并开始课程！
            
            请不要忘了设置您的 Canvas 网络个人资料，这样该课程的其他人员可对您有所了解。您可以在 %{profile_url} 上更新您的个人资料。
            
            学无止境！
            
            Canvas 网络
        course_starts_today: 您的课程今日开课
    course_starts_in_week: 
      email: 
        body: |-
            %{user}，
            
            课程即将开始！您在 Canvas 网络上注册的课程 %{course} 将于下周开课。我们了解您的激动心情，我们同样非常激动。
            
            您需要准备些什么？
            
            如果您尚未创建 Canvas 网络个人资料，则可以登录 Canvas.net 进行设置。您的个人资料将有助于该课程的其他人员了解您。此外，您还可以在该网站上设置通知首选项。
            
            最后，您可以在此处查看课程所需的材料和任何说明：%{url}
            
            学无止境！
            
            Canvas 网络
        course_starts_next_week: 您的课程下周开课
    dialog: 
      title: 发送回复邮件
    email: 
      footer: "您收到此电子邮件的原因是您使用 Canvas 参加了一个或多个课程。要更改或关闭电子邮件通知，请访问：⏎ %{url}"
    enrollment_accepted: 
      email: 
        body_designer: "%{user} 刚刚接受了作为设计者参与课程 %{course} 的邀请。"
        body_observer: "%{user} 刚刚接受了作为观察员参与课程 %{course} 的邀请。"
        body_student: "%{user} 刚刚接受了作为学生参与课程 %{course} 的邀请。"
        body_ta: "%{user} 刚刚接受了作为助教参与课程 %{course} 的邀请。"
        body_teacher: "%{user} 刚刚接受了作为教师参与课程 %{course} 的邀请。"
        details: "此处可查看当前注册的列表:"
        html: 
          body_designer: "%{user} 刚接受了作为设计者参与课程 %{course} 的邀请。"
          body_observer: "%{user} 刚刚接受了作为观察员参与课程 %{course} 的邀请。"
          body_student: "%{user} 刚刚接受了作为学生参与课程 %{course} 的邀请。"
          body_ta: "%{user} 刚刚接受了作为助教参与课程 %{course} 的邀请。"
          body_teacher: "%{user} 刚刚接受了作为教师参与课程 %{course} 的邀请。"
          details: 查看当前注册列表
          subject: "%{user} 接受了课程邀请"
        subject: "%{user} 接受了课程邀请"
      facebook: 
        body_designer: "%{user} 刚刚接受了作为设计者参与课程 %{course} 的邀请。"
        body_observer: "%{user} 刚刚接受了作为观察员参与课程 %{course} 的邀请。"
        body_student: "%{user} 刚刚接受了作为学生参与课程 %{course} 的邀请。"
        body_ta: "%{user} 刚刚接受了作为助教参与课程 %{course} 的邀请。"
        body_teacher: "%{user} 刚刚接受了作为教师参与课程 %{course} 的邀请。"
      sms: 
        body_designer: "%{user} 接受了课程 %{course} 的设计者邀请"
        body_observer: "%{user} 接受了课程 %{course} 的观察员邀请"
        body_student: "%{user} 接受了课程 %{course} 的学生邀请"
        body_ta: "%{user} 接受了课程 %{course} 的助教邀请"
        body_teacher: "%{user} 接受了课程 %{course} 的教师邀请"
        details: "更多信息请访问 %{url}"
      summary: 
        body_designer: "%{user} 刚刚接受了作为设计者参与课程 %{course} 的邀请。"
        body_observer: "%{user} 刚刚接受了作为观察员参与课程 %{course} 的邀请。"
        body_student: "%{user} 刚刚接受了作为学生参与课程 %{course} 的邀请。"
        body_ta: "%{user} 刚刚接受了作为助教参与课程 %{course} 的邀请。"
        body_teacher: "%{user} 刚刚接受了作为教师参与课程 %{course} 的邀请。"
        subject: "%{user} 接受了课程邀请"
      twitter: 
        body: "Canvas 警报 - 已接受:%{user}，%{enrollment_type}，课程，%{course}"
    enrollment_invitation: 
      email: 
        body_designer: "我们邀请您作为设计者参与课程 %{course}。"
        body_observer: "我们邀请您作为观察员参与课程 %{course}。"
        body_student: "我们邀请您作为学生参与课程 %{course}。"
        body_ta: "我们邀请您作为助教参与课程 %{course}。"
        body_teacher: "我们邀请您作为教师参与课程 %{course}。"
        details: "此处访问课程页面:"
        html: 
          body_designer: "我们邀请您作为设计者参与课程 %{course}。"
          body_observer: "我们邀请您作为观察员参与课程 %{course}。"
          body_student: "我们邀请您作为学生参与课程 %{course}。"
          body_ta: "我们邀请您作为助教参与课程 %{course}。"
          body_teacher: "我们邀请您作为教师参与课程 %{course}。"
          email: 电子邮件
          link: 单击此处查看课程页面
          name: 名称
          none: 无
          subject: 课程邀请
          username: 用户名
        labels: 
          email: 电子邮件
          name: 名称
          username: 用户名
        none: 无
        subject: 课程邀请
      facebook: 
        body_designer: "我们邀请您作为设计者参与课程 %{course}。"
        body_observer: "我们邀请您作为观察员参与课程 %{course}。"
        body_student: "我们邀请您作为学生参与课程 %{course}。"
        body_ta: "我们邀请您作为助教参与课程 %{course}。"
        body_teacher: "我们邀请您作为教师参与课程 %{course}。"
        labels: 
          email: 电子邮件
          name: 名称
          username: 用户名
        none: 无
      sms: 
        body_designer: 我们邀请您作为设计者参与课程。
        body_observer: 我们邀请您作为观察员参与课程。
        body_student: 我们邀请您作为学生参与课程。
        body_ta: 我们邀请您作为助教参与课程。
        body_teacher: 我们邀请您作为教师参与课程。
        details: "更多信息请访问 %{url}"
        labels: 
          email: 电子邮件
          name: 名称
          username: 用户名
        none: 无
      summary: 
        body_designer: "我们邀请您作为设计者参与课程 %{course}。"
        body_observer: "我们邀请您作为观察员参与课程 %{course}。"
        body_student: "我们邀请您作为学生参与课程 %{course}。"
        body_ta: "我们邀请您作为助教参与课程 %{course}。"
        body_teacher: "我们邀请您作为教师参与课程 %{course}。"
        subject: 课程邀请
      twitter: 
        body: "Canvas 警报 - 已邀请:作为 %{enrollment_type} 参与课程"
    enrollment_notification: 
      email: 
        body_designer: "您已作为设计者注册课程 %{course}。"
        body_observer: "您已作为观察员注册课程 %{course}。"
        body_student: "您已作为学生注册课程 %{course}。"
        body_ta: "您已作为助教注册课程 %{course}。"
        body_teacher: "您已作为教师注册课程 %{course}。"
        details: "此处访问课程页面:"
        html: 
          body_designer: "您已作为设计者注册课程 %{course}。"
          body_observer: "您已作为观察员注册课程 %{course}。"
          body_student: "您已作为学生注册课程 %{course}。"
          body_ta: "您已作为助教注册课程 %{course}。"
          body_teacher: "您已作为教师注册课程 %{course}。"
          complete_registration_link: 单击此处完成注册
          email: 电子邮件
          name: 名称
          none: 无
          subject: 课程注册
          username: 用户名
        labels: 
          email: 电子邮件
          name: 名称
          username: 用户名
        none: 无
        register: "访问 %{link} 完成注册"
        subject: 课程注册
      facebook: 
        body_designer: "您已作为设计者注册课程 %{course}。"
        body_observer: "您已作为观察员注册课程 %{course}。"
        body_student: "您已作为学生注册课程 %{course}。"
        body_ta: "您已作为助教注册课程 %{course}。"
        body_teacher: "您已作为教师注册课程 %{course}。"
        labels: 
          email: 电子邮件
          name: 名称
          username: 用户名
        none: 无
      sms: 
        body_designer: 您已作为设计者注册课程。
        body_observer: 您已作为观察员注册课程。
        body_student: 您已作为学生注册课程。
        body_ta: 您已作为助教注册课程。
        body_teacher: 您已作为教师注册课程。
        details: "更多信息请访问 %{url}"
        labels: 
          email: 电子邮件
          name: 名称
          username: 用户名
        none: 无
      summary: 
        body_designer: "您已作为设计者注册课程 %{course}。"
        body_observer: "您已作为观察员注册课程 %{course}。"
        body_student: "您已作为学生注册课程 %{course}。"
        body_ta: "您已作为助教注册课程 %{course}。"
        body_teacher: "您已作为教师注册课程 %{course}。"
        subject: 课程注册
      twitter: 
        body: "Canvas 警报 - 已注册:作为 %{enrollment_type} 参与课程"
    enrollment_registration: 
      email: 
        body_designer: "我们邀请您参与 %{website} 上的班级。该班级名为 %{course}，我们邀请您作为设计者参与。"
        body_observer: "我们邀请您参与 %{website} 上的班级。该班级名为 %{course}，我们邀请您作为观察员参与。"
        body_student: "我们邀请您参与 %{website} 上的班级。该班级名为 %{course}，我们邀请您作为学生参与。"
        body_ta: "我们邀请您参与 %{website} 上的班级。该班级名为 %{course}，我们邀请您作为助教参与。"
        body_teacher: "我们邀请您参与 %{website} 上的班级。该班级名为 %{course}，我们邀请您作为教师参与。"
        details: "您将需要向 Canvas 注册，然后才能参与班级。要开始使用，请在此处访问课程页面:"
        html: 
          body_designer: "该班级名为 %{course}，我们邀请您作为设计者参与。"
          body_observer: "该班级名为 %{course}，我们邀请您作为观察者参与。"
          body_student: "该班级名为 %{course}，我们邀请您作为学生参与。"
          body_ta: "该班级名为 %{course}，我们邀请您作为助教参与。"
          body_teacher: "该班级名为 %{course}，我们邀请您作为教师参与。"
          details: "您需要在 Canvas 上注册，然后才能参与该班级。"
          email: 电子邮件
          link: 单击此处开始
          name: 名称
          none: 无
          participate_in_class: "您受邀参与 %{website} 上的班级"
          subject: 课程邀请
          username: 用户名
        labels: 
          email: 电子邮件
          name: 名称
          username: 用户名
        none: 无
        subject: 课程邀请
      sms: 
        body_designer: 我们邀请您作为设计者参与课程。
        body_observer: 我们邀请您作为观察员参与课程。
        body_student: 我们邀请您作为学生参与课程。
        body_ta: 我们邀请您作为助教参与课程。
        body_teacher: 我们邀请您作为教师参与课程。
        details: "更多信息请访问 %{url}"
        labels: 
          email: 电子邮件
          name: 名称
          username: 用户名
        none: 无
      summary: 
        body_designer: "我们邀请您参与 %{website} 上的班级。该班级名为 %{course}，我们邀请您作为设计者参与。"
        body_observer: "我们邀请您参与 %{website} 上的班级。该班级名为 %{course}，我们邀请您作为观察员参与。"
        body_student: "我们邀请您参与 %{website} 上的班级。该班级名为 %{course}，我们邀请您作为学生参与。"
        body_ta: "我们邀请您参与 %{website} 上的班级。该班级名为 %{course}，我们邀请您作为助教参与。"
        body_teacher: "我们邀请您参与 %{website} 上的班级。该班级名为 %{course}，我们邀请您作为教师参与。"
        subject: 课程邀请
      twitter: 
        body: "Canvas 警报 - 已邀请:作为 %{enrollment_type} 参与课程"
    event_date_changed: 
      email: 
        email_body: "课程 %{course_name} 的活动 %{event_title} 已更改时间。时间现在为:"
        from_to_time: "从 %{start_date_time} 到 %{end_date_time}"
        html: 
          email_body: "课程 %{course_name} 的活动 %{event_title} 已更改时间。时间现在为:"
          from_to_time: "从 %{start_date_time} 到 %{end_date_time}"
          no_time_set: 没有设置时间
          see_details: 您可在此处查看详细信息
          subject: "活动日期更改:%{event_title}，%{course_name}"
        labels: 
          see_details: 您可在此处查看详细信息
        no_time_set: 没有设置时间
        subject: "活动日期更改:%{event_title}，%{course_name}"
      facebook: 
        from_to_time: "从 %{start_date_time} 到 %{end_date_time}"
        no_time_set: 没有设置时间
        subject: "%{course_name} 的活动 [%{event_title}](%{link_to_event}) 已更改时间。时间现在为:"
      sms: 
        from_to_time: "从 %{start_date_time} 到 %{end_date_time}"
        more_info: "更多信息请访问 %{web_link}"
        no_time_set: 没有设置时间
        subject: "%{event_title}，%{course_name} 更改为:"
      summary: 
        from_to_time: "从 %{start_date_time} 到 %{end_date_time}"
        no_time_set: 没有设置时间
        subject: "活动日期更改:%{event_title}，%{course_name}"
      twitter: 
        email_body: "课程 %{course_name} 的活动 %{event_title} 已更改时间。时间现在为: %{new_time}"
        from_to_time: "从 %{start_date_time} 到 %{end_date_time}"
        no_time_set: 没有设置时间
    file_locked: 此文件当前锁定。
    file_locked_at: "此文件锁定于 %{at}。"
    file_locked_module: "此文件是单元 *%{module}* 的一部分，尚未解锁。"
    file_locked_until: "此文件锁定至 %{date}。"
    file_unpublished_module: 此文件是未发布单元的一部分，尚未可用。
    forgot_password: 
      email: 
        associated_login: "此地址关联登录信息\"%{login_identifier}\"。"
        html: 
          associated_login: "此地址关联登录信息\"%{login_identifier}\"。"
          click_to_reset: 单击此处设置新密码
          labels: 
            associated_with_accounts: 此地址关联以下帐户
            change_password_at: 在以下位置更改此登录信息的密码
          login_at_account: "%{login_email} at %{account_name}"
          login_managed_by_account: "此登录信息的证书通过 %{account_name} 进行管理"
          password_from_account: "系统管理员应当已随 %{account_name} 向您提供此次登录的密码，并且 Instructure 没有权限访问您的密码。如果您的密码无效，请联系系统管理员更改或验证您的密码。"
          requested_password_reset: "您已请求确认登录到 Canvas 的密码。"
          subject: "忘记密码:Canvas"
        labels: 
          associated_with_accounts: 此地址关联以下帐户
          change_password_at: 在以下位置更改此登录信息的密码
          click_to_reset: 要设置新密码，请单击以下链接
        login_at_account: "%{login_email} at %{account_name}"
        login_managed_by_account: "此登录信息的证书通过 %{account_name} 进行管理"
        password_from_account: "此登录信息的密码应由 %{account_name} 的系统管理员提供，并且 Instructure 没有权限访问您的密码。如果您的密码无效，请联系系统管理员有关更改或确认密码。"
        requested_password_reset: "您已请求确认登录到 Canvas 的密码。"
        subject: "忘记密码:Canvas"
    grade_weight_changed: 
      email: 
        grade_changed: "课程 %{course_name} 的评分政策已更改。"
        grading_based_on_points: 评分基于所有作业的总分数。
        html: 
          grade_changed: "课程 %{course_name} 的评分政策已更改。"
          grading_based_on_points: 评分基于所有作业的总分数。
          labels: 
            grades_based_on_percent: 评分基于每个作业组的加权总计
            now_see_here: 您可在此处查看详细信息
            subject: 评分加权已更改
        labels: 
          grades_based_on_percent: 评分基于每个作业组的加权总计
          now_see_here: 您可在此处查看详细信息
          subject: 评分加权已更改
      facebook: 
        grading_based_on_points: 评分基于所有作业的总分数。
        grading_policy_changed: "**[%{course_name}](%{course_url})** 的评分政策已更改。"
        labels: 
          grades_based_on_percent: 评分基于每个作业组的加权总计
      sms: 
        grade_changed: "课程 %{course_name} 的评分政策已更改。"
        more_info_at: "更多信息请访问 %{course_url}"
      summary: 
        grade_changed: "课程 %{course_name} 的评分政策已更改。"
        grading_based_on_points: 评分基于所有作业的总分数。
        labels: 
          grades_based_on_percent: 评分基于每个作业组的加权总计
          subject: 评分加权已更改
      twitter: 
        grade_changed: "Canvas 警报 - 评分政策已更改: %{course_name}"
    group_assignment_submitted_late: 
      email: 
        body: "组 %{group_name} 刚刚提交课程 %{course_name} 中 %{assignment_name} 的最近提交文件。"
        html: 
          body: "组 %{group_name} 刚刚提交课程 %{course_name} 中 %{assignment_name} 的最近提交文件。"
          subject: "最近作业:%{group_name}，%{assignment_name}"
          view_submission_here: 您可在此处查看提交文件
        labels: 
          view_submission_here: 您可在此处查看提交文件
        subject: "最近作业:%{group_name}，%{assignment_name}"
      facebook: 
        body: "组 %{group_name} 刚刚提交课程 %{course_name} 中 **[%{assignment_name}](%{assignment_url})** 的最近提交文件。"
      sms: 
        more_info: "更多信息请访问 %{web_address}"
        subject: "%{group_name} 刚刚提交其作业（最近） %{assignment_name}"
      summary: 
        body: "组 %{group_name} 已提交课程 %{course_name} 中 %{assignment_name} 的最近提交文件。"
        subject: "最近作业:%{group_name}，%{assignment_name}"
      twitter: 
        subject: "Canvas 警报 - 最近组提交文件:%{group_name}，%{assignment_name}"
    group_membership_accepted: 
      email: 
        account_group: "帐户 %{account_name} 加入组 %{group_name} 的请求已被接受。"
        course_group: "课程 %{course_name} 加入组 %{group_name} 的请求已被接受。"
        group_request_accepted: "组请求已接受: %{group_name}"
        html: 
          account_group: "帐户 %{account_name} 加入组 %{group_name} 的请求已被接受。"
          course_group: "课程 %{course_name} 加入组 %{group_name} 的请求已被接受。"
          group_request_accepted: "组请求已接受: %{group_name}"
          link: 单击以签出该组
          subject: "组成员资格已接受: %{group_name}"
        labels: 
          click_below: 您可通过单击下面的链接检查组
        subject: "组成员资格已接受: %{group_name}"
      facebook: 
        account_group: "帐户 %{account_name} 加入组 **[%{group_name}](%{group_url})** 的请求已被接受。"
        course_group: "课程 %{course_name} 加入组 **[%{group_name}](%{group_url})** 的请求已被接受。"
        group_request_accepted: "组请求已接受: %{group_name}"
      sms: 
        account_group: "帐户 %{account_name} 加入组 %{group_name} 的请求已被接受。"
        course_group: "课程 %{course_name} 加入组 %{group_name} 的请求已被接受。"
        more_info: "更多信息请访问 %{web_address}"
      summary: 
        account_group: "帐户 %{account_name} 加入组 %{group_name} 的请求已被接受。"
        course_group: "课程 %{course_name} 加入组 %{group_name} 的请求已被接受。"
        subject: "组成员资格已接受: %{group_name}"
      twitter: 
        account_group: "Canvas 警报 - 组成员资格已接受:%{group_name}（帐户 %{account_name}）。"
        course_group: "Canvas 警报 - 组成员资格已接受:%{group_name}（课程 %{course_name}）。"
    group_membership_rejected: 
      email: 
        account_group: "帐户 %{account_name} 加入组 %{group_name} 的请求已被拒绝。"
        course_group: "课程 %{course_name} 加入组 %{group_name} 的请求已被拒绝。"
        group_request_rejected: "组请求已拒绝: %{group_name}"
        html: 
          account_group: "帐户 %{account_name} 加入组 %{group_name} 的请求已被拒绝。"
          course_group: "课程 %{course_name} 加入组 %{group_name} 的请求已被拒绝。"
          group_request_rejected: "组请求已拒绝: %{group_name}"
          link: 单击以查看其他组
          subject: "组成员资格已拒绝: %{group_name}"
        labels: 
          click_below: 您可通过单击下面的链接检查其他组
        subject: "组成员资格已拒绝: %{group_name}"
      facebook: 
        account_group: "帐户 %{account_name} 加入组 **[%{group_name}](%{group_url})** 的请求已被拒绝。"
        course_group: "课程 %{course_name} 加入组 **[%{group_name}](%{group_url})** 的请求已被拒绝。"
      sms: 
        account_group: "帐户 %{account_name} 加入组 %{group_name} 的请求已被拒绝。"
        course_group: "课程 %{course_name} 加入组 %{group_name} 的请求已被拒绝。"
        more_info: "更多信息请访问 %{web_address}"
      summary: 
        account_group: "帐户 %{account_name} 加入组 %{group_name} 的请求已被拒绝。"
        course_group: "课程 %{course_name} 加入组 %{group_name} 的请求已被拒绝。"
        subject: "%{group_name} 的组成员资格已拒绝"
      twitter: 
        account_group: "Canvas 警报 - 组成员资格已拒绝:%{group_name}（帐户 %{account_name}）。"
        course_group: "Canvas 警报 - 组成员资格已拒绝:%{group_name}（课程 %{course_name}）。"
    html_message: 
      html_not_exist: "此邮件的 HTML 版本尚未创建和发送"
    index: 
      titles: 
        messages: "%{name} 的邮件"
    layout: 
      email: 
        html: 
          click_to_preferences: 单击此处编辑您的通知首选项
    merge_email_communication_channel: 
      email: 
        html: 
          account_created: "已在 %{host} 上为您创建一个帐户，但您已有 Canvas 帐户。"
          merge2: 如果您要合并它们，请*单击此处*
          subject: "新 Canvas 帐户"
        subject: "新 Canvas 帐户"
    message: 
      actions: 
        reply: 回复
      meta_data: 元数据
      plain_text: 纯文本
      titles: 
        created_at: 创建时间
        delay_for: 延迟原因
        from_name: 发件人姓名
        notification_name: 通知名称
        path_type: 路径类型
        reply_to: 收件人
        sent_at: 发送时间
        subject: 主题
        to: 收件人
    messages: 
      failure: 发送电子邮件时出错。请重新加载此页，然后重试。
      success: 正在传送您的电子邮件。
    migration_export_ready: 
      email: 
        html: 
          body: "课程 %{course_name} 的提取过程已完成。内容现已准备好导入到您的课程中。"
          link_message2: 单击*此链接*选择要导入的内容项
          subject: "课程提取就绪: %{course_name}"
        subject: "课程提取就绪: %{course_name}"
    new_account_user: 
      email: 
        body: "%{account} 的新帐户管理员"
        details: "已添加帐户 %{account} 的新管理员 %{user}"
        html: 
          body: "%{account} 的新帐户管理员"
          details: "已添加帐户 %{account} 的新管理员 %{user}"
          subject: 新帐户用户
        subject: 新帐户用户
      facebook: 
        body: "已添加帐户 **%{account}** 的新管理员 **%{user}**。"
        subject: "%{account} 的新帐户管理员"
      sms: 
        body: "已添加帐户 %{account} 的新管理员 %{user}"
        details: "更多信息请访问 %{website}"
      summary: 
        body: "已添加帐户 %{account} 的新管理员 %{user}"
        subject: 新帐户用户
      twitter: 
        body: "Canvas 警报 - 新管理员:%{user}，%{account}"
    new_announcement: 
      email: 
        html: 
          attached_file: 附加的文件
          download: 下载
          link: 查看通告
        labels: 
          file_included: 包括的文件
      facebook: 
        body: "新通告:%{title}，%{course}"
      sms: 
        details: "更多信息请访问 %{url}"
        subject: "新通告:%{title}，%{course}"
      twitter: 
        body: "Canvas 警报 - 通告:%{title}，%{course}。"
    new_context_group_membership: 
      email: 
        body_account: "您已被添加到帐户 %{account} 的新组。组名称为 %{group_name}。"
        body_course: "您已被添加到课程 %{course} 的新组。组名称为 %{group_name}。"
        details_account: "您可通过单击下面的链接查看此帐户是哪些组的组成部分:"
        html: 
          body_account: "您已被添加到帐户 %{account} 的新组。组名称为 %{group_name}。"
          body_course: "您已被添加到课程 %{course} 的新组。组名称为 %{group_name}。"
          html_details_account2: 您可通过*单击此处*查看此帐户是哪些组的组成部分
          html_details_course2: 您可以通过*单击此处*查看针对该课程您所属的组
          subject: "%{course_or_account} 的新组成员资格"
          title: "新组成员资格: %{group_name}"
        subject: "%{course_or_account} 的新组成员资格"
        title: "新组成员资格: %{group_name}"
      facebook: 
        body_account: "您已被添加到帐户 %{account} 的新组。组名称为 %{group_name}。"
        body_course: "您已被添加到课程 %{course} 的新组。组名称为 %{group_name}。"
      sms: 
        body_account: "您已被添加到帐户 %{account} 的新组。组名称为 %{group_name}。"
        body_course: "您已被添加到课程 %{course} 的新组。组名称为 %{group_name}。"
        details: "更多信息请访问 %{url}"
      summary: 
        body_account: "您已被添加到帐户 %{account} 的新组。组名称为 %{group_name}。"
        body_course: "您已被添加到课程 %{course} 的新组。组名称为 %{group_name}。"
        subject: "%{course_or_account} 的新组成员资格"
      twitter: 
        body_account: "Canvas 警报 - 新组:%{group} （帐户 %{account}）"
        body_course: "Canvas 警报 - 新组:%{group} （课程 %{course}）"
    new_context_group_membership_invitation: 
      email: 
        body_account: "您已被邀请加入帐户 %{account} 的组 %{group}。"
        body_course: "您已被邀请加入课程 %{course} 的组 %{group}。"
        details: "您可通过单击下面的链接检查组:"
        html: 
          body_account: "您已被邀请加入帐户 %{account} 的组 %{group}。"
          body_course: "您已被邀请加入课程 %{course} 的组 %{group}。"
          details: 您可以单击此处签出该组
          subject: "%{course_or_account} 的新组成员资格"
          title: "新组成员资格: %{group_name}"
        subject: "%{course_or_account} 的新组成员资格"
        title: "新组成员资格: %{group_name}"
      facebook: 
        body_account: "您已被邀请加入帐户 %{account} 的组 %{group}。"
        body_course: "您已被邀请加入课程 %{course} 的组 %{group}。"
      sms: 
        body_account: "您已被邀请加入帐户 %{account} 的组 %{group}。"
        body_course: "您已被邀请加入课程 %{course} 的组 %{group}。"
        details: "更多信息请访问 %{url}"
      summary: 
        body_account: "您已被邀请加入帐户 %{account} 的组 %{group}。"
        body_course: "您已被邀请加入课程 %{course} 的组 %{group}。"
        subject: "%{course_or_account} 的新组成员资格"
      twitter: 
        body_account: "Canvas 警报 - 邀请:%{group} （帐户 %{account}）"
        body_course: "Canvas 警报 - 邀请:%{group}（课程 %{course}）。"
    new_course: 
      email: 
        body: "已添加帐户 %{account} 的课程 %{course}"
        html: 
          body: "已添加帐户 %{account} 的课程 %{course}"
          labels: 
            teachers: 教师
          link: 单击此处查看课程
          subject: 新课程
          title: "%{account} 的新课程"
        labels: 
          teachers: 教师
        subject: 新课程
        title: "%{account} 的新课程"
      facebook: 
        body: "已添加帐户 **%{account}** 的新课程 **%{course}**。"
        labels: 
          teachers: 教师
        subject: "%{account} 的新课程"
      sms: 
        body: "已添加帐户 %{account} 的新课程 %{course}"
        details: "更多信息请访问 %{url}"
        labels: 
          teachers: 教师
      summary: 
        body: "已添加帐户 %{account} 的新课程 %{course}"
        labels: 
          teachers: 教师
        subject: 新课程
      twitter: 
        body: "Canvas 警报 - 新课程:%{course}，%{account}"
    new_discussion_entry: 
      email: 
        body: "%{user} 已发布有关 %{course} 话题 %{discussion_topic} 的新评论:"
        details: "此处加入会话:"
        html: 
          body: "%{user} 已发布有关 %{course} 话题 %{discussion_topic} 的新评论:"
          details: 单击此处加入会话
          subject: "%{discussion_topic}: %{course} 的新评论"
        subject: "%{discussion_topic}: %{course} 的新评论"
      facebook: 
        body: "%{discussion_topic}，%{course} 的新评论"
      sms: 
        body: "%{discussion_topic}: %{course} 的新评论"
        details: "更多信息请访问 %{url}"
      summary: 
        subject: "%{discussion_topic}: %{course} 的新评论"
      twitter: 
        body: "Canvas 警报 - 评论:%{discussion_topic}，%{course}。"
    new_discussion_topic: 
      email: 
        body: "您可能会感兴趣的一个新讨论已经开始:"
        details: "此处加入会话:"
        html: 
          attached_file: 附加的文件
          body: "您可能会感兴趣的一个新讨论已经开始:"
          details: 在此加入会话
          download: 下载
          subject: "新讨论 - %{discussion_topic}: %{course}"
        labels: 
          file_included: 包括的文件
        subject: "新讨论 - %{discussion_topic}: %{course}"
      facebook: 
        body: "新论坛主题:%{discussion_topic}，%{course}"
      sms: 
        body: "%{course} 的新主题:"
        details: "更多信息请访问 %{url}"
      summary: 
        subject: "新讨论 - %{discussion_topic}: %{course}"
      twitter: 
        subject: "Canvas 警报 - 主题:%{discussion_topic}，%{course}"
    new_event_created: 
      email: 
        body: "%{course_name} 有一个预定的新活动应该通知您:"
        from_to_time: "从 %{start_date_time} 到 %{end_date_time}"
        html: 
          body: "%{course_name} 有一个预定的新活动应该通知您:"
          from_to_time: "从 %{start_date_time} 到 %{end_date_time}"
          no_time_set: 没有设置时间
          see_details: 您可在此处查看详细信息
          subject: "新活动 - %{event_title}，%{course_name}"
        labels: 
          see_details: 您可在此处查看详细信息
        no_time_set: 没有设置时间
        subject: "新活动 - %{event_title}，%{course_name}"
      facebook: 
        body: "%{course_name} 有一个预定的新活动:"
        from_to_time: "从 %{start_date_time} 到 %{end_date_time}"
        no_time_set: 没有设置时间
      sms: 
        from_to_time: "从 %{start_date_time} 到 %{end_date_time}"
        more_info: "更多信息请访问 %{web_address}"
        no_time_set: 没有设置时间
        subject: "%{course_name} 的新活动:"
      summary: 
        from_to_time: "从 %{start_date_time} 到 %{end_date_time}"
        no_time_set: 没有设置时间
        subject: "新活动 - %{event_title}，%{course_name}"
      twitter: 
        from_to_time: "从 %{start_date_time} 到 %{end_date_time}"
        no_time_set: 没有设置时间
        subject: "Canvas 警报 - 活动:%{event_title}，%{course_name}"
    new_file_added: 
      email: 
        body: "已添加课程 %{name} 的新文件:"
        html: 
          body: "已添加课程 %{name} 的新文件:"
          link: 单击查看
          subject: "添加的新文件: %{title}，%{name}"
        subject: "添加的新文件: %{title}，%{name}"
        view: 您可在此处进行查看
      facebook: 
        body: "已添加课程 %{name} 的新文件: "
      sms: 
        body: "为 %{name} 添加的新文件: "
        link: "更多信息请访问 %{link}"
      summary: 
        subject: "添加的新文件: %{title}，%{name}"
      twitter: 
        body: "Canvas 警报 - 新文件: %{title} (%{size})，%{name}:"
    new_files_added: 
      email: 
        body: "已添加课程 %{name} 的 %{count} 个新文件:"
        html: 
          body: "已添加课程 %{name} 的 %{count} 个新文件:"
          link: 您可在此处进行查看
          subject: "为课程 %{name} 添加的 %{count} 个新文件:"
        link: 您可在此处进行查看
        subject: "为课程 %{name} 添加的 %{count} 个新文件:"
      facebook: 
        body: "已添加课程 %{name} 的 %{count} 个新文件:"
        link: 您可在此处进行查看
      sms: 
        body: "添加了 %{name} 的 %{count} 个新文件。"
        link: "更多信息请访问 %{link}"
      summary: 
        body: "添加了 %{name} 的 %{count} 个新文件。"
        link: 您可在此处进行查看
        subject: "添加了课程 %{name} 的 %{count} 个新文件:"
      twitter: 
        body: "Canvas 警报 - %{name} 的 %{count} 个新文件"
    new_student_organized_group: 
      email: 
        body_account: "已为帐户 %{account} 创建名为\"%{group_name}\"的新学生组织组。第一位成员是 %{user}。"
        body_course: "已为课程 %{course} 创建名为\"%{group_name}\"的新学生组织组。第一位成员是 %{user}。"
        details: "您可通过单击下面的链接查看该组的详细信息:"
        html: 
          body_account: "已为帐户 %{account} 创建名为\"%{group_name}\"的新学生组织组。第一位成员是 %{user}。"
          body_course: "已为课程 %{course} 创建名为\"%{group_name}\"的新学生组织组。第一位成员是 %{user}。"
          details: 单击此处查看该组的详细信息
          subject: "%{course_or_account} 的新学生组"
          title: "新学生组: %{group_name}"
        subject: "%{course_or_account} 的新学生组"
        title: "新学生组: %{group_name}"
      facebook: 
        body_account: "已为帐户 %{account} 创建名为 %{group_name} 的新学生组织组。第一位成员是 %{user}。"
        body_course: "已为课程 %{course} 创建名为 %{group_name} 的新学生组织组。第一位成员是 %{user}。"
      sms: 
        body_account: "已为帐户 %{account} 创建名为\"%{group_name}\"的新组。第一位成员是 %{user}。"
        body_course: "已为课程 %{course} 创建名为\"%{group_name}\"的新组。第一位成员是 %{user}。"
        detail: "更多信息请访问 %{url}"
      summary: 
        body_account: "已为帐户 %{account} 创建名为\"%{group_name}\"的新学生组织组。第一位成员是 %{user}。"
        body_course: "已为课程 %{course} 创建名为\"%{group_name}\"的新学生组织组。第一位成员是 %{user}。"
        subject: "%{course_or_account} 的新学生组"
      twitter: 
        body_account: "Canvas 警报 - 新组:%{group_name} （帐户 %{account}）"
        body_course: "Canvas 警报 - 新组:%{group_name} （课程 %{course}）"
    new_teacher_registration: 
      email: 
        body: "%{user} 刚刚在 %{website} 注册为教师。"
        html: 
          body: "%{user} 刚刚在 %{website} 注册为教师。"
          email: 电子邮件
          link: 单击此处查看教师
          phone: 电话
          school_name: 学校名称
          school_position: 学校位置
          subject: 新教师注册
        labels: 
          email: 电子邮件
          phone: 电话
          school_name: 学校名称
          school_position: 学校位置
        subject: 新教师注册
      facebook: 
        body: "%{user} 刚刚在 %{website} 注册为教师。"
        subject: 新教师注册
      sms: 
        body: "%{user} 刚刚在 %{website} 注册为教师。"
      summary: 
        body: "%{user} 刚刚在 Canvas 注册为教师。"
        labels: 
          email: 电子邮件
          phone: 电话
          school_name: 学校名称
          school_position: 学校位置
        subject: 新教师注册
      twitter: 
        body: "Canvas 警报 - 新教师:%{user}，%{account}"
    new_user: 
      email: 
        body: "刚刚注册帐户 %{account} 的新用户 %{user}"
        html: 
          body: "刚刚注册帐户 %{account} 的新用户 %{user}"
          link: 单击此处查看用户
          subject: 新用户
        subject: 新用户
        title: "%{account} 的新用户"
      facebook: 
        body: "刚刚注册帐户 **%{account}** 的新用户 **%{user}**。"
        title: "%{account} 的新用户"
      sms: 
        body: "已注册帐户 %{account} 的新用户 %{user}"
        details: "更多信息请访问 %{url}"
      summary: 
        body: "刚刚注册帐户 %{account} 的新用户 %{user}"
        subject: 新用户
      twitter: 
        body: "Canvas 警报 - 新用户:%{user}，%{account}"
    page_locked: 此页面当前锁定。
    page_locked_at: "此页面锁定于 %{at}。"
    page_locked_module: "此页面是单元 *%{module}* 的一部分，尚未解锁。"
    page_locked_until: "此页面锁定至 %{date}。"
    page_unpublished_module: 此页面是未发布单元的一部分，尚未可用。
    pseudonym_registration: 
      email: 
        body: "您已在 %{account} 注册 Canvas 帐户！您将需要完成配置过程，然后才能登录和开始使用 Canvas。"
        html: 
          body: "您已注册 Canvas 帐户 %{account}！在登录并开始使用 Canvas 之前，您需要完成配置过程。"
          link: 单击此处完成注册过程
          subject: "完成注册:Canvas"
        link_message: "要完成注册过程，请访问以下 url:"
        subject: "完成注册:Canvas"
    quiz_locked: 此测验当前锁定。
    quiz_locked_at: "此测验锁定于 %{at}。"
    quiz_locked_module: "此测验是单元 *%{module}* 的一部分，尚未解锁。"
    quiz_locked_until: "此测验锁定至 %{date}。"
    quiz_unpublished_module: 此测验是未发布单元的一部分，尚未可用。
    report_generated: 
      email: 
        html: 
          link_message: 单击此处下载报告
          subject: 生成的报告
        link_message: "单击此处下载报告:"
        subject: 生成的报告
    report_generation_failed: 
      email: 
        html: 
          subject: 报告生成失败
        subject: 报告生成失败
    rubric_assessment_submission_reminder: 
      email: 
        body: "系统已提醒您评估:%{rubric}，%{context}:"
        html: 
          body: "系统已提醒您评估 %{rubric}，%{context}："
          link_message: 单击此处审阅评估并提交您的条目
          subject: "评估提醒:%{rubric}，%{context}"
        link_message: "您可在此处审阅评估并提交您的输入:"
        subject: "评估提醒:%{rubric}，%{context}"
      facebook: 
        body: "系统已提醒您评估:*%{title}* (%{context})。"
      sms: 
        body: "系统已提醒您评估:%{rubric}，%{context}。"
        more_info: "更多信息请访问 %{url}"
      summary: 
        body: "系统已提醒您评估:%{rubric}，%{context}:"
        subject: "评估提醒:%{rubric}，%{context}"
      twitter: 
        tweet: "Canvas 警报 - 提醒:评估 %{rubric}，%{context}"
    rubric_association_created: 
      email: 
        body: "已创建针对 %{context} 的新评估:"
        html: 
          body: "已创建针对 %{context} 的新评估:"
          link_message: 单击此处审阅评估并提交您的条目
          subject: "新评估:%{title}，%{context}"
        link_message: "您可在此处审阅评估并提交您的输入:"
        subject: "新评估:%{title}，%{context}"
      facebook: 
        body: "已创建针对 %{context} 的新评估:"
      sms: 
        body: "已创建针对 %{context} 的新评估。"
        more_info: "更多信息请访问 %{url}"
      summary: 
        body: "已创建针对 %{context} 的新评估:"
        subject: "新评估:%{title}，%{context}"
      twitter: 
        tweet: "Canvas 警报 - 新评估:%{title}，%{context}。"
    send_form: 
      labels: 
        message_body: 消息
        send_button: 发送
    submission_comment: 
      email: 
        body: "%{author} 刚刚对 %{user} 的 %{assignment} 的提交文件进行了新评论"
        html: 
          body: "%{author} 刚刚对 %{user} 的 %{assignment} 的提交文件进行了新评论"
          link_message: "您可在此处审阅提交文件的详细信息:"
          someone: 某人
          subject: "提交评论:%{user}，%{assignment}，%{context}"
        link_message: "您可在此处审阅提交文件的详细信息:"
        someone: 某人
        subject: "提交评论:%{user}，%{assignment}，%{context}"
      facebook: 
        body: "*%{author}* 刚刚对 **%{user} 的 %{assignment}** 的提交文件进行了新评论。"
        someone: 某人
      sms: 
        body: "%{author} 针对 %{assignment}，%{user}，%{context} 的新评论。"
        more_info: "更多信息请访问 %{url}"
      summary: 
        body: "%{author} 刚刚对 %{user} 的 %{assignment} 的提交文件进行了新评论。"
        someone: 某人
        subject: "提交评论:%{user}，%{assignment}，%{context}"
      twitter: 
        tweet: "Canvas 警报 - 评论:%{author}（%{assignment}，%{user}，%{context}）。"
    submission_comment_for_teacher: 
      email: 
        body: "%{author} 刚刚对 %{user} 的 %{assignment} 的提交文件进行了新评论"
        html: 
          body: "%{author} 刚刚对 %{user} 的 %{assignment} 的提交文件进行了新评论"
          link_message: "您可在此处审阅提交文件的详细信息:"
          someone: 某人
          subject: "提交评论:%{user}，%{assignment}，%{context}"
        link_message: "您可在此处审阅提交文件的详细信息:"
        someone: 某人
        subject: "提交评论:%{user}，%{assignment}，%{context}"
      facebook: 
        body: "*%{author}* 刚刚对 **%{user} 的 %{assignment}** 的提交文件进行了新评论。"
        someone: 某人
      sms: 
        more_info: "更多信息请访问 %{url}"
        sms_body: "%{author} 针对 %{assignment}，%{user}，%{context} 的新评论。"
      summary: 
        body: "%{author} 刚刚对 %{user} 的 %{assignment} 的提交文件进行了新评论。"
        someone: 某人
        subject: "提交评论:%{user}，%{assignment}，%{context}"
      twitter: 
        tweet: "Canvas 警报 - 评论:%{author}（%{assignment}，%{user}，%{context}）。"
    submission_grade_changed: 
      email: 
        body: "您的作业 %{assignment_title} 的评分已更改。"
        html: 
          body: "您的作业 %{assignment_title} 的评分已更改。"
          link_message: 您可以在此处审阅作业
          no_date_set: 未设置日期
          not_applicable: 不适用
          regraded_date: "重新评分日期: %{date}"
          score: "分数:%{score}，满分 %{total}"
          score_pending: 教师待审阅的分数
          subject: "分数已更改:%{assignment}，%{context}"
        link_message: "您可在此处审阅作业:"
        no_date_set: 未设置日期
        not_applicable: 不适用
        regraded_date: "重新评分日期: %{date}"
        score: "分数:%{score}，满分 %{total}"
        score_pending: 教师待审阅的分数
        subject: "分数已更改:%{assignment}，%{context}"
      facebook: 
        body: "您的作业 *%{title}* 的评分已更改。"
        no_date_set: 未设置日期
        not_applicable: 不适用
        regraded_date: "重新评分日期: %{date}"
        score: "分数:%{score}，满分 %{total}"
        score_pending: 教师待审阅的分数
      sms: 
        body_sms: "%{title}，%{context} 的评分刚刚更改。"
        more_info: "更多信息请访问 %{url}"
        no_date_set: 未设置日期
        not_applicable: 不适用
        regraded_date: "重新评分日期: %{date}"
        score: "分数:%{score}，满分 %{total}"
        score_pending: 教师待审阅的分数
      summary: 
        no_date_set: 未设置日期
        not_applicable: 不适用
        regraded_date: "重新评分日期: %{date}"
        score: "分数:%{score}，满分 %{total}"
        score_pending: 教师待审阅的分数
        subject: "分数已更改:%{title}，%{context}"
      twitter: 
        no_date_set: 未设置日期
        not_applicable: 不适用
        score: "分数:%{score}，满分 %{total}"
        score_pending: （待审阅）
        tweet: "Canvas 警报 - 评分更改: %{date}"
    submission_graded: 
      email: 
        body: "您的作业 %{assignment} 已评分。"
        graded_date: "评分日期: %{date}"
        html: 
          body: "您的作业 %{assignment} 已评分。"
          graded_date: "评分日期: %{date}"
          link_message: 您可以在此处审阅作业
          no_date_set: 未设置日期
          not_applicable: 不适用
          score: "分数:%{score}，满分 %{total}"
          score_pending_review: 教师待审阅的分数
          subject: "作业已评分:%{assignment}，%{context}"
        link_message: "您可在此处审阅作业:"
        no_date_set: 未设置日期
        not_applicable: 不适用
        score: "分数:%{score}，满分 %{total}"
        score_pending_review: 教师待审阅的分数
        subject: "作业已评分:%{assignment}，%{context}"
      facebook: 
        body: "您的作业 *%{title}* 已评分。"
        graded_date: "评分日期: %{date}"
        no_date_set: 未设置日期
        not_applicable: 不适用
        score: "分数:%{score}，满分 %{total}"
        score_pending_review: 教师待审阅的分数
      sms: 
        graded_date: "评分日期: %{date}"
        more_info: "更多信息请访问 %{url}"
        no_date_set: 未设置日期
        not_applicable: 不适用
        score: "分数:%{score}，满分 %{total}"
        score_pending_review: 教师待审阅的分数
        sms_body: "%{assignment}，%{context} 已评分。"
      summary: 
        graded_date: "评分日期: %{date}"
        no_date_set: 未设置日期
        not_applicable: 不适用
        score: "分数:%{score}，满分 %{total}"
        score_pending_review: 教师待审阅的分数
        subject: "作业已评分:%{assignment}，%{context}"
      twitter: 
        no_date_set: 未设置日期
        not_applicable: 不适用
        score: "分数:%{score}，满分 %{total}"
        score_pending_review: （待审阅）
        tweet: "Canvas 警报 - 已评分:%{assignment}，%{context}"
    submission_needs_grading: 
      email: 
        body: "%{user_name} 已完成测验 %{quiz_title}，该测验需要手动评分。"
        html: 
          body: "%{user_name} 已完成测验 %{quiz_title}，该测验需要手动评分。"
          link_message: 您可在此处审阅提交文件
          subject: "提交的测验：%{quiz}，%{context}"
          submitted_date: "已提交：%{date}"
        link_message: 您可在此处审阅提交文件：
        subject: "提交的测验：%{quiz}，%{context}"
        submitted_date: "已提交：%{date}"
      facebook: 
        body: "%{user_name} 已完成测验 %{quiz_title}，该测验需要手动评分。"
        submitted_date: "已提交：%{date}"
      sms: 
        body_sms: "您的 %{title} 的 %{context} 评分刚刚更改。"
        more_info: "更多信息请访问 %{url}"
        no_date_set: 未设置日期
        not_applicable: 不适用
        regraded_date: "重新评分日期: %{date}"
        score: "分数: %{score}，满分 %{total}"
        score_pending: 教师待审阅的分数
      summary: 
        body: "已为您的测验 *%{title}* 上交了提交文件，该测验需要手动评分。"
        subject: "提交的测验：%{quiz}，%{context}"
        submitted_date: "已提交：%{date}"
      twitter: 
        body: "Canvas 警报 - 提交的测验：%{quiz}，%{user_name}"
    summaries: 
      email: 
        daily_body: "您已注册接收来自 Canvas 帐户的一些通知的每日报告。下面是 %{date} 的报告:"
        html: 
          click_to_preferences: 单击此处编辑您的通知首选项
          daily_body: "您已注册从您的 Canvas 帐户接收某些通知的每日报告。下面是 %{date}的报告："
          subject: "最近 Canvas 通知"
          view: 单击查看
          weekly_body: "您已注册从您的 Canvas 帐户接收某些通知的每周报告。下面是结束日期为 %{date}的一周的报告："
        notifications_link: "您可通过访问以下页面更改通知设置:"
        subject: "最近 Canvas 通知"
        weekly_body: "您已注册接收来自 Canvas 帐户的一些通知的每周报告。下面是一周结束 %{date} 的报告:"
      facebook: 
        new_notifications: "您已收到 #Canvas# 中的 *%{notification_count} 个新通知*。"
      sms: 
        notifications_sms: "%{notifications_count} 新通知，位于 %{url}"
      twitter: 
        tweet: "Canvas 警报 - %{notification_count} 个新通知"
    topic_locked: 此主题当前已锁定。
    topic_locked_at: "此主题锁定于 %{at}。"
    topic_locked_module: "此主题是单元 *%{module}* 的一部分，尚未解锁。"
    topic_locked_until: "此主题锁定至 %{date}。"
    topic_unpublished_module: 此主题是未发布单元的一部分，尚未可用。
    updated_wiki_page: 
      email: 
        body: "维基上针对 %{title} 的页面已更新，这可以使您的生活更轻松。"
        html: 
          body: "维基上针对 %{title} 的页面已更新，这可以使您的生活更轻松。"
          link_message: 单击此处进行审阅
          subject: "更新的维基页面:%{title}，%{user}"
        link_message: "您可在此处进行审阅: %{link}"
        subject: "更新的维基页面:%{title}，%{user}"
      facebook: 
        body: "维基上针对 %{title} 的页面已更新。"
      sms: 
        more_info: "更多信息请访问 %{url}"
        updated_message: "%{title}，%{user} 刚刚更新:"
      summary: 
        subject: "更新的维基页面:%{title}，%{user}"
      twitter: 
        tweet: "Canvas 警报 - 页面更新:%{title}，%{user}。"
    visit_modules_page: "*有关如何解锁此内容的信息，请访问课程单元页面。*"
    web_conference_invitation: 
      email: 
        body: "我们邀请您参与 %{name} 的 Web 会议 %{title}。"
        details_link: "您可在此处查看详细信息: %{link}"
        html: 
          body: "我们邀请您参与 %{name} 的 Web 会议 %{title}。"
          details_link: 单击此处查看详细信息
          subject: "Web 会议邀请: %{name}"
        subject: "Web 会议邀请: %{name}"
      facebook: 
        body: "我们邀请您参与 #%{name}# 的 Web 会议 *%{title}*。"
      sms: 
        body: "我们邀请您加入 %{name} 的 Web 会议 %{title}。"
        link_message: "更多信息请访问 %{url}"
      summary: 
        body: "我们邀请您参与 %{name} 的 Web 会议 %{title}。"
        subject: "Web 会议邀请: %{name}"
      twitter: 
        tweet: "Canvas 警报 - 邀请:参加 %{title}，%{name}"
  migration: 
    announcement_type: 通告
    assignment_group_type: 作业组
    assignment_type: 作业
    calendar_event_type: 日历事件
    discussion_topic_type: 讨论主题
    ecollege: 
      course_not_found: "找不到 ECollege 课程。"
    external_feed_type: 外部馈送
    file_type: 文件
    grading_standard_type: 评分标准
    group_type: 组
    learning_outcome_type: 学习结果
    module_type: 单元
    quiz_question_type: 测验题
    quiz_type: 测验
    rubric_type: 题目
    webct: 
      course_not_found: "找不到 Blackboard 课程。"
    wiki_page_type: 维基页面
  migration_issues: 
    errors: 
      valid_workflow_state: 必须发送有效的工作流状态
<<<<<<< HEAD
  modules: 
    module_collection_view: 
      course_modules: 课程单元
=======
  module_item_types: 
    assignment: 作业
    disuccsion: 讨论
    external_tool: 外部工具
    external_url: "外部 URL"
    file: 文件
    page: 页面
    quiz: 测验
    sub_header: 副标题
  modules: 
    add_module_item_dialog: 
      item_type: 类型：
    add_module_item_dialog_wrapper: 
      Save: 保存
      cancel: 取消
      creating: 正在创建...
    dialog_title: "添加项目到 %{moduleName}"
    module_collection_view: 
      button: 
        preview: 预览
      course_modules: 课程单元
      header: 
        module: 单元
    module_item_view: 
      button: 
        delete: 删除
        edit: 编辑
      module_item: 
        available: 可用
        due: 到期日期
        points_abbreviated: 分
    module_view: 
      module: 
        prerequisites: 先修课程
        published: 已发布
>>>>>>> dcc67c78
  mute_dialog: 
    curving_assignments: 曲线作业
    grade_change_notifications: 评分更改通知
    how_to_unmute: 一旦您取消静音此作业，即可通过单击"取消静音作业"链接再次开始发送通知。
    mute_assignment: 屏蔽作业
    score_change_notifications: 分数更改通知
    see_grade: 其作业的评分
    students_will_see: 学生将能够看到此作业已静音。
    submission_comments: 提交评论
    sure_you_want_to_mute: "是否确定要静音此作业?此作业静音时，学生将不会收到关于以下内容的新通知或无法看到:"
  name: 学术基准导入器
  not_applicable: 不适用
  notification: 
    added_to_conversation_description: 已将您添加到会话
    added_to_conversation_display: 添加到会话
    all_submissions_display: 所有提交文件
    announcement_description: 课程中的新通告
    announcement_display: 通告
    appointment_availability_display: 约会可用性
    appointment_cancelations_description: 约会取消
    appointment_cancelations_display: 约会取消
    appointment_signups_description: 日历上的新约会
    appointment_signups_display: 约会注册
    calendar_description: 课程日历上的新项目和更改项目
    calendar_display: 日历
    categories: 
      all_submissions: 所有提交文件
      announcement: 通告
      appointment_availability: 约会可用性
      appointment_cancelations: 约会取消
      appointment_signups: 约会注册
      calendar: 日历
      course_content: 课程内容
      discussion: 讨论
      discussion_entry: 讨论输入
      due_date: 到期日期
      files: 文件
      grading: 评分
      grading_policies: 评分政策
      invitiation: 邀请
      late_grading: 最近评分
      membership_update: 成员资格更新
      migration: 迁移
      one: 其他
      other: 其他
      registration: 注册
      reminder: 提醒
      student_appointment_signups: 学生约会注册
      submission_comment: 提交评论
    conversation_message_description: 收件箱新邮件
    conversation_message_display: 会话消息
    course_content_display: 课程内容
    discussion_description: 课程中的新讨论主题
    discussion_display: 讨论
    discussion_post_description: 您订阅的主题中的新讨论帖
    discussion_post_display: 讨论帖
    due_date_description: 作业到期日期更改
    due_date_display: 到期日期
    files_description: 添加到课程的新文件
    files_display: 文件
    grading_display: 评分
    grading_notify_include_grade: 报警评分更改时包括分数。
    grading_policies_description: 课程评分政策更改
    grading_policies_display: 评分政策
    invitation_display: 邀请
    late_grading_display: 最近评分
    membership_update_description: |-
        *仅适用于管理员：已激活的待处理注册*⏎
        ⏎
        * 组注册⏎
        * 已接受/已拒绝
    membership_update_display: 成员资格更新
    missing_description_description: "有关 %{category} 通知"
    missing_display_display: "有关 %{category} 通知"
    names: 
      account_user_notification: 帐户用户通知
      account_user_registration: 帐户用户注册
      added_to_conversation: 添加到会话
      alert: 警报
      appointment_canceled_by_user: 取消约会的用户
      appointment_deleted_for_user: 约会删除操作针对的用户
      appointment_group_deleted: 已删除约会组
      appointment_group_published: 已发布约会组
      appointment_group_updated: 已更新约会组
      appointment_reserved_by_user: 预订约会的用户
      appointment_reserved_for_user: 约会预订操作针对的用户
      assignment_changed: 作业已更改
      assignment_created: 作业已创建
      assignment_due_date_changed: 作业到期日期更改
      assignment_due_date_override_changed: 覆盖的作业到期日已更改
      assignment_graded: 作业已评分
      assignment_resubmitted: 作业已重新提交
      assignment_submitted: 作业已提交
      assignment_submitted_late: 最近提交的作业
      collaboration_invitation: 协作邀请
      confirm_email_communication_channel: 确认电子邮件通信渠道
      confirm_registration: 确认注册
      confirm_sms_communication_channel: 确认短信通信渠道
      content_export_failed: 内容导出失败
      content_export_finished: 内容导出完成
      conversation_message: 会话消息
      enrollment_accepted: 注册已接受
      enrollment_invitation: 注册邀请
      enrollment_notification: 注册通知
      enrollment_registration: 注册
      event_date_changed: 活动日期更改
      forgot_password: 忘记密码
      grade_weight_changed: 评分加权已更改
      group_assignment_submitted_late: 最近提交的组作业
      group_membership_accepted: 组成员资格已接受
      group_membership_rejected: 组成员资格已拒绝
      merge_email_communication_channel: 合并电子邮件通信渠道
      migration_export_ready: 迁移导出就绪
      migration_import_failed: 迁移导入失败
      migration_import_finished: 迁移导入完成
      new_account_user: 新帐户用户
      new_announcement: 新通告
      new_context_group_membership: 新内容组成员资格
      new_context_group_membership_invitation: 新内容组成员资格邀请
      new_course: 新课程
      new_discussion_entry: 新讨论输入
      new_discussion_topic: 新讨论主题
      new_event_created: 创建的新活动
      new_file_added: 新文件已添加
      new_files_added: 新文件已添加
      new_student_organized_group: 新学生组织组
      new_teacher_registration: 新教师注册
      new_user: 新用户
      pseudonym_registration: 匿名注册
      report_generated: 生成的报告
      report_generation_failed: 报告生成失败
      rubric_assessment_invitation: 题目评估邀请
      rubric_assessment_submission_reminder: 题目评估提交文件提醒
      rubric_association_created: 创建的题目关联
      submission_comment: 提交评论
      submission_comment_for_teacher: 教师提交评论
      submission_grade_changed: 提交文件评分已更改
      submission_graded: 提交文件已评分
      submission_needs_grading: 提交文件需要评分
      summaries: 总结
      updated_wiki_page: 更新的维基页面
      web_conference_invitation: "Web 会议邀请"
    no_subject: 无主题
    other_display: 管理通知
    reminder_display: 提醒
    student_appointment_display: 学生约会注册
    submission_comment_description: |-
        作业提交评论⏎
        ⏎
        &nbsp;⏎
        ⏎
        如果您不希望新评论在 Canvas 收件箱中显示为“新”，请选中“将新提交评论标记为已读”
    submission_comment_display: 提交评论
    submission_new_as_read: 将新提交评论标记为已读。
  notification_preferences: 
    communication: 
      email: 
        display: 电子邮件地址
      errors: 
        saving_preferences_failed: "啊噢! 有些内容已损坏。请重试"
      facebook: 
        display: Facebook
      sms: 
        display: 手机号码
      twitter: 
        display: Twitter
    frequencies: 
      daily: 每天
      immediately: 尽快
      never: 从不
      title: 
        daily: 发送每日摘要
        never: 不发送任何内容
        right_away: 立即通知我
        weekly: 发送每周摘要
      weekly: 每周
    groups: 
      admin: 管理
      alerts: 警报
      communication: 会话
      course: 课程活动
      discussions: 讨论
      groups: 组
      one: 其他
      other: 其他
      parent: 父电子邮件
      scheduling: 正在计划
  number: 
    currency: 
      format: 
        delimiter: ","
        format: "%u%n"
        separator: "."
        unit: $
    format: 
      delimiter: ","
      separator: "."
    human: 
      storage_units: 
        format: "%n %u"
        units: 
          byte: 
            one: 字节
            other: 字节
          gb: GB
          kb: KB
          mb: MB
          tb: TB
  options: 
    ? "no"
    : 否
    ? "yes"
    : 是
  outcome_groups: 
    invalid_file: 无效的结果组文件
  outcome_groups_api: 
    account_group_description: 帐户级别结果组。
  outcomes: 
    account_standards: 帐户标准
    account_standards_description: 在左侧，您将看到您的学校为您创建的标准，以便在您的课程中使用。
    blank_error: 不能为空
    browser: 
      links: 
        back: 返回
        find: 查找
        new_group: 新组
        new_outcome: 新结果
    common_core: 共同核心标准
    common_core_description: 左侧是您熟悉的共同核心标准的每个分组的结果文件夹结构。这样您就可以毫不费力地在您的课程中使用任何共同核心标准进行评分。
    confirm: 
      delete: 是否确定要删除?
      import_group: "将组“%{group}”导入组“%{target}”吗?"
      import_outcome: "将结果”%{outcome}“导入组”%{target}“吗?"
    criteria: 
      does_not_meet_expectations: 没有达到预期
      exceeds_expectations: 超出预期
      meets_expectations: 达到预期
    criterion: 
      close_rating: 确定
      criterion_rating_points: 标准评级分数
      delete_criterion: 删除
      edit_criterion_rating_title: "编辑”%{description}“标准评级分数"
      insert_criterion_rating: 插入标准评级
      insert_rating: 插入
      points: 分数
      pts: 分
      rating_description: 标准评级说明
    dont_import: 此组不能导入。
    failed_outcome_creation: 结果创建失败
    failed_outcome_update: 结果更新失败
    find_instructions: 
      instructions: 
        find: 
          description: "*可以在此处访问您所在学校或州创建的结果。就像在您的课程中一样，左侧的面板将允许您在现有结果之间导航。您找到想使用的结果或结果组之后，单击下面的导入按钮，即可将其添加到您的课程。*"
          title: 查找结果
    flash: 
      addSuccess: 创建成功
      deleteError: 有问题。此时无法删除。
      deleteSuccess: 删除成功
      error: 出现错误。请刷新此页，然后重试。
      importError: 导入时出现错误。请稍后重试。
      importSuccess: 导入成功
      updateSuccess: 更新成功
    loading_more_results: 正在加载更多结果
    main_instructions: 
      instructions: 
        main: 
          manage: 
            description: "*结果是在此处创建的，以跟踪课程的掌握程度。要开始创建，请查看顶部的菜单栏。单击”新建“按钮，创建一个新的结果，或单击”新建组“按钮创建一个新的组，将您的结果放在其中。”查找“按钮将允许您使用您所在的州或学校创建的结果。在您创建和使用结果时，您将可以使用左侧的面板在结果中导航。您可以在不同的级别之间拖放结果以创建结构。* *更重要的是，Canvas 允许您将结果添加到您的评分准则，这样您就可以在对作业评分时评估自己的掌握程度。在您设置结果后，单击”管理准则“开始使用结果继续评分。*"
            title: 设置结果
    mastery_error: "必须大于或等于 0"
    missing_outcome: 无法找到该学习结果
    new_outcome: 新建结果
    new_outcome_group: 新建结果组
    outcome: 
      links: 
        delete_outcome: 删除结果
        edit_outcome: 编辑结果
      mastery_at_label: "为等于或高于此值的任何分数设置掌握程度:"
      point_mastery: "掌握程度为 %{mastery_points} 分"
      points: 
        rating: "%{points} 分"
        total: "%{points_possible} 分"
      total_points: 总分
      use_for_scoring: 使用此标准打分
    outcome_alignment: 
      delete_title: 无法删除基于题目关联的作业。要删除这些关联，您需要从评估的题目中删除该行
    outcome_criterion: 学习结果标准
    outcome_form: 
      criterion: 标准评分
      criterion_dialog: 学习结果可包括在作业题目中作为评估是否掌握所分配特定作业结果的简单方式。当您定义学习结果时，还应定义构建作业题目时可使用的标准。根据需要定义尽可能多的题目列，并指定将用于定义是否掌握此结果的分数阈值。
      criterion_info_link: 单击以了解标准评级
      description: 说明此结果
      mastery: 掌握程度为
      points: "%{points_possible} 分"
      title: 命名此结果
      total_points: 总分
    outcome_group: 
      links: 
        delete_outcome_group: 删除结果组
        edit_outcome_group: 编辑结果组
    outcome_group_form: 
      group_description: 说明此组
      title: 命名此组
    outcome_result: 
      all_outcomes: 此学生的所有结果
      attempt_info: "尝试 #%{attempt_number}，%{attempt_date}"
      outcome_mastered: 已掌握
      scoring: "%{points}，满分 %{possible_points}"
    show: 
      no_aligned_items: 没有调整的项目
      no_artifacts: 没有任何产物
    state_standards: 州标准
    state_standards_description: 在左侧，您将看到每个州的文件夹，其中包含了更新的州标准。您可以毫不费力地使用州标准对课程进行评分。
    successful_outcome_creation: 结果已成功创建！
    successful_outcome_delete: 结果已成功删除
    successful_outcome_removal: 结果已成功删除
    successful_outcome_update: 结果已成功更新！
    titles: 
      find_outcomes: 查找结果
    top_level: "%{context} 最高级"
    user_outcome_results: 
      artifacts: 
        one: "%{count} 个产物"
        other: "%{count} 个产物"
      attempts: 
        one: "%{count} 次尝试"
        other: "%{count} 次尝试"
      attempts_from_artifacts: "%{attempts} *来自 %{artifacts}*"
      labels: 
        see_results: "查看 %{user_name} 的结果"
      mastery: 掌握最新尝试
      no_mastery: 未掌握最新尝试
      outcomes_for: "%{user_name} 的结果"
      short_title: 
        attempts: 尝试次数
        average_percent: 平均百分比
        latest_score: 最新分数
        outcome: 结果
  overrides: 
    everyone: 每个人
    everyone_else: 其他人
    lock_date_before_due_date: 锁定日期不能早于截止日期
    overrides: 
      everyone: 每个人
      everyone_else: 其他人
    unlock_date_after_due_date: 解锁日期不能晚于截止日期
    unlock_date_after_lock_date: 解锁日期不能晚于锁定日期
  page_comment: 
    default_user_name: 匿名
  page_comments: 
    errors: 
      create_failed: 评论创建失败
  page_views: 
    download_filename: "%{user} 的浏览量"
    table: 
      headers: 
        date: 日期
        participated: 参与者
        time: 时间
        url: URL
        user_agent: 用户代理
  pages: 
    delete_confirmation: 是否确定要删除此维基页面?
    delete_title: 删除维基页面
    errors: 
      require_title: 您必须输入标题
<<<<<<< HEAD
=======
    notices: 
      delete_failed: "页面“%{title}”无法删除。"
      page_deleted: "页面\"%{title}\"已删除。"
>>>>>>> dcc67c78
  paginated_collection: 
    no_items: 没有项目。
  paginated_list: 
    no_results_found: 无结果
    view_more_link: 查看更多
  paginated_view: 
    loading_more_results: 正在加载其他结果
  paypal: 
    exception: 抱歉，出现错误，请稍后重试。
  plugins: 
    academic_benchmark_importer: 
      description: "此工具便于您将学术基准标准导入 Canvas。"
    academic_benchmark_settings: 
      api_url_description: "（例如 %{url}）"
      common_core_guid: "（例如 %{guid}）"
      description: "您需要访问 [学术基准](%{url}) 帐户。"
      labels: 
        api_key: "API 密钥"
        api_url: "API URL"
        common_core_guid: "共同核心 GUID（可选）"
    account_reports: 
      description: 选择帐户报告
      name: 帐户报告
    app_center: 
      description: "App Center 用于在 Canvas 中跟踪/安装外部工具"
      name: "App Center"
    app_center_settings: 
      description: "App Center 将出现在课程或帐户的设置页上的“应用程序”选项卡中。下面提供的 URL 应指向有效的 App Center 端点（例如，https://lti-examples.heroku.com -- 确保略去末尾斜杠）"
      labels: 
        app_reviews_endpoint: 应用程序显示端点
        apps_index_endpoint: 应用程序索引端点
        base_url: "库 URL"
        token: 访问令牌
    assignment_freezer: 
      description: 复制时冻结作业属性
      name: 作业属性冻结程序
    assignment_freezer_settings: 
      description: 利用此插件，管理员可以查看在作业复制到其他课程后，使配置属性不可编辑的特殊作业属性。
      no_copying_frozen: 不允许冻结将复制的作业。
    banner_grade_exchange_settings: 
      labels: 
        canvas_source_identifier: "您的 Canvas 实例名称"
        sis_source_identifier: "您的 Banner 实例名称"
    big_blue_button: 
      description: "大蓝色按钮 Web 会议支持"
      name: 深蓝色按钮
    big_blue_button_settings: 
      description: "您将需要访问 [BigBlueButton](%{url}) 实例。"
      domain_description: "BigBlueButton 安装的**主机名**或 **ip 地址**（例如，bigbluebutton.mycompany.com）"
      labels: 
        domain: 域
        recording_enabled: 允许记录会议。
        secret: 加密
      secret_description: "这是 %{parameter_name} 参数，可在 %{filename} 配置文件中找到。"
    buttons: 
      saving: 正在保存...
    crocodoc: 
      description: "启用 Crocodoc 作为文件预览选项"
      name: Crocodoc
    crocodoc_settings: 
      description: "这个插件集成了 Crocodoc ，可以提供 HTML5 文档预览功能。这使得教师和学生能够对文档进行注释。"
      labels: 
        api_key: "Crocodoc API 密钥"
    dim_dim: 
      description: "DimDim Web 会议支持"
      name: DimDim
    dim_dim_settings: 
      description: "您将需要访问 Dim Dim 实例。"
      labels: 
        domain: 域
    embedly: 
      description: "针对集合请求 Embedly 信息"
      name: "Embedly 集成"
    embedly_settings: 
      description: "此插件集成了 Embedly 服务以预先填充有关集合项目的信息。该付费计划会返回免费计划所没有的额外信息: 您可以从页面上的多个图像中进行选择，之后系统会返回可直接预览的嵌入式信息（播放 youtube 视频等）。"
      labels: 
        api_key: "Embedly API 密钥"
        plan_type: "Embedly 计划类型"
    error_reporting: 
      description: 默认错误报告机制
      name: 错误报告
    error_reporting_settings: 
      description: "可通过调用 %{console_command} 在控制台上启用错误报告。一旦启用此功能，您可以指定错误消息将送达的电子邮件地址或 POST URL。"
      hints: 
        body_param: 邮件的正文将通过此按键发送
        subject_param: 邮件的主题将通过此按键发送
      labels: 
        action: 操作
        body_parameter: 正文参数
        email: 电子邮件地址
        subject_parameter: 主题参数
        url: URL
      options: 
        email: 发送电子邮件
        nothing: 不执行任何操作
        post: "发布到 URL"
    errors: 
      plugin_doesnt_exist: "插件 %{id} 不存在。"
      setting_update_failed: 保存插件设置时出错。
    etherpad: 
      description: "EtherPad 文档共享"
      name: EtherPad
    etherpad_settings: 
      description: "EtherPad 现在是一个开放源代码的项目。如果您愿意，可以使用许多公开提供的 EtherPad 实例。这些实例包括:"
      edupad: eduPad
      hints: 
        domain: "不包括\"http://\"部分或任何斜线"
      host_your_own: "或者您可以始终 [设置自己的 EtherPad 网站](%{etherpad_url})。"
      labels: 
        domain: 域
        name: 名称
      pirate_pad: "Pirate Pad"
      primary_pad: "Primary Pad"
      sketchpad: SketchPad
      typewithme: TypeWith.me
    facebook: 
      description: "Canvas Facebook 应用程序"
      name: Facebook
    facebook_settings: 
      description: |-
          您将需要创建 [facebook.com 上的新应用程序](%{facebook_url})。
          设置以下配置选项以确保您的 Facebook 应用程序
          正常工作:
          
          * **网站 -- 站点 URL:** 设置为 %{site_url}
          * **网站 -- 站点域:** 您的 Canvas 主站点的域。此项必须匹配站点 URL 设置
          * **Facebook 集成 -- Canvas 页面:** 记下您的选择并在下面的表单中输入
          * **Facebook 集成 -- Canvas URL:** 设置为 %{canvas_url}
          * 确保已启用**高级 -- OAuth 2.0 for Canvas**
          * 保存应用程序之后，记下应用程序 ID、API 密钥和应用程序密码
      domain_name: 域
      headers: 
        domain_settings: 域设置
      hints: 
        canvas_domain: "此项是\"Canvas URL\"中指定的域"
        canvas_name: "此项是\"Canvas 页面\"中指定的路径"
        disable_ssl: 仅用于本地测试
      labels: 
        api_key: "API 密钥"
        app_id: "应用程序 ID"
        canvas_domain: "Canvas 域"
        canvas_name: "Canvas 名称"
        disable_ssl: "禁用 SSL"
        secret: 应用程序密码
    google_docs: 
      description: "Google Docs 文档共享"
      name: "Google Docs"
    google_docs_settings: 
      description: |-
          您将需要 [通过 Google 注册您的域](%{google_url}).
          记下您的\"OAuth 客户密钥\"和\"OAuth 客户密码\"值。
      labels: 
        api_key: OAuth客户密钥
        secret_key: "OAuth 客户密码"
    grade_export: 
      description: "SIS 评分导出"
      name: 评分导出
    grade_export_settings: 
      labels: 
        format_type: 输出格式类型
        publish_endpoint: 要发布到的端点
        success_timeout: 成功通知超时（秒）
        wait_for_success: 等待成功通知
    ims_es_importer_settings: 
      labels: 
        course_long_name_selection: 课程长名称选择
        course_short_name_selection: 课程短名称选择
        course_sourcedid_name_prefix: 课程“sourcedid”忽略了前缀
        default_email_domain: 默认电子邮件域
        email_preference: 电子邮件首选项
        lms_delivery_name: "LMS 交付名称"
        map_sections_to_courses: "将 IMS 章节映射到 Canvas 课程"
        section_end_days_adjustment: 章节结束日期调整
        section_name_selection: 章节名称选择
        section_start_days_adjustment: 章节开始日期调整
        term_end_days_adjustment: 学期结束日期调整
        term_start_days_adjustment: 学期开始日期调整
    index: 
      author: 作者
      canvas_revision_unknown: 未知
      description: 说明
      name: 名称
      no_plugins: "没有安装 Canvas 插件"
      page_title: "Canvas 插件"
      tag: 标签
      version: 版本
      website: 网站
    kaltura: 
      description: "Kaltura 视频/音频记录和播放"
      name: Kaltura
    kaltura_settings: 
      account_settings: "这些值可在 Kaltura 管理控制台中\"设置 -> 集成设置\"下找到"
      cache_explanation: "空表示无限缓存，0 表示不缓存。"
      description: |-
          您将需要 [Kaltura.com](%{kaltura_url}) 的帐户
          或 Kaltura 的自托管实例。
          
          **注:** 一旦在 Canvas 内配置 Kaltura 后，
          您需要转到 Kaltura 管理控制台并在\"设置 -> 
          集成设置\"下启用服务器通知， 
          通知 URL 为:
          
          %{notification_url}
          
          然后选中\"通过服务器发送\"列中的\"添加条目\"和\"删除条目\"框。
      headers: 
        account_settings: 帐户设置
        canvas_settings: "Canvas 设置"
        domain_settings: 域设置
        misc_settings: 杂项设置
        ui_conf_ids: "UI 配置 ID"
      hints: 
        domain: 对于托管的帐户，使用"www.kaltura.com"
        resource_domain: 对于托管的帐户，使用"cdn.kaltura.com"
        rtmp_domain: 对于托管的帐户，使用"www.kaltura.com"
      kaltura_sis_explanation: "如果选中用户和课程，将向 Kaltura 提供 SIS 数据。"
      labels: 
        cache_play_list_seconds: "缓存播放列表 URL 的秒数"
        domain: 域
        kaltura_sis: "将 SIS 数据写入 Kaltura"
        kcw_ui_conf: "KCW UI 配置 ID"
        partner_id: "合作伙伴 ID"
        player_ui_conf: "播放器 UI 配置 ID"
        resource_domain: 资源域
        rtmp_domain: "RTMP 域"
        secret_key: 管理员密码
        subpartner_id: "子合作伙伴 ID"
        upload_ui_conf: "上传程序 UI 配置 ID"
        user_secret_key: 用户密码
      ui_conf_ids: "对于 Kaltura 托管的客户，您可以要求 Kaltura 提供这些 ID。自托管实例可在 ui_confs 表中找到这些值。"
    linked_in: 
      description: "LinkedIn 集成"
      name: LinkedIn
    linked_in_settings: 
      description: |-
          您将需要注册 [LinkedIn 上的新应用程序](%{linkedin_url})。
          设置以下配置选项以确保您的 LinkedIn 集成
          正常工作:
          
          * **应用程序类型:** 设置为\"Web 应用程序"
          * **实时状态:** 设置为"实时"
          * **OAuth 重定向 URL:** 设置为 %{oauth_url}
          * 保存应用程序之后，记下 API 密钥和加密密钥
      domain_name: 域
      labels: 
        api_key: "API 密钥"
        secret_key: 加密密钥
    lockdown_browser: 
      labels: 
        download_url: "LockDown Browser 下载 URL"
        plugin_enabled: 已启用
    notices: 
      settings_updated: 插件设置已成功更新。
    qti_converter_settings: 
      labels: 
        enabled: 已启用
    registration_form_recaptcha: 
      description: "注册表单的 CAPTCHA 插件"
      name: "注册表单 ReCAPTCHA"
    respondus_soap_endpoint: 
      description: "Respondus QTI 上传的 SOAP 端点"
      name: "Respondus SOAP 端点"
    respondus_soap_endpoint_settings: 
      labels: 
        enabled: "已启用（必须同时启用 QTI 转换器）"
    scribd: 
      description: "Scribd 文档预览"
      name: Scribd
    scribd_settings: 
      description: |-
          您将需要 [注册 Scribd API 帐户](%{scribd_url})。
          记下您的 API 密钥和 API 密码。这些可在创建后
          从个人资料中的\"设置 -> API\"提供。
      labels: 
        api_key: "API 密钥"
        secret_key: "API 密码"
    sessions: 
      description: 管理会话超时
      name: 会话
    sessions_timeout: 
      labels: 
        session_timeout: "会话到期前的时间（以分钟为单位，最少为 20 分钟）"
    settings_header: 
      prompt_change_for_all_line1: 这将针对所有帐户更改设置!
      prompt_change_for_all_line2: 是否完全确定要执行此操作?
      prompt_delete_account_setting: 是否确定要删除帐户配置?
      select_account_prompt: （选择帐户）
    show: 
      back_to_list: 返回插件列表
      labels: 
        disabled: 禁用此插件
      page_title: 插件设置
    sis_import: 
      description: "导入 SIS 数据"
      name: "SIS 导入"
    sis_import_settings: 
      labels: 
        minimum_rows_for_parallel: "使用并行处理之前 SIS 导入中的最少行数"
        parallelism: "用于处理并行 SIS 导入的工作处理器数"
        queue_for_parallel_jobs: 用于并行工作的工作队列（默认为空）
    tinychat: 
      description: "Tinychat 聊天室"
      name: Tinychat
    tinychat_settings: 
      description: |-
          您将需要注册 [Tinychat 上的新应用程序](%{tinychat_url})。
          记下您的应用程序的"公钥"和"加密密钥"值。
      labels: 
        api_key: 公钥
        secret_key: 加密密钥
    twitter: 
      description: "Twitter 通知"
      name: Twitter
    twitter_settings: 
      description: |-
          您将需要创建 [Twitter 上的新应用程序](%{twitter_url})。
          设置以下配置选项以确保您的 Twitter 应用程序
          正常工作:
          
          * **应用程序类型:** 设置为"浏览器"
          * **Callback URL:** 设置为 %{callback_url}
          * **默认访问类型:** 设置为"读、写和私人消息""
          * 保存应用程序之后，记下客户密钥和客户密码
      domain_name: 域
      labels: 
        api_key: 用户密钥
        secret_key: 用户密码
    webct_scraper_settings: 
      description: |-
          如果机构不使用 WebCT 的“学习单元”（包括采用低于 4.0 版的 WebCT⏎
          的学校，当提供各个单元时），可通过将“课程内容”⏎
          导入为 Canvas 单元而不是“学习单元”来改善课程迁移。至于内容单元，使用此页面可设置 WebCT 迁移器的默认行为。⏎
          务必记住的一点是，当单个课程迁移保留⏎
          可选择的能力时，批量迁移器始终采用此处配置的值，而不能按迁移进行更改。
      labels: 
        allow_outline_selection: 显示选项以便在迁移向导中将课程内容用作单元
        folders_as_outline: "默认将 WebCT“课程内容”用于单元"
    wimba: 
      description: "Wimba Web 会议支持"
      name: Wimba
    wimba_settings: 
      description: "您将需要访问 [Wimba](%{url}) 帐户。"
      domain_description: "（例如 mycompany.wimba.com）"
      labels: 
        domain: 域
        password: 密码
        username: 用户名
    wiziq: 
      description: "Wiziq 虚拟教室"
      name: Wiziq
    wiziq_settings: 
      api_url_description: "（例如 http://class.api.wiziq.com/）"
      description: "您将需要访问 [Wiziq](%{url}) 帐户。"
      labels: 
        access_key: 访问密钥
        api_url: "API URL"
        secret_key: 加密密钥
  prerequisites_lookup: 
    headers: 
      completion_prerequisites: 完成先决条件
    labels: 
      requirements_must_be_completed: 需要完成以下要求，然后才能解锁此页面
  profile: 
    access_token: 
      default_app_name: 无应用程序
      labels: 
        token_expires: 过期
        token_last_used: 上次使用
      links: 
        token_details: 详细信息
      profile: 
        token_never_expires: 从不
      titles: 
        delete_this_token: 删除此令牌
    buttons: 
      add_file: 添加文件
      adding_file: 正在添加文件...
      generate_token: 生成令牌
      generating_token: 正在生成令牌...
      regenerate_token: 重新生成令牌
      regenerating_token: 正在重新生成令牌...
      select_image: 选择图像
      selecting_image: 正在选择图像...
    communication: 
      confirm_email_instructions: "在接收任何通知之前，您需要验证电子邮件地址 (%{email})，方法是单击我们给您发送的电子邮件中的链接。如果您没有看到电子邮件，*单击以重新发送电子邮件*，然后确保检查您的垃圾邮件箱。"
      crumb_notification_preferences: 通知首选项
      headers: 
        notification_preferences: 通知首选项
      page_title: 通知首选项
      weekly_notification_range: "您的每周通知将于 %{start_time} 到 %{end_time} 间的 %{weekday} 发送。"
    confirming_contact: 正在确认...
    confirms: 
      delete_access_key: 是否确定要删除此访问键?
      delete_login: 是否确定要删除此登录信息?
      regenerate_token: 是否确定要重新生成此令牌?必须更新使用此令牌的所有内容。
      unregister_service: 是否确定要取消注册此服务?
    crumb: "%{user} 的个人资料"
    crumbs: 
      settings_frd: "%{user} 的设置"
    done_resending: "完成! 消息传送可能需要几分钟。"
    email_select: 
      default_email_option: "[选择电子邮件]"
      new_email_option: 新电子邮件地址
    errors: 
      adding_file_failed: 添加文件失败
      confirmation_failed: 确认失败。请重试。
      generating_token_failed: 生成令牌失败
      invalid_old_passowrd: "登录信息 %{pseudonym} 的旧密码无效"
      profile_update_failed: 登录信息无法更新
      regenerating_token_failed: 重新生成令牌失败
      registration_failed: 注册失败。检查用户名和密码，然后重试。
    facebook_select: 
      facebook: Facebook
    failed_resending: 请求失败。请重试。
    links: 
      resend_confirmation: 重新发送确认
      resend_confirmation_failed: 请求失败。请重试。
      resending_confirmation: 正在重新发送...
      resent_confirmation: 完成！收到消息可能需要几分钟。
    notices: 
      contact_confirmed: 联系人已成功确认!
      mfa_disabled: 多重身份验证已禁用
      updated_profile: 个人资料已成功更新
    please_select_an_option: 请选择选项
    profile: 
      access_token_description: "访问令牌可用于允许其他应用程序代表您进行 API 调用。您还可以生成访问令牌和*使用 Canvas Open API* 启动您自己的集成。"
      approved_integrations: "您可授权第三方应用程序代表您访问 Canvas 网站:"
      buttons: 
        add_picture_file: 添加文件
        authorize_google_docs: "授权 Google Docs 访问"
        authorize_twitter: "授权 Twitter 访问"
        generate_token: 生成令牌
        new_access_token: 新访问令牌
        regenerate_token: 重新生成令牌
        register_facebook_account: "注册您的 Facebook 帐户"
        register_linkedin_account: "注册您的 LinkedIn 帐户"
        save_login: 保存登录信息
        save_skype_name: "保存 Skype 名称"
        select_image: 选择图像
        update_settings: 更新设置
      confirm_email_instructions: "在编辑个人资料之前，您需要确认电子邮件地址 (%{email})，方法是单击我们给您发送的电子邮件中的链接。如果您没有看到电子邮件，*单击以重新发送电子邮件*，然后确保检查您的垃圾邮件箱。"
      delicious_description: "Delicious 是一个工具，可让您存储和与其他人分享您的书签。Canvas 的丰富内容编辑器可让您搜索 Delicious 标记，从而轻松地从 Canvas 内链接到您觉得有用的其他资源。"
      diigo_description: "Diigo 是专为研究和教育人士量身打造的一款社交书签工具。Canvas 的丰富内容编辑器可让您搜索 Diigo 标记，从而轻松地从 Canvas 内链接到您觉得有用的其他资源。"
      error_loading_token_details: 加载令牌详细信息时出错
      facebook_description: "如果您有 Facebook 帐户，您可以安装 Canvas 应用程序并在个人资料中接收课程通知。您可以指定要接收哪些类型的通知以及多久发送一次。"
      full_token_warning: |-
          **立即复制此令牌**。一旦离开此页面，您将无法
          再检索完整的令牌，您将不得不重新生成令牌以获取一个新
          值。
      generate_access_token_description: |-
          访问令牌是允许第三方应用程序代表您访问 Canvas
          资源的功能。这些令牌通常根据需要自动
          为应用程序创建，但如果 [您正在部署新的或受限制的
          项目](%{documentation_url})，您可以恰好从此处生成该令牌。
      google_docs_description: "一旦您授权我们查看您的 Google Docs，您将能够从 Google Docs 直接提交作业，并且能够创建和与班级成员共享文档。"
      headers: 
        application_abbrev: 应用程序
        dates: 日期
        delicious_login: "Delicious 登录"
        diigo_login: "Diigo 登录"
        facebook_access: "Facebook 访问"
        generate_access_token: 生成访问令牌
        google_docs_access: "Google Docs 访问"
        linkedin_access: "LinkedIn 访问"
        loading_images: 正在加载图像...
        login: 登录
        organization: 组织
        other_services: 其他服务
        purpose: 用途
        registered_services: 注册的服务
        share_skype_id: "共享您的 Skype ID"
        twitter_access: "Twitter 访问"
        users_profile: "%{user} 的个人资料"
        ways_to_log_in: 登录方式
        web_services: "Web 服务"
      hints: 
        expires_at: 留为空白以便不会过期
        language: 这将覆盖所有浏览器或帐户设置。
        name: 教师将使用此名称来评分。
        short_name: 人们会在讨论、消息和评论中看到此名称。
        sortable_name: 此名称出现在分类的列表中。
      labels: 
        change_password: 更改密码
        confirm_password: 确认密码
        default_email: 默认电子邮件
        expires_at: 过期
        headers: 
          approved_integrations: 批准的集成
        locale: 语言
        name: 全名
        new_password: 新密码
        old_password: 旧密码
        other_services: 单击下面的任何服务以注册
        password: 密码
        password_for: 密码用于
        purpose: 用途
        short_name: 显示名称
        show_user_services: 让课程/组同伴成员查看我已将哪些服务链接到配置文件
        skype_name: "Skype 名称"
        sortable_name: 可分类的名称
        time_zone: 时区
        token: 令牌
        token_application: 应用程序
        token_created: 创建时间
        token_expires: 过期
        token_last_used: 上次使用
        token_purpose: 用途
        user_name: 用户名
      linkedin_description: "LinkedIn 是一个优秀的业务网络资源，它可以在您完成学业很久以后一直有所帮助。如果您拥有 LinkedIn 帐户，可在此处进行注册。然后，如果您允许其他课程/组成员查看您注册的服务，他们就可以轻松地邀请您与他们联系而不必在 LinkedIn 中搜索您的个人资料。"
      links: 
        add_account: 添加帐户
        configure_mfa: 设置多重身份验证
        delete_account: 删除我的帐户
        delicious: Delicious
        diigo: Diigo
        disable_mfa: 禁用多重身份验证
        edit_settings: 编辑设置
        facebook: Facebook
        google_docs: "Google Docs"
        linkedin: LinkedIn
        more_options: 更多选项
        reconfigure_mfa: 重新配置多重身份验证
        skype: Skype
        twitter: Twitter
        upload_new_image: 上传新图像
        view_facebook_app: "查看 Facebook 应用程序"
        view_your_profile: 查看您的个人资料
      loading_token_details: 正在加载令牌详细信息...
      no_approved_integrations: "第三方应用程序可以请求权限以代表您访问 Canvas 网站。当您开始授权应用程序后，您将看到它们在此处列出。"
      no_language_preference: "系统默认值 (%{language})"
      no_registered_services: 没有注册的服务
      none: 无
      page_title: 个人资料
      profile_pictures: "选择您想要用作头像的图像，或上传新图像:"
      skype_description: "Skype 提供免费的在线语音和视频呼叫。许多学生使用 Skype 作为一种免费方便的通信方式。如果您注册了 Skype 名称并使其可见，则其他学生可以轻松查找您的联系信息以及使用 Skype 呼叫或添加您。"
      subscribe_to_emails: "我要从 Instructure 接收信息、新闻和提示"
      titles: 
        access_token_details: 访问令牌详细信息
        authorize_facebook: "授权 Facebook"
        authorize_google_docs: "授权 Google Docs"
        authorize_linkedin: "授权 LinkedIn"
        authorize_twitter: "授权 Twitter"
        click_to_change_profile_pic: 单击以更改头像
        delicious_login: "Delicious 登录"
        diigo_login: "Diigo 登录"
        new_access_token: 新访问令牌
        register_skype: "注册 Skype"
        remove_account_from_profile: 从此个人资料中删除帐户
        unregister_service: 取消注册服务
      twitter_description: |-
          Twitter 是一个用于发布和订阅短信息的服务。
          如果您拥有 Twitter 帐户，可在此处进行注册。然后，如果您允许
          其他课程/组成员查看您注册的访问，他们就可以 
          轻松地与您的 Twitter 帐户联系。
          
          您还可以注册以将通知发送到您的 Twitter 帐户。
          这些通知将作为直接消息让您自己发送给
          自己，并且将不会在公共流中出现。
      unknown_service: 未知
      web_services: "通过将 Canvas 绑定到您已经使用的 Web 工具，它可以让您的生活轻松许多。单击\"其他服务\"中的任何服务，您就会了解我们的意思。"
    resending: 正在重新发送...
    secondary_nav: 
      links: 
        communication_preferences: 通信首选项
        user_settings: 用户设置
    show: 
      administration: 管理
      become: 成为
      cancel_editing: 取消编辑
      edit_profile: 编辑个人资料
      links: 
        user_account_details: 帐户详细信息
    sms_select: 
      default_sms_option: "[选择手机]"
      new_sms_option: 新手机号码
    titles: 
      confirm_email_address: 确认电子邮件地址
      confirm_sms_number: "确认 SMS 号码"
      contact_not_confirmed: 此联系人尚未确认。请单击该地址了解详细信息
      email_not_confirmed: 此电子邮件尚未确认。请单击该地址了解详细信息
      register_communication: 注册通信
      select_profile_pic: 选择头像
      unconfirmed_click_to_confirm: 未确认。单击以确认
    token_never_expires: 从不
    twitter_select: 
      twitter: Twitter
    ways_to_contact: 
      buttons: 
        confirm: 确认
        ok_thanks: 好，谢谢
        register_email: 注册电子邮件
        register_sms: 注册短信
      carriers: 
        one: 其他运营商
        other: 其他运营商
      confirming_contact: 正在确认...
      contact_types: 
        sms: sms
      default_carrier_option: "[选择运营商]"
      headers: 
        contact_type: 类型
        email_addresses: 电子邮件地址
        other_contact: 其他联系人
        ways_to_contact: 联系方式
      labels: 
        carrier: 运营商
        cell_number: 手机号码
        email_address: 电子邮件地址
        enable_login_for_email: "我要使用此电子邮件地址登录 Canvas"
        sms_email: "SMS 电子邮件"
      links: 
        add_contact_method: 添加联系方式
        add_email_address: 添加电子邮件地址
        email: 电子邮件
        resend_confirmation: 重新发送确认
        text_sms: "文本 (SMS)"
      sent_confirmation_email: "我们已发送包含确认链接的电子邮件到 %{email_address}。单击该电子邮件中的链接以完成注册。 确保检查您的垃圾邮件箱有无过滤该电子邮件。"
      sent_confirmation_sms: "我们已发送四个字符的确认代码到 %{sms_number}。在下面输入该代码以激活此短信号码。"
      titles: 
        confirm_email_address: 确认电子邮件地址
        confirm_email_address_alt: 确认电子邮件地址
        confirm_email_address_aria_label: 确认电子邮件地址
        default_email_address: 默认电子邮件地址
        default_email_address_alt: 默认电子邮件地址
        default_email_address_aria_label: 默认电子邮件地址
        merge_users: 其他用户已有相同的电子邮件地址。单击此处以合并用户帐户。
        merge_users_alt: 其他用户已有相同的电子邮件地址。单击此处以合并用户帐户。
        merge_users_aria_label: 其他用户已有相同的电子邮件地址。单击此处以合并用户帐户。
        remove_email_address: 删除电子邮件地址
        remove_email_address_alt: 删除电子邮件地址
        remove_email_address_aria_label: 删除电子邮件地址
      validations: 
        should_be_10_digits: "应为 10 位数字"
    ways_to_contact_me: 我的联系方式
    you_have_no_services: 您尚未注册任何服务，您可以在*设置*页面添加一些服务。
  profiles: 
    avatar_dialog: 
      butons: 
        add_picture_file: 添加文件
      headers: 
        loading_images: 正在加载图像...
      links: 
        upload_new_image: 上传新图像
      profile_pictures: 选择您想要用作头像的图像，或上传新图像：
    notification_preferences: 
      captions: 
        notification_preferences: "%{name} 通知活动和设置"
    notifications: 
      privacy_notice: 
        ok: 确定
        privacy_notice: "注意: 某些通知可能包含机密信息。如果选择使用您的机构提供的地址之外的电子邮件接收通知，可能会导致将敏感的 Canvas 课程和组信息发送到机构系统外部。"
        privacy_notice_title: 隐私权声明
  pseudonym: 
    errors: 
      bad_credentials: 用户名或密码无效
      common: 不能使用常见密码（例如“password”）
      invalid: "只能包含字母、数字或以下字符: %{characters}"
      mismatch: 不匹配
      not_email: 不是有效的电子邮件地址
      repeated: "一行中使用同一字符的次数不能超过 %{max} 次"
      required: 需要
      sequence: "不能包括超过 %{max} 个字符的一连串字符（例如 abcdef）"
      taken: 这个电子邮件已被使用
      too_long: "不能超过 %{max} 个字符"
      too_short: "必须至少包含 %{min} 个字符"
  pseudonym_sessions: 
    debug: 
      logout_redirect: "已向 IdP 发送 LogoutRequest"
      logout_redirect_from_idp: "已从 IdP 收到 LogoutResponse"
      redirect_from_idp: "已从 IdP 收到 LoginResponse"
    default_app_name: 第三方应用程序
    errors: 
      blank_password: 未提供密码
      invalid_credentials: 用户名和/或密码不正确
      invalid_otp: 验证码无效，请重试
      login_error: "在 %{institution} 登录时出现问题"
      login_errors: 
        no_config_for_id: "Canvas 帐户没有具有该 ID 的身份验证配置"
        no_idp_set: 您登录的学校未在此帐户上配置。
        unrecognized_idp: "Canvas 未识别您的身份提供程序"
      logout_errors: 
        no_idp_found: "Canvas 无法退出您的身份提供程序"
      max_attempts: 登录尝试失败次数过多。请稍后重试或联系您的系统管理员。
      no_matching_user: "Canvas 没有以下用户的帐户: %{user}"
      request_failed: 请求失败。请重试。
      user_deleted: 该用户帐户已被删除。请联系您的系统管理员以重新激活您的帐户。
    messages: 
      resending: 正在重新发送...
      sent: 已发送！邮件可能需要几分钟才能到达。
    mobile_login: 
      back_to_login: 返回登录
      buttons: 
        request_password: 请求密码
      dont_know_password: 我不知道我的密码
      login: 登录
      login_handle: "输入您的 %{login_handle_name}，我们将向您发送更改密码的链接。"
      password: 密码
      sending: 正在发送...
    new: 
      details: "您需要完成注册过程，然后才能登录。您应已收到包含返回 Canvas 的确认链接的电子邮件。按照该链接进行操作以完成该过程。确保检查您的垃圾邮件箱。"
      links: 
        resend_email: 重新发送电子邮件
      page_title: "登录到 Canvas"
      titles: 
        registration_complete: 注册未完成
    notices: 
      mfa_complete: 多重身份验证已配置
    oauth2_auth: 
      oauth2_complete: 应用程序已完成登录工作流程，将会立刻重新激活。
    oauth2_confirm: 
      cancel: 取消
      details: 
        allow_application: "%{app_name} 正在请求访问您的帐户。"
        email: "您的电子邮件地址为 %{email}。"
        login_name: "您正在作为 %{user_name} 登录到此应用程序。"
      labels: 
        remember_access: 记住我对此服务的授权
      page_title: 应用程序登录
    oauth2_confirm_mobile: 
      cancel: 取消
      details: 
        allow_application: "%{app_name} 正在请求访问您的帐户。"
        email: "您的电子邮件地址为 %{email}。"
        login_name: "您正在作为 %{user_name} 登录到此应用程序。"
      login: 登录
      page_title: 应用程序登录
      remember_auth: 记住我对此服务的授权
    otp_login: 
      buttons: 
        send: 发送
        verify: 验证
      details: 
        mfa_enrollment: |-
            除密码外，多重身份验证还要求您拥有物理设备，才能登录到 Canvas，因而提高了安全性。这可以是能生成验证码的设备，也可以是能接收短信的手机。用于 [iPhone](%{iphone_url}) 或
            [Android](%{android_url}) 的 Google Authenticator  应用程序的配置方法是扫描以下的 QR 代码。其他令牌的配置方法是输入密钥 **%{secret_key}**。
        mfa_required: 您需要设置多重身份验证。
        otp_on_device: 请输入您的令牌显示的验证码。
        otp_sent_to_phone: 验证码已发送到您的手机。请在此输入。
        send_to_sms: "发短信到 %{phone_number}"
      labels: 
        carrier: 运营商
        phone_number: 电话号码
        remember_me: 记住这台计算机
        verification_code: 验证码
      links: 
        choose_number: 选择已有电话号码
      page_title: 多重身份验证
      select: 
        new_number: 新电话号码
      titles: 
        mfa: 多重身份验证
    password_confirmation_error: 发送请求时出错。
    password_confirmation_sent: 密码确认已发送。确保检查您的垃圾邮件箱。
  pseudonyms: 
    confirm_change_password: 
      buttons: 
        update_password: 更新密码
      labels: 
        new_password: 新密码
        password: 密码
        password_confirmation: 确认新密码
        which_login_to_change: 要更改的登录
      page_title: 更改密码
      titles: 
        change_password: "更改 %{user} 的登录密码"
    errors: 
      cant_change_password: 无法更改该登录信息的密码，或登录信息不存在
      login_required: 用户必须有至少一个登录信息
    login: 
      invalid_login: 登录信息无效
      invalid_password: 密码无效
      password_confirmation_sent: "密码确认已发送到 %{email_address}。确保检查您的垃圾邮件箱。"
    notices: 
      account_registered: 帐户已注册！
      account_updated: 帐户已更新！
      email_sent: "确认电子邮件已发送到 %{email}，确保检查您的垃圾邮件箱"
      link_invalid: 您所使用的链接不再有效。如果您无法登录，请单击“不知道您的密码？”来重置密码。
      password_changed: 密码已更改
  publish_btn_module: 
    buttons: 
      publish: 发布
<<<<<<< HEAD
      published: 已发布
      publishing: 正在发布...
      unpublish: 取消发布
      unpublishing: 正在取消发布...
=======
      publish_desc: 未发布。单击可进行发布
      published: 已发布
      published_desc: 已发布。单击可取消发布
      publishing: 正在发布...
      unpublish: 取消发布
      unpublishing: 正在取消发布...
  publishable: 
    cant_unpublish: 无法取消发布
>>>>>>> dcc67c78
  purchases: 
    new: 
      payment_info: 付款信息
  qti_display: QTI
  qti_file_description: "QTI .zip 文件"
  qti_name: "QTI 转换器"
  question_bank: 
    align_outcomes: 调整结果
    remove_outcome_from_bank: 是否确定要从库中删除此结果?
    update_outcomes_fail: 更新结果失败
    updating_outcomes: 正在更新结果...
  question_banks: 
    bank_fail: 无法创建题库。
    bank_success: 题库已成功创建！
    delete_question_bank_prompt: 是否确定要删除此题库?
    index: 
      account_question_banks: 帐户题库
      add_bank: 添加题库
      course_question_banks: 课程题库
      labels: 
        title: 库名称
      page_title: 题库
      see_bookmarked_banks: 查看我添加到书签的库
      user_question_banks: 用户题库
    question_bank: 
      bookmark_bank: 将此题库添加到书签
      last_updated: "上次更新: *%{datetime}*"
      no_name: 无名称
      no_questions: 无问题
      question_count: 
        one: "%{count} 个问题"
        other: "%{count} 个问题"
      unbookmark_bank: 取消此题库的书签
    question_teaser: 
      full_details: 单击以显示完整的问题详细信息
      links: 
        delete_question: 删除此问题
        edit_question: 编辑此问题
      move_bank: 将问题移动/复制到另一个库
    show: 
      already_bookmarked: 已添加到书签
      bookmark_failed: 添加到书签失败
      bookmarking: 正在添加到书签...
      button: 
        cancel: 取消
        move_copy_question: 移动/复制问题
      buttons: 
        add_a_question: 添加问题
        already_bookmarked: 已添加到书签
        bookmark: 将此库添加到书签
        delete: 删除库
        edit: 编辑库详细信息
        move_questions: 移动多个问题
        submit_copying: 
          one: 正在复制问题...
          other: 正在复制问题...
        submit_copying_failed: 
          one: 复制问题失败，请重试
          other: 复制问题失败，请重试
        submit_moving: 
          one: 正在移动问题...
          other: 正在移动问题...
        submit_moving_failed: 
          one: 移动问题失败，请重试
          other: 移动问题失败，请重试
        submit_retry_copying: 复制问题失败，请重试...
        submit_retry_moving: 移动问题失败，请重试...
      default_name: 无名称
      delete_are_you_sure: 是否确定要删除此题库?
      edit_warning: 请记住，更改问题模板不会自动更新已使用这些问题的测验。
      error_loading_banks: 加载库时出错
      headings: 
        aligned_outcomes: 调整结果
      labels: 
        keep_copy: 同时在此题库中保留副本
        new_bank_name: 新库名称
        new_question_bank: 新题库
        title: 库名称
      links: 
        align_outcome: 调整结果
        more_questions: 更多问题
      load_questions: 正在加载问题...
      loading_banks: 正在加载库...
      loading_more_fail: 加载更多问题失败，请重试
      mastery_threshold: "掌握 %{threshold_percentage}"
      move_copy: 移动/复制
      move_questions: 移动问题
      multiple_questions: 多个问题
      question_bank: 题库
      select_bank: "选择此问题的目标题库:"
      show_details: 显示问题详细信息
      title: 
        move_copy_questions: 移动/复制问题
  question_blank: 问题空格
  quick_start_bar: 
    announcement: 
      saving: 正在保存...
    assignment: 
      assigning: 正在保存...
    discussion: 
      saving: 正在保存...
    event: 
      save: 保存
      saving: 正在保存...
    message: 
      Sending: 正在发送...
    quick_start_bar_view: 
      new: "新建:"
  quiz: 
    default_question_input: "[选择]"
    default_text_only_question_name: 间隔
    default_title: 未命名测验
    errors: 
      invalid_hide_results: 隐藏结果无效
      invalid_ip_filter: "IP 过滤无效"
      invalid_quiz_type: 测验类型无效
    question_name_counter: "问题 %{question_number}"
    types: 
      quiz: 测验
      survey: 调查
  quiz_group: 
    errors: 
      no_bank: "找不到测验组 %{group_name} 的题库"
      no_permissions: "用户无权参考测验组 %{group_name} 的题库"
    question_group: 问题组
  quiz_question: 
    defaults: 
      question_name: 问题
  quiz_reports: 
    quiz_report_generator: 
      download_report_name: "下载 %{report_name}"
      generate_report_name: "生成 %{report_name}"
      generated_at_date_time: "生成时间 %{dateAndTime}"
      generating_report_name: "正在生成 %{report_name}..."
  quiz_statistics: 
    statistics_filename: "%{quiz_title} %{quiz_type} %{report_type} 报告"
    types: 
      item_analysis: 项目分析
      student_analysis: 学生分析
  quiz_submissions: 
    errors: 
      invalid_submissions: 此测验提交无法验证属于您。请重试。
      late_quiz: 您提交此测验时已晚，您的答案可能没有记录。
      protected_quiz: 此测验受到保护并且仅从特定位置可用。您当前使用的计算机似乎并非进行此测验的有效位置。
    show: 
      score_out_of: "您的分数为 %{score}，满分 %{points_possible}"
    still_zipping: 正在压缩文件...
  quizzes: 
    access_code: 
      buttons: 
        submit: 提交
      labels: 
        access_code: 访问代码
      quiz_restricted: 此测验受访问代码限制。您将需要请求教师或监考人员键入或告诉您访问代码，以便能够进行测验。
      survey_restricted: 此调查受访问代码限制。您将需要请求教师或监考人员键入或告诉您访问代码，以便能够进行调查。
    after_last_attempt: 在上次尝试后
    alerts: 
      no_valid_combinations: 系统可能无法生成指定参数的任何有效组合
      only_n_valid_combinations: 
        one: "系统只能生成指定参数的 %{count} 个有效组合"
        other: "系统只能生成指定参数的 %{count} 个有效组合"
    always: 始终
    answer_comments: 答案评论
    answer_text: 答案文本
    assignment_points_possible: 
      one: "%{count} 分"
      other: "%{count} 分"
    buttons: 
      add_selected_questions: 添加所选问题
      adding_questions: 正在添加问题...
      create_group: 创建组
      create_question: 创建问题
      creating_group: 正在创建组...
      generating: 正在生成...
      generating_combinations_progress: "正在生成... (%{done}/%{total})"
      saved: 已保存！
      saving: 正在保存...
      update_group: 更新组
      update_question: 更新问题
    cant_unpublish_when_students_submit: 如有学生提交文件，则无法取消发布
    choose_option: "[选择]"
    confirms: 
      delete_question: 是否确定要删除此问题?
      delete_quiz: 是否确定要删除此测验?
      scrap_and_restart: 取消此测验并从头开始?
    current_filter: 当前过滤器
    default_answer_comments: 学生选择此答案时响应
    default_answer_comments_on_match: 学生匹配此答案时响应
    default_comments_on_wrong_match: 用户遗漏此匹配时响应
    default_history_crumb: 历史记录
    default_quesiton_name: 问题
    default_question_name: 问题
    default_quiz_title: 测验
    default_response_to_essay: 在学生提交答案后响应以显示学生
    default_response_to_file_upload: 在学生提交答案后响应以显示学生
    default_title: 新测验
    display_answer: 
      correct_answer: 这是正确答案。
      labels: 
        answer_with_margin: 带页边距
        your_answer: 您的答案
      plus_or_minus: +/-
      range_answer: "在 %{lower_bound} 到 %{upper_bound} 之间"
      selected_answer: 您已选择此答案。
      you_left_this_blank: 您将此项留空
    display_question: 
      default_question_answer: "[选择]"
      headers: 
        formulas: 公式
        possible_solutions: 可能的解
        solution_answer: 答案
        variable_maximum: 最大值
        variable_minimum: 最小值
        variable_name: 变量
        variable_precision: 小数位
        variables: 变量
      labels: 
        additional_comments: 其他评论
        for_answer_number: "有关答案 %{answer_number}"
      links: 
        delete_question: 删除此问题
        edit_question: 编辑此问题
        move_copy_question: 将问题移动/复制到另一个库
      not_yet_graded: 仍未评分
      points_possible: "%{points_possible} 分"
      show_ansers_for_variable: "显示 %{variable} 的答案"
      skip_question_text: 跳至问题文本。
      titles: 
        question_correct_comment: 如果学生回答问题正确，他们将看到此评论
        question_incorrect_comment: 如果学生回答问题错误，他们将看到此评论
        question_neutral_comment: 一旦学生回答问题后，他们将看到此评论
      unsupported_question_type: "此问题从外部来源导入。这是一个\"%{question_type}\"问题，此测验工具中不支持该问题。"
      you_left_this_blank: 您将此项留空
    download_all_quiz_file_upload_submissions: 下载所有测验文件上传提交项
    download_file_upload_submissions: 
      links: 
        download_submissions: 下载所有文件
    enter_answer_variable_above: "[在上面输入答案变量]"
    equations_help: 
      equation_functions: |-
          除了变量，还有一系列的辅助函数
          可用于生成有用的值。例如:
          
          %{example}
          
          要查看指定辅助函数的说明，请从下面的列表中选择
          该函数:
      equation_intro: |-
          计算问题基于一组或多组公式按顺序 
          计算。您可以定义这些公式中的中间变量，但
          最后一个公式的数值结果用于生成
          正确答案。例如:
          
          %{example}
          
          对于此组公式，最终答案为 71。不过，
          其中没有预定义的变量，因此所有学生对同一
          问题得出相同的答案。有关变量的更多信息，请参阅
          "变量"选项卡。
      equation_variables: |-
          您还可以使用括号定义问题文本中的变量 
          （"[a] + [b] 等于多少?"）。对于每个变量，您将看到一个基于
          变量设置的"示例值"。您可以这样检查您的数学并
          确保公式有效。
          
          例如，如果您的问题是"[a] + 5 等于多少?"，则要求您
          定义变量"a"。如果"a"的示例值 
          为 5.2，您可以写入:
          
          %{example}
          
          通过此公式，您可以生成任何数量的解集，每个集合 
          中的"a"值不同。一名学生可能看到的问题是
          "5.2 + 5 等于多少?"，而另一名学生可能看到的是"9 + 5 等于多少?"。
      links: 
        functions: 函数
        intro: 简介
        variables: 变量
    errors: 
      adding_questions_failed: 添加问题失败，请重试
      creating_group_failed: 创建组失败，请重试
      field_is_required: 此字段为必填字段
      loading_banks_failed: 无法加载题库，请重试
      loading_more_questions_failed: 加载更多问题失败
      loading_question_failed: 加载问题失败...
      loading_questions_failed: 无法加载问题，请重试
      no_answer: 请添加至少一个答案
      no_correct_answer: 请选择一个正确答案
      no_more_attempts: 您没有剩余的测验尝试
      no_possible_solution: 请生成至少一个可能的解
      quiz_deleted: 该测验已删除
      quiz_update_failed: 测验无法更新
      retrieving_filters_failed: 检索过滤器失败
    ? "false"
    : "False"
    file_uploaded_or_removed: 
      quizzes: 
        file_successfully_uploaded: 您的文件已成功上传。
        files_removed: "%{display_name} 已删除。"
    final_answer: 最终答案
    find_question_from_bank: 
      already_added: 此问题已在测验中
      bank_description: "%{bank_name}，%{n} 问题"
      buttons: 
        add_questions: 添加问题
        create_group: 创建组
        select_bank: 选择库
      group_pick_count: "%{pick_count} 个问题"
      group_points: "每个问题 %{points} 分"
      headers: 
        bank_name: 库名称
      hints: 
        group_pick_count: "目前已选择 %{pick_count} 个"
      labels: 
        add_questions_to_group: 添加问题到测验组
        group_name: 组名称
        group_pick_count: 挑选
        group_points: 分数
      links: 
        clear_all_banks: 全部清除
        manage_question_banks: 管理课程题库
        more_questions: 更多问题
        select_all_banks: 全选
      options: 
        new_group: "[新组]"
        no_group: "[没有组]"
      select_a_question_bank: 从下面的列表中选择一个题库以将其链接到此测验作为问题组。
      titles: 
        add_new_question_group: 添加新问题组
    form_answer: 
      answer_in_range_accessible: "在 *范围开始* 和 #范围结束# 之间"
      answer_text: 答案文本
      exact_answer_with_error_margin_accessible: "*确切答案*，误差范围为 #误差范围#"
      labels: 
        answer_comments: 学生选择此答案时的评论
        answer_in_range: 在范围内回答
        exact_answer: 确切答案
      matching_left: 匹配左侧
      matching_right: 匹配右侧
      numerical_answer: 数值答案
      possible_answer: 可能的答案
      titles: 
        click_to_enter_answer_comments: 单击以输入学生选择此答案时的评论
        click_to_set_as_correct: 单击以将此答案设置为正确答案
        delete_answer: 删除此答案
        edit_as_html: "将编辑答案文本切换为 HTML"
    form_question: 
      allow_tolerance: "允许的误差为 +/- %{tolerance}"
      buttons: 
        create_update_question: 创建/更新问题
        generate: 生成
        recompute: 重新计算
      correct_answer_comments: 正确答案评论
      distractor_instructions: 在其自己的行中键入每个错误选项
      equation_example: "即\"5 加 [x] 等于多少?\""
      explanation: 
        generate_possible_solutions: 最后，根据您的测验需要建立尽可能多的变量-解组合。
      explanations: 
        calculated: 输入您的问题，建立一个公式，然后生成一组可能的答案组合。学生将看到通过随机选择的一组变量填充的问题，并且必须键入正确的数值答案。
        equations: 您可以通过键入括号包围的变量名称来定义变量
        essay: 系统将为学生提供一个文本字段以撰写其答案。
        file_upload: 学生可以上传文件来回答问题。
        fill_in_multiple_blanks: 输入您的问题，指定每个空格应转至的位置。然后定义每个空格可能的正确答案。学生必须在每个空格的文本框中键入正确的答案。
        formula_definition: 接下来，您将需要写入用于计算正确答案的公式或公式内容。仅使用与上述列出相同的变量名称。
        matching: 构建成对的匹配值。学生将看到左侧的值，并且必须从右侧的下拉列表中选择匹配的值。多个行可以有相同的答案，并且您可以在右侧添加其他错误选项。
        missing_word: 定义转至下拉列表之前和之后的文本。构建一组可能的答案并选择一个正确答案。
        multi_answer_sets: 在下面的框中（您要显示答案框的每个位置），键入一个包含在括号内的参考词（无空格）
        multiple_answers: 此问题将在每个答案旁边显示一个复选框，并且学生必须选择您标记为正确的"所有"答案。
        multiple_choice: 输入您的问题和多个答案，然后选择一个正确答案。
        multiple_dropdowns: 输入您的问题，指定每个下拉列表应转至的位置。然后定义每个下拉列表可能的答案，每个下拉列表有一个正确答案。
        numerical: 将正确答案定义为范围内的任何数字，或数字加上或减去一些误差。系统将向学生提供一个空文本框用于键入其数值答案。
        short_answer: |-
            输入您的问题文本，然后定义空格所有可能的正确答案。  
            学生将看到问题，后跟一个小文本框用于键入其答案。
        text_only: 此"问题"将不会评分，但在引入一组相关问题时非常有用。
        true_false: "输入您的问题文本，然后选择 True 或 False 作为正确答案。"
        variable_definitions: 一旦您输入上述变量后，应看到这些变量在此处列出。您可以指定下面每个变量可能的值范围。
      general_answer_comments: 一般答案评论
      headers: 
        formula_definition: 公式定义
        generate_possible_solutions: 生成可能的解
        variable_definitions: 变量定义
        variable_example_value: 示例值
        variable_maximum: 最大值
        variable_minimum: 最小值
        variable_name: 变量
        variable_precision: 小数位
      label: 
        question: 
          name: 问题名称
          points: 问题分数值
          type: 问题类型
      labels: 
        answers: 答案
        distractors: 其他匹配可能（错误选项）
        missing_word_after: 答案后转至的文本
        points: 分
        question: 问题
      links: 
        add_another_answer: 添加其他答案
        need_help: 需要帮助?
        switch_views: 切换视图
      multi_answer_sets_example: "即\"玫瑰为 [color1]，紫罗兰为 [color2]\""
      offer_combinations: "提供 %{how_many} 种可能的值组合（最大值 %{max_combinations}）"
      options: 
        only_one_correct: 只有一个正确答案
        students_select_multiple: 学生选择多个答案
      question_type: 
        calculated: 公式问题
        essay: 问答题
        file_upload: 文件上传问题
        fill_in_multiple_blanks: 填写多个空格
        matching: 匹配
        missing_word: 缺字
        multiple_answers: 多个答案
        multiple_choice: 多选
        multiple_dropdowns: 多个下拉列表
        numerical: 数值答案
        short_answer: 填空题
        text_only: 文本（无问题）
        true_false: True/False
      show_possible_answers: "显示 %{question} 可能的答案"
      titles: 
        click_to_enter_correct_answer_comments: 单击以输入正确答案的评论
        click_to_enter_general_answer_comments: 单击以输入一般评论
        click_to_enter_wrong_answer_comments: 单击以输入错误答案的评论
      wrong_answer_comments: 错误答案评论
    graded_quiz: 评分测验
    graded_survey: 评分调查
    headers: 
      assignment_quizzes: 作业测验
      practice_quizzes: 练习测验
      submitted_students_quiz_title: 
        one: "参加测验的学生 (%{count})"
        other: "参加测验的学生 (%{count})"
        zero: 已进行测验的学生
      submitted_students_survey_title: 
        one: "参加调查的学生 (%{count})"
        other: "参加调查的学生 (%{count})"
        zero: 已进行调查的学生
      surveys: 调查
      unsubmitted_students_quiz_title: 
        one: "未参加测验的学生 (%{count})"
        other: "未参加测验的学生 (%{count})"
        zero: 未参加测验的学生
      unsubmitted_students_survey_title: 
        one: "未参加调查的学生 (%{count})"
        other: "未参加调查的学生 (%{count})"
        zero: 未参加调查的学生
    helpers: 
      duration_in_minutes: 
        one: "1 分钟"
        other: "%{count} 分钟\n\n"
        zero: "少于 1 分钟"
      score_out_of_points_possible: "%{score}，满分 %{points_possible}"
    history: 
      anonymous_username: 学生
      buttons: 
        allow_extra_attempt: 允许此学生进行额外的尝试
        update_scores: 更新分数
      count_attempts_left: 
        one: "%{user} 有 %{count} 次剩余尝试机会"
        other: "%{user} 有 %{count} 次剩余尝试机会"
      default_quiz_name: "测验 %{course_name}"
      default_survey_name: "调查 %{course_name}"
      headers: 
        quiz_submissions: 测验提交
        survey_submissions: 调查提交
      latest_quiz_results: "以下是 %{user} 的最新测验结果。您可以修改任何问题的分数和添加更多评论，然后单击页面底部的\"更新分数\"。"
      latest_survey_results: "以下是 %{user} 的最新调查结果。您可以修改任何问题的分数和添加更多评论，然后单击页面底部的\"更新分数\"。"
      links: 
        back_to_quiz: 返回测验
        back_to_survey: 返回调查
      logged_out_user: "注销的用户 %{index}"
      named_quiz_results: "%{user} 的 %{quiz_name} 结果"
      no_more_attempts: "%{user} 没有剩余尝试次数"
      page_title_quiz: "%{user} 的测验历史记录"
      page_title_survey: "%{user} 的调查历史记录"
      quiz_not_yet_taken: 测验尚未进行。
      quiz_not_yet_taken_or_in_progress: 测验尚未进行或当前正在进行
      quiz_unlimited_attempts: 此测验有无限尝试次数
      score_for_attempt: "尝试 %{attempt_number}: %{score}"
      survey_not_yet_taken: 调查尚未进行。
      survey_not_yet_taken_or_in_progress: 调查尚未进行或当前正在进行
      survey_unlimited_attempts: 此调查有无限尝试次数
      titles: 
        score_pending_review: 此分数待审阅，并且可能会更改
        submission_needs_review: 此提交文件需要审阅
      unnamed_quiz_results: "%{user} 的测验结果"
      unnamed_survey_results: "%{user} 的调查结果"
    index: 
      buttons: 
        publish_quizzes: 发布测验
        publishing_quizzes: 正在发布测验...
      confirms: 
        delete_quiz: 是否确定要删除此测验?
      default_title: 未命名测验
      headers: 
        assignment_quizzes: 作业测验
        course_quizzes: 课程测验
        practice_quizzes: 练习测验
        publish_multiple_quizzes: 发布多个测验
        surveys: 调查
        unpublished_quizzes: 未发布的测验
      labels: 
        publish_multiple_quizzes: 选择您想要在此时发布的测验
      links: 
        create_new_quiz: 创建新测验
        manage_question_banks: 管理题库
        publish_multiple_quizzes: 发布多个测验
      multiple_due_dates: 多个日期
      no_quizzes: 没有可用的测验
      page_titles: 测验
      titles: 
        this_quiz_is_locked: 此测验当前锁定。单击以了解更多详细信息。
    index_view: 
      links: 
        create_new_quiz: 新测验
        manage_question_banks: 管理题库
        publish_multiple_quizzes: 发布多个测验
        settings: 设置
      search_for_quiz: 搜索测验
    invalid_ip: 
      quiz_protected: 此测验受到保护并且仅从特定位置可用。您当前使用的计算机似乎并非进行此测验的有效位置。
      survey_protected: 此调查受到保护并且仅从特定位置可用。您当前使用的计算机似乎并非进行此调查的有效位置。
    keep_highest: 最高
    keep_latest: 最新
    label: 
      answer: 
        text: 答案文本，富文本区域
      question: 
        instructions: 答案说明，富文本区域
      quiz: 
        instructions: 测验说明，富文本区域
    labels: 
      answer_text: 答案文本
      comments_on_answer: 用户选择此答案时的评论
      comments_on_question: 此问题的评论
      comments_on_wrong_match: 用户匹配错误时的评论
      message_text: 消息文本
      other_incorrect_matches: 其他不正确的匹配选项
      possible_answer: 可能的答案
    links: 
      resume_quiz: 继续测验
      resume_survey: 继续调查
      take_the_quiz: 进行测验
      take_the_quiz_again: 再次进行测验
      take_the_survey: 进行调查
      take_the_survey_again: 再次进行调查
      will_keep_highest_score: 将保留所有分数的最高分
      will_keep_latest_score: 将保留所有分数的最新分数
    loading_more_questions: 正在加载更多问题...
    loading_question: 正在加载问题...
    loading_question_banks: 正在加载题库...
    loading_questions: 正在加载问题...
    lockdown_browser_required: 
      headers: 
        requires_lockdown: "需要 Respondus LockDown Browser"
      labels: 
        download_lockdown: 如果尚未安装该浏览器，请从此处下载
      links: 
        download_lockdown: "[下载 Respondus LockDown Browser]"
      requires_lockdown: "此测验需要 Respondus LockDown Browser。请启动 Respondus LockDown Browser 以进行此测验或查看您的测验结果。"
    managed_quiz_data: 
      anonymous_student: "学生 %{user_counter}"
      logged_out_user: "注销的用户 %{user_counter}"
      titles: 
        submission_needs_review: 此提交文件需要审阅
    message_students: 向学生发送消息
    message_students_for_context: "针对 %{context} 向学生发送消息 "
    messages: 
      no_submitted_students_quiz: 学生尚未进行测验
      no_submitted_students_survey: 学生尚未进行调查
      no_unsubmitted_students_quiz: 所有学生均已进行测验
      no_unsubmitted_students_survey: 所有学生均已进行调查
    moderate: 
      add_time: 添加时间
      buttons: 
        change_extensions_for_selected_students: "更改 %{n} 名所选学生的延时"
        extend_time: 延长时间
        extending_time: 正在延长时间...
        save: 保存
        save_failed: 保存失败，请重试
        save_failed_n_updates_lost: "保存失败，%{n} 名学生没有更新"
        saving: 正在保存...
        time_extension_failed: 延长时间失败，请重试
      confirms: 
        taking_time_away: 这将比学生当前拥有的时间少。是否仍要继续?
      end_quiz_reference_time_current_end: 当前结束时间
      end_quiz_reference_time_now: 立即
      end_quiz_when: "%{reference_time} 过 %{n} 分钟结束测验。"
      errors: 
        server_communication_failed: 与服务器通信时出现问题。系统将在五分钟内重试，或者您可以重新加载该页面
      extended_quiz_time_explanation: 您可以为此学生提供有关其当前测验尝试的额外时间。您想要为其提供多长时间?
      extensions_for_student: "%{student} 的延时"
      extensions_for_students: 
        one: "%{count} 个学生的延时"
        other: "%{count} 个学生的延时"
      finished_in: "在 %{duration} 内完成"
      finished_in_duration: "在 %{duration} 内完成"
      global_extra_attempts: "每个人均已获得 %{n}"
      headers: 
        attempt: 尝试
        attempts_left: 剩余尝试次数
        extended_quiz_time: 延长测验时间
        score: 分数
        student: 学生
        student_extensions: 学生延时
        time: 时间
      in_progress: 正在进行
      labels: 
        ending: 正在结束
        extra_attempts: 额外尝试次数
        extra_time_per_attempt: 每次尝试的额外时间
        manually_unlock: 手动解锁测验以进行下次尝试
        started: 开始时间
      minutes: 分钟
      page_title: 中等测验
      student_gets_extra_time: "*%{student_name}* **每次尝试获取 %{extra_time} 分钟的额外时间**"
      student_n: "学生 %{n}"
      time_up: 时间到！
      titles: 
        change_user_extensions: 更改用户延时
        extend_quiz_time: 延长测验时间
        manually_unlocked: 手动解锁
        minutes_to_add: 要添加的分钟数
        select_deselect_all: 全选/取消全选
        select_user: "选择 %{user}"
        student_extensions: 学生延时
    more_questions: 更多问题
    multi_answer: 
      choose_answer: 选择
    muted: 
      muted_quiz_description: 您的测验分数不可用，因为教师还没有完成评分。教师完成此测验的评分后，您的分数将在此页面上提供。
      muted_quiz_header: 您的测验已静音
    new: 
      allowed_attempts: 允许尝试的次数
      anonymous_submissions: 提交文件保持匿名
      buttons: 
        not_published: 未发布
        published: 已发布
        save: 保存
      cant_go_back: 回答后锁定问题
      code: 访问代码
      default_page_title: 新测验
      filter: "IP 过滤"
      group: 作业组
      headers: 
        ip_filters: "什么是测验 IP 过滤器?"
      hints: 
        question_detail_disabled: "注意: 超出 %{question_count} 时问题详细信息不可用。"
        quiz_score: 一旦进行调查，学生将自动获得满分
      ip_filters: "可以使用测验 IP 过滤器，只允许指定 IP 范围的计算机访问测验。过滤器可以是逗号分隔的地址列表，或者地址后面接掩码（\"192.168.217.1\"、\"192.168.217.1/24\"或\"192.168.217.1/255.255.255.0\"）。"
      label: 
        time_limit: 时间限制
      labels: 
        allow_multiple_attempts: 允许多次尝试
        hide_results_only_after_last: 仅在其上次尝试后
        ip_filter: "过滤 IP 地址"
        never_hide_results: 允许学生查看其测验结果
        quiz_instructions: 测验说明
        quiz_notify: 通知用户此测验已更改
        quiz_score: 分数
        require_access_code: 需要访问代码
        restrict_quiz: 限制此测验
        show_question_details: 显示问题详细信息
      limited_attempts: 允许的尝试
      links: 
        cancel: 取消
        find_questions: 查找问题
        new_question: 新问题
        new_question_group: 新问题组
        show_assignment_rubric: 显示题目
        switch_views: 切换视图
      minutes: 分钟
      new_assignment: 新作业
      new_discussion: 新建讨论
      one_question_at_a_time: 一次显示一个问题
      points_possible: "分数 %{n}"
      quiz_type: 测验类型
      require_lockdown_browser: "需要 Respondus LockDown Browser"
      require_lockdown_browser_for_results: 查看测验结果时需要
      retrieving_filters: 正在检索过滤器...
      score_to_keep: 要保留的测验分数
      show_correct_answers: 显示正确答案
      shuffle_answers: 混淆答案
      time_limit: 多少分钟?
      titles: 
        click_to_select_filter: 单击以选择此过滤器
        delete: 删除
        find_ip_address_filter: "查找 IP 地址过滤器"
      warnings: 
        has_student_submissions: 学生已进行或开始进行此测验，因此请小心进行编辑。如果对任何测验问题进行重大更改，您可能会想要考虑对进行旧版本测验的学生重新评分。
    no_filters_found: 没有找到过滤器
    no_quizzes_view: 
      headers: 
        course_quizzes: 课程测验
      no_quizzes: 没有可用的测验
    notices: 
      cant_view_submission_while_muted: 您不能在测验静音时查看测验历史记录。
      has_submissions_already: 请记住，某些学生已经进行或开始进行此测验
      less_than_allotted_time: 您开始此测验时测验已接近到期，因此您没有足够的时间量进行测验。
      message_sent: 消息已发送！
      no_submission_for_user: 没有可用于该用户的提交文件
      quiz_updated: 测验已成功更新
      quizzes_published: 
        one: "%{count} 个测验已成功发布！"
        other: "%{count} 个测验已成功发布！"
      quizzes_unpublished: 
        one: "%{count} 个测验已成功取消发布!"
        other: "%{count} 个测验已成功取消发布!"
    practice_quiz: 练习测验
    question_colon: 问题：
    question_count: 
      one: "%{count} 个问题"
      other: "%{count} 个问题"
    question_group: 
      buttons: 
        update: 更新
      default_group_name: 组
      edit_questions_and_points: "挑选 *%{num_questions}* 个问题，每个问题 #%{num_points}# 分"
      labels: 
        question_bank: 将从库中抽取问题
      links: 
        link_to_a_question_bank: 链接至题库
      show_questions_and_points: "挑选 *%{num_questions}* 个问题，每个问题 #%{num_points}# 分"
      titles: 
        add_question_to_group: 添加问题到该组
        collapse_group: 折叠组
        delete_group: 删除组
        edit_group_details: 编辑组详细信息
        expand_group: 展开组
    question_limit_reached: "您已经达到一个测验所允许的最大问题数 (%{count}/%{limit})。\\n\\n作为一种变通方法，您可考虑跨多个测验传播材料。"
    question_list_right_side: 
      headers: 
        questions: 问题
      question_answered: 已回答
      question_unanswered: 尚未回答
    question_statistic: 
      attempts: 
        one: "%{count} 次尝试"
        other: "%{count} 次尝试"
      empty_response: 空响应
      labels: 
        other_answers: 其他答案
      no_data: 无数据
      no_responses: 没有此问题的记录响应
      percent_of_responses: "%{percent}%（共 %{total}）的尝试选择此答案"
      response_count: 
        one: "已向 %{count} 个学生提供此问题"
        other: "已向 %{count} 个学生提供此问题"
    question_teaser: 
      titles: 
        click_to_show_details: 单击以显示完整的问题详细信息
        delete_this_question: 删除此问题
        edit_this_question: 编辑此问题
    quiz_attempts_length_error: "测试尝试次数限制为 3 位数，如果您想给予学生无限的尝试次数，则不要选中左侧的“允许多次尝试”框"
    quiz_attempts_nan_error: 测试的尝试次数仅可以为数字
    quiz_details: 
      allowed_attempts: 允许的尝试次数
      headers: 
        available: 可用
        due: 到期日期
        points: 分数
        questions: 问题
        time_limit: 时间限制
      multiple_due_dates: 多个到期日
      no_due_date: 无到期日期
      none: 无
      quiz_availabile_through: "%{start_time} 至 %{end_time}"
      quiz_available_after: "%{start_time} 之后"
      quiz_available_until: "直到 %{end_time}"
      requires_lockdown: "需要 Respondus LockDown Browser"
      time_limit: 
        one: "%{count} 分钟"
        other: "%{count} 分钟"
      unlimited: 无限
    quiz_item_group_view: 
      no_quizzes: 没有可显示的测验。
      no_surveys: 没有可显示的调查。
    quiz_item_view: 
      links: 
        delete: 删除
        edit: 编辑
      quiz_available: 可用
      quiz_due: 到期日期
      settings: 设置
      title_delete: 删除测验
      title_edit: 编辑测验
    quiz_right_side: 
      attempts_left: 
        one: "尚有 %{count} 次可用尝试"
        other: "尚有 %{count} 次可用尝试"
      attempts_so_far: 
        one: "目前有 %{count} 次尝试"
        other: "目前有 %{count} 次尝试"
      labels: 
        current_score: 当前分数
        kept_score: 保留分数
        last_attempt_details: 上次尝试详细信息
        submission_details: 提交详细信息
        time: 时间
      links: 
        preview_quiz_again: 再次预览测验
        preview_survey_again: 再次预览调查
      no_more_attempts: 没有更多可用尝试次数
      questions_not_graded: 有些问题尚未评分
      score_set_manually: 教师已设定此分数
      unlimited_attempts: 无限尝试次数
      view_previous_attempts: 查看上次尝试
    quiz_show_teacher: 
      anonymous_submissions: 匿名提交
      attempts: 尝试次数
      available_from: "可供使用的日期:"
      cant_go_back: 回答后锁定问题
      code: 访问代码
      due: 到期日期
      filter: "IP 过滤"
      for: 对于
      group: 作业组
      label: 
        time_limit: 时间限制
      multiple_attempts: 多次尝试
      no_time_limit: 无时间限制
      one_question_at_a_time: 一次一个问题
      points: 分数
      quiz_type: 测验类型
      require_lockdown_browser: "需要 Respondus LockDown Browser"
      require_lockdown_browser_for_results: 查看测验结果时需要
      score_to_keep: 要保留的分数
      show_correct_answers: 显示正确答案
      shuffle_answers: 混淆答案
      time_limit: 
        one: "%{count} 分钟"
        other: "%{count} 分钟"
      until: 直到
      view_responses: 查看响应
    quiz_submission: 
      attempt_duration: "此尝试进行了 %{duration}。"
      labels: 
        final_score: 最终分数
        fudge_points: 虚假分数
        fudge_points_changed_points_quiz: "由于 %{user} 进行了此测验，因此测验的最高分已通过 %{difference} 更改。您可以调整此更改并使用此框手动添加正负分数:"
        fudge_points_changed_points_survey: "由于 %{user} 进行了此调查，因此调查的最高分已通过 %{difference} 更改。您可以调整此更改并使用此框手动添加正负分数:"
        fudge_points_generic_explanation: "您可以通过将正负分数添加到此框手动调整分数:"
        questions_need_review: 以下问题需要审阅
        quiz_score: 测验分数
        score_for_attempt: 此尝试的分数
        score_for_quiz: 此测验的分数
        score_for_survey: 此调查的分数
        survey_score: 调查分数
      links: 
        click_to_view_results: 单击此处查看结果。
      questions_not_graded: 有些问题尚未评分
      quiz_fudged_negative: "此测验分数已手动调整 %{fudge} 分。"
      quiz_fudged_positive: "此测验分数已手动调整 +%{fudge} 分。"
      quiz_not_yet_taken: 测验尚未进行。
      quiz_results_protected: 此测验的测验结果受到保护，并且对学生不可见。
      quiz_results_protected_until_last_attempt: 此测验的测验结果受到保护，并且对学生不可见，直到其提交最后一次尝试。
      quiz_submission_needs_review: 自完成文件提交后测验发生了重大更改。该提交文件可能需要重新评分。
      requires_lockdown: "需要 Respondus LockDown Browser 才能查看您的测验结果。"
      submitted_at: "提交时间 %{when}"
      survey_fudged_negative: "此调查分数已手动调整 %{fudge} 分。"
      survey_fudged_positive: "此调查分数已手动调整 +%{fudge} 分。"
      survey_not_yet_taken: 调查尚未进行。
      titles: 
        this_is_an_external_element: 这是一个外部元素而不是文本，因此学生提交后无法更改
        this_is_an_external_frame: 这是一个外部框架而不是文本，因此学生提交后无法更改
        this_is_an_image: 这是一幅图像而不是文本，因此学生提交后无法更改
    quiz_summary: 
      assignment_points_possible: 
        one: "%{count} 分"
        other: "%{count} 分"
      labels: 
        allowed_attempts: 允许的尝试
        attempts_left: 剩余尝试次数
        attempts_so_far: 目前尝试次数
        latest_submission: 最新提交文件
        quiz_details: 测验详细信息
        quiz_due: 到期日期
        quiz_time_limit: 时间限制
        survey_details: 调查详细信息
      no_details: 无详细信息
      points_possible: "%{points_possible} 最高分"
      question_count: 
        one: "%{count} 个问题"
        other: "%{count} 个问题"
      quiz_multiple_due_dates: 多个日期
      quiz_no_points: 无分数
      quiz_points_possible: 
        one: "%{count} 分"
        other: "%{count} 分"
      student_mute_notification: 教师正在进行评分
      titles: 
        delete_quiz: 删除测验
        delete_survey: 删除调查
        edit_quiz: 编辑测验
        edit_survey: 编辑调查
      unlimited_attempts: 无限尝试次数
    read_only: 
      default_page_title: 新测验
      headers: 
        quiz_details: 测验详细信息
      labels: 
        question_details: 显示问题详细信息
        quiz_instructions: 测验说明
      links: 
        back_to_quiz_page: 返回测验页面
    refresh_quiz_after_popup: 
      headers: 
        loading_in_lockdown: "正在 Respondus LockDown Browser 中加载测验"
    retrieving_filters: 正在检索过滤器...
    rubric: 
      loading: 正在加载...
      titles: 
        details: 作业题目详细信息
    show: 
      answers: 
        correct: 正确!
        correct_answers: 正确答案
        incorrect: 错误
        partial: 部分
        right: 正确回答
        unanswered: 未回答
        you_answered: 您已回答
      buttons: 
        already_published: 已发布!
        lock_quiz: 立即锁定此测验
        lock_survey: 立即锁定此调查
        publish: 发布
        publishing: 正在发布...
        republish: 重新发布
        unlock_quiz: 立即允许学生进行此测验
        unlock_survey: 立即允许学生进行此调查
      confirms: 
        delete_quiz: 是否确定要删除此测验?
        delete_quiz_submissions_warning: 
          one: "警告：%{count} 个学生已参加此测验。若删除，则任何已完成的提交文件也将被删除，再也不会出现在评分册中。"
          other: "警告：%{count} 个学生已参加此测验。若删除，则任何已完成的提交文件也将被删除，再也不会出现在评分册中。"
      labels: 
        available_until: 直到
        no_time_limit: 无时间限制
      links: 
        edit: 编辑
        hide_student_quiz_results: 隐藏学生测验结果
        hide_student_survey_results: 隐藏学生调查结果
        keep_editing_this_quiz: 一直编辑此测验
        keep_editing_this_survey: 一直编辑此调查
        message_students_who: 发送消息到学生...
        moderate_this_quiz: 调整此测验
        moderate_this_survey: 调整此调查
        preview: 预览
        quiz_statistics: 测验统计
        see_full_quiz: 查看完整测验
        show_assignment_rubric: 显示题目
        show_student_quiz_results: 显示学生测验结果
        show_student_survey_results: 显示学生调查结果
        survey_statistics: 调查统计
      manage: 管理
      only_registered_users: 只有注册的登记用户才能进行评分测验
      speed_grader: SpeedGrader™
      students_submitted_so_far: 
        one: "目前 %{count} 个学生已提交"
        other: "目前 %{count} 个学生已提交"
      students_who_have_not_taken_the_quiz: 尚未进行测验的学生
      students_who_have_taken_the_quiz: 已进行测验的学生
      titles: 
        delete: 删除
        related_items: 相关项目
        unlock_for_how_long: 您想要解锁该测验多长时间?
      warnings: 
        draft_version: 这是测验草拟版本的预览
    single_answer: 
      upload: 上传
    statistics: 
      class_too_large: 此课程太大而无法显示统计信息。仍可从右侧边栏下载这些统计信息。
      count_attempts: 
        one: "%{count} 次尝试"
        other: "%{count} 次尝试"
      headers: 
        for_question: "有关 %{question_name}"
        quiz_statistics: 测验统计
        survey_statistics: 调查统计
        users_have_taken_this_quiz: "%{count} 位用户已进行此测验"
        users_have_taken_this_survey: "%{count} 位用户已进行此调查"
      labels: 
        average_correct: 平均正确
        average_incorrect: 平均错误
        average_time: 平均时间
        high_score: 高分
        low_score: 低分
        mean_score: 平均分
        standard_deviation: 标准偏差
        users_selected_the_answer: "以下用户选择了答案 %{answer_text}"
      links: 
        count_all_attempts: 计数**所有**尝试
        count_only_latest_attempts: 仅计数每一最新尝试
      page_title: 统计
      quiz_all_version_disclaimer: 此报告基于所有用户的所有尝试显示测验统计。
      quiz_latest_version_disclaimer: 此报告基于每位用户的最新尝试显示测验统计。
      survey_all_version_disclaimer: 此报告基于所有用户的所有尝试显示调查统计。
      survey_latest_version_disclaimer: 此报告基于每位用户的最新尝试显示调查统计。
      titles: 
        submitted_users_for_quesiton: "%{user} 的已提交用户"
      uncounted_submissions: 
        one: "%{count} 个其他提交文件"
        other: "%{count} 个其他提交文件"
    statistics_crumb: 统计
    take_quiz: 
      buttons: 
        next: 下一个
        out_of_time_submit: 好的
        previous: 上一个
        submit_quiz: 提交测验
      confirms: 
        cant_go_back_blank: 您单击”下一个“后，就不能返回此问题。是否确定要留空?
        navigate_away: 您将要导航离开此页面。是否仍要继续?
        unanswered_questions: 
          one: "您有 %{count} 个问题未回答（参见右侧边栏了解详细信息）。是否仍要提交？"
          other: "您有 %{count} 个问题未回答（参见右侧边栏了解详细信息）。是否仍要提交？"
        unfinished_quiz: 您将要离开未完成的测验。是否仍要继续?
        unseen_questions: 
          one: "您还有 %{count} 个问题没有看到。是否提交？"
          other: "您还有 %{count} 个问题没有看到。是否提交？"
      days_count: 
        one: "%{count} 天"
        other: "%{count} 天"
      errors: 
        connection_lost: "到 %{host} 的连接丢失。请确保已连接到 Internet，然后继续。"
        only_numerical_values: 只接受数值
      headers: 
        draft_preview: 这是测验草拟版本的预览
      hide_time_link: 隐藏
      hours_count: 
        one: "%{count} 小时"
        other: "%{count} 小时"
      labels: 
        started: 开始时间
        times_up: 时间到！提交结果
      logged_out_of_canvas: "*您已注销 Canvas。*若要继续，请登录"
      login_required: 需要登录
      minutes_count: 
        one: "%{count} 分钟"
        other: "%{count} 分钟"
      months_count: 
        one: "%{count} 个月"
        other: "%{count} 个月"
      not_saved: 未保存
      notices: 
        extra_time: 系统已提供有关此尝试的额外时间
        five_minutes_left: 剩余五分钟时间
        less_time: 您参加此测验的时间已缩短。
        one_minute_left: 剩余一分钟时间
        thirty_minutes_left: 剩余三十分钟时间
        twelve_hours_left: 剩余十二小时
      question_answered: 已回答
      question_unanswered: 尚未回答
      quiz_instructions: 测验说明
      saved_at: "在 %{t} 保存测验"
      saving: 正在保存...
      seconds_count: 
        one: "%{count} 秒"
        other: "%{count} 秒"
      show_time_link: 显示
      titles: 
        answered: 已回答
        come_back_later: 您已标记此问题以稍后返回
        not_answered: 尚未回答
        times_up: 时间到！
      years_count: 
        one: "%{count} 年"
        other: "%{count} 年"
    take_quiz_in_popup: 
      headers: 
        loading_in_lockdown: "正在 Respondus LockDown Browser 中加载测验"
      links: 
        return_to_quiz_page: "[单击此处](%{url}) 以返回测验页面。"
    take_quiz_right_side: 
      labels: 
        attempt_due: 尝试到期
        score: 分数
        time_running: 运行时间
      links: 
        hide_time_running: 隐藏
        keep_editing_quiz: 一直编辑此测验
        keep_editing_survey: 一直编辑此调查
    timing: 
      labels: 
        time_elapsed: 经过时间
        time_remaining: 剩余时间
    titles: 
      add_questions_as_group: 添加问题作为一组
      click_to_enter_comments_on_answer: 单击以输入学生选择此答案时的评论
      click_to_enter_comments_on_wrong_match: 单击以输入学生遗漏此匹配时的评论
      click_to_set_as_correct: 单击以将此答案设置为正确答案
      click_to_unset_as_correct: 单击以将此答案取消设置为正确答案
      find_question_bank: 查找题库
      find_quiz_question: 查找测验问题
      help_with_formulas: 测验问题公式帮助
      ip_address_filtering: "IP 地址过滤"
      set_as_correct: 此答案被设置为正确
    ? "true"
    : "True"
    ungraded_survey: 非评分调查
    warnings: 
      unpublished_changes: "*您已对此测验进行未发布的更改。* 这些更改将不会对学生显示，直到您发布或重新发布测验。"
      unpublished_quiz: "*此测验未发布* 在发布之前，只有教师才能查看此课程。"
  re_upload_submissions_form: 
    buttons: 
      upload: 上传文件
    reupload_submission_files: 重新上传提交文件
    upload_info: 如果您对此前下载的学生提交文件作出了更改，只需压缩其备份并使用以下表单上传该压缩文件。学生将在其提交评论中看到修改的文件。
    upload_warning: 确保不要更改提交文件的名称，以便我们组织。
  recent_student: 
    last_logged_in: "上次登录时间 %{last_login}"
  recipient_input: 
    context_search_placeholder: 输入名称、课程或组
    context_search_title: 名称、课程或组
    groups_count: 
      one: "%{count} 个组"
      other: "%{count} 个组"
    no_results: 未找到结果
    people_count: 
      one: "%{count} 个人"
      other: "%{count} 个人"
    sections_count: 
      one: "%{count} 节"
      other: "%{count} 节"
  registration: 
    get_started: 开始
    incomplete_registration_warning: 
      set_up_account: "您的帐户差不多已设立。要完成，请在 *%{email}* 中检查电子邮件，以设置密码。"
      start_participating: 您现在就可开始参与，但您必须先设置密码，然后才能重新登录。
    login: 
      password: 密码
      remember_me: 记住我
      sign_in: 登录
    parent_dialog: 
      agree_to_terms_and_pp: 您同意*使用条款*并承认**隐私政策**。
      buttons: 
        start_participating: 开始参与
      labels: 
        email: 您的电子邮件
        name: 您的姓名
        password: 子密码
        username: 子用户名
    student_dialog: 
      agree_to_terms_and_pp: 您同意*使用条款*并承认**隐私政策**。
      buttons: 
        start_learning: 开始学习
      labels: 
        join_code: 加入代码
        name: 全名
        password: 密码
        password_confirmation: 确认密码
        username: 用户名
    teacher_dialog: 
      agree_to_terms_and_pp: 您同意*使用条款*并承认**隐私政策**。
      buttons: 
        start_teaching: 开始教学
      labels: 
        email: 电子邮件
        name: 名称
    welcome_to_canvas: "欢迎使用 Canvas！"
  retrieve_timeout: 无法检索配置，服务器响应超时
  role_override: 
    permission: 
      read_sis: "读取 SIS 数据"
    permissions: 
      become_user: 成为其他用户
      change_course_state: 更改课程状态
      comment_on_others_submissions: 查看所有学生的提交文件并对其进行评论
      create_accounts: 创建新的根帐户
      create_collaborations: 创建学生协作
      create_conferences: "创建 Web 会议"
      manage_account_memberships: 添加/删除帐户的其他管理员
      manage_account_settings: 管理帐户级设置
      manage_admin_users: 添加/删除课程的其他教师、课程设计者或助教
      manage_announcements: 管理全局通告
      manage_assignments: 管理（添加/编辑/删除）作业和测验
      manage_calendar: 添加、编辑和删除课程表上的事件
      manage_canvasnet_courses: "管理 Canvas 网络课程"
      manage_content: 管理所有其他课程内容
      manage_courses: 管理（添加/编辑/删除）课程
      manage_demos: 管理演示
      manage_developer_keys: 管理开发人员密钥
      manage_files: 管理（添加/编辑/删除）课程文件
      manage_frozen_assignment: 管理（编辑/删除）冻结的作业
      manage_global_outcomes: 管理全局学习结果
      manage_grades: 编辑评分
      manage_groups: 管理（创建/编辑/删除）组
      manage_interaction_alerts: 管理警报
      manage_links: 管理角色和信任链接
      manage_outcomes: 管理学习结果
      manage_role_overrides: 管理权限
      manage_rubrics: 创建和编辑评估题目
      manage_sections: 管理（创建/编辑/删除）课程章节
      manage_sis: "导入和管理 SIS 数据"
      manage_site_settings: 管理网站范围和插件设置
      manage_storage_quotas: 管理存储配额
      manage_students: 添加/删除课程的学生
      manage_user_logins: 修改用户的登录详细信息
      manage_user_notes: 管理教师日志条目
      manage_wiki: 管理维基（添加/编辑/删除页面）
      managed_jobs: 管理后台工作
      moderate_form: 调整讨论（删除/编辑其他人的发布内容、锁定主题）
      post_to_forum: 发布到讨论
      read_course_content: 查看课程内容
      read_course_list: 查看课程列表
      read_forum: 查看讨论
      read_messages: 查看发送给用户的通知
      read_question_banks: 查看并链接至题库
      read_reports: 查看课程的使用报告
      read_roster: 查看用户列表
      send_messages: 向每位课程成员发送消息
      send_messages_all: 向整个课堂发送消息
      suspend_accounts: 挂起帐户
      undelete_courses: 取消删除课程
      view_all_grades: 查看所有评分
      view_analytics: 查看分析页面
      view_error_reports: 查看错误报告
      view_group_pages: 查看所有学生组的组页面
      view_jobs: 查看后台工作
      view_notifications: 查看通知
      view_statistics: 查看统计
    roles: 
      account_admin: 帐户管理员
      designer: 设计者
      designers: 设计者
      observer: 观察员
      observers: 观察员
      student: 学生
      students: 学生
      ta: 助教
      tas: 助教
      teacher: 教师
      teachers: 教师
    tooltips: 
      readonly: 您无权更改此项。
      toogle: 单击以切换此选项的"打开"或"关闭"
  role_overrides: 
    account_permissions: 帐户权限
    admin_tools_permissions: 管理工具
    course_permissions: 课程和帐户权限
    index: 
      crumbs: 
        permissions: 权限
      page_title: "管理 %{account} 的权限"
    no_role_found: 未找到角色
    notices: 
      saved: 更改已成功保存。
    site_admin_permissions: 网站管理员权限
    update_failed_notice: 角色创建失败
  roles: 
    account_admin: 帐户管理员
    permission_button: 
      rolebutton: 
        disable: 禁用
        disable_and_lock: 禁用和锁定
        enable: 启用
        enable_and_lock: 启用和锁定
        use_default: 使用默认设置
  roster: 
    delete_confirm: 是否确定要删除此用户？
    error_sending_invitations: 发送邀请时出错。请重试。
    flash: 
      removeError: 无法删除用户。请稍后重试。
      removed: 用户已成功删除。
    greater_than_three: 请输入具有三个或更多字符的搜索词
    invitations_re_sent: 已成功发送邀请
    nobody: 无人
    observing_user: "正在观察：%{user_name}"
    unknown_error: 搜索时出错，请重试。
    updating: 正在更新...
  rubric: 
    context_name_rubric: "%{course_name} 题目"
    no_context_found: "无法找到“%{title}”的外部题目，创建一个副本。"
    no_description: 无说明
    unknown_details: 未知详细信息
  rubric_assessment: 
    options: 
      select: "[选择]"
    titles: 
      additional_comments: 其他评论
      criterion_long_description: 标准长说明
    unknown_user: 未知用户
  rubric_association: 
    no_details: 无详细信息
  rubrics: 
    assessments: 
      add_rubric_assessment: 添加题目评估
      are_you_sure_prompt: 是否确定要删除此评估?所有结果都将丢失。
      page_title: 评估
    index: 
      account_rubrics: 帐户题目
      are_you_sure_prompt: 是否确定要删除此题目?当前使用题目的任何位置将仍可访问，但其他人将无法使用该题目。
      buttons: 
        add_rubric: 添加题目
      course_rubrics: 课程题目
      delete_rubric: 删除题目
      page_title: 题目
      points_possible: 
        one: "可能的 %{count} 分"
        other: "可能的 %{count} 分"
      user_rubrics: 用户题目
    loading: 正在加载...
    rubric_association: 
      assessment_completed: 评估已完成
      assessment_name: 评估名称
      buttons: 
        invite: 邀请
        save_assessment: 保存评估
      emails_to_invite: "\"此处粘贴您要邀请其评估此工作的电子邮件地址\""
      instructions: 说明
      invite_new_assessor: 邀请新评估人员
      labels: 
        completed_assessments: 已完成评估
        description: 答题说明
        invitations: 要评估的人员
        invited_assessors: 邀请的评估人员
        submitted_and_completed_assessments: 已提交并已完成
        submitted_and_incomplete_assessments: 已提交但未完成
        title: 名称
        unsubmitted_assessments: 未提交
        url: "要评估的 URL"
      links: 
        show_rubric: 显示题目
      no_description: 无说明
      no_name: 无名称
      none_invited: 未邀请任何人
      special_instructions: 键入针对评估您工作的人员的任何特殊说明
      submitting_instructions: 键入针对提交项目进行评估的人员的任何说明
      view_assessed_page: 查看所评估的页面
    show: 
      buttons: 
        delete: 删除题目
      prompts: 
        are_you_sure_delete: 是否确定要删除此题目?当前使用题目的任何位置将仍可访问，但其他人将无法使用该题目。
      rubric_can_not_modify: 一旦题目在多个位置使用，题目就无法进行修改。
      titles: 
        edit_rubric: 编辑题目
    titles: 
      assignment_rubric_details: 作业题目详细信息
    user_index: 
      buttons: 
        add_rubric: 添加题目
      delete_rubric: 删除题目
      headings: 
        user_rubrics: 用户题目
      page_title: 题目
      points_possible: 
        one: 可能的分数
        other: 可能的分数
      prompts: 
        are_you_sure_delete: 是否确定要删除此题目?当前使用题目的任何位置将仍可访问，但其他人将无法使用该题目。
        are_you_sure_remove: 是否确定要从您的列表中删除此题目?
      remove_rubric: 从我的列表中删除此题目
  scribd: 
    upgrade_flash: "您好，您当前使用的是 Adobe Flash Player 的旧版本。要使用 iPaper（和 Web 上的众多其他内容），您需要%{link_tag}获取最新的 Flash player%{end_link}。"
  search: 
    course_sections: 课程章节
    enrollments_observers: 观察员
    enrollments_students: 学生
    enrollments_tas: 助教
    enrollments_teachers: 教师
    student_groups: 学生组
  section: 
    confirms: 
      delete_enrollment: 是否确定要永久删除此注册?
    default_course_name: "课程 ID\"%{course_id}\""
    enrolled_as_designer: 注册为设计者
    enrolled_as_limited_designer: 注册为仅章节访问权限的设计者
    enrolled_as_limited_observer: 注册为仅具有节访问权限的观察员
    enrolled_as_limited_student: 注册为仅章节访问权限的学生
    enrolled_as_limited_ta: 注册为仅章节访问权限的助教
    enrolled_as_limited_teacher: 注册为仅章节访问权限的教师
    enrolled_as_observer: 注册为观察员
    enrolled_as_student: 注册为学生
    enrolled_as_ta: 注册为助教
    enrolled_as_teacher: 注册为教师
    errors: 
      confirmation_failed: 确认失败
      course_not_authorized_for_crosslist: "%{course_name} 没有授权交叉列出"
    status: 
      confirming_course: "正在确认 %{course_name}..."
      removing_crosslisting_of_section: 正在取消交叉列出章节...
  sections: 
    section_created: 章节已成功创建！
    section_creation_failed: 章节创建失败
    section_crosslisted: 章节已成功交叉列出！
    section_decrosslisted: 章节已成功取消交叉列出！
    section_delete_not_allowed: 您不能删除已注册的章节
    section_deleted: 课程章节已成功删除！
    section_update_error: 章节更新失败
    section_updated: 章节已成功更新！
    show: 
      access_limit: 用户只能参与这些日期之间的课程
      active_enrollment: 
        one: "%{count} 个活动注册"
        other: "%{count} 个活动注册"
      buttons: 
        back_to_course: 返回课程设置
        cancel: 取消
        crosslist_section: 交叉列出此章节
        crosslist_this_section: 交叉列出此章节
        decrosslit_section: 取消交叉列出此章节
        edit_section: 编辑章节
        recrosslist_section: 重新交叉列出此章节
        uncrosslist_section: 取消交叉列出此章节
        update_section: 更新章节
      completed_enrollment: 
        one: "%{count} 个完成的注册"
        other: "%{count} 个完成的注册"
      crosslist_description: "交叉列出可以在一个帐户中创建章节，然后将其移动到其他帐户中的课程。要交叉列出此课程，您将需要查找要移动到的课程，方法是使用搜索工具或输入课程 ID。"
      decrosslist_description: "此操作会将章节移回其原来的课程 **%{course_name}**。"
      decrosslist_long_description: 此课程中学生的所有评分将不再可见。您可以通过重新交叉列出课程稍后检索评分，但同时这些学生的评分将来自原来的课程。
      labels: 
        end_at: 结束
        enter_course_id: "或输入课程 ID"
        labels: 
          account: 帐户
          selected_course: 所选课程
          sis_id: "SIS ID"
        name: 节名称
        search_for_course: 搜索课程
        sis_id: "SIS ID"
        sis_source_id: "SIS ID"
        start_at: 开始
      override_settings: 这将覆盖任何学期或课程日期设置。
      pending_enrollment: 
        one: "%{count} 个待处理的注册"
        other: "%{count} 个待处理的注册"
      prompts: 
        are_you_sure_decrosslist: 是否确定要取消交叉列出此章节?
      run_dates: "从 %{start_date} 到 %{end_date} 运行"
      run_from: "从 %{start_date} 开始运行，无结束日期"
      runs_until: "运行直至 %{end_date}"
      student_access_dates: 学生只能访问这些日期之间的课程
      titles: 
        completed_enrollments: 已完成注册
        cross_listed_sections: 交叉列出章节
        crosslist_this_section: 交叉列出此章节
        current_enrollments: 当前注册
        decrosslist_section: 取消交叉列出此章节
  select_content_dialog: 
    buttons: 
      add_item: 添加项目
    errors: 
      external_tool_url: "没有 URL，无法保存外部工具。"
      failed_to_create_item: 无法创建新项目
      loading_failed: 加载失败
    invalid_lti_resource_selection: 从外部工具检索有效链接时出现问题
    link_from_external_tool: 从外部工具链接资源
    titles: 
      add_item_to_module: 添加项目到单元
      find_links_using_service: "使用 %{service} 查找链接"
  self_enrollments: 
    already_enrolled: 
      already_enrolled: "您已经登记了 **%{course}**。"
      switch_users: "您当前是以 *%{user}* 身份登录的。**请使用另一个用户身份登录**。"
    authenticate: 
      buttons: 
        enroll_in_course: " 登记课程"
        next: 下一个
      getting_started: "您正在登记 **%{course}**。"
      labels: 
        email: 电子邮件
        password: 密码
      log_in: "请输入您的电子邮件和密码:"
    authenticate_or_register: 
      buttons: 
        enroll_in_course: 注册课程
        next: 下一个
      enter_email: "请输入您的电子邮件地址:"
      existing_user: "我已经拥有 %{institution_name} 登录名"
      getting_started: "您正在登记 **%{course}**。"
      labels: 
        email: 电子邮件
        name: 全名
        password: 密码
      new_user: 我是新用户
    confirm_enrollments: 
      buttons: 
        enroll_in_course: 登记课程
        next: 下一个
      getting_started: "您正在登记 **%{course}**"
      switch_users: "您当前是用 *%{user}* 身份登录的。**请使用另一个用户身份登录**。"
    course_full: 
      class_full: "**%{course}** 的登记已满。很抱歉给您带来不便。"
    enrollment_closed: 
      enrollment_is_closed: "**%{course}** 的登记已关闭。"
    new: 
      titles: 
        course_enrollment: "登记 %{course}"
    notices: 
      login_required: 请登录以参与此课程。
    successfully_enrolled: 
      already_enrolled: "您已成功登记 **%{course}**。"
      buttons: 
        go_to_course: 转到课程
        go_to_dashboard: 转到您的面板
      not_available_yet: 在课程开始之前，我们将很快向您发送电子邮件。
  services_api: 
    must_be_logged_in: "您必须登录才能使用 Kaltura"
  set_default_grade_dialog: 
    default_grades: "通过输入并提交下面的评分值为所有学生给出相同的 *%{assignment.name}* 评分:"
    dialog_title: "%{assignment.name} 的默认评分"
    overwrite: 覆盖已输入的评分
    set_grades_button: 设置默认评分
    set_grades_button_loading: 正在设置评分...
  shared: 
    account_notification: 
      close: 关闭
    accounts_right_side_shared: 
      buttons: 
        go: 执行
      titles: 
        find_user: 查找用户
    accounts_secondary_content: 
      buttons: 
        go: 执行
      links: 
        manage_permissions: 管理角色权限
        manage_subaccounts: 管理子帐户
        manage_terms: 管理学期
        view_statistics: 查看统计
      titles: 
        find_user: 查找用户
    add_assignment: 
      buttons: 
        add_assignment: 添加作业
      labels: 
        assignment_group_id: 组
        due_at: 到期日期
        points_possible: 分数
        title: 名称
      options: 
        assignments: 作业
      titles: 
        add_assignment: 添加作业
    add_assignment_group: 
      buttons: 
        add_group: 添加组
      labels: 
        group_weight: 权重
        name: 名称
      percent_of_grade: "评分的 %{percent} %"
    assignment: 
      due_at: "%{date} %{time}"
      graded_count: "%{graded_count} 个已评分"
      links: 
        delete_assignment: 删除
        edit_assignment: 编辑
        submission_comments: 提交评论
        view_rubric_evaluation: 查看题目评估
      points_out_of: "%{points}，满分 %{possible}"
      student_mute_notification: 教师正在进行评分
      submitted_and_graded_count: "%{submitted_count} 个已提交，%{graded_count} 个已评分"
      submitted_count: "%{submitted_count} 个已提交"
      tiles: 
        sort_or_move: 排序作业或移动到其他组
    assignment_group: 
      alts: 
        add_assignment: 添加作业
        delete_assignment_group: 删除作业组
        edit_group_details: 编辑
        move: 移动
      defaults: 
        group_name: 课程作业
      group_weight: "*总评分的 %{percent} %"
      links: 
        add_an_assignment: 添加作业
        edit_group_details: 编辑组详细信息
        hide_info: 隐藏信息
        more_info: 更多信息...
        reorder_groups: 重新排序组
      no_assignments: 尚无作业
      titles: 
        percent_of_final_grade: 最终评分的百分比
    assignment_rubric_dialog: 
      links: 
        add_rubric: 添加题目
        assign_rubric: 分配题目
    conference: 
      buttons: 
        delete: 删除会议
        edit: 编辑会议详细信息
      course_conference: 课程会议
      group_conference: 组会议
      participant: 
        one: "%{count} 个参加者"
        other: "%{count} 个参加者"
    current_enrollment: 
      course_unpublished: 此课程尚未发布
      enrolled_as_designer: 注册为设计者
      enrolled_as_observer: 注册为观察员
      enrolled_as_student: 注册为学生
      enrolled_as_ta: 注册为助教
      enrolled_as_teacher: 注册为教师
    custom_search_results: 
      links: 
        search_for_resources: 搜索与此页面有关的开放资源
      status: 
        loading: 正在加载
    dashboard_invitation: 
      buttons: 
        accept: 接受
        decline: 拒绝
      invitation_text: "您已经受邀加入 **[%{course}](%{link_to_course})** 成为 %{enrollment_type_with_indefinite_article}"
    enrollment: 
      enrolled_as_designer: 注册为设计者
      enrolled_as_limited_designer: 注册为仅章节访问权限的设计者
      enrolled_as_limited_observer: 注册为仅章节访问权限的观察员
      enrolled_as_limited_student: 注册为仅章节访问权限的学生
      enrolled_as_limited_ta: 注册为仅章节访问权限的助教
      enrolled_as_limited_teacher: 注册为仅章节访问权限的教师
      enrolled_as_observer: 注册为观察员
      enrolled_as_student: 注册为学生
      enrolled_as_ta: 注册为助教
      enrolled_as_teacher: 注册为教师
      labels: 
        linked_to: 链接至
      links: 
        link_to_a_student: 链接至学生
        unenroll_user_course: 从课程中删除用户
        unenroll_user_section: 从节中删除用户
      titles: 
        course_section: 课程章节
    errors: 
      400_message: 
        description: 嗯。看起来加载您所请求的页面时出现问题。
        headings: 
          page: 页面错误
        title: 页面错误
      404_message: 
        generic_description: 哎呀，我们无法找到该页面。
        headings: 
          page: 页面未找到
        title: 页面未找到
      500_message: 
        description: 嗯，好像有些内容意外损坏了。抱歉，您不得不看到该内容。如果您有时间，请让我们知道错误发生时您在做什么。
        headings: 
          page: 页面错误
        title: 页面错误
      AUT_message: 
        description: 您的上一请求出现问题。您可能在长时间不活动后尝试执行操作。如果是这种情况，请尝试返回，重新加载您要使用的页面，然后重新提交。否则，请让我们知道错误发生时您在做什么。
        headings: 
          page: 页面错误
        title: 会话超时
      error_form: 
        buttons: 
          submit: 发送评论
        labels: 
          email: 电子邮件（可选）
        message_failed: 报告没有发送。请重试。
        message_sent: 谢谢您的帮助。我们会修正此错误。
    event_list: 
      at_least_more_events: "至少还有 %{count_of_events} 个"
      at_least_more_events_one_week: "下周至少还有 %{count_of_events} 个"
      at_least_more_events_two_weeks: "接下来的两周至少还有 %{count_of_events} 个"
      links: 
        view_calendar: 查看日历
      more_events: "还有 %{count_of_events} 个"
      more_events_one_week: "下周还有 %{count_of_events} 个"
      more_events_two_weeks: "接下来的两周还有 %{count_of_events} 个"
      nothing_for_now: 目前没有任何内容
      nothing_one_week: 下周没有任何内容
      nothing_two_weeks: 接下来的两周没有任何内容
      titles: 
        events: 事件
    find_outcome: 
      buttons: 
        add_outcome: 添加结果
      labels: 
        criterion_ratings: 标准评分
        master_level: 设置任何分数或之上为掌握
        use_for_scoring: 使用此标准进行评分
      points: "%{points} 分"
      points_threshold: "阈值:%{points} 分"
      titles: 
        mastery_level: 在其之上的百分比设置为掌握
        select_and_add_criterion: 选择并添加标准
    flash_notice: 
      close: 关闭
    flash_notices: 
      close: 关闭
    footer_links: 
      facebook: Facebook
      privacy_policy: 隐私政策
      terms_of_service: 服务条款
      twitter: Twitter
    global_dialogs: 
      buttons: 
        install_video_plugin: 安装视频插件
      dont_have_a_webcam: 没有网络摄像机?
      you_need_a_webcam: "要创建视频或音频记录，您的计算机需要启用网络摄像机。如果您的计算机上没有网络摄像机，通过首先安装 Google Video Chat 插件，您仍然可以记录仅音频消息。"
    grading_standard: 
      buttons: 
        done: 完成
        save: 保存
      delete_scheme: 删除评分方案
      edit_scheme: 编辑评分方案
      find: 查找
      find_existing_scheme: 查找现有的评分方案
      full_name: 全名，较小的文字
      insert_here: 此处插入
      labels: 
        name: 名称
        range: 范围
        scheme_name: 方案名称
      loading_grading_standards: 正在加载评分标准...
      managing_grading_standards: 管理评分方案
      range_of_numbers: "%{lower_number} 至 %{higher_number}"
      remove_scheme: 删除评分方案
      some_standard: 部分标准
      use_this_standard: 使用此评分标准
    home_menu: 
      links: 
        courses: 课程
        courses_and_groups: 课程和组
    identity: 
      links: 
        inbox: 收件箱
        log_in: 登录
        logout: 注销
        settings: 设置
        sign_up_as_teacher: 作为教师注册
      masquerading: 
        as: "作为: *%{user_name}*"
    inline_preview: 
      links: 
        course_home: 课程主页
        exit_frame: 丢帧
        files: 文件
        hide_sidebar: 隐藏侧栏
        modules: 单元
    invitation: 
      accept_or_reject: 当您准备就绪后，您可以接受或拒绝邀请。
      body_designer: "您被邀请作为用户帐户 **%{email_address}** 的**设计者**参与 %{course} 。"
      body_observer: "您被邀请作为用户帐户 **%{email_address}** 的**观察员**参与 %{course}。"
      body_student: "您被邀请作为用户帐户 **%{email_address}** 的**学生**参与 %{course}。"
      body_ta: "您被邀请作为用户帐户 **%{email_address}** 的**助教**参与 %{course}。"
      body_teacher: "您被邀请作为用户帐户 **%{email_address}** 的**教师** 参与 %{course} 。"
      buttons: 
        accept: 接受邀请
        reject: 拒绝邀请
      wander_around_dont_get_lost: "请随意 [浏览](%{link_to_course})，了解其具体内容。"
    keyboard_navigation_hint: 
      prompt: 按逗号可听到此页的键盘快捷键列表。
    locale_warning: 
      crowdsourced_warning_message: "您所选择的语言通过众包方式翻译而来。Instructure 尚未审阅或验证翻译内容的准确性，并且对于您使用该语言设置不承担任何责任。请酌情使用。"
      crowdsourced_warning_title: 众包语言
    login: 
      back_to_login: 返回登录
      buttons: 
        request_password: 请求密码
      default_login_message: 在您的机构登录
      dont_know_password: 我不知道我的密码
      labels: 
        password: 密码
        remember_me: 保持登录状态
      log_in: 登录
      login_at_account: "在 %{school_name} 登录"
      login_handle: "输入您的 %{login_handle_name}，我们将向您发送更改密码的链接。"
      register_for_canvas: "*需要 Canvas 帐户?* **单击此处免费获取!**"
    menu_assignment: 
      labels: 
        due: 到期日期
      needs_grading_count: 
        one: "%{count} 个需要评分"
        other: "%{count} 个需要评分"
    menu_enrollment: 
      labels: 
        enrolled_as: 注册为
        invited_as: 邀请作为
    message_students: 
      buttons: 
        send_message: 发送邮件
      for_title: "有关 %{title}"
      labels: 
        body: 消息
      message_students_who: 发送消息到学生...
      out_of_points: "超出 %{points_possible}"
    mute_dialog: 
      gradebook: 
        mute_assignment: 屏蔽作业
      mute_dialog: |-
          是否确定要静音此作业?此作业静音
          时，学生将不会收到关于以下内容新通知或无法
          看到:
          
          *  评分更改通知
          *  提交评论
          *  曲线作业
          *  分数更改通知
          
          学生将能够看到此作业已静音。
          
          一旦您取消静音此作业，即可通过单击
          "取消静音作业"链接再次开始发送通知。
    new_course_form: 
      cancel: 取消
      course_cose_explanation: 显示的内容间隔会很小
      create_course: 创建课程
      creating_course: 创建课程中...
      labels: 
        course_code: 简称
        license: 内容授权
        name: 课程名称
      new_course_name_placeholder: 课程名称
      sample_course_code: 基础课程-101
      start_a_new_course: 开始一个新课程
    no_recent_activity: 
      empty_stream_message: 您没有在流中显示任何消息。一旦开始参与课程，您将看到此流填满来自讨论的消息、评分更新、您与其他用户之间的私人消息等。
      no_recent_messages: 没有最近的消息
    pending_enrollment: 
      designer: "%{course}（作为设计者）。"
      designer_title: 邀请作为设计者，单击以查看"课程"
      observer: "%{course}（作为观察员）。"
      observer_title: 邀请作为观察员，单击以查看"课程"
      student: "%{course}（作为学生）。"
      student_title: 邀请作为学生，单击以查看"课程"
      ta: "%{course}（作为助教）。"
      ta_title: 邀请作为助教，单击以查看"课程"
      teacher: "%{course}（作为教师）。"
      teacher_title: 邀请作为教师，单击以查看"课程"
    profile: 
      add_link_field: 添加其他链接
      bio: 个人简介
      cancel: 取消
      know_this_person_as: 您知道此人作为...
      links: 链接
      links_title: 标题
      links_url: URL
      manage_settings: 管理注册服务
      message_me: "在  Canvas 中向我发送消息"
      message_title: 消息
      message_user_canvas: "在 Canvas 中向 %{user} 发送消息"
      name: 名称
      no_links: "%{name} 尚未添加任何链接"
      nothing_in_common: 你们没有共同之处
      save_profile: 保存个人资料
      service_contact: "通过 %{service} 与 %{user}  联系"
      social_instructions: 检查您想在个人资料中让其他人看到的联系方式。
      title: 标题
      user_has_no_bio: "%{user} 尚未添加个人简介"
      ways_to_contact_user: "%{name} 的联系方式"
    recent_activity: 
      date_column: 日期
      message_column: 消息
      recent_activity: 最近活动
      recent_activity_in_course: "%{course_or_group} 中的最近活动"
      show_more: 显示更多
      unread_column: 未读
      unread_count_badge: 
        one: "%{count} 个 *未读项*"
        other: "%{count} 个 *未读项*"
    recent_activity_item: 
      close: 关闭
      unread: 未读
    registration_incomplete: 
      confirm_email_instructions: "在查看此页面之前，您需要*验证电子邮件地址* (%{email})。单击电子邮件中的链接以完成您的帐户设置。如果您没有看到电子邮件，**单击以重新发送电子邮件**，然后确保检查您的垃圾邮件箱。"
      headings: 
        confirm_email: 确认您的电子邮件地址
    right_side: 
      sidebar_content: 侧栏内容
    rubric: 
      buttons: 
        create: 创建题目
      defaults: 
        rubric_title: 部分题目
      headers: 
        criteria: 标准
        points: 分
        ratings: 评分
      labels: 
        custom_rating: 评估学生时，我会撰写自由格式的评论
        grading_rubric: 使用此题目进行作业评分
        title: 标题
        total_points: 总分
        totallying_rubric: 隐藏评估结果的总分
      links: 
        add_criterion: 添加标准
        delete: 删除题目
        edit: 编辑题目
        find_a_rubric: 查找题目
        find_another_rubric: 查找其他题目
        find_outcome_criterion: 查找结果标准
        find_rubric: 查找题目
      messages: 
        locked: 一旦开始使用后，就无法更改题目。
        rubric_in_use: 
          one: "请记住，已使用此题目评估了 1 个学生。若更改将会影响对他/她的评价。 请记住，已使用此题目评估了 %{count} 个学生。若更改将会影响对他们的评价。"
          other: "请记住，已使用此题目评估了 1 个学生。若更改将会影响对他/她的评价。 请记住，已使用此题目评估了 %{count} 个学生。若更改将会影响对他们的评价。"
        rubric_in_use2: 您已使用此题目评估学生。任何重大更改都可能会影响其评估结果。
      out_of: "%{points}*，满分 %{total}*"
      titles: 
        find_existing_rubric: 查找现有题目
    rubric_criterion: 
      defaults: 
        description: 标准说明
      description: 
        custom_comments_area: 此区域将供评估人员留下有关此标准的评论。
      full_marks: 满分
      icons: 
        additional_comments: 其他评论
      instructor_comments: 导师评论
      labels: 
        save_criterion_for_reuse: 保存此评论供重复使用
        threshold: 阈值
      links: 
        additional_comments: 其他评论
        view_longer_description: 查看较长的说明
      no_marks: 无分数
      options: 
        select: "[选择]"
      points: "%{points} 分"
      points_out_of: "%{points} / %{total} 分"
      titles: 
        linked_to_learning_outcome: 此标准已链接至学习结果
    rubric_criterion_dialog: 
      buttons: 
        update_comments: 更新评论
        update_description: 更新说明
      labels: 
        additional_comments: 其他评论
    rubric_dialog: 
      buttons: 
        use_this_rubric: 使用此题目
      criterion_count: "%{count} 标准"
      links: 
        manage_rubrics: 管理题目
      points_possible: "%{points} 最高分"
      titles: 
        find_a_rubric: 查找题目
    rubric_forms: 
      points: "%{points} 分"
    rubric_summary: 
      buttons: 
        edit_assessment: 编辑评估
      defaults: 
        title: 标题
      headers: 
        assessment: 评估
        criteria: 标准
      labels: 
        total_points: 总分
      points_out_of: "*%{points}*，满分 **%{total}**"
    rubric_summary_criterion: 
      defaults: 
        description: 标准说明
      full_marks: 满分
      links: 
        view_longer_description: 查看较长的说明
      no_marks: 无分数
      out_of_points: "%{points}/%{total} 分"
      titles: 
        full_comments: 单击以查看完整评论
        linked_to_learning_outcome: 此标准已链接至学习结果
    select_content_dialog: 
      add_to_module: "添加 %{item} 到*单元*"
      assignment_item: 作业
      assignment_notice: 选择您要与此*单元*关联的作业，或通过选择"新作业"添加一个作业。
      content_page_item: 内容页面
      discussion_item: 讨论
      domain_match_notice: "要使用此工具，域必须匹配 %{domain}"
      external_tool_item: 外部工具
      external_tool_notice: "从下面的列表中选择一个工具，或输入已知通过 Basic LTI 配置的外部工具的 URL，从而将指向它的链接添加到此*单元*。"
      external_url_item: "外部 URL"
      external_url_notice: "输入一个 URL 和页面名称以将指向任何网站 URL 的链接添加到此*单元*。"
      file_item: 文件
      file_notice: 选择您要与此*单元*关联的文件，或通过选择"新文件"添加一个文件。
      indent_level: 
        one: "*缩进 1 级*"
        other: "*缩进 %{count} 级*"
        zero: "*不缩进*"
      labels: 
        assignment_name: 作业名称
        file: 文件
        folder: 文件夹
        header: 标题
        indentation: 缩进
        page_name: 页面名称
        quiz_group: 组
        quiz_name: 测验名称
        topic_name: 主题名称
        url: URL
      loading: 正在加载...
      new_assignment_option: "[新作业]"
      new_file_option: "[新文件]"
      new_page_option: "[新页面]"
      new_quiz_option: "[新测验]"
      new_tab: 在新选项卡中加载此工具
      new_topic_option: "[新主题]"
      options: 
        assignments: 作业
      quiz_item: 测验
      quiz_notice: 选择您要与此*单元*关联的测验，或通过选择"新测验"添加一个新测验。
      sub_header_notice: 键入您想要作为*单元*副标题添加的文本。
      text_header_item: 文本标题
      topic_notice: 选择您要与此*单元*关联的主题，或通过选择"新主题"添加一个主题。
      wiki_page_notice: 选择您要与此*单元*关联的维基页面，或通过选择"新页面"添加一个新页面。
    sequence_footer: 
      full_course_sequence: 查看完整课程序列
      next: 下一个
      previous: 上一个
    submission_comment: 
      assignment: 作业
      grading_alt: 评分
      submission_comment: 提交评论
    terms_required: 
      terms_have_changed: "*使用条款*已发生更改。请在继续使用 Canvas 之前花点时间查看这些条款。"
      updated_terms_of_use: 更新的使用条款
    unauthorized: 
      headings: 
        needs_cookies: "需要 Cookie"
        needs_login: 请登录
        unauthorized_action: 未授权
        unpublished: 尚不可用
      needs_cookies: "您的浏览器中未启用 Cookie。请在您的安全首选项中调整此项，然后再继续。"
      needs_login: 此页面仅限授权用户访问。您当前没有查看此页面的权限。
      public_course: "此页面是课程 **%{course}** 的部分内容。"
      titles: 
        log_in: 请登录
        unauthorized_action: 未授权
      unauthorized_1: 您似乎没有访问此页面的权限。请确保您已获得查看此内容的授权。
      unauthorized_2: 如果您认为自己应该能够查看此页面，请使用"帮助"链接通知支持团队该问题。
      unauthorized_action: 此页面仅限授权用户访问。您将需要登录，然后才能查看此页面的内容。
      unauthorized_user: "%{user_name}，您将需要登录，然后才能查看该页面。如果您忘记或不知道密码，请单击\"忘记密码\"。"
      unauthorized_user_is_other: "%{current_user}，您没有获得查看此页面的授权。您跟随到达此处的链接适用于 **%{unauthorized_user} (%{unauthorized_user_email})**。如果是您本人，您可能想要注销并再次使用该电子邮件地址登录以获取此页面的访问权限。"
    unauthorized_feed: 
      bad_params: 您尝试访问的源的参数无效。
      feedback: "如果您非常确定此 url 应该有效，请通过单击下面的链接告诉我们您是如何到达此处，我们将调查此情况。"
      headings: 
        problem: 加载源时出现问题
      links: 
        feedback: 告诉我们您在找什么
      title: 无效的源
    user_lists: 
      copy_and_paste_notice_just_email: 复制并粘贴电子邮件地址列表以添加用户。
      copy_and_paste_notice_with_login_handle: "复制并粘贴用户列表。您可以使用其电子邮件地址或 %{login_handle_name}。"
      labels: 
        alert: 警报
        notice: 注意
      no_valid_users: "*抱歉，*似乎没有键入任何有效的电子邮件地址或登录 ID，请返回并重试。"
      titles: 
        new_user: 新用户
      user_list_explanation: "示例格式：\"Example Student\" <student@example.com>, \"Lastname, Firstname\" <firstlast@example.com>, justAnEmailAddress@example.com"
    wiki_image: 
      titles: 
        click_to_embed: "单击以嵌入 %{image}"
        embed_image: 单击以嵌入图像
    wiki_sidebar: 
      buttons: 
        insert_link: 插入链接
        upload: 上传
        upload_files: 上传文件到文件夹
      click_links: 单击任何页面以插入链接到该页面。
      course_links: 链接至课程中的其他内容。
      drop_files: 将文件拖到此处以上传
      drop_images: 将图像拖到此处以上传
      file_size_limit: "每个文件限制为 %{size}"
      files_remaining: 还有*0*个要上传
      files_tab: 单击任何文件以插入该文件的下载链接。
      group_links: 链接至组中的其他内容。
      headings: 
        insert_content: 将内容插入到页面中
      images: 
        alt: 
          loading: 正在加载...
      images_tab: 单击任何图像以在该页面中嵌入图像。
      insert: 
        announcements: 单击以插入指向此通告的链接
        announcements_page: 单击以插入指向通告页面的链接
        assignments: 单击以插入指向此作业的链接
        assignments_page: 单击以插入指向作业页面的链接
        collaborations_page: 单击以插入指向协作页面的链接
        discussions: 单击以插入指向此主题的链接
        discussions_page: 单击以插入指向讨论页面的链接
        files_page: 单击以插入指向文件页面的链接
        grades_page: 单击以插入指向评分页面的链接
        modules: 单击以插入指向此单元的链接
        modules_page: 单击以插入指向单元页面的链接
        quizzes: 单击以插入指向此测验的链接
        syllabus_page: 单击以插入指向提纲的链接
        users_page: 单击以插入指向人员页面的链接
        wiki_pages: 单击以插入指向此页面的链接
        wiki_pages_index: 单击以插入指向维基的链接
      labels: 
        folder: 文件夹
      links: 
        announcements: 通告列表
        announcements_page: 通告列表
        assignments: 作业列表
        assignments_page: 作业列表
        collaborations_page: 协作
        discussions: 讨论索引
        discussions_page: 讨论索引
        files_page: 文件索引
        find_on_flickr: "在 flickr creative commons 上查找图像"
        grades_page: 评分
        modules: 单元列表
        modules_page: 单元
        new_page: 链接至新页面
        quizzes: 测验列表
        syllabus: 课程提纲
        upload_file: 上传新文件
        upload_image: 上传新图像
        users_page: 人员
        wiki_pages_index: 维基主页
      links_to: 
        announcements: 通告
        assignments: 作业
        discussions: 讨论
        modules: 单元
        nav: 
          course: 课程导航
          group: 组导航
        quizzes: 测验
        wiki_pages: 维基页面
      messages: 
        loading: 正在加载...
      new_page_name: 您想要新页面叫什么名字?
      select_destination: "选择这 %{count} 个文件的目标文件夹:"
      tabs: 
        collections: 集合
        files: 文件
        images: 图像
        links: 链接
      uploading_file: 正在上传*文件*...
    zip_file_import_form: 
      buttons: 
        upload_file: 上传文件
      labels: 
        upload_to: 上传至
      notices: 
        uploading_progress_info: "正在上传和处理您的 zip 文件，如果 zip 文件中有许多文件或该文件非常大，这可能需要一些时间。"
      prompts: 
        select_file: "请选择一个 .zip 文件进行上传"
      titles: 
        uploading: 正在上传，请稍候。
  sis_batch: 
    errors: 
      too_many_errors: "存在另外 %{count} 个错误"
      too_many_warnings: "存在另外 %{count} 个警告"
      unrecorgnized_type: 无法识别的导入类型
    instructure_csv: "Instructure 格式的 CSV 或 CSV 的压缩文件"
    upload_filename: "sis_upload_%{id}.zip"
  sis_import: 
    buttons: 
      process_data: 处理数据
    errors: 
      import_failed_code: "导入 SIS 数据时出错。未导入记录。请通知系统管理员并提供下列代码: \"%{code}\""
      import_failed_messages: "未导入 SIS 记录。导入失败，显示以下消息:"
    headers: 
      import_errors: 阻止导入的错误
      import_warnings: 警告
      imported_items: 导入的项目
    import_counts: 
      accounts: "帐户数: %{account_count}"
      courses: "课程数: %{course_count}"
      crosslists: "交叉列表数: %{crosslist_count}"
      enrollments: "注册数: %{enrollment_count}"
      group_enrollments: "组注册: %{group_enrollments_count}"
      groups: "组: %{group_count}"
      sections: "章节数: %{section_count}"
      terms: "学期数: %{term_count}"
      users: "用户数: %{user_count}"
    messages: 
      import_complete_success: 导入已完成并且所有记录均已成功导入。
      import_complete_warnings: "SIS 数据已导入，但显示下列消息:"
    notices: 
      processing_takes_awhile: 这可能需要一点时间...
    status: 
      processing: 正在处理
  sis_imports_api: 
    errors: 
      invalid_content_type: "无效的内容类型，需要 UTF-8"
    sis_import_in_process_notice: "SIS 导入已在进行中。"
  site: 
    view_privacy_policy: 查看隐私政策
  site_admin: 
    columns: 
      date: 日期
      value: 值
    institution_suspended: 
      body: "您学校的 Canvas 帐户已暂时挂起。请联系您的 Canvas 管理员。"
      links: 
        logout: 注销
        stop_masquerading: "[停止仿冒]"
      page_title: 机构已挂起
    links: 
      over_time: 超时
    status: 
      loading: 正在加载...
    titles: 
      value_over_time: "%{value} 超时"
  slideshow: 
    titles: 
      back: 返回
      close: 关闭
      forward: 转发
  statistics: 
    csv_columns: 
      attempt: 尝试
      id: id
      n_correct: "n 正确"
      n_incorrect: "n 不正确"
      name: 名称
      score: 分数
      section: 节
      section_id: section_id
      section_sis_id: section_sis_id
      sis_id: sis_id
      submitted: 已提交
    exact_answer: "%{exact_value} +/- %{margin}"
    inexact_answer: "%{lower_bound} 至 %{upper_bound}"
    no_answer: 无答案
  step: 步骤
  sub_accounts: 
    alerts: 
      subaccount_has_courses: 您无法删除其中有课程的子帐户
      subaccount_has_subaccounts: 您无法删除拥有子帐户的子帐户
    confirms: 
      delete_subaccount: 是否确定要删除此子帐户?
    courses_count: 
      one: "%{count} 门课程"
      other: "%{count} 门课程"
    index: 
      titles: 
        sub_accounts: 子帐户
    sub_accounts: 
      account_courses: 
        one: "%{count} 门课程"
        other: "%{count} 门课程"
      account_sub_accounts: 
        one: "%{count} 个子帐户"
        other: "%{count} 个子帐户"
      add_sub_accounts: 添加子帐户
      can_not_delete: 您无法删除其中有课程的子帐户
      delete_sub_account: 删除子帐户
      edit_account_name: 编辑帐户名称
      hide_sub_accounts: 隐藏子帐户
      show_sub_accounts: 显示子帐户
    sub_accounts_count: 
      one: "%{count} 个子帐户"
      other: "%{count} 个子帐户"
  subject_reply_to: "回复: %{subject}"
  submission: 
    atom_no_author: 无作者
    attached_files_comment: 查看附加的文件。
    media_comment: 这是一个媒体评论。
    state: 
      graded: 已评分
      submitted: 已提交
      unsubmitted: 未提交
  submission_comment: 
    unknown_author: 某人
  submission_detail: 
    go_to_submission_url: "转至提交 URL"
    no_submission: 无提交
    online_text_entry_see_details_in_the_speedgrader: "在线文本输入，*请参阅 SpeedGrader 中的详细信息*。"
    submitted_files: "提交的文件:"
  submission_details_dialog: 
    add_a_comment: 添加评论
    comments: 评论
    labels: 
      group_comment: 发送评论到全组
    late: 延迟
    links: 
      click_to_view: 单击此处查看
    loading_comments: 正在加载评论...
    more_details_in_the_speedgrader: "SpeedGrader 中的更多详细信息"
    post_comment: 发表评论
    submitted: 已提交
    this_was_submitted_multiple_times_choose_a_submission_to_view: "已提交多次，选择要查看哪个提交:"
    view_rubric_assessment_in_the_speedgrader: "在 SpeedGrader 中查看题目评估"
  submissions: 
    assignment_submit_success: 作业已成功提交。
    assignment_submitted: 作业已提交。
    click_to_download: "单击此处下载 %{size_of_file}"
    creating_zip: "正在创建 zip 文件..."
    download_submissions: 下载作业提交文件
    errors: 
      assignment_submit_fail: 作业无法提交
      can_not_submit_locked_assignment: 作业锁定时无法提交
      invalid_file_type: 无效的文件类型
      media_file_attached: 提交中没有媒体录音
      no_attached_file: 您必须至少将一个文件附加到此作业
      no_report: 无法查找该提交项目的报告
      student_not_enrolled: 指定的用户并非此课程中的学生
      student_not_enrolled_id: "指定的用户 (%{id}) 并非此课程中的学生"
    errors_update_failed: 更新失败
    finished_redirecting: 已完成！正在重定向至文件...
    gathering_files_progress: "正在收集文件 (%{progress})..."
    resubmitted_to_turnitin: "已成功重新提交到 Turnitin。"
    see_attached_files: 查看附件文件
    show: 
      attach_file: 附加文件
      buttons: 
        save: 保存
        save_comment: 保存评论
      crumbs: 
        assignments: 作业
      labels: 
        add_a_comment: 添加评论
        grade: 评分
        show_assessment_by: 显示评估依据
      late_submission: （延迟）
      links: 
        resubmit: 重新提交作业
        submit: 提交作业
      media_comment: 媒体评论
      media_comment_link: 这是一个媒体评论，*单击此处查看*。
      only_see_your_own_comments_muted: 您可能无法立即查看所有评论，原因是作业当前正在评分
      only_see_your_own_comments_peer: 作为同伴审阅学生，您只能查看您写的评论。
      options: 
        new_assessment: "[新评估]"
      out_of_points: "超出 %{points_possible}"
      peer_review: 同伴审阅
      peer_review_not_done: "**此同伴审阅尚未完成。**要使其被视为已完成，您需要至少留下一个评论。"
      peer_review_not_done_rubric: "**此同伴审阅尚未完成。**要使其被视为已完成，您需要至少留下一个评论并填写右侧的题目表单。"
      peer_review_steps_complete: 您已完成此同伴审阅所需的步骤。
      sent_to_whole_group: 发送评论到全组
      show_rubric: 显示题目
      speedgrader: SpeedGrader™
      student_mute_notification: 评分不可用，原因是教师正在进行处理。
      submission_details: 提交详细信息
      submitted_at: "提交时间 %{submit_date}"
      teachers_notified_of_comments: 将通知教师和提交者所有评论
    show_preview: 
      discussion_submission_description: "此作业的提交文件在作业的讨论中发布。下面是 %{user} 的讨论发布，或者您可以*查看完整讨论*。"
      entry_no_image: 请记住，此页面自最初进行提交后可能已更改。
      entry_with_image: 我们包括了页面提交时所显示内容的快照。或者您可以单击以查看原始提交文件。
      external_url_submission: "此提交是指向外部页面的一个 URL。"
      file_uploads_for_user: "**%{user}** 的文件上传"
      group_discussion_submission_description: |-
          此作业的提交文件在该组的作业讨论中发布。下面是 %{user} 的讨论帖
          ，或者您可以*查看完整的组讨论*。
      media_comment_link: 此提交是一个媒体记录。*单击此处查看。*
      no_files: 没有此提交上传的文件
      no_preview_available: 无可用预览
      no_submission: 无提交
      paper_view: 纸张视图
      plain_view: 纯文本视图
      preview_document: 预览文档
      quiz_submission: 此提交是测验提交。正在重定向到测试页面。
      show_entire_discussion: 显示完整讨论
      student: 学生
      url_preview: "URL 预览"
      view_original_submission: "查看 %{user} 的原始提交文件"
    still_zipping: 正在压缩文件...
    submission_download: 
      download_message: "**正在收集学生的提交文件**并将其压缩成 zip 文件。这可能需要一些时间，具体视提交文件的大小和数量而定。"
      gathering_files: 正在收集文件...
  support: 
    array: 
      last_word_connector: ", and "
      or: 
        last_word_connector: ", or "
        two_words_connector: " or "
      two_words_connector: " and "
      words_connector: ", "
    help_menu: 
      community_support_description: 与您的同伴进行交互并得到帮助。
      community_support_forums: 社区支持论坛
      contact_support: 联系支持
      contact_support_sub_text: 针对时间敏感的问题获得帮助。
      curriculum_assessment_errata: 课程/评估勘误
      curriculum_assessment_errata_description: 查看已经报告的评估和课程错误。搜索“勘误”。
      networking_academy_description: "查看 Cisco 对最常见问题的答案。"
      networking_academy_faqs: "Networking Academy 常见问题解答"
    select: 
      prompt: 请选择
  table_headings: 
    name: 名称
    total: 总计
    type: 类型
  tabs: 
    announcements: 通告
    assignments: 作业
    chat: 聊天
    collaborations: 协作
    conferences: 会议
    discussions: 讨论
    eportfolios: ePortfolios
    files: 文件
    grades: 评分
    home: 主页
    modules: 单元
    outcomes: 结果
    pages: 页面
    people: 人员
    profile: 个人资料
    quizzes: 测验
    settings: 设置
    syllabus: 提纲
  terms: 
    index: 
      date: 
        term_end: 学期结束
        term_start: 学期开始
        unspecified: 无论何时
      errors: 
        submit: 提交时出错
      links: 
        add_new_term: 添加新学期
      messages: 
        classes_in_term: 您不能删除其中仍有班级的学期。
        submitting: 正在提交...
      page_title: "%{account} 学期"
      prompts: 
        delete: 是否确定要删除此学期?
      titles: 
        enrollment_terms: 注册学期
        term_details: 学期详细信息
    term: 
      buttons: 
        add: 添加学期
        update: 更新学期
      course_count: 
        one: "%{count} 门课程"
        other: "%{count} 门课程"
      labels: 
        designers_can_access_from: "**设计者** 可从以下位置访问"
        sis_id: "SIS ID"
        students_can_access_from: "**学生**可从以下位置访问"
        tas_can_access_from: "**助教**可从以下位置访问"
        teachers_can_access_from: "**教师**可从以下位置访问"
      name: "学期名称:"
      sis_source_id: "SIS ID："
      term_runs_from: "**学期运行**开始"
      titles: 
        term_ends: 学期结束
        term_starts: 学期开始
      tooltips: 
        term_ends_designers: 对于设计者，学期结束于
        term_ends_students: 对于学生，学期结束于
        term_ends_tas: 对于助教，学期结束于
        term_ends_teachers: 对于教师，学期结束于
        term_starts_designers: 对于设计者，学期开始于
        term_starts_students: 对于学生，学期开始于
        term_starts_tas: 对于助教，学期开始于
        term_starts_teachers: 对于教师，学期开始于
      user_count: 
        one: "%{count} 个用户"
        other: "%{count} 个用户"
    timespan: 
      date: 
        term_end: 学期结束
        term_start: 学期开始
        unspecified: 无论何时
      timespan: "%{start_at} *到* %{end_at}"
  time: 
    am: 上午
    count_hours_ago: 
      one: "%{count} 小时前"
      other: "%{count} 小时前"
    count_minutes_ago: 
      one: "%{count} 分钟前"
      other: "%{count} 分钟前"
    due_date: "%{date}，%{time} 之前"
    event: "%{date} %{time}"
    formats: 
      default: "%a, %d %b %Y %H:%M:%S %z"
      long: "%B %d, %Y %H:%M"
      short: "%d %b %H:%M"
      tiny: "%l:%M%P"
      tiny_on_the_hour: "%l%P"
    less_than_a_minute_ago: 不到一分钟前
    pm: 下午
    ranges: 
      different_days: "%{start_date_and_time} 至 %{end_date_and_time}"
      same_day: "%{date}，从 %{start_time} 到 %{end_time}"
      times: "%{start_time} 至 %{end_time}"
    unknown_date: 未知日期
    with_ago: "%{time} 前"
  tinymce: 
    insert_update_image_view: 
      alt_help_text: 说明要改进辅助功能的图像
      alt_text: "Alt 文本"
      attributes: 属性
      canvas: Canvas
      dimension_help_text: 保留长宽比
      dimensions: 尺寸
      flickr: Flickr
      image_height: 图像高度
      image_source: 图像来源
      image_width: 图像宽度
      url: URL
  title_separator: ": "
  titles: 
    aligned_items: 调整的项目
    announcement: 通告
    announcements: 通告
    assignments: 作业
    discussion: 讨论
    discussions: 讨论
    error_reports: 错误报告
    learning_outcomes: 学习结果
    messages: 消息
    outcome_artifacts: 结果产物
    people: 人员
    view_in_separate_window: 在单独的窗口中查看
  tooltips: 
    vdd: 
      more_message: "和 %{count} 个以上..."
  turnitin: 
    error_1007: 上传的文件过大。
    error_1009: "无效的文件类型。（有效的文件类型包括 MS Word、Acrobat PDF、Postscript、Text、HTML、WordPerfect (WPD) 和 RTF 格式。）"
    error_1013: "学生提交文件必须是超过二十字的文本文件，只有这样 Turnitin 才能对其进行评价。"
    error_1023: "此 PDF 文件无法读取。请确保它没有密码保护。"
    error_216: 此帐户的学生数目已达到限制。请联系您的帐户管理员。
    error_217: "此帐户的 Turnitin 产品已过期。请联系您的销售代理续订 Turnitin 产品。"
    error_414: "此提交文件的原创性报告尚不可用 。"
    error_415: 此提交文件的原创性分数尚不可用。
    error_default: "提交到 Turnitin 时出错。请在联系支持部门之前尝试重新提交文件。"
    tooltip: 
      score: "Turnitin 相似分数 - 查看详细报告"
  turnitin_info: 
    buttons: 
      resubmit_to_turnitin: "重新提交到 Turnitin"
  unknown: 未知
  unknown_question_bank: 未知题库
  unknown_quiz: 未知测验
  user: 
    default_collection_name: "%{user_name} 的集合"
    default_user_name: 用户
    errors: 
      already_enrolled: 您已经登记此课程
      course_full: 此课程名额已满
      invalid_code: 无效的代码
      required: 需要
      terms: 您必须同意这些条款
      too_long: "不能超过 %{max} 个字符"
    registration: 
      agree_to_terms_and_privacy_policy: 您同意*使用条款*并承认**隐私政策**。
      agree_to_terms_with_code_of_conduct: 您同意*使用条款*和**行为准则**。
  user_date_range_search: 
    cant_be_blank: "Canvas 用户 ID 不能为空"
    cant_come_before_from: “结束日期”不能早于“开始日期”
  user_follow: 
    errors: 
      follow_own_collection: 您无法跟随自己的集合
      follow_self: 您无法关注自己
  user_lists: 
    add_n_users: 
      one: "看起来不错，添加 %{count} 个用户"
      other: "看起来不错，添加 %{count} 个用户"
    adding_users: 正在添加用户...
    buttons: 
      continue: 继续...
    cant_unenroll: 此用户使用校园注册系统自动注册，因此无法手动删除。如有任何疑问，请联系您的系统管理员。
    delete_confirm: 是否确定要删除此用户?
    duplicate_users: 
      one: "%{count} 个重复用户已找到，重复已被删除。"
      other: "%{count} 个重复用户已找到，重复已被删除。"
    invalid_users_notice: 有些内容可能无效，您可能需要返回并修复所有错误。
    just_now: 刚才
    messages: 
      processing: 正在处理...
    titles: 
      existing_user: 现有用户
    user_parsing_errors: 
      one: "分析该用户列表时出现 %{count} 个错误。"
      other: "分析该用户列表时出现 %{count} 个错误。"
    users_added: 
      one: "%{count} 个用户已添加"
      other: "%{count} 个用户已添加"
    users_adding_failed: 无法注册用户
    users_existed: 
      one: "（已存在 %{count} 个用户）"
      other: "（已存在 %{count} 个用户）"
    users_to_add: 
      one: "如果照此继续，将添加 %{count} 个用户。"
      other: "如果照此继续，将添加 %{count} 个用户。"
  user_logins: 
    buttons: 
      add_login: 添加登录信息
      update_login: 更新登录信息
    confirms: 
      delete_login: "是否确定要删除登录信息\"%{login}\"?"
    notices: 
      cant_delete_last_login: 您不能删除用户的上次登录信息
      mfa_reset: 多重身份验证已重置
    save_succeeded: 保存成功
    titles: 
      add_login: 添加登录信息
      update_login: 更新登录信息
  user_name: 
    buttons: 
      update_user: 更新用户
    confirms: 
      remove_profile_picture: 是否确定要删除此用户的头像?
    errors: 
      failed_to_remove_image: 无法删除该图像，请重试
      failed_to_report_image: 无法报告该图像，请重试
      updating_user_details_failed: 更新用户详细信息失败，请重试
    messages: 
      removing_image: 正在删除图像...
      reporting_image: 正在报告图像...
      updating_user_details: 正在更新用户详细信息...
    notices: 
      image_reported: 此图像已报告
  user_notes: 
    confirms: 
      delete_journal_entry: 是否确定要删除此日志条目?
    index: 
      buttons: 
        create: 创建条目
      crumbs: 
        faculty_journal: 教师日志
      links: 
        create_new_entry: 创建新条目
      messages: 
        no_entries: 没有此学生的日志条目。
      page_title: 教师日志
      title: 标题
      titles: 
        journal_for: "%{user} 的教师日志"
    messages: 
      loading_more: 正在加载更多条目
    notices: 
      created: 日志条目已成功创建。
    show: 
      labels: 
        created_by: "创建者 "
        note: 注
        title: 标题
        user: 用户
    tooltips: 
      loading_more: 正在加载其他结果
    user_note: 
      links: 
        delete: 删除此条目
      no_title: 无标题
      subheader: "%{creator} 于 %{created_at}"
    user_notes: 
      crumbs: 
        faculty_journal: 教师日志
      details_a_course: 学生的上一教师日志条目当前已在课程中注册。
      details_this_course: 学生的上一教师日志条目当前已在此课程中注册。
      headers: 
        current_courses: 当前课程
        last_entry: 上一教师日志条目
        student: 学生
      page_title: 教师日志
  user_profile: 
    tabs: 
      notifications: 通知
      profile: 个人资料
      settings: 设置
  user_service: 
    descriptions: 
      delicious: "Delicious 是一个协作的链接分享工具。您可以标记 Internet 上的任何页面供今后参考。您还可以链接至其他用户的 Delicious 帐户以分享相似兴趣的链接。"
      diigo: "Diigo 是一个协作的链接分享工具。您可以标记 Internet 上的任何页面供今后参考。您还可以链接至其他用户的 Diigo 帐户以分享相似兴趣的链接。"
      facebook: "列出您的 Facebook 个人资料可以更轻松地与班级和组中的好友进行联系。"
      google_docs: "学生可以使用 Google Docs 协作组项目。Google Docs 可以实时协作编辑文档、电子表格和演示文稿。"
      linked_in: "LinkedIn 是一种业务网络资源。您在学校时建立的许多关系在您进入职场后仍然会有帮助。"
      skype: "Skype 是一个免费的在线语音和视频呼叫工具。"
      twitter: "Twitter 是一个优秀的课外通信资源。"
  users: 
    admin_merge: 
      buttons: 
        go: 执行
        merge_user_account: 合并用户帐户
      labels: 
        name: 名称
        user_id: "用户 ID"
      links: 
        select: 选择
      merge_result_explanation: "是否确定要将帐户 %{source_user_name} (%{source_user_email}) 合并到此帐户 %{target_user_name} (%{target_user_email})?此过程将有以下最终结果:"
      merge_result_explanation_again: "您已选择将用户 %{user_name} (%{user_email}) 合并到帐户 %{pending_other_user_name} (%{pending_other_user_email}) 中。此过程将有以下最终结果:"
      merge_somone_else: "将其他人与 %{user_name} 合并"
      merge_user_initial_instructions: "您已选择将用户 %{user_name} (%{user_email}) 与另一个帐户合并。您可以使用下面的表单搜索想要与此用户合并的用户。"
      no_merge_undo: 此过程无法撤消，因此请确保确定合并，然后再继续。
      no_permission: 您没有搜索任何帐户的权限
      prepare_to_merge: 准备合并用户
      switch_user_positions: 切换用户位置
      titles: 
        enter_user_id: "或输入用户 ID"
        find_user: 查找用户
        merge_users: 合并用户帐户
        really_merge: 是否确实要合并用户帐户?
    cant_self_merge: 您不能将帐户与其自身合并。
    cc_prefs: 
      buttons: 
        configure: 配置通信首选项
      comm_preferences_instructions: "既然您已注册 Canvas，您可能会想要配置随着课程的进展将收到哪些通知。Canvas 足够灵活，可让您选择想要的通知方式和通知哪些事件。您的课程中有事情发生时，您可以选择立即、每天或每周发送电子邮件或文本到您的手机。"
      titles: 
        configure_com_prefs: 配置通信首选项
    confirms: 
      unenroll_user: 是否确定要取消注册此用户?
    could_not_find_url: "无法找到下载 URL"
    crumbs: 
      profile: "%{user} 的个人资料"
    current_conference: 
      current_conference_text: "您已受邀加入 **[%{conference}](%{link_to_conference})**。开始时间为 %{started_at}，人数为 %{participant_count}。"
      participant_count: 
        one: "%{count} 个参加者"
        other: "%{count} 个参加者"
    dashboard_sidebar: 
      coming_up: 加油
      recent_feedback: 最近反馈
      start_new_course: 开始新课程
    delete: 
      are_you_sure: 是否确定要删除此用户帐户?
      buttons: 
        delete_user: "删除 %{user_name}"
      titles: 
        confirm_delete: 确认删除用户
        confirm_deletion_of_user: "确认删除 %{user_name}"
        delete_user: 删除用户
        really_delete_user: "确实删除 %{user_name}"
    enrollment: 
      course_not_published: 此课程尚未发布
      linked_to_user: "（链接至 %{user_name}）"
      links: 
        teacher_activity: 请参阅学生互动报告
      roles_designer: 注册为设计者。
      roles_observer: 注册为观察员。
      roles_student: 注册为学生。
      roles_ta: 注册为助教。
      roles_teacher: 注册为教师。
      unpublished: 已取消发布
    errors: 
      no_teacher_courses: 没有在此教师和学生之间共享的课程
      user_not_teacher: 该用户并非此课程中的教师
    facebook_added: "Facebook 帐户已成功添加！"
    facebook_fail: "Facebook 授权失败。"
    google_docs_added: "Google Docs 访问已授权！"
    google_docs_fail: "Google Docs 授权失败。请重试"
    grades: 
      average_grades: 
        one: "%{count} 个学生的平均分"
        other: "%{count} 个学生的平均分"
      course: 课程
      crumbs: 
        grades: 评分
      current_teacher_courses: 我教授的课程
      linked_student_accounts: 链接的学生帐户
      links: 
        teacher_activity: 学生互动报告
      no_grade: 无评分
      no_grades: 无评分
      page_title: 评分
      percent: 百分比
      send_teacher_message: 向教师发送消息
      show_previous_courses: 显示之前的课程
      titles: 
        current_student_courses: 我进行的课程
        previous_courses: 以前的课程
    group: 
      show_hide_activity_list: 在最近活动列表中显示/隐藏
    index: 
      all_users: 所有用户
      buttons: 
        manage_profile_pictures: 管理头像
        user_groups: 查看用户组
      crumbs: 
        users: 用户
      labels: 
        show_users_for_term: 显示在学期内注册的用户
      no_results_found: 未找到结果
      search_for_user: "%{user_name} 的用户搜索结果"
      titles: 
        all_users: 所有用户
        choose_term: 选择学期
        search_results: "\"%{search_term}\"的搜索结果"
    linkedin_added: "LinkedIn 帐户已成功添加！"
    linkedin_fail: "LinkedIn 授权失败。请重试"
    logins: 
      add_login: 添加登录信息
      buttons: 
        update_login: 更新登录信息
      labels: 
        account_id: 帐户
        current_ip: "当前登录 IP"
        current_login: 当前登录
        last_ip: "上次登录 IP"
        last_login: 上次登录
        last_request: 上次请求
        password: 密码
        sis_id: "SIS ID"
        sis_user_id: "SIS ID"
        unique_id: 登录
      more: 更多...
      never: 从不
      none: 无
      reset_mfa: 重置多重身份验证
      titles: 
        logins: 登录信息
    masquerade: 
      are_you_sure_start: 是否确定要删除仿冒此用户?
      are_you_sure_stop: 是否确定要停止仿冒?
      details: |-
          仿冒基本上是作为此用户登录而没有密码。
          您将能够进行假设您是此用户的任何操作，并且从其他用户的视角，
          就好像此用户执行这些操作一样。不过，审计日志会记录
          **您**是代表此用户实际执行操作的人员的事实。
      masquerade_as: "仿冒 %{user_name}"
    merge: 
      login_to_merge_different_account: "要将帐户 %{current_user_name} (%{current_user_email}) 合并到另一个帐户，请登录到新帐户:"
      merge_definition: 出于各种原因，您可能会最终有两个登录而不是一个。如果出现这种情况，您可以将两个登录合并到一起并合并它们的信息。
      titles: 
        merge_accounts: 合并用户帐户
    merge_results: 
      action: 操作
      emails: 电子邮件
      enrollments: 注册
      logins: 登录
      no_emails: 无电子邮件
      no_enrollments: 无注册
      no_logins: 无登录
      user: 用户
      will_be_deleted: 将被删除
      will_be_kept: 将被保留
    name: 
      become: 成为
      buttons: 
        update_details: 更新详细信息
      delete_from_account: "从 %{account} 删除"
      edit: 编辑
      labels: 
        default_email: 默认电子邮件
        display_name: 显示名称
        full_name: 全名
        name: 全名
        profile_picture: 头像
        short_name: 显示名称
        sortable_name: 可分类的名称
        time_zone: 时区
      merge_with_another_user: 与其他用户合并
      none: 无
      remove_avatar: 删除头像
      report_naughtiness: 报告不适当的图片
      titles: 
        edit_user_details: 编辑用户详细信息
        name_and_email: 名称和电子邮件
      update_instructions: 您可以更新此用户的部分信息，但他们可以选择改回来。
    new: 
      create_a_canvas_account: "创建一个 Canvas 帐户"
      privacy_policy: 隐私政策
      terms_of_use: 使用条款
    no_deleting_sis_user: 您不能删除系统生成的用户
    no_self_registration: 已为此帐户启用自助注册
    oauth_fail: "OAuth 请求失败。无法找到有效的请求"
    recaptcha_settings: 
      instructions: |-
          在能够使用 ReCAPTCHA 插件之前，您将需要 
          [注册 ReCAPTCHA 帐户](%{url})。确保正确设置
          您的域以处理网站域。设置帐户
          后，在下面输入您的公钥和私钥。
          
          **注:**您对这些设置所做的任何更改都不会
          更新，直到您重新启动服务器。
      labels: 
        private_key: "ReCAPTCHA 私钥"
        public_key: "ReCAPTCHA 公钥"
    registered: 
      almost_there: 您几乎已经...
      done_resending: 完成！收到消息可能需要几分钟。
      failed_resending: 请求失败。请重试。
      invite_to_read: "我们邀请您观看 Canvas 的这一简要概览。您可能还会*了解 Canvas 如何帮助*位于 27 个国家/地区的学生们更接近演讲厅、教师和同学。"
      links: 
        download_pdf: "下载 PDF"
      need_flash: "您需要启用 Flash player 8+ 和 JavaScript 才能查看此视频。"
      overview_video: "Canvas 的概览视频"
      registration_complete: 注册完成
      resending: 正在重新发送...
      sent_email_paragraph: "我们已发送电子邮件到 %{email_address}。*单击该电子邮件中的链接以完成注册*。如果您没有看到电子邮件，**单击以重新发送电子邮件**，然后确保检查您的垃圾邮件箱。"
      while_you_wait: 您等待时...
    service_not_enabled: 该服务尚未启用
    show: 
      accounts: 帐户
      buttons: 
        faculty_journal_for: "%{user} 的教师日志"
      courses: 课程
      enrollments: 注册
      groups: 组
      links: 
        message_user: "消息 %{user}"
      none_yet: 还没有。
      page_views: 页面视图
      see_outcomes: "查看 %{user} 的结果"
    teacher_activity: 
      crumbs: 
        interaction_report: 学生互动报告
      headings: 
        current_score: 当前分数
        final_score: 最终分数
        last_interaction: 上次学生互动
        last_journal_entry: 上一教师日志条目
        student_name: 学生
        teacher_activity: "%{teacher} 的教师活动报告"
        ungraded: 未评分的作业
      last_time: 
        one: "1 天前"
        other: "%{count} 天前"
        zero: "不到 1 天前"
      last_time_never: 从不
      links: 
        view_full_course: "查看 %{course} 的完整学生互动报告"
      message_student: 向此学生发送消息
      no_students: 没有要报告的学生。
      submitted_time: 
        one: "1 天前已提交"
        other: "%{count} 天前已提交"
        zero: "不到 1 天前已提交"
      title: 教师活动报告
    twitter_added: "Twitter 访问已授权！"
    twitter_fail_whale: "Twitter 授权失败。请重试"
    user_dashboard: 
      user_atom_feed: "用户 Atom 馈送（所有课程）"
      user_dashboard: 用户面板
    user_is_deleted: "%{user_name} 已删除"
    user_merge_fail: 用户合并失败。请确保您拥有适当的权限，然后重试。
    user_merge_success: "用户已成功合并！%{first_user} 和 %{second_user} 现在是同一个用户。"
    user_not_found: "未找到具有此 ID 的活动用户。"
    user_updated: 用户已成功更新。
    welcome: 
      no_courses_message: 您没有任何课程，因此此页面现在不会非常精彩。一旦您创建或注册课程后，您将开始看到来自所有班级的会话。
      unpublished_courses_message: 您登记了一个或多个尚未开始的课程。当⏎这些课程可用时，您将在此处和顶部导航⏎看到有关它们的信息。同时，请根据需要登记⏎更多课程或设置您的概要信息。
      welcome_to_happiness: "欢迎使用 Canvas!"
  validate: 
    is_required: 此字段为必填字段
  warnings: 
    test_install: 
      message: "此 Canvas 安装仅用于测试，且每周都将重置。"
      title: "Canvas 测试安装"
  web_conference: 
    default_name_for_courses: "课程 Web 会议"
    default_name_for_groups: "组 Web 会议"
    settings: 
      boolean: 
        ? "false"
        : 关
        ? "true"
        : 开
  webct_credentials: 
    credential_not_found: 找不到凭证。
  webct_display: "Blackboard Vista/CE (WebCT)"
  webct_file_description: "Blackboard Vista/CE，WebCT 6+ 课程"
  webct_name: "Blackboard Vista/CE (WebCT)"
  widget: 
    upload_media_track_form: 
      choose_a_language: "--选择一种语言--"
      error_message: "*错误: * 您必须选择一种语言和有效的轨道文件。"
      file: 文件
      language: 语言
      media_track_form_button: 转到字幕创建工具
      upload_media_track_form_description: "当您有了 SRT 或 *WebVTT* 格式的字幕轨道后，即可在此处上传。"
      upload_media_track_form_description_1: "复制此视频 URL:"
      upload_media_track_form_description_2: 单击此链接并遵照其说明进行操作，以创建字幕文件。
      upload_media_track_form_description_3: "上传 SRT 或 *WebVTT* 格式的字幕轨道。"
      upload_media_track_form_step1_label: "步骤 1:"
      upload_media_track_form_step2_label: "步骤 2:"
      upload_media_track_form_step3_label: "步骤 3:"
      upload_media_track_info: "*说明: * 请按照这三个步骤为您的视频创建字幕文件，然后在此处上传。如果您已经有了 SRT 字幕文件，则可以跳过步骤 3。"
  wiki: 
    default_course_wiki_name: "%{course_name} 维基"
    default_group_wiki_name: "%{group_name} 维基"
    front_page_name: 首页
    sidebar: 
      buttons: 
        uploading: 正在上传...
      errors: 
        no_valid_files_selected: 未选择有效的文件
        no_valid_image_files_selected: 未选择有效的图像文件
        unexpected_upload_problem: "上传 %{filename} 时出现意外问题。请重试。"
        upload_failed: 上传失败，请重试
      loading_more_results: 正在加载其他结果
      no_title: 无标题
      titles: 
        select_folder_for_uploads: 选择文件夹进行文件上传
    wiki_page: 
      buttons: 
        edit: 编辑
        publish: 发布
        unpublish: 已发布
        view_all_pages: 查看所有页面
      publish: 发布
      toolbar_menu: 
        settings: 设置
      unpublish: 取消发布
    wiki_page_delete_dialog: 
      cancel: 取消
      delete_page: 删除
      deleting: 正在删除...
    wiki_page_edit: 
      buttons: 
        cancel: 取消
        preview: 预览
        publish: 已取消发布
        save: 保存
        unpublish: 已发布
      course_editing_roles: 
        anyone: 任何人
        only_teachers: 仅教师
        teachers_and_students: 教师和学生
      delete_wiki: 删除
      editing_roles: 
        anyone: 任何人
        can_edit_page: 可以编辑此页面
        only_members: 仅成员
      hide_from_students: 对学生隐藏此页面
      notify_users_text: 通知用户此内容已更改
      options_label: 选项
      publish: 发布
<<<<<<< HEAD
=======
      title_label: 页面标题
>>>>>>> dcc67c78
      toolbar_menu: 
        settings: 设置
      unpublish: 取消发布
    wiki_page_index: 
      add_page: 添加一个!
      buttons: 
        new_page: 新页面
      headers: 
        creation_date: 创建日期
        last_edit: 最后编辑
        page_title: 页面标题
        published: 已发布
<<<<<<< HEAD
=======
        settings: 设置
>>>>>>> dcc67c78
        sort_ascending: 升序排序
        sort_descending: 降序排序
      no_pages: 尚未创建页面。
    wiki_page_index_item: 
      labels: 
        front_page: 首页
<<<<<<< HEAD
      published: 已发布
      unpublished: 已取消发布
=======
      menu: 
        delete: 删除
        edit: 编辑
        set_front_page: 设置为首页
>>>>>>> dcc67c78
  wiki_page: 
    atom_author: 维基页面
    atom_entry_title: "维基页面 %{course_or_group_name}: %{page_title}"
    cannot_hide_page: 无法隐藏首页
    cannot_set_hidden_front_page: 无法设置为首页，因为该页处于隐藏状态
    defaults: 
      no_content: 无内容
    errors: 
      blank_title: 标题不能为空
      title_characters: 标题必须包含至少一个字母或数字
      title_too_long: "标题不能超过 %{max_characters} 个字符"
    missing_name: 未命名页面
    notices: 
      wiki_page_created: "维基页面\"%{title}\"已创建"
    title_for_topics_category: "%{category} 主题"
    unknown_user_name: 未知
    warnings: 
      truncated_wiki_title: "以下维基页面的标题已截短: %{title}"
  wiki_page_revisions: 
    index: 
      links: 
        back_to_current_version: 返回当前版本
      page_edited_by_with_link: "通过 [%{user_name}](%{link})"
      page_imported: 通过内容导入程序
      titles: 
        revisions_for_page: "修订: %{title}"
    notices: 
      page_rolled_back: 页面已成功回滚到之前版本。
    show: 
      buttons: 
        roll_back_version: 回滚到此版本
      imported_at: "导入时间: *%{time_ago}*"
      labels: 
        by_content_importer: 通过内容导入程序
        by_user: "通过 %{user}"
        on_date: "于 *%{date_time}*"
      links: 
        back_to_history: 返回修订历史记录
        go_to_latest: 转到最新版本
      not_most_recent_version_warning: 这不是最新的版本
      saved_by: "保存时间:*%{time_ago}* 通过 %{user}"
  wiki_pages: 
    buttons: 
      add_comment: 添加评论
    content: 
      buttons: 
        save_changes: 保存更改
        start_editing: 立即开始编辑
      course_editing_roles: 
        anyone: 任何人
        only_teachers: 仅教师
        teachers_and_students: 教师和学生
      course_home_wiki_page_description: 您可以使用此页面组织或介绍您喜欢的课程。您可以轻松地使用"页面工具"章节链接至作业、文件等；一旦开始编辑后，您将在右侧看到。
      course_wiki_page_description: 您可以使用此维基创建课程材料的补充页面或说明。您可以从作业轻松地链接至维基页面，或从任何维基页面链接至其他课程材料和文件。这使它成为说明困难概念的绝佳场所，允许分组项目，或创建您的课程中可能需要的几乎任何类型的页面。
      default_wiki_page_description: 此页面是默认维基页面，学生单击此课程的"页面"选项卡时将看到它。
      default_wiki_page_is_course_home_page_warning: |-
          目前，此页面还设置为默认课程页面，因此您的课程的访问者
          也将首先看到此页面。您可以从 [课程主页](%{link}) 进行更改。
      editing_content: 编辑内容。
      editing_roles: 
        anyone: 任何人
        only_members: 仅成员
        prompt: "%{options} 可以编辑此页面"
      group_wiki_warning: "此页面是组维基的组成部分，*而不是*课程维基。如果您查找课程维基，[单击此处](%{link})。"
      headings: 
        page_comments: 页面评论
      labels: 
        hide_from_students: 对学生隐藏此页面
        last_edited: "由 %{name} 在 %{time_ago} 天前上次编辑"
        notify_of_update: 通知用户此内容已更改
      links: 
        page_history: 页面历史记录
      notices: 
        page_deleted: 此页面已删除。
        page_does_not_exist: 此页面不存在。
        page_edited_while_viewing: "自从您开始查看后，此页面已被其他人更新。[单击此处重新加载该页面。](%{link})"
        page_edited_while_viewing_detailed: 自从您初次加载后，其他人已编辑此页面，如果您现在提交，将会覆盖其更改。您可能会想要重新加载该页面并重新输入您的更改以确保没有丢失其他人的工作。
      welcome_message: 欢迎使用课程维基
    delete_comment_confirmation: 是否确定要删除此评论?
    errors: 
      cannot_delete_front_page: 您无法删除首页。
    front_page: 首页
    loading_comments: 正在加载其他结果
    notices: 
      add_comment_failed: 添加评论失败，请重试
      adding_comment: 正在添加评论...
      cannot_edit: "不允许您编辑页面“%{title}”。"
      page_deleted: "页面\"%{title}\"已删除。"
      page_updated: 页面已成功更新。
    page_link: 
      link_hidden_from_students_warning: 学生不会看到此链接
    pages_index: 
      titles: 
        pages: 页面
    wiki_page_comment: 
      links: 
        delete_comment: 删除评论
    wiki_page_comment_form: 
      buttons: 
        add_comment: 添加评论
      links: 
        new_comment: 进行新评论
    wiki_right_side: 
      buttons: 
        create: 创建
        rename: 重命名
      delete_page_confirmation: 是否确定要删除此页面?此操作无法撤消！
      headers: 
        all_pages: 所有页面
        common_pages: 常用页面
        page_tools: 页面工具
        recent_changes: 最近更改
      links: 
        create_page: 创建新页面
        delete_page: 删除此页面
        edit_page: 编辑此页面
        more: 更多...
        rename_page: 重命名此页面
        show_all: 全部显示...
      title: 新页面标题
      wiki_description_for_course: 将其视为容纳内容的无限制场所。您可以使用它描述您的课程，提供难题的有用说明，或甚至允许学生一起编写项目。
      wiki_description_for_group: 将其视为容纳内容的无限制场所。您可以使用它描述您的组，提供难题的有用说明，或甚至允许成员一起编写项目。
      wiki_description_header: 维基的目的是什么?
  wiki_pages_api: 
    cannot_update_editing_roles: 不允许您更新此维基页面的编辑角色
    cannot_update_front_page: 不允许您更改维基首页
    cannot_update_hide_from_students: 不允许您更新此维基页面的从学生隐藏标记
    cannot_update_published: 不允许您更新此维基页面的已发布状态
    cannot_update_title: 不允许您更新此维基页面的标题
    invalid_editing_roles: 所提供的编辑角色无效
    no_wiki_front_page: 尚未设置任何首页
  wimba_conference: 
    external_urls: 
      archive: 存档
      archive_link: 查看存档
  zip_argument_error: ".zip 上传需要目标上传文件夹。"
  zip_file_description: "用于将纯 .zip 文件解压为课程的迁移插件"
  zip_file_display: 文件导入
  zip_file_file_description: "将 .zip 文件解压为文件夹"
  zip_file_imports: 
    errors: 
      extracting_file: "解压缩 zip 文件时出现某些错误。请重试"
      server_status: 服务器停止返回有效状态
      server_stopped_responding: 服务器停止响应状态请求
      uploading: "上传 zip 文件时出错。"
    notices: 
      uploading_complete: 上传完成!
    zip_import_filename: "zip_import_%{id}.zip"
  zip_file_name: ".zip 文件"
  zip_no_folder_error: 无法在此课程中找到指定文件夹。<|MERGE_RESOLUTION|>--- conflicted
+++ resolved
@@ -1766,60 +1766,6 @@
     syllabus_right_side: 
       links: 
         edit_syllabus_description: 编辑提纲说明
-    teacher_index: 
-      add_assignment: 添加作业
-      add_group: 添加组
-      assignment_group_list: 
-        no_assignment_groups: 无作业组。
-      assignment_group_list_item: 
-        add_assignment_to: "将作业添加到 %{name}"
-        delete: 删除
-        edit: 编辑
-        group_weight: "总数的 %{groupWeight}%"
-        manage: 管理
-        title_delete: 删除作业组
-        title_edit: 编辑作业组
-      assignment_list_item: 
-        due_date: 到期日期
-        points_possible: "%{pointsPossible} 分"
-      assignment_settings: 
-        cancel: 取消
-        save: 保存
-        validating: 正在保存...
-        weight_groups: 根据作业组加权最终评分
-      assignments_settings: 作业设置
-      assignments_settings_screenreader: 作业设置
-      create_assignment: 
-        assignment: 作业
-        assignment_due_at: "到期日期:"
-        assignment_name: "名称:"
-        assignment_points: "分数:"
-        assignment_type: "类型:"
-        cancel: 取消
-        discussion_type: 讨论
-        external_tool_type: 外部工具
-        more: 更多选项
-        not_graded_type: 未评分
-        quiz_type: 测验
-        save: 保存
-        saving: 正在保存...
-      create_group: 
-        add_first_assignment: 添加作业
-        cancel: 取消
-        drop_highest: "最高分数:"
-        drop_lowest: "最低分数:"
-        example_group_name: "例如，问答题组 1"
-        group_name: "组名称:"
-        never_drop: "不删除:"
-        percent_of_total: 总评分的百分比
-        save: 保存
-        saving: 正在保存...
-      never_drop: 
-        remove_rule: 删除规则
-      search: 搜索
-      search_for_assignment: 搜索作业
-      title_add_assignment: 添加作业
-      title_add_group: 添加作业组
     titles: 
       add_assignment_group: 添加作业组
       uploading: 正在上传提交文件
@@ -3280,19 +3226,9 @@
   context_modules_api: 
     invalid_position: 位置无效
   conversation_dialog: 
-<<<<<<< HEAD
-    enrollments_everyone: 每个人
-    errors: 
-      field_is_required: 此字段为必填字段
-    people_count: 
-      one: "%{count} 个人"
-      other: "%{count} 个人"
-    select_all: 全选
-=======
     errors: 
       field_is_required: 此字段为必填字段
     select_course: 选择课程
->>>>>>> dcc67c78
   conversation_message: 
     subject: "私人消息 %{timestamp}"
     users_added: 
@@ -3395,34 +3331,24 @@
         submission_score: 提交文件得分
         view_submission: 在新窗口中打开提交文件。
     index_new: 
-<<<<<<< HEAD
-=======
       archived: 已存档
->>>>>>> dcc67c78
       delete_conversation: 删除会话
       enter_name_group_or_course: 输入名称、组或课程
       filter_messages_by_course: 按课程过滤消息
       filter_messages_by_type: 按类型过滤消息
-<<<<<<< HEAD
-=======
       forward: 转发
       inbox: 收件箱
       mark_as_unread: 标记为未读
->>>>>>> dcc67c78
       new_message: 新消息
       reply: 回复
       reply_all: 全部回复
       search_names_groups_courses: 搜索名称、组和课程
-<<<<<<< HEAD
-      settings: 设置
-=======
       sent: 已发送
       settings: 设置
       starred: 已标记
       titles: 
         conversations: 会话
       unread: 未读
->>>>>>> dcc67c78
     message: 
       open_message: 打开消息
       star: 标记
@@ -3456,15 +3382,10 @@
         add_people: 添加人员
       labels: 
         add_to_faculty_journal: 添加为教师日志条目
-<<<<<<< HEAD
-        course: 课程
-        group_conversation: 这是组会话。参与者将会看到每个人的回复
-=======
         attachments: 附件
         course: 课程
         group_conversation: 这是组会话。参与者将会看到每个人的回复
         select_course: 选择课程
->>>>>>> dcc67c78
         subject: 主题
         to: 至
       links: 
@@ -3774,13 +3695,9 @@
     copy: 
       buttons: 
         create_course: 创建课程
-<<<<<<< HEAD
-      choose_content: 选择要复制的项?
-=======
       choose_content: 选择要复制的项
       conclude_at: 结束日期
       course_code: 课程代码
->>>>>>> dcc67c78
       details: 输入以下详细信息开始创建此课程的副本。
       enrollment_term_id: 学期
       headings: 
@@ -4728,11 +4645,8 @@
       my_settings: 我的设置
   discussions: 
     are_your_sure_delete: 是否确定要删除此条目?
-<<<<<<< HEAD
-=======
     cant_subscribe_not_in_group: 您必须在此组中才能订阅
     cant_subscribe_not_in_group_set: 您必须在相关组中才能订阅
->>>>>>> dcc67c78
     closed_for_comments: 关闭评论
     confirm_delete_discussion_topic: 是否确定要删除此讨论主题？
     delete: 删除
@@ -6371,10 +6285,6 @@
       add_unassigned_menu: 
         add_unassigned_student: 添加未分配的学生
         add_unassigned_user: 添加未分配的用户
-<<<<<<< HEAD
-        search: 搜索
-=======
->>>>>>> dcc67c78
         search_people: 搜索人员
       add_unassigned_user: 
         assign_to_group: 分配到组
@@ -6386,12 +6296,6 @@
         assign_user_to_group: 将用户分配到此组
       group: 
         add_user_to_group: 将用户分配到组
-<<<<<<< HEAD
-        delete_group: 删除组
-        edit_group: 编辑组
-        show_group_details: 显示组详细信息
-      group_category: 
-=======
         group_delete: 删除
         group_edit: 编辑
         group_settings: 设置
@@ -6400,20 +6304,15 @@
         group_set_create: 添加组集
       group_category: 
         randomly_assigning_students: 随机分配学生
->>>>>>> dcc67c78
         unassigned_students: 未分配的学生
         unassigned_users: 未分配的用户
       group_category_detail: 
         add_group: 添加组
-<<<<<<< HEAD
-        group_limit_blurb: "组仅限 *%{count}* 个成员"
-=======
         category_settings: 设置
         delete_category_option: 删除
         edit_category_option: 编辑
         group_limit_blurb: "组仅限 *%{count}* 个成员"
         randomly_assign_students_option: 随机分配学生
->>>>>>> dcc67c78
         restricted_self_signup_blurb: 组内所有学生需要在相同的章节中
         search: 搜索
         self_organized_warning: 这些组是学生自发组织的。与其他类型的组不同，在这些组中，学生可以同时属于多个组，因此这些组未必是评分作业的最佳解决方案。
@@ -6421,15 +6320,12 @@
         self_signup_help_tooltip: 什么是自行注册组?
         student_group_instructions: (拖动学生以分配)
         user_group_instructions: (拖动用户以分配)
-<<<<<<< HEAD
-=======
       group_edit: 
         group_name: 组名称
       group_edit_dialog_wrapper: 
         cancel: 取消
         save: 保存
         saving: 正在保存...
->>>>>>> dcc67c78
       group_user: 
         assign_to_group: 分配到组
       group_users: 
@@ -6440,13 +6336,10 @@
         no_groups: 无组。
         search: 搜索
         search_groups: 搜索组
-<<<<<<< HEAD
-=======
       randomly_assign_members: 
         add_more_users: 取消
         close: 确定
         randomly_assign_students_dialog: 这会将所有未分配的学生尽可能均匀地自动分配到现有的学生组。
->>>>>>> dcc67c78
     member: 
       one: "%{count} 个成员"
       other: "%{count} 个成员"
@@ -8757,11 +8650,6 @@
   migration_issues: 
     errors: 
       valid_workflow_state: 必须发送有效的工作流状态
-<<<<<<< HEAD
-  modules: 
-    module_collection_view: 
-      course_modules: 课程单元
-=======
   module_item_types: 
     assignment: 作业
     disuccsion: 讨论
@@ -8797,7 +8685,6 @@
       module: 
         prerequisites: 先修课程
         published: 已发布
->>>>>>> dcc67c78
   mute_dialog: 
     curving_assignments: 曲线作业
     grade_change_notifications: 评分更改通知
@@ -9165,12 +9052,9 @@
     delete_title: 删除维基页面
     errors: 
       require_title: 您必须输入标题
-<<<<<<< HEAD
-=======
     notices: 
       delete_failed: "页面“%{title}”无法删除。"
       page_deleted: "页面\"%{title}\"已删除。"
->>>>>>> dcc67c78
   paginated_collection: 
     no_items: 没有项目。
   paginated_list: 
@@ -9952,12 +9836,6 @@
   publish_btn_module: 
     buttons: 
       publish: 发布
-<<<<<<< HEAD
-      published: 已发布
-      publishing: 正在发布...
-      unpublish: 取消发布
-      unpublishing: 正在取消发布...
-=======
       publish_desc: 未发布。单击可进行发布
       published: 已发布
       published_desc: 已发布。单击可取消发布
@@ -9966,7 +9844,6 @@
       unpublishing: 正在取消发布...
   publishable: 
     cant_unpublish: 无法取消发布
->>>>>>> dcc67c78
   purchases: 
     new: 
       payment_info: 付款信息
@@ -12976,10 +12853,7 @@
       notify_users_text: 通知用户此内容已更改
       options_label: 选项
       publish: 发布
-<<<<<<< HEAD
-=======
       title_label: 页面标题
->>>>>>> dcc67c78
       toolbar_menu: 
         settings: 设置
       unpublish: 取消发布
@@ -12992,25 +12866,17 @@
         last_edit: 最后编辑
         page_title: 页面标题
         published: 已发布
-<<<<<<< HEAD
-=======
         settings: 设置
->>>>>>> dcc67c78
         sort_ascending: 升序排序
         sort_descending: 降序排序
       no_pages: 尚未创建页面。
     wiki_page_index_item: 
       labels: 
         front_page: 首页
-<<<<<<< HEAD
-      published: 已发布
-      unpublished: 已取消发布
-=======
       menu: 
         delete: 删除
         edit: 编辑
         set_front_page: 设置为首页
->>>>>>> dcc67c78
   wiki_page: 
     atom_author: 维基页面
     atom_entry_title: "维基页面 %{course_or_group_name}: %{page_title}"
