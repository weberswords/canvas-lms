--- conflicted
+++ resolved
@@ -294,8 +294,6 @@
     add_user_dialog_title: 新增用户
     adding_course_message: 正在添加课程...
     adding_user_message: 正在添加用户...
-<<<<<<< HEAD
-=======
     additional_settings: 
       labels: 
         file_quota_in_gb: 文件存储
@@ -309,14 +307,10 @@
         suspend: 挂起帐户
       titles: 
         unsuspend: 取消挂起帐户
->>>>>>> 33f2a77c
     admin_tools: 
       admin_tools: 
         tab_labels: 
           restore_course: 恢复课程
-<<<<<<< HEAD
-      admin_tools_cumb: 管理工具
-=======
         view_messages: 查看通知
       admin_tools_cumb: 管理工具
       comm_message_item: 
@@ -337,7 +331,6 @@
         messages_viewed: "从 *%{start_date}*到 *%{end_date}*发送给 *%{user}* 的通知。"
       comm_messages_search_results: 
         no_messages_found: 找不到消息
->>>>>>> 33f2a77c
       course_search_form: 
         labels: 
           find_deleted_course: 查找已删除的课程
@@ -1022,11 +1015,8 @@
       details: 
         suspended: "此机构的 Canvas 帐户已被挂起。只有帐户管理员才能登录以更正任何问题。"
       please_log_in: 为安全起见，请输入您的密码方可继续
-<<<<<<< HEAD
-=======
       titles: 
         suspended: 机构已挂起
->>>>>>> 33f2a77c
       unsupported_browser: "您的浏览器不符合 Canvas 的最低要求。请访问 *Canvas 指南* 了解受支持浏览器的完整列表。"
     wiki_front_page_default_content_course: 欢迎使用新课程维基！
     wiki_front_page_default_content_group: 欢迎使用新组维基！
@@ -3629,8 +3619,6 @@
     updating: 正在更新...
   course_statistics: 
     unknown: 未知
-<<<<<<< HEAD
-=======
   course_subscriptions: 
     already_subscribed: 
       already_subscribed_message: "您好 *%{subscriber_name}*，您已订阅 *%{course_name}*"
@@ -3644,7 +3632,6 @@
       email: 电子邮件地址
       subscribe_form_text: "感谢您关注 *%{course_name}*。要接收关于此课程的更新，请在下面提供您的全名和电子邮件地址。"
       your_name: 您的姓名
->>>>>>> 33f2a77c
   course_users: 
     greater_than_three: 请输入具有三个或更多字符的搜索词
     unknown_error: 搜索时出错，请重试。
@@ -3906,10 +3893,6 @@
         with_score: "分数:%{score} *超出 %{points_possible}*"
         without_score: "超出 %{points_possible}"
     roster: 
-<<<<<<< HEAD
-      index: 
-        all_roles: 所有角色
-=======
       create_users: 
         add_more_users: 添加更多用户
         add_these_users: 添加用户
@@ -3933,7 +3916,6 @@
         add_people: 填加人员
         all_roles: 所有角色
         cannot_add_users: 由于该课程已结束，无法添加新用户
->>>>>>> 33f2a77c
         role_to_search: 将搜索限制为角色
         search: 搜索
         search_people: 搜索人员
@@ -4271,10 +4253,7 @@
     eportfolio_welcome: "欢迎使用 ePortfolio"
     error_reports: 错误报告
     files: 文件
-<<<<<<< HEAD
-=======
     gradebook: 评分册
->>>>>>> 33f2a77c
     grades: 评分
     grading_schemes: 评分方案
     groups: 组
@@ -6743,8 +6722,6 @@
         body_student: 
           one: "已对您触发了警报，因为满足以下条件:"
           other: 已对您触发了警报，因为满足以下条件：
-<<<<<<< HEAD
-=======
         html: 
           body: 
             one: "已为 %{student} 触发了警报，因为满足了以下条件："
@@ -6758,7 +6735,6 @@
           ungraded_timespan_description: "提交文件已 %{count} 天未评分"
           usernote_description: "没有教师日志条目已 %{count} 天"
           view_here: 您可在此处进行查看
->>>>>>> 33f2a77c
         interaction_description: "没有学生/教师交互已 %{count} 天"
         subject: "警报: %{user_name}"
         ungraded_count_description: "%{count} 个或多个提交文件尚未评分"
@@ -8515,14 +8491,11 @@
         subject: "Web 会议邀请: %{name}"
       twitter: 
         tweet: "Canvas 警报 - 邀请:参加 %{title}，%{name}"
-<<<<<<< HEAD
-=======
   migration: 
     ecollege: 
       course_not_found: "找不到 ECollege 课程。"
     webct: 
       course_not_found: "找不到 Blackboard 课程。"
->>>>>>> 33f2a77c
   migration_issues: 
     errors: 
       valid_workflow_state: 必须发送有效的工作流状态
@@ -9840,8 +9813,6 @@
     statistics: 
       exact_answer: "%{exact_value} +/- %{margin}"
       inexact_answer: "%{lower_bound} 至 %{upper_bound}"
-<<<<<<< HEAD
-=======
   quiz_statistics: 
     statistics: 
       csv_columns: 
@@ -9858,7 +9829,6 @@
         submitted: 已提交
       no_answer: 无答案
     statistics_filename: "%{title} %{type} 报告"
->>>>>>> 33f2a77c
   quiz_submissions: 
     errors: 
       late_quiz: 您提交此测验时已晚，您的答案可能没有记录。
@@ -11011,10 +10981,7 @@
       read_roster: 查看用户列表
       send_messages: 向每位课程成员发送消息
       send_messages_all: 向整个课堂发送消息
-<<<<<<< HEAD
-=======
       suspend_accounts: 挂起帐户
->>>>>>> 33f2a77c
       undelete_courses: 取消删除课程
       view_all_grades: 查看所有评分
       view_analytics: 查看分析页面
