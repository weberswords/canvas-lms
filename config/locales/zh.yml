--- conflicted
+++ resolved
@@ -4774,10 +4774,7 @@
         allow_student_organized_groups: 允许学生组织自己的小组
         conclude_at: 结束
         course_code: 课程代码
-<<<<<<< HEAD
-=======
         course_description: 说明
->>>>>>> 84e04f12
         course_format: 格式
         course_lock_all_announcements: 禁止评论通告
         course_name: 姓名
@@ -4820,10 +4817,6 @@
         before: 之前
         or: 或
       nav_items_keyboard_drag_and_drop: 警告：为改进重新排序的课程导航元素的可访问性，请使用位于菜单中的“移动到对话框”选项。
-<<<<<<< HEAD
-      no_date: 未设置日期
-=======
->>>>>>> 84e04f12
       no_language_preference: "未设置（用户可配置，默认使用 %{language}）"
       none: 无
       page_title: 课程详细信息
@@ -6326,10 +6319,6 @@
     learning_mastery_gradebook: 学习掌握程度评分册
     lor: "LOR 外部工具"
     multiple_grading_periods: 多个评分时段
-<<<<<<< HEAD
-    new_quiz_moderate: 新测验调整页面
-=======
->>>>>>> 84e04f12
     new_quiz_statistics: 新测验统计页面
     new_styles: 使用新样式
     post_grades: "发布评分到 SIS"
@@ -6622,11 +6611,7 @@
     gradee_index_of_total: "%{gradee} %{x} / %{y}"
     group: 小组
     hide_all_details_button: 隐藏所有详细信息
-<<<<<<< HEAD
-    mic_blocked_message: "使用麦克风的权限已被阻止。要更改，请转至 chrome://settings/contentExceptions\\#media-stream"
-=======
     mic_blocked_message: "使用麦克风的权限已被阻止。要更改，请转至 chrome://settings/contentExceptions#media-stream"
->>>>>>> 84e04f12
     mute_assignment: 屏蔽作业
     new_assessment: "[新测验]"
     no_submission_time: 无提交时间
@@ -10119,12 +10104,7 @@
     sure_you_want_to_mute: "是否确定要静音此作业?此作业静音时，学生将不会收到关于以下内容的新通知或无法看到:"
   name: 学术基准导入器
   new_facebook_message: "您有来自 Canvas 的新消息"
-<<<<<<< HEAD
-  new_quiz_moderate_desc: 当“草稿状态”和“测验统计”处于允许/打开状态时，这将启用某个帐户的新测验调整页面。
-  new_quiz_statistics_desc: 启用某个帐户的新测验统计页面。
-=======
   new_quiz_statistics_desc: 启用某课程的新测验统计页面。
->>>>>>> 84e04f12
   new_styles_description: |-
       我们正在改进 Canvas 的 UI 界面。启用此项可选择查看
       更新的简化外观并感受 Canvas 界面。这是一项“正在进行中”的功能，
@@ -10973,10 +10953,7 @@
       通过发布评分，教师可以将评分重新发布至支持的 SIS 系统：Powerschool、
       Aspire (SIS2000)、JMC 和其他任何支持 SIF 的 SIS（接受 SIF 元素 GradingCategory、
       GradingAssignment 和 GradingAssignmentScore）。
-<<<<<<< HEAD
-=======
   practice_quiz_19a8505d: 练习测验
->>>>>>> 84e04f12
   prerequisites_lookup: 
     headers: 
       completion_prerequisites: 完成先决条件
@@ -11690,10 +11667,6 @@
     assignment_points_possible: 
       one: "%{count} 分"
       other: "%{count} 分"
-<<<<<<< HEAD
-    assignments_label: 作业测验切换测验可见性
-=======
->>>>>>> 84e04f12
     at_the_bottom: "-- 在底部 --"
     before_quiz_item: "在 %{name} 之前"
     buttons: 
@@ -12744,11 +12717,6 @@
     add_folder: 添加文件夹
     all_my_files: 我的所有文件
     cancel: 取消
-<<<<<<< HEAD
-    cancel_button: 
-      label: "取消 %{fileName} 上传"
-=======
->>>>>>> 84e04f12
     confirm_delete: 
       one: "是否确实要删除这 %{count} 个项目？"
       other: "是否确实要删除这 %{count} 个项目？"
@@ -14205,8 +14173,6 @@
   student_summary: 
     student_summary_table_ascending: "学生摘要表按 %{sortText} 升序排序"
     student_summary_table_descending: "学生摘要表按 %{sortText} 降序排序"
-<<<<<<< HEAD
-=======
   students_who_have_taken_the_quiz_count_69dbbda0: 
     one: "参加测验的学生 (%{count})"
     other: "参加测验的学生 (%{count})"
@@ -14223,7 +14189,6 @@
     one: "未参加调查的学生 (%{count})"
     other: "未参加调查的学生 (%{count})"
     zero: 未参加调查的学生
->>>>>>> 84e04f12
   students_with_no_submissions_title: 无提交项的学生
   sub_accounts: 
     alerts: 
