--- conflicted
+++ resolved
@@ -4001,11 +4001,8 @@
       show_less: "간단히 표시"
       show_more: "자세히 표시"
   dashboard_7f1dbf71: 대시보드
-<<<<<<< HEAD
-=======
   dashboard_options_b240ed5a: "대시보드 옵션"
   dashboard_view_d7d85969: "대시보드 보기"
->>>>>>> ccf230a8
   date: 
     abbr_day_names: 
       - 일
@@ -10942,9 +10939,6 @@
       new_course_name_placeholder: "과목 이름"
       sample_course_code: 과목-101
       start_a_new_course: "새 과목 시작하기"
-    new_nav_header: 
-      links: 
-        dashboard: 대시보드
     no_recent_activity: 
       empty_stream_message: "아직 스트림에 표시할 메시지가 없습니다. 과목에 참여를 시작하면 토론에서 온 메시지, 평가 업데이트, 다른 사람과의 비공개 메시지 등으로 채워집니다. "
       no_recent_messages: "최근 메시지 없음"
