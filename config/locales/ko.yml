--- conflicted
+++ resolved
@@ -4451,8 +4451,6 @@
       new: "새 항목"
       new_discussion_entries: "새 토론 항목"
       new_discussions: "새 토론"
-      num_assignments: "과제 수"
-      num_submissions: "제출물 수"
       page_title: "과목 통계"
       quiz: 퀴즈
       quiz_questions: "퀴즈 문제"
@@ -11422,11 +11420,6 @@
     upload_info: "이전에 다운로드한 학생의 제출물 파일을 바꿨다면 다시 압축해서 아래 양식에 압축 파일을 업로드하십시오. 학생이 제출물 파일에 대한 의견에서 변경된 파일을 볼 수 있습니다."
     upload_warning: "파일의 이름을 인식할 수 있도록 제출물 파일의 이름을 변경하지 마십시오."
   react_files: 
-<<<<<<< HEAD
-    aria_label: 
-      settings: 설정
-=======
->>>>>>> 343c3ce5
     errors: 
       no_match: 
         suggestions: "제안:"
@@ -12866,8 +12859,6 @@
   unknown_question_bank: "알 수 없는 문제 은행"
   unknown_quiz: "알 수 없는 퀴즈"
   unsupported_package: "지원하지 않는 내용 묶음"
-  upload_button: 
-    files: 파일
   user: 
     default_user_name: 사용자
     errors: 
