# This YAML file is auto-generated from a Transifex import.
# Do not edit it by hand, your changes will be overwritten.
--- 
ko: 
  EditAppointmentGroupDetails: 
    affect_reservations: "이것이 예약에 미치는 영향은 무엇입니까?"
    and_n_contexts: "외 %{n}명"
    and_n_sectionCodes: "외 %{n}명"
    bad_max_appts: "참여자 당 하나 이상의 약속을 허용해야 합니다."
    bad_per_slot: "시간 슬롯 당 적어도 하나의 약속을 허용해야 함"
    context_required: "달력을 선택해야 합니다."
    select_calendars: "달력 선택"
  EditGroupAssignmentView: 
    move_to: "다음으로 이동"
  GroupDetailView: 
    delete_confirm: "이 그룹을 제거하시겠습니까?"
    flash: 
      removeError: "그룹을 제거할 수 없습니다. 다시 시도하시기 바랍니다."
      removed: "그룹을 성공적으로 제거했습니다."
    student_count: 
      one: "학생 %{count}명"
      other: "학생 %{count}명"
    user_count: 
      one: "사용자 %{count}명"
      other: "사용자 %{count}명"
  LongTextEditor: 
    cancel: 취소
    save: 저장
  academic_benchmark: 
    api_error: "기관 %{auth}에 대한 표준을 업데이트할 수 없습니다."
    bad_ab_file: "제공한 Academic Benchmark 파일에 오류가 있습니다."
    bad_response_all: "표준을 업데이트할 수 없습니다."
    no_api_key: "Academic Benchmarks를 이용하려면 API 키가 필요합니다."
    no_authority: "업데이트할 기관을 찾을 수 없음"
    no_file: "성과 파일이나 주어진 기관이 없음"
    no_permissions: "사용자가 전체 성과를 편집하도록 허용되지 않음"
    no_perms: "사용자가 전체 성과를 편집하도록 허용되지 않음"
    plugin_settings: 
      api_url_description: "(예: %{url})"
      common_core_guid: "(예: %{guid})"
      description: "[Academic Benchmark](%{url}) 계정이 필요합니다."
      labels: 
        api_key: "API 키"
        api_url: "API URL"
        common_core_guid: "공통 핵심 GUID (선택 사항)"
  account: 
    account_settings: 
      delicious: Delicious
      diigo: Diigo
      facebook: Facebook
      google_docs: "Google Docs"
      linked_in: LinkedIn
      skype: Skype
      twitter: Twitter
    ask_canvas_network: "Canvas Network 커뮤니티에 묻기"
    default_account_name: "기본 계정"
    default_site_administrator_account_name: "사이트 관리자"
    default_term_name: "기본 학기"
    errors: 
      invalid_discovery_url: "검색 URL이 유효하지 않음"
    feedback_coach: "커뮤니티에 묻기"
    feedback_coach_sub: "Canvas 전문가에게 도움 요청"
    feedback_feature_request: "기능 요청"
    feedback_feature_request_canvas_net: "Canvas Network에 기능 요청"
    feedback_feature_request_sub: "Canvas를 개선할 아이디어를 가지고 계십니까?"
    manually_created_courses: "수동으로 개설한 과목"
    root_account_cant_have_sis_id: "루트 계정에 SIS ID를 설정할 수 없음"
    sis_id_in_use: "SIS ID \"%{sis_id}\"이(가) 이미 사용 중임"
    tab_admin_tools: "관리 도구"
    tab_authentication: 인증
    tab_courses: 과목
    tab_developer_keys: "개발자 키"
    tab_faculty_journal: "교원 일지"
    tab_grading_standards: 평가
    tab_jobs: 작업
    tab_outcomes: 성과
    tab_permissions: 권한
    tab_plugins: "플러그 인"
    tab_question_banks: "문제 은행"
    tab_rubrics: 루브릭
    tab_settings: 설정
    tab_sis_import: "SIS 가져오기"
    tab_statistics: 통계
    tab_sub_accounts: "하위 계정"
    tab_terms: 학기
    tab_users: 사용자
    turnitin_pledge: "이 과제 제출물은 자신의 원작임"
  account_authorization_config: 
    debug: 
      wait_for_login: "로그인 대기 중"
    default_delegated_login_handle_name: 로그인
    default_login_handle_name: 이메일
    saml_eppn_domain_stripped: "%{eppn} (도메인 생략)"
    test_bind_failed: "다음 오류로 인해 바인딩 실패: %{error}"
    test_connection_timeout: "연결 시간 초과"
    test_host_unknown: "알 수 없는 호스트: %{host}"
    test_login_auth_exception: "로그인 예외: %{error}"
    test_login_auth_failed: "인증 실패"
    test_search_failed: "다음 오류로 인해 검색 실패: %{error}"
  account_authorization_configs: 
    account_required: "LDAP으로 인증되어야 함"
    cas_settings: 
      labels: 
        auth_base: "CAS URL"
        auth_type: 유형
        login_handle_name: "로그인 레이블"
      login_handle_name_description: "레이블은 고유한 로그인 식별자에 사용됩니다. 예: 로그인, 사용자 이름, 학생 ID 등."
      save_button: "인증 설정 저장"
    index: 
      add_auth_desc: "이 계정에 ID 공급자 추가:"
      canvas_login_tip: "구성한 설정 때문에 로그인을 할 수 없는 경우에는 로그인 URL 끝에 *%{url1}*를 추가할 수 있습니다. 그러면 일반적인 Canvas 로그인 절차에 따라 로그인할 수 있게 됩니다. 이 계정에 대한 해당 URL은 %{url2}입니다."
      choose_auth_type_option: "인증 서비스 선택"
      current_settings_title: "현재 통합"
      delete_auth_confirmation: "계속하시겠습니까? 삭제하면 사용자가 로그인을 할 수 없게 됩니다."
      delete_auth_link: "인증 제거"
      edit_auth_link: "세부 정보 편집"
      ip_address_list_description: "LDAP과 같이 Canvas 서버가 해당 서버에 직접 접속해야 하는 인증 서비스를 사용 중이라면 해당 서버가 아래 IP 주소에서 연결을 수락하는지 확인해야 합니다."
      no_auth_type_description: "현재 이 계정은 ID 공급자와 통합되어 있지 않습니다."
      page_title: "인증 설정"
      profile_page_link_example: "예를 들어, 여기에 프로필 페이지가 있습니다: [%{friendlyname}](%{url})"
      settings_description: "사용자가 외부 ID 공급자(IdP)를 통해서 인증하려면 사용자는 이 계정에 연결되어 있으면서 IdP가 반환하는 고유 식별자와 일치하는 로그인 식별자를 가지고 있어야 합니다. 사용자의 현재 로그인은 (\"사용자\" 탭에서 사용자 검색으로 찾을 수 있는) 사용자 프로필 페이지의 \"로그인 정보\" 섹션에서 확인할 수 있습니다."
      settings_title: "인증 설정"
      test_ldap_link: "테스트 인증"
    ldap_settings: 
      add_secondary_ldap_server_link: "보조 LDAP 서버 추가"
      auth_type_label: 유형
      change_password_url_help: "기본 Canvas 동작을 사용하려면 비워 둠"
      change_password_url_not_specified: "지정하지 않음"
      labels: 
        change_password_url: "암호 URL 잊음"
        login_handle_name: "로그인 레이블"
      login_handle_name_description: "레이블은 고유한 로그인 식별자에 사용됩니다. 예: 로그인, 사용자 이름, 학생 ID 등."
      remove_secondary_ldap_link: (제거)
      save_button: "LDAP 설정 저장"
      secondary_ldap_label: "보조 LDAP"
      setting_type_ldap: LDAP
    ldap_settings_fields: 
      auth_filter_description: "사용자가 제시한 사용자 이름에 대한 자리 표시자로 *%{placeholder}*를 사용하십시오. 예: *(sAMAccountName=%{placeholder})*"
      auth_password_description: "현재 암호를 사용해서 계속하려면 비워두시기 바랍니다."
      identifer_format_description: "Canvas 로그인을 찾기 위한 LDAP 속성입니다. 사용자가 입력한 사용자 이름을 사용하려면 공백으로 남겨 두십시오."
      labels: 
        auth_base: 기준
        auth_filter: 필터
        auth_host: 호스트
        auth_over_tls: "TLS 사용?"
        auth_over_tls_false: "TLS 사용 안 함"
        auth_over_tls_simple_tls: "단순 TLS"
        auth_over_tls_start_tls: StartTLS
        auth_password: 암호
        auth_port: 포트
        auth_username: "사용자 이름"
        identifier_format: "로그인 ID 속성"
        no_tls: "TLS 사용 안 함"
        simple_tls: "단순 TLS"
        start_tls: StartTLS
    ldap_settings_test: 
      labels: 
        pass: 암호
        user: "사용자 이름"
      ldap_test_login_button: "테스트 로그인"
      test_ldap_bind_help_body: "LDAP 서버가 바인딩 시도를 거부했습니다. 살펴볼 사항은:"
      test_ldap_bind_help_fixes_1: "제공한 필터 문자열을 확인하십시오('(sAMAccountName={{login}})')."
      test_ldap_bind_help_fixes_2: "사용자 이름에 더 많은 범위 정보가 필요합니까? ('cn=Canvas,ou=people,dc=example,dc=com')."
      test_ldap_bind_help_header: "Canvas가 LDAP 서버에 바인딩(로그인)할 수 없음"
      test_ldap_bind_label: "LDAP 바인딩 테스트..."
      test_ldap_connection_help_body: "연결 시간이 초과되었거나 연결이 거부되었습니다. 살펴볼 사항은:"
      test_ldap_connection_help_fixes_1: "Canvas가 %{ips}에 연결 중"
      test_ldap_connection_help_fixes_2: "이는 연결만 테스트한 것입니다. SSL 인증서의 유효성은 검사하지 않았습니다."
      test_ldap_connection_help_fixes_3: "방화벽 설정을 확인하십시오. 모든 Canvas IP 주소가 서버에 접속할 수 있습니까?"
      test_ldap_connection_help_header: "Canvas가 LDAP 서버에 접속할 수 없음"
      test_ldap_connection_label: "연결 테스트 중..."
      test_ldap_dialog_close: 닫기
      test_ldap_dialog_page_title: "LDAP 구성 테스트"
      test_ldap_login_form_header: "로그인 테스트를 위해 유효한 LDAP 사용자 이름/암호를 제공:"
      test_ldap_login_help_header: "LDAP 서버가 자격 증명을 거부"
      test_ldap_login_label: "사용자 로그인 테스트..."
      test_ldap_search_help_body: "검색에 실패했거나 반환된 결과가 없습니다. 살펴볼 사항은:"
      test_ldap_search_help_fixes_1: "제공된 필터 문자열을 확인하십시오('(sAMAccountName={{login}})')."
      test_ldap_search_help_fixes_2: "제공된 검색 기준을 확인하십시오('ou=people,dc=example,dc=com')."
      test_ldap_search_help_fixes_3: "제공된 검색 기준에 대해서 LDAP에 있는 사용자 개체가 검색 권한을 가지고 있는지 확인하십시오."
      test_ldap_search_help_header: "Canvas가 LDAP 인스턴스를 찾을 수 없음"
      test_ldap_search_label: "LDAP 검색 테스트 중..."
    ldap_timeout_error: 
      last_ldap_timeout_failure: "마지막 시간 초과 오류"
      ldap_timeout_failure_help2: "Canvas에서 LDAP 서버와 통신하는 데 너무 잦은 횟수의 시간 초과가 발생하면 %{time} 동안 해당 LDAP 서버를 이용하는 로그인 시도를 차단하게 됩니다."
    login_required: 필수임
    no_changing_auth_types: "인증 구성의 유형을 바꿀 수 없습니다. 삭제하고 새로운 구성을 만드시기 바랍니다."
    no_discovery_url: "설정 안 됨"
    password_required: 필수임
    saml_required: "SAML을 테스트하려면 SAML 구성이 필요"
    saml_settings: 
      auth_type: 유형
      auth_url: "이 구성의 로그인 URL"
      certificate_fingerprint: "인증서 지문"
      change_password_url: "암호 링크 변경"
      discovery_url: "검색 URL:"
      discovery_url_description: "검색 URL을 설정하면 Canvas가 인증이 필요할 때 모든 사용자를 해당 URL로 전달합니다. 그러면 해당 페이지는 사용자가 어디로 로그인해야 하는지 알 수있도록 도와야 합니다. 검색 URL을 구성하지 않으면 사용자를 인증하기 위해서 첫 번째 SAML 구성을 사용합니다."
      identifier_format: "식별자 형식"
      idp_entity_id: "IdP 항목 ID"
      labels: 
        certificate_fingerprint: "인증서 지문"
        change_password_url: "암호 링크 변경"
        identifier_format: "식별자 형식"
        idp_entity_id: "IdP 항목 ID"
        log_in_url: "로그온 URL"
        log_out_url: "로그아웃 URL"
        login_attribute: "로그인 속성"
        login_handle_name: "로그인 레이블"
        position: 위치
        requested_authn_context: "인증 컨텍스트"
      log_in_url: "로그온 URL"
      log_out_url: "로그아웃 URL"
      login_attribute: "로그인 속성"
      login_handle_name: "로그인 레이블"
      login_handle_name_description: "레이블은 고유한 로그인 식별자에 사용됩니다. 예: 로그인, 사용자 이름, 학생 ID 등."
      no_discovery_url: "설정 안 됨"
      position: 위치
      refresh_debugging: "새로 고침"
      requested_authn_context: "인증 컨텍스트"
      saml_debug_instructions: "디버깅을 시작하면 이후에 시도하는 모든 SAML 로그인에 대한 모든 정보를 수집합니다. 수집한 자료를 확인하기 위해 \"새로 고침\"을 클릭하거나 \"디버깅 중지\"를 클릭해서 수집한 자료를 지우고 현재의 디버깅을 시도를 중지할 수 있습니다."
      saml_debugging: 디버깅
      save_button: "인증 설정 저장"
      start_debugging: "디버깅 시작"
      stop_debugging: "디버깅 중지"
    saml_testing: 
      auth_request_to_idp: "IdP로 전송된 AuthnRequest"
      auth_response_from_idp: "IdP에서 반환된 AuthnResponse"
      labels: 
        canvas_login_fail_message: "Canvas 로그인 실패 메시지"
        fingerprint_from_idp: "IdP 인증서 지문"
        idp_in_response_to: "IdP inResponseTo"
        idp_login_destination: "IdP LoginResponse 대상"
        idp_logout_destination: "Idp LogoutResponse 대상"
        idp_logout_in_response_to: "IdP 로그아웃 inResponseTo"
        idp_logout_response_encoded: "IdP LogoutResponse 인코딩됨"
        idp_logout_response_xml_encrypted: "IdP LogoutResponse XML"
        idp_response_encoded: "IdP LoginResponse 인코딩됨"
        idp_response_xml_decrypted: "IdP LoginResponse 해독됨"
        idp_response_xml_encrypted: "IdP LoginResponse 암호화됨"
        is_valid_login_response: "Canvas가 응답이 유효하다고 간주"
        logged_in_user_id: "로그인한 사용자 ID"
        login_response_validation_error: "유효성 검사 오류"
        login_to_canvas_success: "사용자가 Canvas에 성공적으로 로그인 함"
        logout_request_id: "로그아웃 요청 ID"
        logout_to_idp_url: "LogoutRequest 인코딩된 URL"
        logout_to_idp_xml: "IdP로 전송된 LogoutRequest XML"
        request_id: "요청 ID"
        state_of_debug: "테스트 상태"
        to_idp_url: "LoginRequest 인코딩된 URL"
        to_idp_xml: "IdP로 전송된 LoginRequest XML"
      logout_request_to_idp: "IdP로 전송된 LogoutRequest "
      logout_response_from_idp: "IdP에서 반환된 LogoutResponse"
      saml_required: "SAML을 테스트하기 위해서 SAML 구성이 필요합니다."
  account_navigation_configured_946bf47e: "계정 탐색이 구성됨"
  account_notifications: 
    announcement_created_notice: "공지 사항을 성공적으로 등록함"
    announcement_creation_failed_notice: "공지 사항 등록 실패함"
    announcement_deleted_notice: "공지 사항을 성공적으로 삭제함"
    permission_denied_notice: "해당 계정에 대해 공지 사항을 생성할 수 없음"
  account_reports: 
    default: 
      all_terms: "모든 학기"
      course_text: "해당 과목: %{course};"
      description: 
        header: 예
      end_text: "종료: %{end_at};"
      error_text: "실패했습니다. 다음 오류 코드를 시스템 관라지에게 알려주시기 바랍니다: ErrorReport:%{error};"
      extra_text_term: "학기: %{term_name};"
      message: "다음 설정으로 %{type} 보고서를 성공적으로 생성했습니다. Account: %{account}; %{options}"
      section_text: "해당 섹션: %{section};"
      start_text: "시작: %{start_at};"
      term_text: "학기: %{term_name};"
    grades: 
      deleted: "삭제된 개체 포함: 예;"
    outcomes: 
      order: "순서: %{order}"
    report_header_attempt: 시도
    report_header_course: 과목
    report_header_created_at: "생성 시각"
    report_header_email: 이메일
    report_header_id: ID
    report_header_name: 이름
    report_header_section: 섹션
    report_header_section__id: "섹션 ID"
    report_header_status: 상태
    sis_exporter: 
      reports: "보고서: %{files}"
  account_settings: 
    account: 계정
    account_name_too_long: "계정 이름이 너무 김"
    confirms: 
      delete_announcement: "이 공지 사항을 삭제하시겠습니까?"
      global_announcement: "전체 공지를 확인해야 함"
      remove_account_admin: "이 계정 관리자글 제거하시겠습니까?"
    course: 과목
    custom_text_blank: "[사용자 정의 텍스트]"
    links: 
      turnitin: 
        confirm_settings: "Turnitin 설정 확인"
    notices: 
      turnitin: 
        checking_settings: "Turnitin 설정 검사 중..."
        invalid_settings: "유효하지 않은 Turnitin 설정입니다. Turnitin에서 계정 ID와 공유 시크릿을 확인하시기 바랍니다."
        setings_confirmed: "Turnitin 설정을 확인했습니다."
    titles: 
      configure_report: "구성 보고서"
      open_registration_delegated_warning_dialog: "외부 ID 공급자를 사용함"
      what_are_quiz_ip_filters: "퀴즈 IP 필터가 무엇입니까?"
    user: 사용자
  account_user: 
    types: 
      account_admin: "계정 관리자"
  accounts: 
    account_name_required: "계정 이름이 있어야 함"
    account_quotas_not_updated: "계정 할당량을 업데이트하지 않았음"
    account_quotas_updated: "계정 할당량을 업데이트했음"
    account_user: 
      remove_admin_tooltip: "이 관리자를 제거"
    add_course_button: "과목 추가"
    add_course_dialog_title: "새 과목 추가"
    add_course_or_user: 
      add_course_button: "과목 추가"
      add_course_link: "새 과목 추가"
      add_user_button: "사용자 추가"
      add_user_link: "새 사용자 추가"
      display_name_help: "토론, 메세지, 댓글에서 해당 이름이 다른 사용자들에게 보여집니다."
      full_name_description: "채점시 선생님들이 사용할 이름입니다."
      labels: 
        account_id: 학부
        course_code: "참조 코드"
        enrollment_term_id: "등록 기간"
        full_name: "전체 이름"
        name: "과목 이름"
        path: 이메일
        send_confirmation: "계정 생성에 대해 이메일로 사용자에게 알림"
        short_name: "표시 이름"
        sis_user_id: "SIS ID"
        sortable_name: "정렬 가능한 이름"
      sortable_name_help: "이 이름은 정렬된 목록에 표시됩니다."
    add_user_button: "사용자 추가"
    add_user_dialog_title: "새 사용자 추가"
    adding_course_message: "과목 추가 중..."
    adding_user_message: "사용자 추가 중..."
    additional_settings: 
      license: 라이선스
    additional_settings_right_side: 
      links: 
        suspend: "계정 일시 중단"
        unsuspend: "계정 중단 해제"
      title: 
        suspend: "계정 일시 중단"
      titles: 
        unsuspend: "계정 중단 해제"
    admin_tools: 
      admin_tools: 
        tab_labels: 
          admin_tools_logging: 로깅
          restore_course: "과목 복원"
        view_messages: "알림 보기"
      admin_tools_cumb: "관리 도구"
      auth_logging_content_pane: 
        auth_logging: "사용자 로그인 / 로그아웃 활동"
      auth_logging_search_results: 
        activity: 활동
        date: 날짜
        no_item_found: "항목을 찾을 수 없음"
        time: 시간
      comm_message_item: 
        created_at: 생성일
        from_name: 시작
        reply_to: 회신
        sent_at: "발송:"
        to: 수신
      comm_messages_content_pane: 
        search_info2: "Canvas 사용자에게 전송된 모든 알림을 보려면 검색을 위한 사용자와 날짜 범위를 선택하십시오."
        view_notifications: "알림 보기"
      comm_messages_search_overview: 
        messages_viewed: "*%{start_date}*부터 *%{end_date}*까지 *%{user}*에게 전송된 알림입니다."
      comm_messages_search_results: 
        no_messages_found: "찾은 메시지 없음"
      course_logging_content: 
        find: 찾기
      course_logging_details: 
        From: 시작
        To: "받는 사람"
        Value: 값
        date: 날짜
        event_source_label: 원본
        event_type_label: 유형
        time: 시간
        user: 사용자
      course_logging_results: 
        date: 날짜
        event_details: "행사 세부 정보"
        event_source: 원본
        event_type: 유형
        no_item_found: "항목을 찾을 수 없음"
        time: 시간
        user: 사용자
      course_search_form: 
        select_default: "과목 선택"
        select_label: "과목 선택"
      course_search_results: 
        error_message: "해당 ID를 가진 삭제된 과목을 이 계정에서 찾을 수 없습니다."
        info_text: "이 과목의 등록은 수동으로 복원해야 합니다."
        labels: 
          account_id: "계정 ID:"
          account_id2: "계정 ID:"
          coures_id1: "과목 ID:"
          coures_id2: "과목 ID:"
          course_code1: "과목 코드:"
          course_code2: "과목 코드:"
          restore_btn: 복원
        notdeleted_restore: 
          add_enrollments: "등록 추가"
          header_subtext: "(삭제 안 됨)"
          view_course: "과목 보기"
        successful_restore: 
          view_course: "과목 보기"
        successfull_restore: 
          add_enrollments: "등록 추가"
          subtext: "다음에 어떤 작업을 하시겠습니까?"
      date_range_search: 
        message_date_from: "시작 날짜"
        message_date_to: "끝 날짜"
      grade_change_logging_content: 
        find: 찾기
      grade_change_logging_results: 
        Assignment: 과제
        Course: 과목
        Student: 학생
        To: "받는 사람"
        date: 날짜
        from: 시작
        no_item_found: "항목을 찾을 수 없음"
        time: 시간
      logging_content_pane: 
        authentication: "로그인 / 로그아웃 활동"
        select_default: "로그 유형 선택"
        select_label: "검색하려는 로그 유형을 선택하십시오."
      page_title: "%{account}의 관리 도구"
      user_date_range_search_form: 
        find: 찾기
        generate_activity_userid: "사용자 ID: *%{user_id}*"
        generate_activity_username: "*%{user}*의 일반 활동"
        message_date_from: "시작 날짜"
        message_date_to: "끝 날짜"
        search_people: "사람 검색"
    assignment_scheduling_csv_parameters: 
      account_reports: 
        newark: 
          assignment_groups: 
            label: "포함할 과제 그룹:"
          assignments: 
            check_box: 과제
          papers: 
            check_box: 보고서
          projects: 
            check_box: 프로젝트
          reports: 
            check_box: 보고서
          tests: 
            check_box: 테스트
    avatars: 
      all_link: 
        one: "모두(%{count})"
        other: "모두(%{count})"
        zero: 모두
      approve_link: 승인
      delete_link: 삭제
      labels: 
        show: 표시
      lock_link: 잠금
      no_avatars_message: "표시할 프로필 사진 없음"
      page_title: "프로필 사진"
      re_reported_link: 
        one: "승인됨, 다시 보고됨(%{count})"
        other: "승인됨, 다시 보고됨(%{count})"
        zero: "승인됨, 다시 보고됨"
      reported_link: 
        one: "보고됨(%{count})"
        other: "보고됨(%{count})"
        zero: 보고됨
      saving: "저장 중..."
      submitted_link: 
        one: "제출됨(%{count})"
        other: "제출됨(%{count})"
        zero: 제출됨
      title: "프로필 사진"
      unlock_link: "잠금 해제"
    cannot_manage_account: "계정 설정을 관리할 권한이 없음"
    cannot_manage_quotas: "할당량 설정을 관리할 권한이 없음"
    ccp_zero_activity_csv_parameters: 
      account_reports: 
        ccp: 
          filter_online: 
            check_box: "온라인 과목만"
    confirm_delete_user: 
      confirm_delete: "이 사용자를 계정 %{account}에서 삭제하시겠습니까? 그러면 모든 과목과 그룹에서 해당 사용자의 (성적을 포함한) 자료를 삭제합니다. 이 작업은 실행을 취소할 수 없습니다."
      delete_button: "%{user} 삭제"
      page_title: "삭제 확인"
      title: "%{account}에서 %{user} 삭제 확인"
    course: 
      course_unpublished_title: "이 과목은 아직 게시되지 않음"
      course_unpublished_tooltip: "게시되지 않음"
      homepage_link: "홈 페이지"
      more_count: 
        one: |-
            one: 하나 더 
            
            other: %{count} 만큼 더
        other: |-
            one: 하나 더 
            
            other: %{count} 만큼 더
      none: 없음
      settings_link: 설정
      sis_id_label: "SIS ID"
      statistics_link: 통계
      student_count: 
        one: "학생(%{count})"
        other: "학생(%{count})"
      teachers_label: 교사
    course_add_failed_message: "과목 추가에 실패했습니다. 다시 시도해 주십시오."
    course_added_message: "%{course}을(를) 성공적으로 추가했습니다!"
    course_type: 과목
    courses: 
      courses_crumb: 과목
      no_results_message: "검색 결과 없음"
      page_title: "\"%{query}\"에 대한 과목 검색 결과"
      search_results_crumb: "\"%{query}\"에 대한 검색 결과"
      title: "\"%{query}\"에 대한 코스 검색 결과"
    courses_right_side: 
      all_terms: "모든 기간"
      course_filtering: "과목 필터링"
      enrollment_term_label: "학기의 과목 표시"
      filter_label: "과목 찾기"
      go_button: 실행
      hide_enrollmentless_courses: "등록없는 과목 숨기기"
    crumb_statistics: 통계
    custom_grade_export_csv_parameters: 
      account_reports: 
        ross: 
          parameters: 
            note: " "
    custom_outcomes_csv_parameters: 
      account_reports: 
        edison: 
          outcome: 
            text: "성과 ID:"
    date_picker_parameter: 
      account_reports: 
        default: 
          end: 
            parameters: 
              header: "끝 날짜:"
          start: 
            parameters: 
              header: "시작 날짜:"
      custom_reports: 
        end: 
          parameters: 
            header: "끝 날짜:"
        start: 
          parameters: 
            header: "시작 날짜:"
    default_account_quotas_not_updated: "기본 계정 할당량을 업데이트하지 않았음"
    default_account_quotas_updated: "기본 계정 할당량을 업데이트했음"
    find_not_authorized: "%{type}을(를) 액세스할 권한이 없음"
    find_not_found: "해당 ID를 가진 %{type}을(를) 찾을 수 없음"
    grade_export_csv_description: 
      account_reports: 
        default: 
          description: 
            text: "이 보고서는 해당 학기의 모든 학생에 대한 최종 평가 결과를 표시합니다. 결과 csv 파일은 등록 학생 당 하나의 행을 가지며, 과목 평가 기록부에 표시된 현재 평가 및 최종 평가를 표시합니다."
    group_type: 그룹
    include_deleted_parameter: 
      account_reports: 
        default: 
          include_deleted: 
            check_box: "삭제된 개체 포함"
    index: 
      accounts_crumb: 계정
      no_accounts_message: "계정 없음"
      page_title: 계정
      title: "계정 | 관리"
    integer_required: "정수 값이 필요함"
    last_user_access_csv_description: 
      account_reports: 
        default: 
          last_user_access: 
            text: "이 보고서는 활성 사용자의 마지막 로그인을 표시합니다."
    learning_outcome_assignment_type_csv_parameters: 
      account_reports: 
        samuel_merrit_university: 
          course: 
            text: "과목 ID"
          parameters: 
            note1: "해당 학기의 모든 과목에 대해 보고서를 생성하려면 과목 ID가 공란일 수 없습니다."
    mississippi_sis_csv_parameters: 
      account_reports: 
        default: 
          enrollments: 
            check_box: "등록 CSV"
          sections: 
            check_box: "섹션 CSV"
          users: 
            check_box: "사용자 CSV"
    no_user_message: "해당 ID를 가진 사용자를 찾을 수 없음"
    outcome_results_csv_description: 
      account_reports: 
        outcomes: 
          description: 
            text: "이 보고서는 모든 학생에 대한 학습 성과를 표시합니다. 결과 csv 파일은 사용자-성과 쌍마다 하나의 행을 가지며, 관련 과제를 포함한 결과의 세부 정보를 표시합니다."
    outcome_results_csv_parameters: 
      account_reports: 
        outcomes: 
          course: 
            radio: 과목
          order: 
            label: 순서
          outcome: 
            radio: 성과
          user: 
            radio: 사용자
    ph_student_grades_csv_parameters: 
      account_reports: 
        penn_harris: 
          parameters: 
            note: " "
    provisioning_csv_description: 
      account_reports: 
        sis_export: 
          description: 
            text: "이 보고서는 관련 범주에 Canvas를 구축하는 데 필요한 모든 정보를 내보냅니다."
    quota_integer_required: "정수 값이 필요함"
    quota_must_be_positive: "값이 양수이어야 함"
    quota_not_updated: "할당량을 업데이트하지 않았음"
    quota_too_large: "값이 너무 큼"
    quota_updated: "할당량을 업데이트했음"
    recently_deleted_courses_csv_description: 
      account_reports: 
        default: 
          recently_deleted_courses: 
            text: "이 보고서는 지난 30일 동안 삭제된 해당 학기의 모든 과목을 표시합니다. 결과 csv 파일은 과목 당 하나의 행을 가지며, 과목 ID, 과목 SIS ID, 짧은 과목 이름, 과목 이름, 과목 시작 날짜와 끝 날짜를 표시합니다."
    retry_login: "로그인 다시 시도"
    root_accounts: 
      labels: 
        name: "계정 이름"
    safety_drill_csv_parameters: 
      account_reports: 
        newark: 
          assignment_groups: 
            label: "포함할 과제 그룹:"
          assignments: 
            check_box: 과제
          papers: 
            check_box: 보고서
          projects: 
            check_box: 프로젝트
          reports: 
            check_box: 보고서
          tests: 
            check_box: 테스트
    scantron_quiz_csv_parameters: 
      account_reports: 
        edison: 
          quiz_id: 
            field: "퀴즈 ID"
          section_id: 
            field: "섹션 ID"
    settings: 
      about_google_docs: |-
          구글 Docs 미리보기로 캔버스 안에서 문서를 열람할 수 있으며 다운로드를 따로 받아서 (워드 엑셀 같은) 해당 응용프로그램으로 열지 않아도 됩니다.
          
          이 계정에 Scribd 가 활성되었으며 이로써 캔버스는 미리보기 기능을 사용할 것입니다. 문서가 Scribd 로 미리보기 되지 않거나 사용자에게 플래시 재생기가 설치되어 있지 않은 경우에 (iPad 이거나 iPhone 인 경우) 캔버스는 구글 Docs 가 활성되어 있다면 거기로 돌아가서 미리보기 실행을 할 것입니다. 이 서비스를 이용하심으로써 귀하는 [구글 Docs 뷰어 서비스 약관](%{terms_url})에 읽고 동의한 것으로 인정하는 셈입니다.
      about_google_docs_tooltip: "구글 문서 미리보기에 대한 정보"
      account_admins_title: "계정 관리자"
      account_quotas: 
        file_quota: "파일 할당량"
        gigabytes: 기가바이트
        media_quota: "미디어 할당량"
        site_admin_quotas: "사이트 관리자 할당량"
        student_quota: "학생 할당량"
        update: 업데이트
      account_settings_title: "계정 설정"
      add_a_custom_help_link: "사용자 정의 도움말 링크 추가"
      add_admin_title: "계정 관리자 추가"
      add_announcement_button: "공지 사항 추가"
      add_announcement_link: "새 공지 사항 추가"
      add_ip_filter_link: "다른 필터 추가"
      alert_icon_calendar_option: 일정
      alert_icon_error_option: 오류
      alert_icon_information_option: 정보
      alert_icon_question_option: 문제
      alert_icon_warning_option: 경고
      alert_timespan: "%{start_at}부터 %{end_at}까지"
      alerts_title: 알림
      announcement_sent_to_subset: "매달 1 / %{denominator} 사용자에게 보냄"
      buttons: 
        add_users: "좋습니다. 이 사용자들을 추가합니다."
        continue: 계속...
        modify_users: "돌아가서 사용자 목록 편집"
      confirm_global_announcement: "이 공지는 *모든* Canvas 사용자에게 표시됩니다. 정말 공지할 것인지 확인하십시오."
      confirm_turnitin_settings_link: "Turnitin 설정 확인"
      create_courses_description: "(계정 관리자는 항상 과목을 개설할 수 있음)"
      create_courses_title: "새 과목을 개설할 수 있는 사용자"
      custom_links_to_include_in_the_help_dialog_popup: "도움말 대화 상자 팝업에 포함될 사용자 정의 링크"
      default_language_description: "이는 브라우저/OS 언어 설정을 재정의합니다. 기본 언어는 과목 및 사용자 수준에서도 설정할 수 있습니다."
      delete: 삭제
      delete_announcement_tooltip: "이 공지 사항 삭제"
      email_notification_from_description: "이 설정을 이용하면 관리자가 이 계정에 대해 Canvas에서 보내는 모든 알림의 \"보낸 사람\" 텍스트에 브랜드나 레이블을 넣을 수 있습니다."
      email_notification_from_settings: "이메일 알림 \"보낸 사람\" 설정"
      enabled_web_serices_title: "사용하는 웹 서비스"
      equall_endpoint_help: "Equella 서비스에 대한 URL입니다. URL은 \"%{sample_url}\"와(과) 비슷한 형식입니다."
      equella_settings_title: "Equella 설정"
      features_title: 기능
      global_announcements_description: "전체 공지는 계정에 포함된 모든 사용자의 대시보드에 고정된 메시지를 게시하는 방법입니다. 메시지는 각 사용자의 대시보드에 일정한 시간 동안 표시되거나 사용자가 알림을 무시하기 위해서 \"닫기(x)링크를 클릭할 때까지 표시됩니다. **이 공지는 아주 가끔 사용해야 합니다.**"
      global_announcements_title: "전체 공지"
      global_js_and_css_includes_description: "이 파일은 계정에 대해 로드되는 모든 페이지에 포함됩니다."
      global_js_and_css_includes_title: "전역 자바스크립트 및 CSS"
      google_docs_domain: "허용되는 Google Docs 도메인"
      headers: 
        report_last_run: "마지막 실행"
        report_name: 이름
      headings: 
        sections: 보고서
        settings: "계정 설정"
      help_link_available_to_all_admins: 관리자
      help_link_available_to_all_students: 학생
      help_link_available_to_all_teachers: 교사
      help_link_available_to_all_users: 사용자
      if_you_would_like_to_link_to_your_own_campus_support_website_in_the_help_dialog_you_can_do_that_here: "여기에서 도움말 대화 상자에 자신의 캠퍼스 지원 웹 사이트를 연결할 수 있음"
      ip_filter_filter_label: 필터
      ip_filter_name_label: 이름
      labels: 
        account_notification_icon: 아이콘
        admins_can_change_passwords: "관리자가 설정한 암호"
        admins_can_view_notifications: "관리자가 알림을 볼 수 있음"
        allow_invitation_previews: "초대 미리 보기"
        allow_sending_scores_in_emails: "학생이 이메일 알림에 점수를 받도록 옵트인할 수 있습니다."
        allow_sis_import: "SIS 가져오기"
        canvas_authentication: "Canvas 인증"
        default_language: "기본 언어"
        default_time_zone: "기본 표준 시간대"
        domain: "도메인:"
        edit_institution_email: "사용자가 기관에서 할당한 이메일 주소를 삭제할 수 있음"
        enable_alerts: 알림
        enable_eportfolios: ePortfolios
        enable_profiles: "프로필 사용"
        enable_user_notes: "교원 일지"
        end_at: 끝
        equella: Equella
        equella_endpoint: "Equella 끝점"
        equella_teaser: "Equella 설명"
        global_includes: "전역 자바스크립트 및 CSS"
        global_javascript: "전역 자바스크립트 URL"
        global_stylesheet: "전역 CSS URL"
        help_link_available_to: "사용 가능 대상"
        help_link_subtext: "하위 텍스트"
        help_link_text: "링크에 표시할 텍스트"
        help_link_url: URL
        message: 메시지
        mfa_settings: "다단계 인증"
        name: "계정 이름"
        no_enrollments_can_create_courses: "등록하지 않은 사용자"
        open_registration: "공개 등록"
        outgoing_email_default_name_option_custom: "사용자 정의 \"보낸 사람\" 이름"
        outgoing_email_default_name_option_default: "기본 Canvas 설정"
        prevent_course_renaming_by_teachers: "교사가 과목 이름을 변경하지 못하도록 함"
        restrict_student_future_view: "학생이 시작일 이전의 과목을 볼 수 없도록 제한"
        role_id: 추가
        self_enrollment: "직접 등록 허용"
        self_registration: "자동 등록"
        show_scheduler: "일정 관리 사용"
        sis_source_id: "SIS ID"
        start_at: 시작
        students_can_create_courses: 학생
        sub_account_includes: "하위 계정에서 추가 포함 파일을 정의하도록 허용"
        subject: 주제
        teachers_can_create_courses: 교사
        turnitin: Turnitin
        turnitin_account_id: "Turnitin 계정 ID"
        turnitin_comments: "제출물 설명"
        turnitin_host: "Turnitin 호스트"
        turnitin_pledge: "Turnitin 서약"
        turnitin_shared_secret: "Turnitin 공유 비밀"
        users_can_edit_name: "사용자가 표시 이름을 편집할 수 있음"
      links: 
        add_admins: "계정 관리자 추가"
        configure_report: 구성...
        run_report: "보고서 실행"
      manual_quotas: 
        find_button: 찾기
        manual_quotas_title: "수동으로 설정할 수 있는 할당량"
        megabytes: 메가바이트
        megabytes_tooltip: 메가바이트
        select_type_courses: "과목 ID"
        select_type_groups: "그룹 ID"
        select_type_label: "과목이나 그룹 찾기"
        update_button: "할당량 업데이트"
      never_allow_self_enrollment_option: "허용 안 함"
      no_language_preference: "설정 안 됨 (기본값은 %{language})"
      notifications: 
        custom_name_description: "이를 선택하면 Canvas 알림에서 보내는 모든 다른 브랜드를 바꿉니다."
        email_date: 날짜
        email_reply_to: 회신
        email_to: "수신:"
        example: "예:"
        external_services: "외부 서비스에 보낸 알림"
        external_services_label: "알림 기본 설정 페이지에 팝업 경고를 한 번 표시합니다."
        external_services_warning: "주의: 일부 알림은 기밀 정보를 포함할 수도 있습니다. 여러분의 기관에서 제공하는 것이 아닌 이메일로 알림을 받게 되면 민감한 Canvas 과목 및 그룹 정보를 기관 시스템 밖으로 보내는 결과를 낳을 수도 있습니다."
        external_services_warning_label: "팝업 메시지 내용:"
        from: 시작
        sample_subject: "평점 변경: 체크 인 설문, 시험 중인 과목"
        subject: 주제
      open_registration_delegated_warning_message: "외부 ID 공급자를 사용하는 경우에 개방형 등록을 통해서 생성된 사용자는 외부 공급자의 로그인 양식에 %{url}을(를) 가리키는 링크가 없으면 로그인을 할 수 없습니다."
      open_registration_delegated_warning_tooltip: "외부 ID 공급자를 사용"
      page_header_title: "계정 설정"
      page_title: "계정 설정"
      quiz_ip_filters_help_message: |-
          퀴즈 IP 필터는 퀴즈에 대한 액세스를 특정 IP 범위의 컴퓨터로 제한하는 방법입니다.
          
          교사가 퀴즈를 보호하는 데 사용할 수 있는 IP 주소 필터 집합을 지정하십시오. 필터는 쉼표로 구분된 주소 목록 또는 주소 뒤에 마스크를 붙인 것입니다("192.168.217.1/24" 또는 "192.168.217.1/255.255.255.0")."
      quiz_ip_filters_help_title: "퀴즈 IP 필터란?"
      quiz_ip_filters_help_tooltip: "퀴즈 IP 필터란?"
      quiz_ip_filters_title: "퀴즈 IP 주소 필터"
      quotas: 
        default_account_quota_title: "기본 계정 할당량"
        default_course_storage_quota: "과목 할당량"
        default_group_storage_quota: "그룹 할당량"
        default_user_storage_quota: "사용자 할당량"
        megabytes: 메가바이트
        megabytes_tooltip: 메가바이트
        update_button: 업데이트
      report_last_run_never: "실행한 적 없음"
      report_running: "보고서를 작성 중입니다.*작업을 마치면 이메일을 발송합니다.*"
      select: 
        mfa: 
          disabled: "사용 안 함"
          optional: "선택 사항"
          required: "필수 사항"
          required_for_admins: "관리자에게 필수"
      self_enroll_for_any_courses_option: "모든 과목"
      self_enroll_for_manually_created_courses_option: "수동으로 개설한 과목"
      settings_crumb: 설정
      survey_announcement: "이는 설문 공지입니다. 매달 사용 가능한 계정의 1 / %{denominator} 사용자에게 전송합니다."
      tab_admins: 관리자
      tab_alerts: 알림
      tab_announcements: "공지 사항"
      tab_external_tools: 앱
      tab_notifications: 알림
      tab_quotas: 할당량
      tab_reports: 보고서
      tab_settings: 설정
      transifex_message: "[Canvas 번역 커뮤니티](%{transifex_url})에 참여"
      turnitin_comments_help: "이 설명은 Turnitin을 사용하는 과제를 제출하는 학생에게 표시됨"
      turnitin_pledge_help: "학생이 이 서약에 동의하는 것을 인정하는 상자에 체크해야 함"
      turnitin_settings_title: "Turnitin 설정"
      update_settings_button: "업데이트 설정"
    show: 
      courses_crumb: 과목
      no_courses_account_message: "이 계정에 과목 없음"
      no_courses_term_message: "이 기간에 과목 없음"
      subtitle_term: "**%{term}** 학기"
      title: "이 계정에 포함된 과목"
      too_many_courses_message: "표시할 과목이 너무 많습니다(%{count}). 특정 과목을 찾으려면 오른쪽에 있는 찾기를 사용하시기 바랍니다."
    sis_batch_counts: 
      accounts_label: 계정
      courses_label: 과목
      crosslists_label: "교차 목록"
      enrollments_label: 등록
      group_enrollments: "그룹 등록"
      groups: 그룹
      imported_items_title: "가져온 항목"
      sections_label: 섹션
      terms_label: 학기
      users_label: 사용자
    sis_batch_messages: 
      sis_batch_errors_title: "가져오기 오류"
      sis_batch_warnings_title: 경고
    sis_export_csv_description: 
      account_reports: 
        sis_export: 
          description: 
            text: "SIS 내보내기 보고서: 이 보고서는 해당 범주에서 SIS 가져오기를 위해 사용자, 계정, 학기, 과목, 섹션, 등록, 그룹, 그룹 멤버쉽, 교차 나열에 대해 필요한 파일을 내보냅니다."
    sis_export_csv_parameters: 
      account_reports: 
        default: 
          accounts: 
            check_box: "계정 CSV"
          courses: 
            check_box: "과목 CSV"
          enrollments: 
            check_box: "등록 CSV"
          group_membership: 
            login: 
              check_box: "그룹 멤버 자격 CSV"
          groups: 
            check_box: "그룹 CSV"
          sections: 
            check_box: "섹션 CSV"
          terms: 
            check_box: "학기 CSV"
          users: 
            check_box: "사용자 CSV"
          xlist: 
            check_box: "X 목록 CSV"
        sis_default: 
          parameters: 
            note: "*학기 설정은 과목, 섹션, 등록, X 목록 CSV 파일에만 영향을 줍니다."
    sis_import: 
      add_sis_stickiness_instructions: "이 옵션을 선택하면 SIS 가져오기를 통해 변경된 내용이 UI 변경과 마찬가지로 처리되어 여기에서 변경한 필드를 추후의 재정의하지 않는 SIS 가져오기에서 변경할 수 없습니다."
      add_sis_stickiness_label: "UI 변경으로 처리"
      batch_import_instructions: |-
          이를 선택하면 위에서 선택한 가져오기 파일에 없는 모든 과목 및 등록을 포함하여 이 학기의 모든 자료를 삭제합니다.  
          자세한 내용은 설명서를 참고하십시오.
      batch_mode_label: "전체 일괄 처리임"
      clear_sis_stickiness_instructions: "이 옵션을 선택하면 SIS 가져오기가 변경한 모든 레코드의 모든 필드를 추후의 재정의하지 않는 SIS 가져오기에서 변경할 수 있습니다."
      clear_sis_stickiness_label: "UI 변경 상태 지우기"
      import_failed_message: "SIS 자료를 가져오는 데 오류가 발생했습니다. 가져온 레코드가 없습니다."
      import_failed_with_messages_message: "가져온 SIS 레코드가 없습니다. 다음 메시지를 남기고 가져오기에 실패했습니다:"
      import_log_title: "가져오기 처리 로그"
      import_started_message: "가져오기 작업을 시작했습니다! 가져올 내용이 많은 경우에는 다소 시간이 걸릴 수도 있습니다. 사용자는 페이지를 나갔다가 다시 돌아올 수 있습니다."
      import_type_label: "가져오기 유형"
      imported_message: "SIS 자료를 성공적으로 가져왔습니다."
      imported_with_messages_message: "SIS 자료를 가져왔으나 다음 메시지가 출력되었습니다:"
      last_batch_title: "마지막 일괄 처리"
      override_sis_stickiness_instructions: |-
          기본 값으로 UI 변경이 SIS 가져오기 변경에 대해 더 높은 우선 순위를 갖습니다. 필드 수의 경우, 관리자가 UI를 통해 해당 필드를 변경한 경우에 SIS 가져오기는 해당 필드의 자료를 변경하지 않습니다. 이 옵션을 선택하면 SIS 가져오기는 UI 변경을 재정의합니다.  
          자세한 내용은 설명서를 참고하십시오.
      override_sis_stickiness_label: "UI 변경 재정의"
      page_title: "SIS 가져오기"
      pending_batches_count: 
        one: "%{count}개의 배치 작업이 처리 대기 중입니다."
        other: "%{count}개의 배치 작업이 처리 대기 중입니다."
      pending_batches_title: "보류 중인 일괄 처리"
      process_data_button: "자료 처리"
      sis_import_crumb: "SIS 가져오기"
      started_at_message: "시작: %{started_at}"
      title: "SIS 가져오기"
      try_import_again_link: "다시 가져오기"
    site_admin_statistics: 
      page_title: "%{account}에 대한 통계"
    statistics: 
      concluded_at: "%{at}에 종결"
      created_at: "%{at}에 작성함"
      created_at_by: "[%{teacher}](%{url})이(가) %{at}에 작성함"
      download_csv_link: "CSV로 다운로드"
      file_storage_header: "파일 저장소"
      general_numbers_title: "일반적인 숫자"
      heading_date: 날짜
      heading_value: 값
      labels: 
        courses: 과목
        generated_at: "만든 시간"
        media_storage: 미디어
        students: 학생
        teachers: 교사
        uploaded_storage: 업로드했음
        users: 사용자
      last_logged_in_at: "%{at}에 마지막으로 로그인함"
      loading_error: 오류
      loading_text: "로드 중..."
      media_data: 
        one: "*파일 %{count} 개* %{file_size}"
        other: "*파일 %{count} 개* %{file_size}"
      media_file_storage_header: "미디어 파일 저장소"
      none_message: "표시할 내용 없음"
      over_time_link: "시간 외"
      page_title: "%{account}에 대한 통계"
      recently_created_courses_title: "최근 개설한 과목"
      recently_ended_courses_title: "최근 끝난 과목"
      recently_logged_in_users_title: "최근 로그인한 사용자"
      recently_started_courses_title: "최근 시작한 과목"
      started_at: "%{at}에 시작"
      uploaded_data: 
        one: "*파일 %{count}개* %{file_size} "
        other: "*파일 %{count}개* %{file_size} "
      uploaded_file_storage_header: "업로드한 파일 저장소"
    student_assessment_scores_csv_parameters: 
      account_reports: 
        orbis: 
          parameters: 
            note: " "
    student_assignment_outcome_map_csv_description: 
      account_reports: 
        student_assignment_map: 
          description: 
            text: "이 보고서는 모든 학생에 대한 학습 성과를 표시합니다. 결과 csv 파일은 사용자-성과 쌍마다 하나의 행을 가지며, 관련 과제를 포함한 결과의 세부 정보를 표시합니다. 이 보고서는 과제에 대한 성과만 표시하며 문제 은행과 관련한 성과는 포함하지 않습니다."
    tempe_grade_export_csv_parameters: 
      account_reports: 
        tempe: 
          course: 
            text: "과목 ID"
          parameters: 
            note1: "해당 학기의 모든 과목에 대해 보고서를 생성하려면 과목 ID가 공란일 수 없습니다."
            note2: " "
    terms_parameters: 
      account_reports: 
        default: 
          parameters: 
            header: 학기
      all_terms: "모든 학기"
    test_ldap_dialog_title: "LDAP 설정 테스트"
    test_ldap_result_canceled: 취소했음
    test_ldap_result_failed: "실패했음 "
    test_ldap_result_ok: 정상
    test_login: "테스트 로그인"
    testing: "테스트 중..."
    unpublished_courses_csv_description: 
      account_reports: 
        default: 
          unpublishd_courses: 
            text: "이 보고서는 해당 학기의 게시되지 않은 모든 과목을 표시합니다. 결과 csv 파일은 과목 당 하나의 행을 가지며, 과목 ID, 과목 SIS ID, 짧은 과목 이름, 과목 이름, 과목 시작 날짜와 끝 날짜를 표시합니다."
    unrecognized_time_zone: "'%{timezone}'을(를) 인식할 수 없음"
    unused_courses_csv_description: 
      account_reports: 
        unused_courses: 
          main: 
            text: "이는 다음 항목을 하나도 포함하지 않은 모든 과목에 대한 보고서입니다: 과제, 공지, 토론, 모듈, 페이지, 퀴즈."
    update_failed_notice: "계정 설정 업데이트 실패"
    user_access_csv_parameters: 
      account_reports: 
        usu: 
          enrollment_type: 
            header: "등록 유형"
    user_add_failed_message: "사용자 추가 실패"
    user_deleted_message: "%{username}을 성공적으로 삭제함"
    user_inactivity_csv_parameters: 
      account_reports: 
        webster: 
          login: 
            day_drop: "방문한 최소 과목 항목:"
    users_list: 
      login_name_or_sis_id: "로그인 / SIS ID"
      name: 이름
      no_people_found: "사람 없음"
      you_can_search_by: "다음 조건으로 검색 가능:"
    zero_activity_csv_description: 
      account_reports: 
        default: 
          zero_activity: 
            text: "이 보고서는 주어진 학기의 과목에 등록된 사용자를 모두 표시합니다. 결과 CSV 파일은 해당 날짜 이후에 과목을 방문하지 않은 사용자 등록 당 하나의 행을 가지고 있습니다."
  activerecord: 
    errors: 
      messages: 
        record_invalid: "유효성 검사 실패: %{errors}"
        taken: "이미 사용 중임"
      template: 
        body: "다음 필드에 문제가 있습니다:"
        header: 
          one: "%{count}개의 오류가 발생하여 %{model}을 저장할 수 없음"
          other: "%{count}개의 오류가 발생하여 %{model}을 저장할 수 없음"
  add_app_baf540f: "앱 추가"
  add_course_assignments_628ed6d0: "과목 과제 추가"
  add_course_calendar_events_146154a5: "과목 행사 추가"
<<<<<<< HEAD
  add_external_tool_6ef00052: "외부 도구 추가"
  add_students_to_the_course_874be8fb: "과목에 학생 추가"
  add_tas_to_the_course_2aac6e02: "과목에 조교 추가"
  add_tool_4a5e66c8: "도구 추가"
=======
  add_students_to_the_course_874be8fb: "과목에 학생 추가"
  add_tas_to_the_course_2aac6e02: "과목에 조교 추가"
>>>>>>> 5ab953f9
  after_date_981cd41b: "%{date} 이후"
  after_last_attempt_c9168da2: "마지막 시도 이후"
  ajax_errors: 
    error_heading: "Ajax 오류: %{status_code}"
    errors: 
      connection_lost: "%{host}와의 연결이 끊어졌습니다. 인터넷에 연결되어 있는지 확인하고 다시 시도하시기 바랍니다."
      unhandled: "마지막 요청이 동작하지 않았습니다."
    links: 
      details: "세부 정보"
      login: 로그인
    no_text: "텍스트 없음"
  alerts: 
    alert: 
      buttons: 
        add_criterion: "트리거 추가"
        add_recipient: "수신인 추가"
        save_alert: "알림 저장"
      criteria: "알림을 보낼 때"
      labels: 
        criteria: "알림을 보낼 때"
        recipients: "알림을 보낼 대상"
        repetition: 반복
      links: 
        title: 
          delete_alert: "이 알림 삭제"
          edit_alert: "알림 편집"
      no_repetition_description: "알림을 다시 보내지 않음"
      recipients: "알림을 보낼 대상"
      repetition_description: "해결될 때까지 %{count}일마다 알림 다시 보내기"
    alerts: 
      alerts_description_account: "알림은 모든 기준을 만족하는 각 학생에게 생성됩니다. 알림은 매일 체크해서 트리거한 문제가 해결될 때까지 학생, 교사, 계정 관리자에게 보냅니다."
      alerts_description_course: "알림은 모든 기준을 만족하는 각 학생에게 생성됩니다. 알림은 매일 체크해서 트리거한 문제가 해결될 때까지 학생, 교사에게 보냅니다."
      buttons: 
        add_alert: "알림 추가"
      description: "교사가 %{count}일 동안 학생과 상호 작용이 없음"
      option: "교사 상호 작용 없음"
      remove: "이 항목 제거"
      the_student: 학생
      the_teacher: 교사
      title: "교사가 학생과 상호 작용한 이후의 일 수"
      ungraded_count_description: "%{count}개 이상의 제출물이 평가 안 됨"
      ungraded_count_option: "평가 안 된 제출물 (개수)"
      ungraded_count_title: "평가 안 된 제출물 수"
      ungraded_timespan_description: "제출물이 %{count}일 동안 평가 안된 상태로 남이 있음"
      ungraded_timespan_option: "평가 안 된 제출물 (시간)"
      ungraded_timespan_title: "제출물이 평가 안 된 채로 남아 있는 일 수 "
      usernote_description: "교원 일지 항목이 %{count}일 동안 추가 안 됨"
      usernote_option: "교원 일지 항목 없음"
      usernote_title: "교원 일지 항목이 추가된 이후의 일 수"
    errors: 
      criteria_required: "적어도 하나의 트리거가 필요함"
      recipients_required: "적어도 한 명의 수신인이 필요함"
      threshold_should_be_numeric: "양수이어야 함"
  all_4321c3a1: 전부
  all_students_have_taken_the_quiz_b558f8b4: "모든 학생이 이 퀴즈를 치름"
  all_students_have_taken_the_survey_494f9f42: "모든 학생이 이 설문을 치름"
  always_3a59e701: 항상
  analytics: 
    course: 
      analytics: 분석
      page_title: "분석: %{course}"
    crumb: 
      completed: "완료된 "
      current: "현재 "
    department: 
      analytics: 분석
    filters: 
      completed: "완료된 "
      current: "현재 "
    page_title: 
      completed: "분석: %{account} -- 완료된 과목"
      current: "분석: %{account} -- 현재 과목"
      term: "분석: %{account} -- %{term}"
    student_in_course: 
      analytics: 분석
      page_title: "분석: %{course} -- %{student}"
  ange_name: "Angel 변환기"
  angel: 
    file_copy_fail: "\"%{base_path}\" 폴더를 복사할 수 없음"
    file_copy_fail_message: "\"%{path}\" 경로로 디렉토리 이름을 바꿀 수 없음"
    file_import_fail: "\"%{file_path}\" 파일을 가져올 수 없음"
  angel_display: "ANGEL 학습"
  angel_file_description: "Angel 내보내기 .zip 형식"
  announcement: 
    no_title: "제목 없음"
  announcement_fb4cb645: "공지 사항"
  announcements: 
    announcements_crumb: 공지
    error_draft_state: "이 주제는 공지 사항이므로 초안 상태로 설정할 수 없습니다."
    external_feed: 
      alts: 
        deleted_feed: "이 피드 삭제"
      labels: 
        keyword: 키워드
      messages: 
        external_feed_post_count: 
          one: "게시글 %{count}개 추가됨"
          other: "게시글 %{count}개 추가됨"
    feed_name: "%{course} 공지 피드"
    index: 
      feed_title_course: "과목 공지 Atom 피드"
      feed_title_group: "그룹 공지 Atom 피드"
      podcast_title_course: "과목 공지 Podcast 피드"
      podcast_title_group: "그룹 공지 Podcast 피드"
    index_view: 
      announcements_title: 공지
      delete: 삭제
      loading: "로드하는 중..."
      lock_for_comments: "의견 잠금"
      make_sure_all_search_terms_are_spelled_correctly: "모든 검색 용어의 철자가 올바른지 확인하십시오. "
      rss_feed: "RSS 피드"
      suggestions: "제안:"
      there_are_no_announcements_show: "표시할 공지가 없음"
      try_different_more_general_or_fewer_keywords: "다른 키워드나 보다 일반적인 키워드나 더 적은 키워드로 다시 시도해 보십시오."
      try_disabling_the_unread_filters: "\"읽지 않음\" 필터를 사용하지 말아 보십시오."
      unread: "읽지 않은 메시지"
      your_search_did_not_match_any_announcements: "검색과 일치하는 공지가 없습니다."
    podcast_feed_description_course: "\"%{course}\" 과목에 속한 공지에서 링크하거나 포함된 모든 미디어 파일이 이 피드에 표시됩니다."
    podcast_feed_name: "%{course} 공지 Podcast 피드"
  anonymous_e1b8ad27: 익명
  application: 
    errors: 
      feed_not_found: "피드를 찾을 수 없습니다."
      feed_private: "일치하는 콘텍스트가 비공개가 되었으므로 이와 같은 공개 피드는 더 이상 표시되지 않습니다."
      feed_private_course: "일치하는 과목이 비공개가 되었으므로 이와 같은 공개 피드는 더 이상 표시되지 않습니다."
      feed_private_group: "일치하는 그룹이 비공개가 되었으므로 이와 같은 공개 피드는 더 이상 표시되지 않습니다."
      feed_unpublished_course: "과목을 게시할 때까지 이 과목에 대한 피드를 액세스할 수 없습니다."
      feed_unpublished_group: "그룹을 게시할 때까지 이 그룹에 대한 피드를 액세스할 수 없습니다."
      invalid_external_tool: "이 링크에 대한 유효한 설정을 찾을 수 없음"
      invalid_external_tool_id: "이 도구에 대한 유효한 설정을 찾을 수 없음"
      invalid_feed_parameters: "잘못된 피드 매개변수입니다."
      invalid_oembed_url: "이 리소스를 찾아오는 데 문제가 있습니다. 외부 도구가 리소스에 대해 유효하지 않은 정보를 제공했습니다."
      invalid_tag_type: "이 태그에 대한 항목 유형을 인식하지 못함"
      invalid_verification_code: "확인 코드가 유효하지 않습니다."
      mismatched_verification_code: "현재 등록된 사용자와 일치하는 확인 코드가 없습니다."
      permission_denied: "해당 페이지를 액세스하기 위한 권한이 없음"
      quota_exceeded: "저장소 할당량 초과"
      quota_exceeded_account: "계정 저장소 할당량 초과"
      quota_exceeded_course: "과목 저장소 할당량 초과"
      quota_exceeded_group: "그룹 저장소 할당량 초과"
      quota_exceeded_user: "사용자 저장소 할당량 초과"
      student_view_unauthorized: "학생 뷰에서는 이 기능을 액세스할 수 없습니다."
      unauthorized: 
        not_started_yet: "액세스하려는 과목이 아직 시작되지 않았습니다.  해당 과목은 %{date}에 시작합니다."
        unpublished: "아직 강사가 이 과목을 게시하지 않았습니다."
    notices: 
      first_teacher: "이제 과목이 신청되었고 여러분은 첫 번째 교사로 등록되었습니다."
      first_teacher_with_email: "이제 과목이 신청되었고 여러분은 첫 번째 교사로 등록되었습니다. 곧 등록 과정을 마치기 위한 이메일을 받을 것입니다."
      need_to_accept_enrollment: "이 과목에 완전히 참여하기 전에 [등록 초대를 수락](%{url})해야 합니다."
      page_disabled: "해당 페이지를 사용 안 함"
      page_disabled_for_account: "이 계정에 대해 해당 페이지를 사용 안 함"
      page_disabled_for_course: "이 과목에 대해 해당 페이지를 사용 안 함"
      page_disabled_for_group: "이 그룹에 대해 해당 페이지를 사용 안 함"
    warnings: 
      details: 
        suspended: "이 기관의 Canvas 계정이 일시 중단되었습니다. 계정 관리자만 로그인해서 문제를 수정할 수 있습니다."
      please_log_in: "보안을 위해 계속 진행하려면 암호를 입력하십시오."
      titles: 
        suspended: "기관 일시 중단됨"
      unsupported_browser: "브라우저가 Canvas를 위한 최소 요구 사항에 미치지 못합니다. 지원하는 브라우저의 전체 목록을 보려면 *Canvas 설명서*를 방문하시기 바랍니다."
    wiki_front_page_default_content_course: "새 과목 위키에 오신 것을 환영합니다!"
    wiki_front_page_default_content_group: "새 그룹 위키에 오신 것을 환영합니다!"
  appointment_group: 
    errors: 
      invalid_end_at: "약속 끝 시간이 시작 시간보다 앞섬"
      needs_contexts: "적어도 하나의 콘텍스트를 가져야 함"
      overlapping_appointments: "약속 겹침"
  appointment_group_sub_context: 
    errors: 
      invalid_course_section: "유효하지 않은 과목 섹션"
      invalid_group_category: "유효하지 않은 그룹 범주"
      missing_group_category: "그룹 약속은 그룹 범주를 가지고 있어야 함"
  apps_are_an_easy_way_to_add_new_features_to_canvas_2cbc2531: "앱은 Canvas에 새 기능을 추가하는 쉬운 방법입니다. 개별 과목이나 계정에 있는 모든 과목에 추가할 수 있습니다. 구성을 마치면 과목 모듈을 통해 연결하거나고 평가 도구를 위한 과제를 만들 수 있습니다."
  appt_calendar_event_dialog: 
    invalid_participants: "한 명 이상의 참가자를 허용해야 함"
    title: "%{name} 편집"
    update: 업데이트
  archive_3f794d7e: 저장소
  are_you_sure_you_want_to_delete_this_grading_schem_df8b75f9: "이 평가 구성표를 삭제하시겠습니까?"
  are_you_sure_you_want_to_remove_this_tool_7363f90b: "이 도구를 제거하시겠습니까?"
  assessment_question: 
    default_question_name: 질문
  assessment_question_bank: 
    default_imported_title: "가져온 질문"
    default_title: "이름 없음 - %{course}"
    default_unfiled_title: "내용 없는 문제"
  assignment: 
    assignment_group_must_have_group: "이 과제에 대한 과제 그룹을 선택하시기 바랍니다."
    at_least_one_file_type: "적어도 하나의 허용되는 파일 유형을 지정하십시오."
    at_least_one_submission_type: "하나 이상의 온라인 제출물 유형을 선택하십시오."
    atom_no_author: "작성자 없음"
    buttons: 
      select_url: 선택
    comment_from_files: 
      one: "첨부 파일 보기"
      other: "첨부 파일 보기"
    errors: 
      cannot_save_att: "잠긴 속성 %{att_name}을(를) 편집할 권한이 없음"
      upload_as_zip: "파일을 .zip으로 업로드하십시오."
    feed_entry_title: "과제: %{assignment}"
    feed_entry_title_with_course: "과제, %{course}: %{assignment}"
    group_assignment_must_have_group_set: "이 과제의 그룹 집합을 선택하십시오."
    labels: 
      due: 마감
    name_is_required: "이름이 필요합니다!"
    points_possible_number: "가능한 점수는 숫자이어야 함"
    select_external_tool_dialog_title: "외부 도구 구성"
    submission_action_take_quiz: "%{title} 보기"
    submission_action_turn_in_assignment: "%{title} 제출"
    submission_types: 
      a_discussion_post: "토론 게시물"
      a_file_upload: "파일 업로드"
      a_media_recording: "미디어 녹음/녹화"
      a_quiz: 퀴즈
      a_text_entry_box: "텍스트 항목 상자"
      a_website_url: "웹사이트 URL"
    titles: 
      grading_scheme_info: "평가 구성표 보기/편집"
  assignment_details_dialog: 
    average_score: "평균 점수:"
    count_of_submissions: "제출물 %{cnt}개"
    grading_statistics_for_assignment: "다음 과제에 대한 평가 통계: %{assignment.name}"
    high_score: "최고 점수:"
    low_score: "최저 점수:"
    no_one_scored_higher: "%{max}점 이상 없음"
    no_one_scored_lower: "%{min}점 이하 없음"
    scores_higher_than_the_average: "평균(%{average}점) 이상"
    scores_lower_than_the_average: "평균(%{average}점) 이하"
  assignment_group: 
    default_name: 과제
    default_title: 과제
  assignment_group_weights_dialog: 
    buttons: 
      save: 저장
    titles: 
      assignment_group_weights: "과제 그룹 가중치 관리"
      total: 합계
    weight_final: "그룹을 바탕으로 최종 평가에 가중치 적용"
  assignment_groups: 
    errors: 
      cannot_delete_group: "잠긴 과제를 포함한 그룹을 삭제할 수 없습니다."
    notices: 
      created: "과제 그룹을 성공적으로 만들었습니다."
      deleted: "그룹이 삭제됨"
      updated: "과제 그룹을 성공적으로 업데이트했습니다."
  assignment_groups_api: 
    errors: 
      frozen_assignments_error: "잠긴 과제를 포함한 그룹을 삭제할 수 없습니다."
  assignment_muter: 
    mute_assignment: "과제 평점 비공개"
    muting_assignment: "과제 평점 비공개 중..."
    unmute_assignment: "과제 평점 공개"
    unmute_button: "과제 평점 공개"
    unmute_dialog: "이 과제는 현재 평점 비공개 상태입니다. 이는 학생이 평점과 피드백을 볼 수 없다는 것을 뜻합니다. 지금 평점을 공개하시겠습니까?"
    unmuting_assignment: "과제 평점 공개 중..."
  assignment_name_b2d87383: "과제 이름"
  assignments: 
    assignment_count: 
      one: "과제 %{count}개"
      other: "과제 %{count}개"
    assignment_group_create_dialog: 
      assignment_group: 
        labels: 
          name: 이름
      buttons: 
        add_group: "그룹 추가"
        cancel: 취소
      links: 
        add_assignment_group: "과제 그룹 추가"
    assignment_group_list: 
      no_assignment_groups: "과제 그룹을 찾을 수 없음"
    assignment_group_list_item: 
      add_assignment_to: "%{name}에 과제 추가"
      assignment_group_delete: "과제 그룹 삭제"
      assignment_group_edit: "과제 그룹 편집"
      assignment_group_move: "과제 그룹 이동"
      delete: 삭제
      edit: 편집
      group_weight: "전체 중 %{groupWeight}%"
      manage: 관리
    assignment_group_selector: 
      assignment_group: "과제 그룹"
      assignment_group_options: 
        new_group: "새 그룹"
    assignment_groups_count: 
      one: "그룹 %{count}개"
      other: "그룹 %{count}개"
    assignment_list_item: 
      assignment_delete: "과제 삭제"
      assignment_edit: "과제 편집"
      assignment_move: "과제 이동"
      delete: 삭제
      edit: 편집
      module: 모듈
      multiple_modules: "여러 모듈"
      no_points_possible: "가능한 점수 없음"
      points_possible: "%{pointsPossible}점"
      points_possible_screen_reader: "%{pointsPossible}점 가능"
      settings: 설정
    assignment_list_item_score: 
      assignment_grading_type_is_not_graded: "이 과제는 평점이 할당되지 않습니다."
      assignment_not_yet_graded_screenreader: "과제물을 아직 평가하지 않았습니다. %{pointsPossible}점이 가능합니다."
      empty_points_possible: "-/%{pointsPossible}점"
      no_submission: "제출물 없음"
      no_submission_for_assignment_screenreader: "이 과제에 대한 제출물이 없습니다. %{pointsPossible}점이 가능합니다."
      not_yet_graded: "*평가 안 됨*"
      score_with_points_possible: "*%{score}*/%{pointsPossible} pts"
      score_with_points_possible_screenreader: "점수: %{pointsPossible}점 중 %{score}"
    assignment_settings: 
      cancel: 취소
      save: 저장
      validating: "저장 중..."
      weight_groups: "과제 그룹을 바탕으로 최종 평가를 가중"
    assignment_sidebar: 
      links: 
        submit: "과제 제출"
    assignments_list_right_side: 
      links: 
        manage_assignments: "과제 관리"
        see_current_grades: "현재까지의 평가 보기"
      titles: 
        show_only_assignments_from: "다음에서 온 과제만 표시 - "
        upcoming_assignments: "예정된 과제"
    available_date_description: 
      closed: 닫힘
    buttons: 
      add_group: "그룹 추가"
      delete_group: "그룹 삭제"
      submit_assignment: "과제 제출"
    cannot_delete_group: "하나 이상의 과제 그룹이 있어야 합니다."
    cant_unpublish_when_students_submit: "확생 제출물이 있으면 게시를 취소할 수 없음"
    complete: 완료
    confirm: 
      delete_assignment: "이 과제를 삭제하시겠습니까?"
      delete_group: "이 그룹을 삭제하시겠습니까?"
    confirm_delete_group: "이 과제 그룹을 삭제하시겠습니까?"
    confirms: 
      delete_assignment: "이 과제를 삭제하시겠습니까?"
    create_assignment: 
      assignment: 과제
      assignment_due_at: "기한:"
      assignment_name: "이름:"
      assignment_points: "점수:"
      assignment_type: "유형:"
      cancel: 취소
      discussion_type: 토론
      external_tool_type: "외부 도구"
      more: "기타 옵션"
      multiple_due_dates: "기한: 여러 기한"
      not_graded_type: "평가 안 됨"
      quiz_type: 퀴즈
      save: 저장
      saving: "저장 중..."
    create_group: 
      cancel: 취소
      drop_highest: "최고 점수:"
      drop_lowest: "최저 점수:"
      example_group_name: "예) 에세이 그룹 1"
      group_name: "그룹 이름:"
      never_drop: "제외 안 함:"
      percent_of_total: "전체 평점의 %"
      save: 저장
      saving: "저장 중..."
    create_new_crumb: "새로 만들기"
    date_available_column_view: 
      available: "사용 가능"
      multiple_dates: "여러 날짜"
    date_due_column_view: 
      due: 기한
      due_date: 기한
      multiple_dates: "여러 날짜"
    delete_group: 
      cancel: 취소
      delete: "그룹 삭제"
      deleting: "삭제 중..."
      labels: 
        delete_assignments_in_group: "과제 삭제"
        move_assignments_to: "다음으로 과제 이동"
      options: 
        select_group: "그룹 선택"
      tooltips: 
        target_group: "이 과제를 이동할 그룹 선택"
      warnings: 
        delete_assignment_group: "**%{assignment_count}**개의 과제를 포함한 *%{name}*를 삭제하려고 합니다."
      would_you_like: "원하는 작업:"
    drop_highest_rule: 
      one: "최고 점수 %{count}개 제외"
      other: "최고 점수 %{count}개 제외"
    drop_highest_scores: "최고 점수 %{number}개 제외"
    drop_lowest_rule: 
      one: "최저 점수 %{count}개 제외"
      other: "최저 점수 %{count}개 제외"
    drop_lowest_scores: "최저 점수 %{number}개 제외"
    due_date_override: 
      overrides: 
        available_from: "다음부터 사용 가능"
        due_date: 기한
        for: 과제
      until: "다음 시간까지"
    due_date_view: 
      overrides: 
        remove_these_dates: "이 날짜 제거"
    edit: 
      edit_assignment: "과제 편집"
    edit_header_view: 
      buttons: 
        not_published: "게시 안 됨"
        published: 게시됨
      page_header_title: "새 과제"
      titles: 
        delete: 삭제
    edit_view: 
      assignment_name: "과제 이름"
      buttons: 
        update: "과제 업데이트"
      description: 설명
      freeze_properties: "복사할 때 과제 속성 잠금"
      notify_content_change: "이 내용이 바뀐 것을 사용자에게 알림"
      points_possible: 점
      warnings: 
        assignment_is_frozen: "일부 설정은 관리를 위해 잠겨있습니다."
    errors: 
      add_group_failed: "그룹 추가 실패"
      delete_reminder_failed: "삭제 실패"
      google_docs_masquerade_rejected: "Google Docs에 가장된 사용자로 연결할 수 없습니다."
      reminder_failed: "미리 알림 실패"
    everyone_else: "다른 모든 사람"
    external_content_homework_file_submission_view: 
      additional_comments: "추가 의견"
      buttons: 
        submit_assignment: "과제 제출"
      group_assignment_header: 의견...
    external_content_homework_url_submission_view: 
      additional_comments: "추가 의견"
      buttons: 
        submit_assignment: "과제 제출"
      group_assignment_header: 의견...
    external_grader_sidebar: 
      edit_assignment_settings: "과제 설정 편집"
      speed_grader: "Speed Grader"
    file_retrieval_error: "파일 검색 실패"
    getting_file: "파일 검색 중..."
    grade_assignment: 
      buttons: 
        upload_files: "파일 업로드"
      links: 
        download_submissions: "제출물 다운로드"
        peer_reviews: "피어 리뷰"
        reupload_submissions: "제출물 다시 업로드"
      resubmission_count: 
        one: "평가 안 된 (재)제출물 %{count}개"
        other: "평가 안 된 (재)제출물 %{count}개"
      reupload_instructions: |-
          이전에 다운로드한 학생의 제출물 파일을 바꿨다면
          다시 압축해서 아래 양식에 압축 파일을 업로드하십시오.
          학생이 제출물 파일에 대한 의견에서 변경된 파일을 볼 수 있습니다.
          
          *파일 이름을 인식할 수 있도록 제출물 파일의 이름을 바꾸지 마십시오.*
      speed_grader: SpeedGrader™
      titles: 
        related_items: "관련 항목"
    grade_gpa_scale_screenreader: "평점: %{grade}"
    grade_letter_grade_screenreader: "평점: %{grade}"
    grade_pass_fail_screenreader: "평점: %{grade}"
    grade_percent: "%{grade}%"
    grade_percent_screenreader: "평점: %{grade}%"
    grading_type_selector: 
      grading_type_options: 
        letter_grade: "알파벳 평점"
        not_graded: "평가 안 됨"
        pass_fail: 완료/미완료
        percent: 퍼센트
        points: 점
    group_category_selector: 
      grade_group_students_individually: "각 학생에게 개별적으로 평점 할당"
      group_category_options: "새 그룹 범주"
      group_set: "그룹 집합"
      is_group_assignment: "그룹 과제임"
    group_comment: 
      labels: 
        group_comment: "전체 그룹에 설명 전송"
    group_name: "그룹 이름"
    group_submission_reminder: 
      warnings: 
        group_submission: "이 제출물은 %{group_type} 그룹에 있는 모든 사람에게 적용된다는 것을 염두에 두십시오."
    group_weights: 
      headers: 
        assignment_group: "과제 그룹"
        group_weight: 가중치
        total: 합계
    higher_than_max: "과제 수 이상의 숫자를 사용할 수 없음"
    incomplete: "완료 안 됨"
    index_view: 
      add_assignment: 과제
      add_group: 그룹
      assignments: 과제
      assignments_settings: "과제 설정"
      assignments_settings_screenreader: "과제 설정"
      search_for_assignment: "과제 검색"
      title_add_assignment: "과제 추가"
      title_add_group: "과제 그룹 추가"
    invalid_file_retrieval: "이 도구에서 전송한 파일을 검색하는 데 문제가 발생했습니다."
    invalid_tool_return: "시작한 도구가 이 과제에 대해 잘못된 자원을 반환했습니다."
    keycodes: 
      add_item: a
      close_menu: ESC
      del_item: d
      edit_item: e
      next: j
      previous: k
      show_assign: f
    labels: 
      assignment_group_move_label: "과제 그룹"
    messages: 
      adding_group: "그룹 추가 중..."
      agree_to_pledge: "이 과제를 체출하기 전에 제출물 서약에 동의해야 합니다."
      not_submitted_yet: "아직 과제 제출을 마치지 않았습니다. 제출을 마치려면 \"제출\" 버튼을 클릭해야 합니다. 그래도 이 페이지에서 나가시겠습니까?"
      now_overdue: "이 과제는 기한을 초과했습니다.  새로운 제출물은 지연으로 표시됩니다.  계속 진행하시겠습니까?"
      overdue: "이 과제는 기한을 초과했습니다. 제출하시겠습니까?"
      record_before_submitting: "제출 전에 녹음/녹화"
      submit_failed: "제출에 실패했습니다. 다시 시도하시기 바랍니다."
      submitting: "제출 중..."
    multiple_due_dates: "여러 기한"
    name_is_required: "이름이 필요합니다!"
    name_too_long: "이름이 너무 김"
    name_too_long_error: "이름이 너무 김"
    never_drop_collection: 
      add_another_assignment: "다른 과제 추가"
      add_first_assignment: "과제 추가"
    never_drop_rule: "%{assignment_name}을(를) 드롭한 적 없음"
    never_drop_scores: "%{assignment_name}을(를) 드롭한 적 없음"
    no_assignments: "[과제 없음]"
    no_assignments_list_item: 
      no_assignments_in_this_group: "이 그룹에 과제가 없음"
    no_assignments_search: 
      aria_assignments: 과제
      assignments: 과제
      no_assignments_found: "과제를 찾을 수 없음"
    no_tools_found: "도구 없음"
    non_number: "숫자를 사용해야 함"
    notices: 
      assignment_delete: "과제가 삭제됨"
      created: "과제를 성공적으로 만들었습니다."
      updated: "과제를 성공적으로 업데이트했습니다."
    number_of_assignments: 
      one: "과제 %{count}개"
      other: "과제 %{count}개"
    other_assignments: "다른 과제"
    overdue_assignments: "지연된 과제"
    past_assignments: "지난 과제"
    peer_review_assignment: 
      titles: 
        remind_reviewer: "%{user}에게 평가에 대해서 알리기"
        remind_reviewier_with_last_notification: "%{user}에게 평가에 대해서 알리기, %{at}에 마지막 알림"
        user_default: 사용자
    peer_reviews: 
      buttons: 
        add: 추가
        assign_peer_reviews: "피어 리뷰 할당"
      descriptions: 
        automatically_assign_reviews: "아래 버튼을 클릭해서 제출했으나 리뷰가 할당 안 된 사용자에게 피어 리뷰를 할당할 수 있습니다."
      details: "왼쪽에서 이 과제에 대한 학생 목록과 어떤 학생의 제출물에 리뷰가 할당되었는 지 볼 수 있습니다."
      links: 
        assign_peer_review: "%{student}에게 평가할 다른 제출물 주기"
        back_to_assignment: "과제로 돌아가기"
      messages: 
        cancel_peer_review: "이 피어 리뷰를 취소하시겠습니까?"
        no_students_found: "학생을 찾을 수 없음"
      none_assigned: "할당 안 됨"
      not_yet_submitted: "아직 제출 안 됨"
      options: 
        select_student: "[ 학생 선택 ]"
      overview: "학생 피어 리뷰는 학생이 적어도 한 번 페이지에 의견을 남기면 완료한 것으로 간주합니다."
      overview_with_rubric: "학생 피어 리뷰는 학생이 적어도 한 번 페이지에 의견을 남기고 과제를 위한 루브릭 양식을 채우면 완료한 것으로 간주합니다."
      page_title: "피어 리뷰"
      reviews_per_user: "사용자 당 리뷰 %{count}개"
      submitted: 제출됨
      title: "%{assignment} 피어 리뷰"
      titles: 
        automatically_assign_reviews: "자동으로 리뷰 할당"
        remind: "%{assessor}에게 평가에 대해서 알리기, %{time}에 마지막 알림"
        reminder: "%{assessor}에게 평가에 대해서 알리기, %{time}에 마지막 알림"
    peer_reviews_selector: 
      labels: 
        automatically_assign_peer_reviews: "자동으로 피어 리뷰 할당"
        manually_assign_peer_reviews: "수동으로 피어 리뷰 할당"
        require_peer_reviews: "피어 리뷰 필요"
      locked_until: "검토 할당"
      peer_reviews_assign_at_explanation: "기한 이후의 날짜여야 합니다. 공란으로 두면 기한일을 사용합니다."
      peer_reviews_header: "피어 리뷰"
      reviews_per_user: "사용자별 검토"
    points_possible_number: "가능한 점수는 숫자이어야 함"
    positive_number: "양수를 사용해야 함"
    redirect_page: 
      redirect_message: |-
          이 제출물은 URL이며 지금 해당 URL 링크로 갈 수 있습니다.  
          [제출물로 가려면 여기를 클릭하십시오](%{url})
    rules_text: 
      one: "규칙 %{count}개"
      other: "규칙 %{count}개"
    select_assignment: "[과제 선택]"
    show: 
      assignment_locked: "현재 이 과제는 잠겨 있습니다."
      available_from: "다음부터 사용 가능"
      date_time_by: "%{date} %{time}까지"
      defaults: 
        no_content: "내용 없음"
      due: 기한
      due_at: 기한
      for: 과제
      links: 
        add_rubric: "루브릭 추가"
        assign_rubric: "루브릭 할당"
        edit: 편집
      messages: 
        locked: "이 과제는 지금 잠겨있습니다."
      new_assignment: "새 과제"
      no_due_date: "기한 없음"
      no_points: 없음
      no_submission: 없음
      points: 점
      submission_types: "파일 유형"
      submitting: "제출 중..."
      turnitin: Turnitin
      turnitin_enabled: "이 과제에 대해 Turnitin을 사용합니다."
      turnitin_enabled_short: "(Turnitin 사용)"
      until: "다음 시간까지"
    show_locked: 
      labels: 
        assignment: 과제
      locked: 잠김
    status: 
      deleting_group: "그룹 삭제 중..."
    submission_sidebar: 
      comment_signature: "%{created_at}에 %{author}이(가) 작성"
      labels: 
        grade: "평점: %{grade} *(%{points_possible}점 가능)*"
        none_assigned: "할당 안 됨"
      links: 
        resubmit: "과제 다시 제출"
        submission: 
          details: "제출물 세부 정보"
          download_attachment: "%{attachment_display_name} 다운로드"
          view_original_page: "원본 페이지 보기"
          view_quiz: "퀴즈 제출물 보기"
          view_survey: "설문 조사 제출물 보기"
        submit: "과제 제출"
        view_rubric_evaluation: "루브릭 평가 보기"
      messages: 
        no_comments: "설명 없음"
        submission_late_timestamp: "%{submitted_at} (지연)"
      titles: 
        assigned_peer_reviews: "할당된 피어 리뷰"
        comments: "설명:"
        submission: 제출물
        submission_not_turned_in: "제출 안 됨!"
        submission_turned_in: 제출됨!
    submission_type_icon: 
      tooltips: 
        submitted: 제출됨
    submission_types_form: 
      advanced_turnitin_settings: "고급 Turnitin 설정"
      descriptions: 
        allowed_extensions: "허용된 확장자의 목록을 입력하십시오. 예를 들면, doc,xls,txt 입니다."
      label: 
        external_tool_new_tab: "새 탭에 이 도구 로드하기"
        external_tool_url: "외부 도구 URL"
        turnitin_enabled: "Turnitin 제출물 사용"
      labels: 
        allow_text_entry: "텍스트 항목"
        allow_url: "웹 사이트 URL"
        allowed_extensions: "파일 확장자 허용"
        restrict_file_extensions: "업로드 파일 유형 제한"
      submission_type: "제출물 유형"
      submission_types: 
        external_tool: "외부 도구"
        no_submission: "제출물 없음"
        on_paper: 종이에
        online: 온라인
    submit_assignment: 
      additional_comments: "추가 의견"
      buttons: 
        record_media: "미디어 녹음/녹화 / 업로드"
        submit_assignment: "과제 제출"
      comments_placeholder: 의견...
      errors: 
        unacceptable_file_type: "이 파일 유형은 허용되지 않습니다. 허용되는 파일 유형은 다음과 같습니다: %{allowed_extensions_list}"
      gmail_restriction_description: "이 계정에서 Google Docs 제출물을 %{domain} 도메인에 있는 Google 계정으로 제한합니다. 이 과제를 Google Docs으로 제출하려면 사용자 설정 페이지에서 Google Docs 통합을 다시 구성해야 합니다."
      instructions: 
        from_external_tool: "아래 목록에서 로드할 도구를 선택하고 해당 도구가 제공하는 자원을 제출하십시오."
        google_docs: "아래 목록에서 파일을 선택하십시오."
        media_recording: "아래 링크를 이용하여 제출물을 녹음/녹화하십시오. 녹음/녹화를 마치고 제출할 준비가 되면 \"저장\"을 클릭하십시오."
        online_text_entry: "여기에 제출물을 복사해서 붙여넣거나 입력하십시오."
        online_url: "이 과제에 대해 제출하려는 웹사이트를 가리키는 링크를 복사해서 붙여넣으십시오."
      invalid_google_docs_domain: "올바르지 않은 도메인"
      labels: 
        uploaded_data: 파일
        url: "웹사이트 URL"
      links: 
        add_another_file: "다른 파일 추가"
        authorize_google_docs: "Google Docs 액세스 권한 부여"
        find_file: "이미 업로드한 파일을 찾으려면 여기를 클릭"
        submit: 
          external_tool: "외부 도구"
          file_upload: "파일 업로드"
          google_doc: "Google Doc"
          media: 미디어
          text_entry: "텍스트 항목"
          website: "웹사이트 URL"
      loading_tools: "도구 로드 중..."
      messages: 
        google_docs_auth_required: "Google Docs에서 과제를 직접 제출하기 전에 Canvas에서 Google Docs 계정을 액세스할 수 있도록 권한을 부여해야 합니다:"
        media_recording_ready: "제출할 준비가 되었습니다! 완료하려면 '과제 제출' 버튼을 클릭하십시오."
        media_recordings_disabled: "이 Canvas 사이트에서는 미디어 녹음/녹화를 사용하지 않으므로 이 유형의 과제를 제출할 수 없습니다. 이 과제에 대한 설정을 바꾸는 것에 관하여 강사에게 문의하거나 미디어 녹음/녹화를 사용하는 것에 관하여 시스템 관리자에게 문의하십시오."
        submitting: "제출 중..."
        uploading: "이 과제에 대해 제출하려는 Google Doc 사본을 찾아오는 중입니다. 파일 크기에 따라 다소 시간이 걸릴 수 있습니다."
      no_files: "파일 없음"
      no_submission: "선택된 제출물 없음"
      submission_url: "제출물:"
      titles: 
        media_recordings_disabled: "이 Canvas 사이트에서 미디어 녹음/녹화를 사용 안 함"
      upload_or_choose_file: "파일을 업로드하거나 이미 업로드한 파일을 선택하십시오."
    syllabus: 
      page_title: "%{course}에 대한 강의 계획"
    syllabus_content: 
      buttons: 
        update_syllabus: "강의 계획 업데이트"
      headers: 
        date: 날짜
        details: "세부 정보"
      instructions: 
        syllabus: |-
            이 요강 페이지는 표로 된 과목 일정과 과목 평가의 기본 사항을 표시합니다.
            과목 구성, 과목 정책 등에 대한 다른 의견, 메모, 생각이 있으면 추가할 수 있습니다.
            
            의견을 추가하려면 오른쪽에 있는 "요강 설명 편집" 링크를 클릭하십시오.
      labels: 
        syllabus_body: "강의 계획 설명"
      links: 
        jump_to_today: "오늘로 가기"
      titles: 
        course_syllabus: "과목 강의 계획"
    syllabus_right_side: 
      links: 
        edit_syllabus_description: "강의 계획 설명 편집"
    titles: 
      add_assignment_group: "과제 그룹 추가"
      uploading: "제출물 업로드"
    toggle_message: "과제 표시 토글"
    toggle_show_by: 
      date: 날짜
      show_by: "표시 기준:"
      type: 유형
    turnitin_settings_dialog: 
      assignments: 
        turnitin_settings: 
          labels: 
            exclude_small_matches: "작은 일치"
      buttons: 
        update_settings: "설정 업데이트"
      turnitin_settings: 
        labels: 
          compare_against: "비교 대상"
          do_not_consider: "고려하지 않음"
          exclude_biblio: "참고 문헌 자료"
          exclude_quoted: "인용된 자료"
          internet_check: "인터넷 데이터베이스"
          journal_check: "잡지, 정기 간행물, 출판물"
          student_paper_check: "다른 학생 보고서"
        originality_report_never: 전혀
        originality_report_visibility: "학생이 독창성 보고서를 볼 수 있음"
        originality_report_visible_after_due_date: "기한 이후"
        originality_report_visible_after_grading: "과제 평가 이후"
        originality_report_visible_immediately: 즉시
    undated_assignments: "날짜 없는 과제"
    upcoming_assignments: "예정된 과제"
  assignments_1e02582c: 과제
  attachment: 
    default_filename: 파일
    errors: 
      not_found: "파일 자료를 찾을 수 없음"
    feed_title: "파일: %{title}"
    feed_title_with_context: "파일, %{course_or_group}: %{title}"
    over_quota: "다운로드 파일이 할당량을 초과합니다."
    title: 
      migration_list: "연결된 파일"
    upload_error_invalid_response_code: "유효하지 않은 응답 코드입니다. 200이 정상이지만 %{code}을(를) 받았습니다."
    upload_error_invalid_url: "URL에 대한 구문 분석을 할 수 없음: %{url}"
    upload_error_over_quota: "파일 크기가 할당량 제한을 초과함: %{bytes} 바이트"
    upload_error_relative_uri: "URL에 제공된 호스트가 없음: %{url}"
    upload_error_timeout: "요청 시간 초과: %{url}"
    upload_error_too_many_redirects: "너무 많은 리디렉션"
    upload_error_unexpected: "%{url}에서 다운로드하는 중에 알 수 없는 오류 발생"
  attendance: 
    default_attendance_title: "%{date}의 출석"
    errors: 
      could_not_add_assignment: "과제 추가 실패"
    options: 
      clear_attendance_marks: "출석 표시 지우기"
      edit_assignment: "과제 편집"
      mark_all_as_absent: "모두 결석으로 표시"
      mark_all_as_present: "모두 출석으로 표시"
    status: 
      added_assignment: "추가된 과제"
      adding_assignment: "과제 추가 중..."
    titles: 
      attendance_help: "출석 도움말"
      new_attendance_column: "새 출석 열"
  auth_logging: 
    login: 로그인
    logout: 로그아웃
  available_from_587ce92f: "다음부터 사용 가능"
  back_to_app_center_95420d83: "앱 센터로 돌아가기"
  bb_display: "Blackboard 학습"
  bb_file_description: "Blackboard 6/7/8/9 내보내기 .zip 파일"
  bb_name: "Blackboard 변환기"
  big_blue_button_conference: 
    recording_setting: 녹음/녹화
    recording_setting_description: "이 회의를 녹음/녹화"
  blackboard: 
    no_manifest: "이 Blackboard .zip은 루트 디렉토리에 imsmanifest.xml 파일이 없습니다."
  bookmark_service: 
    default_title: "제목 없음"
  broccoli_cloud: 
    label: 
      published: 게시됨
      unpublished: "게시 안 됨"
    published_title: 게시됨
    unpublished_title: "게시 안 됨"
  bulk_course_migration: 
    export_failed: "Blackboard에서 bb_lcid가 %{id}인 과목을 내보내는 중에 오류가 발생했습니다."
    export_failed_no_id: "과목을 가져오는 중 오류 발생"
    export_failed_not_found: "%{user_name} 사용자로 Blackboard에서 bb_lcid가 %{id}인 과목을 찾을 수 없습니다."
    export_failed_with_id: "bb_lcid가 %{id}인 과목을 Canvas로 가져오는 중에 오류 발생"
    no_course_found: "%{id_type}이(가) %{id}인 과목을 찾을 수 없음"
    no_course_id_given: "bb_lcid %{id}로 식별되는 Canvas 과목이 없음"
    no_credentials_found: "사용자 이름 %{user_name} 에 대한 자격 증명을 찾을 수 없음"
    no_credentials_given: "%{course_identifier} 과목에 대해 주어진 사용자 이름이 없음"
    no_lcid_found: "행에 대해 bb_lcid가 지정되지 않음"
    queue_error: "마이그레이션을 큐에 넣는 중에 오류가 발생했습니다."
  bulk_course_migrations: 
    bulk_course_migration: 
      exporting: "Blackboard에서 내보내기"
      failed: 실패함
      finished: 완료됨
      importing: "Canvas로 가져오기"
      migration_cancelled_on: "%{date}에 취소됨"
      migration_failed_on: "%{date}에 실패함"
      migration_finished_on: "%{date}에 완료함"
      migration_queueing: "개별 과목 마이그레이션을 실행하기 위해 큐에 넣고 있습니다."
      migration_started_at: "%{time}에 일괄 마이그레이션을 시작함"
      migration_waiting: "일괄 마이그레이션이 실행 대기 중입니다."
      see_results: "결과 보기"
      show_warnings: "경고 표시"
      waiting_to_export: "Blackboard에서 내보내기 대기 중"
      waiting_to_import: "Canvas로 가져오기 대기 중"
    index: 
      available_courses: "사용 가능한 과목"
      bulk_description: "CSV에 예상되는 헤더는 다음과 같습니다:"
      buttons: 
        add_credentials: "자격 증명 추가"
        migrate_courses: "과목 마이그레이션"
      column_name: "열 이름"
      course_id_description: "가져올 과목의 Canvas ID입니다."
      credential_description: "이 도구는 Blackboard Vista/CE 시스템에서 여러 개의 도구를 한 번에 마이그레이션할 수 있도록 도와줍니다. 과목을 마이그레이션하려면 제공된 CSV 템플릿에 Blackboard 시스템에 대한 자격 증명 집합을 추가한 후에 Canvas 과목 식별자를 추가하십시오."
      csv_description: "다른 열도 추가할 수 있지만 무시하게 됩니다. 여기에 사용자 이름이 \"greg\"인 계정에 있는 과목 3개에 대한 간단한 CSV의 예가 있습니다:"
      csv_template: "CSV 템플릿"
      current_migration_batch: "현재 마이그레이션 일괄 작업"
      description: 설명
      errors: 
        choose_file: "업로드할 .csv 파일을 선택해야 함"
      labels: 
        only_use_one: "다음 두 열 중 하나만 사용"
        password: 암호
        school: 학교
        user_name: "사용자 이름"
      lcid_description: "Blackboard 시스템에서 과목이 lcid입니다."
      login_credentials: "Blackboard 로그인 자격 증명"
      page_title: "일괄 과목 마이그레이션"
      previous_migration_batches: "이전 마이그레이션 일괄 작업"
      school: 학교
      school_not_supported: "여러분의 학교를 지원하는 것을 도우려면 Instructure에 문의하도록 관리자에게 요청하시기 바랍니다."
      sis_id_description: "가져올 과목의 Canvas SIS ID입니다."
      upload_migration_csv: "마이그레이션 CSV 업로드"
      user_name: "사용자 이름"
      user_name_description: "행에 해당하는 과목에 대한 교사/디자이너 액세스를 가진 사용자의 사용자 이름입니다. 이는 위 Blackboard 로그인 자격 증명에 나열된 사용자 이름 중 하나와 일치해야 합니다."
    only_one_bulk_migration: "한번에 하나의 일괄 과목 마이그레이션만 실행할 수 있습니다."
  button: 
    submit_assignment: "과제 제출"
  buttons: 
    add_item: "항목 추가"
    apply: 적용
    authorize_google_docs: "Google Docs 액세스 권한 부여"
    back_to_outcomes: "성과로 돌아가기"
    cancel: 취소
    choose_a_file: "파일 선택"
    delete: 삭제
    done: 마침
    filter: 필터
    import: 가져오기
    login: 로그인
    manage_rubrics: "루브릭 관리"
    masquerade: "사용자로 가장"
    ok: 정상
    okay: OK
    publish: 게시
    published: 게시됨
    refresh: "새로 고침"
    save: 저장
    search: 검색
    send: 보내기
    send_message: "메시지 보내기"
    sending: "보내는 중..."
    sent: 전송했습니다!
    show_all_artifacts: "모든 아티팩트 표시"
    submit: 제출
    unmasquerade: "가장 중지"
    unpublish: "게시 취소"
    unpublished: "게시 안 됨"
    update: 업데이트
    view_account_roster: "계정 명부 보기"
    view_course_roster: "과목 명부 보기"
  by_url_a163275e: URL로
  c_modal_form: 
    close: 닫기
  calculator: 
    buttons: 
      save: 저장
    command: 
      abs: 
        description: "지정된 값의 절대값을 반환"
      acos: 
        description: "지정된 값의 아크코사인값을 반환"
      asin: 
        description: "지정된 값의 아크사인값을 반환"
      at: 
        description: "지정된 목록에서 색인에 대응하는 값을 반환"
      atan: 
        description: "지정된 값의 아크탄젠트값을 반환"
      ceil: 
        description: "지정된 값의 천장값을 반환"
      comb: 
        description: "지정된 값의 조합 결과를 반환"
      cos: 
        description: "지정된 값의 코사인값을 반환"
      count: 
        description: "목록의 항목 개수를 반환"
      default_description: "설명 없음"
      deg_to_rad: 
        description: "도에서 라디언으로 변환한 값을 반환"
      e: 
        description: "e값을 반환"
      fact: 
        description: "지정된 수의 팩토리얼값을 반환"
      first: 
        description: "목록의 첫 번째 값을 반환"
      floor: 
        description: "지정된 값의 바닥값을 반환"
      if: 
        description: "첫 번째 인수를 평가하여 0이 아닌 값이면 두 번째 인수를 반환하고, 그렇지 않으면 세 번째 인수를 반환"
      last: 
        description: "목록의 마지막 값을 반환"
      length: 
        description: "지정된 목록에서 인수의 개수를 반환"
      ln: 
        description: "지정된 값의 자연 로그값을 반환"
      log: 
        description: "지정된 수의 밑에 대한 로그값을 반환"
      max: 
        description: "목록의 최대값을 반환"
      mean: 
        description: "목록의 평균값을 반환"
      median: 
        description: "목록의 중앙값을 반환"
      min: 
        description: "목록의 최소값을 반환"
      no_description: "%{functionName} 함수에 대한 설명을 찾을 수 없음"
      perm: 
        description: "지정된 값의 순열 결과를 반환"
      pi: 
        description: "원주율값을 반환"
      rad_to_deg: 
        description: "라디언에서 도로 변환된 값을 반환"
      rand: 
        description: "0부터 1 또는 지정된 범위 사이의 난수를 반환"
      range: 
        description: "값의 목록에 대한 범위를 반환"
      reverse: 
        description: "값의 목록의 순서를 거꾸로 바꿈"
      round: 
        description: "지정된 값을 가장 가까운 정수로 반올림한 값을 반환"
      sin: 
        description: "지정된 값의 사인값을 반환"
      sort: 
        description: "가장 작은 값에서 큰 값으로 정렬된 값의 목록을 반환"
      sqrt: 
        description: "지정된 값의 제곱근을 반환"
      sum: 
        description: "값의 목록의 합을 반환"
      tan: 
        description: "지정된 값의 탄젠트값을 반환"
      unrecognized: "%{functionName}을 인식할 수 없음"
    decimal_places: 소수점
    delete_formula: "수식 삭제"
    drag_to_reorder: "끌어서 재정렬"
    headings: 
      formula: 수식
      result: 결과
    last_formula_row: "마지막 수식 줄은 최종 결과를 계산하는 데 사용됨"
    sample_final_answer: "이 값은 이 문제 유형에 대한 최종 답변의 예제임"
  calendar: 
    agenda_view: 
      due: 기한
      loading: "로드 중"
      starts_at: "시작 날짜"
    agenda_view_displaying_start_end: "이제 %{start}부터 %{end}까지 표시함"
    appointment_group_deletion_details: "이를 삭제하면 학생이 등록한 약속도 삭제됩니다."
    appointment_group_list: 
      delete: 삭제
      edit: 편집
      location: "위치:"
      manage: 관리
      message_groups: "다음 그룹에게 메시지 보내기"
      message_students: "다음 학생에게 메시지 보내기"
      scheduler_explanation_student_header: "등록할 약속 그룹이 없음"
      scheduler_explanation_student_paragraph_1: "교사는 이 일정 관리 도구를 이용하여 학생이 등록할 수 있는 일정을 배치할 수 있습니다. 예를 들어, \"근무 시간\", \"그룹 프레젠테이션 시간\", \"졸업생과 점심\" 등이 있습니다."
      scheduler_explanation_student_paragraph_2: "어떤 교사도 여러분이 등록할 수 있는 약속을 만들지 않아서 지금 할 일이 없습니다. 누군가 무엇을 만들면 여러분이 와서 등록할 수 있도록 알림을 보낼 것입니다."
      scheduler_explanation_teacher_header: "약속 그룹을 만들지 않아서 등록할 대상이 없음"
      scheduler_explanation_teacher_paragraph_1: "이것은 일정 관리 도구입니다. 이는 학생이 등록할 수 있는 약속 그룹을 만드는 데 사용할 수 있습니다."
      scheduler_explanation_teacher_paragraph_2: "예를 들어, 과목의 각 학생과 중간 학기 보고서 과제를 이야기한다고 해봅시다. 여러분은 새 약속 그룹을 만들고, 사용 가능한 날짜와 시간을 지정한 후, 해당 시간을 15분 블록으로 나누고, 시간 블록 당 한 명의 학생만 허용하도록 할 수 있습니다."
      scheduler_explanation_teacher_paragraph_3: "그러면 학생은 지정된 시간 블록 중 하나에 등록하라는 알림을 받게 됩니다. 표시되는 달력은 다른 항목 위에 사용 가능한 시간이 겹쳐서 나오므로 가능한 시간을 고를 수 있습니다."
      x_groups_have_signed_up: "%{participant_count} 그룹이 등록함"
      x_people_have_signed_up: "%{participant_count} 사용자가 등록함"
    buttons: 
      cancel: 취소
      send_message: 전송
      sending_message: "전송 중..."
    calendar_header: 
      create_event: "새 행사 만들기"
      done_go_back_to_list: "마침 - 목록으로 돌아가기"
      links: 
        calendar_agenda: 안건
        calendar_month: 월
        calendar_scheduler: "일정 관리"
        calendar_week: 주
      loading: "로드 중"
      my_appointment_groups: "내 약속 그룹"
    calendar_navigator: 
      enter_navigation_date: "탐색하려는 날짜를 입력하십시오."
      next: 다음
      previous: 이전
      today: 오늘
    calendar_title: "달력:"
    cancel_appointment: "%{name}와(과)의 약속을 취소하시겠습니까?"
    confirm_appointment_group_deletion: "이 약속 그룹을 삭제하시겠습니까?"
    confirm_deletion: "삭제 확인"
    confirm_removal: "제거 확인"
    confirm_unreserve: "예약 제거 확인"
    context_selector: 
      done: 마침
    delete_item: 
      deletion_reason: "삭제 이유:"
    do_nothing: "아무 것도 안 함"
    edit: 
      confirm_delete_calendar_event: "이 행사를 삭제하시겠습니까?"
      event_deleted: "%{event_title}을(를) 성공적으로 삭제함"
      event_saved: "행사를 성공적으로 저장함"
      missingDueDate: 
        one: "%{sections}에 할당된 기한이 없습니다."
        other: "%{sections}에 할당된 기한이 없습니다."
      titles: 
        warning: 주의
    edit_appointment_group: 
      affect_reservations: "이것이 예약에 미치는 영향은 무엇입니까?"
      appt_group_options_help1: "일부 기존 예약이 여러분이 추가한 한계를 넘었습니다. 기존 예약은 영향을 받지 않지만 이 변경 사항으로 인해 새로운 예약을 만들 수는 없습니다."
      appt_group_options_help2: "하지만 수동으로 기존 예약을 제거할 수 있습니다."
      calendar: 달력
      date: 날짜
      details: "세부 정보:"
      group_category: "그룹 범주"
      group_signup: "학생이 그룹에 등록하도록 합니다."
      location: 위치
      name: 이름
      time_range: "시간 범위"
    edit_appt_calendar_event: 
      description: "설명:"
      slot_limit: "이 슬롯을 다음으로 제한"
      users: 사용자입니다.
    edit_assignment: 
      calendar: "달력:"
      due: "기한:"
      group: "그룹:"
      links: 
        more_options: "추가 옵션"
      title: "제목:"
    edit_assignment_override: 
      calendar: "달력:"
      due: "기한:"
      links: 
        more_options: "추가 옵션"
    edit_calendar_event: 
      calendar: "달력:"
      date: "날짜:"
      from: "시작:"
      links: 
        more_options: "옵션 더 보기"
      location: "위치:"
      timespan_separator: 부터
      title: "제목:"
    edit_calendar_event_full: 
      buttons: 
        create: "행사 만들기"
        update: "행사 업데이트"
      date: 날짜
      delete: 삭제
      different_date_for_each_section: "각 섹션에 다른 날짜를 사용"
      edit_calendar_event_header: "달력 행사 편집"
      end_time: "끝 시각"
      event_description: "행사 설명"
      event_title: "행사 제목"
      location_name: "위치:"
      new_calendar_event_header: "새 행사"
      start_time: "시작 시각"
    edit_event: 
      tabs: 
        assignment: 과제
        event: 행사
    end_before_start_error: "시작 시각은 끝 시각 이전이어야 함"
    ends_in_past_error: "지난 시간에 끝나는 약속 슬롯을 만들 수 없음"
    errors: 
      send_message_failed: "메시지 전송 중 오류 발생"
    event_assignment_title: "과제 제목:"
    event_details: 
      attendees: 참석자
      calendar: 달력
      close: 닫기
      details: "세부 정보"
      links: 
        delete: 삭제
        edit: 편집
        reserve: 예약
        unreserve: "예약 취소"
      location: 위치
      message_students: "학생에게 메시지 보내기"
      slots_available: "사용 가능한 슬롯"
    event_event_title: "행사 제목:"
    event_on_this_day: "이 날에 행사가 있음"
    event_type: 
      assignment: 과제
      discussion: 토론
      event: 행사
      quiz: 퀴즈
    input_is_invalid_date: "입력값이 올바른 날짜가 아닙니다."
    loading_more_items: "더 많은 항목을 로드합니다."
    loading_undated_events: "날짜 없는 행사 로드 중"
    message_participants: 
      all_groups: "모든 그룹"
      all_users: "모든 사용자"
      message_groups: "그룹에 메시지 보내기"
      message_label: "메시지:"
      message_students: "학생에게 메시지 보내기"
      registered_groups: "이미 등록한 그룹"
      registered_users: "이미 등록한 사용자"
      send_message_to: "메시지를 보낼 대상"
      unregistered_groups: "아직 등록하지 않은 그룹"
      unregistered_users: "아직 등록하지 않은 사용자"
    messages_sent: "메시지 보냄"
    missing_due_date_dialog: 
      buttons: 
        continue: 계속
        goBack: "뒤로 가기"
        noDueDate: "기한 없음"
      modal: 
        chooseDueDate: "뒤로 가서 기한을 선택하시겠습니까?"
    no_groups: "그룹 없음"
    no_users: "사용자 없음"
    ok: 확인
    open_appointment_on_this_day: "이 날에 공개 약속이 있음"
    prompts: 
      delete_assignment: "이 과제를 삭제하시겠습니까?"
      delete_event: "이 행사를 삭제하시겠습니까?"
      delete_override: "이 과제 재정의를 삭제하시겠습니까?"
      unreserve_event: "이 행사에 대한 예약을 삭제하시겠습니까?"
    reschedule: "일정 변경"
    reservation_over_limit_dialog: 
      appointment_limit_reached: "약속 한도에 도달함"
      cancel_existing_reservation: "기존 예약을 취소하고 여기에 등록하시겠습니까?"
      cancel_some_appointments_and_try_again: "다른 예약을 취소하고 다시 시도하시기 바랍니다."
      would_you_like_to_cancel_that_and_sign_up_for_this: "취소하고 여기에 등록하시겠습니까?"
      you_are_already_signed_up_for: "다음을 이미 등록했음:"
    save: 저장
    save_and_publish: "저장 & 게시"
    save_changes: "변경 내용 저장"
    scheduler_right_side_admin_section: 
      create_a_new_set_of_appointments: "약속 그룹 만들기"
    screenreader_date_suggestion: "%{date}. 수락하려면 엔터를 누르십시오."
    time_block_errors: "시간 블록 선택에 오류가 있습니다."
    time_block_row: 
      date_label: 날짜
      delete_link: "시간 범위 삭제"
      end_time_label: "끝 시각"
      start_time_label: "시작 시각"
    titles: 
      edit_appointment_group: "약속 그룹 편집"
      edit_event: "행사 편집"
    today: 오늘
    undated_events: 
      loading_undated_events: "날짜 없는 항목 로드 중..."
      no_undated_events: "날짜 없는 항목이 없습니다."
      show_undated_events: "날짜 없는 항목 표시"
  calendar_event: 
    errors: 
      duplicate_child_event_contexts: "중복된 하위 행사 컨텍스트"
      invalid_child_event_context: "유효하지 않은 하위 행사 컨텍스트"
      no_updating_user: "updating_user를 설정하지 않으면 하위 행사를 업데이트할 수 없음"
    feed_item_title: "행사: %{event_title}"
    feed_item_title_with_context: "행사, %{course_or_account_name}: %{event_title}"
    see_assignment: "%{assignment_name} 보기"
    see_discussion_topic: "%{discussion_topic_name} 보기"
    see_file: "%{file_name} 보기"
    see_quiz: "%{quiz_name} 보기"
    see_related_link: "관련 링크 보기"
  calendar_events: 
    crumbs: 
      new: "새 행사"
    full_calendar_event: 
      buttons: 
        create: "행사 만들기"
        update: "행사 업데이트"
      labels: 
        date: 날짜
        event_description: "행사 설명"
        from: 시작
        location: 위치
        title: 제목
      no_content: "내용 없음"
      timespan: "%{start_time} *부터* %{end_time}"
    new: 
      links: 
        back_to_calendar: "달력으로 돌아가기"
        delete: "행사 삭제"
        edit: "행사 편집"
      page_title: "새 행사"
    no_content: "내용 없음"
    notices: 
      created: "행사를 성공적으로 만들었습니다."
      deleted: "행사를 삭제함"
      updated: "행사를 성공적으로 업데이트했습니다."
    show: 
      links: 
        back_to_calendar: "달력으로 돌아가기"
        delete: "행사 삭제"
        edit: "달력 행사 편집"
  calendar_events_api: 
    feed_title: "%{course_or_group_name} 달력 피드"
    ics_description: "%{context_name}의 행사"
    ics_description_course: "%{course_name} 코스의 행사"
    ics_description_group: "%{group_name} 그룹의 행사"
    ics_description_user: "%{user_name} 사용자의 행사"
    ics_title: "%{course_or_group_name} 달력 (Canvas)"
  calendars: 
    assignment_details: "과제 세부 정보"
    calendar: 
      alts: 
        next: 다음
        previous: 이전
      calendars_count: 
        one: "달력 %{count}개, 공개 %{open_count}개"
        other: "달력 %{count}개, 공개 %{open_count}개"
      feed_title: "달력 피드"
      instructions: 
        ics_link: "아래 링크를 복사하여 iCal 피드를 사용할 수 있는 달력 앱(Google Calendar, iCal, Outlook 등)에 붙여넣습니다."
      labels: 
        calendar: 달력
        date: 날짜
        details: "세부 정보"
        due: 기한
        from: 시작
        group: 그룹
        title: 제목
        undated_events: "업데이트된 행사"
      links: 
        add_event: "행사 추가"
        delete: 삭제
        edit: 편집
        feed: "피드를 보려면 여기를 클릭"
        full_details: "전체 세부 정보"
        how_do_i: 도움말
        jump_to_calendar: "달력으로 가기"
        more_options: "추가 옵션"
        show_undated_events: "%{count}개의 날짜 없는 행사 표시"
      messages: 
        max_visible: "한 번에 달력 %{count}개까지 표시할 수 있음"
      options: 
        new_group: "[ 새 그룹 ]"
      tabs: 
        assignment: 과제
        event: 행사
      timespan: "%{start_time} *부터* %{end_time}"
    default_title: 행사
    event: 
      due: 기한
      event_title: "기한: %{event_title}"
    event_details: "행사 세부 정보"
    feed_dialog_title: "달력 피드"
    keycodes: 
      delete: d
      edit: e
      new: "n"
      next_day: ctrl+오른쪽
      next_event: j
      next_week: ctrl+아래쪽
      open: o
      previous_day: ctrl+왼쪽
      previous_event: k
      previous_week: ctrl+위쪽
      refresh: r
    notices: 
      event_moved: "%{event}를 %{day}로 옮김"
    prompts: 
      delete_assignment: "이 과제를 삭제하시겠습니까?"
      delete_event: "이 행사를 삭제하시겠습니까?"
    show: 
      crumbs: 
        my_calendar: "내 달력"
      feed_title: "과목 달력 Atom 피드"
      keycode_descriptions: 
        delete: "현재 행사 삭제"
        edit: "현재 행사 편집"
        next_day: "다음 날"
        next_event: "다음 날/행사"
        next_week: "다음 주"
        open: "현재 행사 열기"
        previous_day: "이전 날"
        previous_event: "이전 날/행사"
        previous_week: "이전 주"
        refresh: "달력 새로 고침"
      keycode_descriptoins: 
        new: "오늘의 새 행사"
      keycodes: 
        delete: d
        edit: e
        new: "n"
        next_day: ctrl+오른쪽
        next_event: j
        next_week: ctrl+아래쪽
        open: o
        previous_day: ctrl+왼쪽
        previous_event: k
        previous_week: ctrl+위쪽
        refresh: r
      page_title: Calendar
    show2: 
      calendar_feed: "달력 피드"
      calendar_feed_instructions: "아래 링크를 복사하여 iCal 피드를 사용할 수 있는 달력 앱(Google Calendar, iCal, Outlook 등)에 붙여넣습니다."
      calendars: 달력
      feed_dialog_title: "달력 피드"
      feed_title: "과목 달력 Atom 피드"
      links: 
        feed: "피드를 보려면 여기를 클릭"
      page_title_header: 달력
      skip_to_calendar: "달력으로 건너뛰기"
      toggle_calendars: "달력 토글"
      toggle_undated_items: "날짜 없는 항목 토글"
      undated_items: "날짜 없는 항목"
    titles: 
      add_new_assignment: "새 과제 추가"
      add_new_event: "새 행사 추가"
      edit_assignment: "과제 편집"
      edit_event: "행사 편집"
    use_new_calendar: "새 달력 사용해 보기"
    wizard_box: 
      descriptions: 
        assignment: "좋습니다. 이제 대화 상자에서 \"과제\" 탭을 클릭하고 달력 행사 대신 과제를 만드십시오."
        assignment_done: "마쳤습니다! 과제를 만들었습니다! 세부 정보를 보거나 행사를 편집하거나 삭제하려면 클릭하십시오. 날짜를 바꾸려면 새 날짜로 끌어다 놓을 수도 있습니다."
        change_date: "쉽습니다. 행사를 새 날짜에 끌어다 놓으면 됩니다. 보다 구체적으로 지정하려면 행사를 클릭하고 \"편집\"을 클릭하십시오."
        create: "달력 행사 만들기를 시작하려면 달력에서 행사를 만드려는 날짜를 클릭하십시오."
        create_assignment: "달력 행사와 마찬가지로 과제를 추가하려는 날짜를 클릭하십시오. 기한이 없는 과제를 만드려면 \"날짜 없는 행사\" 상자를 클릭하십시오(*where?*)."
        delete: "삭제하려는 행사나 과제를 달력에서 클릭하십시오."
        delete2: "이제 \"삭제\"를 클릭하면 (*where?*) 행사가 삭제됩니다."
        delete_done: "완전히 마쳤습니다. 지금까지 신중하게 삭제하는 방법이었습니다."
        done: "마쳤습니다. 이제 행사를 만들었습니다. 세부 정보를 보거나 행사를 편집하거나 삭제하려면 클릭하십시오. 날짜를 바꾸려면 새 날로 끌어다 놓을 수도 있습니다."
        edit: "좋습니다! 이제 행사의 이름을 입력하십시오 (*where?*). 행사의 시작과 끝 시간을 입력할 수도 있습니다. 시작 시간만 입력해도 됩니다. 시간을 입력하지 않아도 괜찮습니다. 마치려면 \"제출\"을 클릭하십시오."
        edit_assignment: "과제의 이름과 (*where?*) 그것이 속한 그룹을 입력하십시오. 기한을 입력할 수도 있습니다. 마치려면 \"제출\"을 클릭합니다."
      labels: 
        i_would_like_to: "원하는 작업"
      links: 
        change_date: "행사/과제의 날짜 바꾸기"
        create_assignment: "새 과제 만들기"
        delete: "행사/과제 삭제"
        new: "새 행사 만들기"
  cancel_caeb1e68: 취소
  canvas: 
    migration: 
      errors: 
        file_does_not_exist: "파일 \"%{file_path}\"이(가) 콘텐츠 패키지에 없어서 가져올 수 없습니다."
      warning: 
        unzip_warning: "콘텐츠 패키지를 성공적으로 압축 해제했으나 경고가 발생"
    plugins: 
      errors: 
        all_fields_required: "모든 필드가 필요함"
        fields_required: "\"%{field}\" 필드가 필요함"
        invalid_url: "잘못된 URL"
        login_expiration_minimum: "세션 만료는 20분 이상이어야 함"
        need_integer: "재생 목록 캐시를 위한 정수를 입력하시기 바랍니다."
  canvas_cartridge_description: "Canvas 내보내기를 가져올 수 있는 중재 JSON 형식으로 변환"
  canvas_cartridge_display: "Canvas Common Cartridge"
  canvas_cartridge_file_description: "Canvas 과목 내보내기 패키지"
  canvas_cartridge_name: "Canvas Cartridge 가져오기"
  canvas_revision_unknown: "알 수 없음"
  canvas_will_regrade_all_your_submissions_after_you_2d68694a: "퀴즈를 저장한 후에 제출물을 다시 평가게 되며, 이 작업에는 수 분이 걸립니다."
  cc: 
    by: "CC 유형"
    by_nc: "CC 유형 비영리"
    by_nc_nd: "CC 유형 비영리 변경금지"
    by_nc_sa: "CC 유형 비영리 동일조건변경허락 "
    by_nd: "CC 유형 변경금지"
    by_sa: "CC 유형 동일조건변경허락"
    private: "비공개 (저작권 있음)"
    public_domain: "공개 도메인"
  change_points_possible_to_match_rubric_dialog: 
    prompts: 
      update_assignment_points: "이 과제는 %{assignmentPoints}점이 가능하지만 이 루브릭과 일치하도록 %{rubricPoints}점이 가능하도록 바꾸시겠습니까?"
    titles: 
      update_assignment_points: "루브릭과 일치하도록 가능 점수 변경?"
  choose_a_course_home_page_8059c7b: "과목 홈 페이지 선택"
  close_d634289d: 닫기
  collaboration: 
    default_title: "이름 없는 협업"
  collaborations: 
    collaboration: 
      delete: "이 대화를 삭제하시겠습니까?"
      links: 
        delete: "이 협업 삭제"
        edit: "이 협업 편집"
        show_participants: 
          one: "참여자 *%{count}*명"
          other: "참여자 *%{count}*명"
      titles: 
        collaboration: 협업
    collaborator_picker: 
      labels: 
        available_groups: "사용 가능한 그룹"
        available_users: "사용 가능한 사용자"
        collaborate_with: "협업 상대:"
        collaboration_members: "협업 멤버"
        groups: 그룹
        loading: "로드 중"
        people: 사용자
        remove_all: "모두 제거"
      member_instructions: "협업을 추가하려면 왼쪽 열에 있는 사용자나 그룹을 클릭하거나 두드리십시오."
    edit: 
      buttons: 
        cancel: 취소
        update: "협업 업데이트"
      labels: 
        description: 설명
        title: "협업 제목"
    errors: 
      cannot_load_collaboration: "협업을 로드할 수 없음"
      create_failed: "협업 만들기 실패"
      no_name: "이 문서의 이름 입력"
      not_enabled: "이 Canvas 사이트는 협업을 사용하지 않음"
      title_too_long: "이름은 %{maxLength} 글자 이내로 지어주시기 바랍니다. 추가 내용은 설명을 사용하십시오."
      update_failed: "협업 업데이트 실패"
    forms: 
      buttons: 
        delete_from_canvas: |-
            Canvas
            에서만 삭제
        delete_from_google_docs: |-
            Google Docs
            에서도 삭제
        start_collaborating: "협업 시작"
        update: "협업 업데이트"
      collaboration_name: "%{course_or_group_name} 협업"
      descriptions: 
        etherpad: |-
            EtherPad는 신속하게 공유 문서를 설정할 수 있는 오픈 소스 프로젝트입니다. 이는 다른 사람이 입력하는 동안에 무엇을 입력하는 지 볼 수 있을 정도로 충분히 빠릅니다. 반면 "패드"가 암호로 보호되지 않아서 링크를 가진 누구나 편집할 수 있습니다. EtherPad는 익명성을 보장하고 Google 계정이 없어도 참여할 수 있도록 하려면 Google Docs보다 적합합니다.
            
            **주의**: 여러분의 작업을 확실하게 보존하려면 [EtherPad 삭제 정책](%{etherpad_deletion_policy_url})을 숙지해야 합니다.
        google_docs: |-
            Google Docs는 그룹 프로젝트에서 협업하기에 좋은 곳입니다. Microsoft Word와 같으면서도 이메일을 주고 받지 않고 다른 사람들과 동시에 작업을 할 수 있게 해줍니다.  
              
            **주의**: Google Docs 협업에 참여하려면 여러분과 협업자 모두 Google 계정이 필요합니다.
      labels: 
        collaboration_type: "협업에 사용:"
        description: 설명
        document_name: "문서 이름"
      messages: 
        delete_google_doc_as_well: "이 협업은 Google Doc으로 저장됩니다. Canvas에서만 삭제하시겠습니까, Google Docs에서도 제거하시겠습니까?"
      titles: 
        new: "새 협업 시작"
    index: 
      description_rs: |-
          [Google Docs](%{google_url})나 [EtherPad](%{etherpad_url})와 같은 무료 온라인 웹 도구는
          학생이 그룹 프로젝트나 보고서, 공동 노트 작성 등을 하기에 좋은 훌륭한 공간입니다.
          교사 *또는* 학생은 그룹 협업을 설정할 수 있습니다.
      description_student: |-
          **협업은 무엇을 의미합니까?**  여기에서는 공유된 문서를 함께 작업하기 위한 웹 기반 도구에 대해
          이야기하고 있습니다. [Google Docs](%{google_url})와 [EtherPad](%{etherpad_url})같은 리소스를 이용하여
          그룹 보고서나 노트 작성 등의 작업을 함께 할 수 있습니다. 이 페이지는
          협업을 손쉽게 추적하고 이메일 교환 없이 설정할 수 있는 곳입니다.
      description_teacher: |-
          **협업은 무엇을 의미합니까?**  여기에서는 학생에게 친숙한 웹 기반 도구에 대해
          이야기하고 있습니다. [Google Docs](%{google_url})와 [EtherPad](%{etherpad_url})같은 리소스를 이용하여
          그룹 보고서나 노트 작성 등의 작업을 함께 할 수 있습니다. 이 페이지는
          학생과 교사가 협업을 손쉽게 추적하고 이메일 교환 없이 설정할 수 있는 곳입니다.
      how_to_start_a_new_collaboration: "특정 유형의 협업에 대한 자세한 정보를 찾으려면 \"새 협업 시작\"을 클릭하고 드롭다운 리스트에서 유형을 선택합니다."
      links: 
        delete: "이 협업 삭제"
        edit: "이 협업 편집"
        new: "새 협업 시작"
      page_title: 협업
      started_by: "*%{user}*가 %{at}에 시작함"
      titles: 
        current: "현재 협업"
    titles: 
      delete: "협업을 삭제하시겠습니까?"
  coming_up_4348b0bd: 예정
  comm_messages: 
    from_beginning: 시작
    to_now: 지금
  common_cartridge_description: "Common Cartridge 패키지를 가져올 중재 JSON 형식으로 변환"
  common_cartridge_display: "Common Cartridge"
  common_cartridge_name: "Common Cartridge 가져오기"
  communication_channel: 
    body: "Canvas 확인 코드 %{verification_code}"
    default_facebook_account: "페이스북 계정"
    default_twitter_handle: "트워터 이름"
  communication_channels: 
    confirm: 
      buttons: 
        add_email_address: "이메일 주소 추가"
        back: 뒤로
        continue: 계속
        create_account: "내 계정 만들기"
        have_account: "Canvas 계정이 있음"
        login_as: "%{invited_user}로 로그인"
        merge: 결합
        new_account: 아니요
        ? "no"
        : 아니요
        register: 등록
        transfer_enrollment: "등록 전송"
        ? "yes"
        : 예
      details: 
        account_exists: |-
            %{email}와(과) 연결된 계정이 있습니다.
            
              **%{name}님이십니까?**
        account_needed: "**%{course}**에 참여하도록 초대되었습니다. 이 요청을 수락하려면 Canvas 계정이 필요합니다. Canvas 계정을 만드려면 아래 링크를 클릭하십시오."
        add_email: "현재 계정에 이메일 주소를 추가하시겠습니까?"
        choose_login: "어디에서 로그인하려는 지 선택하십시오."
        logged_in_other_user: "**%{email}**은(는) 새 계정이지만 현재 **%{user}**로 로그인하고 있습니다."
        logged_in_other_user_course: "%{course}에 대한 초대를 **%{email}**에게 보냈으나 **%{user}**로 로그인하고 있습니다."
        merge_multiple: "**%{current_user}**와(과) 합치려는 계정을 선택하십시오."
        merge_one: "**%{current_user}**와(과) **%{other_user}**을(를) 합치겠습니까?"
        multiple_accounts_course: |-
            이미 이 이메일 주소에 연결된 계정이 %{count}개 있습니다.
            
            어떤 계정을 사용하시겠습니까?
        none_of_these: "여기에 없습니다. 새 사용자입니다."
        register: "계정을 등록하려면 몇 가지 정보가 더 필요합니다."
        register_with_course: "**%{course}** 과목에 대한 등록을 마치려면 몇 가지 정보가 더 필요합니다."
        wrong_account: "%{course}에 대한 초대를 **%{invited_user}**에게 보냈으나 현재 **%{current_user}**로 로그인하고 있습니다."
      labels: 
        password: 암호
        subscribe_to_emails: "Instructure로부터 정보, 뉴스, 팁 받기"
        time_zone: 시간대
        unique_id: 로그인
      page_title: "%{email} 등록"
      titles: 
        welcome_aboard: 환영합니다!
    confirm_failed: 
      details: "등록을 이미 확인한 것으로 보입니다. 등록한 이메일 주소와 암호로 *로그인*해 보십시오. 암호를 기억할 수 없는 경우에는 \"암호 분실\" 링크를 클릭하고 로그인 및 암호 재설정에 사용할 수 있는 새 링크를 받아야 합니다."
      feedback: "계속 문제가 발생하면 아래 \"도움말\" 링크를 클릭하고 설명서를 검색하거나 어떤 일이 발생했는지 우리에게 알려주시기 바랍니다."
      page_title: "등록 확인 실패"
      titles: 
        problems_with_registration: "등록 문제"
    notices: 
      login_to_confirm: "이메일 주소를 확인하려면 로그인 하십시오."
      registration_confirmed: "등록 확인함"
    profile: 
      notices: 
        contact_registered: "연락 방법 등록함"
  conferences: 
    concluded_conference: 
      delete: 삭제
      no_recording: "녹음/녹화 없음"
      preparing_video: "비디오 준비"
      recording: "녹음/녹화 1개"
      recordings: "녹음/녹화 %{recordingCount}개"
      settings: 설정
      view: 보기
    confirm: 
      close: |-
          이 회의를 마치시겠습니까?
          
          다시 열 수 없습니다.
      delete: "이 회의를 삭제하시겠습니까?"
    disabled_error: "이 Canvas 사이트는 웹 회의를 사용하지 않음"
    edit_conference_form: 
      advanced_settings: "고급 설정 관리..."
      conference_type: 유형
      description: 설명
      duration: "지속 시간"
      duration_in_minutes: 분
      invite_all: "모든 과목 구성원 초대"
      long_running: "시간 제한 없음(장기 회의)"
      members: 구성원
      name: 이름
      options: 옵션
    general_error: "회의 참여 중 오류 발생"
    general_error_with_message: "회의에 참여하는 중에 오류가 발생했습니다. 메시지: '%{message}'"
    inactive_error: "활성된 회의가 아님"
    index: 
      concluded_conferences: "종결된 회의"
      conference_header: 회의
      new_conference: "새 회의"
      new_conferences: "새 회의"
      page_title: "웹 회의"
    loading_urls_message: "로드하는 중..."
    multiple_urls_message: "이 회의에서 사용할 수 있는 여러 %{type} 페이지가 있습니다. 하나를 선택하십시오:"
    new_conference: 
      delete: 삭제
      edit: 편집
      end_it_now: 끝
      in_progress: "진행 중"
      join: 참여
      recording: "녹음/녹화 1개"
      recordings: "녹음/녹화 %{recordingCount}개"
      settings: 설정
      start: 시작
      view: 보기
    no_concluded_conferences: "종결된 회의 없음"
    no_new_conferences: "새 회의 없음"
    no_settings_error: "이 회의에는 고급 설정 페이지가 없음"
    no_urls_error: "죄송합니다. 이 회의에는 아직 %{type} 페이지가 없습니다."
    notifications: 
      inaccessible: "주의: 이 페이지는 스크린 리더로 액세스할 수 없는 타사 내용을 포함하고 있습니다."
    show: 
      buttons: 
        close: "지금 마침"
        join: "지금 참여"
        restart: "지금 다시 시작"
        start: "지금 시작"
      minute: 
        one: "%{count}분"
        other: "%{count}분"
      status: 
        finished: "%{date_and_time}에 마침 (%{duration})"
        new: "아직 시작하지 않음"
        started: "%{time}에 시작함"
    type_disabled_error: "이 Canvas 사이트에서 더 이상 이 유형의 회의를 사용하지 않음"
  configuration_type_25a084a4: "구성 유형"
  confirm_dialog: 
    cancel: 취소
    submit: 제출
  confirm_dialog_component: 
    ok: 확인
  consumer_key_6f94ba11: "소비자 키"
  content_exports: 
    buttons: 
      process: "자료 처리"
    errors: 
      error: "내용을 내보내는 중 오류가 발생했습니다.  시스템 관리자에게 알리고 다음 내보내기 식별자를 제공하십시오: \"%{code}\""
      not_found: "내보내기가 없음"
    index: 
      buttons: 
        create: "내보내기 만들기"
      content_exports: "내용 내보내기"
      export_type: "내보내기 유형"
      labels: 
        course: 과목
        quiz: 퀴즈
      links: 
        download: "%{date}부터 과목 내보내기: *다운로드하려면 여기를 클릭*"
        download_qti: "%{date}부터 QTI 내보내기: *다운로드하려면 여기를 클릭*"
      message: 
        export_started: "내보내기 작업을 시작했습니다. 과목이 크면 시간이 오래 걸릴 수도 있습니다. *페이지에서 나가도 되며* 내보내기를 마치면 이메일을 받게 됩니다."
    labels: 
      new_export: "새 내보내기:"
    links: 
      download_plain: "다운로드하려면 여기를 클릭"
    messages: 
      processing: "처리 중"
      this_may_take_a_bit: "다소 시간이 걸림..."
    quiz_export_checklist: 
      labels: 
        all_quizzes: "모든 퀴즈"
      select_quizzes: "내보내기할 퀴즈 선택"
  content_imports: 
    errors: 
      import_failed: "마이그레이션 가져오기 중 오류가 발생했습니다.  시스템 관리자에게 알리고 다음 코드를 제공하십시오: \"%{code}\""
      no_only_and_except: "\"유일\"과 \"제외\" 옵션을 동시에 사용할 수 없습니다."
    files: 
      buttons: 
        cancel: 취소
        skip: "이 단계 건너뛰기"
      description: "파일 묶음을 압축해서 과목으로 올리면 압축이 해제됩니다. 이는 다른 시스템에서 Canvas로 파일을 옮기는 손쉬운 방법입니다."
      page_title: "파일 가져오기"
    messages: 
      import_complete: "가져오기 완료! 과목 페이지로 돌아가는 중..."
      importing_button: "가져오는 중… 이 작업은 시간이 걸릴 수 있음"
    titles: 
      home_page: "홈 페이지"
  content_locks: 
    buttons: 
      ok_thanks: 감사합니다.
    messages: 
      assignment_locked_at: "이 과제는 %{at}에 잠겼습니다."
      assignment_locked_module: "이 과제는 *%{module}* 모듈의 일부분이며 아직 잠금이 해제되지 않았습니다."
      assignment_locked_no_reason: "이 과제는 잠겨 있습니다.  다른 이유가 제공되지 않았습니다."
      assignment_locked_until: "이 과제는 %{date}까지 잠겨 있습니다."
      content_locked_at: "이 내용은 %{at}에 잠겼습니다."
      content_locked_module: "이 내용은 *%{module}* 모듈의 일부분이며 아직 잠금이 해제되지 않았습니다."
      content_locked_no_reason: "이 내용은 잠겨 있습니다. 다른 이유가 제공되지 않았습니다."
      content_locked_until: "이 내용은 %{date}까지 잠겨 있습니다."
      file_locked_at: "이 파일은 %{at}에 잠겼습니다."
      file_locked_module: "이 파일은 *%{module}* 모듈의 일부분이며 아직 잠금이 해제되지 않았습니다."
      file_locked_no_reason: "이 파일은 잠겨 있습니다.  다른 이유가 제공되지 않았습니다."
      file_locked_until: "이 파일은 %{date}까지 잠겨 있습니다."
      page_locked_at: "이 페이지는 %{at}에 잠겼습니다."
      page_locked_module: "이 페이지는 *%{module}* 모듈의 일부분이며 아직 잠금이 해제되지 않았습니다."
      page_locked_no_reason: "이 페이지는 잠겨 있습니다. 다른 이유가 제공되지 않았습니다."
      page_locked_until: "이 페이지는 %{date}까지 잠겨 있습니다."
      quiz_locked_at: "이 퀴즈는 %{at}에 잠겼습니다."
      quiz_locked_module: "이 퀴즈는 *%{module}* 모듈의 일부분이며 아직 잠금이 해제되지 않았습니다."
      quiz_locked_no_reason: "이 퀴즈는 잠겨 있습니다. 다른 이유가 제공되지 않았습니다."
      quiz_locked_until: "이 퀴즈는 %{date}까지 잠겨 있습니다."
      topic_locked_at: "이 주제는 %{at}에 잠겼습니다."
      topic_locked_module: "이 주제는 *%{module}* 모듈의 일부분이며 아직 잠금이 해제되지 않았습니다."
      topic_locked_no_reason: "이 주제는 잠겨 있습니다. 다른 이유가 제공되지 않았습니다."
      topic_locked_until: "이 주제는 %{date}까지 잠겨 있습니다."
      visit_modules_page_for_details: "이 내용의 잠금을 해제하는 방법에 대한 정보는 모듈 페이지를 방문하십시오."
    titles: 
      content_is_locked: "내용이 잠겨 있음"
  content_migration: 
    bad_attachment: "파일을 성공적으로 업로드하지 못했습니다."
    errors: 
      import_error: "가져오기 오류:"
    missing_content_links_message: "다음 참조를 확인할 수 없습니다:"
    missing_content_links_title: "가져온 내용에 누락된 링크가 있음"
    unexpected_error: "예기치 않은 오류가 발생했습니다. 사용자 지원팀에 문의하시기 바랍니다."
    unknown: "알 수 없음"
    upload_timeout_error: "파일 업로드 프로세스가 제한 시간을 초과했습니다."
  content_migrations: 
    angel_exporter: 
      content: 내용
      options: 옵션
    bad_migration_type: "유효하지 않은 마이그레이션 유형"
    blackboard_export: 
      content: 내용
      options: 옵션
    canvas_export: 
      content: 내용
      options: 옵션
    common_cartridge: 
      content: 내용
      options: 옵션
    content_migration: "내용 마이그레이션"
    content_migration_issue: 
      error_report: "오류 보고서"
    copy_course: 
      content: 내용
      options: 옵션
    course_list_error: "과목을 가져올 수 없습니다. 인터넷에 연결되어 있습니까?"
    d2_l_export: 
      content: 내용
      options: 옵션
    external_tool_content: 
      content: 내용
    file_required: "내용을 가져올 파일을 선택해야 함"
    file_too_large: "마이그레이션은 %{file_size}을(를) 초과할 수 없음"
    hide_issues: "이슈 숨기기"
    index: 
      page_title: "내용 가져오기"
    issues: 이슈
    loading: "로드하는 중..."
    migration_converter: 
      cancel_migration: 취소
      default_option: "하나 선택"
      header: "내용 가져오기"
      import_from_label: "내용 유형"
      import_migration: 가져오기
    moodle_zip: 
      content: 내용
      options: 옵션
    must_upload_file: "파일 업로드나 URL이 필요"
    no_content_selected: "가져올 내용을 선택하지 않았습니다."
    progressing_content_migration: 
      issues_text: 이슈
      select_content: "내용 선택"
      show_issues: "이슈 표시"
    progressing_content_migration_collection: 
      no_items: "대기 목록에 작업 없음"
      progress_label: "현재 작업"
    progressing_issues: 
      loading: "로드 중"
    qti_zip: 
      options: 옵션
    school_required: "학교를 선택해야 합니다."
    select_content: 
      cancel_btn: 취소
      select_content_btn: "내용 선택"
    select_course: "과목 선택"
    show_issues: "이슈 표시"
    subviews: 
      choose_migration_file: 
        migration_text: 원본
      course_find_select: 
        course_name: "과목 이름"
        include_completed_courses: "완료된 과목 포함"
        or: 또는
        search_label: "과목 검색"
        select_default: "과목 선택"
      date_shift: 
        add_day_sub_title: "요일 대체 추가"
        beginning_change_to: "다음으로 변경"
        beginning_date: "시작 날짜"
        checkbox_label: "행사와 기한 조정"
        ending_change_to: "다음으로 변경"
        ending_date: "끝 날짜"
        new_end_date_label: "끝 날짜를 다음으로 변경"
        new_end_date_title: "끝 날짜를 다음으로 변경"
        new_start_date_label: "시작 날짜를 다음으로 변경"
        new_start_date_title: "시작 날짜를 다음으로 변경"
        old_end_date_label: "끝 날짜"
        old_end_date_title: "끝 날짜"
        old_start_date_label: "시작 날짜"
        old_start_date_title: "시작 날짜"
        substitution: 대체
      day_substitution: 
        move_from: "다음 요일에서"
        move_from_select_label: "다음 요일에서"
        move_from_select_title: "다음 요일에서"
        move_to_select_label: "다음 요일로"
        move_to_select_title: "다음 요일로"
        remove_day_substitution_link: "요일 대체 제거"
        remove_day_substitution_link_label: "요일 대체 제거"
        to_happen_on: "다음 요일로"
      external_tool_launch: 
        course: 과목
        find_a_course: "과목 찾기"
      folder_picker: 
        default_select_folder: "폴더 선택"
        upload_to: "업로드 위치"
      overwrite_assessment_content: 
        assessment_help_label: "평가 덮어쓰기 도움말 아이콘"
        assessment_help_text: "어떤 시스템은 새로 내보내기를 할 때마다 ID를 재활용합니다. 그 결과, 내보낸 다른 문제 은행이 같은 ID를 갖게 됩니다. 평가 자료를 잃지 않으려면 ID를 무시하고 개체를 다른 것으로 처리해야 합니다. 이 옵션을 선택하면 이러한 안전 기능을 사용하지 않고 같은 ID를 가진 기존 평가 자료를 덮어쓰게 됩니다."
        assessment_help_title: "\"평가 덮어쓰기 도움말\""
        assessment_help_title_icon: "평가 덮어쓰기 도움말 아이콘"
        overwrite_assessment_content: "ID가 일치하는 평가 내용을 덮어쓰기"
      question_bank: 
        aria_new_label: "새 문제 은행 만들기"
        create_new_question: "-- 새 문제 은행 만들기 --"
        question_bank_placeholder: "\"문제 은행 이름\""
        question_bank_placeholder_aria: "\"새 문제 은행 이름을 입력하십시오\""
        question_bank_title: "새 문제 은행 이름"
        select_question_bank: "문제 은행 선택"
    upload_warning: "이 페이지를 벗어나면 업로드 과정이 취소됩니다."
    uploading: "업로드 중..."
    web_ct: 
      cancel: 취소
      get_courses: "과목 가져오기"
      password: 암호
      select_school: "학교 선택"
      username: "사용자 이름"
    web_ct_course_list: 
      course_list: 과목
      no_files_help_label: "'파일 다운로드 안 함' 옵션에 대한 자세한 정보"
      no_files_help_text: "WebCT 과목에서 파일을 다운로드하는 작업은 시간이 오래 걸리며, 마이그레이션 과정이 실패하는 원인이 될 수도 있습니다. 대신, 수동으로 파일을 복사한 후에 이 옵션을 선택해서 나머지 내용을 마이그레이션할 수 있습니다."
      no_files_help_title: "\"'파일 다운로드 안함'이 아닌 옵션에 대한 자세한 정보\""
      no_files_help_title_icon: "'파일 다운로드 안 함' 옵션에 대한 자세한 정보"
      options: 옵션
      skip_all_files: "과목에서 파일 다운로드 안 함"
  content_tag: 
    no_title: "제목 없음"
  content_tags: 
    defaults: 
      comments: 설명
      page_title: "페이지 제목"
    prompts: 
      delete_tag: "이 태그를 삭제하시겠습니까?"
    titles: 
      tag_external_web_page: "태그 외부 웹 페이지"
  context: 
    communication: 
      headings: 
        discussions: 토론
      links: 
        feeds: 
          course_discussions: "과목 토론 Atom 피드"
        start_collaboration: "협업 시작"
        start_conference: "웹 회의 시작"
        start_topic: "새 주제 시작"
      titles: 
        communication: 통신
    deleted_item: 
      created: "만든 날짜"
      last_updated: "마지막 업데이트"
      links: 
        restore: 복원
    media_object_inline: 
      titles: 
        media_playback: "미디어 재생"
    media_objects_not_configured: "미디어 개체가 구성되지 않음"
    new_roster_user: 
      completed_enrollment: "*%{completed_at}*에 완료됨"
      enrolled_as: "%{enrollment_type}로 등록됨"
      enrollment_linked_to: "*%{linked_user}*로 연결됨"
      labels: 
        user_privileges: 권한
      legends: 
        memberships: "멤버 자격"
      links: 
        access_report: "%{user}의 보고서 액세스"
        cant_delete: "삭제할 수 없음"
        conclude_enrollment: "이 등록 종결"
        delete_enrollment: "이 등록 삭제"
        faculty_journal: "%{user}의 교원 일지"
        link_enrollment: "이 등록 연결"
        restore_enrollment: "이 등록 복원"
        student_teacher_activity: "%{user}와의 상호 작용 보고서"
        teacher_activity: "%{user}의 학생 상호 작용 보고서"
        title: 
          enrollment_sis_defined: "이 등록은 대학에서 정의한 것이고 삭제할 수 없음"
        user_account_details: "사용자 계정 세부 정보"
        user_grades: "%{user}의 평점"
        user_only_view_section: "이 사용자가 동료 섹션 사용자만 보도록 제한"
        user_outcomes: "%{user}의 성과"
        user_view_all_sections: "이 사용자가 모든 과목 사용자를 보도록 허용"
      user_only_view_section: "이 사용자는 할당된 과목 섹션에 있는 사용자만 볼 수 있음"
      user_view_all_sections: "이 사용자는 모든 과목 섹션에 있는 사용자를 볼 수 있음"
    no_user: 
      course: "해당 사용자는 존재하지 않거나 현재 이 과목의 구성원이 아님"
      group: "해당 사용자는 존재하지 않거나 현재 이 그룹의 구성원이 아님"
    prior_users: 
      headings: 
        prior_users: "이전 사용자"
      links: 
        back_to_people: "사용자로 돌아가기"
      titles: 
        prior_users: "이전 사용자"
    roster: 
      group_members: "그룹 구성원"
      teachers_and_tas: "교사 & 조교"
      titles: 
        course_roster: "과목 명부"
        group_roster: "그룹 명부"
    roster_right_side: 
      links: 
        view_faculty_journals: "교원 일지 보기"
        view_prior_enrollments: "이전 등록 보기"
        view_services: "등록된 서비스 보기"
        view_user_groups: "사용자 그룹 보기"
    roster_user: 
      completed_enrollment: "*%{completed_at}*에 완료됨"
      confirm: 
        conclude_student: "이 학생의 등록을 종결하시겠습니까?"
        delete_enrollment: "이 학생의 등록을 삭제하시겠습니까?"
      enrolled_as: "%{enrollment_type}로 등록됨"
      enrollment_change_failed: "등록 권한 변경 실패"
      enrollment_linked_to: "*%{linked_user}*로 연결됨"
      headings: 
        recent_messages: "최근 메시지"
      help: 
        list_services: "등록된 서비스 목록을 아직 사용하지 않고 있습니다. 이 목록을 사용하면 동료 과목 및 그룹 구성원이 보다 손쉽게 과목 밖에서 여러분과 연결할 수 있습니다."
        services: "아직 사용자 프로필을 외부 서비스에 연결하지 않았습니다. Canvas 계정을 페이스북이나 트위터 같은 서비스에 연결할 수 있습니다. 이를 사용하면 동료 과목 및 그룹 구성원이 보다 손쉽게 과목 밖에서 여러분과 연결할 수 있습니다."
      labels: 
        public_list_services: "동료 과목/그룹 구성원이 내 프로필에 연결된 서비스를 보도록 허용"
        user_privileges: 권한
      legends: 
        memberships: "멤버 자격"
      links: 
        cant_delete: "삭제할 수 없음"
        conclude_enrollment: "이 등록 종결"
        delete_enrollment: "이 등록 삭제"
        link_enrollment: "이 등록 연결"
        link_services: "웹 서비스를 내 계정에 연결"
        more_about_this_user: "사용자에 대한 정보"
        more_user_details: "기타 사용자 세부 정보..."
        remove_avatar: "아바타 그림 제거"
        report_avatar: "부적절한 그림 보고"
        restore_enrollment: "이 등록 복원"
        student_teacher_activity: "여러분과의 상호 작용"
        teacher_activity: "학생 상호 작용 보고서"
        title: 
          enrollment_sis_defined: "이 등록은 대학에서 정의한 것이고 삭제할 수 없음"
        user_account_details: "사용자 계정 세부 정보"
        user_only_view_section: "이 사용자가 동료 섹션 사용자만 보도록 제한"
        user_view_all_sections: "이 사용자가 모든 과목 사용자를 보도록 허용"
      no_messages: "메시지 없음"
      no_services: "%{user}는 아직 계정에 외부 서비스를 연결하지 않았습니다."
      services_not_visible: "%{user}이(가) 등록한 서비스는 지금 여러분에게 보이지 않음"
      user_only_view_section: "이 사용자는 할당된 과목 섹션에 있는 사용자만 볼 수 있음"
      user_view_all_sections: "이 사용자는 모든 과목 섹션에 있는 사용자를 볼 수 있음"
    roster_user_services: 
      headings: 
        registered_services: "등록된 서비스"
        service_types: "서비스 유형"
      help: 
        no_services: "아직 사용자 프로필을 외부 서비스에 연결하지 않았습니다. Canvas 계정을 페이스북이나 트위터 같은 서비스에 연결할 수 있습니다."
        services_private: "등록된 서비스 목록을 아직 사용하지 않고 있습니다. 이 목록을 사용하면 동료 과목 및 그룹 구성원이 여러분의 Canvas 계정으로 연결한 서비스를 볼 수 있습니다."
        user_services: "다른 구성원이 Canvas 계정으로 연결한 외부 서비스를 볼 수 있도록 선택할 수 있습니다. 이는 그룹 프로젝트를 조율하고 교실 밖에서 연결하기 쉽게 합니다."
      labels: 
        allow_view_services: "동료 과목/그룹 구성원이 내 프로필에 연결한 서비스를 보도록 허용"
      links: 
        alt: 
          skype_status: "스카이프 사태"
        back_to_roster: "명부로 돌아가기"
        link_existing_service_account: "기존 계정 연결"
        link_service: "웹 서비스를 내 계정에 연결"
        sign_up_for_service: 등록
      titles: 
        registered_services: "등록된 서비스"
    roster_user_usage: 
      headings: 
        user_access_report: "%{user} 액세스 보고서"
      links: 
        back_to_user: "사용자 페이지로 돌아가기"
      loading_more_results: "더 많은 결과 로드 중"
      table_headings: 
        content: 내용
        last_viewed_time: "마지막 본 시간"
        num_times_participated: "참여 횟수"
        num_times_viewed: "본 횟수"
      titles: 
        access_report: "액세스 보고서"
    undelete_index: 
      headings: 
        restore__items: "삭제된 항목 복원"
      help: 
        restore_items: "어떤 항목은 삭제되었을 때 관련 자료를 잃어버렸을 수도 있다는 것을 염두에 두십시오. 수행한 복원 작업의 결과를 꼭 확인하시기 바랍니다."
  context_external_tool: 
    url_or_domain_required: "url이나 도메인을 설정해야 합니다."
  context_module: 
    requirements: 
      max_score: "%{score}점 이하를 받아야 함"
      min_score: "적어도 %{score}점을 받아야 함"
      must_contribute: "페이지에 기여해야 함"
      must_submit: "과제를 제출해야 함"
      must_view: "페이지를 봐야 함"
  context_module_items_api: 
    invalid_content: "내용을 찾을 수 없음"
    invalid_position: "유효하지 않은 위치"
    invalid_requirement_type: "유효하지 않은 완료 조건 유형"
  context_modules: 
    buttons: 
      add: "모듈 추가"
      add_item: "항목 추가"
      add_module: 모듈
      add_module_first: "새 모듈 추가"
      update: "모듈 업데이트"
    confirm: 
      delete: "이 모듈을 삭제하시겠습니까?"
      delete_item: "이 항목을 모듈에서 제거하시겠습니까?"
    content_next: 
      add_prerequisite: "*%{module}*에 필수 조건 추가"
      assignment_points_possible: "/ %{points_possible}"
      buttons: 
        add_module: "모듈 추가"
        add_prerequisite: "필수 조건 추가"
      criterion_for_assignment: "%{assignment}에서 사용자는 %{select_criterion}해야 함"
      headings: 
        add_prerequisite: "%{name}에 필수 조건 추가"
        course_modules: "과목 모듈"
        student_progress: "학생별 모듈 진행률"
        student_progress_for_module: "%{module}에 대한 학생의 진행률"
        students_completed: "모듈을 완료한 학생"
        students_in_progress: "모듈을 진행 중인 학생"
        students_locked: "모듈의 잠금을 해제하지 않은 학생"
        students_unlocked: "모듈의 잠금을 해제한 (시작하지는 않은) 학생"
      help: 
        create: |-
            과목 모듈을 이용하면 과제, 페이지, 파일 등을 보다 작은 섹션이나 단위로 구성할 수 있습니다. 모듈은 테마를 중심으로 하거나 특정 주제에 촛점을 맞추거나 단순히 연대순으로 묶을 수도 있습니다.
            
            또한 각 모듈에 대한 기준과 선행 작업을 정의함으로써 일정한 순서로 배열할 수 있습니다. 학생은 모든 선행 작업의 잠금을 해제하기 전까지 모듈에 액세스할 수 없습니다. 이러한 방식으로 예컨대 학생이 복습 퀴즈에서 적어도 75% 이상 받을 때까지 어떤 내용이나 파일에 액세스하는 것을 막을 수 있습니다.
            
            코스를 모듈로 구성하려면 오른쪽의 "%{button}" 버튼을 클릭하십시오.
        no_modules: "이 과목에 정의된 모듈이 없습니다."
      images: 
        alt: 
          min_score: "최저 점수"
          must_contribute: "참여해야 함"
          must_submit: "제출해야 함"
          must_view: "봐야 함"
        title: 
          min_score: "모듈을 마치려면 학생이 이 항목에서 적어도 %{min_score}점을 받아야 함"
          must_contribute: "모듈을 마치려면 학생이 이 항목에 참여해야 함"
          must_submit: "모듈을 마치려면 학생이 이 과제를 제출해야 함"
          must_view: "모듈을 마치려면 학생이 이 항목을 봐야 함"
      indent: 
        ? "n"
        : 
          one: "한 수준 들여쓰기"
          other: "%{count} 수준 들여쓰기"
          zero: "들여쓰지 않음"
      key: 
        description: 
          delete: "현재 모듈/항목 삭제"
          edit: "모듈/항목 편집"
          new: "새 모듈"
          next: "다음 모듈/항목"
          previous: "이전 모듈/항목"
      keycode_descriptions: 
        next_module_item: "다음 모듈이나 모듈 항목 선택"
        previous_module_item: "이전 모듈이나 모듈 항목 선택"
        toggle_module_dragging: "끌기를 시작할 항목을 선택하거나 이전에 선택한 항목을 놓기"
      keycodes: 
        delete: d
        edit: e
        indent: i
        new: "n"
        next: j
        next_module_item: 위로
        outdent: o
        previous: k
        previous_module_item: 아래로
        toggle_module_dragging: 공백
      labels: 
        indent: 들여쓰기
        module_complete_when: "다음 경우에 모듈을 마침"
        modules: 
          before_students_view: "학생이 이 모듈을 보기 전에"
        sort_by: "정렬 조건"
        title: 제목
        unlock_at: "잠금 해제 시각"
        url: URL
      links: 
        add_prerequisite: "필수 조건 추가"
        add_requirement: "요구 조건 추가"
        reload_student: "학생의 진행률을 다시 로드"
        sort_by_name: 이름
        sort_by_progress: 진행률
        student_progress: "진행 상황 보기"
        title: 
          remove_prerequisite: "필수 조건 제거"
      module: 모듈
      module_details: "모듈은 순서대로 표시되므로 %{name} 위에 있는 모듈만 필수 조건으로 추가할 수 있습니다."
      module_name: "모듈 이름"
      must_complete_prerequisites: "다음을 마쳐야 함"
      no_preprequisites: "정의된 필수 조건 없음"
      no_requirements: "정의된 요구 조건 없음"
      prerequisites: 
        another_module: "다른 모듈"
      prerequisites_need_item: "사용자가 이 모듈을 마치는 방법을 지정하기 전에 항목을 추가해야 함"
      requirements: 
        must_contribute: "페이지에 참여"
        must_score_at_least: "최저 점수를 얻기"
        must_submit: "과제를 제출"
        must_view: "항목을 보기"
      select_module: 
        instructions: "모듈 선택"
        name: "%{module} 모듈"
      select_prerequisite: "필수 조건의 유형을 선택하십시오. 모든 필수 조건이 만족될 때까지 학생은  모듈을 볼 수 없습니다."
      student_name: "학생 이름"
      table_headings: 
        module: 모듈
        state: 상태
      titles: 
        student_progression: "학생별 모듈 진행률"
    context_module: 
      unpublish: "게시 취소"
    context_module_next: 
      aria_labels: 
        add_item: "내용 추가"
      images: 
        alt: 
          incomplete: "완료 안 됨"
        title: 
          complete: "모듈이 완료됨"
          incomplete: "모듈이 완료 안 됨"
          locked: "모듈이 잠김"
      links: 
        add_item: "내용 추가"
        text: 
          delete_module: 삭제
          edit_module: 편집
          move_module: "다음으로 이동..."
        title: 
          delete_module: "이 모듈 삭제"
          edit_module: 편집
          student_progress: "이 모듈에 대한 학생 진행률 보기"
      manager_module: "모듈 관리"
      progression_complete_count: "*%{count}*개 완료"
      progression_started_count: "*%{count}*개 진행 중"
      reorder_modules: "모듈을 다시 정렬하려면 끌기"
    context_modules: 
      publish: 게시
    errors: 
      reorder: "재정렬에 실패했습니다. 다시 시도하시기 바랍니다."
    index: 
      titles: 
        course_modules: "과목 모듈"
    module_complete: 완료
    module_empty: "\"%{module}\" 모듈에 항목이 없음"
    module_item_next: 
      drag_to_reorder: "항목을 다시 정렬하거나 다른 모듈로 옮기려면 끌기"
      images: 
        alt: 
          max_score: "최고 점수"
          min_score: "최저 점수"
          must_contribute: "참여해야 함"
          must_submit: "제출해야 함"
          must_view: "봐야 함"
        title: 
          max_score: "모듈을 마치려면 학생이 이 항목에서 최고 점수를 넘으면 안 됨"
          min_score: "모듈을 마치려면 학생이 이 항목에서 최저 점수에 도달해야 함"
          must_contribute: "모듈을 마치려면 학생이 이 항목에 참여해야 함"
          must_submit: "모듈을 마치려면 학생이 이 과제를 제출해야 함"
          must_view: "모듈을 마치려면 학생이 이 항목을 봐야 함"
      links: 
        edit_item: 편집
        edit_item_details: "항목 세부 정보 편집"
        indent: "들여쓰기 확대"
        indent_item: "들여쓰기 확대"
        outdent: "들여쓰기 축소"
        outdent_item: "들여쓰기 축소"
        remove_item: 제거
        remove_item_from_module: "모듈에서 이 항목 제거"
      max_score: 
        fulfilled: "%{score}점 이하 받음"
        unfulfilled: "%{score}점 이하 받아야 함"
      min_score: 
        fulfilled: "%{score}점 이상 받음"
        unfulfilled: "%{score}점 이상 받아야 함"
      must_contribute: 
        fulfilled: "페이지 내용에 참여함"
        unfulfilled: "페이지 내용에 참여해야 함"
      must_submit: 
        fulfilled: "과제를 제출함"
        unfulfilled: "과제를 제출해야 함"
      must_view: 
        fulfilled: "페이지를 봄"
        unfulfilled: "페이지를 봐야 함"
      settings: 설정
    module_locked: 잠김
    module_started: "진행 중"
    module_unlocked: "잠금 해제됨"
    optgroup: 
      assignments: 과제
      discussion_topics: 토론
      external_tools: "외부 도구"
      external_urls: "외부 URL"
      files: 파일
      quizzes: 퀴즈
      wiki_pages: "위키 페이지"
    points_possible_short: "%{points}점"
    prerequisites_footer: 
      default_module_name: 모듈
      labels: 
        prerequisites: "필수 조건"
      links: 
        title: 
          remove_prerequisite: "필수 조건 제거"
    progressions: 
      titles: 
        student_progress: "학생 진행률"
        student_progression: "학생별 모듈 진행률"
    titles: 
      add: "모듈 추가"
      add_item: "%{module}에 항목 추가"
      add_prerequisite: "%{module}에 필수 조건 추가"
      edit: "모듈 설정 편집"
      edit_item: "항목 세부 정보 편집"
  context_modules_api: 
    invalid_position: "유효하지 않은 위치"
  continue_ac067716: 계속
  conversation_dialog: 
    errors: 
      field_is_required: "이 필드가 필요함"
    message_sent: "메시지를 보냈습니다!"
    no_course: "과목 없음"
    select_course: "과목 선택"
  conversation_message: 
    users_added: 
      one: "%{current_user}가 %{list_of_users}을(를) 대화에 추가함"
      other: "%{current_user}가 %{list_of_users}을(를) 대화에 추가함"
  conversation_participant: 
    batch_update_message: 
      one: "대화 %{count}건이 처리됨"
      other: "대화 %{count}건이 처리됨"
    not_participating: "사용자가 이 대화에 참여하지 않음"
  conversations: 
    add_attachment: 
      titles: 
        attachment: "첨부할 파일"
        remove_attachment: "첨부 제거"
    all_courses: "모든 과목"
    all_in_context: "%{context}에 속한 모두"
    archive: 저장소
    archive_conversation: "대화 저장"
    autocomplete_result: 
      group_people: "사용자: %{people}"
      no_results: "결과 없음"
    autocomplete_token: 
      remove_recipient: "수신인 제거"
    back: 뒤로
    cannot_add_to_private: "사적인 대화에 참여자를 추가할 수 없습니다."
    cannot_be_empty: "메시지 내용이 있어야 함"
    compose_button_bar: 
      titles: 
        add_attachment: "첨부 추가"
        record_media_comment: "오디오나 비디오 설명을 녹음/녹화"
    compose_title_bar: 
      buttons: 
        close: 닫기
    confirm: 
      delete_conversation: "이 대화의 사본을 삭제하시겠습니까? 이 작업은 실행을 취소할 수 없습니다."
      delete_message: "이 메시지의 사본을 삭제하시겠습니까? 이 작업은 실행을 취소할 수 없습니다."
    context_message: 
      delete_message: "메시지 삭제"
      labels: 
        less: 간단히...
        more: "더 보기..."
    conversation_context: "다음 사용자와의 대화에서"
    conversation_item: 
      has_attachments: "이 대화에 하나 이상의 첨부가 있음"
      has_media: "이 대화에 하나 이상의 미디어 설명이 있음"
      inbox_actions: 
        action_star: "별표 표시"
        action_unstar: "별표 해제"
        archive: 보관
        delete: 삭제
        mark_as_read: "읽음으로 표시"
        mark_as_unread: "읽지 않음으로 표시"
        subscribe: 구독
        unarchive: "보관 해제"
        unstar: "별표 표시"
        unsubscribe: "구독 해제"
      inbox_actions_description: "메시지 동작 메뉴"
      read_more: "더 보기..."
    course_options: 
      course_options: 
        concluded: 종결됨
        groups: 그룹
        more_courses: "다른 과목"
    hide: 숨기기
    index_new: 
      archive: 저장소
      archive_conversation: "대화 저장"
      archived: "보관된 메시지"
      clear_search: "검색 결과 삭제"
      compose_new_message: "새 메시지 작성"
      delete: 삭제
      delete_conversation: "대화 삭제"
      filter_messages_by_course: "과목으로 메시지 필터링"
      filter_messages_by_type: "유형으로 메시지 필터링"
      forward: 전달
      inbox: "받은 편지함"
      mark_as_read: "읽음으로 표시"
      mark_as_unread: "읽지 않음으로 표시"
      more_options: "기타 옵션"
      page_title_header: 대화
      reply: "답변 작성..."
      reply_all: "전체 회신"
      search_for_recipients: "수신인 검색"
      search_names_groups_courses: "이름이나 그룹이나 과목을 검색"
      sending: "전송 중..."
      sent: "보낸 메시지"
      settings: 설정
      starred: "별표 표시된 메시지"
      submission_comments: "제출물 의견"
      titles: 
        conversations: 대화
      unread: "읽지 않은 메시지"
    mark_as_read: "읽음으로 표시"
    mark_as_unread: "읽지 않음으로 표시"
    message: 
      mark_as_read: "읽음으로 표시"
      mark_as_unread: "읽지 않음으로 표시"
      no_subject: "주제 없음"
      open_message: "메시지 열기"
      star_conversation: "대화에 별표하기"
      starred: "별표 표시된 메시지"
      total_messages: "총 메시지 수"
      unread: "읽지 않은 메시지"
      unstar_conversation: "대화 별표 취소"
    message_detail: 
      delete: 삭제
      forward: 전달
      message_actions: "메시지 동작"
      more_options: "기타 옵션"
      no_subject: "주제 없음"
      reply: "답변 작성..."
      reply_all: "전체 회신"
    message_form_dialog: 
      body: 본문
      headings: 
        new_message: "새 메시지"
      inbox_actions: 
        add_people: "사람 추가"
      individual_message_explanation: "이는 각 수신인에게 개별 메시지를 보냄"
      labels: 
        add_to_faculty_journal: "교원 일지 항목으로 추가"
        attachments: 첨부
        course: 과목
        select_course: "과목 선택"
        subject: 제목
        to: "받는 사람"
      links: 
        media_comment: 녹음/녹화
      media_comment: "미디어 설명"
      no_course: "과목 없음"
      no_subject: "주제 없음"
      search_names_groups_courses: "이름, 그룹, 과목 검색"
      send_individual_messages: "개별 메시지 보내기"
      titles: 
        media_comment: "녹음/녹화된 미디어 설명"
        record_media_comment: "오디오나 비디오 설명을 녹음/녹화"
        remove_media_comment: "미디어 설명 제거"
    message_item: 
      delete: 삭제
      forward: 전달
      message_actions: "메시지 동작"
      more_options: "기타 옵션"
      reply: "답변 작성..."
      reply_all: "전체 회신"
    message_list: 
      messages: 메시지
    message_progress_bar_text: 
      done_sending_message: "*%{message_preview}*를 *%{num_people}*명에게 보냄"
      error_sending_message: "메시지 보내기 오류:"
      sending_message: "*%{message_preview}*를 *%{num_people}*명에게 보내는 중"
    more_participants: "+%{total}개 더"
    no_message: 
      batch_selected: "여러 대화를 선택함"
      no_conversations_selected: "선택한 대화 없음"
    no_recipients_choose_another_group: "이 그룹에 수신인이 없습니다. 다른 그룹을 선택하시기 바랍니다."
    no_results_found: "결과 없음"
    other: 
      one: "외 %{count}명"
      other: "외 %{count}명"
    star: "별표 표시"
    star_conversation: "대화 별표하기"
    submission_comment_form_dialog: 
      body: 본문
    titles: 
      rss_feed: "대화 피드"
    unarchive: "보관 해제"
    unarchive_conversation: "대화 저장 해제"
    unstar: "별표 해제"
    unstar_conversation: "대화 별표 취소"
  correct_answer: 정답입니다.
  correct_answers_are_available_until_date_df01cc5f: "정답은 %{date}까지 사용할 수 있습니다."
  correct_answers_are_hidden_5d0a0009: "정답은 보이지 않습니다."
  correct_answers_are_no_longer_available_c67dfc28: "정답을 더 이상 사용할 수 없습니다."
  correct_answers_will_be_available_from_to_5762e8c6: "정답은 %{from}부터 %{to}까지 사용할 수 있습니다."
  correct_answers_will_be_available_on_date_48137: "정답은 %{date}에 사용할 수 있습니다."
  count_minutes_a6eeeacb: 
    one: 1분
    other: "%{count}분"
    zero: "1분 이내"
  course: 
    access_denied: "액세스가 거부됨"
    batch_update_message: 
      one: "과목 %{count}개 처리됨"
      other: "과목 %{count}개 처리됨"
    course_format: 
      not_set: "설정 안 됨"
      online: 온라인
    course_not_found: "과목을 찾을 수 없음"
    csv: 
      comments: 설명
      current_score: "현재 점수"
      final_grade: "최종 평점"
      final_score: "최종 점수"
      id: ID
      points_possible: "가능한 점수"
      read_only_field: "(읽기 전용)"
      root_account: "루트 계정"
      section: 섹션
      sis_login_id: "SIS 로그인 ID"
      sis_user_id: "SIS 사용자 ID"
      student: 학생
    default_grading_scheme_name: "기본 평가 구성표"
    default_name: "내 과목"
    default_short_name: 과목-101
    errors: 
      sis_in_use: "SIS ID \"%{sis_id}\"이(가) 이미 사용 중임"
    file_copy_error: "\"%{name}\" 파일을 복사할 수 없음"
    grade_export_types: 
      instructure_csv: "Instructure 형식 CSV"
    grade_publishing_status: 
      error: 오류
      error_with_message: "오류: %{message}"
      pending: "보류 중"
      pending_with_message: "보류 중: %{message}"
      published: 게시됨
      published_with_message: "게시됨: %{message}"
      publishing: "게시 중"
      publishing_with_message: "게시 중: %{message}"
      unknown: "알 수 없는 상태, %{status}"
      unknown_with_message: "알 수 없는 상태, %{status}: %{message}"
      unpublishable: "게시할 수 없음"
      unpublishable_with_message: "게시할 수 없음: %{message}"
      unpublished: "게시되지 않음"
      unpublished_with_message: "게시되지 않음: %{message}"
    missing_name: "이름 없는 과목"
    student_view_student_name: "테스트 학생"
    wiki_permissions: 
      all: 모두
      only_teachers: 교사만
      teachers_students: "교사와 학생"
  course_copy_argument_error: "과목 복사에는 원본 과목이 필요합니다."
  course_copy_description: "Canvas 과목 복사를 위한 마이그레이션 플러그 인"
  course_copy_display: "과목 복사"
  course_copy_file_description: "Canvas 과목 복사"
  course_copy_name: "Canvas 과목 복사"
  course_copy_no_course_error: "원본 과목을 찾을 수 없습니다."
  course_copy_not_allowed_error: "원본 과목 복사를 허용하지 않습니다."
  course_exports: 
    errors: 
      assignment: "\"%{title}\" 과제 내보내기 실패"
      assignment_groups: "과제 그룹 내보내기 실패"
      assignment_is_locked: "\"%{title}\" 과제가 잠겨 있기 때문에 복사할 수 없습니다."
      assignments: "일부 과제 내보내기 실패"
      canvas_meta: "canvas 고유 메타 데이터 내보내기 실패"
      course_export: "과목 내보내기 실행 중 오류가 발생해습니다."
      course_settings: "과목 설정 내보내기 실패"
      events: "행사 내보내기 실패"
      external_feeds: "외부 피드 내보내기 실패"
      file: "\"%{file_name}\" 파일 내보내기 실패"
      file_meta: "파일 메타 데이터 내보내기 실패"
      files: "일부 파일 내보내기 실패"
      grading_standards: "평가 기준 내보내기 실패"
      learning_outcomes: "학습 성과 내보내기 실패"
      lti_links: "일부 웹 링크 내보내기 실패"
      media_file: "미디어 파일 내보내기 실패"
      media_files: "일부 미디어 파일 내보내기 실패"
      media_files_too_large: "전체 파일 크기가 너무 크기 때문에 미디어 파일을 내보내지 않았습니다."
      module_meta: "모듈 메타 데이터 내보내기 실패"
      organization: "조직 구조 생성에 실패했습니다."
      question_bank: "\"%{title}\" 문제 은행 내보내기 실패"
      quiz: "\"%{title}\" 퀴즈 내보내기 실패"
      quiz_is_locked: "\"%{title}\" 퀴즈가 잠겨 있기 때문에 복사할 수 없습니다."
      quizzes: "일부 퀴즈 내보내기 실패"
      resources: "일부 리소스 연결에 실패했습니다."
      rubrics: "루브릭 내보내기 실패"
      topic: "\"%{title}\" 토론 주제 내보내기 실패"
      topic_is_locked: "\"%{title}\" 주제가 잠겨 있기 때문에 복사할 수 없습니다."
      topics: "일부 주제 내보내기 실패"
      web_links: "일부 웹 링크 내보내기 실패"
      wiki_page: "\"%{title}\" 위키 페이지 내보내기 실패"
      wiki_pages: "위키 페이지 내보내기 실패"
    errors_list_message: "내보내기 %{export_id}에 대한 내보내기 오류:"
    unknown_titles: 
      assignment: "알 수 없는 과제"
      file: "알 수 없는 파일"
      topic: "알 수 없는 주제"
      wiki_page: "알 수 없는 위키 페이지"
  course_list: 
    wrapper: 
      close_course_menu_title: 닫기
      reset_course_menu: 원래대로
  course_logging: 
    event_type: 
      concluded: 종결됨
      created: 생성
      deleted: 삭제됨
      published: 게시됨
    field_label: 
      course_code: "과목 코드"
      license: 라이선스
      name: 이름
      turnitin_comments: "Turnitin 설명"
  course_members_are_free_to_join_9b2603d4: "과목 구성원은 자유롭게 참여"
  course_navigation_configured_a48400fe: "과목 탐색이 구성됨"
  course_restore: 
    restore_error: "과목 복원을 시도하는 중에 오류가 발생했습니다. 과목이 복원되지 않았습니다."
  course_search: 
    cant_be_blank: "값이 있어야 함"
  course_section: 
    sis_id_taken: "SIS ID \"%{sis_id}\"이(가) 이미 사용 중임"
  course_settings: 
    buttons: 
      add_section: "섹션 추가"
      adding_section: "섹션 추가 중..."
      re_sending_all: "수락하지 않은 초대를 다시 보내는 중..."
      re_sent_all: "수락하지 않은 초대를 모두 다시 보냈습니다!"
    cancel: 취소
    confirm: 
      delete_section: "이 섹션을 삭제하시겠습니까?"
      publish_grades: "이 평점을 학생 정보 시스템에 게시하시겠습니까? 모든 평점이 완료된 후에 이 작업을 해야 합니다."
      re_publish_grades: "이 평점을 학생 정보 시스템에 다시 게시하시겠습니까?"
    edit_sections_placeholder: "섹션 이름 입력"
    edit_sections_title: "이름 선택"
    errors: 
      invalid_sis_status: "유효하지 않은 SIS 게시 상태"
      invitation: "초대에 실패했습니다. 다시 시도하십시오."
      publish_grades: "학생 정보 시스템에 평점을 게시하는 중에 오류가 발생했습니다. 다시 시도해 주시기 바랍니다."
      re_send_all: "보내기 실패"
      section: "섹션 추가 실패"
    flash: 
      invitation: "초대장을 보냈습니다."
      linkError: "사용자의 학생 링크 업데이트 중에 오류가 발생했습니다. 다시 시도해 주시기 바랍니다."
      links: "학생 링크를 성공적으로 업데이트"
      sectionError: "사용자 섹션을 업데이트하는 중 오류가 발생했습니다. 다시 시도하시기 바랍니다."
      sections: "섹션 등록을 성공적으로 업데이트"
    invitation_sent: "초대를 보냈습니다!"
    invitation_sent_now: "바로 지금"
    link_students_placeholder: "학생 이름 입력"
    links: 
      more_options: "추가 옵션"
      publish: "SIS에 평점 게시"
      publishing: "SIS에 평점 게시 중..."
      re_send_all: "수락하지 않은 초대를 모두 다시 보내기"
      re_sending_invitation: "초대 다시 보내는 중..."
      republish: "SIS에 평점 다시 게시"
    re_send_invitation: "초대 다시 보내기"
    remove_user_from_course_section: "%{course_section}에서 사용자 제거"
    titles: 
      link_to_students: "학생에게 연결"
      move_course: "과목 이동"
      reset_course_content_dialog_help: "과목 내용 다시 설정"
      section_enrollments: "섹션 등록"
  course_statistics: 
    unknown: "알 수 없음"
  course_users: 
    greater_than_three: "3자 이상으로 된 검색어를 입력하시기 바랍니다."
    unknown_error: "검색에 오류가 발생했습니다. 다시 시도하시기 바랍니다."
  courses: 
    assignments_needing_grading: 
      headings: 
        grade: "%{assignment} 평가"
        to_do: "할 일"
      images: 
        alt: 
          ignore: 무시
      links: 
        show_more: "%{count}개 더..."
        title: 
          ignore: "이 과제 무시"
      need_grading_count: 
        one: "%{count}개 평가 필요함"
        other: "%{count}개 평가 필요함"
      no_peer_review_due_date: "기한: 기한 없음"
      points_possible: "/ %{points_possible}"
    canvasnet_instructor: 
      avatar_url: 아바타
      biography: 약력
      instructor_name: 이름
      job_title: 제목
      remove_instructor: "교사 삭제"
    confirm_action: 
      buttons: 
        conclude_course: "과목 종결"
        delete_course: "과목 삭제"
      details: 
        conclude_alt_text: "학생이 과목에 액세스하는 것을 제한하면서 평점을 변경할 수 있도록 하려면 과목 날짜 설정을 이용하시기 바랍니다. 과목 날짜 설정에 대해서는 *여기*에 있는 가이드에서 알아볼 수 있습니다."
        confirm_delete: "이 과목을 삭제하시겠습니까? 삭제하고 나면 학생과 교사는 더 이상 과목에 액세스할 수 없습니다. 이를 과목 드롭다운에서만 제거하려면 *과목을 종결해야 합니다*."
        confirm_delete_addendum: "과목을 종결할 권한이 없는 경우에는 *과목 종료 날짜를 바꾸거나* 관리자에게 과목 종결을 요청할 수 있습니다."
      headings: 
        confirm_conclude: "과목 종결 확인"
        confirm_delete: "과목 삭제 확인"
      titles: 
        confirm: "작업 확인"
    confirm_reject_invitation: "이 과목 참여 초대를 거절하시겠습니까?"
    copy: 
      buttons: 
        create_course: "과목 만들기"
      conclude_at: "끝 날짜"
      content_label: 내용
      course_code: "과목 코드"
      details: "새 과목에 대한 세부 정보를 입력하시기 바랍니다."
      enrollment_term_id: 학기
      headings: 
        copy_course: "%{course} 복사"
      name: 이름
      start_at: "시작 날짜"
      titles: 
        copy_course: "과목 복사"
    description: 
      links: 
        join_course: "이 과목에 참여"
    edit_profile: 
      about: 정보
      about_related_id: "관련된 과목/섹션을 함께 링크하는 데 사용하는 공유 식별자"
      add_instructor: "교사 추가"
      basic_info: "기본 정보"
      disabled: 닫힘
      enabled: 열림
      institution: 기관
      institution_name: 이름
      instructor_led: Instructor-led
      instructors: 교사
      labels: 
        description: 설명
        enrollment_fee: "등록 비용"
        format: 형식
        image: 이미지
        path: "과목 경로"
        portal_path: "포털 경로"
        position: 위치
        related_id: "링크 ID"
        self_enrollment: 등록
        self_enrollment_limit: "등록 상한"
        tags: 태그
        tentative_start: "잠정적인 시작"
        title: 제목
        visibility: "표시 여부"
      leave_blank_if_free: "무료 과목인 경우에 공란으로 둠"
      logo: 로고
      page_title: "과목 프로필"
      path_syntax: "소문자, 숫자, 대시"
      portal_path_syntax: "소문자, 숫자, 대시와 슬래시 (예: harvard/chemistry)"
      private: 비공개
      public: "canvas.net에 공개"
      save_changes: "변경 내용 저장"
      self_paced: "자기 진도에 따른"
      unlisted: "canvas.net에 나열되지 않음 (URL로 접근 가능)"
      when_to_set_tentative_start: "예를 들어, 과목에 확실한 시작 날짜가 없으면 \"2013년 가을\"과 같습니다."
    enrollment_reminders: 
      buttons: 
        accept: "초대 수락"
        reject: "초대 거절"
      headings: 
        invitation: 초대
      invitation: 
        designer: "*%{user}* 사용자 계정이 이 과목에 *디자이너*로 참여하도록 초대받았습니다."
        observer: "*%{user}* 사용자 계정이 이 과목에 *감독자*로 참여하도록 초대받았습니다."
        one: "*%{user}* 사용자 계정이 이 과목에 참여하도록 초대받았습니다."
        other: "*%{user}* 사용자 계정이 이 과목에 참여하도록 초대받았습니다."
        student: "*%{user}* 사용자 계정이 이 과목에 *학생*으로 참여하도록 초대받았습니다."
        ta: "*%{user}* 사용자 계정이 이 과목에 *조교*로 참여하도록 초대받았습니다."
        teacher: "*%{user}* 사용자 계정이 이 과목에 *교사*로 참여하도록 초대받았습니다."
      invitiation: 
        look_around: "자유롭게 과목을 살펴보십시오. 준비가 되면 초대를 수락하거나 거절할 수 있습니다."
    errors: 
      create_failed: "과목 만들기 실패"
      role_not_active: "비활성 역할로 사용자를 추가할 수 없음: '%{role}'"
    group_list: 
      headings: 
        groups: "과목 그룹"
    index: 
      headings: 
        future_enrollments: "향후 등록"
        my_courses: "내 과목"
        my_groups: "내 그룹"
        past_enrollments: "지난 등록"
      start_new_course: "새 과목 시작하기"
      titles: 
        courses: 과목
        rss: 
          course_announcements: "과목 공지 Atom 피드"
    link_enrollment: 
      buttons: 
        link: "학생에게 연결"
      details: |-
          감독자를 학생에게 연결하면 학생의 평점과 과목 상호 작용을 액세스할 수 있습니다. *현재 이 감독자는 %{student} 학생에게 연결되어 있습니다.*
          
          %{user} 과목 감독자를 학생에게 연결하려면 아래 목록에서 학생의 이름을 선택하십시오.
      labels: 
        student: 학생
      loading: "학생 로딩 중..."
      select_student: "학생 선택"
    notices: 
      backup_restored: "백업을 성공적으로 복원함"
      concluded: "과목을 성공적으로 종결함"
      deleted: "과목을 성공적으로 삭제함"
      enrollment_not_active: "%{course} 과목의 멤버 자격이 아직 할성화되지 않았습니다."
      failed_conclude: "과목 종결 실패"
      invitation_accepted: "초대를 수락하셨습니다!  %{course}에 오신 것을 환영합니다!"
      invitation_cancelled: "초대를 취소하셨습니다."
      login_to_accept: "등록을 수락하기 전에 로그인을 해야 합니다."
      preview_course: "이 과목에 참여하도록 초대받았습니다. 과목을 살펴볼 수 있으나 참여하기 전에 등록 초대를 수락해야 합니다."
      reset_test_student: "테스트 학생을 성공적으로 다시 설정했습니다."
      unconcluded: "과목 종결 해제"
      updated: "과목이 성공적으로 업데이트되었습니다."
    recent_event: 
      all_graded: "모두 평가됨"
      due: 기한
      needs_grading: "평가 필요함"
      no_new_submissions: "새 제출물 없음"
      no_submissions: "제출물 없음"
      not_submitted: "제출 안 됨"
      submission_score: "%{score} * / %{points_possible}*"
    recent_feedback: 
      comments: "설명: %{count}"
      not_graded: "평가 안 됨"
      submission_points: 
        with_score: "점수: %{score} * / %{points_possible}*"
        without_score: "/ %{points_possible}"
    roster: 
      create_users: 
        add_more_users: "다른 사용자 추가"
        add_these_users: "사용자 추가"
        adding: "추가 중..."
        adding_n_users: "사용자 %{users.length}명을 확인하고 추가할 준비가 되었습니다:"
        can_only_grade_students_in_section: "자신의 섹션에 있는 학생만 평가할 수 있음"
        close: 마침
        duplicates_removed: "일부 중복된 사용자를 삭제했습니다."
        email: 이메일
        form_instructions: "아래에 이메일 주소 목록을 입력하거나 붙여넣으십시오:"
        go_back: "새로 시작"
        have_been_enrolled: "다음 사용자가 등록됨"
        name: 이름
        next: 다음
        section: 섹션
        user_role: "역할:"
        validating: "확인 중..."
        will_not_be_added: "다음 사용자에게 오류가 있어서 추가하지 않게 됩니다. 올바른 형식으로 되어 있는지 확인하시기 바랍니다."
      edit_sections_view: 
        edit_sections_desc: "섹션은 사용자를 구성하는 추가적인 방법입니다. 이를 이용하면 같은 과목으로부터 여러 학급을 가르칠 수 있어서 과목 내용을 모두 한 곳에 둘 수 있습니다. 아래에서 사용자를 다른 섹션으로 옮기거나 섹션 등록을 추가/제거할 수 있습니다. 사용자는 항상 적어도 하나 이상의 섹션에 속해야 합니다."
      index: 
        cannot_add_users: "이 과목이 종료되어 새 사용자를 추가할 수 없음"
        group_set: "그룹 집합"
        people: 사용자
        role_to_search: "역할으로 검색을 제한"
        search_people: "사람 검색"
        title_add_people: "사람 추가"
      invitations_view: 
        accepted_invitation: "%{name}이(가) 이미 과목 참여 초대를 받고 수락했지만 필요하다면 초대를 다시 보낼 수 있습니다."
        admin_invitation_unaccepted: "%{name}이(가) 아직 과목 참여 초대를 수락하지 않았습니다. 초대 발송 시각: %{time}"
        invitations_pending_publish: "초대는 과목을 *게시*하기 전까지 보내지 않습니다."
        student_invitation_unaccepted_available: "%{name}이(가) 아직 과목 참여 초대를 수락하지 않았습니다. 초대 발송 시각: %{time}"
        student_invitation_unaccepted_unavailable: "%{name}을(를) 과목에 추가했습니다: %{time}"
      link_to_students_view: 
        link_student_action: "*%{name}* 과목 감독자를 학생에게 연결하려면 아래 목록에서 학생 이름을 선택하십시오."
        link_student_desc: "감독자를 학생에게 연결하면 학생의 평점과 과목 상호 작용을 액세스할 수 있습니다."
      resend_invitations: 
        pending_invitations: "초대 %{pendingInvitationsCount}건이 수락되지 않음"
        re_send_invitations: "다시 보내기"
        re_sending_invitations: "다시 보내는 중..."
      role_select: 
        all_roles: "모든 역할"
      roster_tabs: 
        everyone_tab: 모두
        groups: 그룹
      roster_user: 
        links: 
          edit_sections: "섹션 편집"
          link_to_students: "학생에게 연결"
          remove_from_course: "과목에서 제거"
          resend_invitation: "초대 다시 보내기"
          user_details: "사용자 세부 정보"
        manage_user: "%{name} 관리"
        pending_acceptance_explanation: "이 사용자는 아직 과목 초대를 수락하지 않음"
        pending_acceptance_of_invitation: "보류 중"
      roster_users: 
        canvas_user_id: "Canvas 사용자 ID"
        login_name_or_sis_id: "로그인 / SIS ID"
        name: 이름
        no_people_found: "사람 없음"
        role: 역할
        section: 섹션
        you_can_search_by: "다음 조건으로 검색 가능:"
      section: 
        remove_user_from_course_section: "%{name}에서 사용자 제거"
    section: 
      enrollment: 
        links: 
          unenroll_user: "과목에서 사용자 제거"
    settings: 
      alerts_title: 알림
      buttons: 
        add_section: "섹션 추가"
        move_course: "과목 이동"
        update_course: "과목 세부 정보 업데이트"
      course_open_enrollment: "이 과목은 열린 등록을 사용합니다. 다음 URL을 공유하면 학생이 직접 등록할 수 있습니다: *%{url}*. 또한 *%{url2}*에서 다음 참여 코드를 이용하여 등록할 수도 있습니다: *%{code}*"
      course_open_enrollment_without_code: "이 과목은 열린 등록을 사용합니다. 다음 URL을 공유하면 학생이 직접 등록할 수 있습니다: *%{url}*"
      course_overrides_term: "이는 학기 사용 가능 여부를 재정의합니다."
      course_settings_title: "과목 설정"
      deatils: 
        move_course: "이 과목에 대한 새 루트 계정을 선택하십시오. 과목을 이동한 후에 과목에 대한 새 학부를 지정할 수도 있습니다."
      drag_details: "대부분의 페이지를 비활성화하면 해당 페이지를 방문하는 학생이 과목 홈페이지로 리디렉트됩니다."
      drag_to_hide: "학생에게 항목을 숨기려면 여기에 끌어다 놓으십시오."
      enrollment_count: 
        one: "사용자 %{count}명"
        other: "사용자 %{count}명"
      headings: 
        details: "과목 세부 정보"
        grade_publishing: "평점 게시"
        move_course: "과목을 다른 루트 계정으로 이동"
        navigation: "과목 탐색"
        sections: "과목 섹션"
      help: 
        edit_navigation: "과목 탐색에 순서를 다시 매기려면 항목을 끌어다 놓으십시오."
      images: 
        alt: 
          delete: 삭제
          edit: 편집
      keycode_descriptions: 
        next_navigation_link: "다음 탐색 링크 선택"
        previous_navigation_link: "이전 탐색 링크 선택"
        toggle_navigation_dragging: "끌기를 시작할 링크를 선택하거나 이미 선택한 링크를 놓기"
      keycodes: 
        next_navigation_link: 위로
        previous_navigation_link: 아래로
        toggle_navigation_dragging: 공백
      labels: 
        account_id: 학부
        allow_student_discussion_editing: "학생이 자신의 토론 게시물을 편집하거나 삭제하도록 허용"
        allow_student_discussion_topics: "학생이 토론 주제를 만들도록 허용"
        allow_student_forum_attachments: "학생이 토론 게시물에 파일을 추가하도록 허용"
        allow_student_organized_groups: "학생이 자신의 그룹을 구성하도록 허용"
        conclude_at: 끝
        course_code: "과목 코드"
        course_description: 설명
        course_format: 형식
        course_lock_all_announcements: "공지 사항에 의견 사용 안 함"
        course_name: 이름
        course_section_name: "새 섹션 추가"
        course_visibility: "표시 여부"
        enrollment_term_id: 학기
        grading_scheme: "평가 구성표"
        grading_standard_enabled: "과목 평가 구성표 사용"
        hide_distribution_graphs: "학생에게 평점 분포 그래프 숨기기"
        hide_final_grades: "학생 평점 요약에서 총점 숨기기"
        indexed: "이 과목을 공개 과목 색인에 포함"
        language: 언어
        license: 라이선스
        open_enrollment: "과목 홈 페이지에 \"이 과목에 참여\" 링크 추가"
        public_syllabus: "이 과목의 요강을 공개적으로 표시"
        restrict_enrollments_to_course_dates: "사용자가 이 날짜 사이의 과목에만 참여할 수 있음"
        root_account: "루트 계정"
        root_account_id: "루트 계정"
        sis_source_id: "SIS ID"
        start_at: 시작
        storage_quota: "파일 저장소"
        time_zone: "표준 시간대"
        turnitin_comments: "Turnitin 설명"
      language_overrides_preferences: "이는 사용자/시스템 언어 기본 설정을 다시 정의합니다. 이는 외국어 과목에 대해서만 권합니다."
      links: 
        more_options: "추가 옵션"
        move_course: "다른 계정으로 이동"
        title: 
          cant_delete: "사용자가 등록한 섹션을 삭제할 수 없음"
          delete_section: "섹션 삭제"
          edit_section: "섹션 편집"
      megabytes: 메가바이트
      no_language_preference: "설정 안 됨 (사용자가 구성할 수 있음, 기본 값은 %{language})"
      none: 없음
      page_title: "과목 세부 정보"
      section_sis_id: "SIS ID: %{section_sis}"
      self_enrollment: "비밀 URL이나 코드를 공유하여 학생이 직접 등록할 수 있도록 허용"
      self_enrollment_without_code: "비밀 URL을 공유하여 학생이 직접 등록할 수 있도록 허용"
      set_grading_scheme: "평가 구성표 설정"
      sis_source_id: "SIS ID"
      tab_cant_disable: "이 페이지는 사용 안 할 수 없고 숨기기만 가능"
      tab_disabled: "페이지가 비활성이므로 과목 홈페이지로 리디렉트함"
      tab_hidden_if_disabled: "페이지가 비활성이므로 탐색에 표시되지 않음"
      tabs: 
        alerts: 알림
        details: "과목 세부 정보"
        grade_publishing: "평점 게시"
        navigation: 탐색
        sections: 섹션
        tools: 앱
      titles: 
        edit_navigation: "과목 탐색 편집"
      transifex_message: "[Canvas 번역 커뮤니티](%{transifex_url})에 참여"
      turnitin: "이 설명은 학생이 Turnitin 사용 과제를 제출할 때 표시됨"
      view_grading_scheme: "평가 구성표 보기"
      wiki_editing_roles: "기본 값으로 과목 위키 페이지를 만들고, 이름을 바꾸거나 편집할 수 있음"
      wiki_editing_roles_change_existing: "현재 \"%{current_setting}\"이(가) 편집할 수 있는 페이지를 \"%{new_setting}\"이(가) 편집할 수 있도록 변경합니다."
    settings_sidebar: 
      buttons: 
        reset: "과목 내용 다시 설정"
        unconclude: "과목 종결 해제"
      headings: 
        current_users: "현재 사용자"
      help: 
        reset_course_content: "과목 내용을 다시 설정하면 연결된 과제, 토론, 퀴즈, 모듈, 루브릭, 페이지, 파일, 학습 성과, 문제 은행, 협업, 회의 등의 모든 내용을 완전히 삭제하게 됩니다. 이 동작은 되돌릴 수 없으며 자료는 복구가 *불가능*합니다. 계속 진행하시겠습니까?"
      links: 
        calendar: "과목 달력"
        conclude: "이 과목 끝냄"
        copy: "이 과목 복사"
        delete: "이 과목을 영구적으로 삭제"
        export_content: "과목 내용 내보내기"
        import: "과목에 내용 가져오기"
        new_badge: "새 항목"
        reset: "과목 내용 다시 설정"
        stats: "과목 통계"
        student_view: "학생 뷰"
    show: 
      details: 
        confirm_unenroll: "이 과목에서 등록을 해제하시겠습니까? 더 이상 과목 명부를 볼 수 없고, 교사와 직접 통신할 수 없으며, 스트림에서 과목 행사를 볼 수 없고 알림을 받을 수도 없습니다."
      draft_state: 
        buttons: 
          cancel: 취소
          update_layout: 저장
        headings: 
          set_layout: "홈 페이지 레이아웃 설정"
        options: 
          assignments: "과제 목록"
          modules: "과목 모듈"
          syllabus: 요강
      empty_body: "내용 없음"
      headings: 
        confirm_unenroll: "등록 취소 확인"
        importing: "이 과목을 가져오는 중임"
        unpublished: "이 과목은 게시되지 않음"
      importing: "과목 복사/마이그레이션을 진행 중입니다. 따라서 일부 내용을 잠시 사용하지 못할 수도 있습니다."
      license_notice: "이 과목 내용은 %{license_type} 라이선스에 따라 제공됩니다. 별도의 언급이 없으면 이 과목의 내용은 해당 라이선스를 따르는 것으로 간주합니다."
      links: 
        course_setup: "과목 설정 검사 목록"
        drop_course: "이 과목 드롭"
        join_course: "이 과목에 참여"
        new_announcement: "새 공지"
        view_course_stream: "과목 스트림 보기"
      period_name: "마지막 2주"
      re_sending: "다시 보내는 중..."
      send_done: "마쳤습니다. 메시지는 수 분이 걸릴 수 있습니다."
      send_failed: "요청이 실패했습니다. 다시 시도하십시오."
      teachers_only: "*게시*되기 전까지 교사만 이 과목을 볼 수 있음"
      titles: 
        drop_course: "이 과목 드롭"
        recent_feedback: "최근 피드백"
    sidebar_weighting: 
      default_name: 그룹
      headings: 
        group: 그룹
        total: 합계
        weight: 가중치
      labels: 
        assignments_weighting: "그룹에 따라 과제에 가중치 부여"
      no_groups: "설정된 그룹 없음"
      not_weighted: "과목 과제에 가중치를 부여하지 않습니다."
    statistics: 
      active_students: "활동 중인 학생"
      all_rubrics: "모든 루브릭"
      any: 모두
      assignment_groups: "과제 그룹"
      assignments: 과제
      course_rubrics: "과목 루브릭"
      discussion_posts: "토론 게시물"
      discussion_topic: "토론 주제"
      discussions: 토론
      file_count: 
        one: "파일 %{count}개"
        other: "파일 %{count}개"
      file_upload: "파일 업로드"
      headings: 
        assignments: "과제 이용 보고서"
        files: "파일 저장소"
        stats: "%{course} 통계"
        students: "최근에 로그인한 사용자"
        totals: "누적 합계"
      labels: 
        allotted_storage: "할당된 저장소"
        media_files: "미디어 파일"
        uploaded_files: "업로드된 파일"
      new: "새 항목"
      new_discussion_entries: "새 토론 항목"
      new_discussions: "새 토론"
      number_of_assignments: "과제 수"
      number_of_submissions: "제출물 수"
      page_title: "과목 통계"
      quiz: 퀴즈
      quiz_questions: "퀴즈 문제"
      quiz_submissions: "퀴즈 제출물"
      quizzes: 퀴즈
      submission_type: "제출물 유형"
      tabs: 
        assignments: 과제
        files: "파일 저장소"
        students: 학생
        totals: 합계
      text_entry: "텍스트 항목"
      unaccepted_students: "수락하지 않은 학생"
      website_url: "웹 사이트 URL"
    syllabus: 
      headers: 
        date: 날짜
        details: "세부 정보"
      syllabus: 
        hide_specific_dates: "섹션, 그룹, 사람에 특정한 날짜 숨기기"
        show_specific_dates: "섹션, 그룹, 사람에 특정한 날짜 표시하기"
    titles: 
      rss_feed: "%{course} 피드"
    unauthorized: 
      invalid_link: "사용한 등록 링크가 더 이상 유효하지 않은 것으로 보입니다. 과목 강사에게 문의하여 올바르게 등록되었는지 확인하시기 바랍니다."
  create_module_item: 
    assignment_name: "과제 이름"
  create_module_item_quiz: 
    graded_quiz: "평가된 퀴즈"
    graded_survey: "평가된 설문"
    page_name: "페이지 이름"
    practice_quiz: "퀴즈 연습"
    quiz_name: "퀴즈 이름"
    ungrded_survey: "평가 안 된 설문"
    url: URL
  create_users_view: 
    required: "이메일 주소 입력"
  crowdsourced: true
  crumbs: 
    access_report: "액세스 보고서"
    announcements: 공지
    assignments: 과제
    calendar_events: 행사
    collaborations: 협업
    conferences: 회의
    confirmation: 확인
    copy_course: "과목 복사"
    developer_keys: "개발자 키"
    discussions: 토론
    eportfolio_welcome: "ePortfolio에 오신 것을 환영합니다."
    error_reports: "오류 보고서"
    files: 파일
    grades: 평점
    grading_standards: 평가
    groups: 그룹
    jobs: 작업
    media: 미디어
    messages: 메시지
    modules: 모듈
    outcomes: 성과
    people: 사용자
    plugins: "플러그 인"
    prior_users: "이전 사용자"
    question_banks: "문제 은행"
    quizzes: 퀴즈
    registered_services: "등륵된 서비스"
    revisions: 수정
    rubrics: 루브릭
    settings: 설정
    site_admin: "사이트 관리자"
    stats: 통계
    syllabus: "강의 계획"
    users: 사용자
    wiki_pages: 페이지
  csv: 
    alpha: 알파
    answered: 
      student: 
        count: "답변한 학생 수"
    bottom: 
      student: 
        count: "하위 학생 수"
    correct: 
      bottom: 
        student: 
          count: "정답 하위 학생 수"
      middle: 
        student: 
          count: "정답 중위 학생 수"
      student: 
        count: "정답 학생 수"
        ratio: "정답 학생 비율"
      top: 
        student: 
          count: "정답 상위 학생 수"
    difficulty: 
      index: "난이도 색인"
    middle: 
      student: 
        count: "중위 학생 수"
    point: 
      biserial: "정답의 점수 이계열"
      distractor: "오답 %{num}의 점수 이계열"
    question: 
      id: "문제 ID"
      title: "문제 제목"
    quiz: 
      question: 
        count: "퀴즈 문제 수"
    standard: 
      deviation: 표준편차
    top: 
      student: 
        count: "상위 학생 수"
    variance: 분산
    wrong: 
      student: 
        count: "오답 학생 수"
        ratio: "오답 학생 비율"
  curve_grades_dialog: 
    average_score: "평균 점수"
    buttons: 
      curve_grades: "상대 평가"
      curving_grades: "상대 평가 중..."
    curve_average: "*%{assignment.name}*의 상대 평가를 위한 평균 평점을 입력하십시오. 차트는 현재 학생의 점수를 바탕으로 상대 평가에서 최선의 시도를 표시합니다."
    curve_grade_for_assignment: "%{assignment.name}에 대해 상대 평가"
    labels: 
      assign_blanks: "제출하지 않은 학생에게 0점 할당"
    out_of_points_possible: "/ %{assignment.points_possible}"
    this_is_permanent: "상대 평가를 실행 취소할 수 없습니다. 상대 평가 이전의 평점 이력은 사용할 수 있으나 상대 평가 동작은 되돌릴 수 없습니다."
  custom_fields_fc3e55af: "사용자 정의 필드"
  d2l_display: Desire2Learn
  d2l_file_description: "D2L 내보내기 .zip 형식"
  d2l_name: "D2L 변환기"
  dashboard: 
    announcements_collapse: 
      one: "공지 %{count}개 축소"
      other: "공지 %{count}개 축소"
    announcements_expand: 
      one: "공지 %{count}개 확장"
      other: "공지 %{count}개 확장"
    assignments_collapse: 
      one: "과제 공지 %{count}개 축소"
      other: "과제 공지 %{count}개 축소"
    assignments_expand: 
      one: "과제 공지 %{count}개 확장"
      other: "과제 공지 %{count}개 확장"
    conversations_collapse: 
      one: "대화 메시지 %{count}개 축소"
      other: "대화 메시지 %{count}개 축소"
    conversations_expand: 
      one: "대화 메시지 %{count}개 확장"
      other: "대화 메시지 %{count}개 확장"
    disable_dashboard: "이전 대시보드로 돌아가기"
    discussions_collapse: 
      one: "토론 %{count}개 축소"
      other: "토론 %{count}개 축소"
    discussions_expand: 
      one: "토론 %{count}개 확장"
      other: "토론 %{count}개 확장"
    enable_dashboard: "새 대시보드 사용해 보기"
    show_more_link: 
      show_less: "간단히 표시"
      show_more: "자세히 표시"
  date: 
    abbr_day_names: 
      - 일
      - 월
      - 화
      - 수
      - 목
      - 금
      - 토
    abbr_month_names: 
      - ~
      - 1월
      - 2월
      - 3월
      - 4월
      - 5월
      - 6월
      - 7월
      - 8월
      - 9월
      - 10월
      - 11월
      - 12월
    day_names: 
      - 일요일
      - 월요일
      - 화요일
      - 수요일
      - 목요일
      - 금요일
      - 토요일
    days: 
      today: 오늘
      today_lower: 오늘
      tomorrow: 내일
      yesterday: 어제
    formats: 
      date_at_time: "%b %-d at %l:%M%P"
      default: "%Y-%m-%d"
      medium: "%b %-d, %Y"
      medium_month: "%b %Y"
      medium_with_weekday: "%a %b %-d, %Y"
      short: "%b %-d"
      short_month: "%b"
      short_weekday: "%a"
      weekday: "%A"
    month_names: 
      - ~
      - 1월
      - 2월
      - 3월
      - 4월
      - 5월
      - 6월
      - 7월
      - 8월
      - 9월
      - 10월
      - 11월
      - 12월
  dates: 
    no_date: "날짜 없음"
  datetime: 
    distance_in_words: 
      about_x_hours: 
        one: "약 %{count}시간"
        other: "약 %{count}시간"
      about_x_months: 
        one: "약 %{count}개월"
        other: "약 %{count}개월"
      about_x_years: 
        one: "약 %{count}년"
        other: "약 %{count}년"
      almost_x_years: 
        one: "거의 %{count}년"
        other: "거의 %{count}년"
      half_a_minute: 30초
      less_than_x_minutes: 
        one: "%{count}분 이내"
        other: "%{count}분 이내"
      less_than_x_seconds: 
        one: "%{count}초 이내"
        other: "%{count}초 이내"
      over_x_years: 
        one: "%{count}년 이상"
        other: "%{count}년 이상"
      x_days: 
        one: "%{count}일"
        other: "%{count}일"
      x_minutes: 
        one: "%{count}분"
        other: "%{count}분"
      x_months: 
        one: "%{count}개월"
        other: "%{count}개월"
      x_seconds: 
        one: "%{count}초"
        other: "%{count}초"
    prompts: 
      day: 일
      hour: 시
      minute: 분
      month: 월
      second: 초
      year: 년
  default_conference_title: "%{course_name} 회의"
  default_question_name: 문제
  default_question_text: "질문 텍스트"
  delete_a6efa79d: 삭제
  delete_grading_scheme_6b308832: "평가 구성표 삭제"
  delete_quiz_142b8099: "퀴즈 삭제"
  delete_survey_56fddbbd: "설문 삭제"
  demos: 
    _register: 
      add_site: "사이트 추가"
      invalid_email: "유효하지 않은 이메일 주소"
      personalizing: "개인 설정 중..."
      ready: 준비되었습니다!
      try_again: "다시 시도"
      you_must_agree_to_terms: "사용 조건에 동의해야 합니다."
    demos_add: 
      labels: 
        school_name: "학교 이름"
        username: "이메일 주소"
    register: 
      agree_to_terms: "*사용 조건*에 동의하고 **개인 정보 보호 정책**을 승인합니다."
      begin_trial: "체험 시작"
      cio: CIO
      corporate: 기업
      dean: 학장
      director: 감독관
      higher_education: "고등 교육"
      incorrect: "올바르지 않습니다. 다시 시도하시기 바랍니다."
      instructional_designer: "교육 설계자"
      k12: K12
      labels: 
        location: 위치
        name: 이름
        phone: "전화 번호"
        school_position: 제목
        type_what_you_hear: "들은 사항을 입력"
        type_what_you_see: "본 사항을 입력"
        username: 이메일
      lms_administrator: "LMS 관리자"
      one: 기타
      other: 기타
      personalize_demo: "데모 개인 설정"
      provost: 교무처장
      school_administrator: "학교 관리자"
      sign_up_to_canvas: "Canvas 체험 등록"
      student: 학생
      subscribe: "Instructure로부터 뉴스, 정보, 팁 받기"
      support: "사용자 지원"
      teacher_instructor: 교사/강사
      technologist: 기술자
      vp: VP
  description_436c48d7: 설명
  developer_key: 
    api_key: "키: *%{api_key}*"
    created: "작성:"
    delete_key: "이 키 삭제"
    edit_key: "이 키 편집"
    identifier: "ID: %{id}"
    redirect_uri: "URI: %{redirect_uri}"
  developer_key_form: 
    cancel: 취소
    icon_url: "아이콘 URL:"
    key_name: "키 이름:"
    owner_email: "소유자 이메일:"
    redirect_uri: "리디렉트 URI:"
    save_key: "키 저장"
    tool_id: "도구 ID:"
  developer_keys: 
    button: 
      saving: "키 저장 중..."
      saving_failed: "키 저장 실패"
    index: 
      details: "세부 정보"
      developer_keys: "개발자 키"
      key_settings: "키 설정"
      name: 이름
      show_all: "키 %{count}개 모두 표시"
      title: "개발자 키"
      user: 사용자
    messages: 
      confirm_delete: "이 개발자 키를 삭제하시겠습니까?"
    no_user: "사용자 없음"
    unnamed_tool: "이름 없는 도구"
  dialog_form_wrapper: 
    cancel: 취소
    save_settings: "설정 저장"
    saving: "저장 중..."
  disable_a5c05db3: "사용 안 함"
  discussion_entries: 
    created_entry_notice: "항목을 성공적으로 만들었습니다."
    deleted_entry_notice: "해당 항목이 삭제됨"
    disabled_podcasts_notice: "이 주제에 대해 Podcast 사용하지 않습니다."
    podcast_description: "\"%{title}\" 주제의 항목에서 링크하거나 포함된 모든 미디어 파일이 이 피드에 표시됩니다."
    podcast_feed_title: "%{title} 게시물 Podcast 피드"
    posts_feed_title: "%{title} 게시물 피드"
    updated_entry_notice: "항목이 성공적으로 업데이트되었습니다."
  discussion_entry: 
    atom_no_author: "작성자 없음"
    default_user_name: "사용자 이름"
  discussion_topic: 
    atom_no_author: "작성자 없음"
    default_title: "제목 없음"
    empty_message: "메시지 없음"
  discussion_topics: 
    assignment_details: 
      available_from: "다음부터 사용 가능"
      due: 기한
      due_date: "기한 %{date}"
      for: 과제
      graded_discussion_and_points: 
        one: "이는 평가하는 토론입니다: *%{count}점 가능*"
        other: "이는 평가하는 토론입니다: *%{count}점 가능*"
      show_due_dates: "기한 표시"
      until: "다음 시간까지"
    confirm_delete_announcement: 
      one: "이 알림 %{count}개를 삭제하시겠습니까?"
      other: "이 알림 %{count}개를 삭제하시겠습니까?"
    confirm_delete_discussion_topic: 
      one: "이 토론 주제 %{count}개를 삭제하시겠습니까?"
      other: "이 토론 주제 %{count}개를 삭제하시겠습니까?"
    create_new_crumb: "새로 만들기"
    default_discussion_title: "제목 없음"
    deleted_topic_notice: "해당 주제가 삭제됨"
    discussion: 
      close_for_comments: "의견 닫기"
      delete: 삭제
      due: 기한
      last_post_date: "마지막 게시 %{display_last_reply_at}"
      manage: 관리
      no_due_date: "기한 없음"
      open_to_comments: "의견 열기"
      pin: 고정
      unpin: "고정 해제"
      user_subscribed: "이 주제를 구독하고 있습니다. 구독을 해제하려면 클릭합니다."
      user_unsubscribed: "이 주제를 구독하고 있지 않습니다. 구독하려면 클릭합니다."
    discussion_feed_title: "%{title} 토론 피드"
    discussion_list: 
      no_pinned_discussions: "고정한 토론이 없음"
    discussions_settings_view: 
      allow_student_discussion_editing: "자신의 게시물을 편집하거나 삭제"
      allow_student_topics: "토론 주제 만들기"
      attach_files: "토론에 파일 첨부하기"
      manually_mark_as_read: "게시물을 읽은 것으로 표시"
      my_settings: "내 설정"
      student_settings: "학생 설정"
    edit: 
      new_assignment: "새 과제"
      new_quiz: "새 퀴즈"
    edit_crumb: 편집
    edit_view: 
      allow_threaded_replies: "계층 구조 답변 허용"
      attachment: 첨부
      available_from: "다음부터 사용 가능"
      buttons: 
        not_published: "게시 안 됨"
        published: 게시됨
      delay_posting: "지연 게시"
      enable_podcast_feed: "Podcast 피드 사용"
      include_replies_in_podcast_feed: "Podcast 피드에 답변 포함"
      options: 옵션
      page_header_title: "새 토론"
      points_possible: "가능한 점수"
      post_at: "게시 시각"
      save: 저장
      saving: "저장 중..."
      topic_title: "주제 제목"
      until: "다음 시간까지"
      use_for_grading: 평가됨
      users_must_post_before_seeing_replies: "답변을 보기 전에 게시해야 함"
    entry: 
      authors_name: "작성자 이름"
      delete_message: "이 메시지 삭제"
      edit_message: "이 메시지 편집"
      edited_comment: "이 의견은 %{user}이(가) 편집했습니다."
      labels: 
        attached_file: "첨부 파일"
      make_side_comment: "기타 의견 남기기..."
      reply_to_message: "기타 의견 남기기"
      show_more_entries: 
        one: "추가 항목 %{count}개 표시"
        other: "추가 항목 %{count}개 표시"
    error_draft_state_unauthorized: "이 주제를 초안 상태로 변경할 권한이 없습니다."
    error_draft_state_with_posts: "이 주제는 게시물을 포함하고 있으므로 초안 상태로 설정할 수 없습니다."
    group_assignment_discussion_entry: 
      posts: 
        one: "게시글 %{count}개"
        other: "게시글 %{count}개"
      separated_conversation_notice: "이 주제의 대화는 별도의 그룹으로 분리되었습니다. 아래는 액세스할 수 있는 모든 그룹 주제입니다."
    index: 
      course_discussions_atom_feed_title: "과목 토론 Atom 피드"
    index_view: 
      assignments: 과제
      delete: 삭제
      discussion_topics: "토론 주제"
      edit_settings: "토론 설정 편집"
      loading: "로드 중..."
      lock_for_comments: "의견 잠금"
      make_sure_all_search_terms_are_spelled_correctly: "모든 검색 용어의 철자가 올바른지 확인하십시오. "
      new_discussion: "토론 *시작하기*"
      rss_feed: "RSS 피드"
      start_one_now: "지금 하나 시작"
      suggestions: "제안:"
      there_are_no_discussion_topics_to_show: "표시할 토론 주제가 없음"
      try_different_more_general_or_fewer_keywords: "다른 키워드나 보다 일반적인 키워드나 더 적은 키워드로 다시 시도해 보십시오."
      try_disabling_the_unread_or_assignments_filters: "\"읽지 않음\"이나 \"과제\" 필터를 사용하지 말아 보십시오."
      unread: "읽지 않은 메시지"
      your_search_did_not_match_any_discussion_topics: "검색과 일치하는 토론 주제가 없습니다."
    page_nav: 
      Page: 페이지
      current_page: 현재
      first_page: 처음
      last_page: 마지막
    peer_reviews: 
      due_date: "기한 %{date}"
    points_possible_number: "가능한 점수는 숫자이어야 함"
    show: 
      add_rubric: "루브릭 추가"
      announcement_closed: "이 공지 사항은 의견을 받지 않음"
      authors_name: "작성자 이름"
      collapse_replies: "답변 축소"
      confirm_delete_discussion: "이 토론을 삭제하시겠습니까?"
      delete: 삭제
      delete_current_message: "현재 메시지 삭제"
      discussion_atom_feed_title: "토론 Atom 피드"
      discussion_podcast_feed_title: "토론 Podcast 피드"
      edit: 편집
      edit_current_message: "현재 메시지 편집"
      edited_by: "이 주제를 %{user}이(가) 편집함"
      expand_replies: "답변 확장"
      from_context: "*%{context_name}*에서"
      initial_post_required: "답변은 하나 이상의 답변을 게시한 사용자에게만 보입니다."
      links: 
        peer_reviews: "피어 리뷰"
      loading_replies: "답변 로드 중..."
      lock_topic: "의견 닫기"
      locked: "이 주제는 의견이 닫혔음"
      manage_discussion: "토론 관리"
      mark_all_as_read: "모두 읽음으로 표시"
      mark_all_as_unread: "모두 읽지 않음으로 표시"
      next_message: "다음 메시지"
      previous_message: "이전 메시지"
      reply_to_message: "현재 메시지에 대해 답변"
      reply_to_topic: "주제에 대해 답변"
      retrieved_from_feed: "%{feed}에서 추출됨"
      show_rubric: "루브릭 표시"
      speed_grader: "Speed Grader"
      topic: 주제
      topic_podcast_feed_link: "주제 Podcast 피드"
      topic_subscribe: 구독
      topic_subscribe_tooltip: "구독 해제 상태가 되어 새 의견에 대한 알림을 받지 않음"
      topic_subscribed_tooltip: "구독 상태가 되어 새 의견에 대한 알림을 받음"
      topic_unsubscribe: 구독함
      unlock_topic: "의견 다시 열기"
      unread: "읽지 않은 메시지"
    sub_entry: 
      authors_name: "작성자 이름"
      post_message: "메시지 게시"
    summary_view: 
      attached_file_name: "첨부: %{display_name}"
      drag_up_or_down_to_reorder: "다시 순서를 매기려면 끌어서 올리거나 내리기"
      locked: "이 주제는 의견이 닫힘"
      this_topic_is_used_for_grading: "이 주제는 평가에 사용됨"
      topic_podcast_feed: "주제 Podcast 피드"
    topic_deleted_notice: "%{topic_title}를 성공적으로 삭제함"
    user_settings_view: 
      manually_mark_as_read: "게시물을 읽은 것으로 표시"
      my_settings: "내 설정"
  discussions: 
    are_your_sure_delete: "이 항목을 삭제하시겠습니까?"
    cant_subscribe_not_in_group: "구독하려면 이 그룹에 속해야 함"
    cant_subscribe_not_in_group_set: "구독하려면 이 관련 그룹에 속해 있어야 함"
    closed_for_comments: "의견 닫힘"
    confirm_delete_discussion_topic: "이 토론 주제를 삭제하시겠습니까?"
    delete: 삭제
    discussions: 토론
    edit_settings: "토론 설정 편집"
    entry_collection_view: 
      add_reply_to_topic: "주제에 답변 추가"
    entry_content: 
      authors_name: "작성자 이름"
      delete: 삭제
      edit: 편집
      edited_comment: "*%{editor.display_name}*이(가) %{edited_at}에 편집"
      go_to_parent: "상위로 가기"
      go_to_topic: "주제로 가기"
      manage_discussion_entry: "토론 항목 관리"
      open_in_speedgrader: "SpeedGrader에서 열기"
      write_a_reply: "답변 작성..."
    entry_stats: 
      show_more: "자세히 표시"
    hide_due_dates: "기한 숨기기"
    initial_post_required_to_subscribe: "구독 전에 답변을 게시해야 함"
    mark_as_read: "읽음으로 표시"
    mark_as_unread: "읽지 않음으로 표시"
    no_content: "내용 없음"
    no_results: 
      make_sure_all_search_terms_are_spelled_correctly: "모든 검색 용어의 철자가 올바른지 확인하십시오. "
      suggestions: "제안:"
      try_different_more_general_or_fewer_keywords: "다른 키워드나 보다 일반적인 키워드나 더 적은 키워드로 다시 시도해 보십시오."
      try_disabling_the_unread_filter: "\"읽지 않음\" 필터를 사용하지 말아 보십시오."
      your_search_did_not_match_any_entries: "검색과 일치하는 항목이 없습니다."
    ordered_by_recent_activity: "최근 활동으로 정렬"
    participant: 
      anonymous_user: 익명
    pinned_discussions: "고정된 토론"
    reply: 
      error_saving_reply: "*오류가 발생했습니다*. 나중에 다시 답변을 게시하시기 바랍니다."
      saving_reply: "답변 저장 중..."
    reply_attachment: 
      attachment_label: 첨부
      remove_attachment: 제거
    reply_form: 
      attach_file: 첨부
      cancel: 취소
      post_reply: "답변 게시"
      write_a_reply: "답변 작성..."
    results_entry: 
      authors_name: "작성자 이름"
      unknown_author: "알 수 없는 작성자"
      view_in_discussion: "토론에서 보기"
    show_all_n_replies: 
      one: "답변 %{count}개 모두 표시"
      other: "답변 %{count}개 모두 표시"
    show_due_dates: "기한 표시"
    subscribe: "이 주제를 구독"
    subscribed: 구독함
    subscribed_hint: "이 주제를 구독합니다. 구독 해제하려면 클릭합니다."
    uknown_author: "알 수 없는 작성자"
    unknown: "알 수 없음"
    unknown_author: "알 수 없는 작성자"
    unsubscribe: "이 주제를 구독 해제"
    unsubscribed: "구독 해제함"
    unsubscribed_hint: "이 주제를 구독하고 있지 않습니다. 구독하려면 클릭합니다."
  domain_3b54c511: 도메인
  due_date_822625d8: 기한
  due_dates: 
    due_at: "기한: %{assignment_due_date_time}"
    multiple_due_dates: "기한: 여러 기한"
    no_due_date: "기한: 기한 없음"
  e_mail_only_2cc5e513: 이메일만
  ecollege_file_description: Ecollege
  ecollege_name: "Ecollege 변환기"
<<<<<<< HEAD
  edit_external_tool_472a475: "외부 도구 편집"
=======
>>>>>>> 5ab953f9
  edit_grading_scheme_53091236: "평가 구성표 편집"
  edit_quiz_ededddd8: "퀴즈 편집"
  edit_rubric: 
    buttons: 
      create_rubric: "루브릭 만들기"
      update_rubric: "루브릭 업데이트"
    errors: 
      load_rubrics_failed: "루브릭 로드 실패. 다시 시도하시기 바랍니다."
    messages: 
      loading_rubric_groups: "루브릭 그룹 로드 중..."
      loading_rubrics: "루브릭 로드 중..."
    prompts: 
      confirm_delete: "이 루브릭을 삭제하시겠습니까?"
      read_only_rubric: "권한이 없거나 한 곳 이상의 장소에서 사용하고 있으므로 이 루브릭을 편집할 수 없습니다. 변경한 내용은 기존 루브릭을 바탕으로 한 새 루브릭이 됩니다. 계속 진행하시겠습니까?"
    titles: 
      criterion_long_description: "기준 상세 설명"
      find_existing_rubric: "기존 루브릭 찾기"
  edit_survey_b0d6890d: "설문 편집"
  editor: 
    alt_text: "대체 텍스트:"
    button: 
      insert_equation: "수식 삽입"
    cancel: 취소
    cannot_render_equation: "이 수식은 기본 뷰에 렌더링할 수 없습니다."
    click_to_embed: "이미지를 포함하려면 클릭"
    done: 
      title: "클릭하면 서식 있는 텍스트 영역의 편집을 마침"
    done_as_in_finished: 마침
    embed_external: "외부 이미지 포함"
    embed_from_external_tool: "\"외부 도구로부터 내용 삽입\""
    embed_image: "이미지 포함"
    equation_editor_title: "수식을 삽입하려면 도구 모음을 사용하거나 LaTeX 형식을 입력/붙여넣기"
    image_not_found: "이미지를 찾을 수 없음"
    instructions: "포함하려는 이미지의 URL을 입력하거나 붙이기:"
    keyboard_shortcuts: 
      dialog_title: "키보드 단축키"
    loading: "로드 중..."
    more_external_tools: "더 많은 외부 도구"
    save_failed: "저장 실패"
    saving: "저장 중..."
    search_flickr: "Flickr creative commons 검색"
    switch_to_mathjax: "기본 뷰로 전환"
    switch_to_mathquill: "고급 뷰로 전환"
    tabs: 
      arrows: 화살표
      basic: 기본
      delimiters: 구분자
      greek: "그리스 문자"
      misc: 기타
      operators: 연산자
      relationships: 관계
    titles: 
      insert_edit_image: "이미지 삽입 / 편집"
    url: "URL:"
  editor_accessibility: 
    accessibles: 
      background_color: "배경색, 선택하려면 누름"
      forecolor: "텍스트 색, 선택하려면 누름"
      record: "이 기능은 스크린 리더에서 액세스할 수 없습니다."
    titles: 
      font_size: "글자 크기, 선택하려면 누름"
      formatting: "서식, 선택하려면 누름"
<<<<<<< HEAD
  editor_button_configured_b9419357: "편집기 버튼이 구성됨"
=======
>>>>>>> 5ab953f9
  either_the_url_or_domain_should_be_set_c29cf8c1: "url이나 도메인을 설정해야 합니다."
  email: 
    default_from_name: "Instructure Canvas"
  enable_6f5d1328: 사용
  end_date_e0093ed7: "끝 날짜"
  enrollment: 
    default_course_name: 과목
    default_email: "이메일 없음"
    default_user_name: "알 수 없는 사용자"
    roles: 
      designer: 디자이너
      designer_with_indefinite_article: 디자이너
      observer: 감독자
      observer_with_indefinite_article: 감독자
      student: 학생
      student_with_indefinite_article: 학생
      ta: 조교
      ta_with_indefinite_article: 조교
      teacher: 교사
      teacher_with_indefinite_article: 교사
    title: "%{course_name}의 %{user_name}"
    with_section: "%{course_name}, %{section_name}"
    workflow: 
      active: 활성
      completed: 완료됨
      deleted: 삭제됨
      inactive: 비활성
      invited: 초대됨
      pending: "보류 중"
      rejected: 거부됨
  enrollmentNames: 
    course_designer: "과목 디자이너"
    observer: 감독자
    student: 학생
    teacher: 교사
    teacher_assistant: 조교
  enrollment_term: 
    errors: 
      not_unique: "\"%{sis_source_id}\" SIS ID를 이미 사용 중임"
  eportfolio: 
    buttons: 
      done_editing: "편집 마침"
      manage_sections: "섹션 관리"
    confirm_delete_message: "이 메시지를 삭제하시겠습니까?"
    confirm_delete_page: "이 페이지와 모든 내용을 삭제하시겠습니까?"
    confirm_delete_section: "이 섹션과 모든 내용을 삭제하시겠습니까?"
    default_description: "이는 %{course}에 대한 %{assignment} 제출물입니다."
    eportfolio_settings: "ePortfolio 설정"
    errors: 
      compiling: "ePortfolio를 모으는 중에 오류가 발생했습니다. 잠시 후에 다시 시도하시기 바랍니다."
      missing_file: "파일 선택"
      name_required: "이름이 필요함"
      name_too_long: "이름이 너무 김"
      section_name_invalid: "섹션 이름이 올바르지 않음"
      section_name_too_long: "섹션 이름이 너무 김"
      upload_failed: "업로드를 실패했습니다."
    first_category: 홈
    first_entry: 
      content: "아직 입력된 내용이 없음"
      title: 환영합니다.
    links: 
      manage_pages: "편집하려면 클릭, 순서를 다시 매기려면 끌기"
    titles: 
      add_submission: "제출물 페이지 추가"
      download_eportfolio: "ePortfolio 다운로드"
      section_list: "배치하려면 끌기, 편집하려면 클릭"
  eportfolio_categories: 
    default_name: "새 페이지"
    errors: 
      missing_page: "해당 페이지를 찾을 수 없음"
  eportfolio_category: 
    default_section: "섹션 이름"
  eportfolio_entries: 
    errors: 
      not_found: "찾을 수 없음"
    notices: 
      missing_page: "해당 페이지를 찾을 수 없음"
  eportfolio_entry: 
    atom_author: "ePortfolio 항목"
    click_through: "페이지 내용을 보려면 클릭"
    default_content: "추가된 내용 없음"
    default_name: "페이지 이름"
  eportfolios: 
    _page_section: 
      section_types: 
        attachment: "이미지/파일 업로드"
        html: "HTML/포함된 내용"
        rich_text: "서식있는 텍스트 내용"
        submission: "과목 제출물"
    crumb: ePortfolios
    edit_link_text: "%{edit_icon} 페이지 편집"
    eportfolio: 
      entry_count: 
        one: "*%{count}*페이지"
        other: "*%{count}*페이지"
      updated_at: "%{updated_at}에 마지막으로 업데이트됨"
    help_link_text: "%{help_icon} 도움말"
    manage_pages_link_text: "페이지 구성/관리"
    manage_sections_link_text: "섹션 구성"
    notices: 
      created: "포트폴리오를 성공적으로 만듦"
      deleted: "포트폴리오를 성공적으로 삭제함"
      updated: "포트폴리오를 성공적으로 업데이트함"
      zipping: "파일 압축 진행 중..."
    page_list: 
      buttons: 
        done_editing: "편집 마침"
      default_page_name: "페이지 이름"
      edit_instructions: "이름을 바꾸려면 페이지 이름을 클릭하고 순서를 다시 매기려면 클릭해서 끌어다 놓으십시오,"
      headers: 
        page_list: "이 섹션의 페이지"
      links: 
        add_page: "다른 페이지 추가"
      titles: 
        delete_page: "이 페이지 삭제"
        manage_pages: "이 섹션의 페이지를 추가, 제거, 다시 정렬"
        rename_page: "페이지 이름 바꾸기"
    page_section: 
      links: 
        download_attachment: "*%{attachment}*을 다운로드하려면 여기를 클릭"
      rich_text: 
        default_content: "입력된 내용 없음"
      section_types: 
        attachment: "이미지/파일 업로드"
        html: "HTML/포함된 내용"
        rich_text: "서식 있는 텍스트 내용"
        submission: "과목 제출물"
      titles: 
        delete_section: "이 섹션 삭제"
        move_section: "섹션을 다시 정렬하려면 끌기"
    page_section_static: 
      headers: 
        submission: "%{assignment}에 대한 학생 제출물, %{created_date}에 작성"
      links: 
        download_attachment: "*%{attachment}*를 다운로드하려면 여기를 클릭"
        submission_url: "이 과제에 대해 제출된 URL 보기"
      not_rendered: "여기에 제출물이 있었으나 더 이상 찾을 수 없거나 내보내기 위한 제출물 유형을 지원하지 않습니다."
      rich_text: 
        default_content: "입력된 내용 없음"
    private_portfolio: 
      content: "이 ePortfolio는 공개적으로 표시되지 않습니다. 포트폴리오의 소유자를 알고 있다면 포트폴리오에 대한 액세스를 요청할 수 있습니다. 그렇지 않은 경우에는 액세스할 수 없습니다."
    section_list: 
      buttons: 
        done_editing: "편집 마침"
      default_section_name: "섹션 이름"
      links: 
        add_section: "섹션 추가"
        settings: "ePortfolio 설정"
      titles: 
        manage_sections: "이 포트폴리오의 섹션을 추가, 제거, 다시 배열 "
        rename_section: "섹션 이름 바꾸기"
    show: 
      add_submission: "이 제출물에 대한 새 페이지를 만드려면 섹션을 선택하고 새 페이지의 이름을 입력하십시오."
      attachment_count: 
        one: "첨부 %{count}개"
        other: "첨부 %{count}개"
      buttons: 
        add_comment: "설명 추가"
        add_page: "페이지 추가"
        delete: "ePortfolio 삭제"
        keep_editing: "계속 편집"
        preview: "미리 보기"
        save_page: "페이지 저장"
        select_submission: "제출물 선택"
        update_eportfolio: "ePortfolio 업데이트"
        upload_file: "파일 선택/업로드"
      current_pages: "현재 페이지"
      delete_confirm: 
        one: "현재 이 ePortfolio에 %{count}페이지가 있습니다. 전체 ePortfolio를 삭제하시겠습니까?"
        other: "현재 이 ePortfolio에 %{count}페이지가 있습니다. 전체 ePortfolio를 삭제하시겠습니까?"
      headers: 
        add_content: "내용 추가"
        export_progress: "ePortfolio 리소스를 수집 중입니다. ePortfolio에 파일이 많은 경우에는 다소 시간이 걸릴 수 있습니다."
        private_eportfolio: "ePortfolio가 비공개임"
        public_eportfolio: "ePortfolio가 공개임"
        recent_submissions: "최근 제출물"
        welcome: "ePortfolio에 오신 것을 환영합니다."
      headings: 
        page_comments: "페이지 내용"
      labels: 
        add_comment: "새 설명 추가"
        allow_comments: "이 페이지에 설명 허용"
        choose_submission: "이 페이지에 포함할 과제 제출물 선택"
        eportfolio_name: "ePortfolio 이름"
        file_select: "이 페이지에 포함할 파일 선택"
        file_upload: "새 파일 업로드"
        html_content: "아래 상자에 HTML 코드를 복사해서 붙여넣기"
        loading_submission: "제출물 로드 중"
        make_public: 공개하기
        page_name: "페이지 이름"
        section: 섹션
        show_comments: "설명 공개하기"
        uploading_file: "업로드 중"
      links: 
        back: "Portfolio 대시보드로 돌아가기"
        choose_submission: "과목 제출물"
        delete: "이 ePortfolio 삭제"
        download_eportfolio: "이 ePortfolio의 내용을 zip 파일로 다운로드"
        download_file: "%{filename}을 다운로드하려면 여기를 클릭"
        file_uload: "이미지/파일 업로드"
        html_content: "HTML/포함된 내용"
        portfolio: "실제 ePortfolio로 가기"
        rich_content: "서식 있는 텍스트 내용"
        view_original: "원본 파일 보기"
        wizard: "시작하기 마법사"
      login_required: "이 페이지에 설명을 추가하려면 *로그인*해야 합니다."
      new_section: "새 섹션"
      no_comments: "설명 없음"
      no_files: "업로드한 파일 없음"
      no_submissions: "제출물 없음"
      private_comments: "지금은 여러분만 이 페이지의 설명을 볼 수 있습니다. 원하는 경우에는 *이 페이지의 설정을 변경*함으로써 설명을 공개할 수 있습니다."
      private_eportfolio: "따라서 사용 권한이 없으면 찾거나 볼 수 없습니다. 여러분은 자신의 포트폴리오이기 때문에 볼 수 있으며, 다른 사람이 보도록 허용하려면 포트폴리오에 액세스할 수 있도록 다음 특수 링크를 복사해서 공유하십시오:"
      public_eportfolio: "따라서 포트폴리오의 주소를 알고 있는 사람은 누구나 볼 수 있습니다. *포트폴리오 설정을 변경*함으로써 포트폴리오를 비공개할 수 있습니다."
      recent_submissions: "ePortfolio에 있는 새 페이지에 추가하려면 제출물을 클릭하십시오."
      titles: 
        already_used: "이 제출물은 이미 포트폴리오에 포함됨"
        feed: "Eportfolio Atom 피드"
        view_submission: "제출물 보기"
      upload_limit: "파일 당 50MB로 제한"
      welcome: "여기에 처음 오신 경우에는 마법사를 띄우고 시작할 수 있는 최선의 방법을 볼 수 있습니다. 그렇지 않다면 신속하게 최근 제출물을 추가하거나 포트폴리오로 바로 갈 수 있습니다."
      write_only_comments: "이 페이지의 설명은 비공개입니다. 설명을 추가할 수 있으나 포트폴리오 소유자만 볼 수 있게 됩니다."
    show_me: 표시하기
    static_page: 
      created_with_canvas: "Canvas로 만듦"
      headers: 
        page_comments: "페이지 설명"
      links: 
        skip_navigation: "탐색 건너뛰기"
      logo: 로고
    title: "%{portfolio_name} 피드"
    user_index: 
      buttons: 
        add_eportfolio: "ePortfolio 만들기"
      defaults: 
        eportfolio_name: "내 포트폴리오"
      headers: 
        add_eportfolio: "ePortfolio 만들기"
        eportfolios: ePortfolios
        my_eportfolios: "내 ePortfolios"
        what: "ePortfolio가 무엇입니까?"
      labels: 
        eportfolio_name: "ePortfolio 이름"
        make_public: 공개하기
      links: 
        create: "ePortfolio 만들기"
      page_title: "내 ePortfolio"
      what: 
        details1: |-
            ePortfolios는 중요한 제출물과 학습 과정에서 겪은 경험에 대해
            표시하고 토론하는 곳입니다. ePortfolio는 다음과 같은 일을 위해
            사용할 수 있습니다:
            
            * 교사만 보기에는 자랑스러운 보고서를 표시
            * 학급 제출물에 들어간 모든 생각과 작업에 대한 이야기
            * 전체적인 학습 경험에 대한 개요를 수집
            * 급우나 미래의 상사와 작업을 공유
            
            ePortfolios는 모든 사람이 볼 수 있도록 공개할 수도 있고
            허용한 사람만 볼 수 있도록 비공개로 할 수 있으며, 언제든지
            이 설정을 변경할 수 있습니다.
            
            시작할 준비가 되셨습니까? 버튼을 클릭하십시오.
    wizard_box: 
      finish: 
        body: "시작할 준비가 되셨습니까? 어떤 페이지에서든지 \"%{help_link_text}\" 링크를 클릭하면 이 마법사 페이지로 돌아올 수 있습니다."
      headers: 
        finish: 시작합시다
        getting_started: 시작하기
        instructions: "ePortfolio 사용하기"
        introduction: 소개
        page_content: "페이지 내용"
        pages: "섹션 페이지"
        sections: "포트폴리오 섹션"
        settings: "ePortfolio 설정"
        submissions: "제출물 추가"
      introduction: 
        body: "ePortfolios는 여러분의 작업을 보여주는 장소입니다. 이는 섹션과 페이지로 구성되어 있습니다. 섹션의 목록은 창 왼쪽에 있습니다(%{showme1}). 각 섹션은 여러 개의 페이지를 가질 수 있으며 오른쪽 창에 표시됩니다(%{showme2})."
      links: 
        portfolio: "포트폴리오 보기"
      page_content: 
        body1: "페이지에서 보는 내용은 다른 방문자가 보는 것과 같은 내용입니다. 내용 편집을 위해서 \"%{edit_link_text}\" 링크(%{showme})를 클릭하면 페이지가 편집 모드로 바뀝니다."
        body2: "이제 편집 중입니다! 원한다면 페이지 이름을 바꾸거나 의견 달기 옵션을 변경하십시오(%{showme1}). 오른쪽에 있는 버튼을 클릭하면 언제든지 변경 사항을 저장하고, 미리 보고, 취소할 수 있습니다(%{showme2})."
        body3: "내용은 테두리가 점선으로 된 하위 섹션으로 나누어집니다. 하위 섹션의 오른쪽 위에 있는 %{edit_icon} 아이콘이나 %{delete_icon} 아이콘을 클릭하면 하위 섹션의 내용을 편집하거나 삭제할 수 있습니다."
        body4: "새 하위 섹션을 추가하려면 페이지 오른쪽에 있는 옵션 목록에서 추가하려는 내용 유형을 찾아 클릭하십시오(%{showme})."
      pages: 
        body1: "섹션은 여러 개의 페이지를 가지고 있습니다. 창 오른쪽에서 현재 섹션의 페이지 목록을 볼 수 있습니다(%{showme1}). 페이지를 구성하거나 추가하려면 \"%{manage_pages}\" 링크를 클릭하십시오(%{showme2})."
        body2: "%{edit_icon} 아이콘을 클릭하면 페이지 이름을 바꿀 수 있고 %{delete_icon} 아이콘을 클릭하면 페이지를 삭제할 수 있으며, 클릭해서 끌어다 놓으면 페이지 순서를 바꿀 수 있습니다."
      sections: 
        body1: "섹션은 창 왼쪽에 나열됩니다(%{showme1}). 각 섹션은 안에 여러 개의 페이지를 가질 수 있습니다. 섹션을 구성하거나 추가하려면 \"%{manage_sections}\" 링크를 클릭하십시오(%{showme2})."
        body2: "%{edit_icon} 아이콘을 클릭하면 페이지 이름을 바꿀 수 있고 클릭해서 끌어다 놓으면 페이지 순서를 바꿀 수 있으며 %{delete_icon} 아이콘을 클릭하면 페이지를 삭제할 수 있습니다. "
      settings: 
        body: "여러분의 ePortfolio 설정을 바꾸려면 \"ePortfolio 설정\" 링크를 클릭하십시오(%{showme}). 포트폴리오 이름을 바꿀 수 있고 공개인지 비공개인지 바꿀 수도 있습니다. 비공개 포트폴리오는 액세스를 허용한 사람만 볼 수 있습니다."
      submissions: 
        body1: "이 페이지의 아래는 과목의 최근 제출물 목록이라는 것을 알 수 있습니다(%{showme}). 이 페이지에서 포트폴리오에 있는 페이지에 신속하게 제출물을 추가할 수 있습니다. 추가하려는 제출물을 클릭하면 간단한 대화 상자가 나타납니다."
        body2: "좋습니다! 이제 제출물 추가를 마쳤으므로 어떤 섹션에 추가할 것인지 선택하고 페이지에 이름을 붙여야 합니다. \"페이지 추가\"를 클릭하고 나면 새 페이지로 이동하는데 원하는 경우에 세부 정보를 편집할 수 있습니다."
  error_message_2b9d12ee: "오류: %{message}"
  errors: 
    bad_navigation_config: "유효하지 않은 과목 탭 구성"
    blank: "필수 사항"
    failed: 실패함
    format: "%{attribute} %{message}"
    index: 
      all_categories: "- 모든 범주 -"
      default_category: 기본
      labels: 
        account: 계정
        category: 범주
        comments: 설명
        created_at: "생성 시각"
        request_context_id: "요청 컨텍스트 id"
        url: url
        user: 사용자
      message_contains: "메시지에 포함"
    max_attempts: "로그인을 너무 많이 실패했습니다. 다시 시도하시거나 시스템 관리자에게 문의하십시오."
    messages: 
      accepted: "동의해야 함"
      blank: "값이 있어야 함"
      confirmation: "확인과 일치하지 않음"
      empty: "값이 있어야 함"
      equal_to: "%{count}와(과) 같아야 함"
      even: "짝수여야 함"
      exclusion: 예약됨
      greater_than: "%{count}보다 커야 함"
      greater_than_or_equal_to: "%{count}보다 크거나 같아야 함"
      inclusion: "목록에 포함되지 않음"
      invalid: "올바르지 않음"
      less_than: "%{count}보다 작아야 함"
      less_than_or_equal_to: "%{count}보다 작거나 같아야 함"
      not_a_number: "숫자가 아님"
      odd: "홀수여야 함"
      too_long: "너무 긺 (최대 %{count} 글자)"
      too_short: "너무 짧음 (최소 %{count} 글자)"
      wrong_length: "길이가 잘못됨 (%{count} 글자여야 함)"
    no_attached_file: "이 과제에 하나 이상의 파일을 첨부해야 함"
    registration_incomplete: "이 페이지를 보기 전에 이메일 주소를 확인해야 함"
    required: "필수 사항"
    sis_id_in_use: "SIS ID \"%{sis_id}\"이(가) 이미 사용 중임"
  everyone_854554dd: 모두
<<<<<<< HEAD
  extensions_7250a0bb: 확장
=======
>>>>>>> 5ab953f9
  external_apps_f5490181: "외부 앱"
  external_content: 
    cancel: 
      canceling: "취소 중..."
      popup_failure: "부모 창을 찾을 수 없으므로 이 팝업을 수동으로 닫아야 합니다."
      popup_success: "취소되었습니다. 이 팝업은 스스로 닫힙니다..."
    success: 
      content_failure: "내용 찾아오기를 실패했습니다. 다시 시도하시거나 시스템 관리자에게 오류를 알리시기 바랍니다."
      oembed_failure: "내용 찾아오기를 실패했습니다. 다시 시도하시거나 시스템 관리자에게 오류를 알리시기 바랍니다."
      popup_success: "성공입니다! 이 팝업은 스스로 닫힙니다..."
      retrieving_content: "내용 찾아오기..."
  external_feed: 
    original_article: "원본 기사"
    short_feed_title: "%{short_url} 피드"
  external_feeds: 
    index_view: 
      add_a_new_feed: "새 피드 추가"
      buttons: 
        add_feed: "피드 추가"
        adding_feed: "피드 추가 중..."
      descriptions: 
        add_new_feed: "RSS나 Atom 피드의 게시물을 이 과목의 공지로 자동으로 추가할 수 있습니다. 아래에 피드 URL을 붙여넣기만 하면 새 항목이 추가될 것입니다."
      keyword: "키워드:"
      labels: 
        match_phrase_checkbox: "제목에 특정 구가 있는 게시물만 추가"
      links: 
        add_external_feed: "외부 피드 추가"
      options: 
        full_article: "전체 기사"
        link_only: 링크만
        truncated: 잘림
      phrase_to_look_for: "검색할 구"
      posts_added: "게시물 추가됨"
  external_tools: 
    account_navigation_configured: "계정 탐색이 구성됨"
    app_full_view: 
      add_tool: "도구 추가"
      app_already_installed: "이 앱은 이미 설치됨"
      average_rating: "평균 등급"
      back_to_app_center: "앱 센터로 돌아가기"
      education_levels: "교육 수준"
      extensions: 확장
      help_link: "도움말 링크"
      rate_tool: "이 도구를 평가"
    app_review_view: 
      posted_by_on: "*%{user.name}*이(가) *%{created_at}*에 게시함"
    app_saved_message: "%{app}을(를) 성공적으로 저장했습니다!"
    buttons: 
      cancel: 취소
      delete: 삭제
    cannot_locate_launch_request: "시작 요청을 찾을 수 없습니다. 다시 시도하시기 바랍니다."
    consumer_key: "소비자 키"
    course_navigation_configured: "과목 탐색이 구성됨"
    delete: 삭제
    dialog_title_add_app: "앱 추가"
    dialog_title_add_tool: "새 앱 추가"
    dialog_title_edit_tool: "외부 도구 편집"
    dialog_title_rate_tool: "이 도구를 어떻게 평가하시겠습니까?"
    edit_view: 
      anonymous: 익명
      by_url: URL로
      by_xml: "XML 붙여넣기"
      config_url: "구성 URL"
      configuration_type: "구성 유형"
      consumer_key: "소비자 키"
      custom_feilds_explanation: "한 줄에 한 개씩, 형식: 이름=값"
      custom_fields: "사용자 정의 필드"
      description: 설명
      email_only: 이메일만
      manual: "수동 항목"
      name: 이름
      name_only: 이름만
      paste_xml: "여기에 XML 붙여넣기"
      privacy: "개인 정보"
      public: 공개
      shared_secret: "공유 시크릿"
      shared_secret_note: "바꿀 새 값을 입력"
      tool_domain: 도메인
      tool_url: URL
    editor_button_configured: "편집기 버튼이 구성됨"
    external_tool: 
      account_navigation_configured: "계정 탐색이 구성됨"
      course_navigation_configured: "과목 탐색이 구성됨"
      delete_tool: "도구 삭제"
      edit_tool: "도구 편집"
      editor_button_configured: "편집기 버튼이 구성됨"
      homework_submission_configured: "과제 제출물 구성됨"
      labels: 
        consumer_key: "소비자 키"
        description: 설명
        domain: 도메인
        extras: 기타
        privacy: "개인 정보"
        url: URL
        vendor_help_link: "공급업체 도움말 링크"
      resource_selection_configured: "리소스 선택이 구성됨"
      user_navigation_configured: "사용자 탐색이 구성됨"
    external_tool_view: 
      delete_tool: "도구 삭제"
      edit_tool: "도구 편집"
    external_tools_collection_view: 
      app_headder: "외부 앱"
    finished: 
      load_failure_message: "지정한 도구를 로드하는 데 문제가 있습니다. 문제가 지속되면 관리자에게 문의하시기 바랍니다."
      load_failure_title: "도구 로드 실패"
      load_success_message: "이 페이지에서 나가도 무방합니다."
      load_success_title: "도구 사용 완료됨"
    generic_error: "요청을 처리하는 중 오류 발생"
    homework_submission_configured: "과제 제출물 구성됨"
    index_view: 
      add_new_tool: "새 앱 추가"
      all: 전부
      app_headder: "외부 앱"
      external_tools_note: "앱은 Canvas에 새 기능을 추가하는 쉬운 방법입니다. 개별 과목이나 계정에 있는 모든 과목에 추가할 수 있습니다. 구성을 마치면 과목 모듈을 통해 연결하거나고 평가 도구를 위한 과제를 만들 수 있습니다."
      installed: 설치됨
      not_installed: "설치 안 됨"
      search_filter: "이름으로 필터링"
      view_app_center: "앱 센터 보기"
      view_installed_tools: "앱 구성 보기"
    missing_stars: "별점을 선택해야 함"
    rate_tool_view: 
      rate_tool: "이 도구를 어떻게 평가하시겠습니까?"
    remove_tool: "이 도구를 제거하시겠습니까?"
    resource_selection_configured: "리소스 선택이 구성됨"
    save_failed: "검토를 저장할 수 없음: %{message}"
    saving: "저장 중..."
    shared_secret: "공유 시크릿"
    submit: 제출
    user_navigation_configured: "사용자 탐색이 구성됨"
  facebook: 
    authorization_required: "승인된 사용자만 해당 페이지를 액세스할 수 있음"
    authorization_success: "인증이 성공했습니다! 이제 Canvas와 Facebook은 친구입니다."
    deleted: 삭제됨
    index: 
      all_set: "설정을 마쳤습니다!"
      bookmark_notice: "이 응용 프로그램을 북마크하면 페이스북 홈 페이지에서 새 Canvas 알림의 숫자를 볼 수 있습니다. "
      canvas_messages: "Canvas 메시지"
      configure_notification_preferences_notice: "*알림 기본 설정을 구성*하고 나면 Canvas 계정에서 일어나는 일을 알려주기 위해 알림이 여기에 표시되는 것을 볼 수 있습니다."
      installation_about: "Canvas Facebook 앱을 설치하려면 Canvas에 있는 프로필 페이지로 가서 Facebook 버튼을 클릭하여 계정을 Facebook으로 연결하십시오."
      learn_more: "instructure.com 에서 자세히 알아보기"
      more_information: "자세한 정보는 %{domain_list}에서 확인"
      no_messages_notice: "과목에서 일이 발생하면 Canvas 계정에서 일어나는 일을 알려주기 위해 알림이 여기에 표시되는 것을 볼 수 있습니다."
      notification_about: "Canvas Facebook 앱은 과목 안에서 벌어지는 상호 작용에 대해 더 쉬운 액세스를 부여합니다. 과제가 평가되거나 기한이 바뀌는 경우 등에 알림을 보내도록 설정할 수 있습니다. 여러분의 비공개 자료는 Canvas에 비공개로 유지됩니다."
      notification_settings: "알림 설정"
      notifications_notice: "아래에서 Canvas에서 온 최근 알림의 목록을 볼 수 있습니다. 이 응용 프로그램을 북마크하면 Facebook 홈페이지에서 새 Canvas 알림을 볼 수 있습니다."
      welcome: "%{name}님, 돌아오신 것을 환영합니다!"
      welcome_message: "Instructure가 제공하는 완전히 새로운 온라인 학습 소프트웨어에 오신 것을 환영합니다. 우리는 학습을 개선하기 위해 웹을 사용하는 것을 쉽게 만들기 위해 여기에 있습니다. 우리의 인터페이스는 간단하고 깔끔하고 개방적이며, 보다 개방적인 협업 학습 경험을 제공하기 위해 여러분과 여러분의 학생이 이미 사용하고 있는 - Facebook과 같은 - 도구와 함께 동작합니다. 우리는 그 모두를 합하여 단순히 과제를 추적하는 일 이상을 하는 하나의 강력하고 개방된 패키지로 만들었습니다. 그것은 상호 작용을 촉진하고 학습을 강화합니다."
      welcome_title: "Instructure Canvas에 오신 것을 환영합니다."
    index_disabled: 
      disabled_notice: "이 Canvas 사이트는 Facebook과 의사 소통하도록 구성되지 않았습니다."
      get_help: "support.instructure.com에서 도움 받기"
      instructure_canvas: "Instructure Canvas"
    invalid_signature: "유효하지 않은 Facebook 서명"
    message: 
      hide: 숨기기
    notification_policies: 
      alerts: 알림
      cancel: 취소
      change_settings: "설정 바꾸기"
      daily: 일별
      labels: 
        alerts_for_category: "%{category_name} 알림"
      loading: "로드 중..."
      never: "허용 안 함"
      notification_type: "알림 유형"
      right_away: 지금
      send_to_facebook: "Facebook으로 보내기?"
      update_preferences: "기본 설정 업데이트"
      updating_preferences: "기본 설정 업데이트 중..."
      weekly: 주별
    settings: 
      back_to_messages: "메시지로 돌아가기"
      link_needed: "Canvas Facebook 앱을 구성하기 전에 Canvas 로그인에 연결해야 합니다. 자세한 정보를 보려면 \"환영\"을 클릭하십시오."
      notifications_config_notice: "Canvas의 알림을 자동으로 Facebook 계정에 보낼 수 있습니다. 아래에서 보낼 수 있는 알림 유형을 볼 수 있습니다. 알림 기본 설정은 여기 또는 Canvas에서 언제든지 바꿀 수 있습니다."
      settings_title: "Canvas 알림 설정"
      updating_preferences: "기본 설정 업데이트 중..."
  feature_flags: 
    feature_flag: 
      allow: 허용
      disabled: "사용 안 함"
      enabled: 사용함
      no_description: "설명 없음"
      ? "off"
      : 끄기
      ? "on"
      : 켜기
      release_notes: "배포 노트"
    feature_flag_admin_view: 
      no_features_available: "현재 사용할 수 있는 기능이 없음"
  features: 
    google_docs_domain_restriction: "Google Docs 도메인 제한"
  file_preview: 
    file_preview_headerbutton_close: 닫기
    file_preview_infotable_name: 이름
    file_preview_infotable_status: 상태
  file_previews: 
    lock_explanation: 
      messages: 
        file_locked: "파일의 잠금을 아직 해제하지 않았습니다."
        folder_locked: "이 파일을 포함한 \"%{folder},\" 폴더가 잠겼습니다."
  file_rename_form: 
    name: 이름
  file_status: 
    published_status: 게시됨
    unpublished_status: "게시 안 됨"
  files: 
    alts: 
      file: 파일
      folder: 폴더
      folder_locked: "잠긴 폴더"
      locked_file: "잠긴 파일"
    buttons: 
      update_file: "파일 업데이트"
    cancel: 취소
    content_folder: 
      titles: 
        edit_and_move_instructions: "편집하려면 클릭, 다른 폴더로 이동하려면 끌기"
    errors: 
      empty_file: "파일이 비어 있습니다. 다른 파일을 업로드하시기 바랍니다."
      extracting: "zip 파일의 압축을 해제하는 데 오류가 있습니다.  다시 시도하시기 바랍니다."
      failed_uploading: "업로드 실패: %{error_info}"
      loading_file: "파일 내용 업로드 오류입니다. 다시 시도하시기 바랍니다."
      missing_field: "업로드 실패, 필요한 양식 필드 누락"
      not_found: "이 파일을 업로드할 때 무엇인가 잘못되었으며 실제 파일을 찾을 수 없습니다. 파일 소유자에게 알려서 다시 업로드하도록 하십시오."
      server_error: "업로드 실패, 서버 오류. 다시 시도하시기 바랍니다."
      server_returned_invalid_status: "서버가 유효한 상태 반환을 멈춤"
      server_unresponsive: "서버가 상태 요청에 응답을 멈춤"
      too_large: "파일이 편집하기에 너무 큼"
      unexpected_response: "필요한 응답을 받지 못함"
      update_file_failed: "파일 업데이트 실패. 다시 시도하시기 바랍니다."
      upload_failed: "업로드에 실패했습니다. 다시 시도하시기 바랍니다."
      uploading: "업로드 오류"
      uploading_zip: "zip 파일을 업로드하는 중에 오류가 발생했습니다."
    fields: 
      file: 파일
    files_page_title: 파일
    full_index: 
      alts: 
        file_locked: 잠김
        file_preview: "미리 보기"
        folder_locked: 잠김
      buttons: 
        add_a_file: "파일 추가"
        lock_file: "이 파일 잠그기"
        lock_folder: "이 폴더 잠그기"
        overwrite_duplicate_attachment: 덮어쓰기
        rename_duplicate_attachment: "새 파일 이름 바꾸기"
      descriptions: 
        file_locked_after: "%{lock_at} 이후에 잠기게 됩니다."
        file_locked_until: "%{unlock_at}까지 잠겨 있습니다."
        folder_locked: "이 폴더는 잠겨 있어서 학생이 볼 수 없습니다."
        folder_locked_after: "%{lock_at} 이후에 잠기게 됩니다."
        folder_locked_until: "%{unlock_at}까지 잠겨 있습니다."
        lock_file: "파일이 잠겨 있으면 교사와 조교만 액세스할 수 있습니다."
        lock_folder: "폴더가 잠겨 있으면 교사와 조교만 액세스할 수 있습니다."
      drop_here: "이 폴더에 파일을 추가하려면 여기에 끌어다 놓으십시오."
      drop_zip_files: "zip 파일을 끌어다 놓고 이 폴더에 압축을 해제하도록 선택할 수 있습니다."
      edit_html_warning: "HTML 편집기가 여러분의 HTML을 변경하므로 변경 사항을 저장하기 전에 백업을 다운로드해야 합니다."
      file_details: "파일 세부 정보"
      file_list: "파일 목록"
      files_title: 파일
      labels: 
        just_hide_file: "파일을 링크한 경우에 학생이 다운로드하거나 보는 것을 허용하지만 학생의 파일 목록에 표시하지 않음"
        just_hide_folder: "폴더에 있는 파일을 링크한 경우에 학생이 다운로드하거나 보는 것을 허용하지만 학생의 파일 목록에 표시하지 않음"
        lock_after: "이 시각 이후 잠금"
        lock_until: "이 시각까지 잠금"
        locked: "수동으로 해제할 때까지 잠금"
      links: 
        add_file: "파일 추가"
        add_folder: "폴더 추가"
        delete_file: "이 파일 삭제"
        delete_folder: "이 폴더 삭제"
        download_as_zip: "이 폴더의 파일을 zip으로 다운로드"
        download_file: "이 파일을 다운로드"
        download_with_size: "파일을 다운로드 (%{size})"
        download_zip: "%{size}을(를) 다운로드하려면 여기를 클릭"
        edit_content: "내용 편집"
        import_zip: "zip 파일 가져오기"
        lock_file: "이 파일 잠금"
        lock_folder: "이 폴더 잠금"
        preview: "미리 보기"
        rename_file: "이 파일 이름 바꾸기"
        rename_folder: "이 폴더 이름 바꾸기"
        show_all_files: "모든 과목/그룹의 파일 보기"
        show_personal_files: "내 개인 파일만 보기"
        unlock_file: "이 파일 잠금 해제"
        unlock_folder: "이 폴더 잠금 해제"
      locked: "이 파일은 아직 잠금이 해제되지 않아서 다운로드할 수 없습니다."
      locked2: "이 파일은 잠겨 있어서 학생이 다운로드할 수 없습니다."
      messages: 
        creating_zip: "압축 파일을 만드는 중..."
        gathering_and_zipping: |-
            **이 폴더의 내용을 모아서** zip 파일로 압축합니다.
            이 작업은 파일의 크기와 개수에 따라 다소 시간이 걸릴 수도 있습니다.
        gathering_data: "데이터 모으는 중..."
        gathering_files: "파일을 모으는 중..."
        gathering_files_with_progress: "파일 모으는 중 (%{progress}%)..."
        no_preview_avaialble: "미리 보기 없음"
        uploading: "5개 파일 업로드 중..."
        zip_finished: "완료됨! 파일로 리디렉트 중..."
      page_title: 파일
      storage_used: "사용된 저장소: %{size2} 중 %{size1}"
      switch_views: "뷰 전환"
      titles: 
        download_folder_contents: "폴더 내용 다운로드"
        edit_file: "%{file} 편집"
        edit_file_contents: "파일 내용 편집"
        file_locked: 잠김
        folder_locked: 잠김
        lock_file: "%{file_name} 잠금"
        lock_folder: "%{folder_name} 잠금"
      warnings: 
        too_many: "과목/그룹이 너무 많아 한 번에 표시할 수 없습니다. 아래는 처음 15개의 결과입니다."
    links: 
      add_files: "파일 추가"
    messages: 
      access_denied: "이 폴더의 내용을 읽을 수 없습니다."
      done_uploading: "업로드 마침"
      error_count: 
        one: "오류 %{count}개"
        other: "오류 %{count}개"
      extraction_complete: "추출이 완료되었습니다! 업데이트 중..."
      finalizing: "마무리 중"
      folder_empty: "이 폴더에 내용 없음"
      loading_files: "파일 로드 중..."
      no_files_selected: "유효한 파일이 선택되지 않음"
      queued: 대기
      updating_file: "파일 업데이트 중..."
      upload_complete: "업로드 마침"
      uploading: "업로드 중"
      uploading_files: 
        one: "파일 %{count}개 업로드 중..."
        other: "파일 %{count}개 업로드 중..."
    new: 
      buttons: 
        create: 만들기
      titles: 
        upload: "파일 업로드"
    notices: 
      deleted: "%{display_name} 파일이 삭제됨"
      updated: "파일을 성공적으로 업데이트했습니다."
    prompts: 
      delete_file: "이 파일을 삭제하시겠습니까?"
      delete_folder: "이 폴더와 폴더의 모든 내용을 삭제하시겠습니까?"
      duplicate_filenames: "다음 이름을 가진 파일이 이 폴더에 이미 존재합니다. 파일을 대체하시겠습니까, 아니면 새 파일을 고유한 이름으로 바꾸시겠습니까?"
      extract_zip: "이 파일은 zip 파일입니다. 이 폴더에 압축을 해제하시겠습니까?"
    show: 
      messages: 
        file_locked: "파일의 잠금을 아직 해제하지 않았습니다."
        folder_locked: "이 파일을 포함한 \"%{folder},\" 폴더가 잠겼습니다."
    text_show: 
      page_title: "파일 미리 보기"
    titles: 
      click_and_drag: "폴더를 다른 폴더로 옮기려면 클릭해서 끌기"
      drag_to_move: "다른 폴더로 옮기려면 끌기"
      extracting: "폴더에 파일 압축 해제"
      file_uplaods_queue: "파일 업로드 큐"
      lock_file: "파일 잠금"
      lock_folder: "폴더 잠금"
    update_file: "파일 업데이트"
    upload_error: "파일 업로드 중 오류 발생"
    warnings: 
      file_uploaded_without_response: "파일을 업로드했으나 서버가 응답에 실패했습니다. 확인하려면 페이지를 다시 로드하십시오."
  filter_by_name_34cbe139: "이름으로 필터링"
  find_flickr_image_view: 
    find_cc_on_flickr: "Flickr에서 크리에이티브 커먼즈 이미지 찾기"
    search: 검색
  find_outcome: 
    errors: 
      outcome_retrieval_failed: "성과 찾아오기를 실패했습니다. 다시 시도하시기 바랍니다."
    messages: 
      loading_outcomes: "성과 로드 중..."
      no_outcomes_found: "성과를 찾을 수 없음"
      no_rubric_outcomes_found: "루브릭이 구성된 성과를 찾을 수 없음"
    titles: 
      find_outcome: "성과 검색"
  folder: 
    course_content_folder_name: "과목 내용"
    errors: 
      invalid_recursion: "폴더는 자신의 부모가 될 수 없음"
    folder_created: "\"%{name}\" 폴더 만듦"
  folders: 
    event_updated: "행사를 성공적으로 업데이트했습니다."
    file_zip_in_process: "파일 압축 진행 중..."
    folder_created: "폴더를 성공적으로 만들었습니다."
    folder_filename: 폴더
    no_deleting_folders_with_content: "내용이 있는 폴더를 삭제할 수 없음"
    no_deleting_root: "루트 폴더를 삭제할 수 없음"
    only_one_folder: "폴더 경로와 폴더 ID를 설정할 수 없음"
  from_from_to_to_e31f6422: "%{from}부터 %{to}까지"
  global_message_icons: 
    announcement: "공지 사항"
    calendar: 일정
    error: 오류
    information: 정보
    invitation: 초대
    question: 문제
    warning: 경고
  google_docs_domain_restriction_description: "Google Docs 도메인 제한을 이용하면 Google Docs 제출물과 협업을 단일 도메인으로 제한할 수 있습니다. 승인되지 않은 도메인에서 과제를 제출하거나 협업에 참여하려는 학생은 Google Docs 통합을 업데이트할 필요가 있다는 것을 알리는 오류 메시지를 받게 됩니다."
  grade_display_warning_dialog: 
    grade_display_warning: 
      warning: 경고
  grade_export_title: "평점 내보내기"
  gradebook: 
    alerts: 
      no_active_students: "죄송합니다. 과목에 활동 중인 학생이 없거나 평가할 수 있는 학생이 없습니다."
      no_students_in_groups_back: "할당된 사용자가 없기 때문에 이 과제에 대한 제출물은 Speedgrader에서 평가할 수 없습니다. 이 그룹 집합에 사용자를 할당하고 다시 시도하시기 바랍니다. 뒤로 돌아가려면 '확인'을 클릭하십시오."
      no_students_in_groups_close: "할당된 사용자가 없기 때문에 이 과제에 대한 제출물은 Speedgrader에서 평가할 수 없습니다. 이 그룹 집합에 사용자를 할당하고 다시 시도하시기 바랍니다. 이 창을 닫으려면 '확인'을 클릭하십시오."
      no_students_in_section: "해당 섹션에 학생이 없어서 모든 섹션 보기로 돌아갑니다."
    buttons: 
      dialog_buttons: 취소
      saving_settings: "설정 저장 중..."
      submit_comment: "의견 제출"
      submitting: "제출 중..."
    cancel_button: 취소
    click_to_change: "다른 점수를 테스트하려면 클릭"
    confirms: 
      delete_comment: "이 의견을 삭제하시겠습니까?"
      unsaved_changes: |-
          다음 학생의 퀴즈 제출물에 저장되지 않은 변경 내용이 있습니다: 
          
           %{users}
          계속 진행하시겠습니까?
    edit_view_rubric: "루브릭 보기"
    errors: 
      select_an_option: "옵션을 선택하시기 바랍니다."
    graded: 평가됨
    graded_by_me: "%{graded_time}에 내가 평가"
    graded_then_resubmitted: "평가된 후 다시 제출됨 (%{when})"
    gradee_index_of_total: "%{gradee} %{x} / %{y}"
    group: 그룹
    mute_assignment: "과제 평점 비공개"
    new_assessment: "[새 과제]"
    no_submission_time: "제출 시간 없음"
    not_graded: "평가 안 됨"
    not_submitted: "제출 안 됨"
    nth_student: "%{n}번째 학생"
    portion_graded: "%{x} / %{y} 평가됨"
    show_all_details_button: "모든 세부 정보 보기"
    student: 학생
    student_mute_notification: "교사가 평가 작업 중"
    titles: 
      dropped_assignment_no_total: "이 과제는 합계 계산에 고려하지 않음"
      hypothetical_score: "이는 What-If 점수임"
    turnitin: 
      error_message: "Turnitin에 제출하는 중에 오류가 발생했습니다. 지원팀에 문의하기 전에 다시 제출해 보시기 바랍니다."
      info_message: "이 파일은 아직 Turnitin에서 처리 중입니다. 점수를 보려면 나중에 다시 확인하시기 바랍니다."
      resubmitting: "다시 제출 중..."
      tooltip: 
        error: "Turnitin 유사성 점수 - 제출물 오류 세부 정보 보기"
        pending: "Turnitin 유사성 점수 - 제출물 대기"
        score: "Turnitin 유사성 점수 - 자세한 보고서 보기"
    unmute_assignment: "과제 평점 공개"
  gradebook2: 
    alerts: 
      scores_updated: 
        one: "학생 %{count}명 점수 업데이트됨"
        other: "학생 %{count}명 점수 업데이트됨"
    all_sections: "모든 섹션"
    assignment_muted: "과제 평가 비공개"
    column_header: 
      assignment_options: "과제 옵션"
      points_out_of: "/ %{assignment.points_possible}"
      this_assignment_is_muted: "이 과제는 평점 비공개 상태임"
      zero_point_assignment: "이 그룹의 과제는 가능한 점수가 없으므로 평가 계산에 포함될 수 없음"
    concluded_course_error_message: "이는 종결된 과목이므로 종결된 등록만 사용할 수 있습니다."
    dropped_for_grading: "평가 목적에서 탈락"
    error: 
      update: "이 과제를 업데이트하는 데 오류가 있습니다. 페이지를 새로 고친 후에 다시 시도하시기 바랍니다."
    errors: 
      none_to_update: "업데이트할 내용 없음"
      upload_as_zip: "zip 파일로 업로드하시기 바랍니다."
    grade_display_warning: 
      cancel: 취소
      continue: 계속
    gradebook_header_menu: 
      assignment_details: "과제 세부 정보"
      curve_grades: "상대 평가"
      download_submissions: "제출물 다운로드"
      message_students_who: "다음 학생에게 메시지 보내기"
      re_upload_submissions: "제출물 다시 업로드"
      set_default_grade: "기본 평점 설정"
      speedgrader: SpeedGrader
    hide_student_names: "학생 이름 숨기기"
    invalid_assignment_groups_warning: 
      one: "%{groups}에 가능한 점수가 없어서 점수에 포함되지 않음"
      other: "%{groups}에 가능한 점수가 없어서 점수에 포함되지 않음"
    keyboard_assignment_desc: "현재 과제의 세부 정보 페이지로 이동"
    keyboard_close_menu: "현재 활성인 과제 메뉴 닫기"
    keyboard_comment_desc: "활성 제출물에 대한 의견 달기"
    keyboard_menu_desc: "활성 열 과제에 대한 메뉴 열기"
    keyboard_sort_desc: "현재 활성인 열로 그리드 정렬"
    keycodes: 
      close_menu: ESC
      comment: c
      goto_assignment: g
      menu: M
      sort: S
    learning_outcome: "학습 성과"
    no_assignments_have_points_warning: "과제가 가능한 점수를 갖기 전까지 점수를 계산할 수 없음"
    percent_of_grade: "평점의 %{percentage}"
    points_out_of: "/ %{points_possible}"
    resubmitted: "마지막 평가 이후 다시 제출됨"
    row_student_name: 
      student_placeholder: 학생
    secondary_id: "보조 ID"
    section_to_show_menu: 
      choose_a_section_to_show: "표시할 섹션 선택"
    show_student_names: "학생 이름 보기"
    student_name: "학생 이름"
    students_who: 
      havent_been_graded: "평가되지 않음"
      havent_submitted_yet: "제출되지 않음"
      no_grade_for: "%{assignment}에 대한 평점 없음"
      no_submission_for: "%{assignment}에 대한 제출물 없음"
      not_submitted_yet: "제출되지 않음"
      scored_less_than: "다음 이하 점수"
      scored_less_than_on: "%{assignment}에서 %{cutoff} 미만의 점수를 기록함"
      scored_more_than: "다음 이상 점수"
      scored_more_than_on: "%{assignment}에서 %{cutoff} 이상의 점수를 기록함"
    submitted_late: "늦게 제출됨"
    title: 
      quiz: "퀴즈 제출물"
      turnitin: "Turnitin 점수 있음"
    titles: 
      discussion: "토론 제출물"
      media: "미디어 설명 제출물"
      quiz_review: "이 퀴즈는 검토가 필요함"
      text: "텍스트 항목 제출물"
      upload: "파일 업로드 제출물"
      url: "URL 제출물"
    total: 합계
    total_column_header: 
      options: 옵션
      switch_to_percent: "백분률로 전환"
      switch_to_points: "점수로 전환"
    ungraded: "평가 요인이 아님"
  gradebook_uploads: 
    errors: 
      invalid_file: "유효하지 않은 csv 파일, 평점을 업데이트 할 수 없음"
      upload_failed: "파일을 업로드할 수 없습니다."
    form: 
      labels: 
        upload: "업로드할 CSV 파일을 선택"
      titles: 
        upload_form: "업로드할 CSV 파일을 선택"
    new: 
      titles: 
        new_upload: "평점 기록부 업로드"
    notices: 
      updated: 
        one: "제출물 %{count}개를 성공적으로 업데이트했습니다."
        other: "제출물 %{count}개를 성공적으로 업데이트했습니다."
    show: 
      assignment_answer: "이 과제는"
      assignment_example: "주식 지수 퀴즈"
      assignment_question: "문제의 과제"
      buttons: 
        continue: "계속 %{icon}"
        save_changes: "변경 내용 저장"
      choose_option: "-- 선택 --"
      headers: 
        import_error: "업로드한 데이터에 인식할 수 없는 부분이 있습니다:"
        missing_assignment: "평가 기록부에 나타나지 않은 과제를 업로드했습니다. 새 과제인지 기존 과제를 나타내는지 알려주시기 바랍니다."
        missing_student: "다음 학생에 대한 행이 업로드되었으나 학급의 어떤 학생인지 결정할 수 없습니다. 어떤 학생인지 알려주시기 바랍니다."
        no_changes: "업로드한 평점 기록부에서 변경된 내용을 발견할 수 없습니다."
      ignore_assignment_option: 무시하십시오.
      ignore_student_option: "학급에 없습니다. 이 행을 무시하십시오."
      labels: 
        points_possible: "가능한 점수"
      links: 
        back: "평점 기록부로 돌아가기"
      new_assignment_option: "새 과제"
      notices: 
        unchanged: "참고: 평점 변경이 없는 과제를 업로드했습니다. 그것은 표시되지 않습니다."
      page_title: "평점 기록부"
      student_answer: "이 사람은 실제"
      student_example: 아무개
      student_question: "문제의 학생"
  gradebook_uploads_form: 
    buttons: 
      upload_data: "데이터 업로드"
    labels: 
      upload: "업로드할 CSV 파일 선택:"
    titles: 
      upload_form: "업로드할 CSV 파일 선택"
    what_should_csv_look_like: "CSV 파일은 어떻게 보입니까?"
  gradebooks: 
    attendance: 
      attendance_info: "출석 과제를 만들지 않았습니다."
      buttons: 
        add_assignment: "과제 추가"
      edit_attendance_info: "출석 과제의 세부 정보를 편집하려면 과제 이름 바로 아래에 있는 드롭다운 아이콘을 클릭하고 \"과제 편집\"을 클릭하십시오."
      headers: 
        attendance: 출석
        edit_attendance: "출석 세부 정보 편집"
        loading_attendance: "출석표 로드 중..."
        mark_attendance: "출석 표시"
        new_column: "새 출석 열"
      how_do_i: 도움말
      labels: 
        date: 날짜
        group: 그룹
        possible: 가능
        title: 제목
      links: 
        add_column: "열 추가"
      mark_attendance_info: "출석 뷰는 왼쪽에 세로로 나열된 학생과 위쪽에 가로로 나열된 과제를 표시합니다. 학생을 출석이나 결석으로 표시하려면 올바른 표시(출석은 %{present_icon}, 결석은 %{absent_icon})가 나타날 때까지 해당 상자를 클릭하십시오. 각 과제에 대한 드롭다운을 사용해서 모든 학생을 출석이나 결석으로 표시할 수 있습니다."
      new_group: "새 그룹"
      page_title: 출석
      points_abbrev: 점
      titles: 
        click_to_change: "변경하려면 클릭"
    blank_submission: 
      no_submission: "제출물 없음"
    crumb: 출석
    errors: 
      missing_file: "업로드할 파일을 찾을 수 없음"
      not_allowed: "이 과목은 점수 업로드를 허용하지 않습니다."
      submission_failed: "제출에 성공하지 못함: %{error}"
      submission_failed_default: "제출 실패"
    grade: 
      muted: "평점 비공개"
    grade_summary: 
      assessment_by: "%{name}이(가) 평가"
      assignments: 과제
      buttons: 
        show_what_if: "저장된 \"What-If\" 점수 표시"
      change_score_instructions: "변경 내용이 합계에 미치는 영향을 보려면 점수를 클릭하고 새 값을 입력하십시오."
      click_to_change: "다른 점수를 테스트하려면 클릭"
      close_comments: 닫기
      close_comments_label: "의견 받지 않기"
      close_rubric: "루브릭 마감"
      close_score: 닫기
      close_score_screenreader: "점수 세부 정보 마감"
      comment_count: 
        one: "의견 %{count}개"
        other: "의견 %{count}개"
      comment_count_screenreader: "의견 읽기"
      comments: 의견
      for_course: "과목에 대해"
      grading_in_progress: "교사가 평가 작업 중임"
      headers: 
        details: "세부 정보"
        due: 기한
        grades: "%{student}의 평점"
        name: 이름
        out_of: 총점
        score: 점수
      icons: 
        turnitin_results: "Turnitin 결과 보기"
      labels: 
        final_grade_hidden: "합계 계산을 사용하지 않음"
        high: 최고
        low: 최저
        mean: 평균
        only_graded: "평가된 과제에만 근거한 계산"
        total: 합계
        your_score: 점수
      links: 
        click_to_view: "보려면 여기를 클릭"
        download: "%{attachment} 다운로드"
        revert_score: "실제 점수로 되돌리기"
        show_details: "모든 세부 정보 보기"
      media_comment: "이는 미디어 의견으로서"
      not_official: "*참고*: 이는 공식적인 점수가 아닙니다."
      page_title: "%{student}의 평점"
      print_grades: "평점 인쇄"
      see_rubric_results: "루브릭 결과 보기"
      see_rubric_results_screenreader: "루브릭 결과 보기"
      see_scoring_details: "점수 세부 정보 보기"
      see_scoring_details_screenreader: "점수 세부 정보 보기"
      see_turnitin_results: "Turnitin 결과 보기"
      student_mute_legend: "교사가 평가 중입니다. 교사가 평가하는 중에는 평점과 의견 정보를 알 수 없습니다."
      student_mute_notification: "교사가 평가 중"
      submission_score: "*%{score}* / %{possible}"
      titles: 
        revert_score: "원래 점수로 되돌리기"
        turnitin_score: "Turnitin 유사성 점수 -- 자세한 정보"
        view_rubric_evaluation: "루브릭 평가 보기"
        view_scoring_details: "점수 세부 정보 보기"
      total: 합계
    gradebook2: 
      arrange_columns_by_due_date: "기한으로 열 정렬"
      arrange_columns_by_group: "과제 그룹으로 열 정렬"
      filter_by_student: "학생 이름이나 보조 ID로 학생 필터링"
      grades: 평점
      hide_student_names: "학생 이름 숨기기"
      page_header_title: "평점 기록부"
      publish_to_sis: "SIS에 평점 게시"
      set_group_weights: "그룹 가중치 설정"
      show_attendance_columns: "출석 열 표시"
      show_concluded_enrollments: "종결된 등록 표시"
      upload_scores: 가져오기
      view_grading_history: "평가 기록 보기"
    grades: 
      complete: 완료
      incomplete: "완료 안 됨"
    grades_filename: 평점
    history: 
      graded_on_submission: "제출물로 평가됨"
      grades_for_date: "해당 날짜의 평점"
      headers: 
        after: 이후
        before: 이전
        current: 현재
        student: 학생
      page_title: "평점 기록부 기록"
      revert: "이 평점으로 되돌리기"
      submission_count: 
        one: "변경 사항 %{count}개"
        other: "변경 사항 %{count}개"
      temporary_disabled: "이 크기의 과목에 대해서 현재 평가 기록부 이력 페이지를 사용할 수 없습니다."
      titles: 
        submission_graded: "%{grader}이(가) %{graded_date}에 평가"
    invalid_assignment_groups_warning: 
      one: "%{groups}에 가능한 점수가 없어서 점수에 포함되지 않음"
      other: "%{groups}에 가능한 점수가 없어서 점수에 포함되지 않음"
    no_assignments_have_points_warning: "과제가 가능한 점수를 갖기 전까지 점수를 계산할 수 없음"
    notices: 
      unauthorized: "이 과목의 출석을 볼 권한이 없음"
      updated: "참석 과제를 성공적으로 업데이트했습니다."
      uploaded: 
        one: "%{count} 개의 제출물에 대한 파일과 의견"
        other: "%{count} 개의 제출물에 대한 파일과 의견"
    out_of_final: "최종 평가의 %{weight}"
    out_of_points_possible: "/ %{points_possible}"
    speed_grader: 
      all_sections: "모든 섹션"
      attach: 첨부
      buttons: 
        save: 저장
        save_settings: "설정 저장"
        submit_comment: "설명 제출"
      gradebook: 
        mute_assignment: "과제 평점 비공개"
        unmute_assignment: "과제 평점 공개"
      headers: 
        anonymous_submission: "과제가 익명이므로 이 학생의 답변이 표시되지 않습니다."
        assessment: 평가
        grading: "평점 매기기"
        no_group_submission: "이 그룹은 이 과제에 대한 제출물이 없음"
        no_submission: "이 학생은 이 과제에 대한 제출물이 없음"
        submission: "이 학생은 과제를 제출했음"
      icons: 
        delete_comment: "의견 삭제"
        file_attachment: "파일 첨부"
        media_comment: "미디어 설명"
        speech_recognition: "음성 인식"
      keycode_descriptions: 
        change_grade: "평점 바꾸기"
        leave_comment: "의견 남기기"
        next_student: "다음 학생"
        previous_student: "이전 학생"
        use_rubric: "루브릭 사용"
      keycodes: 
        change_grade: g
        leave_comment: c
        next_student: j
        previous_student: k
        use_rubric: r
      labels: 
        add_comment: "의견 추가"
        average: 평균
        grade: 평점
        grade_by_question_beta: "질문에 따라 평가 (베타)"
        group_comment: "전체 그룹에 의견 보내기"
        hide_names: "SpeedGrader에서 학생 이름 숨기기"
        show_assessment_by: "평가 표시 기준"
        showing: "표시 중"
        sort_by: "학생 목록 정렬"
      late_notice: "참고: 이 제출물은 늦음"
      links: 
        click_to_view: "보려면 여기를 클릭"
        course_home: "과목 홈"
        download_file: "파일 다운로드"
        gradebook: "평점 기록부"
        next: 다음
        previous: 이전
        remove_attachment: "첨부 제거"
        settings: 설정
        show_all_sections: "모든 섹션 보기"
        submit_same_score: "다시 제출한 것에 대해 같은 평점 사용"
      loading: "로드 중..."
      new_assessment_option: "[새 평가]"
      no_annotation: "이 문서에 주석을 사용할 수 없음"
      not_newest_notice: "참고: 이는 가장 최근 제출물이 아님"
      page_title: "%{assignment_name}, SpeedGrader, %{course_name}"
      sort_by: 
        status: "제출물 상태로 (평가 필요, 제출 안 됨 등)"
        student_name: "학생 이름으로 (철자순)"
        submitted_at: "과제를 제출한 날짜"
      submitted_files: "제출한 파일: (로드하려면 클릭)"
      titles: 
        download_file: "이 파일 다운로드"
        not_newest: "살펴 볼 제출물을 바꾸려면 위의 드롭다운 사용"
        preview_file: "이 파일 미리 보기"
        speedgrader_options: "Speedgrader 옵션"
      tooltips: 
        file_attachment: "파일 첨부"
        media_comment: "미디어 설명"
        speech_recognition: "음성 인식"
    speed_grader_disabled: "이 과목은 SpeedGrader를 사용 안 함"
    speedgrader_enabled_only_for_published_content: "Speedgrader는 게시된 내용에 대해서만 사용할 수 있습니다."
    student_attendance: 
      headers: 
        assignment: 과제
        mark: 표시
        no_attendance: 출석
        student_attendance: "%{user}의 출석"
      links: 
        grades: "%{user}의 평점"
        message_user: "%{user}에게 메시지 보내기"
      no_attendance_assignments: "출석 과제를 만들지 않았습니다."
      page_title: "%{user}의 출석"
      titles: 
        absent: "부재로 표시됨, 세부 정보를 보려면 클릭"
        click_for_details: "세부 정보를 보려면 클릭"
        present: "참석으로 표시, 세부 정보를 보려면 클릭"
    submissions_zip_upload: 
      comments_made: 
        one: "작성한 의견 %{count}개"
        other: "작성한 의견 %{count}개"
      done: "마쳤습니다. 업로드한 파일을 받아 간단한 의견과 함께 각 사용자의 이 과제에 대한 제출물 페이지에 첨부했습니다. 학생은 새 의견이 추가되었다는 알림을 받게 됩니다."
      failures: "어떤 작업을 해야 하는지 알 수 없는 파일이 있습니다. 이 파일은 누구의 제출물 페이지에도 추가되지 않았습니다. 왼쪽에서 목록을 볼 수 있습니다."
      files_ignored: 
        one: "무시한 파일 %{count}개"
        other: "무시한 파일 %{count}개"
      header: 
        ignored_files: "다음 파일을 무시"
      headers: 
        attached_files: "다음 사용자 제출물에 파일을 첨부"
      links: 
        back_to_assignment: "과제 페이지로 돌아가기"
        back_to_gradebook: "평점 기록부로 돌아가기"
      no_comments_added: "추가된 의견 없음"
      renamed_file: "%{filename}에서 이름이 바뀜"
      submissions_upload: "%{assignment} 제출물 업로드"
    titles: 
      total: 합계
  graded_quiz_7fabdf1f: "평가된 퀴즈"
  graded_survey_c0f0c395: "평가된 설문"
  grading_box: 
    out_of_points_possible: "/ %{assignment.points_possible}"
  grading_cell: 
    grade_complete: 완료
    grade_incomplete: "완료 안 됨"
  grading_schemes_1c3c3252: "평가 구성표"
  grading_standard: 
    unknown_grading_details: "알 수 없는 세부 정보"
  grading_standards: 
    buttons: 
      save: 저장
    confirm: 
      delete_grading_scheme: "이 평가 구성표를 삭제하시겠습니까?"
      unlink_grading_scheme: "이 평가 구성표를 연결 해제하시겠습니까?"
    errors: 
      cannot_delete_grading_scheme: "평가 구성표 삭제 중 문제 발생"
      cannot_load_grading_standards: "평가 기준을 로드하는 데 실패했습니다. 다시 시도하시기 바랍니다."
      cannot_remove_grading_scheme: "이 평가 구성표를 제거하는 데 문제가 발생했습니다. 페이지를 새로 고치고 다시 시도하시기 바랍니다."
      save_failed: "저장 실패"
    grading_scheme_currently_set: 설정됨
    grading_scheme_not_set: "설정 안 됨"
    index: 
      title: "평가 기준"
    no_grading_standards: "평가 기준을 찾을 수 없음"
    status: 
      loading_grading_standards: "평가 기준을 로드하는 중..."
      saving: "저장 중..."
    titles: 
      grading_scheme_info: "평가 구성표 보기/편집"
  group: 
    greater_than_1: "1보다 커야 함"
    memeber: 구성원
    name_required: "이름이 필요함"
    name_too_long: "짧은 그룹 이름 입력"
    tabs: 
      discussions: 토론
      files: 파일
      home: 홈
      pages: 페이지
      people: 사용자
  group_a8f5ed9c: 그룹
  group_categories: 
    notices: 
      create_category_success: "범주를 성공적으로 만들었습니다."
      delete_category_success: "범주를 성공적으로 삭제함"
      update_category_success: "범주를 성공적으로 업데이트했습니다."
  group_category: 
    cant_restrict_self_signup: "범주에 혼합 섹션 그룹이 있으면 자동 등록을 제한할 수 없음"
    greater_than_1: "1보다 커야 함"
    group_categories: 
      communities: 커뮤니티
      imported: "가져온 그룹"
      student_organized: "학생 그룹"
    invalid_self_signup: "자동 등록은 다음 값 중 하나가 필요함: %{values}"
    name_required: "이름이 필요함"
    name_reserved: "%{name}은(는) 예약된 이름입니다."
    name_too_long: "더 짧은 범주 이름을 입력"
    name_unavailable: "%{name}은(는) 이미 사용 중입니다."
    self_signup_for_courses: "자동 등록은 과목 그룹이나 커뮤니티를 대상으로만 사용할 수 있음"
  group_membership: 
    errors: 
      group_full: "그룹이 꽉 찼습니다."
      not_in_group_section: "%{student}는 %{group}의 다른 구성원과 섹션을 공유하지 않습니다."
  group_name_b69c144: "그룹 이름"
  group_settings: 
    invitation_sent: "초대 보냄"
  groups: 
    add_group: "그룹 추가"
    add_group_category: 
      allow_self_signup: "직접 등록 허용"
      buttons: 
        create_category: "범주 만들기"
      default_name_for_groups: "프로젝트 그룹"
      group_limit_blank: "(제한이 없으면 공란으로 두십시오)"
      group_structure_group_limit: "그룹을 %{group_limit}명으로 *제한*"
      group_structure_self_signup: "*지금 그룹* %{number_of_groups}개 *만들기*"
      group_structure_standard: "*학생을 동일한 그룹* %{number_of_groups}개로 *나누기*"
      labels: 
        group_structure: "그룹 구조"
        manually_create_groups: "그룹을 수동을 만들겠습니다."
        name_for_groups: "그룹 이름"
        self_signup: "직접 등록"
      restricted_self_signup: "그룹 구성원이 같은 섹션에 있어야 함"
      self_signup_help_message: |-
          학생이 직접 등록할 수 있는 그룹의 집합을 만들 수 있습니다.
          여전히 집합에 있는 그룹에 속하는 것으로 제한되지만
          이러한 방식으로 교사 대신 학생들이 스스로 그룹을 구성할 수 있습니다.
          그룹 멤버는 같은 과목 섹션에 속하도록 할 수도 있습니다.
          
          학생이 다른 그룹으로 옮길 수 있으므로 학생들이 그룹 구성을 마치면
          직접 등록하는 기능을 사용 안하도록 설정할 수도 있다는 것을
          염두에 두십시오.
      self_signup_help_tooltip: "직접 등록 그룹이 무엇입니까?"
    button: 
      create_category: "범주 만들기"
    buttons: 
      create_group: "그룹 만들기"
    category: 
      actions: 
        collapse_all: "모두 축소"
        expand_all: "모두 확장"
        load_all: "전체 학생 목록 로드"
        load_more: "더 로드"
      buttons: 
        add_group: "다른 그룹 추가"
        collapse_group: "그룹 축소"
        delete_category: "이 그룹 집합 제거"
        delete_group: "그룹 삭제"
        edit_category: "이 그룹 집합 편집"
        edit_group: "그룹 편집"
        expand_group: "그룹 확장"
      group_category_all: 모두
      group_category_unassigned: "할당 안 됨"
      group_limit_blurb: "그룹이 *%{count}*명으로 제한됨"
      group_name: 이름
      instructions: 
        group_assignment: "그룹을 할당하려면 학생을 끌기"
      message_students: "학생에게 메시지 보내기..."
      random_distribution_explanation: "할당 안 된 학생을 그룹에 고르게 배분"
      randomly_distribute_students: "임의로 학생 할당"
      restricted_self_signup_blurb: "하나의 그룹에 속한 모든 학생은 같은 섹션에 포함되어야 합니다."
      self_signup_blurb: "이 그룹은 직접 등록을 사용합니다."
      self_signup_help_tooltip: "직접 등록 그룹이 무엇입니까?"
      status: 
        loading: "로드 중..."
      student: 
        one: "학생 %{count}명"
        other: "학생 %{count}명"
      warnings: 
        studend_groups: "이 그룹은 학생이 직접 구성한 것입니다. 다른 그룹 유형과 달리 학생이 하나 이상의 이 그룹에 속할 수 있으므로 평가 과제에 사용할 수 없습니다."
    confirm: 
      assign_students: "이는 할당되지 않은 학생을 기존 학생 그룹에 가능한 한 고르게 임의로 할당함"
      delete_group: "이 그룹을 삭제하시겠습니까?"
      remove_category: "이 그룹 집합을 제거하시겠습니까?"
    context_groups: 
      account_groups: "계정 그룹"
      actions: 
        add: "새 그룹 시작하기"
      buttons: 
        create: "그룹 만들기"
      course_groups: "과목 그룹"
      group_explanation: "그룹은 프로젝트에서 협업하거나 학습 세션 등의 일정을 파악하기에 좋은 곳입니다. 모든 그룹에는 달력이 있고 위키, 토론, 파일을 저장할 공간이 있습니다. 그룹은 문서를 협업하고 웹 회의를 예약할 수도 있습니다. 이는 실제로 소수의 학생이 보다 집중된 프로젝트에서 작업할 수 있는 작은 과목과 같습니다."
      groups_disabled: "이 과목에 대해서 학생 구성 그룹을 사용하지 않으므로 교사가 만들어준 그룹에 참여해야 합니다."
      headings: 
        available_groups: "사용 가능한 그룹"
        new_group: "새 그룹 만들기"
      labels: 
        name: "그룹 이름"
        restrictions_for_joining_groups: 참여하기
        users_to_invite: 초대
      options: 
        invite_only: "초대에 의해서만 참여"
        open_to_course_members: "과목 구성원은 자유롭게 참여"
      page_title: "과목 그룹"
      student_group_warning: "만약 교사가 여러분을 과제의 일부인 그룹에 넣는 것에 대해서 언급했다면 이는 올바른 방식이 아닙니다. 스스로 구성한 그룹은 평가에 사용할 수 없습니다… 여러분은 여전히 자신의 그룹을 만들 수 있지만 교사가 여러분을 위해 만든 그룹이 아니라면 과제의 전자 사본을 제출할 수 없습니다."
      student_groups_tabs_everyone: 모두
      student_groups_tabs_groups: 그룹
    context_manage_groups: 
      account_group_explanation: "계정 수준 학생 그룹은 특정 과목에 묶이지 않은 학생을 묶는 좋은 방법입니다. 모든 학생 그룹은 자신의 달력, 토론장, 협업 도구를 가지고 있어서 스스로 구성하고 보다 효율적으로 함께 작업할 수 있습니다."
      actions: 
        add_students: "과목에 학생 추가"
      buttons: 
        add_group: "새 그룹 집합 만들기"
      course_group_explanation: "학생 그룹은 그룹 프로젝트나 보고서를 위해 학생을 구성하는 유용한 방법입니다. 모든 학생 그룹은 별도의 달력과 토론 보드와 협업 도구가 있어서 스스로 조직하고 더 효과적으로 함께 일할 수 있습니다."
      drag_and_drop_instructions: "학생을 다른 그룹으로 옮기려면 클릭해서 끌어다 놓으십시오."
      get_started_info: "시작하려면 오른쪽에 있는 \"새 그룹 집합 만들기\"를 클릭하십시오."
      group_assignment_instructions: "학생을 임의로 정해진 크기의 그룹에 할당하거나 수동으로 그룹을 만들고 구성할 수 있습니다. 그룹을 만들면 과제를 \"그룹 제출\" 과제로 만들 수 있는데, 그러면 각 그룹은 그룹의 모든 사용자에 대한 하나의 제출물을 갖게 됩니다."
      group_pages: "그룹 페이지"
      headings: 
        account_groups: "계정 수준 학생 그룹"
        course_groups: "학생 그룹"
      messages: 
        no_students: "이 과목에 추가된 학생이 없음"
      page_title: "과목 그룹"
      page_title_accounts: "계정 그룹"
    create_group_set: "그룹 집합 만들기"
    delete_confirm: "이 그룹 집합을 삭제하시겠습니까?"
    edit: 
      buttons: 
        update: "그룹 업데이트"
      group_settings_title: "%{group_name} 설정"
      is_public: "이는 공개 그룹임"
      labels: 
        description: 설명
        join_level: "참여 권한"
        name: 제목
    edit_group: "그룹 편집"
    edit_group_category: 
      allow_self_signup: "직접 등록 허용"
      group_limit_blank: "(제한이 없으면 공란으로 두십시오)"
      group_structure_group_limit: "그룹을 %{group_limit}명으로 *제한*"
      restricted_self_signup: "그룹 구성원이 같은 섹션에 있어야 함"
      self_signup_help_tooltip: "직접 등록 그룹이 무엇입니까?"
    edit_group_set: "그룹 집합 편집하기"
    errors: 
      category_in_use: "\"%{category_name}\"은(는) 이미 사용 중임"
      creating_category_failed: "범주 만들기 실패. 다시 시도하시기 바랍니다."
      creating_group_failed: "그룹 만들기 실패"
      group_full: "그룹이 꽉 찼습니다."
      group_limit: "그룹 제한은 공란이거나 1보다 커야 함"
      unknown: "예기치 않은 오류가 발생했습니다."
      update_failed: "업데이트 실패. 다시 시도하시기 바랍니다."
    everyone: "모두 (%{count}명)"
    feed_title: "%{course_or_account_name} 피드"
    flash: 
      removeError: "그룹 집합을 삭제할 수 없습니다. 나중에 다시 시도하시기 바랍니다."
      removed: "그룹 집합을 성공적으로 제거했습니다."
    group: 
      actions: 
        ask_to_join_group: "이 그룹에 참여 요청"
        join_group: "이 그룹에 참여하기"
        leave_group: "이 그룹에서 나가기"
        switch_group: "이 그룹으로 전환"
      group_full: "그룹 꽉 찼음"
      member: 
        one: "멤버 %{count}명"
        other: "멤버 %{count}명"
      member_tooltip_show: "그룹 명부 보기"
      no_members: "구성원 없음"
      one: "그룹 1개"
      other: "그룹 %{count}개"
    group_name: "그룹 이름"
    groups_count: "그룹 (%{count}개)"
    index: 
      heading_current_groups: "현재 그룹"
      no_groups: "그룹 없음"
    loading: "그룹 명부 로드 중..."
    manage: 
      add_unassigned_menu: 
        add_unassigned_student: "할당 안 된 학생 추가"
        add_unassigned_user: "할당 안 된 사용자 추가"
        search_people: "사람 검색"
      add_unassigned_user: 
        add_to_group: "사용자를 그룹에 추가"
        add_user_to_group: "사용자 %{name}을(를) 그룹에 추가"
      add_unassigned_users: 
        no_users_found: "사용자 없음"
        too_short: "3자 이상으로 된 검색어를 입력하십시오."
      assign_to_group_menu: 
        add_to_group: "그룹에 추가"
        all_groups_full_suggestion: "그룹 제한을 변경하거나 그룹을 추가하십시오."
        assign_user_to_group: "사용자를 이 그룹에 할당"
        assign_user_to_group_name: "사용자를 그룹 %{name}에 추가"
        no_groups_created: "사용자를 추가하기 전에 그룹을 만들어야 합니다."
      edit_group_assignment: 
        all_available_groups_full: "사용할 수 있는 그룹이 꽉 찼습니다."
        all_groups_full_suggestion: "그룹 제한을 변경하거나 그룹을 추가하십시오."
        move_to_group_label: "그룹으로 이동"
        saving: "저장 중..."
        where_to_move: "*%{userName}*를 어디로 이동하시겠습니까?"
      group_categories: 
        account_group_explanation: "계정 수준 학생 그룹은 특정 과목에 묶이지 않은 학생을 묶는 좋은 방법입니다. 모든 학생 그룹은 자신의 달력, 토론장, 협업 도구를 가지고 있어서 스스로 구성하고 보다 효율적으로 함께 작업할 수 있습니다."
        add_group_set: "그룹 집합 추가"
        course_group_explanation: "학생 그룹은 그룹 프로젝트나 보고서를 위해 학생을 구성하는 유용한 방법입니다. 모든 학생 그룹은 별도의 달력과 토론 보드와 협업 도구가 있어서 스스로 조직하고 더 효과적으로 함께 일할 수 있습니다."
        group_assignment_instructions: "학생을 임의로 정해진 크기의 그룹에 할당하거나 수동으로 그룹을 만들고 구성할 수 있습니다. 그룹을 만들면 과제를 \"그룹 제출\" 과제로 만들 수 있는데, 그러면 각 그룹은 그룹의 모든 사용자에 대한 하나의 제출물을 갖게 됩니다."
        group_set: "그룹 집합"
        headings: 
          account_groups: "계정 수준 학생 그룹"
          course_groups: "학생 그룹"
          groups: 그룹
        tabs: 
          everyone: 모두
      group_category: 
        randomly_assigning_students: "임의로 학생 할당 중"
        search_groups: "그룹 검색"
        search_users: "사용자 검색"
      group_category_create: 
        allow_self_signup: "직접 등록 허용"
        cancel: 취소
        create_groups_manually: "그룹을 수동을 만들겠습니다."
        group_set_name: "그룹 집합 이름"
        group_structure: "그룹 구조"
        leave_group_limit_blank: "(제한이 없으면 공란으로 둠)"
        require_same_section: "그룹 구성원이 같은 섹션에 있어야 함"
        save: 저장
        saving: "저장 중..."
        self_signup: "직접 등록"
      group_category_detail: 
        add_group: "그룹 추가"
        category_settings: 설정
        delete_category_option: 삭제
        edit_category_option: 편집
        group: 그룹
        group_limit_blurb: "그룹은 *%{group_limit}*명으로 제한됩니다."
        message_all_unassigned_option: "모든 할당 안 된 학생을 관리"
        randomly_assign_students_option: "임의로 학생 할당"
        restricted_self_signup_blurb: "하나의 그룹에 속한 모든 학생은 같은 섹션에 포함되어야 합니다."
        self_organized_warning: "이 그룹은 학생이 직접 구성한 것입니다. 다른 그룹 유형과 달리 학생이 하나 이상의 이 그룹에 속할 수 있으므로 평가 과제에 사용할 수 없습니다."
        self_signup_blurb: "이 그룹은 직접 등록을 사용합니다."
        settings: 설정
      group_category_edit: 
        allow_self_signup: "직접 등록 허용"
        cancel: 취소
        group_set_name: "그룹 집합 이름"
        leave_group_limit_blank: "(제한이 없으면 공란으로 둠)"
        require_same_section: "그룹 구성원이 같은 섹션에 있어야 함"
        save: 저장
        saving: "저장 중..."
      group_detail: 
        add_user_to_group: "사용자를 그룹에 할당"
        group_delete: 삭제
        group_edit: 편집
        group_full: "꽉 참"
        group_settings: 설정
        show_group_details: "그룹 %{name}에 대한 세부 정보 표시"
        visit_group_homepage: "그룹 홈페이지 방문"
      group_edit: 
        cancel: 취소
        group_join_level: 참여하기
        group_name: "그룹 이름"
        invitation_only: "초대 전용"
        open: "구성원이 자유롭게 참여"
        save: 저장
        saving: "저장 중..."
      group_user: 
        assign_user_to_group: "%{name}을(를) 그룹에 할당"
        move: "다음으로 이동..."
        move_to_new_group: "%{name}을(를) 새 그룹으로 이동"
        remove: 제거
        remove_from_group: "%{name}을(를) 그룹에서 제거"
      group_users: 
        greater_than_three: "3자 이상으로 된 검색어를 입력하십시오."
        no_matching_students: "일치하는 학생이 없습니다."
        no_matching_users: "일치하는 사용자가 없습니다."
      groups: 
        no_groups: "현재 이 그룹 집합에 그룹이 없습니다. 시작하려면 그룹을 추가하십시오."
        no_matching_groups: "현재 검색 조건에 일치하는 그룹이 없습니다."
      randomly_assign_members: 
        cancel: 취소
        okay: OK
        randomly_assign_students_dialog: "이는 할당되지 않은 학생을 기존 학생 그룹에 가능한 한 고르게 임의로 할당합니다."
      self_signup_help: 
        about_self_signup_groups: "직접 등록 그룹에 대한 정보"
        self_signup_description: "학생이 직접 등록할 수 있는 그룹의 집합을 만들 수 있습니다. 학생은 집합에 있는 하나의 그룹에만 속할 수 있지만, 이러한 방식으로 교사 대신 학생들이 스스로 그룹을 구성할 수 있습니다. 이 옵션을 사용하면 학생이 하나의 그룹에서 다른 그룹으로 직접 이동할 수 있습니다."
    member: 
      one: "멤버 %{count}명"
      other: "멤버 %{count}명"
    member_tooltip_hide: "그룹 명부 숨김"
    member_tooltip_show: "그룹 명부 보기"
    membership_pending: 
      group_join_request: "그룹 참여 요청"
      group_join_request_info: "이 그룹에 참여 요청을 했습니다. 요청이 수락되거나 거부되면 알림을 받게 됩니다."
    messages: 
      creating_group: "그룹 만드는 중..."
    name_too_long: "이름이 너무 김"
    notices: 
      already_deleted: "해당 그룹이 삭제됨"
      create_success: "그룹을 성공적으로 만들었습니다."
      delete_success: "그룹을 성공적으로 삭제함"
      goodbye: "%{group_name} 그룹에서 직접 탈퇴했습니다."
      no_students_assigned: "할 일이 없습니다."
      students_assigned: "학생을 그룹에 할당했습니다."
      update_success: "그룹을 성공적으로 업데이트했습니다."
      welcome: "%{group_name} 그룹에 오신 것을 환영합니다!"
    randomly_assigning_members: "임의로 학생 할당 중"
    show: 
      coming_up: 예정
      edit_group: "그룹 편집"
      group_atom_feed: "그룹 Atom 피드"
      new_announcement: "새 공지"
      next_week: "다음 주"
    status: 
      assigning_students: "학생 할당 중..."
      creating_groups: "범주 만드는 중..."
      updating: "업데이트 중..."
    student: 
      drag_drop_instructions: "학생을 다른 그룹으로 옮기려면 클릭해서 끌기"
    students_who_have_not_joined_a_group: "그룹에 참여하지 않은 학생"
    titles: 
      add_group_category: "그룹 집합 추가"
      self_signup_help: "직접 등록 그룹"
    unassigned_students: "할당 안 된 학생 (%{count}명)"
    unassigned_users: "할당 안 된 사용자 (%{count}명)"
  groups_6c90e26a: 그룹
  help_dialog: 
    Back: 뒤로
    Help: 도움말
    Submitting_Ticket: "티켓 제출 중..."
    canvas_help_sub: "일반적인 질문에 대한 답변 찾기"
    description: 설명
    extreme_critical_emergency: "매우 급한 상황입니다!!"
    file_a_ticket_for_a_personal_response_from_our_support_team: "지원팀에게 답변을 받기 위해서는 티켓을 등록하십시오."
    for_an_instant_answer: "빠른 답변을 위해서:"
    how_is_this_affecting_you: "이것이 여러분에게 미치는 영향은 무엇입니까?"
    i_cant_get_things_done_until_i_hear_back_from_you: "이야기를 듣기 전에 작업을 마칠 수 없음"
    i_need_some_help_but_its_not_urgent: "도움이 필요하지만 급한 것은 아님"
    include_a_link_to_a_screencast_or_screenshot_using_something_like_jing: "*Jing*과 같은 것을 이용해서 스크린캐스트/스크린샷에 대한 링크를 포합합니다."
    instructor_question: "교사에게 질문 하기"
    instructor_question_sub: "교사에게 질문을 제출함"
    just_a_casual_question_comment_idea_suggestion: "일반적인 질문, 의견, 아이디어, 제안"
    message: 메시지
    message_will_be_sent_to_all_the_teachers_tas_in_the_course: "과목에 있는 모든 교사와 조교에게 메시지를 보냅니다."
    please_select_one: "하나를 선택하십시오..."
    report_problem: "문제 보고"
    report_problem_sub: "만약 Canvas가 잘못 동작하면 우리에게 알려주십시오."
    search_the_canvas_guides: "Canvas 가이드 검색"
    see_if_your_issue_is_addressed_in_the_canvas_guides: "*Canvas 가이드*에서 이슈를 언급하고 있는지 확인하십시오."
    send_message: "메시지 보내기"
    sending: "보내는 중..."
    somethings_broken_but_i_can_work_around_it_for_now: "무엇인가 잘못되었지만 임시 해결책이 있음"
    subject: 제목
    submit_this_support_request: "티켓 제출"
    which_course_is_this_question_about: "이 질문은 어떤 과목에 대한 것입니까?"
    your_email_address: "이메일 주소"
  helpers: 
    course: 과목
    dashboard_helper: 
      announcement_details: "공지 사항 세부 정보"
      assignment_details: "과제 세부 정보"
      conversation_details: "대화 세부 정보"
      discussion_details: "토론 세부 정보"
      x_more: "%{x} 더..."
      x_new_in_announcements: 
        one: "공지 사항 *%{count}*개"
        other: "공지 사항 *%{count}*개"
      x_new_in_assignments: 
        one: "과제 알림 *%{count}*개"
        other: "과제 알림 *%{count}*개"
      x_new_in_conversations: 
        one: "대화 메시지 *%{count}*개"
        other: "대화 메시지 *%{count}*개"
      x_new_in_discussions: 
        one: "토론 *%{count}*개"
        other: "토론 *%{count}*개"
    select: 
      prompt: "선택해 주십시오."
  highest_28ad71e6: 최고
  homework_submission_configured_35c56ff0: "과제 제출물 구성됨"
  ic_actions: 
    manage: 관리
  icons: 
    discussion_submission: "토론 제출물"
    file_upload_submission: "파일 업로드 제출물"
    online_url_submission: "온라인 URL 제출물"
    quiz_submission: "퀴즈 제출물"
    text_entry_submission: "텍스트 항목 제출물"
  if_you_ve_been_using_another_course_management_sys_67edfab1: "다른 과목 관리 시스템을 사용했다면 Canvas로 옮기고 싶은 자료가 있을 지도 모릅니다. 여러분의 자료를 Canvas로 손쉽게 이전할 수 있는 과정을 안내해 드리겠습니다."
  image_8ad06: 이미지
  images: 
    error_checking_color: "이미지 색상 확인 오류"
    invalid_background_color: "배경색은 %{color}이어야 함"
    invalid_dimensions: "올바르지 않은 이미지 크기 (현재 %{actual}, 예상: %{expected})"
    invalid_file_size: "이미지 파일이 너무 큼 (최대 %{max} 바이트, 현재 %{actual})"
    invalid_file_type: "유효하지 않은 파일 유형 %{type}. 허용되는 유형 목록: %{type_list}"
    not_an_image: "선택한 파일은 이미지가 아닙니다."
  immediately_c128ede6: 즉시
  import_content_b2fd6620: "내용 가져오기"
  importers/assignment_importer: 
    errors: 
      import: 
        external_tool_url: "외부 도구 과제 \"%{assignment_name}\"에 대한 url이 유효하지 않습니다."
    imported_assignments_group: "가져온 과제"
  importers/context_external_tool_importer: 
    external_tool_attention_needed: "\"%{tool_name}\" 외부 도구의 보안 매개 변수를 과목 설정에서 설정해야 합니다."
  importers/context_module_importer: 
    migration_module_item_type: "모듈 항목"
  importers/learning_outcome_group_importer: 
    no_global_permission: "전체 성과를 관리하도록 허용되지 않아서 \"%{title}\"을 추가할 수 없음"
  importers/learning_outcome_importer: 
    no_context_found: "\"%{title}\"에 대한 외부 학습 성과를 찾을 수 없어서 사본을 만듭니다."
    no_global_permission: "전체 성과를 관리하도록 허용되지 않아서 \"%{title}\"을 추가할 수 없음"
  importers/rubric_importer: 
    no_context_found: "\"%{title}\"에 대한 외부 루브릭을 찾을 수 없어서 사본을 만듭니다."
  importers/wiki_page_importer: 
    title_for_topics_category: "%{category} 주제"
    warnings: 
      truncated_wiki_title: "다음 위키 페이지의 제목이 잘렸습니다: %{title}"
  info: 
    notices: 
      error_reported: "도와주셔서 감사합니다. 곧바로 확인하겠습니다."
    old_styleguide: 
      create_collection: "컬렉션 만들기"
      start_a_group: "그룹 시작하기"
    styleguide: 
      manage: 관리
  installed_7b284a91: 설치됨
  instructions: 
    authorize_google_docs: "문서에 대해 협업하기 전에 Canvas가 Google Docs 계정을 접근할 수 있도록 권한을 부여해야 합니다."
  instructure: 
    alerts: 
      file_previews_disabled: "이 Canvas 사이트에는 파일 미리 보기 사용 안 함"
    browsers: 
      unrecognized: "인식할 수 없는 브라우저"
    buttons: 
      next_module: "다음 모듈"
      previous_module: "이전 모듈"
      search: 검색
      search_by_tag: "태그로 검색"
    confirms: 
      default_delete_thing: 삭제하시겠습니까?
    datepicker: 
      titles: 
        am_pm: 오전/오후
    draft: 초안
    errors: 
      document_preview_processing: "문서 미리 보기를 처리 중입니다. 나중에 다시 시도하시기 바랍니다."
      field_is_required: "이 필드가 필요함"
      invalid_datetime: "유효하지 않은 날짜/시간값"
      invalid_entry_for_field: "유효하지 않은 항목: %{field}"
      invalid_number: "숫자가 필요합니다."
      not_a_date: "날짜가 아닙니다!"
      posting_message_failed: "게시 실패. 다시 시도하시기 바랍니다."
      required: "필수 필드"
      search_failed: "검색에 실패했습니다. 다시 시도하시기 바랍니다."
    ignore_forever: "계속 무시"
    ignore_until_new_submission: "새로 제출할 때까지 무시"
    labels: 
      datepicker: 
        time: 시간
    links: 
      minimize_file_preview: "파일 미리 보기 최소화"
      minimize_youtube_video: "비디오 최소화"
      view_equella_content_in_new_window: "새 창에서 내용 보기"
    loading: "로드하는 중..."
    no_description: "설명 없음"
    no_items: "항목이 없습니다."
    no_results_found: "결과를 찾을 수 없음"
    status: 
      diigo_search_throttling: "Diigo는 매 10초마다 한 번의 검색만 허용합니다. 기다려 주십시오..."
      posting_message: "메시지 게시 중..."
      searching: "검색 중..."
    switched_roles_message: 
      designer: "이 과목에 대해 임시로 역할을 전환하여 지금 디자이너로서 과목을 보고 있습니다. 과목 홈 페이지에서 역할과 권한을 복원할 수 있습니다."
      observer: "이 과목에 대해 임시로 역할을 전환하여 지금 감독자로서 과목을 보고 있습니다. 과목 홈 페이지에서 역할과 권한을 복원할 수 있습니다."
      student: "이 과목에 대해 임시로 역할을 전환하여 지금 학생으로서 과목을 보고 있습니다. 과목 홈 페이지에서 역할과 권한을 복원할 수 있습니다."
      ta: "이 과목에 대해 임시로 역할을 전환하여 지금 조교로서 과목을 보고 있습니다. 과목 홈 페이지에서 역할과 권한을 복원할 수 있습니다."
      teacher: "이 과목에 대해 임시로 역할을 전환하여 지금 교사로서 과목을 보고 있습니다. 과목 홈 페이지에서 역할과 권한을 복원할 수 있습니다."
    titles: 
      bookmark_search: "북마크 검색: %{service_name}"
      cant_create_recordings: "녹음/녹화를 할 수 없습니까?"
      equella_content_preview: "Equella 내용 미리 보기"
      external_link: "외부 사이트로 연결합니다."
      image_search: "이미지 검색: %{service_name}"
      keyboard_shortcuts: "키보드 단축키"
      preview_document: "문서 미리 보기"
      search_for_open_resources: "공개 리소스 검색"
      view_in_new_window: "새 창에서 보기"
    tooltips: 
      enter_search_terms: "검색 용어 입력"
  invalid_url_in_xml: "XML에 잘못된 URL이 있습니다. 앰퍼샌드는 이스케이프 처리를 해야 합니다."
  invalid_xml_syntax: "유효하지 않은 XML 구문"
  invite_5b1fcbcd: 초대
  jobs: 
    columns: 
      attempt: 시도
      count: 회수
      id: ID
      priority: "우선 순위"
      run_at: "실행 시각"
      runtime: "실행 시간"
      strand: 고립
      tag: 태그
      worker: 작업자
    confirm: 
      destroy_all: "이 쿼리와 일치하는 이 유형의 *모든* 작업을 제거하시겠습니까?"
      hold_all: "이 쿼리와 일치하는 이 유형의 *모든* 작업을 보류하시겠습니까?"
      unhold_all: "이 쿼리와 일치하는 이 유형의 *모든* 작업을 보류 해제하시겠습니까?"
    index: 
      actions: 
        show: 표시
      buttons: 
        delete: 삭제
        hold: 보류
        select_all: "모두 선택"
        un_hold: "보류 해제"
      headings: 
        jobs_list: "작업 목록"
        popular_tags: "자주 사용하는 태그"
        running_jobs: "실행 중인 작업"
        selected_job: "선택된 작업"
      job_options: 
        all: 모두
        current: 현재
        failed: 실패
        future: 미래
        id: ID
        strand: 고립
        tag: 태그
      labels: 
        failed_at: "실패 시각"
        handler: 처리기
        id: ID
        last_error: "마지막 오류"
        locked_at: "잠긴 시각"
        locked_by: "잠근 사용자"
        max_attempts: "최대 시도"
        num_attempts: 시도
        priority: "우선 순위"
        run_at: "실행 시각"
        strand: 고립
        tag: 태그
        total_jobs: 합계
        with_selection: "선택한 항목"
      search_jobs: "작업 검색"
      title: "작업 CP"
    titles: 
      job_handler: "작업 처리기"
      last_error: "마지막 오류"
  join_6cafecca: 참여
  joining_81f8b6c9: 참여하기
  jquery: 
    module_sequence_footer: 
      next: 다음
      previous: 이전
  latest_f604a75: 최신
  layouts: 
    application: 
      keyboard_navigation: 
        close: "대화 상자를 닫으려면 콤마를 누름"
      links: 
        close: 닫기
        dashboard: "내 대시보드"
        skip_to_content: "내용으로 건너 뛰기"
      open_source_learning_management_system: "오픈 소스 LMS"
    facebook: 
      title: "Facebook 페이지"
    fixed_bottom: 
      masquerading: 
        stop: "가장 중지"
        warning_title: "현재 %{user_name}(으)로 가장하고 있음"
      student_view: 
        leave: "학생 뷰 나가기"
        reset: "학생 초기화"
        warning_title: "현재 학생 뷰로 로그인함"
    head: 
      default_page_title: "Canvas LMS"
    menu: 
      view_all_accounts: "모든 계정 보기"
      view_all_groups: "모든 그룹 보기"
    mobile_auth: 
      log_in_to_canvas: "Canvas에 로그인"
    styleguide: 
      default_page_title: "Canvas LMS"
  learning_outcome: 
    no_comment: "의견 없음"
    no_description: "설명 없음"
  lib: 
    angel: 
      failed_import_link: "링크 가져오기 실패"
      failed_import_link_body: "이 링크는 Canvas에서 연결할 수 없거나 내보내기에서 제외된 Angel 기능을 참조했습니다."
    api: 
      attachments: 
        only_one_folder: "폴더 경로와 폴더 ID를 설정할 수 없음"
      over_quota: "파일 크기가 할당량을 초과"
    auth: 
      authentication_required: "사용자 인증 필요"
      errors: 
        not_authenticated: "이 페이지에 액세스하려면 로그인해야 함"
        student_not_found: "학생을 찾을 수 없음"
        teacher_not_found: "교사를 찾을 수 없음"
      lti: 
        api: 
          status_unauthorized: "권한이 없음"
      not_authorized: "사용자에게 이 동작을 수행할 권한이 없음"
      status_unauthenticated: "인증되지 않음"
      status_unauthorized: "권한이 없음"
    basic_lti: 
      bad_score: "점수가 0과 1사이가 아님"
      no_points_comment: |-
          외부 도구에서 이 과제를 %{grade}로 평가하려고 시도했으나
          과제에 가능한 점수가 없기 때문에 그렇게 하지 못했습니다.
      no_points_possible: "과제에 가능한 점수가 없습니다."
      no_score: "점수가 없음"
    canvas: 
      migration: 
        announcements: 공지
        assessment_question_banks: "문제 은행"
        assignments: 과제
        attachments: 파일
        calendar_events: 행사
        context_modules: 모듈
        course_settings: "과목 설정"
        discussion_topics: "토론 주제"
        external_tools: 외부도구
        groups: "학생 그룹"
        learning_outcomes: "학습 성과"
        quizzes: 퀴즈
        rubrics: 루브릭
        syllabus_body: "강의 계획 내용"
        wikis: "위키 페이지"
    cc: 
      standard: 
        failed_to_convert_qti: "평가 %{file_identifier} 가져오기 실패"
    google_docs: 
      default_document_name: "Instructure 문서"
    incoming_message_processor: 
      failure_message: 
        body: |-
            "%{subject}"라는 제목의 메시지를 배달할 수 없습니다.  메시지를 알 수 없는 메일 주소로 보냈습니다. Canvas를 통해 누군가와 연락을 시도하려면 여러분의 계정으로 로그인한 뒤 받은 편지함 도구를 사용해서 메시지를 보낼 수 있습니다.
            
            감사합니다.
            Canvas 지원팀
        subject: "메시지 응답 실패: %{subject}"
      locked_topic: 
        body: |-
            주제가 잠겨있어서 "%{subject}"(이)라는 제목의 메시지를 배달할 수 없습니다. Canvas를 통해 누군가에게 연락을 시도하는 것이라면 여러분의 계정으로 로그인하고 받은 편지함 도구를 이용하여 메시지를 보낼 수 있습니다.
            
            감사합니다.
            Canvas 사용자 지원팀
        subject: "메시지 응답 실패: %{subject}"
    progress_runner: 
      completed_message: 
        one: "항목 %{count}개 처리됨"
        other: "항목 %{count}개 처리됨"
      error_message: "%{error}: %{ids}"
    send_to_inbox: 
      default_subject: "제목 없음"
    text_helper: 
      ellipsis: "..."
      quoted_text_toggle: "인용된 텍스트 표시"
      word_separator: " "
  license_help: 
    content_license_help: "내용 라이선싱 도움말"
  link_enrollment: 
    buttons: 
      link: "학생에게 연결"
    errors: 
      link_failed: "연결 실패. 다시 시도하시기 바랍니다."
      load_failed: "학생 로드하기 실패"
    messages: 
      linking_to_student: "학생에게 연결 중..."
      loading_students: "학생 로드 중..."
    options: 
      no_link: "[ 연결 없음 ]"
    titles: 
      link_to_student: "학생에게 연결"
  linked_assignment_message: "과제 '%{title}'와(과) 연결됨"
  linked_discussion_topic_message: "토론 주제'%{title}'와(과) 연결됨"
  linked_quiz_message: "퀴즈 '%{title}'와(과) 연결됨"
  links: 
    dashboard: "내 대시보드"
    errors: 
      4xx_feedback: "여기를 클릭하고 찾고 계신 것을 알려주십시오."
      feedback: "여기를 클릭하고 어떤 일이 발생했는지 알려주십시오."
    help: 도움말
    show_me_where: "위치 표시"
  links_14b70841: 링크
  locales: 
    ko: "한국말 (crowd-sourced)"
  lock_date_cannot_be_before_due_date_ac30f54: "잠금 해제 날짜는 기한 이전일 수 없음"
  logged_out_user: "사용자 %{user_counter} 로그 아웃"
  lower_limit_of_range_6ddd4983: "범위의 하한"
  lti: 
    lti_message: 
      load_tool_new_tab_button: "새 창에 %{tool} 로드"
      new_tab: "이 도구는 새 브라우저 창에 로드해야 함"
      new_tab_expired: "이 도구의 세션이 만료되었습니다. 도구를 다시 액세스하려면 페이지를 다시 로드하십시오."
      new_tab_loaded: "이 도구를 새 브라우저 창에 성공적으로 로드했습니다. 도구를 다시 액세스하려면 페이지를 다시 로드하십시오."
  m2c_name: "Moodle 가져오기"
  make_sure_you_choose_the_most_appropiate_option_as_93079937: "학생의 점수에 영향을 미치므로 가장 적절한 옵션을 선택하십시오."
  manage_avatars: 
    errors: 
      update_failed: "업데이트 실패. 다시 시도하시기 바랍니다."
    messages: 
      updating: "업데이트 중..."
    prompts: 
      delete_avatar: "이 사용자 프로필 그림을 삭제하시겠습니까?"
      lock_avatar: "이 사진을 잠그면 그것을 승인하고 사용자가 업데이트하는 것을 방지합니다. 계속 진행하시겠습니까?"
  manual_entry_e4a4f99a: "수동 항목"
  mathquill: 
    tabs: 
      arrows: 화살표
      basic: 기본
      delimiters: 구분자
      greek: "그리스 문자"
      miscellaneous: 기타
      operators: 연산자
      relationships: 관계
  media_comments: 
    alerts: 
      kaltura_disabled: "이 Canvas 사이트에는 Kaltura 사용 안 함"
    buttons: 
      submit: "미디어 파일 제출"
    cancel: 취소
    click_to_view: "보려면 클릭"
    errors: 
      file_too_large: "*파일이 너무 큽니다.* 최대 크기는 %{size}MB입니다."
      load_failed: "미디어 설명 응용 프로그램을 로드하는 데 실패했습니다. 다시 시도하시기 바랍니다."
      media_comment_installation_broken: "미디어 의견 올리기가 올바르게 설정되지 않았습니다. 시스템 관리자에게 문의하시기 바랍니다."
      must_be_logged_in: "미디어를 녹음/녹화하려면 로그인해야 합니다."
      persistent_problem: "이 문제가 계속 발생하면 미디어를 로컬에서 녹음/녹화하고 저장된 파일을 업로드하는 방법을 대신 시도해 볼 수 있습니다."
      save_failed: "저장에 실패한 것 같습니다. 이 팝업을 닫고 다시 시도하시기 바랍니다."
      save_failed_try_again: "항목을 저장하는 데 실패했습니다. 다시 시도하시기 바랍니다."
      upload_failed: "다음 오류로 업로드 실패:"
    links: 
      minimize_embedded_kaltura_content: "포함된 내용 최소화"
    loading: "미디어 로드 중..."
    media_still_converting: "현재 미디어를 변환 중입니다. 잠시 후에 다시 시도하시기 바랍니다."
    messages: 
      file_failed_to_load: "미디어 파일 로드 실패"
      flash_required_record_audio: "음성을 녹음하려면 Flash가 필요합니다."
      flash_required_upload_audio: "음성을 업로드하려면 Flash가 필요합니다."
      flash_required_upload_video: "비디오를 업로드하려면 Flash가 필요합니다."
      loading: "로드 중..."
      submitted: "미디어 파일 제출함"
      submitting: "미디어 파일 제출 중..."
    titles: 
      media_contribution: "미디어 기여"
      play_comment: "미디어 설명 재생"
      record_upload_media_comment: "미디어 설명 녹음/녹화/업로드"
    upload: 업로드
    uploading: "업로드 중..."
  members_af25c21d: 구성원
  membership_by_invitation_only_9bc27199: "초대에 의해서만 참여"
  menu: 
    current_groups: "현재 그룹"
    customize: "사용자 정의"
    managed_accounts: "관리하는 계정"
    my_courses: "내 과목"
  message: 
    default_subject: "Canvas 알림"
  message_students: 
    buttons: 
      send_message: "메시지 보내기"
      send_message_failed: "메시지 보내기 실패"
      sending_message: "메시지 보내는 중..."
    message_student: "%{course_name}의 학생 관리"
    send_message: "메시지 보내기"
  message_students_dialog: 
    recipients: "수신인:"
  messages: 
    account_suspended: 
      email: 
        body: "%{institution}이(가) 일시 중단되었습니다. 중단 이유는 사이트 관리자에게 문의하시기 바랍니다."
        subject: "기관 일시 중단됨"
    account_user_notification: 
      email: 
        html: 
          subject: "계정 관리자 알림"
          url_info: "계정 페이지 방문하기"
        subject: "계정 관리자 알림"
        url_info: |-
            계정 페이지 방문하기:
            %{url}
    account_user_registration: 
      email: 
        added_message: "%{website}에 있는 %{account} 계정에 %{role_type}(으)로 추가되었습니다."
        email_info: "이메일: %{email}"
        html: 
          added_message: "%{website}에 있는 %{account} 계정에 %{role_type}(으)로 추가되었습니다."
          click_to_finish_registration: "등록 과정을 마치려면 여기를 클릭"
          email: 이메일
          name: 이름
          subject: "Canvas 계정 관리자 초대"
          url_info_label: "계정 관리자로 참여하기 전에 Canvas에 등록해야 합니다."
          username: "사용자 이름"
        name_info: "이름: %{name}"
        subject: "Canvas 계정 관리자 초대"
        url_info: |-
            계정 관리자로 참여하기 전에 Canvas에 등록해야 합니다. 다음 페이지에서 등록 절차를 마칠 수 있습니다:
            %{url}
        username_info: "사용자 이름: %{username}"
    added_to_conversation: 
      email: 
        body: "%{user_name}이(가) 귀하를 Canvas에 있는 대화에 추가했습니다. 대화를 보려면 아래 링크를 클릭하십시오:"
        html: 
          body: "%{user_name}이(가) 귀하를 Canvas에 있는 대화에 추가했습니다."
          link_text: "대화 보기"
          subject: "%{user_name}이(가) 귀하를 Canvas에 있는 대화에 추가했습니다."
          unknown_user: "알 수 없는 사용자"
        subject: "%{user_name}이(가) 귀하를 Canvas에 있는 대화에 추가했습니다."
        unknown_user: "알 수 없는 사용자"
      facebook: 
        body: "%{user_name}이(가) 귀하를 Canvas에 있는 대화에 추가했습니다."
        link_text: "대화 보기"
        unknown_user: "알 수 없는 사용자"
      sms: 
        body: "%{user_name}이(가) 귀하를 Canvas에 있는 대화에 추가했습니다."
        more_info: "자세한 정보는 %{url} 참고"
        unknown_user: "알 수 없는 사용자"
      summary: 
        body: "%{user_name}이(가) 귀하를 Canvas에 있는 대화에 추가했습니다."
        subject: "%{user_name}이(가) 귀하를 Canvas에 있는 대화에 추가했습니다."
        unknown_user: "알 수 없는 사용자"
      twitter: 
        tweet: "Canvas 알림 - %{user_name}이(가) 대화에 초대했습니다."
        unknown_user: "알 수 없는 사용자"
    alert: 
      email: 
        body: 
          one: "다음 조건을 만족하여 %{student}에게 알림이 트리거되었습니다:"
          other: "다음 조건을 만족하여 %{student}에게 알림이 트리거되었습니다:"
        body_student: 
          one: "다음 조건을 만족하여 여러분에게 알림이 트리거되었습니다:"
          other: "다음 조건을 만족하여 여러분에게 알림이 트리거되었습니다:"
        html: 
          body: 
            one: "다음 조건을 만족하여 %{student}에게 알림이 트리거되었습니다:"
            other: "다음 조건을 만족하여 %{student}에게 알림이 트리거되었습니다:"
          body_student: 
            one: "다음 조건을 만족하여 여러분에게 알림이 트리거되었습니다:"
            other: "다음 조건을 만족하여 여러분에게 알림이 트리거되었습니다:"
          interaction_description: "%{count}일 동안 학생/교사간 상호 작용이 없음"
          subject: "알림: %{user_name}"
          ungraded_count_description: "%{count}개 이상의 제출물이 평가 안 됨"
          ungraded_timespan_description: "제출물이 %{count}일 동안 평가 안 됨"
          usernote_description: "%{count}일 동안 교원 일지 항목이 없음"
          view_here: "여기에서 볼 수 있음"
        interaction_description: "%{count}일 동안 학생/교사간 상호 작용이 없음"
        subject: "알림: %{user_name}"
        ungraded_count_description: "%{count}개 이상의 제출물이 평가 안 됨"
        ungraded_timespan_description: "제출물이 %{count}일 동안 평가 안 됨"
        usernote_description: "%{count}일 동안 교원 일지 항목이 없음"
      facebook: 
        body: 
          one: "다음 조건을 만족하여 %{student}에게 알림이 트리거되었습니다:"
          other: "다음 조건을 만족하여 %{student}에게 알림이 트리거되었습니다:"
        body_student: 
          one: "다음 조건을 만족하여 여러분에게 알림이 트리거되었습니다:"
          other: "다음 조건을 만족하여 여러분에게 알림이 트리거되었습니다:"
        interaction_description: 
          one: "%{count}일 이상 학생/교사 상호 작용이 없음"
          other: "%{count}일 이상 학생/교사 상호 작용이 없음"
        ungraded_count_description: 
          one: "과제 %{count}개 이상 평가 안 됨"
          other: "과제 %{count}개 이상 평가 안 됨"
        ungraded_timespan_description: 
          one: "하나 이상의 과제가 %{count}일 이상 평가 안 됨"
          other: "하나 이상의 과제가 %{count}일 이상 평가 안 됨"
        usernote_description: 
          one: "%{count}일 이상 교원 일지 항목이 없음"
          other: "%{count}일 이상 교원 일지 항목이 없음"
      sms: 
        body: "%{student}에게 알림을 보냄"
        body_student: "귀하에게 알림을 보냄"
        more_info: "자세한 정보는 %{url} 참고"
      summary: 
        body: 
          one: "다음 조건을 만족하여 %{student}에게 알림이 트리거되었습니다:"
          other: "다음 조건을 만족하여 %{student}에게 알림이 트리거되었습니다:"
        body_student: 
          one: "다음 조건을 만족하여 여러분에게 알림이 트리거되었습니다:"
          other: "다음 조건을 만족하여 여러분에게 알림이 트리거되었습니다:"
        interaction_description: 
          one: "%{count}일 이상 학생/교사 상호 작용 없음"
          other: "%{count}일 이상 학생/교사 상호 작용 없음"
        subject: "알림: %{user_name}"
        ungraded_count_description: 
          one: "과제 %{count}개 이상 평가 안 됨"
          other: "과제 %{count}개 이상 평가 안 됨"
        ungraded_timespan_description: 
          one: "하나 이상의 과제가 %{count}일 이상 평가 안 됨"
          other: "하나 이상의 과제가 %{count}일 이상 평가 안 됨"
        usernote_description: 
          one: "%{count}일 이상 교원 일지 항목 없음"
          other: "%{count}일 이상 교원 일지 항목 없음"
      twitter: 
        body: "%{student}에게 알림을 보냄"
        body_student: "귀하에게 알림을 보냄"
    announcement_created_by_you: 
      email: 
        html: 
          attached_file: "첨부 파일"
          download: 다운로드
        labels: 
          file_included: "포함된 파일"
      sms: 
        details: "자세한 정보는 %{url}에서 확인"
    announcement_reply: 
      sms: 
        details: "자세한 정보는 %{url}에서 확인"
    appointment_canceled_by_user: 
      email: 
        html: 
          attendee: 참석자
          attendees: 참석자
          cancel_reason: "취소 사유"
          date_and_time: 날짜/시간
          details: "약속 세부 정보"
          group: 그룹
          message: "%{user}이(가) %{appointment_name}에 대한 예약을 취소했습니다."
          no_reason_given: 없음
          slots_remaining: "등록할 수 있는 시간 슬롯"
          subject: "%{appointment_name}에 대한 예약이 취소됨 (%{course})"
        instructions: "다음 링크에서 약속 보기 %{link}"
        labels: 
          attendee: 참석자
          attendees: 참석자
          cancel_reason: "취소 사유"
          course: 과목
          date_and_time: 날짜/시간
          details: "약속 세부 정보"
          group: 그룹
          slots_remaining: "등록할 수 있는 시간 슬롯"
        message: "%{user}이(가) \"%{appointment_name}\"에 대한 예약을 취소했습니다."
        no_reason_given: 없음
        subject: "\"%{appointment_name}\"에 대한 예약이 취소됨 (%{course})"
      facebook: 
        instructions: "약속 보기"
        labels: 
          attendee: 참석자
          attendees: 참석자
          cancel_reason: "취소 사유"
          course: 과목
          date_and_time: 날짜/시간
          details: "약속 세부 정보"
          group: 그룹
          slots_remaining: "등록할 수 있는 시간 슬롯"
        message: "%{user}이(가) \"%{appointment_name}\"에 대한 예약을 취소했습니다."
        no_reason_given: 없음
      sms: 
        message: "%{user}이(가) \"%{appointment_name}\"에 대한 예약을 취소했습니다."
        more_info: "자세한 정보는 %{url} 참고"
      twitter: 
        message: "Canvas 알림 - %{user}이(가) \"%{appointment_name}\"에 대한 예약을 취소했습니다."
    appointment_deleted_for_user: 
      email: 
        html: 
          attendee: 참석자
          attendees: 참석자
          cancel_reason: "취소 사유"
          course: 과목
          date_and_time: 날짜/시간
          details: "약속 세부 정보"
          group: 그룹
          link_text: "다른 시간 슬롯을 등록하려면 여기를 클릭"
          message: "%{user}이(가) %{appointment_name}에 대한 예약을 취소했습니다."
          no_reason_given: 없음
          subject: "%{appointment_name}에 대한 시간 슬롯이 취소됨 (%{course})"
        instructions: "다음 링크에서 다른 시간 슬롯에 등록: %{link}"
        labels: 
          attendee: 참석자
          attendees: 참석자
          cancel_reason: "취소 사유"
          course: 과목
          date_and_time: 날짜/시간
          details: "약속 세부 정보"
          group: 그룹
        message: "%{user}이(가) \"%{appointment_name}\"에 대한 예약을 취소했습니다."
        no_reason_given: 없음
        subject: "\"%{appointment_name}\"에 대한 시간 슬롯이 취소됨 (%{course})"
      facebook: 
        instructions: "다른 시간 슬롯 등록하기"
        labels: 
          attendee: 참석자
          attendees: 참석자
          cancel_reason: "취소 사유"
          course: 과목
          date_and_time: 날짜/시간
          details: "약속 세부 정보"
          group: 그룹
        message: "%{user}이(가) \"%{appointment_name}\"에 대한 예약을 취소했습니다."
        no_reason_given: 없음
      sms: 
        more_info: "자세한 정보는 %{url} 참고"
      twitter: 
        message: "Canvas 알림 - \"%{appointment_name}\"에 대한 시간 슬롯이 취소되었습니다."
    appointment_group_deleted: 
      email: 
        html: 
          cancel_reason: "취소 사유"
          course: 과목
          dates: 날짜
          details: "약속 세부 정보"
          link_text: "약속 보기"
          message: "%{appointment_name}에 대한 모든 약속이 취소되었습니다."
          no_reason_given: 없음
          subject: "%{appointment_name}에 대한 약속이 취소됨 (%{course})"
        labels: 
          cancel_reason: "취소 사유"
          course: 과목
          dates: 날짜
          details: "약속 세부 정보"
        message: "\"%{appointment_name}\"에 대한 모든 약속이 취소되었습니다."
        no_reason_given: 없음
        subject: "\"%{appointment_name}\"에 대한 약속이 취소됨 (%{course})"
      facebook: 
        labels: 
          cancel_reason: "취소 사유"
          course: 과목
          dates: 날짜
          details: "약속 세부 정보"
        message: "\"%{appointment_name}\"에 대한 모든 약속이 취소되었습니다."
        no_reason_given: 없음
      sms: 
        message: "\"%{appointment_name}\"에 대한 모든 약속이 취소되었습니다."
        more_info: "자세한 정보는 %{url} 참고"
      twitter: 
        message: "Canvas 알림 - \"%{appointment_name}\"에 대한 모든 약속이 취소되었습니다."
    appointment_group_published: 
      email: 
        group_signup: "그룹 (%{group_category})"
        html: 
          course: 과목
          dates: 날짜
          details: "약속 세부 정보"
          group_signup: "그룹 (%{group_category})"
          individual_signup: 개별
          link_text: "시간 슬롯에 등록하기"
          message: "이제 \"%{appointment_name}\"에 대한 시간 슬롯에 등록할 수 있습니다."
          signup_type: "등록 유형"
          slots_remaining: "등록할 수 있는 시간 슬롯"
          subject: "\"%{appointment_name}\" 약속에 등록할 수 있음 (%{course})"
        individual_signup: 개별
        instructions: "다음 링크에서 시간 슬롯에 등록하기: %{link}"
        labels: 
          course: 과목
          dates: 날짜
          details: "약속 세부 정보"
          signup_type: "등록 유형"
          slots_remaining: "등록할 수 있는 시간 슬롯"
        message: "이제 \"%{appointment_name}\"에 대한 시간 슬롯에 등록할 수 있습니다."
        subject: "\"%{appointment_name}\" 약속에 등록할 수 있음 (%{course})"
      facebook: 
        group_signup: "그룹 (%{group_category})"
        individual_signup: 개별
        instructions: "시간 슬롯에 등록하기"
        labels: 
          course: 과목
          dates: 날짜
          details: "약속 세부 정보"
          signup_type: "등록 유형"
          slots_remaining: "등록할 수 있는 시간 슬롯"
        message: "이제 \"%{appointment_name}\"에 대한 시간 슬롯에 등록할 수 있습니다."
      sms: 
        message: "\"%{appointment_name}\"에 대한 등록이 시작되었습니다."
        more_info: "자세한 정보는 %{url} 참고"
      summary: 
        message: "이제 \"%{appointment_name}\"에 대한 시간 슬롯에 등록할 수 있습니다 (%{dates})."
        subject: "\"%{appointment_name}\" 약속에 등록할 수 있음 (%{course})"
      twitter: 
        message: "Canvas 알림 - \"%{appointment_name}\"에 대한 등록이 시작되었습니다."
    appointment_group_updated: 
      email: 
        group_signup: "그룹 (%{group_category})"
        html: 
          course: 과목
          dates: 날짜
          details: "약속 세부 정보"
          group_signup: "그룹 (%{group_category})"
          individual_signup: 개별
          link_text: "시간 슬롯에 등록하기"
          message: "\"%{appointment_name}\"에 시간 슬롯이 추가되어 등록할 수 있습니다."
          slots_remaining: "등록할 수 있는 시간 슬롯"
          subject: "\"%{appointment_name}\" 약속이 업데이트됨 (%{course})"
        individual_signup: 개별
        instructions: "다음 링크에서 시간 슬롯에 등록하기: %{link}"
        labels: 
          course: 과목
          dates: 날짜
          details: "약속 세부 정보"
          signup_type: "등록 유형"
          slots_remaining: "등록할 수 있는 시간 슬롯"
        message: "\"%{appointment_name}\"에 시간 슬롯이 추가되어 등록할 수 있습니다."
        subject: "\"%{appointment_name}\" 약속이 업데이트됨 (%{course})"
      facebook: 
        group_signup: "그룹 (%{group_category})"
        individual_signup: 개별
        instructions: "시간 슬롯에 등록하기"
        labels: 
          course: 과목
          dates: 날짜
          details: "약속 세부 정보"
          signup_type: "등록 유형"
          slots_remaining: "등록할 수 있는 시간 슬롯"
        message: "\"%{appointment_name}\"에 시간 슬롯이 추가되어 등록할 수 있습니다."
      sms: 
        message: "\"%{appointment_name}\"에 대한 새 시간 슬롯에 등록할 수 있습니다."
        more_info: "자세한 정보는 %{url} 참고"
      summary: 
        message: "\"%{appointment_name}\"에 시간 슬롯이 추가되어 등록할 수 있습니다 (%{dates})."
        subject: "\"%{appointment_name}\" 약속이 업데이트됨 (%{course})"
      twitter: 
        message: "Canvas 알림 - \"%{appointment_name}\"에 대한 새 시간 슬롯에 등록할 수 있습니다."
    appointment_reserved_by_user: 
      email: 
        html: 
          attendee: 참석자
          attendees: 참석자
          course: 과목
          date_and_time: 날짜/시간
          details: "약속 세부 정보"
          group: 그룹
          link_text: "약속 보기"
          message: "%{user}이(가) \"%{appointment_name}\"에 등록했습니다."
          slots_remaining: "등록할 수 있는 시간 슬롯"
          subject: "사용자가 \"%{appointment_name}\"에 등록함 (%{course})"
        instructions: "다음 링크에서 약속 보기: %{link}"
        labels: 
          attendee: 참석자
          attendees: 참석자
          course: 과목
          date_and_time: 날짜/시간
          details: "약속 세부 정보"
          group: 그룹
          slots_remaining: "등록할 수 있는 시간 슬롯"
        message: "%{user}이(가) \"%{appointment_name}\"에 등록했습니다."
        subject: "사용자가 \"%{appointment_name}\"에 등록함 (%{course})"
      facebook: 
        instructions: "약속 보기"
        labels: 
          attendee: 참석자
          attendees: 참석자
          course: 과목
          date_and_time: 날짜/시간
          details: "약속 세부 정보"
          group: 그룹
          slots_remaining: "등록할 수 있는 시간 슬롯"
        message: "%{user}이(가) \"%{appointment_name}\"에 등록했습니다."
      sms: 
        message: "%{user}이(가) \"%{appointment_name}\"에 등록했습니다."
        more_info: "자세한 정보는 %{url} 참고"
      twitter: 
        message: "Canvas 알림 - %{user}이(가) \"%{appointment_name}\"에 등록했습니다."
    appointment_reserved_for_user: 
      email: 
        html: 
          attendee: 참석자
          attendees: 참석자
          course: 과목
          date_and_time: 날짜/시간
          details: "약속 세부 정보"
          group: 그룹
          link_text: "다른 시간 슬롯 등록하기"
          message: "%{user}이(가) \"%{appointment_name}\"에 등록했습니다."
          slots_remaining: "등록할 수 있는 시간 슬롯"
          subject: "\"%{appointment_name}\"에 등록함"
        instructions: "다음 링크에서 다른 시간 슬롯에 등록하기: %{link}"
        labels: 
          attendee: 참석자
          attendees: 참석자
          course: 과목
          date_and_time: 날짜/시간
          details: "약속 세부 정보"
          group: 그룹
          slots_remaining: "등록할 수 있는 시간 슬롯"
        message: "%{user}이(가) \"%{appointment_name}\"에 등록했습니다."
        subject: "\"%{appointment_name}\"에 등록함"
      facebook: 
        instructions: "다른 시간 슬롯에 등록하기"
        labels: 
          attendee: 참석자
          attendees: "참석자  "
          course: 과목
          date_and_time: 날짜/시간
          details: "약속 세부 정보"
          group: 그룹
          slots_remaining: "등록할 수 있는 시간 슬롯"
        message: "%{user}이(가) \"%{appointment_name}\"에 등록했습니다."
      sms: 
        message: "\"%{appointment_name}\"에 등록했습니다."
        more_info: "자세한 정보는 %{url} 참고"
      summary: 
        message: "%{user}이(가) \"%{appointment_name}\"에 등록했습니다 (%{date_and_time})."
        subject: "\"%{appointment_name}\"에 등록함 (%{course})"
      twitter: 
        message: "Canvas 알림 - \"%{appointment_name}\"에 등록했습니다."
    assignment_changed: 
      email: 
        body: |-
            %{course}의 "%{title}" 과제가 변경되었습니다.  
            
            여기를 클릭하여 과제 보기: 
            %{url}
        html: 
          body: "%{course}의 \"%{title}\" 과제가 변경되었습니다."
          link: "과제를 보려면 여기를 클릭"
          subject: "과제 변경됨: %{title}, %{course}"
        subject: "과제 변경됨: %{title}, %{course}"
      facebook: 
        body: "%{course}의 %{title_link} 과제가 변경되었습니다."
      sms: 
        body: |-
            %{title}, %{course} 이(가) 변경되었습니다.
            
            자세한 정보는 다음 웹사이트를 참고 %{website}
      summary: 
        subject: "과제 변경됨: %{title}, %{course}"
      twitter: 
        assignment_change: "Canvas 알림 - 변경: %{assignment_name}, %{course_name}"
    assignment_created: 
      email: 
        assignment_created: "알림 생성됨 - %{assignment_name}, %{course_name}"
        due_at: "기한: %{assignment_due_date_time}"
        html: 
          assignment_created: "과제 생성됨 - %{assignment_name}, %{course_name}"
          due_at: "기한: %{assignment_due_date_time}"
          link_text: "과제 보기"
          multiple_due_dates: "기한: 여러 날짜"
          new_assignment: "%{course_name} 과목에 대한 새 과제가 생성됨"
          no_due_date: "기한 없음"
        labels: 
          click_to_see_assignment: "과제를 보려면 여기를 클릭"
        multiple_due_dates: "기한: 여러 날짜"
        new_assignment: "%{course_name} 과목에 대한 새 과제가 생성됨"
        no_due_date: "기한: 기한 없음"
      facebook: 
        due_at: "기한: %{assignment_due_date_time}"
        multiple_due_dates: "기한: 여러 날짜"
        new_assignment: "%{course_name} 과목에 대한 새 과제가 생성됨"
        no_due_date: "기한: 기한 없음"
      sms: 
        due_at: "기한: %{assignment_due_date_time}"
        more_info: "자세한 정보는 %{course_name} 참고"
        multiple_due_dates: "기한: 여러 날짜"
        new_assignment: "%{course_name}의 새 과제"
        no_due_date: "기한: 기한 없음"
      summary: 
        assignment_created: "과제 생성됨 - %{assignment_name}, %{course_name}"
        due_at: "기한: %{assignment_due_date_time}"
        multiple_due_dates: "기한: 여러 날짜"
        no_due_date: "기한: 기한 없음"
      twitter: 
        assignment_change: "Canvas 알림 - 변경: %{assignment_name}, %{course_name}"
        due_at: "기한: %{assignment_due_date_time}"
        multiple_due_dates: "기한: 여러 날짜"
        no_due_date: "기한: 기한 없음"
    assignment_due_date_changed: 
      email: 
        assignment_due_date_changed: "과제 기한 변경: %{assignment_name}, %{course_name}"
        assignment_due_date_changed_sentence: "%{course_name} 과목 %{assignment_name} 과제의 변경된 기한:"
        html: 
          assignment_due_date_changed: "과제 기한 변경됨: %{assignment_name}, %{course_name}"
          assignment_due_date_changed_sentence: "%{course_name} 과목 %{assignment_name} 과제의 기한이 다음과 같이 변경됨:"
          link_text: "과제 보기"
          no_due_date: "기한 없음"
        labels: 
          click_to_see_assignment: "과제를 보려면 여기를 클릭"
        no_due_date: "기한 없음"
      facebook: 
        assignment_due_date_changed_sentence: "%{course_name} 과목 *%{assignment_name}* 과제의 변경된 기한:"
        no_due_date: "기한 없음"
      sms: 
        assignment_due_date_changed: "%{assignment_name}, %{course_name} 의 변경된 기한:"
        more_info_at_url: "자세한 정보는 %{web_address} 참고"
        no_due_date: "기한 없음"
      summary: 
        assignment_due_date_changed: "과제 기한 변경: %{assignment_name}, %{course_name}"
        due_at: "기한: %{assignment_due_date_time}"
        no_due_date: "기한: 기한 없음"
      twitter: 
        assignment_change: "Canvas 알림 - 날짜 변경: %{assignment_name}, %{course_name}"
        due_at: "기한: %{assignment_due_date_time}"
        no_due_date: "기한: 기한 없음"
    assignment_due_date_override_changed: 
      email: 
        assignment_due_date_changed: "과제 기한 변경: %{assignment_name}, %{course_name} (%{override})"
        assignment_due_date_changed_sentence: "%{course_name} (%{override}) 과목 %{assignment_name} 과제의 변경된 기한:"
        html: 
          assignment_due_date_changed: "과제 기한 변경: %{assignment_name}, %{course_name} (%{override})"
          assignment_due_date_changed_sentence: "%{course_name} (%{override}) 과목 %{assignment_name} 과제의 변경된 기한:"
          link: "과제를 보려면 여기를 클릭"
          no_due_date: "기한 없음"
        labels: 
          click_to_see_assignment: "과제를 보려면 여기를 클릭"
        no_due_date: "기한 없음"
      facebook: 
        assignment_due_date_changed_sentence: "%{course_name} (%{override}) 과목 *%{assignment_name}* 과제의 변경된 기한:"
        no_due_date: "기한 없음"
      sms: 
        assignment_due_date_changed: "%{assignment_name}, %{course_name} (%{override})의 새로운 기한:"
        more_info_at_url: "자세한 정보는 %{web_address} 참고"
        no_due_date: "기한 없음"
      summary: 
        assignment_due_date_changed: "과제 기한 변경: %{assignment_name}, %{course_name} (%{override})"
        due_at: "기한: %{assignment_due_date_time}"
        no_due_date: "기한: 기한 없음"
      twitter: 
        assignment_change: "Canvas 알림 - 날짜 변경: %{assignment_name}, %{course_name} (%{override})"
        due_at: "기한: %{assignment_due_date_time}"
        no_due_date: "기한: 기한 없음"
    assignment_graded: 
      email: 
        assignment_graded: "과제 평가됨: %{assignment_name}, %{course_name}"
        html: 
          assignment_graded: "과제 평가됨: %{assignment_name}, %{course_name}"
          link: "과제를 보려면 여기를 클릭"
          the_assignment_is_graded: "%{assignment_name} 과제가 평가되었습니다."
        labels: 
          view_here: "여기에서 볼 수 있음"
        the_assignment_is_graded: "%{assignment_name} 과제가 평가되었습니다."
      facebook: 
        the_assignment_is_graded: "%{assignment_name} 과제가 평가되었습니다."
      sms: 
        assignment_is_graded: "%{assignment_name}, %{course_name} 이(가) 평가되었습니다."
        more_info_at: "자세한 정보는 %{web_address} 참고"
      summary: 
        assignment_graded: "과제 평가됨: %{assignment_name}, %{course_name}"
        the_assignment_is_graded: "%{assignment_name} 과제가 평가되었습니다."
      twitter: 
        assignment_graded: "Canvas 알림 - 평가됨: %{assignment_name}, %{course_name}"
    assignment_locked: "이 과제는 현재 잠겨있습니다."
    assignment_locked_at: "이 과제는 %{at}에 잠겨있습니다."
    assignment_locked_module: "이 과제는 *%{module}* 모듈의 일부로서 아직 잠금이 해제되지 않았습니다."
    assignment_locked_until: "이 과제는 %{date}까지 잠겨있습니다."
    assignment_resubmitted: 
      email: 
        html: 
          user_resubmitted: "다시 제출: %{user_name}, %{assignment_name}"
          user_resubmitted_sentence: "%{user_name}이(가) %{course_name} 과목의 %{assignment_name}을(를) 다시 제출했음"
        labels: 
          view_submission: "여기에서 제출물을 볼 수 있음"
        user_resubmitted: "다시 제출: %{user_name}, %{assignment_name}"
        user_resubmitted_sentence: "%{user_name}이(가) %{course_name} 과목의 %{assignment_name}을(를) 다시 제출했음"
      facebook: 
        click_to_view: "제출물을 보려면 여기를 클릭하십시오."
        user_resubmitted: "**%{user_name}**이(가) %{course_name} 과목의 **%{assignment_name}**을(를) 다시 제출했음"
      sms: 
        more_info_at: "자세한 정보는 %{web_address} 참고"
        user_resubmitted: "%{user_name}이(가) 과제 %{assignment_name}을(를) (다시) 제출함"
      summary: 
        turned_in_at: "제출일: %{submission_date}"
        user_resubmitted: "다시 제출: %{user_name}, %{assignment_name}"
      twitter: 
        user_resubmitted: "Canvas 알림 - 다시 제출: %{user_name}, %{assignment_name}"
    assignment_submitted: 
      email: 
        html: 
          user_submitted: "제출물: %{user_name}, %{assignment_name}"
          user_submitted_sentence: "%{user_name}이(가) %{course_name} 과목의 %{assignment_name}에 대한 제출물을 제출함"
        labels: 
          view_submission: "여기에서 제출물을 볼 수 있음"
        user_submitted: "제출물: %{user_name}, %{assignment_name}"
        user_submitted_sentence: "%{user_name}이(가) %{course_name} 과목의 %{assignment_name}에 대한 제출물을 제출함"
      facebook: 
        click_to_view: "제출물을 보려면 여기를 클릭하십시오."
        user_submitted: "**%{user_name}**이(가) %{course_name} 과목의 **%{assignment_name}** 과제에 대한 제출물을 제출함"
      sms: 
        more_info_at: "자세한 정보는 %{web_address} 참고"
        user_submitted: "%{user_name}이(가) %{assignment_name} 과제를 제출함"
      summary: 
        turned_in_at: "제출일: %{submission_date}"
        user_submitted: "제출물: %{user_name}, %{assignment_name}"
      twitter: 
        user_submitted: "Canvas 알림 - 제출물: %{user_name}, %{assignment_name}"
    assignment_submitted_late: 
      email: 
        html: 
          user_resubmitted_sentence: "%{user_name}이(가) %{course_name} 과목의 %{assignment_name} 과제에 대한 제출물을 제출함"
          user_submitted: "지연된 과제: %{user_name}, %{assignment_name}"
        labels: 
          view_submission: "여기에서 제출물을 볼 수 있음"
        user_resubmitted_sentence: "%{user_name}이(가) %{course_name} 과목의 %{assignment_name} 과제에 대한 제출물을 제출함"
        user_submitted: "지연된 과제: %{user_name}, %{assignment_name}"
      facebook: 
        click_to_view: "제출물을 보려면 여기를 클릭하십시오."
        user_resubmitted_sentence: "**%{user_name}**이(가) %{course_name}의 **%{assignment_name}**에 대한 지연된 제출물을 제출했습니다."
      sms: 
        more_info_at: "자세한 정보는 %{web_address} 참고"
        user_submitted: "%{user_name}이(가) %{assignment_name} 과제를 제출함(지연)"
      summary: 
        turned_in_at: "제출일: %{submission_date}"
        user_submitted: "지연된 과제: %{user_name}, %{assignment_name}"
      twitter: 
        user_submitted: "Canvas 알림 - 지연된 과제: %{user_name}, %{assignment_name}"
    assignment_unmuted: 
      email: 
        body: |-
            교사가 %{title}에 대한 평점 변경 사항과 새 의견을 배포했습니다. 이제 변경 사항을 볼 수 있습니다.
            
            여기에서 볼 수 있습니다:
            %{url}
        html: 
          body: "교사가 %{title}에 대한 평점 변경 사항과 새 의견을 배포했습니다. 이제 변경 사항을 볼 수 있습니다."
          link: "여기에서 볼 수 있음"
          subject: "과제 평점 숨김 해제: %{title}, %{course}"
        subject: "과제 평점 숨김 해제: %{title}, %{course}"
      sms: 
        body: |-
            교사가 %{title}, %{course}에 대한 평점과 의견을 배포했습니다.
            
            자세한 정보는 %{website} 참고
      summary: 
        subject: "다음에 대한 평점과 의견이 배포됨: %{title}, %{course}"
    assignment_unpublished_module: "이 과제는 게시 안 된 모듈의 일부로서 아직 사용할 수 없습니다."
    collaboration_invitation: 
      email: 
        body: |-
            %{course_or_group}의 %{document} 문서에 대해 협업하도록 초대받았습니다.
            문서는 %{service}에서 만들었으며 이메일 주소 %{email}을(를) 이용해서 초대했습니다.
            
            만약 이메일 주소가 이러한 유형의 협업을 위해 잘못된 것이라면
            프로필 설정을 바꾸거나 %{service}에 등록하시기 바랍니다.
            
            여기에서 세부 정보를 확인할 수 있습니다:
            %{link}
        body_with_user: |-
            %{course_or_group}의 %{document} 문서에 대해 협업하도록 초대받았습니다.
            문서는 %{user}이(가) %{service}에서 만들었으며 이메일 주소 %{email}을(를) 이용해서 초대했습니다.
            
            만약 이메일 주소가 이러한 유형의 협업을 위해 잘못된 것이라면
            프로필 설정을 바꾸거나 %{service}에 등록하시기 바랍니다.
            
            여기에서 세부 정보를 확인할 수 있습니다:
            %{link}
        html: 
          body: "%{course_or_group}의 %{document} 문서에 대해 협업하도록 초대받았습니다. 문서는 %{service}에서 만들었으며 이메일 주소 %{email}을(를) 이용해서 초대했습니다."
          body_with_user: "%{course_or_group}의 %{document} 문서에 대해 협업하도록 초대받았습니다. 문서는 %{user}이(가) %{service}에서 만들었으며 이메일 주소 %{email}을(를) 이용해서 초대했습니다."
          change_profile_settings: "이 유형의 협업에 대해 잘못된 이메일 주소인 경우에는 프로필 설정을 변경하거나 %{service}에 등록해야 합니다."
          link: "여기에서 세부 정보 보기"
          subject: "협업 초대: %{course_or_group}"
        subject: "협업 초대: %{course_or_group}"
      facebook: 
        body: "%{course_or_group}의 %{document} 문서에 대해 협업하도록 초대받았습니다. 문서는 %{service}에서 만들었습니다.\n"
        body_with_user: "%{course_or_group}의 %{document} 문서에 대해 협업하도록 초대받았습니다. 문서는 %{user}이(가) %{service}에서 만들었습니다.\n"
      sms: 
        body: |-
            %{course_or_group}의 %{document} 문서에 대해 협업하도록 초대받았습니다.
            
            자세한 정보는 %{link}에서 확인
      summary: 
        body: |-
            %{course_or_group}의 %{document} 문서에 대해 협업하도록 초대받았습니다.
            문서는 %{service}에서 만들었으며 이메일 주소 %{email}을(를) 이용해서 초대했습니다.
        body_with_user: |-
            %{course_or_group}의 %{document} 문서에 대해 협업하도록 초대받았습니다.
            문서는 %{user}이(가) %{service}에서 만들었으며 이메일 주소 %{email}을(를) 이용해서 초대했습니다.
        subject: "협업 초대: %{course_or_group}"
      twitter: 
        body: "Canvas 알림 - 협업 초대: %{course_or_group}의 %{document} "
    confirm_email_communication_channel: 
      email: 
        body: "사용자 %{user}이(가) 이메일 주소 %{email}을(를) %{website}에 등록하고 있습니다."
        details: "이 등록을 확인하려면 다음 URL을 방문하십시오:"
        html: 
          body: "사용자 %{user}이(가) 이메일 주소 %{email}을(를) %{website}에 등록하고 있습니다."
          details: "등록을 확인하려면 여기를 클릭"
          subject: "이메일 확인: Canvas"
        subject: "이메일 확인: Canvas"
    confirm_registration: 
      email: 
        details: "등록 과정을 마치려면 다음 URL을 방문하십시오:"
        html: 
          details: "등록 과정을 마치려면 여기를 클릭"
    confirm_sms_communication_channel: 
      sms: 
        body: |-
            다음 코드와 함께:
            
            %{confirmation_code}
            
            %{website}에 방문하는 것으로 %{user}의 Canvas 등록을 확인하십시오.
    content_export_failed: 
      email: 
        body: |-
            "%{course}" 과목 내보내기에 문제가 있습니다.
            시스템 관리자에게 알리고 다음 내보내기 식별자를 알려주시기 바랍니다: %{id}.
        html: 
          link: "내보내기를 보려면 클릭"
          subject: "과목 내보내기 실패: %{course}"
        subject: "과목 내보내기 실패: %{course}"
    content_export_finished: 
      email: 
        html: 
          body2: "*%{course}* 과목 내보내기를 마쳤습니다."
          link: "내보내기를 보려면 클릭"
          subject: "과목 내보내기 마침: %{course}"
        subject: "과목 내보내기 마침: %{course}"
    content_locked: "퀴즈가 현재 잠겨있습니다."
    content_locked_at: "이 내용은 %{at}에 잠겼습니다."
    content_locked_module: "이 내용은 *%{module}*의 일부로 잠금이 해제되지 않았습니다."
    content_locked_until: "이 내용은 %{date}까지 잠겨있습니다."
    content_unpublished_module: "이 내용은 게시 안 된 모듈의 일부로서 아직 사용할 수 없습니다."
    conversation_created: 
      email: 
        attached_files: "첨부 파일:"
        audio_comment: "이 메시지는 미디어 설명을 포함하고 있습니다. 청취하거나 재생하려면 아래 링크를 클릭하십시오:"
        html: 
          attached_files: "첨부 파일:"
          audio_comment: "이 메시지는 미디어 설명을 포함하고 있습니다. 청취하거나 재생하려면 아래 링크를 클릭하십시오:"
          download: 다운로드
          unknown_user: "알 수 없는 사용자"
        unknown_user: "알 수 없는 사용자"
      facebook: 
        link_text: "메시지 보기"
        unknown_user: "알 수 없는 사용자"
      sms: 
        more_info: "자세한 정보는 %{url}에서 확인"
        unknown_user: "알 수 없는 사용자"
      summary: 
        unknown_user: "알 수 없는 사용자"
      twitter: 
        tweet: "Canvas 알림 - %{user_name}에게 메시지가 왔습니다."
    conversation_message: 
      email: 
        attached_files: "첨부 파일:"
        audio_comment: "이 메시지는 미디어 설명을 포함하고 있습니다. 청취하거나 재생하려면 아래 링크를 클릭하십시오:"
        html: 
          attached_files: "첨부 파일:"
          audio_comment: "이 메시지는 미디어 설명을 포함하고 있습니다. 청취하거나 재생하려면 아래 링크를 클릭하십시오:"
          download: 다운로드
          subject: "%{user_name}이(가) 방금 Canvas에서 메시지를 보냈습니다."
          unknown_user: "알 수 없는 사용자"
        subject: "%{user_name}이(가) 방금 Canvas에서 메시지를 보냈습니다."
        unknown_user: "알 수 없는 사용자"
      facebook: 
        body: "%{user_name}이(가) 방금 Canvas에서 메시지를 보냈습니다."
        link_text: "메시지 보기"
        unknown_user: "알 수 없는 사용자"
      sms: 
        body: "%{user_name}이(가) 방금 Canvas에서 메시지를 보냄:"
        more_info: "자세한 정보는 %{url} 참고"
        unknown_user: "알 수 없는 사용자"
      summary: 
        body: "%{user_name}이(가) 방금 Canvas에서 메시지를 보냄:"
        subject: "%{user_name}이(가) 방금 Canvas에서 메시지를 보냈습니다."
        unknown_user: "알 수 없는 사용자"
      twitter: 
        tweet: "Canvas 알림 - %{user_name}에게 메시지가 왔습니다."
    course_already_started: 
      email: 
        course_already_started: "과목이 이미 시작됨"
    course_required_materials: 
      email: 
        body: |-
            %{user}님,
            
            좋은 소식이 있습니다! Canvas Network에 등록하신 %{course} 과목이 곧 시작합니다.
            
            과목에서 최대한 많은 것을 얻을 수 있도록 강사가 나열한 특별한 지침이나 과목 자료를 꼭 확인하십시오. Canvas Network의 과목 세부 정보 페이지에서 찾아 보거나 아래 링크를 클릭하면 됩니다.
            
            %{url}
            
            계속해서 배우십시오.
            
            Canvas Network
        course_required_materials: "%{course}에 대한 자료와 지침"
    course_started: 
      email: 
        body: |-
            %{user}님,
            
            이것은 Canvas Network에서 등록하신 %{course} 과목이 오늘 시작한다는 알림입니다. %{site}에서 로그인하고 시작할 수 있습니다!
            
            과목에 참여하는 다른 사람이 여러분이 누구인지 알 수 있도록 Canvas Network 프로필을 설정하는 것을 잊지 마십시오. %{profile_url}에서 프로필을 업데이트할 수 있습니다.
            
            계속해서 배우십시오.
            
            Canvas Network
        course_starts_today: "과목이 오늘 시작함"
    course_starts_in_week: 
      email: 
        body: |-
            %{user}님,
            
            시간이 거의 다 되었습니다! Canvas Network에서 등록하신 %{course} 과목이 다음 주에 시작합니다. 얼마나 기대하고 계신지 알고 있으며 우리 또한 기대가 큽니다.
            
            준비를 갖추기 위해서 무엇을 할 수 있을까요?
            
            아직 Canvas Network 프로필을 만들지 않았다면 Canvas.net에서 로그인하고 설정할 수 있습니다. 프로필은 과목에 참여하는 다른 사람이 여러분이 누구인지 알 수 있도록 돕습니다. 거기에서 알림 기본 설정도 지정할 수 있습니다.
            
            끝으로 여기에서 필요한 자료와 과목에 대한 지침을 검토할 수 있습니다: %{url}
            
            계속해서 배우십시오.
            
            Canvas Network
        course_starts_next_week: "과목이 다음 주에 시작함"
    dialog: 
      title: "회신 메시지 보내기"
    email: 
      footer: |-
          Canvas를 이용해서 하나 이상의 수업에 참여하고 있기 때문에 이 메일을 받았습니다. 이메일 알림을 끄거나 바꾸려면 다음 URL을 방문하십시오: 
          %{url}
    enrollment_accepted: 
      email: 
        body_designer: "%{user}이(가) %{course} 과목에 디자이너로 참여하기 위한 초대를 수락했습니다."
        body_observer: "%{user}이(가) %{course} 과목에 감독자로 참여하기 위한 초대를 수락했습니다."
        body_student: "%{user}이(가) %{course} 과목에 학생으로 참여하기 위한 초대를 수락했습니다."
        body_ta: "%{user}이(가) %{course} 과목에 조교로 참여하기 위한 초대를 수락했습니다."
        body_teacher: "%{user}이(가) %{course} 과목에 교사로 참여하기 위한 초대를 수락했습니다."
        details: "여기에서 현재 등록 목록을 보기:"
        html: 
          body_designer: "%{user}이(가) %{course} 과목에 디자이너로 참여하기 위한 초대를 수락했습니다."
          body_observer: "%{user}이(가) %{course} 과목에 감독자로 참여하기 위한 초대를 수락했습니다."
          body_student: "%{user}이(가) %{course} 과목에 학생으로 참여하기 위한 초대를 수락했습니다."
          body_ta: "%{user}이(가) %{course} 과목에 조교로 참여하기 위한 초대를 수락했습니다."
          body_teacher: "%{user}이(가) %{course} 과목에 교사로 참여하기 위한 초대를 수락했습니다."
          details: "현재 등록 목록 보기"
          subject: "%{user}이(가) 과목 초대를 수락함"
        subject: "%{user}이(가) 과목 초대를 수락함"
      facebook: 
        body_designer: "%{user}이(가) %{course} 과목에 디자이너로 참여하기 위한 초대를 수락했습니다."
        body_observer: "%{user}이(가) %{course} 과목에 감독자로 참여하기 위한 초대를 수락했습니다."
        body_student: "%{user}이(가) %{course} 과목에 학생으로 참여하기 위한 초대를 수락했습니다."
        body_ta: "%{user}이(가) %{course} 과목에 조교로 참여하기 위한 초대를 수락했습니다."
        body_teacher: "%{user}이(가) %{course} 과목에 교사로 참여하기 위한 초대를 수락했습니다."
      sms: 
        body_designer: "%{user}이(가) %{course} 과목의 디자이너 초대를 수락함"
        body_observer: "%{user}이(가) %{course} 과목의 감독자 초대를 수락함"
        body_student: "%{user}이(가) %{course} 과목의 학생 초대를 수락함"
        body_ta: "%{user}이(가) %{course} 과목의 조교 초대를 수락함"
        body_teacher: "%{user}이(가) %{course} 과목의 교사 초대를 수락함"
        details: "자세한 정보는 %{url} 참고"
      summary: 
        body_designer: "%{user}이(가) %{course} 과목에 디자이너로 참여하기 위한 초대를 수락했습니다."
        body_observer: "%{user}이(가) %{course} 과목에 감독자로 참여하기 위한 초대를 수락했습니다."
        body_student: "%{user}이(가) %{course} 과목에 학생으로 참여하기 위한 초대를 수락했습니다."
        body_ta: "%{user}이(가) %{course} 과목에 조교로 참여하기 위한 초대를 수락했습니다."
        body_teacher: "%{user}이(가) %{course} 과목에 교사로 참여하기 위한 초대를 수락했습니다."
        subject: "%{user}이(가) 과목 초대를 수락함"
      twitter: 
        body: "Canvas 알림 - 수락: %{user}, %{enrollment_type}, 과목, %{course}"
    enrollment_invitation: 
      email: 
        body_designer: "%{course} 과목에 디자이너로 참여하기 위한 초대를 받았습니다."
        body_observer: "%{course} 과목에 감독자로 참여하기 위한 초대를 받았습니다."
        body_student: "%{course} 과목에 학생으로 참여하기 위한 초대를 받았습니다."
        body_ta: "%{course} 과목에 조교로 참여하기 위한 초대를 받았습니다."
        body_teacher: "%{course} 과목에 교사로 참여하기 위한 초대를 받았습니다."
        details: "여기에서 과목 페이지 방문하기:"
        html: 
          body_designer: "%{course} 과목에 디자이너로 참여하기 위한 초대를 받았습니다."
          body_observer: "%{course} 과목에 감독자로 참여하기 위한 초대를 받았습니다."
          body_student: "%{course} 과목에 학생으로 참여하기 위한 초대를 받았습니다."
          body_ta: "%{course} 과목에 조교로 참여하기 위한 초대를 받았습니다."
          body_teacher: "%{course} 과목에 교사로 참여하기 위한 초대를 받았습니다."
          email: 이메일
          link: "과목 페이지를 보려면 여기를 클릭"
          name: 이름
          none: 없음
          subject: "과목 초대"
          username: "사용자 이름"
        labels: 
          email: 이메일
          name: 이름
          username: "사용자 이름"
        none: 없음
        subject: "과목 초대"
      facebook: 
        body_designer: "%{course} 과목에 디자이너로 참여하기 위한 초대를 받았습니다."
        body_observer: "%{course} 과목에 감독자로 참여하기 위한 초대를 받았습니다."
        body_student: "%{course} 과목에 학생으로 참여하기 위한 초대를 받았습니다."
        body_ta: "%{course} 과목에 조교로 참여하기 위한 초대를 받았습니다."
        body_teacher: "%{course} 과목에 교사로 참여하기 위한 초대를 받았습니다."
        labels: 
          email: 이메일
          name: 이름
          username: "사용자 이름"
        none: 없음
      sms: 
        body_designer: "과목에 디자이너로 참여하기 위한 초대를 받았습니다."
        body_observer: "과목에 감독자로 참여하기 위한 초대를 받았습니다."
        body_student: "과목에 학생으로 참여하기 위한 초대를 받았습니다."
        body_ta: "과목에 조교로 참여하기 위한 초대를 받았습니다."
        body_teacher: "과목에 교사로 참여하기 위한 초대를 받았습니다."
        details: "자세한 정보는 %{url} 참고"
        labels: 
          email: 이메일
          name: 이름
          username: "사용자 이름"
        none: 없음
      summary: 
        body_designer: "%{course} 과목에 디자이너로 참여하기 위한 초대를 받았습니다."
        body_observer: "%{course} 과목에 감독자로 참여하기 위한 초대를 받았습니다."
        body_student: "%{course} 과목에 학생으로 참여하기 위한 초대를 받았습니다."
        body_ta: "%{course} 과목에 조교로 참여하기 위한 초대를 받았습니다."
        body_teacher: "%{course} 과목에 교사로 참여하기 위한 초대를 받았습니다."
        subject: "과목 초대"
      twitter: 
        body: "Canvas 알림 - 초대: 과목 %{enrollment_type}"
    enrollment_notification: 
      email: 
        body_designer: "%{course} 과목에 디자이너로 등록되었습니다."
        body_observer: "%{course} 과목에 감독자로 등록되었습니다."
        body_student: "%{course} 과목에 학생으로 등록되었습니다."
        body_ta: "%{course} 과목에 조교로 등록되었습니다."
        body_teacher: "%{course} 과목에 교사로 등록되었습니다."
        details: "과목 페이지 방문:"
        html: 
          body_designer: "%{course} 과목에 디자이너로 등록되었습니다."
          body_observer: "%{course} 과목에 감독자로 등록되었습니다."
          body_student: "%{course} 과목에 학생으로 등록되었습니다."
          body_ta: "%{course} 과목에 조교로 등록되었습니다."
          body_teacher: "%{course} 과목에 교사로 등록되었습니다."
          complete_registration_link: "등록을 완료하려면 여기를 클릭"
          email: 이메일
          name: 이름
          none: 없음
          subject: "과목 등록"
          username: "사용자 이름"
        labels: 
          email: 이메일
          name: 이름
          username: "사용자 이름"
        none: 없음
        register: "등록을 마치려면 %{link} 방문"
        subject: "과목 등록"
      facebook: 
        body_designer: "%{course} 과목에 디자이너로 등록되었습니다."
        body_observer: "%{course} 과목에 감독자로 등록되었습니다."
        body_student: "%{course} 과목에 학생으로 등록되었습니다."
        body_ta: "%{course} 과목에 조교로 등록되었습니다."
        body_teacher: "%{course} 과목에 교사로 등록되었습니다."
        labels: 
          email: 이메일
          name: 이름
          username: "사용자 이름"
        none: 없음
      sms: 
        body_designer: "과목에 디자이너로 등록되었습니다."
        body_observer: "과목에 감독자로 등록되었습니다."
        body_student: "과목에 학생으로 등록되었습니다."
        body_ta: "과목에 조교로 등록되었습니다."
        body_teacher: "과목에 교사로 등록되었습니다."
        details: "자세한 정보는 %{url} 참고"
        labels: 
          email: 이메일
          name: 이름
          username: "사용자 이름"
        none: 없음
      summary: 
        body_designer: "%{course} 과목에 디자이너로 등록되었습니다."
        body_observer: "%{course} 과목에 감독자로 등록되었습니다."
        body_student: "%{course} 과목에 학생으로 등록되었습니다."
        body_ta: "%{course} 과목에 조교로 등록되었습니다."
        body_teacher: "%{course} 과목에 교사로 등록되었습니다."
        subject: "과목 등록"
      twitter: 
        body: "Canvas 알림 - 등록: 과목 %{enrollment_type}"
    enrollment_registration: 
      email: 
        body_designer: "%{website}에 있는 수업에 참여하도록 초대받았습니다.  수업 이름은 %{course}(이)며 디자이너로 참여하도록 초대받았습니다."
        body_observer: "%{website}에 있는 수업에 참여하도록 초대받았습니다.  수업 이름은 %{course}(이)며 감독자로 참여하도록 초대받았습니다."
        body_student: "%{website}에 있는 수업에 참여하도록 초대받았습니다.  수업 이름은 %{course}(이)며 학생으로 참여하도록 초대받았습니다."
        body_ta: "%{website}에 있는 수업에 참여하도록 초대받았습니다.  수업 이름은 %{course}(이)며 조교로 참여하도록 초대받았습니다."
        body_teacher: "%{website}에 있는 수업에 참여하도록 초대받았습니다.  수업 이름은 %{course}(이)며 교사로 참여하도록 초대받았습니다."
        details: "수업에 참여하기 전에 Canvas에 등록해야 합니다. 시작하려면 여기에 있는 과목 페이지를 방문하십시오:"
        html: 
          body_designer: "수업 이름은 %{course}(이)며 디자이너로 참여하도록 초대받았습니다."
          body_observer: "수업 이름은 %{course}(이)며 감독자로 참여하도록 초대받았습니다."
          body_student: "수업 이름은 %{course}(이)며 학생으로 참여하도록 초대받았습니다."
          body_ta: "수업 이름은 %{course}(이)며 조교로 참여하도록 초대받았습니다."
          body_teacher: "수업 이름은 %{course}(이)며 교사로 참여하도록 초대받았습니다."
          details: "수업에 참여하기 전에 Canvas에 등록해야 합니다."
          email: 이메일
          link: "시작하려면 여기를 클릭"
          name: 이름
          none: 없음
          participate_in_class: "%{website}에 있는 수업에 참여하기 위한 초대를 받았습니다."
          subject: "과목 초대"
          username: "사용자 이름"
        labels: 
          email: 이메일
          name: 이름
          username: "사용자 이름"
        none: 없음
        subject: "과목 초대"
      sms: 
        body_designer: "디자이너로 과목에 초대받았습니다."
        body_observer: "감독자로 과목에 초대받았습니다."
        body_student: "학생으로 과목에 초대받았습니다."
        body_ta: "조교로 과목에 초대받았습니다."
        body_teacher: "교사로 과목에 초대받았습니다."
        details: "자세한 정보는 %{url} 참고"
        labels: 
          email: 이메일
          name: 이름
          username: "사용자 이름"
        none: 없음
      summary: 
        body_designer: "%{website}에 있는 수업에 참여하도록 초대받았습니다.  수업 이름은 %{course}(이)며 디자이너로 참여하도록 초대받았습니다."
        body_observer: "%{website}에 있는 수업에 참여하도록 초대받았습니다.  수업 이름은 %{course}(이)며 감독자로 참여하도록 초대받았습니다."
        body_student: "%{website}에 있는 수업에 참여하도록 초대받았습니다.  수업 이름은 %{course}(이)며 학생으로 참여하도록 초대받았습니다."
        body_ta: "%{website}에 있는 수업에 참여하도록 초대받았습니다.  수업 이름은 %{course}(이)며 조교로 참여하도록 초대받았습니다."
        body_teacher: "%{website}에 있는 수업에 참여하도록 초대받았습니다.  수업 이름은 %{course}(이)며 교사로 참여하도록 초대받았습니다."
        subject: "과목 초대"
      twitter: 
        body: "Canvas 알림 - 초대: 과목 %{enrollment_type}"
    event_date_changed: 
      email: 
        email_body: "%{course_name} 과목의 %{event_title} 행사 시간이 변경되었습니다. 변경된 시간은:"
        from_to_time: "%{start_date_time}부터 %{end_date_time}까지"
        html: 
          email_body: "%{course_name} 과목의 %{event_title} 행사 시간이 변경되었습니다. 변경된 시간은:"
          from_to_time: "%{start_date_time}부터 %{end_date_time}까지"
          no_time_set: "시간 설정 안 됨"
          see_details: "여기에서 세부 정보 보기"
          subject: "행사 날짜 변경: %{course_name}의 %{event_title}"
        labels: 
          see_details: "여기에서 세부 정보를 확인할 수 있음"
        no_time_set: "시간 설정 안 됨"
        subject: "행사 날짜 변경: %{course_name}의 %{event_title}"
      facebook: 
        from_to_time: "%{start_date_time}부터 %{end_date_time}까지"
        no_time_set: "시간 설정 안 됨"
        subject: "%{course_name} 과목의 [%{event_title}](%{link_to_event}) 행사 시간이 변경되었습니다. 변경된 시간은:"
      sms: 
        from_to_time: "%{start_date_time}부터 %{end_date_time}까지"
        more_info: "자세한 정보는 %{web_link} 참고"
        no_time_set: "시간 설정 안 됨"
        subject: "%{course_name}의 %{event_title}이(가) 다음과 같이 변경됨:"
      summary: 
        from_to_time: "%{start_date_time}부터 %{end_date_time}까지"
        no_time_set: "시간 설정 안 됨"
        subject: "행사 날짜 변경: %{course_name}의 %{event_title}"
      twitter: 
        email_body: "%{course_name} 과목의 %{event_title} 행사 시간이 변경되었습니다. 변경된 시간은: %{new_time}"
        from_to_time: "%{start_date_time}부터 %{end_date_time}까지"
        no_time_set: "시간 설정 안 됨"
    file_locked: "현재 파일이 잠겨있습니다."
    file_locked_at: "파일이 %{at}에 잠겼습니다."
    file_locked_module: "이 파일은 *%{module}* 모듈의 일부로서 아직 잠금이 해제되지 않았습니다."
    file_locked_until: "이 파일은 %{date}까지 잠겨있습니다."
    file_unpublished_module: "이 파일은 게시 안 된 모듈의 일부로서 아직 사용할 수 없습니다."
    forgot_password: 
      email: 
        associated_login: "이 주소는 \"%{login_identifier}\" 로그인에 연결되어 있습니다."
        html: 
          associated_login: "이 주소는 \"%{login_identifier}\" 로그인에 연결되어 있습니다."
          click_to_reset: "새 암호를 설정하려면 여기를 클릭"
          labels: 
            associated_with_accounts: "이 주소는 다음 계정에 연결되어 있음"
            change_password_at: "이 로그인의 암호 변경"
          login_at_account: "%{account_name}의 %{login_email}"
          login_managed_by_account: "%{account_name}이(가) 이 로그인의 자격 증명을 관리"
          password_from_account: " 이 로그인의 암호는 %{account_name}의 시스템 관리자가 알려줘야 하며 Instructure는 암호에 대한 접근권이 없습니다. 암호가 동작하지 않는 경우에는 암호 변경이나 확인에 대해 시스템 관리자에게 문의하십시오."
          requested_password_reset: "Canvas에 로그인하기 위한 암호의 확인을 요청하셨습니다."
          subject: "암호 변경: Canvas"
        labels: 
          associated_with_accounts: "이 주소는 다음 계정에 연결되어 있음"
          change_password_at: "이 로그인의 암호 변경"
          click_to_reset: "새 암호를 설정하려면 다음 링크를 클릭"
        login_at_account: "%{account_name}의 %{login_email}"
        login_managed_by_account: "%{account_name}이(가) 이 로그인의 자격 증명을 관리"
        password_from_account: " 이 로그인의 암호는 %{account_name}의 시스템 관리자가 알려줘야 하며 Instructure는 암호에 대한 접근권이 없습니다. 암호가 동작하지 않는 경우에는 암호 변경이나 확인에 대해 시스템 관리자에게 문의하십시오."
        requested_password_reset: "Canvas에 로그인하기 위한 암호의 확인을 요청하셨습니다."
        subject: "암호 변경: Canvas"
    grade_weight_changed: 
      email: 
        grade_changed: "%{course_name} 과목의 평가 정책이 변경되었습니다."
        grading_based_on_points: "평가는 모든 과제에 대한 합계 점수를 바탕으로 합니다."
        html: 
          grade_changed: "%{course_name} 과목에 대한 평가 정책이 변경되었습니다."
          grading_based_on_points: "평가는 모든 과제에 대한 합계 점수를 바탕으로 합니다."
          labels: 
            grades_based_on_percent: "평가는 각 과제 그룹에 대한 가중 합계를 바탕으로 함"
            subject: "평점 가중치 변경됨"
          see_details: "여기에서 세부 정보 보기"
        labels: 
          grades_based_on_percent: "평가는 각 과제 그룹에 대한 가중 합계를 바탕으로 함"
          now_see_here: "여기에서 세부 정보 보기"
          subject: "평점 가중치 변경됨"
      facebook: 
        grading_based_on_points: "평가는 모든 과제에 대한 합계 점수를 바탕으로 합니다."
        grading_policy_changed: "**[%{course_name}](%{course_url})**의 평가 정책이 변경되었습니다."
        labels: 
          grades_based_on_percent: "평가는 각 과제 그룹에 대한 가중 합계를 바탕으로 함"
      sms: 
        grade_changed: "%{course_name}에 대한 평가 정책이 변경되었습니다."
        more_info_at: "자세한 정보는 %{course_url} 참고"
      summary: 
        grade_changed: "%{course_name} 과목에 대한 평가 정책이 변경되었습니다."
        grading_based_on_points: "평가는 모든 과제에 대한 합계 점수를 바탕으로 합니다."
        labels: 
          grades_based_on_percent: "평가는 각 과제 그룹에 대한 가중 합계를 바탕으로 함"
          subject: "평점 가중치 변경됨"
      twitter: 
        grade_changed: "Canvas 알림 - 평가 정책 변경: %{course_name}"
    group_assignment_submitted_late: 
      email: 
        body: "%{group_name} 그룹이 %{course_name} 과목에서 %{assignment_name}에 대한 지연된 제출물을 제출했습니다."
        html: 
          body: "%{group_name} 그룹이 %{course_name} 과목에서 %{assignment_name}에 대한 지연된 제출물을 제출했습니다."
          subject: "지연된 과제: %{group_name}, %{assignment_name}"
          view_submission_here: "여기에서 제출물을 볼 수 있음"
        labels: 
          view_submission_here: "여기에서 제출물 보기"
        subject: "지연된 과제: %{group_name}, %{assignment_name}"
      facebook: 
        body: "%{group_name} 그룹이 %{course_name}에서 **[%{assignment_name}](%{assignment_url})**에 대한 지연된 제출물을 제출했습니다."
      sms: 
        more_info: "자세한 정보는 %{web_address} 참고"
        subject: "%{group_name}이 %{assignment_name} 과제 제출(지연)"
      summary: 
        body: "%{group_name} 그룹이 %{course_name} 과목에서 %{assignment_name}에 대한 지연된 제출물을 제출했습니다."
        subject: "지연된 과제: %{group_name}, %{assignment_name}"
      twitter: 
        subject: "Canvas 알림 - 지연된 그룹 제출물: %{group_name}, %{assignment_name}"
    group_membership_accepted: 
      email: 
        account_group: "%{account_name} 계정에 대한 %{group_name} 그룹 참여 요청이 수락되었습니다."
        group_request_accepted: "그룹 요청 수락됨: %{group_name}"
        html: 
          account_group: "%{account_name} 계정에 대한 %{group_name} 그룹 참여 요청이 수락되었습니다."
          course_group: "%{course_name} 과목에 대한 %{group_name} 그룹 참여 요청이 수락되었습니다."
          group_request_accepted: "그룹 요청 수락됨: %{group_name}"
          link: "그룹을 확인하려면 클릭"
          subject: "그룹 멤버쉽 수락됨: %{group_name}"
        labels: 
          click_below: "아래 링크를 클릭해서 그룹 확인하기"
        subject: "그룹 멤버쉽 수락됨: %{group_name}"
      facebook: 
        account_group: "%{account_name} 계정에 대한 **[%{group_name}](%{group_url})** 그룹 참여 요청이 수락되었습니다."
        course_group: "%{course_name} 과목에 대한 **[%{group_name}](%{group_url})** 그룹 참여 요청이 수락되었습니다."
        group_request_accepted: "그룹 요청 수락됨: %{group_name}"
      sms: 
        account_group: "%{account_name} 계정에 대한 %{group_name} 그룹 참여 요청이 수락되었습니다."
        course_group: "%{course_name} 과목에 대한 %{group_name} 그룹 참여 요청이 수락되었습니다."
        more_info: "자세한 정보는 %{web_address} 참고"
      summary: 
        account_group: "%{account_name} 계정에 대한 %{group_name} 그룹 참여 요청이 수락되었습니다."
        course_group: "%{course_name} 과목에 대한 %{group_name} 그룹 참여 요청이 수락되었습니다."
        subject: "그룹 멤버쉽 수락됨: %{group_name}"
      twitter: 
        account_group: "Canvas 알림 - 그룹 멤버쉽 수락됨: %{account_name} 계정의 %{group_name}"
        course_group: "Canvas 알림 - 그룹 멤버쉽 수락됨: %{course_name} 과목의 %{group_name}"
    group_membership_rejected: 
      email: 
        account_group: "%{account_name} 계정에 대한 %{group_name} 그룹 참여 요청이 거부되었습니다."
        course_group: "%{course_name} 계정에 대한 %{group_name} 그룹 참여 요청이 수락되었습니다."
        group_request_rejected: "그룹 요청 거부됨: %{group_name}"
        html: 
          account_group: "%{account_name} 계정에 대한 %{group_name} 그룹 참여 요청이 거부되었습니다."
          course_group: "%{course_name} 과목에 대한 %{group_name} 그룹 참여 요청이 거부되었습니다."
          group_request_rejected: "그룹 요청 거부됨: %{group_name}"
          link: "다른 그룹을 보려면 클릭"
          subject: "그룹 멤버쉽 거부됨: %{group_name}"
        labels: 
          click_below: "아래 링크를 클릭해서 다른 그룹 확인하기"
        subject: "그룹 멤버쉽 거부됨: %{group_name}"
      facebook: 
        account_group: "%{account_name} 계정에 대한 **[%{group_name}](%{group_url})** 그룹 참여 요청이 거부되었습니다."
        course_group: "%{course_name} 과목에 대한 **[%{group_name}](%{group_url})** 그룹 참여 요청이 거부되었습니다."
      sms: 
        account_group: "%{account_name} 계정에 대한 %{group_name} 그룹 참여 요청이 거부되었습니다."
        course_group: "%{course_name} 과목에 대한 %{group_name} 그룹 참여 요청이 거부되었습니다."
        more_info: "자세한 정보는 %{web_address} 참고"
      summary: 
        account_group: "%{account_name} 계정에 대한 %{group_name} 그룹 참여 요청이 거부되었습니다."
        course_group: "%{course_name} 과목에 대한 %{group_name} 그룹 참여 요청이 거부되었습니다."
        subject: "%{group_name} 그룹에 대한 그룹 멤버쉽 거부됨"
      twitter: 
        account_group: "Canvas 알림 - 그룹 멤버쉽 거부됨: %{account_name} 계정의 %{group_name}"
        course_group: "Canvas 알림 - 그룹 멤버쉽 거부됨: %{course_name} 과목의 %{group_name}"
    html_message: 
      html_not_exist: "이 메시지의 HTML 버전을 보내지 않았거나 만들지 않음"
    index: 
      titles: 
        messages: "%{name}의 메시지"
    merge_email_communication_channel: 
      email: 
        body: "%{host}에 계정을 만들었지만 이미 Canvas 계정이 있습니다. 계정을 하나로 합하고 싶은 경우에는 다음 URL을 방문하시기 바랍니다:"
        html: 
          account_created: "%{host}에 계정을 만들었지만 이미 Canvas 계정이 있습니다."
          merge2: "하나로 병합하려면 *여기를 클릭*"
          subject: "새 Canvas 계정"
        subject: "새 Canvas 계정"
    message: 
      actions: 
        reply: "답변 작성..."
      meta_data: "메타 데이터"
      plain_text: "일반 텍스트"
      titles: 
        created_at: "작성 시각"
        delay_for: 지연
        from_name: "보낸 사람 이름"
        notification_name: "알림 이름"
        path_type: "경로 유형"
        reply_to: 회신
        sent_at: "발송:"
        subject: 제목
        to: "수신:"
    messages: 
      failure: "이메일을 보내는 데 오류가 발생했습니다. 페이지를 다시 로드하고 다시 시도하시기 바랍니다."
      success: "이메일을 배달 중입니다."
    migration_export_ready: 
      email: 
        body: "내용을 과목으로 가져올 준비가 되었습니다."
        html: 
          body: "내용을 과목으로 가져올 준비가 되었습니다."
          link_message2: "내용의 어떤 항목을 가져올 것인지 선택하려면 *이 링크*를 클릭"
          subject: "\"%{course_name}\"의 내용을 가져올 준비가 됨"
        link_message: "이 링크를 클릭해서 내용의 어떤 항목을 가져올 것인지 선택하십시오:"
        subject: "\"%{course_name}\"의 내용을 가져올 준비가 됨"
    new_account_user: 
      email: 
        body: "%{account}에 대한 새 계정 관리자"
        details: "새 관리자 %{user}이(가) %{account} 계정에 추가됨"
        html: 
          body: "%{account}의 새 계정 관리자"
          details: "새 관리자 %{user}이(가) %{account} 계정에 추가됨"
          subject: "새 계정 사용자"
        subject: "새 계정 사용자"
      facebook: 
        body: "새 관리자 **%{user}**이(가) **%{account}** 계정에 추가되었습니다."
        subject: "%{account}의 새 계정 관리자"
      sms: 
        body: "새 관리자 %{user}이(가) %{account} 계정에 추가됨"
        details: "자세한 정보는 %{website} 참고"
      summary: 
        body: "새 관리자 %{user}이(가) %{account} 계정에 추가됨"
        subject: "새 계정 사용자"
      twitter: 
        body: "Canvas 알림 - 새 관리자: %{user}, %{account}"
    new_announcement: 
      email: 
        html: 
          attached_file: "첨부 파일"
          download: 다운로드
          link: "공지 보기"
        labels: 
          file_included: "포함된 파일"
      facebook: 
        body: "새 공지: %{title}, %{course}"
      sms: 
        details: "자세한 정보는 %{url} 참고"
        subject: "새 공지: %{title}, %{course}"
      twitter: 
        body: "Canvas 알림 - 공지: %{title}, %{course}."
    new_context_group_membership: 
      email: 
        body_account: "%{account} 계정의 새 그룹에 추가되었습니다.  그룹 이름은 %{group_name}입니다."
        body_course: "%{course} 과목의 새 그룹에 추가되었습니다.  그룹 이름은 %{group_name}입니다."
        details_account: "아래 링크를 클릭해서 이 계정이 속한 그룹을 볼 수 있습니다:"
        html: 
          body_account: "%{account} 계정의 새 그룹에 추가되었습니다. 그룹 이름은 %{group_name}입니다."
          body_course: "%{course} 과목의 새 그룹에 추가되었습니다. 그룹 이름은 %{group_name}입니다."
          html_details_account2: "*여기를 클릭*해서 이 계정이 속한 그룹을 볼 수 있습니다."
          html_details_course2: "*여기를 클릭*해서 이 과목이 속한 그룹을 볼 수 있습니다."
          subject: "%{course_or_account}의 새 그룹 멤버쉽"
          title: "새 그룹 멤버쉽: %{group_name}"
        subject: "%{course_or_account}의 새 그룹 멤버쉽"
        title: "새 그룹 멤버쉽: %{group_name}"
      facebook: 
        body_account: "%{account} 계정의 새 그룹에 추가되었습니다. 그룹 이름은 %{group_name}입니다."
        body_course: "%{course} 과목의 새 그룹에 추가되었습니다. 그룹 이름은 %{group_name}입니다."
      sms: 
        body_account: "%{account} 계정의 새 그룹에 추가되었습니다.  그룹 이름은 %{group_name}입니다."
        body_course: "%{course} 과목의 새 그룹에 추가되었습니다.  그룹 이름은 %{group_name}입니다."
        details: "자세한 정보는 %{url} 참고"
      summary: 
        body_account: "%{account} 계정의 새 그룹에 추가되었습니다.  그룹 이름은 %{group_name}입니다."
        body_course: "%{course} 과목의 새 그룹에 추가되었습니다.  그룹 이름은 %{group_name}입니다."
        subject: "%{course_or_account}의 새 그룹 멤버쉽"
      twitter: 
        body_account: "Canvas 알림 - 새 그룹: %{account}의 %{group}"
        body_course: "Canvas 알림 - 새 그룹:  %{course}의 %{group}"
    new_context_group_membership_invitation: 
      email: 
        body_account: "%{account} 계정의 %{group} 그룹에 참여하도록 초대를 받았습니다."
        body_course: "%{course} 과목의 %{group} 그룹에 참여하도록 초대를 받았습니다."
        details: "아래 링크를 클릭해서 그룹을 확인할 수 있습니다:"
        html: 
          body_account: "%{account} 계정의 %{group} 그룹에 참여하도록 초대를 받았습니다."
          body_course: "%{course} 과목의 %{group} 그룹에 참여하도록 초대를 받았습니다."
          details: "여기를 클릭해서 그룹을 확인할 수 있음"
          subject: "%{course_or_account}의 새 그룹 멤버쉽"
          title: "새 그룹 멤버쉽: %{group_name}"
        subject: "%{course_or_account}의 새 그룹 멤버쉽"
        title: "새 그룹 멤버쉽: %{group_name}"
      facebook: 
        body_account: "%{account} 계정의 %{group} 그룹에 참여하도록 초대를 받았습니다."
        body_course: "%{course} 과목의 %{group} 그룹에 참여하도록 초대를 받았습니다."
      sms: 
        body_account: "%{account} 계정의 %{group} 그룹에 참여하도록 초대를 받았습니다."
        body_course: "%{course} 과목의 %{group} 그룹에 참여하도록 초대받았습니다."
        details: "자세한 정보는 %{url} 참고"
      summary: 
        body_account: "%{account} 계정의 %{group} 그룹에 참여하도록 초대를 받았습니다."
        body_course: "%{course} 과목의 %{group} 그룹에 참여하도록 초대를 받았습니다."
        subject: "%{course_or_account}의 새 그룹 멤버쉽"
      twitter: 
        body_account: "Canvas 알림 - 초대: %{account} 계정의 %{group}"
        body_course: "Canvas 알림 - 초대: %{course} 과목의 %{group}"
    new_course: 
      email: 
        body: "%{course} 과목이 %{account} 계정에 추가됨"
        html: 
          body: "%{course} 과목이 %{account} 계정에 추가됨"
          labels: 
            teachers: 교사
          link: "과목을 보려면 여기를 클릭"
          subject: "새 과목"
          title: "%{account}의 새 과목"
        labels: 
          teachers: 교사
        subject: "새 과목"
        title: "%{account}의 새 과목"
      facebook: 
        body: "새 과목 **%{course}**이(가) **%{account}** 계정에 추가되었습니다."
        labels: 
          teachers: 교사
        subject: "%{account}의 새 과목"
      sms: 
        body: "새 과목 %{course}이(가) %{account} 계정에 추가됨"
        details: "자세한 정보는 %{url} 참고"
        labels: 
          teachers: 교사
      summary: 
        body: "새 과목 %{course}이(가) %{account} 계정에 추가됨"
        labels: 
          teachers: 교사
        subject: "새 과목"
      twitter: 
        body: "Canvas 알림 - 새 과목: %{course}, %{account}"
    new_discussion_entry: 
      email: 
        body: "%{user}이(가) %{course}의 %{discussion_topic} 글타래에 새 의견을 게시함:"
        html: 
          body: "%{user}이(가) %{course}의 %{discussion_topic} 글타래에 새 의견을 게시함:"
          link: "대화에 참여하려면 여기를 클릭"
          subject: "%{discussion_topic}에 대한 새 의견: %{course}"
        subject: "%{discussion_topic}에 대한 새 의견: %{course}"
      facebook: 
        body: "%{course}의 %{discussion_topic}에 대한 새 의견"
      sms: 
        body: "%{discussion_topic}에 대한 새 의견: %{course}"
        details: "자세한 정보는 %{url} 참고"
      summary: 
        subject: "%{discussion_topic}에 대한 새 의견: %{course}"
      twitter: 
        body: "Canvas 알림 - 의견: %{discussion_topic}, %{course}."
    new_discussion_topic: 
      email: 
        body: "관심있을 만한 새 토론이 시작되었습니다:"
        details: "여기에서 대화에 참여:"
        html: 
          attached_file: "첨부 파일"
          body: "관심있을 만한 새 토론이 시작되었습니다:"
          download: 다운로드
          link: "대화에 참여하려면 여기를 클릭"
          subject: "새 토론 - %{discussion_topic}: %{course}"
        labels: 
          file_included: "포함된 파일"
        subject: "새 토론 - %{discussion_topic}: %{course}"
      facebook: 
        body: "새 포럼 주제: %{discussion_topic}, %{course}"
      sms: 
        body: "%{course}의 새 주제:"
        details: "자세한 정보는 %{url} 참고"
      summary: 
        subject: "새 토론 - %{discussion_topic}: %{course}"
      twitter: 
        subject: "Canvas 알림 - 주제: %{discussion_topic}, %{course}"
    new_event_created: 
      email: 
        body: "알고 있어야 할 %{course_name}의 새로 예정된 행사가 있습니다:"
        from_to_time: "%{start_date_time}부터 %{end_date_time}까지"
        html: 
          body: "알고 있어야 할 %{course_name}의 새로 예정된 행사가 있습니다:"
          from_to_time: "%{start_date_time}부터 %{end_date_time}까지"
          no_time_set: "시간 설정 안 됨"
          see_details: "여기에서 세부 정보 보기"
          subject: "새 행사 - %{event_title}, %{course_name}"
        labels: 
          see_details: "여기에서 세부 정보 보기"
        no_time_set: "시간 설정 안 됨"
        subject: "새 행사 - %{event_title}, %{course_name}"
      facebook: 
        body: "%{course_name}의 새로 예정된 행사가 있음:"
        from_to_time: "%{start_date_time}부터 %{end_date_time}까지"
        no_time_set: "시간 설정 안 됨"
      sms: 
        from_to_time: "%{start_date_time}부터 %{end_date_time}까지"
        more_info: "자세한 정보는 %{web_address} 참고"
        no_time_set: "시간 설정 안 됨"
        subject: "%{course_name}의 새 행사:"
      summary: 
        from_to_time: "%{start_date_time}부터 %{end_date_time}까지"
        no_time_set: "시간 설정 안 됨"
        subject: "새 행사 - %{event_title}, %{course_name}"
      twitter: 
        from_to_time: "%{start_date_time}부터 %{end_date_time}까지"
        no_time_set: "시간 설정 안 됨"
        subject: "Canvas 알림 - 행사: %{event_title}, %{course_name}"
    new_file_added: 
      email: 
        body: "%{name} 과목에 새 파일이 추가됨:"
        html: 
          body: "%{name} 과목에 새 파일이 추가됨:"
          link: "보려면 클릭"
          subject: "새 파일 추가됨: %{title}, %{name}"
        subject: "새 파일 추가: %{title}, %{name}"
        view: "여기에서 볼 수 있음"
      facebook: 
        body: "%{name} 과목에 새 파일이 추가됨:"
      sms: 
        body: "%{name}에 새 파일 추가됨:"
        link: "자세한 정보는 %{link} 참고"
      summary: 
        subject: "새 파일 추가: %{title}, %{name}"
      twitter: 
        body: "Canvas 알림 - 새 파일: %{name}에 %{title} (%{size}):"
    new_files_added: 
      email: 
        body: "%{name} 과목에 새 파일 %{count}개가 추가됨:"
        html: 
          body: "%{name} 과목에 새 파일 %{count}개가 추가됨:"
          see_details: "여기에서 볼 수 있음"
          subject: "%{name} 과목에 새 파일 %{count}개가 추가됨:"
        link: "여기에서 볼 수 있음"
        subject: "%{name} 과목에 새 파일 %{count}개가 추가됨:"
      facebook: 
        body: "%{name} 과목에 새 파일 %{count}개가 추가됨:"
        link: "여기에서 볼 수 있음"
      sms: 
        body: "%{name} 과목에 새 파일 %{count}개가 추가되었습니다."
        link: "자세한 정보는 %{link} 참고"
      summary: 
        body: "%{name} 과목에 새 파일 %{count}개가 추가되었습니다."
        link: "여기에서 볼 수 있음"
        subject: "%{name} 과목에 새 파일 %{count}개가 추가됨:"
      twitter: 
        body: "Canvas 알림 - %{name}에 새 파일 %{count}개"
    new_student_organized_group: 
      email: 
        body_account: "%{account} 계정에 \"%{group_name}\"(이)라는 새 학생 구성 그룹이 생성되었습니다. 첫 번째 멤버는 %{user}입니다."
        body_course: "%{course} 과목에 \"%{group_name}\"(이)라는 새 학생 구성 그룹이 생성되었습니다. 첫 번째 멤버는 %{user}입니다."
        details: "아래 링크를 클릭해서 이 그룹에 대한 세부 정보를 볼 수 있습니다:"
        html: 
          body_account: "%{account} 계정에 \"%{group_name}\"(이)라는 새 학생 구성 그룹이 생성되었습니다. 첫 번째 멤버는 %{user}입니다."
          body_course: "%{course} 과목에 \"%{group_name}\"(이)라는 새 학생 구성 그룹이 생성되었습니다. 첫 번째 멤버는 %{user}입니다."
          details: "이 그룹에 대한 세부 정보를 보려면 여기를 클릭"
          subject: "%{course_or_account}의 새 학생 그룹"
          title: "새 학생 그룹: %{group_name}"
        subject: "%{course_or_account}의 새 학생 그룹"
        title: "새 학생 그룹: %{group_name}"
      facebook: 
        body_account: "%{account} 계정에 \"%{group_name}\"(이)라는 새 학생 구성 그룹이 생성되었습니다. 첫 번째 멤버는 %{user}입니다."
        body_course: "%{course} 과목에 \"%{group_name}\"(이)라는 새 학생 구성 그룹이 생성되었습니다. 첫 번째 멤버는 %{user}입니다."
      sms: 
        body_account: "%{account} 계정에 \"%{group_name}\"(이)라는 새 학생 구성 그룹이 생성되었습니다. 첫 번째 멤버는 %{user}입니다."
        body_course: "%{course} 과목에 \"%{group_name}\"(이)라는 새 학생 구성 그룹이 생성되었습니다. 첫 번째 멤버는 %{user}입니다."
        detail: "자세한 정보는 %{url} 참고"
      summary: 
        body_account: "%{account} 계정에 \"%{group_name}\"(이)라는 새 학생 구성 그룹이 생성되었습니다. 첫 번째 멤버는 %{user}입니다."
        body_course: "%{course} 과목에 \"%{group_name}\"(이)라는 새 학생 구성 그룹이 생성되었습니다. 첫 번째 멤버는 %{user}입니다."
        subject: "%{course_or_account}의 새 학생 그룹"
      twitter: 
        body_account: "Canvas 알림 - 새 그룹: %{account} 계정의 %{group_name}"
        body_course: "Canvas 알림 - 새 그룹: %{course} 과목의 %{group_name}"
    new_user: 
      email: 
        body: "새 사용자 %{user}이(가) %{account} 계정에 등록했습니다."
        html: 
          body: "새 사용자 %{user}이(가) %{account} 계정에 등록했음"
          link: "사용자를 보려면 여기를 클릭"
          subject: "새 사용자"
        subject: "새 사용자"
        title: "%{account}의 새 사용자"
      facebook: 
        body: "새 사용자 **%{user}**이(가) **%{account}** 계정에 등록했습니다."
        title: "%{account}의 새 사용자"
      sms: 
        body: "새 사용자 %{user}이(가) %{account} 계정에 등록했음"
        details: "자세한 정보는 %{url} 참고"
      summary: 
        body: "새 사용자 %{user}이(가) %{account} 계정에 등록했음"
        subject: "새 사용자"
      twitter: 
        body: "Canvas 알림 - 새 사용자: %{user}, %{account}"
    page_locked: "이 페이지는 현재 잠겨 있습니다."
    page_locked_at: "이 페이지는 %{at}에 잠겼습니다."
    page_locked_module: "이 페이지는 *%{module}* 모듈의 일부로 아직이 해제되지 않았습니다."
    page_locked_until: "이 페이지는 %{date}까지 잠겨 있습니다."
    page_unpublished_module: "이 페이지는 게시 안 된 모듈의 일부로서 아직 사용할 수 없습니다."
    peer_review_invitation: 
      sms: 
        more_info: "자세한 정보는 %{url}에서 확인"
    pseudonym_registration: 
      email: 
        body: "%{account}에서 Canvas 계정에 등록했습니다!  로그인해서 Canvas를 사용하기 전에 구성 과정을 마쳐야 합니다."
        html: 
          body: "%{account}에서 Canvas 계정에 등록했습니다!  로그인해서 Canvas를 사용하기 전에 구성 과정을 마쳐야 합니다."
          link: "등록 과정을 마치려면 여기를 클릭"
          subject: "등록 마침: Canvas"
        link_message: "등록 과정을 마치려면 다음 URL을 방문하시기 바랍니다:"
        subject: "등록 마침: Canvas"
    quiz_locked: "이 퀴즈는 현재 잠겨 있습니다."
    quiz_locked_at: "이 퀴즈는 %{at}에 잠겼습니다."
    quiz_locked_module: "이 퀴즈는 *%{module}* 모듈의 일부로 아직 잠금이 해제되지 않았습니다."
    quiz_locked_until: "이 퀴즈는 %{date}까지 잠겨 있습니다."
    quiz_regrade_finished: 
      email: 
        body: "퀴즈 %{quiz}에 대한 다시 평가를 마쳤습니다."
        html: 
          body: "퀴즈 %{quiz}에 대한 다시 평가를 마쳤습니다."
          link_message: "여기에서 퀴즈를 볼 수 있음:"
          subject: "퀴즈 다시 평가 마침: %{quiz}, %{context}"
        link_message: "여기에서 퀴즈를 볼 수 있음:"
        subject: "퀴즈 다시 평가 마침: %{quiz}, %{context}"
      facebook: 
        body: "퀴즈 다시 평가 마침: %{title}"
      sms: 
        body_sms: "%{context}의 %{title}에 대한 퀴즈 다시 평가를 마쳤습니다."
        more_info: "자세한 정보는 %{url}에서 확인"
      summary: 
        body: "퀴즈 %{title}에 대해 다시 평가를 마쳤습니다."
        subject: "퀴즈가 다시 평가됨: %{quiz}, %{context}"
      twitter: 
        body: "Canvas 알림 - 퀴즈가 다시 평가됨 : %{quiz}"
    quiz_unpublished_module: "이 퀴즈는 게시 안 된 모듈의 일부로서 아직 사용할 수 없습니다."
    report_generated: 
      email: 
        html: 
          link_message: "보고서를 다운로드하려면 여기를 클릭"
          subject: "보고서 생성"
        link_message: "보고서를 다운로드하려면 여기를 클릭하십시오:"
        subject: "보고서 생성"
    report_generation_failed: 
      email: 
        html: 
          subject: "보고서 생성 실패"
        subject: "보고서 생성 실패"
    rubric_assessment_submission_reminder: 
      email: 
        body: "평가 알림입니다: %{rubric}, %{context}:"
        html: 
          body: "평가 알림입니다: %{rubric}, %{context}:"
          link_message: "평가를 검토하고 항목을 제출하려면 여기를 클릭"
          subject: "평가 알림: %{rubric}, %{context}"
        link_message: "여기에서 평가를 검토하고 항목을 제출할 수 있습니다:"
        subject: "평가 알림: %{rubric}, %{context}"
      facebook: 
        body: "평가 알림입니다: %{context}의 *%{title}*."
      sms: 
        body: "평가 알림입니다: %{rubric}, %{context}."
        more_info: "자세한 정보는 %{url} 참고"
      summary: 
        body: "평가 알림입니다: %{rubric}, %{context}:"
        subject: "평가 알림: %{rubric}, %{context}"
      twitter: 
        tweet: "Canvas 알림 - 알림: 평가 %{rubric}, %{context}"
    rubric_association_created: 
      email: 
        body: "%{context}에 대한 새 평가가 생성되었습니다:"
        html: 
          body: "%{context}에 대한 새 평가가 생성되었습니다:"
          link_message: "평가를 검토하고 항목을 제출하려면 여기를 클릭"
          subject: "새 평가: %{title}, %{context}"
        link_message: "여기에서 평가를 검토하고 항목을 제출할 수 있습니다:"
        subject: "새 평가: %{title}, %{context}"
      facebook: 
        body: "%{context}에 대한 새 평가가 생성되었습니다:"
      sms: 
        body: "%{context}에 대한 새 평가가 생성되었습니다."
        more_info: "자세한 정보는 %{url} 참고"
      summary: 
        body: "%{context}에 대한 새 평가가 생성되었습니다:"
        subject: "새 평가: %{title}, %{context}"
      twitter: 
        tweet: "Canvas 알림 - 새 평가: %{title}, %{context}."
    send_form: 
      labels: 
        message_body: 메시지
        send_button: 보내기
    submission_comment: 
      email: 
        body: "%{author}이(가) %{assignment}에 대한 %{user}의 제출물에 관한 새 의견을 제출함"
        html: 
          body: "%{author}이(가) %{assignment}에 대한 %{user}의 제출물에 관한 새 의견을 제출함"
          someone: 아무개
          subject: "제출물 의견: %{user}, %{assignment}, %{context}"
        link_message: "여기에서 제출물 세부 정보를 검토할 수 있습니다:"
        someone: 아무개
        subject: "제출물 의견: %{user}, %{assignment}, %{context}"
      facebook: 
        someone: 아무개
      sms: 
        body: "%{assignment}, %{user}, %{context}에 대한 %{author}의 새 의견입니다."
        more_info: "자세한 정보는 %{url} 참고"
      summary: 
        body: "%{author}이(가) %{assignment}에 대한 %{user}의 제출물에 관한 새 의견을 제출했습니다."
        someone: 아무개
        subject: "제출물 의견: %{user}, %{assignment}, %{context}"
      twitter: 
        tweet: "Canvas 알림 - 의견: %{assignment}, %{user}, %{context}에 대해 %{author}이(가) 작성."
    submission_comment_for_teacher: 
      email: 
        body: "%{author}이(가) %{assignment}에 대한 %{user}의 제출물에 관한 새 의견을 제출함"
        html: 
          body: "%{author}이(가) %{assignment}에 대한 %{user}의 제출물에 관한 새 의견을 제출함"
          someone: 아무개
          subject: "제출물 의견: %{user}, %{assignment}, %{context}"
        someone: 아무개
        subject: "제출물 의견: %{user}, %{assignment}, %{context}"
      facebook: 
        someone: 아무개
      sms: 
        more_info: "자세한 정보는 %{url} 참고"
        sms_body: "%{assignment}, %{user}, %{context}에 대해 %{author}의 새 의견입니다."
      summary: 
        body: "%{author}이(가) %{assignment}에 대한 %{user}의 제출물에 관한 새 의견을 제출했습니다."
        someone: 아무개
        subject: "제출물 의견: %{user}, %{assignment}, %{context}"
      twitter: 
        tweet: "Canvas 알림 - 의견: %{assignment}, %{user}, %{context}에 대해 %{author}이(가) 작성."
    submission_grade_changed: 
      email: 
        body: "%{assignment_title} 과제의 평점이 변경되었습니다."
        html: 
          body: "%{assignment_title} 과제의 평점이 변경되었습니다."
          link_message: "여기에서 과제를 검토할 수 있음"
          no_date_set: "데이터 집합 없음"
          not_applicable: "해당 없음"
          regraded_date: "다시 평가됨: %{date}"
          score: "점수: %{score} / %{total}"
          score_pending: "점수가 교사의 검토 대기 중임"
          subject: "평점 변경됨: %{assignment}, %{context}"
        link_message: "여기에서 과제를 검토할 수 있습니다:"
        no_date_set: "날짜 설정 안 됨"
        not_applicable: N/A
        regraded_date: "다시 평가됨: %{date}"
        score: "점수:  %{score} / %{total}"
        score_pending: "점수가 교사의 검토 대기 중임"
        subject: "평점 변경됨: %{assignment}, %{context}"
      facebook: 
        body: "*%{title}* 과제의 평점이 변경되었습니다."
        no_date_set: "날짜 설정 안 됨"
        not_applicable: N/A
        regraded_date: "다시 평가됨: %{date}"
        score: "점수: %{score} / %{total}"
        score_pending: "점수가 교사의 검토 대기 중임"
      sms: 
        body_sms: "%{title}, %{context} 에 대한 평점이 변경되었습니다."
        more_info: "자세한 정보는 %{url} 참고"
        no_date_set: "날짜 설정 안 됨"
        not_applicable: N/A
        regraded_date: "다시 평가됨: %{date}"
        score: "점수:  %{score} / %{total}"
        score_pending: "점수가 교사의 검토 대기 중임"
      summary: 
        no_date_set: "날짜 설정 안 됨"
        not_applicable: N/A
        regraded_date: "다시 평가됨: %{date}"
        score: "점수:  %{score} / %{total}"
        score_pending: "점수가 교사의 검토 대기 중임"
        subject: "평점 변경됨: %{title}, %{context}"
      twitter: 
        no_date_set: "날짜 설정 안 됨"
        not_applicable: N/A
        score: "점수:  %{score} / %{total}"
        score_pending: "(검토 대기)"
        tweet: "Canvas 알림 - 평점 변경: %{date}"
    submission_graded: 
      email: 
        body: "%{assignment} 과제가 평가되었습니다."
        graded_date: "평가됨: %{date}"
        html: 
          body: "%{assignment} 과제가 평가되었습니다."
          graded_date: "평가됨: %{date}"
          link_message: "여기에서 과제를 검토할 수 있음"
          no_date_set: "데이터 집합 없음"
          not_applicable: "해당 없음"
          score: "점수: %{score} / %{total}"
          score_pending_review: "점수가 교사의 검토 대기 중임"
          subject: "과제 평가됨: %{assignment}, %{context}"
        link_message: "여기에서 과제를 검토할 수 있습니다:"
        no_date_set: "날짜 설정 안 됨"
        not_applicable: N/A
        score: "score:  %{score} / %{total}"
        score_pending_review: "점수가 교사의 검토 대기 중임"
        subject: "과제 평가됨: %{assignment}, %{context}"
      facebook: 
        body: "*%{title}* 과제가 평가되었습니다."
        graded_date: "평가됨: %{date}"
        no_date_set: "날짜 설정 안 됨"
        not_applicable: N/A
        score: "점수: %{score} / %{total}"
        score_pending_review: "점수가 교사의 검토 대기 중임"
      sms: 
        graded_date: "평가됨: %{date}"
        more_info: "자세한 정보는 %{url} 참고"
        no_date_set: "날짜 설정 안 됨"
        not_applicable: N/A
        score: "점수:  %{score} / %{total}"
        score_pending_review: "점수가 교사의 검토 대기 중임"
        sms_body: "%{assignment}, %{context}이(가) 평가되었습니다."
      summary: 
        graded_date: "평가됨: %{date}"
        no_date_set: "날짜 설정 안 됨"
        not_applicable: N/A
        score: "점수:  %{score} / %{total}"
        score_pending_review: "점수가 교사의 검토 대기 중임"
        subject: "과제 평가됨: %{assignment}, %{context}"
      twitter: 
        no_date_set: "날짜 설정 안 됨"
        not_applicable: N/A
        score: "점수:  %{score} / %{total}"
        score_pending_review: "(검토 대기 중)"
        tweet: "Canvas 알림 - 평가됨: %{assignment}, %{context}"
    submission_needs_grading: 
      email: 
        body: "%{user_name}이(가) %{quiz_title} 퀴즈를 마쳤으며, 수동으로 평가해야 합니다."
        html: 
          body: "%{user_name}이(가) %{quiz_title} 퀴즈를 마쳤으며, 수동으로 평가해야 합니다."
          link_message: "여기에서 제출물을 평가할 수 있음"
          subject: "퀴즈 제출: %{quiz}, %{context}"
          submitted_date: "제출: %{date}"
        link_message: "여기에서 제출물을 검토할 수 있음:"
        subject: "퀴즈 제출: %{quiz}, %{context}"
        submitted_date: "제출됨: %{date}"
      facebook: 
        body: "%{user_name}이(가) %{quiz_title} 퀴즈를 마쳤으며, 수동으로 평가해야 합니다."
        submitted_date: "제출: %{date}"
      sms: 
        body_sms: "%{title}, %{context} 에 대한 평점이 변경되었습니다."
        more_info: "자세한 정보는 %{url}에서 확인"
        no_date_set: "데이터 집합 없음"
        not_applicable: "해당 없음"
        regraded_date: "다시 평가: %{date}"
        score: "점수:  %{score} / %{total}"
        score_pending: "점수가 교사의 검토 대기 중임"
      summary: 
        body: "*%{title}* 퀴즈에 대한 제출물이 제출되었으며, 수동으로 평가해야 합니다."
        subject: "퀴즈 제출: %{quiz}, %{context}"
        submitted_date: "제출: %{date}"
      twitter: 
        body: "Canvas 알림 - 퀴즈 제출: %{quiz}, %{user_name}"
    summaries: 
      email: 
        daily_body: "Canvas 계정의 알림에 대한 일별 보고서를 받도록 등록했습니다. 아래는 %{date}의 보고서입니다:"
        html: 
          click_to_preferences: "알림 기본 설정을 편집하려면 여기를 클릭"
          daily_body: "Canvas 계정의 알림에 대한 일별 보고서를 받도록 등록했습니다. 아래는 %{date}의 보고서입니다:"
          subject: "최근 Canvas 알림"
          view: "보려면 클릭"
          weekly_body: "Canvas 계정의 알림에 대한 주별 보고서를 받도록 등록했습니다. 아래는 %{date}에 끝나는 주의 보고서입니다:"
        notifications_link: "다음 페이지를 방문하여 알림 설정을 바꿀 수 있습니다:"
        subject: "최근 Canvas 알림"
        weekly_body: "Canvas 계정의 알림에 대한 주별 보고서를 받도록 등록했습니다. 아래는 %{date}에 끝나는 주의 보고서입니다:"
      facebook: 
        new_notifications: "#Canvas#에서 *새 알림 %{notification_count}개를 *을 받았습니다 ."
      sms: 
        notifications_sms: "%{url}에서 새 알림 %{notifications_count}개"
      twitter: 
        tweet: "Canvas 알림 - 새 알림 %{notification_count}개"
    topic_locked: "이 주제는 현재 잠겨 있습니다."
    topic_locked_at: "이 주제는 %{at}에 잠겼습니다."
    topic_locked_module: "이 주제는 *%{module}* 모듈의 일부로서 아직 잠금 해제되지 않았습니다."
    topic_locked_until: "이 주제는 %{date}까지 잠겨 있습니다."
    topic_unpublished_module: "이 주제는 게시 안 된 모듈의 일부로서 아직 사용할 수 없습니다."
    updated_wiki_page: 
      email: 
        body: "%{title}에 대한 페이지가 위키에서 업데이트되었습니다."
        html: 
          body: "%{title}에 대한 페이지가 위키에서 업데이트되었습니다."
          link_message: "검토하려면 여기를 클릭"
          subject: "업데이트된 위키 페이지: %{title}, %{user}"
        link_message: "여기에서 검토할 수 있습니다: %{link}"
        subject: "업데이트된 위키 페이지: %{title}, %{user}"
      facebook: 
        body: "%{title}에 대한 페이지가 위키에서 업데이트되었습니다."
      sms: 
        more_info: "자세한 정보는 %{url} 참고"
        updated_message: "%{title}, %{user} 업데이트됨:"
      summary: 
        subject: "업데이트된 위키 페이지: %{title}, %{user}"
      twitter: 
        tweet: "Canvas 알림 - 페이지가 업데이트됨: %{title}, %{user}."
    visit_modules_page: "*이 내용을 잠금 해제하는 방법에 대한 정보를 얻으려면 과목 모듈 페이지를 방문하십시오.*"
    web_conference_invitation: 
      email: 
        body: "%{name}의 %{title} 웹 회의에 참여하도록 초대받았습니다."
        details_link: "세부 정보는 여기에서 볼 수 있습니다: %{link}"
        html: 
          body: "%{name}의 %{title} 웹 회의에 참여하도록 초대받았습니다."
          details_link: "세부 정보를 보려면 여기를 클릭"
          subject: "웹 회의 초대: %{name}"
        subject: "웹 회의 초대: %{name}"
      facebook: 
        body: "#%{name}#의 *%{title}* 웹 회의에 참여하도록 초대받았습니다."
      sms: 
        body: "%{name}의 %{title} 웹 회의에 초대받았습니다."
        link_message: "자세한 정보는 %{url} 참고"
      summary: 
        body: "%{name}의 %{title} 웹 회의에 참여하도록 초대받았습니다."
        subject: "웹 회의 초대: %{name}"
      twitter: 
        tweet: "Canvas 알림 - 초대: %{title}, %{name}에 참여"
  migration: 
    announcement_type: "공지 사항"
    assignment_group_type: "과제 그룹"
    assignment_type: 과제
    calendar_event_type: 행사
    discussion_topic_type: "토론 주제"
    ecollege: 
      course_not_found: "ECollege 과목을 찾지 못했습니다."
    external_feed_type: "외부 피드"
    external_tool_type: "외부 도구"
    file_type: 파일
    grading_standard_type: "평점 도출 기준"
    group_type: 그룹
    learning_outcome_type: "학습 성과"
    module_type: 모듈
    quiz_question_type: "퀴즈 문제"
    quiz_type: 퀴즈
    rubric_type: 루브릭
    webct: 
      course_not_found: "Blackboard 과목을 찾지 못했습니다."
    wiki_page_type: "위키 페이지"
  migration_issues: 
    errors: 
      valid_workflow_state: "올바른 워크플로 상태를 보내야 함"
  module_item_types: 
    assignment: 과제
    disuccsion: 토론
    external_tool: "외부 도구"
    external_url: "외부 URL"
    file: 파일
    page: 페이지
    quiz: 퀴즈
    sub_header: "하위 머리글"
  modules: 
    add: 
      header: 
        cancel: 취소
      link: 
        cancel: 취소
      tool: 
        cancel: 취소
    add_item: 
      assignment: 과제
      content_page: "내용 페이지"
      discussion: 토론
      external_tool: "외부 도구"
      external_url: "외부 URL"
      file: 파일
      page: "내용 페이지"
      quiz: 퀴즈
      text_header: "텍스트 머리글"
    add_module_item_dialog: 
      item_type: "유형:"
    add_module_item_dialog_wrapper: 
      Save: 저장
      cancel: 취소
      creating: "만드는 중..."
    create: 
      assignment: 
        cancel: 취소
        create: 만들기
      discussion: 
        cancel: 취소
      file: 
        cancel: 취소
        upload: 업로드
      header: 
        cancel: 취소
      link: 
        cancel: 취소
      page: 
        cancel: 취소
      quiz: 
        cancel: 취소
      tool: 
        cancel: 취소
    dialog_title: "%{moduleName}에 항목 추가"
    item: 
      cancel: 취소
      points_possible: 점
      save: 저장
    module: 
      header: 
        delete: 삭제
        drag_to_reorder: "모듈을 다시 정렬하려면 끌기"
        edit: 편집
    module_collection_view: 
      button: 
        preview: "미리 보기"
      course_modules: "과목 모듈"
      header: 
        module: 모듈
    module_edit: 
      Create: 만들기
      cancel: 취소
      module_name: "모듈 이름"
    module_item_view: 
      button: 
        delete: 삭제
        edit: 편집
      manage: 관리
      module_item: 
        available: "사용 가능"
        due: 기한
        points_abbreviated: 점
    module_view: 
      module: 
        prerequisites: "필수 조건"
        published: 게시됨
    progression_module_collection: 
      module_progress_for_student: "%{student.name}의 모듈 진행률"
      no_modules_found: "모듈을 찾을 수 없음"
    progression_module_view: 
      items: "완료할 항목"
      items_below: "아래 완료할 항목"
    progression_student_view: 
      show_progressions_for_student: "%{name}의 진행률을 표시"
    progressions_index: 
      back_to_modules: "모듈 페이지로 돌아가기"
      no_students_found: "학생을 찾을 수 없음"
      student_progress: "학생 진행률"
  modules_item_controller: 
    must_contribute_complete: "페이지 내용에 참여함"
    must_contribute_incomplete: "페이지 내용에 참여해야 함"
    must_submit_complete: "과제를 제출함"
    must_submit_incomplete: "과제를 제출해야 함"
    must_view_complete: "페이지를 봄"
    must_view_incomplete: "페이지를 봐야 함"
  moodle_dropdown_warning_title: "다시 선다 문제를 올바르게 가져오지 못함"
  more_courses_5ebbe998: "다른 과목"
  move_dialog: 
    cancel: 취소
    save: 저장
    saving: "저장 중..."
    where_to_move: "*%{name}*을(를) 어디로 이동하시겠습니까?"
  move_dialog_select: 
    move_to_end: "-- 아래에 --"
  mute_dialog: 
    curving_assignments: "과제 상대 평가"
    grade_change_notifications: "평점 변경 알림"
    how_to_unmute: "이 과제를 평점 비공개로 하고 나면 \"과제 평점 공개\" 링크를 클릭해서 다시 알림을 보낼 수 있습니다."
    mute_assignment: "과제 평점 비공개"
    score_change_notifications: "점수 변경 알림"
    see_grade: "과제에 대한 평점"
    students_will_see: "학생이 이 과제가 평점 비공개라는 것을 볼 수 있습니다."
    submission_comments: "제출물 의견"
    sure_you_want_to_mute: "이 과제의 평점을 비공개하시겠습니까? 과제가 평점 비공개 상태인 동안에는 학생이 다음 경우에 대한 알림을 받거나 볼 수 없습니다:"
  n_a_d6f6c42f: "해당 없음"
  name: "Academic Benchmark 가져오기 도구"
  name_1aed4a1b: 이름
  name_3806192d: "이름:"
  name_only_5f56718e: 이름만
  new_facebook_message: "Canvas에서 온 새로운 메시지가 있음"
<<<<<<< HEAD
=======
  new_outcome_7fba8c7d: "새 성과"
  next_40e12421: 다음
>>>>>>> 5ab953f9
  next_steps_ce0f0d0c: "다음 단계"
  no_due_date_44271c53: "기한 없음"
  no_e16d9132: 아니요
  no_migration_file: "내용 마이그레이션을 위해 필요한 파일입니다."
  no_students_have_taken_the_quiz_yet_e667644b: "어떤 학생도 이 퀴즈를 치르지 않음"
  no_students_have_taken_the_survey_yet_d378cd35: "어떤 학생도 이 설문을 치르지 않음"
  not_installed_37a21a76: "설치 안 됨"
  notification: 
    added_to_conversation_description: "대화에 추가됨"
    added_to_conversation_display: "대화에 추가됨"
    all_submissions_description: |-
        *강사와 관리자에게만 해당:*
        
        과제 제출/다시 제출
    all_submissions_display: "모든 제출물"
    announcement_display: 공지
    appointment_availability_description: |-
        *강사와 관리자에게만 해당:*
        
        약속 시간 슬롯으로 변경
    appointment_availability_display: "약속 가능 여부"
    appointment_cancelations_description: "약속 취소"
    appointment_cancelations_display: "약속 취소"
    appointment_signups_description: "달력에 있는 새 약속"
    appointment_signups_display: "약속 등록"
    calendar_description: "과목 달력에 있는 새 항목과 변경된 항목"
    calendar_display: 달력
    categories: 
      all_submissions: "모든 제출물"
      announcement: 공지
      appointment_availability: "약속 가능 여부"
      appointment_cancelations: "약속 취소"
      appointment_signups: "약속 등록"
      calendar: 달력
      course_content: "과목 내용"
      discussion: 토론
      discussion_entry: "토론 항목"
      due_date: 기한
      files: 파일
      grading: 평가
      grading_policies: "평가 정책"
      invitiation: 초대
      late_grading: "지연된 평가"
      membership_update: "멤버쉽 업데이트"
      migration: 이전
      one: 기타
      other: 기타
      registration: 등록
      reminder: 알리미
      student_appointment_signups: "학생 약속 등록"
      submission_comment: "제출물 의견"
    conversation_message_description: "새 받은 편지함 메시지"
    conversation_message_display: "대화 메시지"
    course_content_description: |-
        과목 내용으로 변경:
        
        * 위키 페이지
        * 퀴즈 내용
        * 과제 내용
    course_content_display: "과목 내용"
    discussion_description: "과목의 새 토론 주제"
    discussion_display: 토론
    discussion_post_description: "구독 중인 주제의 새 토론 게시물"
    discussion_post_display: "토론 게시물"
    due_date_description: "과제 기한 변경됨"
    due_date_display: 기한
    files_description: "과목에 새 파일 추가됨"
    files_display: 파일
    grading_display: 평가
    grading_notify_include_grade: "평점 변경을 알릴 때 점수 포함"
    grading_policies_description: "과목 평가 정책 변경"
    grading_policies_display: "평가 정책"
    invitation_description: |-
        초대장:
        
        * 웹 회의
        * 그룹
        * 협업
        * 과목
        * 피어 리뷰 & 알리미
    invitation_display: 초대
    late_grading_description: |-
        *강사와 관리자에게만 해당:*
        
        지연된 과제 제출물
    late_grading_display: "지연된 평가"
    membership_update_description: |-
        *관리자에게만 해당: 보류 중인 등록 활성화*
        
        * 그룹 등록
        * 수락/거부
    membership_update_display: "멤버쉽 업데이트"
    missing_description_description: "%{category} 알림에 대한 설명"
    missing_display_display: "%{category} 알림"
    names: 
      account_user_notification: "계정 사용자 알림"
      account_user_registration: "계정 사용자 등록"
      added_to_conversation: "대화에 추가됨"
      alert: 알림
      appointment_canceled_by_user: "사용자가 약속 취소함"
      appointment_deleted_for_user: "사용자를 위해 약속 삭제됨"
      appointment_group_deleted: "약속 그룹 삭제됨"
      appointment_group_published: "약속 그룹 게시됨"
      appointment_group_updated: "약속 그룹 업데이트됨"
      appointment_reserved_by_user: "사용자가 약속 예약함"
      appointment_reserved_for_user: "사용자를 위해 약속 예약함"
      assignment_changed: "과제 변경됨"
      assignment_created: "과제 생성됨"
      assignment_due_date_changed: "과제 기한 변경"
      assignment_due_date_override_changed: "과제 기한 재정의 변경"
      assignment_graded: "과제 평가됨"
      assignment_resubmitted: "과제 다시 제출됨"
      assignment_submitted: "과제 제출됨"
      assignment_submitted_late: "과제 지연 제출됨"
      collaboration_invitation: "협업 초대"
      confirm_email_communication_channel: "이메일 통신 채널 확인"
      confirm_registration: "등록 확인"
      confirm_sms_communication_channel: "SMS 통신 채널 확인"
      content_export_failed: "내용 내보내기 실패함"
      content_export_finished: "내용 내보내기 마침"
      conversation_message: "대화 메시지"
      enrollment_accepted: "등록 수락됨"
      enrollment_invitation: "등록 초대"
      enrollment_notification: "등록 알림"
      enrollment_registration: "등록 접수"
      event_date_changed: "행사 날짜 변경됨"
      forgot_password: "암호 잊음"
      grade_weight_changed: "평가 가중치 변경됨"
      group_assignment_submitted_late: "그룹 과제 지연 제출됨"
      group_membership_accepted: "그룹 멤버쉽 수락됨"
      group_membership_rejected: "그룹 멤버쉽 거부됨"
      merge_email_communication_channel: "이메일 통신 채널 병합"
      migration_export_ready: "마이그레이션 내보내기 준비됨"
      migration_import_failed: "마이그레이션 가져오기 실패함"
      migration_import_finished: "마이그레이션 가져오기 마침"
      new_account_user: "새 계정 사용자"
      new_announcement: "새 공지"
      new_context_group_membership: "새 콘텍스트 그룹 멤버쉽"
      new_context_group_membership_invitation: "새 콘텍스트 그룹 멤버쉽 초대"
      new_course: "새 과목"
      new_discussion_entry: "새 토론 항목"
      new_discussion_topic: "새 토론 주제"
      new_event_created: "새 행사 생성됨"
      new_file_added: "새 파일 추가됨"
      new_files_added: "새 파일 추가됨"
      new_student_organized_group: "새 학생 구성 그룹"
      new_user: "새 사용자"
      pseudonym_registration: "필명 등록"
      report_generated: "보고서 생성됨"
      report_generation_failed: "보고서 생성 실패함"
      rubric_assessment_invitation: "루브릭 평가 초대"
      rubric_assessment_submission_reminder: "루브릭 평가 제출 알리미"
      rubric_association_created: "루브릭 연결 만듦"
      submission_comment: "제출물 의견"
      submission_comment_for_teacher: "교사를 위한 제출물 의견"
      submission_grade_changed: "제출물 평점 변경됨"
      submission_graded: "제출물 평가됨"
      submission_needs_grading: "제출물 평가 필요"
      summaries: 요약
      updated_wiki_page: "변경된 위키 페이지"
      web_conference_invitation: "웹 회의 초대"
    no_subject: "제목 없음"
    other_display: "관리 알림"
    reminder_display: 알리미
    student_appointment_description: |-
        *강사와 관리자에게만 해당:*
        
        학생 약속 등록
    student_appointment_display: "학생 약속 등록"
    submission_comment_display: "제출물 의견"
  notification_preferences: 
    communication: 
      email: 
        display: "이메일 주소"
      errors: 
        saving_preferences_failed: "오류가 발생했습니다. 다시 시도하시기 바랍니다."
      facebook: 
        display: Facebook
      push: 
        display: "푸시 알림"
      sms: 
        display: "휴대전화 번호"
      twitter: 
        display: Twitter
    frequencies: 
      daily: 매일
      immediately: 즉시
      never: 전혀
      title: 
        daily: "일별 요약 보내기"
        never: "아무것도 보내지 않기"
        right_away: "즉시 알리기"
        weekly: "주별 요약 보내기"
      weekly: 매주
    groups: 
      admin: 관리
      alerts: 알림
      communication: 대화
      course: "과목 활동"
      discussions: 토론
      groups: 그룹
      one: 기타
      other: 기타
      parent: "부모 이메일"
      scheduling: 일정
  number: 
    currency: 
      format: 
        delimiter: ","
        format: "%u%n"
        separator: "."
        unit: ₩
    format: 
      delimiter: ","
      separator: "."
    human: 
      decimal_units: 
        format: "%n %u"
      storage_units: 
        format: "%n %u"
        units: 
          byte: 
            one: 바이트
            other: 바이트
          gb: GB
          kb: KB
          mb: MB
          tb: TB
  observees: 
    new_observee_password: 암호
    new_observee_username: "사용자 이름"
  ok_c47544a2: 확인
<<<<<<< HEAD
=======
  once_you_ve_changed_an_answer_you_ll_need_to_choos_7071f728: "답변을 변경하고 나면 문제를 업데이트하기 전에 옵션을 선택해야 합니다."
>>>>>>> 5ab953f9
  one_per_line_format_name_value_79647700: "한 줄에 한 개씩, 형식: 이름=값"
  options: 
    ? "no"
    : 아니오
    ? "yes"
    : 예
  orbis_report_header_points_possible: "가능한 점수"
  outcome_groups: 
    invalid_file: "유효하지 않은 성과 그룹 파일"
  outcome_groups_api: 
    account_group_description: "계정 수준 성과 그룹입니다."
  outcome_results: 
    outcomes_filename: 성과
  outcomes: 
    account_standards: "계정 표준"
    account_standards_description: "왼쪽으로는 과목에서 사용할 수 있도록 여러분의 기관에서 만든 표준을 볼 수 있습니다."
    blank_error: "값이 있어야 함"
    browser: 
      links: 
        back: 뒤로
        find: 찾기
        new_group: "새 그룹"
        new_outcome: "새 성과"
    common_core: "공통 핵심 표준"
    common_core_description: "왼쪽은 친숙한 각 공통 핵심 시/도 표준 그룹의 성과 폴더입니다. 이를 이용하면 과목에서 평가를 하는 데 공통 핵심 표준을 쉽게 포함할 수 있습니다."
    confirm: 
      delete: 삭제하시겠습니까?
      import_group: "\"%{group}\" 그룹을 \"%{target}\" 그룹으로 가져오시겠습니까?"
      import_outcome: "\"%{outcome}\" 성과를 \"%{target}\" 그룹으로 가져오시겠습니까?"
    criteria: 
      does_not_meet_expectations: "기대치에 미치지 못함"
      exceeds_expectations: "기대를 초과함"
      meets_expectations: "기대를 만족함"
    criterion: 
      close_rating: 확인
      criterion_rating_points: "기준 등급 점수"
      delete_criterion: 삭제
      edit_criterion_rating_title: "\"%{description}\" 기준 등급 편집"
      insert_criterion_rating: "기준 등급 삽입"
      insert_rating: 삽입
      points: 점수
      pts: 점
      rating_description: "기준 등급 설명"
    dont_import: "이 그룹은 가져올 수 없습니다."
    failed_outcome_creation: "성과 생성 실패함"
    failed_outcome_update: "성과 업데이트 실패함"
    find_instructions: 
      instructions: 
        find: 
          description: "*여기에서 여러분의 기관이나 시/도에서 만든 성과를 액세스할 수 있습니다. 과목에서와 마찬가지로 왼쪽의 패널을 이용하면 기존 성과 사이를 탐색할 수 있습니다. 사용하려는 성과나 성과 그룹을 찾은 다음 아래 가져오기 버튼을 클릭하면 과목에 추가할 수 있습니다.*"
          title: "성과 찾기"
    flash: 
      addSuccess: "성공적으로 만듦"
      deleteError: "오류가 발생했습니다. 이번에는 삭제할 수 없습니다."
      deleteSuccess: "성공적으로 삭제함"
      error: "오류가 발생했습니다. 페이지를 새로 고친 후에 다시 시도하시기 바랍니다."
      importError: "가져오는 중에 오류가 발생했습니다. 다시 시도하시기 바랍니다."
      importSuccess: "성공적으로 가져옴"
      updateSuccess: "성공적으로 업데이트함"
    length_error: "255글자보다 적어야 함"
    loading_more_results: "더 많은 결과 로드"
    main_instructions: 
      instructions: 
        main: 
          manage: 
            description: "*여기에서 성과는 숙달을 추적하기 위해서 만듭니다. 시작하려면 위쪽에 있는 메뉴 모음을 확인해 보십시오. 새 성과를 만드려면 새로 만들기 버튼을 클릭하고 성과를 구성할 새 그룹을 만드려면 새 그룹 버튼을 클릭합니다. 찾기 버튼을 이용하면 시/도나 기관에서 만든 성과를 이용할 수 있습니다. 성과를 만들고 사용할 때 성과를 탐색하려면 왼쪽에 있는 패널을 이용할 수 있습니다. 구조를 만드려면 다른 수준 사이에서 성과를 끌어다 놓을 수 있습니다.* *보다 중요한 것은 Canvas를 이용하면 평가 루브릭에 성과를 추가할 수 있어서 과제를 평가하면서 숙달을 평가할 수 있다는 것입니다. 성과를 설정하고 나서 평가에 성과를 이용하려면 루브릭 관리를 클릭하십시오.*"
            title: "성과 설정하기"
    mastery_error: "0보다 크거나 같아야 함"
    missing_outcome: "해당 학습 성과를 찾을 수 없음"
    new_outcome_group: "새 성과 그룹"
    outcome: 
      links: 
        delete_outcome: "성과 삭제"
        edit_outcome: "성과 편집"
      mastery_at_label: "다음 이상 점수에 대해 숙달 설정:"
      point_mastery: "%{mastery_points}점에서 숙달"
      points: 
        rating: "%{points}점"
        total: "%{points_possible}점"
      total_points: 총점
      use_for_scoring: "점수 매기기에 이 기준을 사용"
    outcome_alignment: 
      delete_title: "루브릭 연결을 바탕으로 한 과제를 삭제할 수 없습니다. 이 연결을 제거하려면 자산의 루브릭에서 행을 제거해야 합니다."
    outcome_criterion: "학습 성과 기준"
    outcome_form: 
      criterion: "기준 등급"
      criterion_dialog: "특정 과제에 정렬된 성과 숙달도를 평가하는 손쉬운 방법으로 학습 성과를 과제 루브릭에 포함할 수 있습니다. 학습 성과를 정의할 때 과제 루브릭을 작성할 때 사용하는 기준도 정의해야 합니다. 필요한 만큼의 루브릭 열을 정의하고 이 성과의 숙달도를 정의하는 데 사용하는 점수 임계값을 지정하십시오."
      criterion_info_link: "기준 등급에 대해서 알아보려면 클릭"
      description: "이 성과의 설명"
      mastery: "숙달 점수"
      points: "%{points_possible}점"
      title: "성과 이름"
      total_points: 총점
    outcome_group: 
      links: 
        delete_outcome_group: "성과 그룹 삭제"
        edit_outcome_group: "성과 그룹 편집"
    outcome_group_form: 
      group_description: "이 그룹의 설명"
      title: "이 그룹의 이름"
    outcome_result: 
      all_outcomes: "이 학생에 대한 모든 성과"
      attempt_info: "시도 #%{attempt_number}, %{attempt_date}"
      outcome_mastered: 숙달됨
      scoring: "%{points} / %{possible_points}"
    show: 
      no_aligned_items: "정렬된 항목 없음"
      no_artifacts: "아티팩트 없음"
    state_standards: "전국 표준"
    state_standards_description: "왼쪽에서 업데이트된 시/도 표준과 함께 각 시/도에 대한 폴더를 볼 수 있습니다. 이를 이용하면 과목에서 평가를 하는 데 시/도 표준을 쉽게 포함할 수 있습니다."
    successful_outcome_creation: "성과가 성공적으로 생성됨!"
    successful_outcome_delete: "성과가 성공적으로 삭제됨"
    successful_outcome_removal: "성과가 성공적으로 제거됨"
    successful_outcome_update: "성과가 성공적으로 업데이트됨!"
    titles: 
      find_outcomes: "성과 찾기"
    top_level: "%{context} 최고 수준"
    user_outcome_results: 
      artifacts: 
        one: "아티팩트 %{count}개"
        other: "아티팩트 %{count}개"
      attempts: 
        one: "시도 %{count}번"
        other: "시도 %{count}번"
      attempts_from_artifacts: "*%{artifacts}*에서 %{attempts} "
      labels: 
        see_results: "다음에 대한 %{user_name}의 결과 보기"
      mastery: "최종 시도의 숙달"
      no_mastery: "최종 시도의 숙달 없음"
      outcomes_for: "%{user_name}의 성과"
      score_out_of_possible: "%{score}* / %{possible}*"
      short_title: 
        attempts: 시도
        average_percent: "평균 퍼센트"
        latest_score: "최종 점수"
        outcome: 성과
  overrides: 
    everyone: 모두
    everyone_else: "다른 모든 사람"
    overrides: 
      everyone: 모두
      everyone_else: "나머지 모든 사람"
  page_comment: 
    default_user_name: 익명
  page_comments: 
    errors: 
      create_failed: "의견 생성 실패함"
  page_views: 
    download_filename: "%{user}의 페이지뷰"
    table: 
      headers: 
        date: 날짜
        participated: 참여
        time: 시간
        url: URL
        user_agent: "사용자 에이전트"
  page_views_eb64cf53: "페이지 뷰"
  pages: 
    cancel_button: 취소
    cannot_unpublish_front_page: "첫 페이지를 게시 취소할 수 없음"
    delete_button: 삭제
    delete_confirmation: "이 위키 페이지를 삭제하시겠습니까?"
    delete_dialog_title: "위키 페이지 삭제"
    deleting_button: "삭제 중..."
    edit_dialog_title: "위키 페이지 편집"
    errors: 
      require_title: "제목을 입력해야 함"
    headers: 
      sort_ascending: "%{title}, 오름차순 정렬"
      sort_descending: "%{title}, 내림차순 정렬"
    notices: 
      delete_failed: "\"%{title}\" 페이지를 삭제할 수 없습니다."
      page_deleted: "\"%{title}\" 페이지가 삭제되었습니다."
    reload_editing_page: "이 페이지는 여러분의 편집을 시작한 이후에 변경되었습니다. *다시 로드*하면 변경 사항을 모두 잃게 됩니다."
    reload_viewing_page: "이 페이지는 여러분이 페이지를 보기 시작한 이후에 변경되었습니다. *다시 로드*하십시오."
    restore_failed: "페이지 수정 복원 실패"
    save_button: 저장
    saving_button: "저장 중..."
    warnings: 
      unsaved_changes: "저장하지 않은 변경 사항이 있습니다. 해당 변경 사항을 저장하지 않고 계속 진행하시겠습니까?"
  paginated_collection: 
    no_items: "항목이 없습니다."
  paginated_list: 
    no_results_found: "결과 없음"
    view_more_link: "더 보기"
  paginated_view: 
    loading_more_results: "더 많은 결과 로드"
  paste_xml_cda3a64e: "XML 붙여넣기"
  paypal: 
    exception: "죄송합니다. 오류가 발생했습니다. 나중에 다시 시도하시기 바랍니다."
  plugins: 
    academic_benchmark_importer: 
      description: "이를 사용하면 Academic Benchmark 표준을 Canvas로 가져올 수 있습니다."
    account_reports: 
      description: "계정 보고서 선택"
      name: "계정 보고서"
    app_center: 
      description: "Canvas에 외부 도구를 설치/추적하기 위한 앱 센터"
      name: "앱 센터"
    app_center_settings: 
      labels: 
        app_reviews_endpoint: "앱 표시 끝점"
        apps_index_endpoint: "앱 색인 끝점"
        base_url: "기준 URL"
        token: "액세스 토큰"
    assignment_freezer: 
      description: "복사 시 과제 속성 동결"
      name: "과제 속성 동결기"
    assignment_freezer_settings: 
      description: "이 플러그 인은 관리자가 과제를 다른 과목으로 복사할 때 편집할 수 없도록 구성할 과제의 속성을 체크할 수 있도록 해줍니다."
      no_copying_frozen: "동결된 과제를 복사하도록 허용하지 않습니다."
    banner_grade_exchange_settings: 
      labels: 
        canvas_source_identifier: "Canvas 인스턴스 이름"
        sis_source_identifier: "Banner 인스턴스 이름"
    big_blue_button: 
      description: "BigBlueButton 웹 회의 지원"
      name: BigBlueButton
    big_blue_button_settings: 
      description: "[BigBlueButton](%{url}) 인스턴스에 대한 액세스가 필요합니다."
      domain_description: "설치된 BigBlueButton의 **hostname** 또는 **ip address** (e.g. bigbluebutton.mycompany.com)"
      labels: 
        domain: 도메인
        recording_enabled: "회의 녹음/녹화를 허용합니다."
        secret: 시크릿
      secret_description: "이는 %{filename} 구성 파일에서 찾을 수 있는 %{parameter_name} 매개 변수입니다."
    buttons: 
      saving: "저장 중..."
    canvadocs_settings: 
      labels: 
        api_key: "API 키"
        base_url: "기준 URL"
    crocodoc: 
      name: Crocodoc
    crocodoc_settings: 
      description: "이 플러그 인은 교사와 학생이 문서에 주석을 달 수 있는 HTML5 문서 미리보기를 제공하기 위해 Crocodoc을 통합합니다."
      labels: 
        api_key: "Crocodoc API 키"
    diigo: 
      name: Diigo
    diigo_settings: 
      labels: 
        api_key: "API 키"
    dim_dim_settings: 
      description: "Dim Dim 인스턴스에 대한 액세스가 필요합니다."
      labels: 
        domain: 도메인
    error_reporting: 
      description: "기본 오류 보고 체계"
      name: "오류 보고"
    error_reporting_settings: 
      description: "오류 보고는 콘솔에서 %{console_command}을(를) 호출하면 사용할 수 있습니다. 사용하도록 설정하고 나면 오류 메시지를 배달할 이메일 주소나 POST URL을 지정할 수 있습니다."
      hints: 
        body_param: "메시지 본문과 함께 발송할 키"
        subject_param: "메시지 제목과 함께 발송할 키"
      labels: 
        action: 동작
        body_parameter: "본문 매개 변수"
        email: "이메일 주소"
        subject_parameter: "제목 매개 변수"
        url: URL
      options: 
        email: "이메일 발송"
        nothing: "아무것도 하지 않음"
        post: "URL에 게시"
    errors: 
      plugin_doesnt_exist: "플러그 인 %{id}이(가) 없습니다."
      setting_update_failed: "플러그 인 설정을 저장하는 중에 오류가 발생했습니다."
    etherpad: 
      description: "EtherPad 문서 공유"
      name: EtherPad
    etherpad_settings: 
      description: "EtherPad는 이제 오픈 소스 프로젝트입니다. 원하는 경우에 사용할 수 있는 여러 개의 Etherpad 공개 호스팅 인스턴스가 있습니다. 여기에는 다음과 같은 것이 포함됩니다:"
      edupad: eduPad
      hints: 
        domain: "\"http://\" 부분이나 슬래시는 포함하지 않음"
      host_your_own: "또는 언제든지 [자신의 EtherPad 사이트를 설치](%{etherpad_url})할 수 있습니다."
      labels: 
        domain: 도메인
        name: 이름
      pirate_pad: "Pirate Pad"
      primary_pad: "Primary Pad"
      sketchpad: SketchPad
      typewithme: TypeWith.me
    facebook: 
      description: "Canvas Facebook 응용 프로그램"
      name: Facebook
    facebook_settings: 
      domain_name: 도메인
      headers: 
        domain_settings: "도메인 설정"
      hints: 
        canvas_domain: "\"Canvas URL\"에 저징된 도메인"
        canvas_name: "\"Canvas 페이지\"에 지정된 경로"
        disable_ssl: "로컬 테스팅에만 사용됨"
      labels: 
        api_key: "API 키"
        app_id: "앱 ID"
        canvas_domain: "Canvas 도메인"
        canvas_name: "Canvas 이름"
        disable_ssl: "SSL 사용 안 함"
        secret: "앱 시크릿"
    google_docs: 
      description: "Google Docs 문서 공유"
      name: "Google Docs"
    google_docs_settings: 
      description: |-
          [Google에 도메인을 등록](%{google_url})해야 합니다.
          "OAuth 소비자 키"와 "OAuth 소비자 시크릿" 값을 기록해 두십시오.
      labels: 
        api_key: "OAuth 소비자 키"
        secret_key: "OAuth 소비자 시크릿"
    grade_export: 
      description: "SIS를 위한 평점 내보내기"
      name: "평점 내보내기"
    grade_export_settings: 
      labels: 
        format_type: "출력 형식 유형"
        publish_endpoint: "게시할 끝점"
        success_timeout: "성공 알림 시간 제한(초)"
        wait_for_success: "성공 알림 대기"
    ims_es_importer_settings: 
      labels: 
        course_long_name_selection: "과목 긴 이름 선택"
        course_short_name_selection: "과목 짧은 이름 선택"
        course_sourcedid_name_prefix: "과목 \"sourcedid\" 무시 접두어"
        default_email_domain: "기본 이메일 도메인"
        email_preference: "이메일 기본 설정"
        lms_delivery_name: "LMS 배달 이름"
        map_sections_to_courses: "IMS 섹션을 Canvas 과목에 매핑"
        section_end_days_adjustment: "섹션 종료일 조절"
        section_name_selection: "섹션 이름 선택"
        section_start_days_adjustment: "섹션 시작일 조절"
        term_end_days_adjustment: "학기 종료일 조절"
        term_start_days_adjustment: "학기 시작일 조절"
    index: 
      author: 작성자
      description: 설명
      name: 이름
      no_plugins: "설치된 Canvas 플러그 인이 없음"
      page_title: "Canvas 플러그 인"
      tag: 태그
      version: 버전
      website: 웹사이트
    kaltura: 
      description: "Kaltura 비디오/오디오 녹음과 재생"
      name: Kaltura
    kaltura_settings: 
      account_settings: "이 값은 Kaltura 관리 콘솔의 \"Settings -> Integration Settings\"에서 찾을 수 있습니다."
      cache_explanation: "공란은 무기한 캐시하는 것을 의미하고 0은 캐시를 안하는 것을 의미합니다."
      description: |-
          [Kaltura.com](%{kaltura_url})에 있는 계정이나
          직접 호스팅한 Kaltura 인스턴스가 필요합니다.
          
          **참고:** Canvas에서 Kaltura를 구성하고 나면
          Kaltura 관리 콘솔에서 "Settings -> Integration Settings"으로 가서
          다음 알림 URL로 서버 알림을 사용하도록 해야 합니다:
          
          %{notification_url}
          
          그리고 나서 "Sent by Server" 열에 있는 "Add Entry"와 "Delete Entry" 상자를 체크해야 합니다.
      headers: 
        account_settings: "계정 설정"
        canvas_settings: "Canvas 설정"
        domain_settings: "도메일 설정"
        misc_settings: "기타 설정"
        ui_conf_ids: "UI 구성 ID"
      hints: 
        domain: "호스팅하는 계정에 대해서는 \"www.kaltura.com\" 사용"
        resource_domain: "호스팅하는 계정에 대해서는 \"cdn.kaltura.com\" 사용"
        rtmp_domain: "호스팅하는 계정에 대해서는 \"www.kaltura.com\" 사용"
      kaltura_sis_explanation: "체크하면 사용자와 과목 SIS 데이터를 Kaltura에 제공하게 됩니다."
      labels: 
        cache_play_list_seconds: "재생 목록 URL을 캐시하는 시간(초)"
        do_analytics: "분석 이벤트 전송"
        domain: 도메인
        kaltura_sis: "SIS 데이터를 Kaltura에 쓰기"
        kcw_ui_conf: "KCW UI 구성 ID"
        partner_id: "파트너 ID"
        player_ui_conf: "플레이어 UI 구성 ID"
        resource_domain: "리소스 도메인"
        rtmp_domain: "RTMP 도메인"
        secret_key: "관리자 시크릿"
        subpartner_id: "하위 파트너 ID"
        upload_ui_conf: "업로더 UI 구성 ID"
        user_secret_key: "사용자 시크릿"
      ui_conf_ids: "Kaltura 호스팅 고객은 이 ID를 Kaltura에 요청할 수 있습니다. 자체 호스팅 인스턴스는 ui_confs 테이블에서 이 값을 찾을 수 있습니다."
    linked_in: 
      description: "LinkedIn 통합"
      name: LinkedIn
    linked_in_settings: 
      description: |-
          [LinkedIn에 새 앱](%{linkedin_url})을 등록해야 합니다.
          LinkedIn 통합이 올바르게 동작하도록 하려면
          다음 구성 옵션을 설정하십시오:
          
          * **응용 프로그램 유형:** "웹 응용 프로그램"으로 지정
          * **라이브 상태:** "라이브"로 지정
          * **OAuth 리디렉션 URL:** %{oauth_url}로 지정
          * 앱을 저장한 후에 API 키와 시크릿 키를 기록해 두십시오.
      domain_name: 도메인
      labels: 
        api_key: "API 키"
        secret_key: "시크릿 키"
    lockdown_browser: 
      labels: 
        download_url: "LockDown 브라우저 다운로드 URL"
        plugin_enabled: 사용함
    med_cornell_export: 
      labels: 
        password: "인증에 사용할 암호"
        username: "인증에 사용할 사용자 이름"
    notices: 
      settings_updated: "플러그 인 설정을 성공적으로 업데이트했습니다."
    panda_pub_settings: 
      labels: 
        base_url: "기준 URL"
    qti_converter_settings: 
      labels: 
        enabled: 사용함
    respondus_soap_endpoint: 
      description: "Respondus QTI 업로드를 위한 SOAP 끝점"
      name: "Respondus SOAP 끝점"
    scribd: 
      description: "Scribd 문서 미리 보기"
      name: Scribd
    sessions: 
      description: "세션 시간 만료 관리"
      name: 세션
    sessions_timeout: 
      labels: 
        session_timeout: "세션이 만료되기 전 시간(분) (최소 20)"
    settings_header: 
      prompt_change_for_all_line1: "이는 모든 계정에 대한 설정을 변경합니다!"
      prompt_change_for_all_line2: "정말로 이 작업을 실행하시겠습니까?"
      prompt_delete_account_setting: "계정 구성을 삭제하시겠습니까?"
      select_account_prompt: "(계정 선택)"
    show: 
      back_to_list: "플러그 인 목록으로 돌아가기"
      labels: 
        disabled: "이 플러그 인 사용 안 함"
      page_title: "플러그 인 설정"
    sis_import: 
      description: "SIS 자료 가져오기"
      name: "SIS 가져오기"
    sis_import_settings: 
      labels: 
        minimum_rows_for_parallel: "병렬 처리를 사용하기 전 SIS 가져오기의 최소 행 수"
        parallelism: "SIS 가져오기를 병렬로 처리하는 데 사용할 작업 처리기의 수"
        queue_for_parallel_jobs: "병렬 작업에 사용되는 작업 대기열  (기본 값은 공란)"
    twitter: 
      description: "Twitter 알림"
      name: Twitter
    twitter_settings: 
      description: |-
          [Twitter에 새로운 앱](%{twitter_url})을 만들어야 합니다.
          Twitter 앱이 올바르게 작동하도록 다음 구성 옵션을 설정하십시오:
          
          * **응용 프로그램 유형:** "Browser"로 지정
          * **콜백 URL:** %{callback_url}로 지정
          * **기본 액세스 유형:** "Read, Write & Private Message"로 지정
          * 앱을 저장한 후에 소비자 키와 소비자 시크릿을 기록해 두십시오.
      domain_name: 도메인
      labels: 
        api_key: "소비자 키"
        secret_key: "소비자 시크릿"
    webct_scraper_settings: 
      description: |-
          (모듈을 사용하지 않는 WebCT 4.0 이전 버전을 채택한 학교를 포함하여) 기관에서 WebCT의 "학습 모듈"을 사용하지 않는다면,
          "과목 내용"을 "학습 모듈"이 아닌 Canvas 모듈로 가져오는 것으로 과목 마이그레이션을 개선할 수 있습니다." 이 페이지에서는
          내용 모듈과 관련한 WebCT 마이그레이터의 기본 동작을 설정할 수 있습니다. 개별 과목 마이그레이션은 계속 선택할 수 있는 반면
          일괄 마이그레이터는 항상 여기에서 구성된 값을 사용하며 마이그레이션마다 값을 변경할 수 없다는 점을 꼭 기억해야 합니다.
      labels: 
        allow_outline_selection: "마이그레이션 마법사에 과목 내용을 모듈로 사용하기 위한 옵션을 표시"
        folders_as_outline: "모듈에 대한 WebCT \"과목 내용\"을 기본으로 사용"
    wimba: 
      description: "Wimba 웹 회의 지원"
      name: Wimba
    wimba_settings: 
      description: "[Wimba](%{url}) 계정에 대한 액세스가 필요합니다."
      domain_description: "(예: mycompany.wimba.com)"
      labels: 
        domain: 도메인
        password: 암호
        username: "사용자 이름"
  points_bb475533: 점
  practice_quiz_19a8505d: "퀴즈 연습"
  prerequisites_lookup: 
    headers: 
      completion_prerequisites: "완료 필수 구성 요소"
    labels: 
      requirements_must_be_completed: "이 페이지를 잠금 해제하기 전에 다음 요구 사항이 완료되어야 합니다."
  privacy_290109ea: "개인 정보"
  product_name: Canvas
  profile: 
    access_token: 
      default_app_name: "앱 없음"
      labels: 
        token_expires: 만료일
        token_last_used: "최종 사용일"
      links: 
        token_details: "세부 정보"
      profile: 
        token_never_expires: 없음
      titles: 
        delete_this_token: "이 토큰 삭제"
    buttons: 
      generate_token: "토큰 생성"
      generating_token: "토큰 생성 중..."
      regenerate_token: "토큰 다시 생성"
      regenerating_token: "토큰 다시 생성 중..."
      save: 저장
      selecting_image: "이미지 선택 중..."
    communication: 
      confirm_email_instructions: "알림을 받으려면 전송된 이메일에 있는 링크를 클릭해서 이메일 주소(%{email})를 확인해야 합니다. 메일을 받지 않았다면 *클릭해서 이메일을 다시 전송*하거나 스팸 상자를 확인해 보시기 바랍니다."
      crumb_notification_preferences: "알림 기본 설정"
      headers: 
        notification_preferences: "알림 기본 설정"
      page_title: "알림 기본 설정"
      weekly_notification_range: "주별 알림은 %{weekday} %{start_time}부터 %{end_time} 사이에 전송됩니다."
    confirming_contact: "확인 중..."
    confirms: 
      delete_access_key: "이 액세스 키를 삭제하시겠습니까?"
      delete_login: "이 로그인을 삭제하시겠습니까?"
      regenerate_token: "이 토큰을 다시 생성하시겠습니까? 이 토큰을 사용하는 것도 업데이트해야 합니다."
      unregister_service: "이 서비스를 등록 해제하시겠습니까?"
    crumb: "%{user}의 설정"
    crumbs: 
      settings_frd: "%{user}의 설정"
    done_resending: "마쳤습니다. 메시지 전송은 수 분이 걸릴 수 있습니다."
    email_select: 
      default_email_option: "[이메일 선택]"
      new_email_option: "새 이메일 주소"
    errors: 
      confirmation_failed: "확인에 실패했습니다. 다시 시도하시기 바랍니다."
      generating_token_failed: "토큰 생성 실패"
      invalid_old_passowrd: "로그인 %{pseudonym}에 대해 잘못된 이전 암호"
      profile_update_failed: "로그인 업데이트 실패"
      regenerating_token_failed: "토큰 다시 생성 실패"
      registration_failed: "등록에 실패했습니다. 사용자 이름과 암호를 확인하고 다시 시도하시기 바랍니다."
    facebook_select: 
      facebook: Facebook
    failed_resending: "요청이 실패했습니다. 다시 시도하시기 바랍니다."
    links: 
      resend_confirmation: "확인 다시 전송"
      resend_confirmation_failed: "요청이 실패했습니다. 다시 시도하시기 바랍니다."
      resending_confirmation: "다시 전송 중..."
      resent_confirmation: "마쳤습니다. 메시지는 수 분이 걸릴 수 있습니다."
    notices: 
      contact_confirmed: "연락처를 성공적으로 확인했습니다!"
      mfa_disabled: "다단계 인증 사용 안 함"
      updated_profile: "설정을 성공적으로 업데이트함"
    please_select_an_option: "옵션 선택"
    profile: 
      access_token_description: "액세스 토큰은 다른 응용 프로그램이 여러분을 대신해서 API 호출을 할 수 있도록 허용하는 데 사용됩니다. 자체 통합을 위해서 액세스 토큰을 생성하고 *Canvas 공개 API를 사용*할 수도 있습니다."
      approved_integrations: "다음은 여러분을 대신하여 Canvas 사이트에 액세스하는 것이 승인된 타사 응용 프로그램입니다:"
      buttons: 
        add_picture_file: "파일 추가"
        authorize_google_docs: "Google Docs 액세스 승인"
        authorize_twitter: "Twitter 액세스 승인"
        generate_token: "토큰 생성"
        new_access_token: "새 액세스 토큰"
        regenerate_token: "토큰 다시 생성"
        register_facebook_account: "Facebook 계정 등록"
        register_linkedin_account: "LinkedIn 계정 등록"
        save_login: "로그인 저장"
        save_skype_name: "Skype 이름 저장"
        select_image: "이미지 선택"
        update_settings: "설정 업데이트"
      confirm_email_instructions: "프로필을 편집하려면 전송된 이메일에 있는 링크를 클릭해서 이메일 주소(%{email})를 확인해야 합니다. 메일을 받지 않았다면 *클릭해서 이메일을 다시 전송*하거나 스팸 상자를 확인해 보시기 바랍니다."
      delicious_description: "Delicious는 북마크를 저장하고 다른 사람들과 공유할 수 있는 도구입니다. Canvas의 서식있는 내용 편집기에서는 Canvas에서 유용한 리소스로 쉽게 연결할 수 있도록 Delicious 태그를 검색할 수 있습니다."
      diigo_description: "Diigo는 연구와 교육에 특화된 소셜 북마크 도구입니다. Canvas의 서식있는 내용 편집기에서는 Canvas에서 유용한 리소스로 쉽게 연결할 수 있도록 Diigo 태그를 검색할 수 있습니다."
      error_loading_token_details: "토큰 세부 정보 로드 오류"
      facebook_description: "Facebook 계정을 가지고 있으면 프로필에서 Canvas 앱을 설치하고 과목 알림을 받을 수 있습니다. 또한 받고 싶은 알림 유형과 빈도를 지정할 수 있습니다."
      full_token_warning: |-
          **지금 이 토큰을 복사해 두십시오**. 이 페이지를 떠나면 더 이상 전체 토큰을 추출할 수 없으며
          새로운 값을 얻기 위해 토큰을 다시 생성해야 합니다.
      generate_access_token_description: |-
          액세스 토큰은 여러분을 대신하여 타사 응용 프로그램이 Canvas 리소스를 접근하도록 허용합니다.
          이 토큰은 보통 응응 프로그램에 대해 자동으로 생성되지만
          [새 프로젝트나 제한된 프로젝트를 개발](%{documentation_url})한다면
          여기에서 토큰을 생성할 수 있습니다.
      google_docs_description: "Google Docs를 볼 수 있도록 승인하고 나면 Google Docs에서 과제를 직접 제출할 수 있으며 문서를 만들고 수업 멤버와 함께 공유할 수 있습니다."
      headers: 
        application_abbrev: 앱
        dates: 날짜
        delicious_login: "Delicious 로그인"
        diigo_login: "Diigo 로그인"
        facebook_access: "Facebook 액세스"
        generate_access_token: "액세스 토큰 생성"
        google_docs_access: "Google Docs 액세스"
        linkedin_access: "LinkedIn 액세스"
        loading_images: "이미지 로드 중..."
        login: 로그인
        organization: 조직
        other_services: "다른 서비스"
        purpose: 목적
        registered_services: "등록된 서비스"
        share_skype_id: "Skype 아이디 공유"
        twitter_access: "Twitter 액세스"
        users_profile: "%{user}의 설정"
        ways_to_log_in: "로그인 방법"
        web_services: "웹 서비스"
      hints: 
        expires_at: "만료되지 않으면 공란으로 두십시오."
        language: "이는 브라우저나 계정 설정을 재정의합니다."
        name: "이 이름을 평가에 사용됩니다."
        short_name: "사용자가 토론, 메시지, 의견에서 이 이름을 보게 됩니다."
        sortable_name: "이 이름은 정렬된 목록에 표시됩니다."
      labels: 
        change_password: "암호 변경"
        confirm_password: "암호 확인"
        default_email: "기본 이메일"
        expires_at: 만료일
        headers: 
          approved_integrations: "승인된 통합"
        locale: 언어
        name: "전체 이름"
        new_password: "새 암호"
        old_password: "이전 암호"
        other_services: "아래에서 등록하려는 서비스를 클릭"
        password: 암호
        password_for: 암호
        purpose: 목적
        short_name: "표시 이름"
        show_user_services: "동료 과목/그룹 멤버가 내 프로필에 연결한 프로필을 볼 수 있도록 허용"
        skype_name: "Skype 이름"
        sortable_name: "정렬 가능 이름"
        time_zone: "표준 시간대"
        token: 토큰
        token_application: 앱
        token_created: 생성
        token_expires: 만료일
        token_last_used: "최종 사용일"
        token_purpose: 목적
        user_name: "사용자 이름"
      linkedin_description: "LinkedIn은 비지니스 네트워킹을 위한 훌륭한 리소스로서 학교를 졸업한 이후에도 계속 도움이 될 수 있습니다. LinkedIn 계정을 가지고 있으면 여기에서 등록할 수 있습니다. 그리고 나서 동료 과목/그룹 멤버가 등록된 서비스를 볼 수 있도록 허용하면 LinkedIn에서 프로필을 검색하지 않아도 링크로 초대할 수 있습니다."
      links: 
        add_account: "계정 추가"
        configure_mfa: "다단계 인증 설정"
        delete_account: "내 계정 삭제"
        delicious: Delicious
        diigo: Diigo
        disable_mfa: "다단계 인증 사용 안 함"
        edit_settings: "설정 편집"
        facebook: Facebook
        google_docs: "Google Docs"
        linkedin: LinkedIn
        more_options: "추가 옵션"
        reconfigure_mfa: "다단계 인증 다시 구성"
        skype: Skype
        twitter: Twitter
        upload_new_image: "새 이미지 업로드"
        view_facebook_app: "Facebook 앱 보기"
        view_your_profile: "프로필 보기"
      loading_token_details: "토큰 세부 정보 로드 중..."
      no_approved_integrations: "타사 응용 프로그램이 여러분을 대신해서 Canvas 사이트에 액세스하도록 허가를 요청할 수 있습니다. 응용 프로그램 승인을 시작하면 여기에서 목록을 볼 수 있습니다."
      no_language_preference: "시스템 기본 (%{language})"
      no_registered_services: "등록된 서비스 없음"
      none: 없음
      page_title: "사용자 설정"
      profile_pictures: "프로필 사진으로 사용하고 싶은 이미지를 선택하거나 새 이미지를 업드로하십시오:"
      skype_description: "Skype는 무료 온라인 음성 및 화상 통화를 제공합니다. 많은 학생이 Skype를 손쉬운 의사소통 방법으로 사용하고 있습니다. Skype 이름을 등록하고 표시하도록 설정하면 다른 학생이 연락처를 쉽게 찾아 Skype에 추가하거나 통화할 수 있습니다."
      subscribe_to_emails: "Instructure로부터 정보, 뉴스, 팁 받기"
      titles: 
        access_token_details: "액세스 토큰 세부 정보"
        authorize_facebook: "Facebook 승인"
        authorize_google_docs: "Google Docs 승인"
        authorize_linkedin: "LinkedIn 승인"
        authorize_twitter: "Twitter 승인"
        click_to_change_profile_pic: "프로필 사진을 변경하려면 클릭"
        delicious_login: "Delicious 로그인"
        diigo_login: "Diigo 로그인"
        new_access_token: "새 액세스 토큰"
        register_skype: "Skype 등록"
        remove_account_from_profile: "이 프로필에서 계정 제거"
        unregister_service: "서비스 등록 해제"
      twitter_description: |-
          Twitter는 짧은 메시지를 게시하고 구독하는 서비스입니다.
          Twitter 계정을 가지고 있으면 여기에서 등록할 수 있습니다.
          그리고 나서 동료 과목/그룹 멤버들이 등록된 서비스를 볼 수 있도록 허용하면
          여러분의 Twitter 계정과 손쉽게 연결할 수 있습니다.
          
          또한 알림이 Twitter 계정으로 전송되도록 등록할 수도 있습니다.
          알림은 직접 메시지로 전달되므로 공개 스트림에는 표시되지 않습니다.
      unknown_service: "알 수 없음"
      web_services: "Canvas는 여러분이 이미 사용하고 있는 웹 도구 안에서 직접 입력하므로 매우 편리합니다. \"기타 서비스\" 중 하나를 클릭하면 그 의미를 알 수 있습니다."
    purpose_required: "목적이 필요함"
    resending: "다시 전송 중..."
    secondary_nav: 
      links: 
        communication_preferences: "통신 기본 설정"
        user_settings: "사용자 설정"
    show: 
      administration: 관리자
      become: "이 사용자로 변경"
      cancel_editing: "편집 취소"
      edit_profile: "프로필 편집"
      links: 
        user_account_details: "계정 세부 정보"
    sms_select: 
      default_sms_option: "[휴대 전화 선택]"
      new_sms_option: "새 휴대 전화 번호"
    titles: 
      confirm_email_address: "이메일 주소 확인"
      confirm_sms_number: "SMS 번호 확인"
      contact_not_confirmed: "이 연락처는 확인되지 않았습니다. 세부 정보를 보려면 주소를 클릭하십시오."
      email_not_confirmed: "이 이메일은 확인되지 않았습니다. 세부 정보를 보려면 주소를 클릭하십시오."
      register_communication: "통신 등록"
      unconfirmed_click_to_confirm: "확인되지 않았습니다. 확인하러면 클릭하십시오."
    token_never_expires: "만료 안 됨"
    twitter_select: 
      twitter: Twitter
    ways_to_contact: 
      buttons: 
        confirm: 확인
        ok_thanks: "네, 감사합니다."
        register_email: "이메일 등록"
        register_sms: "SMS 등록"
      carriers: 
        one: "다른 통신사"
        other: "다른 통신사"
      confirming_contact: "확인 중..."
      contact_types: 
        sms: SMS
      default_carrier_option: "[통신사 선택]"
      headers: 
        contact_type: 유형
        email_addresses: "이메일 주소"
        other_contact: "다른 연락처"
        ways_to_contact: "연락 방법"
      labels: 
        carrier: 통신사
        cell_number: "휴대 전화 번호"
        email_address: "이메일 주소"
        enable_login_for_email: "이 이메일 주소로 Canvas에 로그인하겠습니다."
        sms_email: "SMS 이메일"
      links: 
        add_contact_method: "연락 방법 추가"
        add_email_address: "이메일 주소 추가"
        email: 이메일
        resend_confirmation: "확인 다시 전송"
        text_sms: "텍스트 (SMS)"
      sent_confirmation_email: "확인 링크를 %{email_address}로 보냈습니다. 이메일에 포함된 링크를 클릭하면 등록이 끝납니다. 이메일이 걸러진 경우에 대비해서 스팸 상자를 확인해 보십시오."
      sent_confirmation_sms: "4글자로 된 인증 코드를 %{sms_number}로 보냈습니다. 이 SMS 번호를 활성화하려면 코드를 아래에 입력하십시오."
      titles: 
        confirm_email_address: "이메일 주소 확인"
        confirm_email_address_alt: "이메일 주소 확인"
        confirm_email_address_aria_label: "이메일 주소 확인"
        default_email_address: "기본 이메일 주소"
        default_email_address_alt: "기본 이메일 주소"
        default_email_address_aria_label: "기본 이메일 주소"
        merge_users: "다른 사용자가 같은 이메일 주소를 가지고 있습니다. 사용자 계정을 결합하려면 여기를 클릭하십시오."
        merge_users_alt: "다른 사용자가 같은 이메일 주소를 가지고 있습니다. 사용자 계정을 결합하려면 여기를 클릭하십시오."
        merge_users_aria_label: "다른 사용자가 같은 이메일 주소를 가지고 있습니다. 사용자 계정을 결합하려면 여기를 클릭하십시오."
        remove_email_address: "이메일 주소 제거"
        remove_email_address_alt: "이메일 주소 제거"
        remove_email_address_aria_label: "이메일 주소 제거"
      validations: 
        should_be_10_digits: "10자리 숫자이어야 함"
    ways_to_contact_me: "연락 방법"
    you_have_no_services: "아직 등록한 서비스가 없으며 *설정* 페이지에서 추가할 수 있습니다."
  profiles: 
    gravatar_view: 
      button: 
        preview: "미리 보기"
    notification_preferences: 
      captions: 
        notification_preferences: "%{name} 알림 이벤트와 설정"
    notifications: 
      privacy_notice: 
        ok: 확인
        privacy_notice: "주의: 일부 알림은 기밀 정보를 포함할 수도 있습니다. 여러분의 기관에서 제공하는 것이 아닌 이메일로 알림을 받게 되면 민감한 Canvas 과목 및 그룹 정보를 기관 시스템 밖으로 보내는 결과를 낳을 수도 있습니다."
        privacy_notice_title: "개인 정보 보호 표시"
  pseudonym: 
    errors: 
      bad_credentials: "유효하지 않은 사용자 이름이나 암호"
      common: "일반적인 암호를 사용할 수 없음 (예: \"password\")"
      invalid: "문자, 숫자 및 다음 글자만 포함할 수 있음: %{characters}"
      mismatch: "일치하지 않음"
      not_email: "유효한 이메일 주소가 아님"
      repeated: "한 행에 같은 글자가 %{max}회 이상 나올 수 없음"
      required: 필수
      sequence: "연속된 %{max} 글자 이상을 포함할 수 없음 (예: abcdef)"
      taken: "이미 사용 중인 이메일"
      too_long: "%{max}글자를 초과할 수 없음"
      too_short: "%{min}글자 이상 되어야 함"
  pseudonym_sessions: 
    debug: 
      logout_redirect: "IdP로 전송한 LogoutRequest"
      logout_response_redirect_from_idp: "IdP에서 받은 LogoutResponse"
      redirect_from_idp: "IdP에서 받은 LoginResponse"
    default_app_name: "타사 응용 프로그램"
    errors: 
      blank_password: "암호가 없음"
      invalid_credentials: "유효하지 않은 사용자 이름이나 암호"
      invalid_otp: "유효하지 않은 인증코드입니다. 다시 시도하시기 바랍니다."
      login_error: "%{institution}에 로그인하는 데 문제가 있습니다."
      login_errors: 
        no_config_for_id: "Canvas 계정에 해당 ID에 해당하는 인증 구성이 없음"
        no_idp_set: "이 계정에 구성되어 있지 않은 기관에서 로그인했습니다."
        unrecognized_idp: "Canvas에서 ID 공급자를 인식할 수 없음"
      logout_errors: 
        no_idp_found: "Canvas가 ID 공급자에서 로그아웃할 수 없음"
      max_attempts: "로그인을 너무 많이 실패했습니다. 다시 시도하시거나 시스템 관리자에게 문의하십시오."
      no_matching_user: "Canvas에 다음 사용자를 위한 계정이 없습니다: %{user}"
      user_deleted: "해당 사용자 계정은 삭제되었습니다.  계정을 다시 활성화하려면 시스템 관리자에게 문의하시기 바랍니다."
    logout_confirm: 
      cancel: 취소
    mobile_login: 
      back_to_login: "로그인으로 돌아가기"
      buttons: 
        request_password: "암호 요청"
      dont_know_password: "암호를 잊어버렸습니다."
      log_in: 로그인
      login_handle: "%{login_handle_name}을(를) 입력하면 암호를 변경할 수 있는 링크를 보냅니다."
      password: 암호
      sending: "전송 중..."
    new: 
      page_title: "Canvas에 로그인"
    notices: 
      mfa_complete: "다단계 인증 구성"
    oauth2_auth: 
      oauth2_complete: "응용 프로그램이 로그인 워크플로를 마쳤으며 곧 다시 활성화됩니다."
    oauth2_confirm: 
      cancel: 취소
      details: 
        allow_application: "%{app_name}이(가) 여러분의 계정에 액세스를 요청하고 있습니다."
        email: "이메일 주소는 %{email}입니다."
        login_name: "이 앱에 %{user_name}로 로그인 중입니다."
      labels: 
        remember_access: "이 서비스에 대한 인증을 저장"
      page_title: "앱 로그인"
    oauth2_confirm_mobile: 
      cancel: 취소
      details: 
        allow_application: "%{app_name}이(가) 여러분의 계정에 액세스를 요청하고 있습니다."
        email: "이메일 주소가 %{email}입니다."
        login_name: "이 앱에 %{user_name}로 로그인 중입니다."
      login: 로그인
      page_title: "앱 로그인"
      remember_auth: "이 서비스에 대한 인증을 저장"
    otp_login: 
      buttons: 
        send: 전송
        verify: 확인
      details: 
        mfa_enrollment: |-
            다단계 인증은 Canvas에 로그인하기 위해서 암호를 아는 것 이외에 물리적으로 소유하고 있는 어떤 것을 요구함으로써 보안을 강화합니다.
            이는 인증 코드를 생성하는 장치나 문자 메시지를 받는 전화일 수 있습니다. 아래 QR 코드를 스캔하면
            [iPhone](%{iphone_url})이나 [Android](%{android_url})를 위한 Google 인증 앱을 구성할 수 있습니다. 
            다른 토큰은 시크릿 키 **%{secret_key}**을(를) 입력해서 구성할 수 있습니다.
        mfa_required: "다단계 인증을 설정해야 합니다."
        otp_on_device: "토큰에 의해 표시되는 인증 코드를 입력하시기 바랍니다."
        otp_sent_to_phone: "인증코드를 전화로 전송했습니다. 전송된 코드를 여기에 입력하시기 바랍니다."
        send_to_sms: "%{phone_number}로 문자 메시지 전송"
      labels: 
        carrier: 통신사
        phone_number: 전화번호
        remember_me: "이 컴퓨터 기억하기"
        verification_code: "인증 코드"
      links: 
        choose_number: "기존 전화 선택"
      page_title: "다단계 인증"
      select: 
        new_number: "새 전화"
      titles: 
        mfa: "다단계 인증"
    password_confirmation_error: "요청 전송 중 오류입니다."
    password_confirmation_sent: "암호 확인을 전송했습니다. 스팸 상자를 확인하는 것을 잊지 마십시오."
  pseudonyms: 
    confirm_change_password: 
      buttons: 
        update_password: "암호 업데이트"
      labels: 
        new_password: "새 암호"
        password: 암호
        password_confirmation: "새 암호 확인"
        which_login_to_change: "변경하려는 로그인"
      page_title: "암호 변경"
      titles: 
        change_password: "%{user}의 로그인 암호 변경"
    errors: 
      cant_change_password: "해당 로그인의 암호를 변경할 수 없거나 로그인이 없음"
      login_required: "사용자는 적어도 하나 이상의 로그인을 가지고 있어야 함"
    login: 
      invalid_login: "유효하지 않은 로그인"
      invalid_password: "유효하지 않은 암호"
      parent_signup: "부모 등록"
      password_confirmation_sent: "암호 확인을 %{email_address}로 전송했습니다. 스팸 상자를 확인하는 것을 잊지 마십시오."
    notices: 
      account_registered: "계정을 등록했습니다!"
      account_updated: "계정을 업데이트했습니다!"
      email_sent: "확인 이메일을 %{email}로 전송했습니다. 스팸 상자를 확인하는 것을 잊지 마십시오."
      link_invalid: "사용한 링크가 더 이상 유효하지 않습니다. 로그인할 수 없는 경우에는 \"암호를 모릅니다\"를 클릭해서 암호를 다시 설정하십시오."
      password_changed: "암호 변경됨"
  public_a749f507: 공개
  public_domain_112ed397: "공개 도메인"
  publish_btn_module: 
    buttons: 
      publish: 게시
      publish_desc: "게시가 취소되었습니다. 게시하려면 클릭하십시오."
      published: 게시됨
      published_desc: "게시되었습니다. 게시 취소하려면 클릭하십시오."
      publishing: "게시 중..."
      unpublish: "게시 취소"
      unpublishing: "게시 취소 중..."
  publish_icon_component: 
    publish: 게시
    publish_click: "게시되었습니다. 취소하려면 클릭하십시오."
    published: 게시됨
    publishing: "게시 중..."
    unpublish: "게시 취소"
    unpublish_click: "게시가 취소되었습니다. 게시하려면 클릭하십시오."
    unpublishing: "게시 취소 중..."
  publishable: 
    cant_unpublish: "게시 취소할 수 없음"
  publishableModuleItem: 
    disabled: "이 항목에 대해 게시를 사용하지 않음"
    disabled_assignment: "확생 제출물이 있으면 게시를 취소할 수 없음"
    disabled_discussion_topic: "확생 제출물이 있으면 게시를 취소할 수 없음"
    disabled_quiz: "확생 제출물이 있으면 게시를 취소할 수 없음"
  purchases: 
    new: 
      payment_info: "지불 정보"
  qti_display: QTI
  qti_file_description: "QTI .zip 파일"
  qti_name: "QTI 변환기"
  qualified_locale: ko-KR
  question_answered: 답변함
  question_bank: 
    align_outcomes: "성과 정렬"
    already_bookmarked: "이미 북마크됨"
    bookmark_failed: "북마크 실패"
    bookmarking: "북마크 중..."
    buttons: 
      submit_retry_copying: "문제 복사에 실패했습니다. 다시 시도하시기 바랍니다."
      submit_retry_moving: "문제 이동에 실패했습니다. 다시 시도하시기 바랍니다."
    default_name: "이름 없음"
    delete_are_you_sure: "이 문제 은행을 삭제하시겠습니까?"
    error_loading_banks: "은행 로드 오류"
    links: 
      more_questions: "더 많은 질문"
    load_questions: "문제 로드 중..."
    loading_banks: "은행 로드 중..."
    loading_more_fail: "더 많은 문제를 로드하는 데 실패했습니다. 다시 시도하시기 바랍니다."
    move_questions: "문제 이동"
    multiple_questions: "여러 문제"
    question_bank: "문제 은행"
    remove_outcome_from_bank: "이 성과를 은행에서 제거하시겠습니까?"
    title: 
      move_copy_questions: "문제 이동/복사"
    update_outcomes_fail: "성과 업데이트 실패"
    updating_outcomes: "성과 업데이트 중..."
  question_banks: 
    bank_fail: "문제 은행을 생성하는 데 실패했습니다."
    bank_success: "문제 은행을 성공적으로 생성했습니다!"
    delete_question_bank_prompt: "이 문제 은행을 삭제하시겠습니까?"
    index: 
      account_question_banks: "계정 문제 은행"
      add_bank: "문제 은행 추가"
      course_question_banks: "과목 문제 은행"
      labels: 
        title: "은행 이름"
      page_title: "문제 은행"
      see_bookmarked_banks: "북마크된 은행 보기"
      user_question_banks: "사용자 문제 은행"
    question_bank: 
      bookmark_bank: "이 문제 은행 북마크하기"
      delete_bank: "이 문제 은행 삭제"
      edit_bank: "이 문제 은행 편집"
      last_updated: "최종 업데이트: *%{datetime}*"
      no_name: "이름 없음"
      no_questions: "문제 없음"
      question_count: 
        one: "문제 %{count}개"
        other: "문제 %{count}개"
      unbookmark_bank: "이 문제 은행 북마크 해제하기"
    question_teaser: 
      full_details: "전체 문제 세부 정보를 표시하려면 클릭"
      links: 
        delete_question: "이 문제 삭제"
        edit_question: "이 문제 편집"
      move_bank: "다른 은행으로 문제 이동/복사"
    show: 
      button: 
        cancel: 취소
        move_copy_question: "문제 이동/복사"
      buttons: 
        add_a_question: "문제 추가"
        already_bookmarked: "이미 북마크됨"
        bookmark: "이 은행 북마크하기"
        delete: "은행 삭제"
        edit: "은행 세부 정보 편집"
        move_questions: "여러 문제 이동"
      edit_warning: "문제 템플릿을 변경하더라도 해당 문제를 사용한 퀴즈는 자동으로 업데이트되지 않는다는 것을 기억하십시오."
      headings: 
        aligned_outcomes: "정렬된 성과"
      labels: 
        keep_copy: "이 문제 은행에도 사본을 보관"
        new_bank_name: "새 은행 이름"
        new_question_bank: "새 문제 은행"
        title: "은행 이름"
      links: 
        align_outcome: "성과 정렬"
        more_questions: "더 많은 문제"
      loading_banks: "은행 로드 중..."
      mastery_threshold: "%{threshold_percentage}에서 숙달"
      move_copy: 이동/복사
      select_bank: "이 문제를 위한 대상 문제 은행을 선택하십시오:"
      show_details: "문제 세부 정보 표시"
  question_unanswered: "아직 답변하지 않음"
  quiz: 
    regrade: 
      give_everyone_full_credit: "이 문제에 대해 모든 학생에게 만점을 줍니다."
      no_scores_reduced: "정답과 이전 정답에 모두 점수 주기 (*낮아지는 점수가 없음*)"
      regrade_options: "*(이 문제를 이미 답변한 학생을 위한)* 다시 평가하기 옵션:"
      some_scores_reduced: "정답에만 점수 주기 (*일부 학생*의 점수가 낮아질 수도 있음)"
      update_question_without_regrading: "다시 평가하지 않고 문제를 업데이트"
  quiz_log_auditing: 
    inverted_table_view: 
      headers: 
        question: 문제
    loading: "로드하는 중..."
    navigation: 
      questions: 문제
    session_table_headers: 
      attempt: 시도
  quiz_reports: 
    cancel_generation: 취소
    item_analysis: "항목 분석"
    quiz_report_generator: 
      download_report_name: "%{report_name} 다운로드"
      generate_report_name: "%{report_name} 생성"
      generated_at_date_time: "%{dateAndTime}에 생성"
      generating_report_name: "%{report_name} 생성 중..."
    student_analysis: "학생 분석"
  quiz_statistics: 
    answer_bars_chart: 
      response_count: 
        one: "학생 %{count}명"
        other: "학생 %{count}명"
    download_submissions: "모든 파일 다운로드"
    duration_in_minutes: 
      one: "%{count}분"
      other: "%{count}분"
    no_answer: "답 없음"
    response_student_count: 
      one: "학생 %{count}명"
      other: "학생 %{count}명"
    summary: 
      avg_time: "평균 시간"
      high_score: "최고 점수"
      low_score: "최저 점수"
      mean: "평균 점수"
      not_available_abbrev: "해당 없음"
      stdev: 표준편차
    title: "퀴즈 통계"
  quizzes: 
    alerts: 
      no_valid_combinations: "시스템에서 주어진 매개 변수에 대해 유효한 조합을 생성할 수 없음"
      only_n_valid_combinations: 
        one: "주어진 매개 변수에 대해 시스템에서 유효한 조합을 %{count}개 밖에 만들 수 없음"
        other: "주어진 매개 변수에 대해 시스템에서 유효한 조합을 %{count}개 밖에 만들 수 없음"
    answer_comments: "답변 의견"
    answer_text: "답변 내용"
    assignment_points_possible: 
      one: "%{count}점"
      other: "%{count}점"
    buttons: 
      add_selected_questions: "선택한 문제 추가"
      adding_questions: "문제 추가 중..."
      create_group: "그룹 만들기"
      create_question: "문제 만들기"
      creating_group: "그룹 만드는 중..."
      generating: "만드는 중..."
      generating_combinations_progress: "만드는 중... (%{done}/%{total})"
      save: 저장
      saved: 저장되었습니다!
      saving: "저장 중..."
      update_group: "그룹 업데이트"
      update_question: "문제 업데이트"
    cant_unpublish_when_students_submit: "확생 제출물이 있으면 게시를 취소할 수 없음"
    choose_option: "[ 선택 ]"
    confirms: 
      delete_question: "이 문제를 삭제하시겠습니까?"
      delete_quiz: "이 퀴즈를 삭제하시겠습니까?"
      scrap_and_restart: "이 퀴즈를 스크랩하고 처음부터 시작하시겠습니까?"
    default_answer_comments: "학생이 이 답변을 선택한 경우의 대답"
    default_answer_comments_on_match: "학생이 이 답변에 짝을 지은 경우의 대답"
    default_comments_on_wrong_match: "학생이 이 짝을 놓친 경우의 대답"
    default_quesiton_name: 문제
    default_question_name: 문제
    default_quiz_title: 퀴즈
    default_response_to_essay: "학생이 답변을 제출한 후에 표시할 대답"
    default_response_to_file_upload: "학생이 답변을 제출한 후에 표시할 대답"
    download_all_quiz_file_upload_submissions: "모든 퀴즈 파일 업로드 제출물 다운로드"
    enter_answer_variable_above: "[ 위 변수에 답변 입력 ]"
    errors: 
      adding_questions_failed: "문제 추가 실패. 다시 시도하시기 바랍니다."
      creating_group_failed: "그룹 만들기 실패. 다시 시도하시기 바랍니다."
      field_is_required: "이 필드가 필요함"
      invalid_show_correct_answers_range: "숨김 날짜는 표시 날짜 이전일 수 없습니다."
      loading_banks_failed: "문제 은행 로드 실패. 다시 시도하시기 바랍니다."
      loading_more_questions_failed: "문제 더 로드하기 실패"
      loading_question_failed: "문제 로드 실패..."
      loading_questions_failed: "문제 로드 실패. 다시 시도하시기 바랍니다."
      missing_access_code: "액세스 코드를 입력해야 함"
      missing_ip_filter: "올바른 IP 주소를 입력해야 함"
      no_answer: "적어도 하나 이상의 답변을 추가하십시오."
      no_correct_answer: "정답을 선택하십시오."
      no_possible_solution: "적어도 하나 이상의 가능한 해답을 만드십시오."
      quiz_score_not_a_number: "점수는 0과 2,000,000,000 사이의 숫자이어야 합니다."
      quiz_score_too_long: "점수는 2,000,000,000보다 작아야 합니다."
      quiz_score_too_short: "점수는 0보다 커야 합니다."
      retrieving_filters_failed: "필터 검색 실패"
    ? "false"
    : 오답
    file_uploaded_or_removed: 
      quizzes: 
        file_successfully_uploaded: "파일을 성공적으로 업로드했습니다."
        files_removed: "%{display_name}을(를) 제거했습니다."
    final_answer: "최종 답변"
    headers: 
      assignment_quizzes: "과제 퀴즈"
      practice_quizzes: "연습 퀴즈"
      surveys: 설문
    index: 
      buttons: 
        publishing_quizzes: "퀴즈 게시 중..."
      confirms: 
        delete_quiz: "이 퀴즈를 삭제하시겠습니까?"
      default_title: "이름 없는 퀴즈"
      multiple_due_dates: "여러 날짜"
    index_view: 
      add_quiz: 퀴즈
      links: 
        manage_question_banks: "문제 은행 관리"
        publish_multiple_quizzes: "여러 퀴즈 게시"
        settings: 설정
      quizzes_title: 퀴즈
      search_for_quiz: "퀴즈 검색"
      title_add_quiz: "퀴즈 추가"
    label: 
      answer: 
        text: "답변 텍스트, 서식있는 텍스트 영역"
      question: 
        instructions: "문제 지시 사항, 서식있는 텍스트 영역"
      quiz: 
        instructions: "퀴즈 지시 사항, 서식있는 텍스트 영역"
    labels: 
      answer_text: "답변 내용"
      comments_on_answer: "사용자가 이 답변을 선택한 경우의 의견"
      comments_on_question: "이 문제에 대한 의견"
      comments_on_wrong_match: "사용자가 이 짝을 잘못 지은 경우의 의견"
      message_text: "메시지 내용"
      other_incorrect_matches: "기타 잘못된 짝짓기 옵션"
      possible_answer: "가능한 답변"
    ldb_login_popup: 
      email: 이메일
      log_in: 로그인
      password: 암호
      titles: 
        log_in: "로그인 필요"
    loading_more_questions: "더 많은 문제 로드 중..."
    loading_question: "문제 로드 중..."
    loading_question_banks: "문제 은행 로드 중..."
    loading_questions: "문제 로드 중..."
    message_students: "학생에게 메시지 보내기"
    message_students_for_context: "학생에게 %{context}에 대한 메시지 보내기"
    moderate: 
      buttons: 
        extend_time: "시간 연장"
        extending_time: "시간 연장 중..."
        save: 저장
        save_failed: "저장에 실패했습니다. 다시 시도하시기 바랍니다."
        save_failed_n_updates_lost: "저장에 실패했습니다. 학생 %{n}명은 업데이트되지 않았습니다."
        saving: "저장 중..."
        time_extension_failed: "시간 연장에 실패했습니다. 다시 시도하시기 바랍니다."
      confirms: 
        taking_time_away: "학생이 지금 가지고 있는 시간보다 줄어들게 됩니다. 계속 진행하시겠습니까?"
      errors: 
        quiz_submission_extra_attempts_not_a_number: "추가 시도 회수는 숫자이어야 합니다."
        quiz_submission_extra_attempts_too_long: "추가 시도 회수는 1000보다 작어야 합니다."
        quiz_submission_extra_attempts_too_short: "추가 시도 회수는 0보다 커야 합니다."
        quiz_submission_extra_time_not_a_number: "추가 시간은 숫자이어야 합니다."
        quiz_submission_extra_time_too_long: "추가 시간은 10080보다 작아야 합니다."
        quiz_submission_extra_time_too_short: "츠가 시간은 0보다 커야 합니다."
        server_communication_failed: "서버와 통신하는 데 문제가 있습니다. 시스템이 5분 내에 다시 시도하거나 여러분이 페이지를 다시 로드할 수 있습니다."
      extensions_for_student: "%{student}에 대한 연장"
      extensions_for_students: 
        one: "학생 %{count}명에 대한 연장"
        other: "학생 %{count}명에 대한 연장"
      finished_in_duration: "%{duration} 안에 마침"
      time_up: "시간 종료!"
      titles: 
        extend_quiz_time: "퀴즈 시간 연장"
        student_extensions: "학생 연장"
    more_questions: "더 많은 질문"
    no_filters_found: "필터를 찾을 수 없음"
    no_quizzes_view: 
      headers: 
        course_quizzes: "과목 퀴즈"
      no_quizzes: "사용 가능한 퀴즈가 없음"
    notices: 
      message_sent: "메시지를 보냈습니다!"
    question_colon: "질문:"
    question_count: 
      one: "문제 %{count}개"
      other: "문제 %{count}개"
    quiz: 
      current_filter: "현재 필터"
      default_question_input: "[ 선택 ]"
      default_text_only_question_name: 공백
      default_title: "이름 없는 퀴즈"
      errors: 
        invalid_hide_results: "숨기기 결과가 유효하지 않음"
        invalid_ip_filter: "IP 필터가 유효하지 않음"
        invalid_quiz_type: "퀴즈 유형이 유효하지 않음"
      question_name_counter: "질문 %{question_number}"
      types: 
        quiz: 퀴즈
        survey: 설문
    quiz_attempts_length_error: "퀴즈 시도는 세 자리로 제한되므로 학생에게 제한없는 시도를 허용하려면 왼쪽에 있는 여러 시도 허용 상자를 체크하지 마십시오."
    quiz_attempts_nan_error: "퀴즈 시도는 숫자로만 지정할 수 있음"
    quiz_group: 
      errors: 
        no_bank: "%{group_name} 퀴즈 그룹을 위한 문제 은행을 찾을 수 없음"
        no_permissions: "사용자가 %{group_name} 퀴즈 그룹에 있는 문제 은행을 참조할 권한을 가지고 있지 않음"
      question_group: "문제 그룹"
    quiz_item_group_view: 
      no_quizzes: "퀴즈를 찾을 수 없음"
      no_surveys: "설문을 찾을 수 없음"
    quiz_item_view: 
      links: 
        delete: 삭제
        edit: 편집
      settings: 설정
      title_delete: "퀴즈 삭제"
      title_edit: "퀴즈 편집"
    quiz_question: 
      defaults: 
        question_name: 문제
    quiz_statistics: 
      statistics_filename: "%{quiz_title} %{quiz_type} %{report_type} 보고서"
      types: 
        item_analysis: "항목 분석"
        student_analysis: "학생 분석"
    quiz_submission: 
      titles: 
        this_is_an_external_element: "이는 텍스트가 아닌 외부 요소로서 학생이 제출한 이후에 바뀌었을 수도 있습니다."
        this_is_an_external_frame: "이는 텍스트가 아닌 외부 프레임으로서 학생이 제출한 이후에 바뀌었을 수도 있습니다."
        this_is_an_image: "이는 텍스트가 아닌 이미지로서 학생이 제출한 이후에 바뀌었을 수도 있습니다."
    quiz_submission_users: 
      created: "만든 날짜"
    quiz_submissions: 
      errors: 
        invalid_submissions: "이 퀴즈 제출물의 소유자를 확인할 수 없습니다. 다시 시도하시기 바랍니다."
        late_quiz: "이 퀴즈를 늦게 제출했으므로 답변이 기록되지 않았을 수도 있습니다."
        protected_quiz: "이 퀴즈는 보호된 것으로 특정 위치에서만 사용할 수 있습니다. 현재 이용 중인 컴퓨터는 이 퀴즈를 치르기에 유효한 위치에 있지 않은 것으로 보입니다."
      show: 
        score_out_of: "%{points_possible}점 중 %{score}점을 얻음"
      still_zipping: "파일 압축 진행 중..."
    quizzes: 
      access_code: 
        buttons: 
          submit: 제출
        labels: 
          access_code: "액세스 코드"
        quiz_restricted: "이 퀴즈는 액세스 코드로 제한하고 있습니다. 퀴즈는 치르려면 교사나 감독관에게 액세스 코드를 입력거나 알려달라고 요청해야 합니다."
        survey_restricted: "이 설문은 액세스 코드로 제한하고 있습니다. 설문에 답하려면 교사나 감독관에게 액세스 코드를 입력하거나 알려달라고 해야 합니다."
      default_history_crumb: 이력
      default_title: "새 퀴즈"
      display_answer: 
        labels: 
          answer_with_margin: "(오차 허용)"
          your_answer: 답변
        margin_of_error: "허용되는 오차"
        plus_or_minus: +/-
        range_answer: "%{lower_bound}와 %{upper_bound} 사이"
        you_left_this_blank: "(공란으로 둠)"
      display_question: 
        default_question_answer: "[ 선택 ]"
        flag_this_question: "이 문제에 플래그를 지정"
        headers: 
          formulas: 수식
          possible_solutions: "가능한 해답"
          solution_answer: 답변
          variable_maximum: 최대
          variable_minimum: 최소
          variable_name: 변수
          variable_precision: 소수점
          variables: 변수
        labels: 
          additional_comments: "추가 의견"
          for_answer_number: "답변 %{answer_number}개"
          warning_icon: 경고
        links: 
          delete_question: "문제 삭제하기"
          edit_question: "문제 편집하기"
          move_copy_question: "다른 은행으로 문제 이동/복사"
        not_yet_graded: "평가 안 됨"
        original_score: "원래 점수:"
        points_possible: "%{points_possible}점"
        regraded_score: "다시 평가된 점수:"
        show_ansers_for_variable: "%{variable}의 답변 표시"
        skip_question_text: "문제 텍스트로 건너뜁니다."
        submission_was_regraded: "이 문제는 다시 평가되었습니다."
        titles: 
          question_correct_comment: "학생이 문제를 맞히면 이 의견을 보게 됨"
          question_incorrect_comment: "학생이 문제를 틀리면 이 의견을 보게 됨"
          question_neutral_comment: "학생이 문제에 답변을 하면 이 의견을 보게 됨"
        unsupported_question_type: "이 문제는 외부 소스에서 가져온 것입니다. 이는 '%{question_type}' 문제로 이 퀴즈 도구에서는 지원하지 않습니다."
        you_left_this_blank: "(공란으로 둠)"
      download_file_upload_submissions: 
        links: 
          download_submissions: "모든 파일 다운로드"
      equations_help: 
        equation_functions: "변수와 더불어 여러분이 유용한 값을 생성하는 데 사용할 수 있는 도우미 함수 모음도 있습니다. 예: %{example} 주어진 도우미 함수의 설명을 보려면 아래 목록에서 선택하십시오:"
        equation_intro: "계산 문제는 순서가 있는 한 개 이상의 수식의 집합으로 이루어집니다. 이 수식에 중간 변수를 정의할 수 있지만 마지막 수식의 결과 값이 정답을 생성하는 데 사용됩니다. 예: %{example} 이 수식 집합에 대한 정답은 71입니다. 그러나 미리 정의된 변수가 없으므로 모든 학생에게 같은 답을 가진 같은 문제가 표시됩니다. 변수에 대해서는 \"변수\" 탭을 참고하십시오."
        equation_variables2: "대괄호를 사용해서 문제 텍스트에 변수를 정의할 수도 있습니다(\"[a] + [b]는 무엇입니까?\"). 모든 변수에 대해 여러분은 변수 설정에 따르는 \"보기 값\"을 보게 됩니다. 이는 계산을 확인하고 수식이 올바른 지 확인하기 위한 것입니다. 예를 들어, 문제가 \"[a] + 5는 무엇입니까?\"라면 변수 \"a\"를 정의해야 합니다. 만약 \"a\"의 보기 값이 5.2라면 다음과 같이 쓸 수 있습니다: %{example} 이 수식을 가지고 각 집합에서 a 값을 달리하는 해답 집합을 만들 수 있습니다. 어떤 학생은 \"5.2 + 5는 무엇입니까?\"라는 질문을 볼 수 있고 다른 학생은 \"9 + 5는 얼마입니까?\"라는 문제를 볼 수 있습니다."
        links: 
          functions: 함수
          intro: 소개
          variables: 변수
      errors: 
        no_more_attempts: "퀴즈 시도 회수가 남아있지 않습니다."
        quiz_deleted: "퀴즈가 삭제됨"
        quiz_update_failed: "퀴즈 업데이트 실패"
      fabulous_quizzes: 
        page_titles: 퀴즈
      find_question_from_bank: 
        already_added: "이 문제는 이미 퀴즈에 있음"
        bank_description: "%{bank_name}, 문제 %{n}개"
        buttons: 
          add_questions: "문제 추가"
          create_group: "그룹 만들기"
          select_bank: "은행 선택"
        group_pick_count: "문제 %{pick_count}개"
        group_points: "문제 당 %{points}점"
        headers: 
          bank_name: "은행 이름"
        hints: 
          group_pick_count: "현재까지 %{pick_count}개 선택함"
        labels: 
          group_name: "그룹 이름"
          group_pick_count: 선택
          group_points: 점
        links: 
          clear_all_banks: "모두 지우기"
          manage_question_banks: "과목 문제 은행 관리"
          more_questions: "더 많은 질문"
          select_all_banks: "모두 선택"
        options: 
          new_group: "[ 새 그룹 ]"
          no_group: "[ 그룹 없음 ]"
        select_a_question_bank: "문제 그룹으로 이 퀴즈에 링크하려면 아래 목록에서 문제 은행을 선택하십시오."
        titles: 
          add_new_question_group: "새 문제 그룹 추가"
      form_answer: 
        answer_in_range_accessible: "*범위 시작*과 #범위 끝# 사이"
        answer_text: "답변 내용"
        answer_weight: "답변 가중치"
        exact_answer_with_error_margin_accessible: "오차 범위가 #error margin#인 *정답*"
        labels: 
          answer_comments: "이 답변을 선택한 경우의 의견"
          answer_in_range: "범위 내의 답변"
          exact_answer: "정확한 답변"
        matching_left: "왼쪽 일치"
        matching_right: "오른쪽 일치"
        numerical_answer: "숫자로 된 답변"
        possible_answer: "가능한 답변"
        titles: 
          click_to_enter_answer_comments: "이 답변을 선택한 경우의 의견을 입력하려면 클릭"
          click_to_set_as_correct: "이 답변을 정답으로 지정하려면 클릭"
          delete_answer: "이 답변 삭제"
          edit_as_html: "HTML 편집"
      form_question: 
        allow_tolerance: "오차 범위 +/- %{tolerance} 허용"
        buttons: 
          create_update_question: "문제 만들기/업데이트"
          generate: 생성
          recompute: "다시 계산"
        correct_answer_comments: "정답 의견"
        distractor_instructions: "정답 이외의 항목을 각 줄에 입력"
        equation_example: "즉 \"5 더하기 [x]는 무엇입니까\""
        explanation: 
          generate_possible_solutions: "결국 퀴즈에 필요한 만큼의 변수-해답 조합을 만듭니다."
        explanations: 
          calculated: "문제를 입력하고 수식을 만들어서 가능한 답변 조합을 생성합니다. 학생들은 임의로 선택되어 채워진 변수 집합을 가진 문제를 보게 되고 숫자로 된 정답을 입력해야 합니다. "
          equations: "대괄호로 둘러 싼 변수 이름을 입력하는 방법으로 변수를 정의할 수 있음"
          essay: "학생들에게 답변을 작성할 텍스트 필드가 표시됩니다."
          file_upload: "학생이 답변에 대한 파일을 업로드할 수 있습니다."
          fill_in_multiple_blanks: "문제를 입력하고 각 공란이 어디로 가야 하는 지 지정하십시오. 그리고 각 공란에 대해 가능한 정답을 정의하십시오. 학생들은 각 공란의 텍스트 상자에 정답을 입력해야 합니다."
          matching: "일치하는 값의 쌍을 만듭니다. 학생들은 왼쪽에 있는 값을 보고 오른쪽에 있는 드롭다운에서 일치하는 값을 골라야 합니다. 여러 줄에 같은 답이 있을 수 있고, 오른쪽에 정답 이외의 항목을 더 추가할 수 있습니다."
          missing_word: "드롭다운 이전과 이후에 들어갈 텍스트를 정의하십시오. 가능한 답변의 집합을 만들고 정답 하나를 고르십시오."
          multi_answer_sets: "아래 상자 안에서 답변 상자를 표시하려는 모든 곳에 대괄호로 둘러 싼 참조 단어(공백 없음)를 입력하십시오."
          multiple_answers: "이 문제는 체크 상자를 나란히 표시하게 되는데 학생들은 정답으로 지정된 모든 답변을 선택해야 합니다."
          multiple_choice: "문제와 함께 여러 개의 답변을 입력하고 나서 하나의 정답을 선택하십시오."
          multiple_dropdowns: "문제를 입력하고 각 드롭다운이 어디로 가야 하는지 지정하십시오. 그리고 각 드롭다운마다 하나의 정답과 함께 가능한 답변을 정의하십시오."
          numerical: "범위 내의 모든 값이나 숫자 더하기/빼기 오차 범위로 정답을 정의하십시오. 학생들은 빈 텍스트 상자에 숫자로 된 답변을 입력해야 합니다."
          short_answer: |-
              문제 내용을 입력하고 공란에 대한 가능한 정답을 모두 정의하십시오.
              학생들에게 문제 다음에 답변을 입력할 수 있는 작은 상자가 표시됩니다.
          text_only: "이 \"질문\"은 점수를 매기지는 않지만 관련된 질문을 소개하는 데 유용합니다."
          true_false: "문제 내용을 입력하고 참이나 거짓을 정답으로 선택합니다."
          variable_definitions: "위 변수를 입력하고 나면 여기에 나열되는 것을 볼 수 있습니다. 아래에세 각 변수에 대해 가능한 값의 범위를 지정할 수 있습니다."
        general_answer_comments: "일반 답변 의견"
        headers: 
          formula_definition: "수식 정의"
          generate_possible_solutions: "가능한 해답 생성"
          variable_definitions: "변수 정의"
          variable_example_value: "본보기 값"
          variable_maximum: 최대
          variable_minimum: 최소
          variable_name: 변수
          variable_precision: 소수점
        label: 
          question: 
            name: "문제 이름"
            points: "문제 점수 값"
            type: "문제 유형"
        labels: 
          answers: 답변
          distractors: "정답 이외의 항목"
          missing_word_after: "답변 다음에 나오는 내용"
          points: 점
          question: 문제
        links: 
          add_another_answer: "다른 답변 추가"
          need_help: 도움말
        multi_answer_sets_example: "즉 \"장미는 [color1], 바이올렛은 [color2]\""
        offer_combinations: "%{how_many}개의 가능한 값 조합 (최대 %{max_combinations})을 제공"
        options: 
          only_one_correct: "단 한 개의 정답"
          students_select_multiple: "학생이 여러 개의 답변을 선택"
        question_type: 
          calculated: "수식 문제"
          essay: "작문 문제"
          file_upload: "파일 업로드 문제"
          fill_in_multiple_blanks: "여러 공란 채우기"
          matching: 짝짓기
          missing_word: "빠진 단어"
          multiple_answers: "여러 답변"
          multiple_choice: "여러 선택"
          multiple_dropdowns: "여러 드롭다운"
          numerical: "숫자로 된 답변"
          short_answer: "공란 채우기"
          text_only: "내용(문제 없음)"
          true_false: 참/거짓
        show_possible_answers: "%{question}에 대한 가능한 답변 표시"
        show_possible_answers_no_question: "다음에 대한 가능한 답변을 표시"
        titles: 
          click_to_enter_correct_answer_comments: "정답에 대한 의견을 입력하려면 클릭"
          click_to_enter_general_answer_comments: "일반적인 의견을 입력하려면 클릭"
          click_to_enter_wrong_answer_comments: "오답에 대한 의견을 입력하려면 클릭"
        wrong_answer_comments: "오답 의견"
      history: 
        anonymous_username: 학생
        buttons: 
          allow_extra_attempt: "이 학생에게 추가 시도 허용"
        default_quiz_name: "%{course_name} 퀴즈"
        default_survey_name: "%{course_name} 설문"
        grade_by_question_warning: "문제에 따른 평가 기능은 그룹 안에서 순서가 섞이는 문제에 영향을 받습니다."
        headers: 
          quiz_submissions: "퀴즈 제출물"
          survey_submissions: "설문 제출물"
        latest_quiz_results: "여기에 %{user}의 최종 퀴즈 결과가 있습니다. 문제의 점수를 수정하거나 의견을 추가한 후에 페이지 아래에 있는 \"점수 업데이트\" 클릭하면 됩니다."
        latest_survey_results: "여기에 %{user}의 최종 설문 결과가 있습니다. 문제의 점수를 수정하거나 의견을 추가한 후에 페이지 아래에 있는 \"점수 업데이트\" 클릭하면 됩니다."
        links: 
          back_to_quiz: "퀴즈로 돌아가기"
          back_to_survey: "설문으로 돌아가기"
        logged_out_user: "사용자 %{index} 로그아웃"
        named_quiz_results: "%{user}의 %{quiz_name} 결과"
        next_questions_arrow_title: "다음 문제"
        no_more_attempts: "%{user}에게 남은 시도 회수가 없음"
        page_title_quiz: "%{user}의 퀴즈 이력"
        page_title_survey: "%{user}의 설문 이력"
        prev_questions_arrow_title: "이전 문제"
        quiz_not_yet_taken: "퀴즈를 아직 치르지 않았습니다."
        quiz_not_yet_taken_or_in_progress: "퀴즈를 치르지 않았거나 현재 치르는 중"
        quiz_unlimited_attempts: "이 퀴즈는 시도 회수에 제한이 없음"
        score_for_attempt: "%{attempt_number}차 시도: %{score}"
        survey_not_yet_taken: "설문을 아직 치르지 않았습니다."
        survey_not_yet_taken_or_in_progress: "설문을 치르지 않았거나 현재 치르는 중"
        survey_unlimited_attempts: "이 설문은 시도 회수에 제한이 없음"
        titles: 
          score_pending_review: "이 점수는 검토 대기 중이며 바뀔 수 있음"
          submission_needs_review: "이 제출물은 검토가 필요함"
        unnamed_quiz_results: "%{user}의 퀴즈 결과"
        unnamed_survey_results: "%{user}의 설문 결과"
      index: 
        page_titles: 퀴즈
      invalid_ip: 
        quiz_protected: "이 퀴즈는 보호된 것으로 특정 위치에서만 사용할 수 있습니다. 현재 이용 중인 컴퓨터는 이 퀴즈를 치르기에 유효한 위치에 있지 않은 것으로 보입니다."
        survey_protected: "이 설문은 보호된 것으로 특정 위치에서만 사용할 수 있습니다. 현재 이용 중인 컴퓨터는 이 퀴즈를 치르기에 유효한 위치에 있지 않은 것으로 보입니다."
      lockdown_browser_required: 
        headers: 
          requires_lockdown: "Respondus LockDown Browser 필요"
        labels: 
          download_lockdown: "아직 브라우저를 설치하지 않았다면 여기에서 다운로드하시기 바랍니다."
        links: 
          download_lockdown: "[Respondus LockDown Browser 다운로드]"
        requires_lockdown: "이 퀴즈는 Respondus LockDown Browser가 필요합니다. 이 퀴즈를 치르거나 퀴즈 결과를 보려면 Respondus LockDown Browser를 실행하십시오."
      managed_quiz_data: 
        anonymous_student: "학생 %{user_counter}"
        logged_out_user: "사용자 %{user_counter} 로그 아웃"
        titles: 
          submission_needs_review: "이 제출물은 검토가 필요함"
      moderate: 
        add_time: "시간 추가"
        buttons: 
          change_extensions_for_selected_students: "선택된 학생 %{n}명에 대한 연장 바꾸기"
          extend_time: "시간 연장"
          save: 저장
        end_quiz_reference_time_current_end: "현재 종료 시각"
        end_quiz_reference_time_now: 지금
        extended_quiz_time_explanation: "학생에게 현재 퀴즈 시도에 추가 시간을 줄 수 있습니다. 시간을 얼마나 주시겠습니까?"
        finished_in: "%{duration} 안에 마침"
        headers: 
          attempt: 시도
          attempts_left: "남은 시도"
          score: 점수
          student: 학생
          student_extensions: "학생 연장"
          time: 시간
        in_progress: "진행 중"
        labels: 
          ending: 마침
          extra_attempts: "추가 시도"
          manually_unlock: "다음 시도에 대해 수동으로 퀴즈 잠금 해제"
          started: 시작됨
        minutes: 분
        page_title: "퀴즈 살펴보기"
        student_n: "학생 %{n}"
        submitting: "제출 중..."
        titles: 
          change_user_extensions: "사용자 연장 바꾸기"
          manually_unlocked: "수동으로 잠금 해제함"
          minutes_to_add: "추가할 시간(분)"
          select_deselect_all: "모두 선택/해제"
          select_user: "%{user} 선택"
      move_handle: 
        move_to: "다음으로 이동..."
      move_question: 
        cancel: 취소
        save: 저장
        saving: "저장 중..."
      multi_answer: 
        choose_answer: 선택
      muted: 
        muted_quiz_description: "교사가 평가를 마치지 않았기 때문에 퀴즈 점수를 표시할 수 없습니다. 교사가 이 퀴즈의 평가를 마치면 이 페이지에 점수가 표시됩니다."
        muted_quiz_header: "퀴즈가 평점 비공개 상태임"
      new: 
        allowed_attempts: "허용된 시도 회수"
        anonymous_submissions: "제출물을 익명으로 유지"
        buttons: 
          not_published: "게시 안 됨"
          published: 게시됨
          save: 저장
        cant_go_back: "답변 후에 문제 잠금"
        default_page_title: "새 퀴즈"
        group: "과제 그룹"
        headers: 
          ip_filters: "퀴즈 IP 필터가 무엇입니까?"
        hide_correct_answers_at: "정답 숨김 시간"
        hints: 
          question_detail_disabled: "참고: %{question_count} 이상일 때는 문제 세부 정보를 이용할 수 없습니다."
          quiz_score: "학생이 설문을 치르면 자동으로 학점을 받게 됨"
        ip_filters: "퀴즈 IP 필터는 특정 IP 범위에 있는 컴퓨터로 퀴즈에 대한 액세스를 제한하는 방법입니다. 필터는 콤마로 구분된 주소 목록이나 주소 다음에 마스크를 붙인 것이 될 수 있습니다(\"192.168.217.1\", \"192.168.217.1/24\" 또는 \"192.168.217.1/255.255.255.0\")."
        label: 
          time_limit: "시간 제한"
        labels: 
          allow_multiple_attempts: "여러 번 시도 허용"
          ip_filter: "IP 주소 필터링"
          quiz_instructions: "퀴즈 지침"
          quiz_notify: "사용자에게 이 퀴즈가 바뀐 것을 알림"
          quiz_score: 점수
          require_access_code: "액세스 코드 필요"
          restrict_quiz: "퀴즈 제한"
          show_question_details: "퀴즈 세부 정보 표시"
        limited_attempts: "허용된 시도"
        links: 
          cancel: 취소
          find_questions: "문제 찾기"
          new_question: "새 문제"
          new_question_group: "새 문제 그룹"
          show_assignment_rubric: "루브릭 보기"
        manage: 관리
        minutes: 분
        new_assignment: "새 과제"
        new_discussion: "새 토론"
        one_question_at_a_time: "한 번에 문제 하나만 표시"
        quiz_title: "퀴즈 제목"
        quiz_type: "퀴즈 유형"
        require_lockdown_browser: "Respondus LockDown Browser 필요"
        require_lockdown_browser_for_results: "퀴즈 결과를 보려면 필요"
        retrieving_filters: "필터 가져오는 중..."
        score_to_keep: "유지할 퀴즈 점수"
        show_correct_answers: "학생이 정답을 보도록 허용"
        show_correct_answers_at: "정답 표시 시간"
        shuffle_answers: "답변 뒤섞기"
        students_cannot_view_responses_after_course_concludes: "학생은 과목 종결 이후에 퀴즈 답변을 볼 수 없음"
        time_limit: "허용된 시간(분)은 얼마입니까?"
        titles: 
          click_to_select_filter: "이 필터를 선택하려면 클릭"
          delete: 삭제
          find_ip_address_filter: "IP 주소 필터 찾기"
        warnings: 
          has_student_submissions: "학생들이 이 퀴즈를 이미 치렀거나 치르기 시작했으므로 편집에 주의하시기 바랍니다. 퀴즈 문제에 중요한 변경이 있으면, 이전 버전의 퀴즈를 치른 학생을 다시 평가하도록 고려해 보시기 바랍니다."
      notices: 
        cant_view_submission_while_muted: "퀴즈가 평점 비공개 상태인 동안에는 퀴즈 이력을 볼 수 없음"
        has_submissions_already: "어떤 학생이 이미 퀴즈를 치렀거나 시작했다는 점을 염두에 두십시오."
        less_than_allotted_time: "기한에 가까울 때 퀴즈를 시작했으므로 퀴즈를 치를 충분한 시간을 가지지 못합니다."
        no_submission_for_user: "사용자에 대한 이용 가능한 제출물이 없음"
        quiz_updated: "퀴즈를 성공적으로 업데이트함"
      question_group: 
        buttons: 
          update: 업데이트
        default_group_name: 그룹
        edit_questions_and_points: "*%{num_questions}*문제 선택, 문제 당 #%{num_points}#점"
        labels: 
          group_name: "그룹 이름"
          number_of_questions: "문제 수"
          points_per_question: "문제 당 점수"
          question_bank: "문제를 은행에서 꺼내옴"
        links: 
          link_to_a_question_bank: "문제 은행으로 링크"
        show_questions_and_points: "*%{num_questions}*문제 선택, 문제 당 #%{num_points}#점"
        titles: 
          add_question_to_group: "문제를 이 그룹에 추가"
          collapse_group: "그룹 축소"
          delete_group: "그룹 삭제"
          edit_group_details: "그룹 세부 정보 편집"
          expand_group: "그룹 확장"
      question_list_right_side: 
        headers: 
          questions: 문제
      question_statistic: 
        empty_response: "빈 응답"
        labels: 
          other_answers: "다른 답변"
        no_data: "자료 없음"
        no_responses: "이 문제에 대해 기록된 응답이 없음"
        percent_of_responses: "%{total} 중 %{percent}% 번의 시도가 이 답변을 선택함"
      question_teaser: 
        titles: 
          click_to_show_details: "전체 문제 세부 정보를 표시하려면 클릭"
          delete_this_question: "문제 삭제하기"
          edit_this_question: "문제 편집하기"
      quiz_details: 
        allowed_attempts: "허용된 시도"
        headers: 
          due: 기한
          points: 점
          questions: 문제
          time_limit: "시간 제한"
        multiple_due_dates: "여러 기한"
        none: 없음
        requires_lockdown: "Respondus LockDown Browser 필요"
        unlimited: 무제한
      quiz_right_side: 
        labels: 
          current_score: "현재 점수"
          kept_score: "보관된 점수"
          last_attempt_details: "마지막 시도 세부 정보"
          submission_details: "제출물 세부 정보"
          time: 시간
        links: 
          preview_quiz_again: "이 퀴즈 다시 미리 보기"
          preview_survey_again: "이 설문 다시 미리 보기"
        no_more_attempts: "남아 있는 시도가 없음"
        questions_not_graded: "어떤 문제는 아직 평가 안 됨"
        score_set_manually: "교사가 이 점수를 설정함"
        unlimited_attempts: "무제한 시도"
        view_previous_attempts: "이전 시도 보기"
      quiz_show_teacher: 
        anonymous_submissions: "익명 제출물"
        attempts: 시도
        available_from: "다음부터 사용 가능"
        cant_go_back: "답변 후에 문제 잠금"
        code: "액세스 코드"
        due: 기한
        filter: "IP 필터"
        for: 과제
        group: "과제 그룹"
        label: 
          time_limit: "시간 제한"
        multiple_attempts: "여러 번 시도"
        no_time_limit: "시간 제한 없음"
        one_question_at_a_time: "한 번에 문제 하나만"
        points: 점
        quiz_type: "퀴즈 유형"
        require_lockdown_browser: "Respondus LockDown Browser 필요"
        require_lockdown_browser_for_results: "퀴즈 결과를 보려면 필요"
        score_to_keep: "유지할 점수"
        show_correct_answers: "정답 표시"
        shuffle_answers: "답변 뒤섞기"
        until: "다음 시간까지"
        view_responses: "답변 보기"
      quiz_submission: 
        attempt_duration: "이 시도는 %{duration}이(가) 걸렸습니다."
        buttons: 
          update_scores: "점수 업데이트"
        labels: 
          final_score: "최종 점수"
          fudge_points: "점수 조정"
          fudge_points_changed_points_quiz: "%{user}이(가) 퀴즈를 치른 후에 이 퀴즈의 가능한 점수가 %{difference}점 변경되었습니다. 그러한 변경에 따라 이 상자를 이용하여 수동으로 점수를 더하거나 뺄 수 있습니다."
          fudge_points_changed_points_survey: "%{user}이(가) 설문을 치른 후에 이 설문의 가능한 점수가 %{difference}점 변경되었습니다. 그러한 변경에 따라 이 상자를 이용하여 수동으로 점수를 더하거나 뺄 수 있습니다."
          fudge_points_generic_explanation: "이 상자에 양수나 음수 점수를 추가함으로써 수동으로 점수를 조정할 수 있습니다."
          questions_need_review: "다음 문제는 검토 필요"
          quiz_score: "퀴즈 점수"
          score_for_attempt: "이 시도의 점수"
          score_for_quiz: "이 퀴즈의 점수"
          score_for_survey: "이 설문의 점수"
          survey_score: "설문 점수"
        links: 
          click_to_view_results: "결과를 보려면 클릭"
        questions_not_graded: "어떤 문제는 아직 평가 안 됨"
        quiz_fudged_negative: "이 퀴즈 점수는 수동으로 %{fudge}점 조정되었습니다."
        quiz_fudged_positive: "이 퀴즈 점수는 수동으로 +%{fudge}점 조정되었습니다."
        quiz_not_yet_taken: "아직 이 퀴즈를 치르지 않았습니다."
        quiz_submission_needs_review: "이 퀴즈는 제출 이후에 중대한 변경이 있었습니다. 제출물을 다시 평가해야 할 수도 있습니다."
        requires_lockdown: "퀴즈 결과를 보려면 Respondus LockDown Browser가 필요합니다."
        submitted_at: "%{when}에 제출됨"
        survey_fudged_negative: "이 설문 점수는 수동으로 %{fudge}점 조정되었습니다."
        survey_fudged_positive: "이 설문 점수는 수동으로 +%{fudge}점 조정되었습니다."
        survey_not_yet_taken: "아직 이 설문을 치르지 않았습니다."
      quiz_summary: 
        labels: 
          allowed_attempts: "허용된 시도"
          attempts_left: "남은 시도"
          attempts_so_far: "현재까지의 시도"
          latest_submission: "마지막 제출"
          quiz_details: "퀴즈 세부 정보"
          quiz_due: 기한
          quiz_time_limit: "시간 제한"
          survey_details: "설문 세부 정보"
        no_details: "세부 정보 없음"
        points_possible: "%{points_possible}점 가능"
        quiz_multiple_due_dates: "여러 날짜"
        quiz_no_points: "점수 없음"
        student_mute_notification: "교사가 평가 작업 중임"
        unlimited_attempts: "무제한 시도"
      read_only: 
        default_page_title: "새 퀴즈"
        headers: 
          quiz_details: "퀴즈 세부 정보"
        labels: 
          question_details: "퀴즈 세부 정보 표시"
          quiz_instructions: "퀴즈 지침"
        links: 
          back_to_quiz_page: "퀴즈 페이지로 돌아가기"
      refresh_quiz_after_popup: 
        headers: 
          loading_in_lockdown: "Respondus LockDown 브라우저에 퀴즈 로드 중"
      show: 
        buttons: 
          lock_quiz: "이 퀴즈를 지금 잠금"
          lock_survey: "이 설문을 지금 잠금"
          unlock_quiz: "지금 학생이 이 퀴즈를 치르도록 함"
          unlock_survey: "지금 학생이 이 설문을 치르도록 함"
        labels: 
          available_until: "다음 시간까지"
          no_time_limit: "시간 제한 없음"
          warning_icon: 경고
        links: 
          edit: 편집
          keep_editing_this_quiz: "이 퀴즈 계속 편집"
          keep_editing_this_survey: "이 설문 계속 편집"
          message_students_who: "다음 학생에게 메시지 보내기"
          moderate_this_quiz: "이 퀴즈 살펴보기"
          moderate_this_survey: "이 설문 살펴보기"
          preview: "미리 보기"
          quiz_statistics: "퀴즈 통계"
          see_full_quiz: "전체 퀴즈 보기"
          show_assignment_rubric: "루브릭 보기"
          show_student_quiz_results: "학생 퀴즈 결과 표시"
          show_student_survey_results: "학생 설문 결과 표시"
          survey_statistics: "설문 통계"
        manage: 관리
        only_registered_users: "등록한 학생만 평가되는 퀴즈를 치를 수 있습니다."
        quiz_regraded_your_score_not_affected: "이 퀴즈가 다시 평가되었으며, 여러분의 점수에 영향이 없습니다."
        speed_grader: SpeedGrader™
        titles: 
          delete: 삭제
          related_items: "관련 항목"
          unlock_for_how_long: "퀴즈를 얼마나 오래 잠금 해제하시겠습니까?"
        warnings: 
          draft_version: "이는 퀴즈 초안 미리 보기입니다."
      single_answer: 
        upload: 업로드
      statistics: 
        class_too_large: "이 과목은 통계를 표시하기에 너무 큽니다. 하지만 오른쪽 사이드바에서 다운로드하는 것은 가능합니다."
        headers: 
          for_question: "%{question_name}"
          quiz_statistics: "퀴즈 통계"
          survey_statistics: "설문 통계"
          users_have_taken_this_quiz: "사용자 %{count}명이 이 퀴즈를 치름"
          users_have_taken_this_survey: "사용자 %{count}명이 이 설문을 치름"
        labels: 
          average_correct: "평균 정답"
          average_incorrect: "평균 오답"
          average_time: "평균 시간"
          high_score: "최고 점수"
          low_score: "최저 점수"
          mean_score: "평균 점수"
          standard_deviation: 표준편차
          users_selected_the_answer: "다음 사용자가 답변 %{answer_text}을(를) 선택했습니다."
        links: 
          count_all_attempts: "**모든** 시도 계산"
          count_only_latest_attempts: "각 마지막 시도만 계산"
        page_title: 통계
        quiz_all_version_disclaimer: "이 보고서는 모든 사용자의 모든 시도를 바탕으로 한 퀴즈 통계를 표시하고 있습니다."
        quiz_latest_version_disclaimer: "이 보고서는 각 사용자의 마지막 시도를 바탕으로 한 퀴즈 통계를 표시하고 있습니다."
        student_n: "학생 %{student_counter}"
        survey_all_version_disclaimer: "이 보고서는 모든 사용자의 모든 시도를 바탕으로 한 설문 통계를 표시하고 있습니다."
        survey_latest_version_disclaimer: "이 보고서는 모든 사용자의 모든 시도를 바탕으로 한 설문 통계를 표시하고 있습니다."
      statistics_cqs: 
        page_title: 통계
      statistics_crumb: 통계
      submission_version: 
        attempt_number: "시도 %{att_no}"
        kept: 보관
        latest: 최신
      submission_versions: 
        attempt: 시도
        attempt_history: "시도 이력"
        questions_not_graded: "어떤 문제는 아직 평가 안 됨"
        quiz_attempt_history_description: "퀴즈 시도 이력을 표시하는 표입니다. 각 시도는 왼쪽에 있습니다. 시도, 시간, 점수는 위쪽에 있습니다."
        regraded: "다시 평가됨"
        score: 점수
        time: 시간
      take_quiz: 
        buttons: 
          next: 다음
          out_of_time_submit: "네, 좋습니다."
          previous: 이전
          submit_quiz: "퀴즈 제출"
        headers: 
          draft_preview: "이는 퀴즈 초안 미리 보기입니다."
        labels: 
          started: 시작됨
          times_up: "시간 종료! 결과 제출 중 - "
        logged_out_of_canvas: "*canvas에서 로그아웃했습니다.* 계속 하려면 로그인하시기 바랍니다."
        login_required: "로그인 필요"
        not_saved: "저장 안 됨"
        quiz_instructions: "퀴즈 지침"
      take_quiz_in_popup: 
        headers: 
          loading_in_lockdown: "Respondus LockDown 브라우저에 퀴즈 로드 중"
        links: 
          return_to_quiz_page: "퀴즈 페이지로 돌아가려며 [여기를 클릭](%{url})하십시오."
      take_quiz_right_side: 
        labels: 
          attempt_due: "시도 기한"
          score: 점수
          time_elapsed: "지난 시간"
          time_running: "남은 시간"
        links: 
          hide_time_running: 숨기기
          keep_editing_quiz: "이 퀴즈 계속 편집"
          keep_editing_survey: "이 설문 계속 편집"
    retrieving_filters: "필터 가져오는 중..."
    rubric: 
      loading: "로드 중..."
      titles: 
        details: "과제 루브릭 세부 정보"
    show: 
      answers: 
        correct: 정답입니다!
        correct_answers: 정답
        incorrect: 오답
        partial: 부분
        right: 정답
        unanswered: "답변 안 함"
        you_answered: "여러분의 답변은"
      buttons: 
        already_published: 게시되었습니다!
        publishing: "게시 중..."
      confirms: 
        delete_quiz: "이 퀴즈를 삭제하시겠습니까?"
        delete_quiz_submissions_warning: 
          one: "주의: 학생 %{count}명이 이미 이 퀴즈를 치렀습니다. 이를 삭제하면 완료된 제출물이 삭제되어 평가 기록부에 나타나지 않습니다."
          other: "주의: 학생 %{count}명이 이미 이 퀴즈를 치렀습니다. 이를 삭제하면 완료된 제출물이 삭제되어 평가 기록부에 나타나지 않습니다."
      links: 
        hide_student_quiz_results: "학생 퀴즈 결과를 숨기기"
        hide_student_survey_results: "학생 설문 결과를 숨기기"
        show_student_quiz_results: "학생 퀴즈 결과 표시"
        show_student_survey_results: "학생 설문 결과 표시"
      students_who_have_not_taken_the_quiz: "이 퀴즈를 치르지 않은 학생"
      students_who_have_taken_the_quiz: "이 퀴즈를 치른 학생"
    statistics: 
      count_attempts: 
        one: "시도 %{count}번"
        other: "시도 %{count}번"
      titles: 
        submitted_users_for_quesiton: "%{user}의 제출한 사용자"
      uncounted_submissions: 
        one: "다른 제출물 %{count}개"
        other: "다른 제출물 %{count}개"
    take_quiz: 
      confirms: 
        cant_go_back_blank: "다음을 클릭하면 이 문제로 돌아올 수 없습니다. 공란으로 두시겠습니까?"
        navigate_away: "이 페이지에서 나가려고 합니다. 계속 진행하시겠습니까?"
        unanswered_questions: 
          one: "답변하지 않은 문제가 %{count}개 있습니다(세부 정보는 오른쪽 사이드바 참고). 제출하시겠습니까?"
          other: "답변하지 않은 문제가 %{count}개 있습니다(세부 정보는 오른쪽 사이드바 참고). 제출하시겠습니까?"
        unfinished_quiz: "퀴즈를 마치지 않은 채로 나가려고 합니다. 계속 진행하시겠습니까?"
        unseen_questions: 
          one: "아직 문제 %{count}개를 보지 않았습니다.  제출하시겠습니까?"
          other: "아직 문제 %{count}개를 보지 않았습니다.  제출하시겠습니까?"
      days_count: 
        one: "%{count}일"
        other: "%{count}일"
      errors: 
        connection_lost: "%{host}와의 연결이 끊어졌습니다. 계속 진행하기 전에 인터넷에 연결되어 있는지 확인하시기 바랍니다."
        only_numerical_values: "숫자 값만 허용됨"
      hide_time_link: 숨기기
      hours_count: 
        one: "%{count}시간"
        other: "%{count}시간"
      labels: 
        time_elapsed: "지난 시간"
      minutes_count: 
        one: "%{count}분"
        other: "%{count}분"
      months_count: 
        one: "%{count}개월"
        other: "%{count}개월"
      notices: 
        extra_time: "이 시도에 대해 추가 시간이 주어짐"
        less_time: "이 퀴즈에 대한 시간이 줄어들었습니다."
      question_answered: 답변함
      question_unanswered: "아직 답변하지 않음"
      saved_at: "%{t}에 저장됨"
      saving: "저장 중..."
      saving_not_needed: "저장할 새 자료가 없습니다. %{t}에 마지막으로 확인했습니다."
      seconds_count: 
        one: "%{count}초"
        other: "%{count}초"
      show_time_link: 표시
      titles: 
        come_back_later: "나중에 돌아오기 위해 이 문제를 표시"
        times_up: "시간 종료!"
      years_count: 
        one: "%{count}년"
        other: "%{count}년"
    timing: 
      labels: 
        time_elapsed: "지난 시간"
        time_remaining: "남은 시간"
    titles: 
      add_questions_as_group: "그룹으로 질문 추가"
      click_to_enter_comments_on_answer: "학생이 이 답변을 선택한 경우에 대한 의견을 입력하려면 클릭"
      click_to_enter_comments_on_wrong_match: "학생이 이 짝짓기를 놓쳤을 경우에 대한 의견을 입력하려면 클릭"
      click_to_set_as_correct: "이 답변을 정답으로 지정하려면 클릭"
      click_to_unset_as_correct: "이 답변을 정답에서 지정 해제하려면 클릭"
      find_question_bank: "문제 은행 찾기"
      find_quiz_question: "퀴즈 문제 찾기"
      help_with_formulas: "퀴즈 문제 수식 도움말"
      ip_address_filtering: "IP 주소 필터링"
      set_as_correct: "이 답변을 정답으로 지정"
    toggle_message: "퀴즈 표시 토\x1d글"
    ? "true"
    : 참
  re_upload_submissions_form: 
    buttons: 
      upload: "파일 업로드"
    reupload_submission_files: "제출물 파일 다시 업로드"
    upload_info: "이전에 다운로드한 학생의 제출물 파일을 바꿨다면 다시 압축해서 아래 양식에 압축 파일을 업로드하십시오. 학생이 제출물 파일에 대한 의견에서 변경된 파일을 볼 수 있습니다."
    upload_warning: "파일의 이름을 인식할 수 있도록 제출물 파일의 이름을 변경하지 마십시오."
  react_files: 
    add_folder: "폴더 추가"
    cancel: 취소
    created_at_short: 생성
    delete: 삭제
    errors: 
      no_match: 
        suggestions: "제안:"
    files: 파일
    files_heading: 파일
    name: 이름
    select_all: "모두 선택"
    view: 보기
  recent_student: 
    last_logged_in: "%{last_login}에 마지막으로 로그인"
  recipient_input: 
    context_search_placeholder: "이름, 과목, 그룹을 입력"
    context_search_title: "이름이나 과목이나 그룹"
    groups_count: 
      one: "그룹 %{count}개"
      other: "그룹 %{count}개"
    no_results: "결과가 없음"
    people_count: 
      one: "%{count}명"
      other: "%{count}명"
    sections_count: 
      one: "섹션 %{count}개"
      other: "섹션 %{count}개"
  registration: 
    get_started: 시작하기
    incomplete_registration_warning: 
      set_up_account: "계정을 거의 다 설정했습니다. 마치려면 암호를 설정하기 위해 *%{email}*에서 이메일을 확인하시기 바랍니다."
      start_participating: "이제 참여할 수 있지만 다시 로그인하기 전에 암호를 설정해야 합니다."
    login: 
      password: 암호
      remember_me: 기억하기
      sign_in: 로그인
    parent_dialog: 
      buttons: 
        start_participating: "참여 시작"
      labels: 
        email: 이메일
        name: 이름
        password: "자식의 암호"
        username: "자식의 사용자 이름"
    student_dialog: 
      buttons: 
        start_learning: "학습 시작"
      labels: 
        join_code: "참가 코드"
        name: "전체 이름"
        password: 암호
        password_confirmation: "암호 확인"
        username: "사용자 이름"
    teacher_dialog: 
      agree_to_terms_and_pp: "*사용 조건*에 동의하고 **개인 정보 보호 정책**을 승인합니다."
      buttons: 
        start_teaching: "교육 시작"
      labels: 
        email: 이메일
        name: 이름
    welcome_to_canvas: "Canvas에 오신 것을 환영합니다!"
  remove_attachment_ceae0973: "첨부 제거"
  remove_f47dc62a: 제거
  remove_row_c198da5a: "행 삭제"
  rename_45608f54: "이름 바꾸기"
  resource_selection_configured_d45b553d: "리소스 선택이 구성됨"
  restrict_student_access: 
    button_text: 
      cancel: 취소
      update: 업데이트
    options: 
      publish: 
        description: 게시
      unpublish: 
        description: "게시 취소"
  resume_quiz_afeceb87: "퀴즈 다시 시작"
  resume_survey_58dce775: "설문 다시 시작"
  retrieve_timeout: "구성을 찾아올 수 없음 - 서버 응답 시간 만료"
  role_override: 
    permission: 
      read_sis: "SIS 자료 읽기"
    permissions: 
      become_user: "다른 사용자로 로그인"
      change_course_state: "과목 상태 바꾸기"
      comment_on_others_submissions: "모든 학생의 제출물을 보고 의견 달기"
      create_accounts: "새 루트 계정 만들기"
      create_collaborations: "학생 협업 만들기"
      create_conferences: "웹 회의 만들기"
      manage_account_memberships: "계정에 대한 다른 관리자 추가/제거"
      manage_account_settings: "계정 수준 설정 관리"
      manage_admin_users: "다른 교사, 과목 디자이너, 조교를 과목에 추가/제거"
      manage_announcements: "전체 공지 관리"
      manage_assignments: "과제와 퀴즈 관리 (추가/편집/삭제)"
      manage_calendar: "과목 달력에 행사 추가, 편집, 삭제"
      manage_canvasnet_courses: "Canvas Network 과목 관리"
      manage_content: "모든 기타 과목 내용을 관리"
      manage_courses: "과목 관리 (추가/편집/삭제)"
      manage_demos: "데모 관리"
      manage_developer_keys: "개발자 키 관리"
      manage_files: "과목 파일 관리 (추가/편집/삭제)"
      manage_frozen_assignment: "동결된 과제 관리 (편집/삭제)"
      manage_global_outcomes: "전체 학습 성과 관리"
      manage_grades: "평점 편집 (루브릭 평가 포함)"
      manage_groups: "그룹 관리(만들기/편집/삭제)"
      manage_interaction_alerts: "알림 관리"
      manage_links: "역할과 트러스트 링크 관리"
      manage_outcomes: "학습 성과 관리"
      manage_role_overrides: "권한 관리"
      manage_rubrics: "루브릭 평가를 만들고 편집"
      manage_sections: "과목 섹션 관리 (만들기/편집/삭제)"
      manage_sis: "SIS 자료 가져오기와 관리"
      manage_site_settings: "사이트와 플러그인 설정 관리"
      manage_storage_quotas: "저장소 할당량 관리"
      manage_students: "과목 학생 추가/제거"
      manage_user_logins: "사용자의 로그인 세부 정보 수정"
      manage_user_notes: "교원 일지 항목 관리"
      manage_wiki: "위키 관리 (페이지 추가/편집/삭제)"
      managed_jobs: "백그라운드 작업 관리"
      moderate_form: "토론 관리 (게시물 삭제/편집, 주제 잠그기)"
      post_to_forum: "토론에 게시"
      read_course_content: "과목 내용 보기"
      read_course_list: "과목 목록 보기"
      read_forum: "토론 보기"
      read_messages: "사용자에게 보낸 알림 보기"
      read_question_banks: "문제 은행 보기 및 링크"
      read_reports: "과목 사용 보고서 보기"
      read_roster: "사용자 목록 보기"
      send_messages: "과목 멤버에게 메시지 보내기"
      send_messages_all: "전체 학급에 메시지 보내기"
      suspend_accounts: "계정 일시 중단"
      undelete_courses: "과목 삭제 취소"
      view_all_grades: "모든 평점 보기"
      view_analytics: "분석 페이지 보기"
      view_error_reports: "오류 보고서 보기"
      view_group_pages: "모든 학생 그룹의 그룹 페이지 보기"
      view_jobs: "백그라운드 작업 보기"
      view_notifications: "알림 보기"
      view_statistics: "통계 보기"
    roles: 
      account_admin: "계정 관리자"
      designer: "과목 디자이너"
      designers: 디자이너
      observer: 감독자
      observers: 감독자
      student: 학생
      students: 학생
      ta: 조교
      tas: 조교
      teacher: 교사
      teachers: 교사
    tooltips: 
      readonly: "이것을 변경할 권한이 없습니다."
      toogle: "이 권한을 있음 또는 없음으로 토글하려면 클릭"
  role_overrides: 
    account_permissions: "계정 권한"
    admin_tools_permissions: "관리 도구"
    course_permissions: "과목 & 계정 권한"
    index: 
      crumbs: 
        permissions: 권한
      page_title: "%{account}에 대한 권한 관리"
    no_role_found: "역할을 찾을 수 없음"
    notices: 
      saved: "변경 사항을 성공적으로 저장했습니다."
    site_admin_permissions: "사이트 관리자 권한"
    update_failed_notice: "역할 만들기 실패"
  roles: 
    based_on_type: "%{base_type}을 바탕으로 함"
    new_role: 
      cancel: 취소
      save: 저장
      saving: "저장 중..."
    permission_button: 
      rolebutton: 
        disable: "사용 안 함"
        disable_and_lock: "사용 안 함 및 잠금"
        enable: 사용
        enable_and_lock: "사용 및 잠금"
        use_default: "기본값 사용"
    permissions: 권한
    role: 
      remove_role_confirmation: "이 역할을 가진 사용자가 있다면 현재 사용 권한을 유지하지만 이 역할로 새 사용자를 추가할 수 없습니다. 이 역할을 삭제하려면 확인을 클릭하십시오."
    roles_override_index: 
      page_header_title: "계정 권한"
  rootFoldersFinder: 
    course_files: "과목 파일"
    group_files: "그룹 파일"
    my_files: "내 파일"
  roster: 
    delete_confirm: "이 사용자를 제거하시겠습니까?"
    error_sending_invitations: "초대를 보내는 데 오류가 발생했습니다. 다시 시도하시기 바랍니다."
    filter_multiple_users_found: "사용자 %{userCount}명을 찾았습니다."
    filter_no_users_found: "일치하는 사용자가 없습니다."
    filter_one_user_found: "사용자 1명을 찾았습니다."
    flash: 
      removeError: "사용자를 제거할 수 없습니다. 다시 시도하시기 바랍니다."
      removed: "사용자를 성공적으로 제거했습니다."
    greater_than_three: "3자 이상으로 된 검색어를 입력하십시오."
    invitations_re_sent: "초대를 성공적으로 보냄"
    nobody: "아무도 없음"
    observing_user: "감독 중: %{user_name}"
    unknown_error: "검색에 오류가 발생했습니다. 다시 시도하시기 바랍니다."
    updating: "업데이트 중..."
  rubric: 
    context_name_rubric: "%{course_name} 루브릭"
    no_description: "설명 없음"
    unknown_details: "알 수 없는 세부 정보"
  rubric_assessment: 
    options: 
      select: "[ 선택 ]"
    titles: 
      additional_comments: "추가 의견"
      criterion_long_description: "기준 상세 설명"
    unknown_user: "알 수 없는 사용자"
  rubric_association: 
    no_details: "세부 정보 없음"
  rubrics: 
    index: 
      account_rubrics: "계정 루브릭"
      are_you_sure_prompt: "이 루브릭을 삭제하시겠습니까? 현재 이 루브릭과 연결된 과목에서는 계속 액세스할 수 있지만 새 과목은 사용할 수 없게 됩니다."
      buttons: 
        add_rubric: "루브릭 추가"
      course_rubrics: "과목 루브릭"
      delete_rubric: "루브릭 삭제"
      edit_rubric: "루브릭 편집"
      page_title: 루브릭
      points_possible: 
        one: "%{count}점 가능"
        other: "%{count}점 가능"
      user_rubrics: "사용자 루브릭"
    loading: "로드 중..."
    show: 
      buttons: 
        delete: "루브릭 삭제"
      prompts: 
        are_you_sure_delete: "이 루브릭을 삭제하시겠습니까? 현재 이 루브릭과 연결된 과목에서는 계속 액세스할 수 있지만 새 과목은 사용할 수 없게 됩니다."
      rubric_can_not_modify: "루브릭이 한 곳 이상에서 사용되면 수정할 수 없습니다."
      titles: 
        edit_rubric: "루브릭 편집"
    titles: 
      assignment_rubric_details: "과제 루브릭 세부 정보"
    user_index: 
      buttons: 
        add_rubric: "루브릭 추가"
      delete_rubric: "루브릭 삭제"
      headings: 
        user_rubrics: "사용자 루브릭"
      page_title: 루브릭
      points_possible: 
        one: "가능한 점수"
        other: "가능한 점수"
      prompts: 
        are_you_sure_delete: "이 루브릭을 삭제하시겠습니까? 현재 이 루브릭과 연결된 과목에서는 계속 액세스할 수 있지만 새 과목은 사용할 수 없게 됩니다."
        are_you_sure_remove: "목록에서 이 루브릭을 제거하시겠습니까?"
      remove_rubric: "목록에서 이 루브릭 제거"
  save_11a80ec3: 저장
  saving_d55dd90e: "저장 중..."
  score_out_of_points_possible_88f370fd: "%{score} / %{points_possible}"
  screenreader_gradebook: 
    assignment_information: 
      actions: 
        curve_grades: "상대 평가"
        message_students: "다음 학생에게 메시지 보내기"
      details: 
        avg_score: "평균 점수"
        high_score: "최고 점수"
        low_score: "최저 점수"
        points_possible: "가능한 점수"
      index: 
        warning: 경고
    grading: 
      grading: 평가
      submission_details: "제출물 세부 정보"
    learning_mastery: 
      hide_student_names_label: "학생 이름 숨기기"
      result: 결과
    outcome_information: 
      avg_score: "평균 점수"
      high_score: "최고 점수"
      low_score: "최저 점수"
    screenreader_gradebook: 
      assignments: 과제
    settings: 
      assignment_toggles_and_actions: 
        download_scores: "점수 다운로드 (.csv)"
        grading_history: "평가 기록 보기"
        hide_student_names_label: "학생 이름 숨기기"
        set_group_weights: "그룹 가중치 설정"
        show_concluded_enrollments_label: "종결된 등록 표시"
        sis_export: "SIS에 평점 게시"
      mastery_toggles_and_actions: 
        hide_student_names_label: "학생 이름 숨기기"
    student_information: 
      assignment_groups: 
        ag_group_grade: 평점
        ag_group_name: "과제 그룹"
        ag_letter_grade: "알파벳 평점"
      index: 
        grades: 평점
  search: 
    all_courses: 
      name: 이름
      search: 검색
      titles: 
        all_courses: "모든 과목"
    all_courses_inner: 
      join_course: "이 과목에 참여"
      next: 다음
      previous: 이전
    course_sections: "과목 섹션"
    enrollments_observers: 감독자
    enrollments_students: 학생
    enrollments_tas: 조교
    enrollments_teachers: 교사
    student_groups: "학생 그룹"
  search_by_user_dd3ad189: "사용자 검색"
  search_entries_or_author_63fb0a86: "항목이나 작성자 검색"
  search_title_body_or_author_1d26711f: "제목, 내용, 작성자 검색"
  section: 
    confirms: 
      delete_enrollment: "이 등록을 영구적으로 삭제하시겠습니까?"
    default_course_name: "과목 ID \"%{course_id}\""
    enrolled_as_designer: "디자이너로 등록함"
    enrolled_as_limited_designer: "섹션만 액세스하는 디자이너로 등록함"
    enrolled_as_limited_observer: "섹션만 액세스하는 감독자로 등록함"
    enrolled_as_limited_student: "섹션만 액세스하는 학생으로 등록함"
    enrolled_as_limited_ta: "섹션만 액세스하는 조교로 등록함"
    enrolled_as_limited_teacher: "섹션만 액세스하는 교사로 등록함"
    enrolled_as_observer: "감독자로 등록함"
    enrolled_as_student: "학생으로 등록함"
    enrolled_as_ta: "조교로 등록함"
    enrolled_as_teacher: "교사로 등록함"
    errors: 
      confirmation_failed: "확인 실패"
      course_not_authorized_for_crosslist: "%{course_name}은(는) 교차 나열이 승인되지 않음"
    status: 
      confirming_course: "%{course_name} 확인 중..."
      removing_crosslisting_of_section: "섹션 교차 나열 해제 중..."
  sections: 
    section_created: "섹션을 성공적으로 만들었습니다!"
    section_creation_failed: "섹션 만들기에 실패"
    section_crosslisted: "섹션을 성공적으로 교차 나열했습니다!"
    section_decrosslisted: "섹션을 성공적으로 교차 나열 해제했습니다."
    section_delete_not_allowed: "등록이 된 섹션을 삭제할 수 없습니다."
    section_deleted: "과목 섹션을 성공적으로 삭제했습니다!"
    section_update_error: "섹션 업데이트 실패"
    section_updated: "섹션을 성공적으로 업데이트했습니다!"
    show: 
      access_limit: "이 날짜 사이에만 과목에 참여할 수 있음"
      active_enrollment: 
        one: "활성 등록 %{count}건"
        other: "활성 등록 %{count}건"
      buttons: 
        back_to_course: "과목 설정으로 돌아가기"
        cancel: 취소
        crosslist_section: "섹션 교차 나열"
        crosslist_this_section: "섹션 교차 나열"
        decrosslit_section: "섹션 교차 나열 해제"
        edit_section: "섹션 편집"
        recrosslist_section: "섹션 다시 교차 나열"
        uncrosslist_section: "섹션 교차 나열 해제"
        update_section: "섹션 업데이트"
      completed_enrollment: 
        one: "완료된 등록 %{count}건"
        other: "완료된 등록 %{count}건"
      crosslist_description: "교차 나열을 이용하면 하나의 계정에서 섹션을 만들고 다른 계정의 과목으로 이동할 수 있습니다. 이 과목을 교차 나열하려면 검색 도구를 사용하거나 과목 ID를 입력하여 옮길 대상 과목을 찾아야 합니다."
      decrosslist_description: "섹션을 원래 과목인 **%{course_name}**으로 이동합니다."
      decrosslist_long_description: "이 과목에서 학생의 모든 평점은 더 이상 표시되지 않습니다. 나중에 과목 다시 교차 나열함으로써 평점을 찾아올 수 있으나 당분간 학생의 평점은 원래 과목에서 오게 됩니다."
      labels: 
        end_at: 끝
        enter_course_id: "또는 과목 ID 입력"
        labels: 
          account: 계정
          selected_course: "선택된 과목"
          sis_id: "SIS ID"
        name: "섹션 이름"
        search_for_course: "과목 검색"
        sis_id: "SIS ID"
        sis_source_id: "SIS ID"
        start_at: 시작
      override_settings: "과목 날짜나 학기 설정을 다시 정의합니다."
      pending_enrollment: 
        one: "대기 중인 등록 %{count}건"
        other: "대기 중인 등록 %{count}건"
      prompts: 
        are_you_sure_decrosslist: "이 섹션을 교차 나열 해제하시겠습니까?"
      run_dates: "%{start_date}부터 %{end_date}까지 실행"
      run_from: "%{start_date}부터 실행 (끝 날짜 없음)"
      runs_until: "%{end_date}까지 실행"
      student_access_dates: "학생은 이 날짜 사이에만 과목을 액세스할 수 있음"
      titles: 
        completed_enrollments: "완료된 등록"
        cross_listed_sections: "섹션 교차 나열"
        crosslist_this_section: "섹션 교차 나열"
        current_enrollments: "현재 등록"
        decrosslist_section: "섹션 교차 나열 해제"
  select_content: "내용 선택"
  select_content_dialog: 
    buttons: 
      add_item: "항목 추가"
    errors: 
      external_tool_url: "외부 도구는 URL이 없이 저장할 수 없습니다."
      failed_to_create_item: "새 항목 만들기 실패"
      loading_failed: "로드 실패"
    invalid_lti_resource_selection: "외부 도구에서 유효한 링크를 찾아오는 데 문제가 발생했습니다."
    link_from_external_tool: "외부 도구에서 리소스 링크"
    titles: 
      add_item_to_module: "모듈에 항목 추가"
      find_links_using_service: "%{service}을(를) 이용해서 링크 찾기"
  select_navigation_links_68e1e924: "탐색 링크 선택"
  selected_answer: "이 답변을 선택했습니다."
  self_enrollments: 
    already_enrolled: 
      already_enrolled: "이미 **%{course}**에 등록했습니다."
      switch_users: "현재 *%{user}*(으)로 로그인하고 있습니다. **다른 사용자로 로그인하십시오**."
    authenticate: 
      buttons: 
        enroll_in_course: "과목에 등록"
        next: 다음
      getting_started: "**%{course}**에 등록하는 중입니다."
      labels: 
        email: 이메일
        password: 암호
      log_in: "이메일과 암호를 입력하시기 바랍니다:"
    authenticate_or_register: 
      buttons: 
        enroll_in_course: "과목에 등록"
        next: 다음
      enter_email: "이메일 주소를 입력하시기 바랍니다:"
      existing_user: "%{institution_name} 로그인을 가지고 있음"
      getting_started: "**%{course}**에 등록하는 중입니다."
      labels: 
        email: 이메일
        name: "전체 이름"
        password: 암호
      new_user: "새 사용자입니다."
    confirm_enrollments: 
      buttons: 
        enroll_in_course: "과목에 등록"
        next: 다음
      getting_started: "**%{course}**에 등록하는 중"
      switch_users: "*%{user}*(으)로 로그인하고 있습니다. **다른 사용자로 로그인하십시오**."
    course_full: 
      class_full: "**%{course}**의 등록이 만원입니다. 불편을 끼쳐드려서 죄송합니다."
    enrollment_closed: 
      enrollment_is_closed: "**%{course}**의 등록이 마감되었습니다."
    new: 
      titles: 
        course_enrollment: "%{course}에 등록"
    notices: 
      login_required: "이 과목에 참여하려면 로그인하시기 바랍니다."
    successfully_enrolled: 
      already_enrolled: "**%{course}**에 성공적으로 등록했습니다."
      buttons: 
        go_to_course: "과목으로 가기"
        go_to_dashboard: "대시보드로 가기"
      not_available_yet: "과목이 시작하기 직전에 이메일을 보냅니다."
  send_e3bd0ed0: 보내기
  sequence_footer: 
    next_module: "다음 모듈:"
    next_module_desc: "다음 모듈: *모듈*"
    next_module_item_desc: "다음: *항목*"
    prev_module: "이전 모듈:"
    prev_module_desc: "이전 모듈: *모듈*"
    prev_module_item_desc: "이전: *항목*"
  services_api: 
    must_be_logged_in: "Kaltura를 사용하려면 로그인해야 합니다."
  set_default_grade_dialog: 
    default_grades: "아래에 평점 값을 입력해서 모든 학생에게 *%{assignment.name}*에 대한 동일한 평점을 주십시오:"
    dialog_title: "%{assignment.name}의 기본 평점"
    overwrite: "이미 입력한 평점을 다시 정의"
    set_grades_button: "기본 평점 설정"
    set_grades_button_loading: "평점 설정 중..."
  settings: 
    recaptcha_settings: 
      labels: 
        recaptcha_private_key: "ReCAPTCHA 비공개 키"
        recaptcha_public_key: "ReCAPTCHA 공개 키"
  shared: 
    account_notification: 
      close: 닫기
    accounts_right_side_shared: 
      buttons: 
        go: 실행
      titles: 
        find_user: "사용자 찾기"
    add_assignment: 
      buttons: 
        add_assignment: "과제 추가"
      labels: 
        assignment_group_id: 그룹
        due_at: 기한
        points_possible: 점수
        title: 이름
      options: 
        assignments: 과제
      titles: 
        add_assignment: "과제 추가"
    add_assignment_group: 
      buttons: 
        add_group: "그룹 추가"
      labels: 
        group_weight: 가중치
        name: 이름
      percent_of_grade: "평점의 %{percent} %"
    assignment: 
      due_at: "%{date} %{time}"
      graded_count: "%{graded_count}건 평가됨"
      links: 
        delete_assignment: "과제 삭제"
        edit_assignment: "과제 편집"
        submission_comments: "제출물 의견"
        view_rubric_evaluation: "루브릭 평가 보기"
      points_out_of: "%{points} / %{possible}"
      student_mute_notification: "교사가 평가 작업 중임"
      submitted_and_graded_count: "%{submitted_count}건 제출, %{graded_count}건 평가"
      submitted_count: "%{submitted_count}건 제출"
      tiles: 
        sort_or_move: "과제 정렬 또는 다른 그룹으로 이동"
    assignment_group: 
      alts: 
        add_assignment: "과제 추가"
        delete_assignment_group: 삭제
        edit_group_details: 편집
        move: 이동
      defaults: 
        group_name: "과목 과제"
      group_weight: "전체 평점의 *%{percent}%"
      links: 
        add_an_assignment: "과제 추가"
        edit_group_details: "그룹 세부 정보 편집"
        hide_info: "정보 숨기기"
        more_info: "더 많은 정보..."
        reorder_groups: "그룹 다시 정렬"
      no_assignments: "아직 과제 없음"
      titles: 
        percent_of_final_grade: "최종 평점 퍼센트"
    assignment_rubric_dialog: 
      links: 
        add_rubric: "루브릭 추가"
        assign_rubric: "루브릭 할당"
    available_dates: 
      headers: 
        available: "사용 가능"
      quiz_available_after: "%{start_time} 이후"
      quiz_available_until: "%{end_time}까지"
    components: 
      ic_submission-download-dialog: 
        click_to_download: "다운로드하려면 여기를 클릭"
    conference: 
      buttons: 
        delete: "회의 삭제"
        edit: "회의 세부 정보 편집"
      course_conference: "과목 회의"
      group_conference: "그룹 회의"
      participant: 
        one: "참여자 %{count}명"
        other: "참여자 %{count}명"
    current_enrollment: 
      enrolled_as_designer: "디자이너로 등록"
      enrolled_as_observer: "감독자로 등록"
      enrolled_as_student: "학생으로 등록"
      enrolled_as_ta: "조교로 등록"
      enrolled_as_teacher: "교사로 등록"
    custom_search_results: 
      links: 
        search_for_resources: "이 페이지에 관련한 공개 리소스 검색"
      status: 
        loading: "로드 중"
    dashboard_invitation: 
      buttons: 
        accept: 수락
        decline: 거부
    enrollment: 
      enrolled_as_designer: "다지이너로 등록"
      enrolled_as_limited_designer: "섹션만 액세스하는 디자이너로 등록"
      enrolled_as_limited_observer: "섹션만 액세스하는 감독자로 등록"
      enrolled_as_limited_student: "섹션만 액세스하는 학생으로 등록"
      enrolled_as_limited_ta: "섹션만 액세스하는 조교만 등록"
      enrolled_as_limited_teacher: "섹션만 액세스하는 교사로 등록"
      enrolled_as_observer: "감독자로 등록"
      enrolled_as_student: "학생으로 등록"
      enrolled_as_ta: "조교로 등록"
      enrolled_as_teacher: "교사로 등록"
      labels: 
        linked_to: "링크 대상"
      links: 
        link_to_a_student: "학생에게 연결"
        unenroll_user_course: "과목에서 사용자 제거"
        unenroll_user_section: "섹션에서 사용자 제거"
      titles: 
        course_section: "과목 섹션"
    errors: 
      400_message: 
        description: "요청한 페이지를 로드하는 데 문제가 있는 것 같습니다."
        headings: 
          page: "페이지 오류"
        title: "페이지 오류"
      403_message: 
        headings: 
          page: "페이지 오류"
        title: "페이지 오류"
      404_message: 
        generic_description: "해당 페이지를 찾을 수 없습니다."
        headings: 
          page: "페이지를 찾을 수 없음"
        title: "페이지를 찾을 수 없음"
      500_message: 
        description: "예기치 않게 중단된 것 같습니다. 죄송합니다. 오류가 발생할 때 어떤 작업을 하고 계셨는지 알려주시면 고맙겠습니다."
        headings: 
          page: "페이지 오류"
        title: "페이지 오류"
      AUT_message: 
        description: "마지막 요청에 문제가 있습니다. 오랫동안 작업이 없다가 작업을 수행했을 지도 모릅니다. 이런 경우에는 뒤로 돌아가서 페이지를 다시 로드한 후에 다시 제출해 보십시오. 그런 경우가 아니라면 오류가 발생했을 때 어떤 작업을 하고 계셨는지 알려주시기 바랍니다."
        headings: 
          page: "페이지 오류"
        title: "세션 시간 만료"
      error_form: 
        buttons: 
          submit: "의견 보내기"
        labels: 
          email: "이메일 (선택 사항)"
    event_list: 
      at_least_more_events: "최소 %{count_of_events}건 이상"
      links: 
        view_calendar: "달력 보기"
      more_events: "%{count_of_events}건 이상"
      nothing_for_now: "현재 없음"
      nothing_one_week: "다음 주까지 없음"
      nothing_two_weeks: "다음 두 주까지 없음"
      titles: 
        events: 행사
    find_outcome: 
      buttons: 
        add_outcome: "성과 추가"
      labels: 
        criterion_ratings: "기준 등급"
        master_level: "다음 점수나 그 이상에 대해 숙달 설정"
        use_for_scoring: "점수 매기기에 이 기준을 사용"
      points: "%{points}점"
      points_threshold: "임계값: %{points}점"
      titles: 
        mastery_level: "숙달을 설정할 퍼센트"
        select_and_add_criterion: "기준 선택 및 추가"
    flash_notices: 
      close: 닫기
    footer_links: 
      facebook: Facebook
      privacy_policy: "개인 정보 보호 정책"
      terms_of_service: "서비스 약관"
      twitter: Twitter
    global_dialogs: 
      buttons: 
        install_video_plugin: "비디오 플러그 인 설치"
      dont_have_a_webcam: "웹캡이 없으십니까?"
      you_need_a_webcam: "비디오 녹화나 오디오 녹음을 하려면 웹캠을 사용할 수 있어야 합니다. 컴퓨터에 웹캠이 없는 경우에는 먼저 Google Video Chat 플러그 인을 설치해서 오디오 메시지를 녹음할 수 있습니다."
    grading_standard: 
      buttons: 
        done: 마침
        save: 저장
      delete_scheme: "평가 구성표 삭제"
      edit_scheme: "평가 구성표 편집"
      find: 찾기
      find_existing_scheme: "기존 평가 구성표 찾기"
      full_name: "전체 이름, 작은 텍스트"
      grading_standard_name_table_summary: "여러분의 평가 계획을 포함하는 편집 가능한 하나의 셀만 가진 표입니다."
      grading_standard_summary: "여러분의 평가 계획을 포함한 표입니다. 값의 이름과 범위가 위에 있습니다. 각 행은 백분률의 최소, 최대값을 포함하고 있습니다."
      insert_here: "여기에 삽입"
      labels: 
        name: 이름
        range: 범위
        scheme_name: "구성표 이름"
      loading_grading_standards: "평가 기준 로드 중..."
      managing_grading_standards: "평가 구성표 관리"
      range_lower: "범위의 하한"
      range_of_numbers: "%{lower_number} ~ %{higher_number}"
      range_upper: "범위의 상한"
      remove_row: "행 삭제"
      remove_scheme: "평가 구성표 제거"
      some_standard: "일부 표준"
      use_this_standard: "이 평가 기준 사용"
    home_menu: 
      links: 
        courses: 과목
        courses_and_groups: "과목 & 그룹"
    identity: 
      links: 
        inbox: "받은 편지함"
        log_in: 로그인
        logout: 로그아웃
        settings: 설정
        sign_up_as_teacher: "교사로 등록"
      masquerading: 
        as: "다음 사용자로: *%{user_name}*"
    inline_preview: 
      links: 
        course_home: "과목 홈"
        exit_frame: "프레임 종료"
        files: 파일
        hide_sidebar: "사이드바 숨김"
        modules: 모듈
    invitation: 
      accept_or_reject: "준비가 되면 초대를 수락하거나 거절할 수 있습니다."
      body_designer: "**%{email_address}** 사용자 계정으로 %{course}에 **디자이너**로 참여하도록 초대받았습니다."
      body_observer: "**%{email_address}** 사용자 계정으로 %{course}에 **감독자**로 참여하도록 초대받았습니다."
      body_student: "**%{email_address}** 사용자 계정으로 %{course}에 **학생**으로 참여하도록 초대받았습니다."
      body_ta: "**%{email_address}** 사용자 계정으로 %{course}에 **조교**로 참여하도록 초대받았습니다."
      body_teacher: "**%{email_address}** 사용자 계정으로 %{course}에 **교사**로 참여하도록 초대받았습니다."
      buttons: 
        accept: "초대 수락"
        reject: "초대 거절"
      wander_around_dont_get_lost: "자유롭게 [둘러보며](%{link_to_course}) 어떤 지 살펴보시기 바랍니다."
    keyboard_navigation_hint: 
      prompt: "이 페이지의 단축키 목록을 들으려면 쉼표를 누르십시오."
    locale_warning: 
      crowdsourced_warning_message: "선택하신 언어는 클라우드소싱을 통해 번역되었습니다. Instructure에서 검토하거나 번역의 정확성을 검증한 것이 아니며, 이 언어 설정을 사용하는 것에 대해 책임지지 않습니다. 신중하게 사용해 주시기 바랍니다."
      crowdsourced_warning_title: "클라우드소싱 언어"
    login: 
      back_to_login: "로그인으로 돌아가기"
      buttons: 
        request_password: "암호 요청"
      coenrollment_banner: "*Canvas 사용자 부모입니까?* **계정을 만드시려면 여기를 클릭하십시오**"
      default_login_message: "여러분의 기관에서 로그인"
      dont_know_password: "암호를 모르십니까?"
      labels: 
        password: 암호
        remember_me: "로그인 상태 유지"
      log_in: 로그인
      login_at_account: "%{school_name}에서 로그인"
      login_handle: "%{login_handle_name}를 입력하면 암호를 바꾸기 위한 링크를 보내드립니다."
      register_for_canvas: "*Canvas 계정이 필요하십니까?* **여기를 클릭합시오. 무료입니다!**"
    menu_assignment: 
      labels: 
        due: 기한
      needs_grading_count: 
        one: "%{count}개 평가 필요함"
        other: "%{count}개 평가 필요함"
    menu_enrollment: 
      labels: 
        enrolled_as: 등록
        invited_as: 초대
    message_students: 
      buttons: 
        send_message: "메시지 보내기"
      for_title: "%{title}"
      labels: 
        body: 메시지
        subject: 제목
      message_students_who: "다음 학생에게 메시지 보내기"
      out_of_points: "/ %{points_possible}"
    mute_dialog: 
      gradebook: 
        mute_assignment: "과제 평점 비공개"
      mute_dialog: |-
          이 과제의 평점을 비공개로 하시겠습니까? 이 과제의 평점이
          비공개인 동안 학생은 새 알림을 받거나 볼 수 없습니다:
          
          * 평점 변경 알림
          * 제출물 의견
          * 과제 상대 평가
          * 점수 변경 알림
          
          학생은 이 과제가 평점 비공개 상태인 것을 볼 수 있습니다.
          
          이 과제의 평점을 비공개로 하고 나서 "과제 평점 비공개 해제"를
          클릭해서 알림을 다시 보낼 수 있습니다.
    new_course_form: 
      cancel: 취소
      course_cose_explanation: "공간이 부족한 곳에 표시됨"
      create_course: "과목 만들기"
      creating_course: "과목 만드는 중..."
      labels: 
        course_code: "짧은 이름"
        license: "내용 라이선스"
        name: "과목 이름"
      new_course_name_placeholder: "과목 이름"
      sample_course_code: 과목-101
      start_a_new_course: "새 과목 시작하기"
    no_recent_activity: 
      empty_stream_message: "아직 스트림에 표시할 메시지가 없습니다. 과목에 참여를 시작하면 토론에서 온 메시지, 평가 업데이트, 다른 사람과의 비공개 메시지 등으로 채워집니다. "
      no_recent_messages: "최근 메시지 없음"
    pending_enrollment: 
      designer: "%{course} 디자이너입니다."
      designer_title: "다지이너로 초대됨 - 과목을 보려면 클릭"
      observer: "%{course} 감독자입니다."
      observer_title: "감독자로 초대됨 - 과목을 보려면 클릭"
      student: "%{course} 학생입니다."
      student_title: "학생으로 초대됨 - 과목을 보려면 클릭"
      ta: "%{course} 조교입니다."
      ta_title: "조교로 초대됨 - 과목을 보려면 클릭"
      teacher: "%{course} 교사입니다."
      teacher_title: "교사로 초대됨 - 과목을 보려면 클릭"
    primary_header_navigation: 
      links: 
        inbox: "받은 편지함"
      menu: 
        calendar: 달력
        grades: 평점
    profile: 
      add_link_field: "다른 링크 추가"
      bio: 약력
      cancel: 취소
      know_this_person_as: "이 사람을 알고 있음"
      links: 링크
      links_title: 제목
      links_url: URL
      manage_settings: "등록된 서비스 관리"
      message_me: "Canvas에게 내게 메시지 보내기"
      message_title: 메시지
      message_user_canvas: "Canvas에서 %{user}에게 메시지 보내기"
      name: 이름
      no_links: "%{name}이(가) 추가한 링크 없음"
      nothing_in_common: "공통점이 없음"
      save_profile: "프로필 저장"
      service_contact: "%{service}(으)로 %{user}에게 연락"
      social_instructions: "프로필에서 다른 사람에게 표시되는 연락 방법을 표시하십시오."
      title: 제목
      titles: 
        click_to_change_profile_pic: "프로필 사진을 변경하려면 클릭"
      user_has_no_bio: "%{user}이(가) 추가한 약력 없음"
      ways_to_contact_user: "%{name}에게 연락하는 방법"
    recent_activity: 
      date_column: 날짜
      message_column: 메시지
      recent_activity: "최근 활동"
      recent_activity_in_course: "%{course_or_group}의 최근 활동"
      unread_column: "읽지 않은 메시지"
      unread_count_badge: 
        one: "*안 읽은 항목* %{count}개"
        other: "*안 읽은 항목* %{count}개"
    recent_activity_item: 
      close: 닫기
      unread: "읽지 않은 메시지"
    registration_incomplete: 
      confirm_email_instructions: "이 페이지를 보기 전에 *이메일 주소를 확인* (%{email})해야 합니다. 계정 등록을 마치려면 이메일에 있는 링크를 클릭하십시오. 이메일을 보지 못했다면 **클릭해서 다시 보내거나** 스팸 상자를 확인해 보십시오."
      headings: 
        confirm_email: "이메일 주소 확인"
    right_side: 
      sidebar_content: "사이드바 내용"
    rubric: 
      buttons: 
        create: "루브릭 만들기"
      defaults: 
        rubric_title: 루브릭
      headers: 
        criteria: 기준
        points: 점
        ratings: 등급
      labels: 
        custom_rating: "학생을 평가할 때 자유 형식의 의견을 작성하겠음"
        grading_rubric: "과제 평가에 이 루브릭 사용"
        title: 제목
        total_points: 총점
        totallying_rubric: "평가 결과에 대한 총점 숨기기"
      links: 
        add_criterion: "기준 추가"
        delete: "루브릭 삭제"
        edit: "루브릭 편집"
        find_a_rubric: "루브릭 찾기"
        find_another_rubric: "다른 루브릭 찾기"
        find_outcome: "성과 검색"
        find_rubric: "루브릭 찾기"
      messages: 
        locked: "일단 사용하기 시작하면 루브릭을 바꿀 수 없습니다."
        rubric_in_use: 
          one: "이 루브릭을 사용해서 학생 %{count}명을 이미 평가했다는 것을 염두에 두십시오. 이를 변경하면 평가에 영향을 미칩니다."
          other: "이 루브릭을 사용해서 학생 %{count}명을 이미 평가했다는 것을 염두에 두십시오. 이를 변경하면 평가에 영향을 미칩니다."
        rubric_in_use2: "이미 이 루브릭을 가지고 학생을 평가했습니다. 주요 변경은 평가 결과에 영향을 미칠 수도 있습니다."
      out_of: "%{points} */ %{total}*"
      rubric: 루브릭
      rubric_title: 제목
      titles: 
        find_existing_rubric: "기존 루브릭 찾기"
    rubric_criterion: 
      defaults: 
        description: "기준에 대한 설명"
      description: 
        custom_comments_area: "이 영역은 평가자가 기준과 관련한 의견을 남기는 데 사용합니다."
      full_marks: "전체 표시"
      icons: 
        additional_comments: "추가 의견"
      instructor_comments: "교사 의견"
      labels: 
        save_criterion_for_reuse: "다시 사용하기 위해 의견 저장"
        threshold: 임계값
      links: 
        additional_comments: "추가 의견"
        view_longer_description: "자세한 설명 보기"
      no_marks: "표시 없음"
      options: 
        select: "[ 선택 ]"
      points: "%{points}점"
      points_label: 점
      points_out_of2: "%{points} / %{total}점"
      titles: 
        linked_to_learning_outcome: "이 기준은 학습 성과로 링크됨"
    rubric_criterion_dialog: 
      buttons: 
        update_comments: "의견 업데이트"
        update_description: "설명 업데이트"
      labels: 
        additional_comments: "추가 의견"
    rubric_dialog: 
      buttons: 
        use_this_rubric: "이 루브릭 사용"
      criterion_count: "기준 %{count}개"
      links: 
        manage_rubrics: "루브릭 관리"
      points_possible: "%{points}점 가능"
      titles: 
        find_a_rubric: "루브릭 찾기"
    rubric_forms: 
      points: "%{points}점"
    rubric_summary: 
      buttons: 
        edit_assessment: "평가 편집"
      defaults: 
        title: 제목
      headers: 
        assessment: 평가
        criteria: 기준
      labels: 
        total_points: 총점
      points_out_of: "*%{points}* / **%{total}**"
      rubric: 루브릭
    rubric_summary_criterion: 
      defaults: 
        description: "기준에 대한 설명"
      full_marks: "전체 표시"
      links: 
        view_longer_description: "자세한 설명 보기"
      no_marks: "표시 없음"
      out_of_points: "%{points}/%{total}점"
      titles: 
        full_comments: "전체 의견을 보려면 클릭"
        linked_to_learning_outcome: "이 기준은 학습 성과로 링크됨"
    select_content_dialog: 
      add_to_module: "%{item}을(를) *모듈*에 추가"
      assignment_item: 과제
      assignment_notice: "이 *모듈*에 연결하려는 과제를 선택하거나 \"새 과제\"를 선택해서 과제를 추가하십시오."
      content_page_item: "내용 페이지"
      discussion_item: 토론
      domain_match_notice: "이 도구를 사용하려면 도메인이 %{domain}와(과) 일치해야 함"
      external_tool_item: "외부 도구"
      external_tool_notice: "아래 목록에서 도구를 선택하거나 이 *모듈*에 대한 링크를 추가하기 위해 기본 LTI로 구성된 알고 있는 외부 도구에 대한 URL을 입력하십시오."
      external_url_item: "외부 URL"
      external_url_notice: "이 *모듈*에 웹사이트 URL에 대한 링크를 추가하려면 URL과 페이지 이름을 입력하십시오."
      file_item: 파일
      file_notice: "이 *모듈*에 연결하려는 파일을 선택하거나 \"새 파일\"을 선택해서 파일을 추가하십시오."
      indent_level: 
        one: "*1수준 들여쓰기*"
        other: "*%{count}수준 들여쓰기*"
        zero: "*들여쓰지 않음*"
      labels: 
        assignment_name: "과제 이름"
        file: 파일
        folder: 폴더
        header: 머리글
        indentation: 들여쓰기
        page_name: "페이지 이름"
        quiz_group: 그룹
        quiz_name: "퀴즈 이름"
        topic_name: "주제 이름"
        url: URL
        wiki_page_name: "페이지 이름"
        wiki_page_namem: "과제 이름"
      loading: "로드 중..."
      new_assignment_option: "[ 새 과제 ]"
      new_file_option: "[ 새 파일 ]"
      new_page_option: "[ 새 페이지 ]"
      new_quiz_option: "[ 새 퀴즈 ]"
      new_topic_option: "[ 새 주제 ]"
      options: 
        assignments: 과제
      quiz_item: 퀴즈
      quiz_notice: "이 *모듈*에 연결하려는 퀴즈를 선택하거나 \"새 퀴즈\"를 선택해서 퀴즈를 추가하십시오."
      sub_header_notice: "*모듈* 하위 머리글로 추가하려는 텍스트를 입력하십시오."
      text_header_item: "텍스트 머리글"
      topic_notice: "이 *모듈*에 연결하려는 주제를 선택하거나 \"새 주제\"를 선택해서 주제를 추가하십시오."
      wiki_page_notice: "이 *모듈*에 연결하려는 위키 페이지를 선택하거나 \"새 페이지\"를 선택해서 페이지를 추가하십시오."
    submission_comment: 
      assignment: 과제
      grading_alt: 평가
      submission_comment: "제출물 의견"
    terms_required: 
      terms_have_changed: "*사용 조건*이 변경되었습니다. Canvas를 계속 사용하시기 전에 잠시 시간을 들여 검토해 주시기 바랍니다."
      updated_terms_of_use: "업데이트된 사용 조건"
    unauthorized: 
      headings: 
        needs_cookies: "쿠키 필요"
        needs_login: "로그인 필요"
        unauthorized_action: "권한이 없음"
        unpublished: "아직 사용할 수 없음"
      needs_cookies: "브라우저에서 쿠키를 사용하지 않습니다. 계속 진행하시기 전에 보안 기본 설정에서 조정해 주시기 바랍니다."
      needs_login: "승인된 사용자만 이 페이지를 액세스할 수 있습니다. 현재 이 페이지를 볼 수 있는 권한이 없습니다."
      public_course: "이 페이지는 **%{course}** 과목 내용의 일부입니다."
      titles: 
        log_in: "로그인 필요"
        unauthorized_action: "권한이 없음"
      unauthorized_1: "이 페이지를 액세스할 수 있는 권한이 없습니다. 이 내용을 볼 수 있도록 승인 받았는지 확인하시기 바랍니다."
      unauthorized_2: "이 페이지를 볼 수 있어야 한다고 생각하시면 \"도움말\" 링크를 사용해서 문제를 알려주시기 바랍니다."
      unauthorized_action: "이 페이지를 보기 전에 로그인을 해야 합니다."
      unauthorized_user: "%{user_name}님, 이 페이지를 보기 전에 로그인을 해야 합니다. 암호를 잊어버렸거나 모르는 경우에는 \"암호 분실\"을 클릭하십시오."
      unauthorized_user_is_other: "%{current_user}님, 이 페이지를 볼 권한이 없습니다. 방문한 링크는 **%{unauthorized_user} (%{unauthorized_user_email})**를 위한 것입니다.  여러분이 맞다면 로그아웃한 후 해당 이메일로 다시 로그인해서 이 페이지에 액세스하십시오."
    unauthorized_feed: 
      bad_params: "액세스하려는 피드에 대한 매개 변수가 유효하지 않습니다."
      feedback: "URL이 작동해야 한다고 생각하시는 경우에는 아래 링크를 클릭하고 어떻게 여기로 왔는지 알려주시면 살펴보도록 하겠습니다."
      links: 
        feedback: "찾고 있는 것을 알려주십시오."
      title: "잘못된 피드"
    user_lists: 
      copy_and_paste_notice_just_email: "사용자를 추가하려면 이메일 주소 목록을 복사해서 붙여 넣으십시오."
      labels: 
        alert: 알림
        notice: 알림
      no_valid_users: "*죄송합니다*. 유효한 이메일 주소나 로그인 ID가 아닌 것 같습니다. 되돌아가서 다시 시도하시기 바랍니다."
      titles: 
        new_user: "새 사용자"
      user_list_explanation: "샘플 형식: \"아무개\" <student@example.com>, \"홍길동\" <firstlast@example.com>, justAnEmailAddress@example.com"
    wiki_image: 
      titles: 
        click_to_embed: "%{image}을(를) 내장하려면 클릭"
        embed_image: "이미지를 내장하려면 클릭"
    wiki_sidebar: 
      aria_only: 
        folder: 폴더
      buttons: 
        insert_link: "링크 삽입"
        upload: 업로드
        upload_files: "폴더에 파일 업로드"
      click_links: "페이지에 링크를 삽입하려면 해당 페이지를 클릭하십시오."
      course_links: "과목에 있는 다른 내용으로 링크합니다."
      drop_files: "업로드할 파일을 여기에 놓기"
      drop_images: "업로드할 이미지를 여기에 놓기"
      file_size_limit: "파일 당 %{size}로 제한"
      files_remaining: "업로드할 파일 *0*개 남음"
      files_tab: "파일 다운로드 링크를 삽입하려면 해당 파일을 클릭하십시오."
      group_links: "그룹에 있는 다른 내용으로 링크합니다."
      headings: 
        insert_content: "페이지에 내용 삽입"
      images: 
        alt: 
          loading: "로드 중..."
      images_tab: "페이지에 이미지를 내장하려면 해당 이미지를 클릭하십시오."
      insert: 
        announcements: "이 공지를 가리키는 링크를 삽입하려면 클릭"
        announcements_page: "공지 페이지를 가리키는 링크를 삽입하려면 클릭"
        assignments: "이 과제를 가리키는 링크를 삽입하려면 클릭"
        assignments_page: "과제 페이지를 가리키는 링크를 삽입하려면 클릭"
        collaborations_page: "협업 페이지를 가리키는 링크를 삽입하려면 클릭"
        discussions: "이 주제를 가리키는 링크를 삽입하려면 클릭"
        discussions_page: "토론 페이지를 가리키는 링크를 삽입하려면 클릭"
        files_page: "파일 페이지를 가리키는 링크를 삽입하려면 클릭"
        grades_page: "평점 페이지를 가리키는 링크를 삽입하려면 클릭"
        modules: "이 모듈을 가리키는 링크를 삽입하려면 클릭"
        modules_page: "모듈 페이지를 가리키는 링크를 삽입하려면 클릭"
        quizzes: "이 퀴즈를 가리키는 링크를 삽입하려면 클릭"
        syllabus_page: "요강 페이지를 가리키는 링크를 삽입하려면 클릭"
        users_page: "사람 페이지를 가리키는 링크를 삽입하려면 클릭"
        wiki_pages: "이 페이지를 가리키는 링크를 삽입하려면 클릭"
        wiki_pages_index: "위키를 가리키는 링크를 삽입하려면 클릭"
      labels: 
        folder: 폴더
      links: 
        announcements: "공지 목록"
        announcements_page: "공지 목록"
        assignments: "과제 목록"
        assignments_page: "과제 목록"
        collaborations_page: 협업
        discussions: "토론 색인"
        discussions_page: "토론 색인"
        files_page: "파일 색인"
        find_on_flickr: "Flickr Creative Commons에서 이미지 찾기"
        grades_page: 평점
        modules: "모듈 목록"
        modules_page: 모듈
        new_page: "새 페이지"
        quizzes: "퀴즈 목록"
        syllabus: "과목 요강"
        upload_file: "새 파일 업로드"
        upload_image: "새 이미지 업로드"
        users_page: 사람
        wiki_pages_index: "위키 홈"
      links_to: 
        announcements: 공지
        assignments: 과제
        discussions: 토론
        modules: 모듈
        nav: 
          course: "과목 탐색"
          group: "그룹 탐색"
        quizzes: 퀴즈
        wiki_pages: "위키 페이지"
      messages: 
        loading: "로드 중..."
      new_page_name: "새 페이지의 이름은 무엇입니까?"
      select_destination: "파일 %{count}개에 대한 대상 폴더 선택:"
      tabs: 
        files: 파일
        images: 이미지
        links: 링크
      uploading_file: "*파일* 업로드 중..."
    zip_file_import_form: 
      buttons: 
        upload_file: "파일 업로드"
      labels: 
        upload_to: "업로드 위치"
      notices: 
        uploading_progress_info: "압축 파일에 포함된 파일이 많고 크기가 크면 압축 파일을 업로드하고 처리하는 데 다소 시간이 걸릴 수 있습니다."
      prompts: 
        select_file: "업로드하려면 압축 파일을 선택하십시오."
      titles: 
        uploading: "업로드 중입니다. 잠시 기다려 주십시오."
  shared_secret_892c88f2: "공유 시크릿"
  sis_batch: 
    errors: 
      too_many_errors: "오류 %{count}개가 더 있음"
      too_many_warnings: "경고 %{count}개가 더 있음"
      unrecorgnized_type: "인식할 수 없는 가져오기 유형"
    instructure_csv: "Instructure 서식 CSV 또는 CSV를 압축한 파일"
    upload_filename: "sis_upload_%{id}.zip"
  sis_import: 
    buttons: 
      process_data: "자료 처리"
    errors: 
      import_failed_code: "SIS 자료를 가져오는 데 오류가 있습니다. 가져온 자료가 없습니다.  시스템 관리자에게 알리고 다음 코드를 알려주십시오: \"%{code}\""
      import_failed_messages: "가져온 SIS 레코드가 없습니다. 다음 메시지와 함께 가져오기를 실패했습니다:"
    headers: 
      import_errors: "가져오기를 막은 오류"
      import_warnings: 경고
      imported_items: "가져온 항목"
    import_counts: 
      accounts: "계정: %{account_count}"
      courses: "과목: %{course_count}"
      crosslists: "교차 목록: %{crosslist_count}"
      enrollments: "등록: %{enrollment_count}"
      group_enrollments: "그룹 등록: %{group_enrollments_count}"
      groups: "그룹: %{group_count}"
      sections: "섹션: %{section_count}"
      terms: "학기: %{term_count}"
      users: "사용자: %{user_count}"
    messages: 
      import_complete_success: "가져오기를 마치고 모든 레코드를 성공적으로 가져왔습니다."
      import_complete_warnings: "SIS 자료를 가져왔으나 다음 메시지가 출력되었습니다:"
    notices: 
      processing_takes_awhile: "다소 시간이 걸립니다..."
    status: 
      processing: "처리 중"
  sis_imports_api: 
    errors: 
      invalid_content_type: "유효하지 않은 내용 유형 - UTF-8 필요"
    sis_import_in_process_notice: "SIS 가져오기가 이미 진행 중입니다."
  site: 
    view_privacy_policy: "개인 정보 보호 정책 보기"
  site_admin: 
    columns: 
      date: 날짜
      value: 값
    institution_suspended: 
      body: "여러분 학교의 Canvas 계정이 일시 중단되었습니다. Canvas 관리자에게 문의하시기 바랍니다."
      links: 
        logout: 로그아웃
        stop_masquerading: "[가장 중지]"
      page_title: "기관 일시 중단됨"
    links: 
      over_time: "시간 외"
    status: 
      loading: "로드 중..."
    titles: 
      value_over_time: "%{value} 시간 외"
    user_search: 
      find_user_by: "로그인/이메일로 사용자 찾기"
      find_user_by_label: 로그인/이메일
    users: 
      user_search_label: "사용자 검색"
      users_matching_label: "일치하는 사용자"
  slideshow: 
    titles: 
      back: 뒤로
      close: 닫기
      forward: 앞으로
  speed_grader: 
    submissions_dropdown: 
      loud_late: 지연
  sr_gradebook: 
    all_sections: "모든 섹션"
    assignment_order_due_date: 기한으로
    no_assignment: "선택한 과제 없음"
    no_student: "선택한 학생 없음"
    none: 없음
  start_date_e937be8a: "시작 날짜"
  statistics: 
    csv_columns: 
      attempt: 시도
      id: ID
      n_correct: "정답 수"
      n_incorrect: "오답 수"
      name: 이름
      score: 점수
      section: 섹션
      section_id: "섹션 ID"
      section_sis_id: "섹션 SIS ID"
      sis_id: "SIS ID"
      submitted: 제출됨
    exact_answer: "%{exact_value} +/- %{margin}"
    inexact_answer: "%{lower_bound} 부터 %{upper_bound} 까지"
    no_answer: "답 없음"
  step: 단계
  students_who_have_taken_the_quiz_count_69dbbda0: 
    one: "이 퀴즈를 치른 학생 (%{count})"
    other: "이 퀴즈를 치른 학생 (%{count})"
    zero: "이 퀴즈를 치른 학생"
  students_who_have_taken_the_survey_count_ef9e6492: 
    one: "이 설문을 치른 학생 (%{count})"
    other: "이 설문을 치른 학생 (%{count})"
    zero: "이 설문을 치른 학생"
  students_who_haven_t_taken_the_quiz_count_9966e994: 
    one: "이 퀴즈를 치르지 않은 학생 (%{count})"
    other: "이 퀴즈를 치르지 않은 학생 (%{count})"
    zero: "이 퀴즈를 치르지 않은 학생"
  students_who_haven_t_taken_the_survey_count_c03f4d80: 
    one: "이 설문을 치르지 않은 학생 (%{count})"
    other: "이 설문을 치르지 않은 학생 (%{count})"
    zero: "이 설문을 치르지 않은 학생"
  sub_accounts: 
    alerts: 
      subaccount_has_courses: "과목을 포함한 하위 계정을 삭제할 수 없음"
      subaccount_has_subaccounts: "하위 계정을 포함한 하위 계정을 삭제할 수 없음"
    confirms: 
      delete_subaccount: "이 하위 계정을 삭제하시겠습니까?"
    courses_count: 
      one: "과목 %{count}개"
      other: "과목 %{count}개"
    index: 
      titles: 
        sub_accounts: "하위 계정"
    sub_accounts: 
      account_courses: 
        one: "과목 %{count}개"
        other: "과목 %{count}개"
      account_sub_accounts: 
        one: "하위 계정 %{count}개"
        other: "하위 계정 %{count}개"
      add_sub_accounts: "하위 계정 추가"
      can_not_delete: "과목을 포함한 하위 계정을 삭제할 수 없음"
      delete_sub_account: "하위 계정 삭제"
      edit_account_name: "계정 이름 편집"
      hide_sub_accounts: "하위 계정 숨김"
      show_sub_accounts: "하위 계정 표시"
    sub_accounts_count: 
      one: "하위 계정 %{count}개"
      other: "하위 계정 %{count}개"
  subject_reply_to: "Re: %{subject}"
  submission: 
    atom_no_author: "작성자 없음"
    attached_files_comment: "첨부한 파일을 보십시오."
    media_comment: "미디어 의견입니다."
    state: 
      graded: 평가됨
      submitted: 제출됨
      unsubmitted: "제출 안 됨"
  submission_comment: 
    unknown_author: 아무개
  submission_detail: 
    go_to_submission_url: "제출물 URL로 가기"
    no_submission: "제출물 없음"
    submitted_files: "제출된 파일:"
  submission_details_dialog: 
    add_a_comment: "의견 추가"
    comments: 의견
    labels: 
      group_comment: "전체 그룹으로 의견 보내기"
    late: 지연
    links: 
      click_to_view: "보려면 여기를 클릭하십시오."
    loading_comments: "의견 로드 중..."
    more_details_in_the_speedgrader: "SpeedGrader에서 자세한 세부 정보"
    post_comment: "의견 게시"
    submitted: "제출:"
    this_was_submitted_multiple_times_choose_a_submission_to_view: "여러 번 제출되었습니다. 보려는 것을 선택하십시오:"
    view_rubric_assessment_in_the_speedgrader: "SpeedGrader에서 루브릭 평가 보기"
  submissions: 
    assignment_submit_success: "과제를 성공적으로 제출했습니다."
    assignment_submitted: "과제를 제출했습니다."
    click_to_download: "%{size_of_file} 다운로드하려면 여기를 클릭하십시오."
    creating_zip: "압축 파일을 만드는 중..."
    download_submissions: "과제 제출물 다운로드"
    download_submissions_title: "과제 제출물 다운로드"
    errors: 
      assignment_submit_fail: "과제 제출 실패"
      can_not_submit_locked_assignment: "과제가 잠겨있을 때 과제를 제출할 수 없음"
      invalid_file_type: "유효하지 않은 파일 유형"
      media_file_attached: "이 제출물에 미디어 녹음/녹화가 없음"
      no_attached_file: "이 과제에 적어도 하나의 파일을 첨부해야 함"
      no_report: "제출 항목에 대한 보고서를 찾을 수 없음"
      student_not_enrolled: "지정한 사용자는 이 과목의 학생이 아님"
      student_not_enrolled_id: "지정한 사용자(%{id})는 이 과목의 학생이 아님"
    errors_update_failed: "업데이트 실패"
    finished_redirecting: "완료됨! 파일로 리디렉트 중..."
    gathering_files: "파일 수집 중 (%{progress})..."
    gathering_files_progress: "파일 수집 중 (%{progress})..."
    resubmitted_to_turnitin: "성공적으로 Turnitin에 다시 제출했습니다."
    see_attached_files: "첨부 파일 보기"
    show: 
      attach_file: "첨부 파일"
      buttons: 
        save: 저장
        save_comment: "의견 저장"
      crumbs: 
        assignments: 과제
      hide_rubric_button: "루브릭 숨기기"
      labels: 
        add_a_comment: "의견 추가"
        grade: 평점
        show_assessment_by: "평가 표시"
      late_submission: (지연)
      links: 
        resubmit: "과제 다시 제출"
        submit: "과제 제출"
      media_comment: "미디어 의견"
      media_comment_link: "미디어 의견입니다. *보려면 여기를 클릭하십시오*."
      only_see_your_own_comments_muted: "과제를 평가 중이므로 지금 모든 의견을 보지 못할 수도 있습니다."
      only_see_your_own_comments_peer: "피어 리뷰를 하는 학생으로서 직접 작성한 의견만 볼 수 있습니다."
      options: 
        new_assessment: "[새 평가]"
      out_of_points: "/ %{points_possible}"
      peer_review: "피어 리뷰"
      peer_review_not_done: "**피어 리뷰가 끝나지 않았습니다.**  끝난 것으로 간주하려면 적어도 하나의 의견을 남겨야 합니다."
      peer_review_not_done_rubric: "**피어 리뷰가 끝나지 않았습니다.**  끝난 것으로 간주하려면 적어도 하나의 의견을 남기고 오른쪽 루브릭 양식을 작성해야 합니다."
      peer_review_steps_complete: "이 피어 리뷰에 대해 필요한 단계를 마쳤습니다."
      sent_to_whole_group: "전체 그룹에 의견 보내기"
      show_rubric: "루브릭 보기"
      speedgrader: SpeedGrader™
      student_mute_notification: "교사가 작업 중이므로 평점을 볼 수 없습니다."
      submission_details: "제출물 세부 정보"
      submitted_at: "%{submit_date}에 제출됨"
      teachers_notified_of_comments: "교사와 제출자에게 모든 의견을 알립니다."
    show_preview: 
      discussion_submission_description: "이 과제의 제출물은 과제 토론의 게시글입니다. 아래는 %{user}의 토론 게시글이며 *전체 토론*을 볼 수도 있습니다."
      entry_no_image: "이 페이지가 제출 이후에 바뀌었다는 것을 염두에 두십시오."
      entry_with_image: "제출할 때 페이지가 어떻게 보였는지에 대한 스냅숏을 포함했습니다. 클릭하면 원본 제출물을 볼 수도 있습니다."
      external_url_submission: "이 제출물을 외부 페이지를 가리키는 URL입니다."
      file_uploads_for_user: "**%{user}**의 파일 업로드"
      group_discussion_submission_description: "이 과제의 제출물은 그룹에 대한 과제 토론의 게시글입니다. 아래는 %{user}의 토론 게시글이며 *전체 그룹 토론*을 볼 수도 있습니다."
      media_comment_link: "이 제출물은 미디어 녹음/녹화입니다. *보려면 여기를 클릭하십시오*."
      no_files: "이 제출물에 대해 업로드한 파일 없음"
      no_preview_available: "미리 보기 없음"
      no_submission: "제출물 없음"
      paper_view: "문서 뷰"
      plain_view: "일반 텍스트 뷰"
      quiz_submission: "이 제출물은 퀴즈 제출물입니다. 퀴즈 페이지로 리디렉트합니다."
      show_entire_discussion: "전체 토론 표시"
      url_preview: "URL 미리 보기"
      view_original_submission: "%{user}의 원본 제출물 보기"
      view_preview_button: "미리 보기"
    still_zipping: "파일 압축 진행 중..."
    submission_download: 
      download_message: "**학생 제출물을 수집해서** ZIP 파일로 압축합니다. 이 작업은 제출물 파일의 크기와 수에 따라 다소 시간이 걸릴 수도 있습니다."
      gathering_files: "파일 수집 중..."
  submit_a3cc6859: 제출
  support: 
    array: 
      last_word_connector: ", "
      or: 
        last_word_connector: " 또는 "
        two_words_connector: " 또는 "
      two_words_connector: " 와(과) "
      words_connector: ", "
    help_menu: 
      community_support_forums: "커뮤니티 사용자 지원 포럼"
      contact_support: "지원팀에 문의"
      contact_support_sub_text: "시간이 중요한 이슈에 대해 지원을 받습니다."
      curriculum_assessment_errata: "교과 과정/평가 정오표"
      curriculum_assessment_errata_description: "이미 보고된 평가와 교과 과정 오류를 봅니다. \"정오표\"를 검색하십시오."
      networking_academy_description: "대부분의 자주 묻는 질문에 대해서는 Cisco의 답변을 보십시오."
      networking_academy_faqs: "Networking Academy FAQ"
  syllabus: "과목 요강"
  table_headings: 
    name: 이름
    total: 전체
    type: 유형
  tabs: 
    announcements: 공지
    assignments: 과제
    collaborations: 협업
    conferences: 회의
    course_assignments: "과목 과제"
    course_settings: "과목 설정"
    discussions: 토론
    eportfolios: ePortfolios
    files: 파일
    grades: 평점
    home: 홈
    modules: 모듈
    outcomes: 성과
    pages: 페이지
    people: 사람
    profile: 프로필
    quizzes: 퀴즈
    settings: 설정
    syllabus: 요강
  take_the_quiz_87214d7e: "퀴즈 치르기"
  take_the_quiz_again_8ea51a6c: "퀴즈 다시 치르기"
  take_the_survey_ada59508: "설문 치르기"
  take_the_survey_again_24ce22c2: "설문 다시 치르기"
  terms: 
    index: 
      date: 
        term_end: "학기 끝"
        term_start: "학기 시작"
        unspecified: 항상
      errors: 
        submit: "제출 오류"
      links: 
        add_new_term: "새 학기 추가"
      messages: 
        classes_in_term: "학급을 포함하고 있는 학기를 삭제할 수 없습니다."
        submitting: "제출 중..."
      page_title: "%{account} 학기"
      prompts: 
        delete: "이 학기를 삭제하시겠습니까?"
      titles: 
        term_details: "학기 세부 정보"
      update_term: "학기 업데이트"
    term: 
      buttons: 
        add: "학기 추가"
        update: "학기 업데이트"
      course_count: 
        one: "과목 %{count}개"
        other: "과목 %{count}개"
      labels: 
        designers_can_access_from: "**디자이너**가 액세스할 수 있는 시점"
        sis_id: "SIS ID"
        students_can_access_from: "**학생**이 액세스할 수 있는 시점"
        tas_can_access_from: "**조교**가 액세스할 수 있는 시점"
        teachers_can_access_from: "**교사**가 액세스할 수 있는 시점"
      name: "학기 이름:"
      sis_source_id: "SIS ID:"
      term_runs_from: "**학기 운영** 시작 시점"
      titles: 
        term_ends: "학기 끝"
        term_starts: "학기 시작"
      tooltips: 
        term_ends_designers: "디자이너의 학기 끝"
        term_ends_students: "학생의 학기 끝"
        term_ends_tas: "조교의 학기 끝"
        term_ends_teachers: "교사의 학기 끝"
        term_starts_designers: "디자이너의 학기 시작"
        term_starts_students: "학생의 학기 시작"
        term_starts_tas: "조교의 학기 시작"
        term_starts_teachers: "교사의 학기 시작"
      user_count: 
        one: "사용자 %{count}명"
        other: "사용자 %{count}명"
    timespan: 
      date: 
        term_end: "학기 끝"
        term_start: "학기 시작"
        unspecified: 항상
      timespan: "%{start_at}*부터* %{end_at}까지"
  there_was_an_error_in_processing_your_request_6513a49a: "요청을 처리하는 중 오류 발생"
  this_field_is_required_fa58c4a: "이 필드가 필요함"
  this_quiz_is_unpublished_only_teachers_can_see_the_51d281b1: "*이 퀴즈를 게시하지 않았습니다.* 게시하기 전까지 교사만 이 퀴즈를 볼 수 있습니다."
  time: 
    am: 오전
    count_hours_ago: 
      one: "%{count}시간 전"
      other: "%{count}시간 전"
    count_minutes_ago: 
      one: "%{count}분 전"
      other: "%{count}분 전"
    due_date: "%{date} %{time}까지"
    event: "%{date} %{time}"
    formats: 
      default: "%a, %d %b %Y %H:%M:%S %z"
      long: "%B %d, %Y %H:%M"
      short: "%d %b %H:%M"
      tiny: "%l:%M%P"
      tiny_on_the_hour: "%l%P"
    less_than_a_minute_ago: "1분 전 이내"
    pm: 오후
    ranges: 
      different_days: "%{start_date_and_time}부터 %{end_date_and_time}까지"
      same_day: "%{date} %{start_time}부터 %{end_time}까지"
      times: "%{start_time}부터 %{end_time}까지"
    with_ago: "%{time} 전"
  tinymce: 
    insert_update_image_view: 
      alt_help_text: "접근성 향상을 위해 이미지 설명"
      alt_text: "대체 텍스트"
      attributes: 속성
      canvas: Canvas
      dimension_help_text: "비율을 유지"
      dimensions: 치수
      flickr: Flickr
      image_height: "이미지 높이"
      image_source: "이미지 원본"
      image_width: "이미지 너비"
      url: URL
  title: 
    edit_topic: "토론 주제 편집"
    new_announcement: "새 공지"
    new_topic: "새 토론 주제"
  title_separator: ": "
  titles: 
    aligned_items: "정렬된 항목"
    announcement: 공지
    announcements: 공지
    assignments: 과제
    come_back_later: "나중에 돌아오기 위해 이 문제를 표시"
    discussion: 토론
    discussions: 토론
    error_reports: "오류 보고서"
    learning_outcomes: "학습 성과"
    messages: 메시지
    outcome_artifacts: "성과 아티팩트"
    people: 사용자
    view_in_separate_window: "별도 창에 보기"
  to_c4c44f4b: "다음 요일로"
  tooltips: 
    finished: 완료됨
    incomplete: "완료 안 됨"
    vdd: 
      more_message: "%{count}개 더…"
  tours: 
    quiz_regrade: 
      got_it: 확인
  turnitin: 
    error_1007: "업로드한 파일이 너무 큽니다."
    error_1009: "유효하지 않은 파일 유형입니다. (유효한 파일 유형은 MS Word, Acrobat PDF, Postscript, Text, HTML, WordPerfect, RTF 입니다.)"
    error_1013: "Turnitin으로 평가하려면 학생의 제출물은 20단어 이상의 텍스트가 되어야 합니다."
    error_1023: "PDF 파일을 읽을 수 없습니다. 파일이 암호로 보호된 것이 아닌지 확인하시기 바랍니다."
    error_216: "이 계정의 학생 제한에 도달했습니다. 계정 관리자에게 문의하시기 바랍니다."
    error_217: "이 계정의 Turnitin 제품이 만료되었습니다. Turnitin 제품을 갱신하려면 영업 담당자에게 문의하십시오."
    error_414: "이 제출물의 독창성 보고서를 아직 사용할 수 없습니다."
    error_415: "이 제출물의 독창성 점수를 아직 사용할 수 없습니다."
    error_default: "Turnitin으로 제출하는 중에 오류가 발생했습니다. 지원팀에 문의하기 전에 파일을 다시 제출해 보시기 바랍니다."
    tooltip: 
      score: "Turnitin 유사성 점수 - 자세한 보고서 보기"
  turnitin_info: 
    buttons: 
      resubmit_to_turnitin: "Turnitin에 다시 제출"
  ungraded_survey_ad7de790: "평가 안 된 설문"
  unknown: "알 수 없음"
  unknown_47a3b725: "알 수 없음"
  unknown_question_bank: "알 수 없는 문제 은행"
  unknown_quiz: "알 수 없는 퀴즈"
  unlock_date_cannot_be_after_due_date_8829d9ca: "잠금 해제 날짜는 기한 이후일 수 없음"
  unlock_date_cannot_be_after_lock_date_591f7fda: "잠금 해제 날짜는 잠금 날짜 이후일 수 없음"
  unsupported_package: "지원하지 않는 내용 묶음"
  until_date_949017c4: "%{date} 까지"
  update_4d8ee62: 업데이트
  upload_button: 
    upload: 업로드
  upper_limit_of_range_c454a8f2: "범위의 상한"
  usage_rights_modal: 
    saving: "저장 중..."
  user: 
    default_user_name: 사용자
    errors: 
      already_enrolled: "이 과목에 이미 등록함"
      course_full: "이 과목은 만원임"
      invalid_code: "유효하지 않은 코드"
      required: 필수
      terms: "조건에 동의해야 합니다."
      too_long: "%{max}글자를 초과할 수 없습니다."
    registration: 
      agree_to_terms_and_privacy_policy: "*사용 조건*에 동의하고 **개인 정보 보호 정책**을 승인합니다."
      agree_to_terms_with_code_of_conduct: "*사용 조건*과 **준수 사항**에 동의합니다."
  user_date_range_search: 
    cant_be_blank: "Canvas 사용자 ID는 공란일 수 없음"
    cant_come_before_from: "'끝 날짜'는 '시작 날짜' 이전일 수 없습니다."
  user_lists: 
    add_n_users: 
      one: "좋습니다. 이 사용자 %{count}명을 추가합니다."
      other: "좋습니다. 이 사용자 %{count}명을 추가합니다."
    adding_users: "사용자 추가 중..."
    buttons: 
      continue: "계속 진행..."
    cant_unenroll: "이 사용자는 캠퍼스 등록 시스템에서 자동으로 등록했기 때문에 수동으로 제거할 수 없습니다. 궁금한 점이 있으면 시스템 관리자에게 문의하시기 바랍니다."
    delete_confirm: "이 사용자를 제거하시겠습니까?"
    duplicate_users: 
      one: "중복된 사용자 %{count}명을 찾아 제거했습니다."
      other: "중복된 사용자 %{count}명을 찾아 제거했습니다."
    invalid_users_notice: "유효하지 않은 것이 있는 것 같습니다. 뒤로 돌아가서 오류를 수정하시기 바랍니다."
    just_now: "바로 지금"
    messages: 
      processing: "처리 중..."
    titles: 
      existing_user: "기존 사용자"
    user_parsing_errors: 
      one: "사용자 목록을 파싱하는 데 오류 %{count}개가 있습니다."
      other: "사용자 목록을 파싱하는 데 오류 %{count}개가 있습니다."
    users_added: 
      one: "사용자 %{count}명 추가됨"
      other: "사용자 %{count}명 추가됨"
    users_adding_failed: "사용자 등록 실패"
    users_existed: 
      one: "(사용자 %{count}명 있음)"
      other: "(사용자 %{count}명 있음)"
    users_to_add: 
      one: "이대로 진행하면 사용자 %{count}명이 추가됩니다."
      other: "이대로 진행하면 사용자 %{count}명이 추가됩니다."
  user_logins: 
    buttons: 
      add_login: "로그인 추가"
      update_login: "로그인 업데이트"
    confirms: 
      delete_login: "로그인 \"%{login}\"을(를) 삭제하시겠습니까?"
    notices: 
      cant_delete_last_login: "사용자의 마지막 로그인을 삭제할 수 없음"
      mfa_reset: "다단계 인증 다시 설정"
    save_succeeded: "성공적으로 저장함"
    titles: 
      add_login: "로그인 추가"
      update_login: "로그인 업데이트"
  user_name: 
    buttons: 
      update_user: "사용자 업데이트"
    confirms: 
      remove_profile_picture: "이 사용자의 프로필 사진을 제거하시겠습니까?"
    errors: 
      failed_to_remove_image: "이미지 제거에 실패했습니다. 다시 시도하시기 바랍니다."
      failed_to_report_image: "이미지 보고에 실패했습니다. 다시 시도하시기 바랍니다."
      updating_user_details_failed: "사용자 세부 정보 업데이트에 실패했습니다. 다시 시도하시기 바랍니다."
    messages: 
      removing_image: "이미지 제거 중..."
      reporting_image: "이미지 보고 중..."
      updating_user_details: "사용자 세부 정보 업데이트 중..."
    notices: 
      image_reported: "이미지가 보고되었습니다."
  user_navigation_configured_135ee933: "사용자 탐색이 구성됨"
  user_notes: 
    confirms: 
      delete_journal_entry: "이 일지 항목을 삭제하시겠습니까?"
    index: 
      buttons: 
        create: "항목 만들기"
      crumbs: 
        faculty_journal: "교원 일지"
      links: 
        create_new_entry: "새 항목 만들기"
      messages: 
        no_entries: "이 학생에 대한 일지 항목이 없습니다."
      page_title: "교원 일지"
      title: 제목
      titles: 
        journal_for: "%{user}의 교원 일지"
    messages: 
      loading_more: "더 많은 항목 로드 중"
    notices: 
      created: "일지 항목을 성공적으로 생성했습니다."
    show: 
      labels: 
        created_by: 작성자
        note: 메모
        title: 제목
        user: 사용자
    tooltips: 
      loading_more: "더 많은 결과 로드 중"
    user_note: 
      links: 
        delete: "이 항목 삭제"
      no_title: "제목 없음"
      subheader: "%{created_at}에 %{creator}이(가) 생성"
    user_notes: 
      crumbs: 
        faculty_journal: "교원 일지"
      details_a_course: "과목에 현재 등록한 학생에 대한 마지막 교원 일지 항목입니다."
      details_this_course: "과목에 현재 등록한 학생에 대한 마지막 교원 일지 항목입니다."
      headers: 
        current_courses: "현재 과목"
        last_entry: "마지막 교원 일지 항목"
        student: 학생
      journal_header: "교원 일지"
      page_title: "교원 일지"
  user_profile: 
    profile_title_too_long: "제목이 너무 김"
    tabs: 
      notifications: 알림
      profile: 프로필
      settings: 설정
  user_service: 
    descriptions: 
      delicious: "Delicious는 협업 링크 공유 도구입니다.  나중에 참조하기 위해서 인터넷에 있는 페이지를 태그할 수 있습니다. 또한 유사한 관심을 가진 다른 사용자의 Delicious 계정으로 링크할 수도 있습니다."
      diigo: "Diigo는 협업 링크 공유 도구입니다.  나중에 참조하기 위해서 인터넷에 있는 페이지를 태그할 수 있습니다.  또한 유사한 관심을 가진 다른 사용자의 Diigo 계정으로 링크할 수도 있습니다."
      facebook: "Facebook 프로필을 나열하면 학급과 그룹에서 사귄 친구와 더 쉽게 연결할 수 있습니다."
      google_docs: "학생들은 그룹 프로젝트에서 협업을 위해 Google Docs를 사용할 수 있습니다.  Google Docs를 이용하면 문서, 스프레드시트, 프레젠테이션을 실시간으로 협업해서 편집할 수 있습니다."
      linked_in: "LinkedIn은 비지니스 네트워킹을 위한 리소스입니다.  학교에서 맺은 관계가 회사에 들어가서도 도움이 될 수 있습니다."
      skype: "Skype는 온라인 음성 및 화상 전화를 위한 무료 도구입니다."
      twitter: "Twitter는 학급 밖 통신을 위한 훌륭한 리소스입니다."
  users: 
    admin_merge: 
      buttons: 
        go: 실행
        merge_user_account: "사용자 계정 병합"
      labels: 
        name: 이름
        user_id: "사용자 ID"
      links: 
        select: 선택
      merge_result_explanation: "%{source_user_name} (%{source_user_email}) 계정을 %{target_user_name} (%{target_user_email}) 계정으로 병합하시겠습니까? 이 과정의 최종 결과는 다음과 같습니다:"
      merge_result_explanation_again: "사용자 %{user_name} (%{user_email})을(를) %{pending_other_user_name} (%{pending_other_user_email}) 계정에 병합하도록 선택했습니다. 이 과정의 최종 결과는 다음과 같습니다:"
      merge_somone_else: "다른 사람을 %{user_name}와(과) 병합"
      merge_user_initial_instructions: "사용자 %{user_name} (%{user_email})을(를) 다른 계정에 병합하도록 선택했습니다. 아래 양식을 사용해서 이 사용자와 병합하려는 사용자를 찾으십시오. 이 사용자를 다른 사용자와 병합하려면 해당 사용자의 페이지를 탐색해서 \"사용자 병합\"을 다시 클릭하십시오."
      no_merge_undo: "이 과정은 취소할 수 없으므로 계속 진행하기 전에 확인하시기 바랍니다."
      no_permission: "계정을 검색할 권한이 없습니다."
      prepare_to_merge: "사용자 병합 준비"
      switch_user_positions: "사용자 위치 변경"
      titles: 
        enter_user_id: "또는 사용자 ID 입력"
        find_user: "사용자 찾기"
        merge_users: "사용자 계정 병합"
        really_merge: "사용자 계정을 병합하시겠습니까?"
    cant_self_merge: "같은 계정으로 병합할 수 없습니다."
    cc_prefs: 
      buttons: 
        configure: "통신 기본 설정 구성"
      comm_preferences_instructions: "이제 Canvas에 등록했으며 과목을 진행하면서 어떤 알림을 받을 것인지 구성할 수 있습니다. Canvas는 융통성이 있어서 어떤 행사에 대한 알림을 어떻게 받을 것인지 여러분이 선택할 수 있습니다. 과목에서 어떤 일이 발생할 때 이메일을 받을 것인지, 휴대폰으로 문자를 받을 것인지, 즉시, 매일, 매주 받을 것인지 결정할 수 있습니다."
      titles: 
        configure_com_prefs: "통신 기본 설정 구성"
    confirms: 
      unenroll_user: "이 사용자를 등록 취소하시겠습니까?"
    could_not_find_url: "다운로드 URL을 찾을 수 없음"
    crumbs: 
      profile: "%{user}의 프로필"
    current_conference: 
      current_conference_text: "**[%{conference}](%{link_to_conference})**에 참여하도록 초대를 받았습니다. 회의는 %{started_at}에 시작되었고 %{participant_count}명이 참여합니다."
      participant_count: 
        one: "참여자 %{count}명"
        other: "참여자 %{count}명"
    dashboard_sidebar: 
      coming_up: 예정
      recent_feedback: "최근 피드백"
      start_new_course: "새 과목 시작하기"
    delete: 
      are_you_sure: "이 사용자 계정을 삭제하시겠습니까?"
      buttons: 
        delete_user: "%{user_name} 삭제"
      titles: 
        confirm_delete: "사용자 삭제 확인"
        really_delete_user: "%{user_name} 삭제"
    enrollment: 
      course_not_published: "과목을 아직 게시하지 않았음"
      linked_to_user: "(%{user_name}로 링크)"
      links: 
        teacher_activity: "학생 상호 작용 보고서 보기"
      roles_designer: "디자이너로 등록했습니다."
      roles_observer: "감독자로 등록했습니다."
      roles_student: "학생으로 등록했습니다."
      roles_ta: "조교로 등록했습니다."
      roles_teacher: "교사로 등록했습니다."
      unpublished: "게시 안 됨"
    errors: 
      no_teacher_courses: "이 교사와 학생 사이에 공유된 과목이 없음"
      user_not_teacher: "해당 사용자는 이 과목에서 교사가 아님"
    facebook_added: "Facebook 계정을 성공적으로 추가함!"
    facebook_fail: "Facebook 승인에 실패했습니다."
    google_docs_added: "Google Docs 액세스 승인됨!"
    google_docs_fail: "Google Docs 승인에 실패했습니다. 다시 시도하시기 바랍니다."
    grades: 
      average_grades: 
        one: "학생 %{count}명의 평균"
        other: "학생 %{count}명의 평균"
      course: 과목
      crumbs: 
        grades: 평점
      current_teacher_courses: "내가 가르치고 있는 과목"
      linked_student_accounts: "링크된 학생 계정"
      links: 
        teacher_activity: "학생 상호 작용 보고서"
      no_grade: "평점 없음"
      no_grades: "평점 없음"
      page_title: 평점
      percent: 퍼센트
      send_teacher_message: "교사에게 메시지 보내기"
      show_previous_courses: "이전 과목 표시"
      titles: 
        current_student_courses: "내가 배우는 과목"
        previous_courses: "이전 과목"
    group: 
      show_hide_activity_list: "최근 활동 목록에서 표시/숨김"
    index: 
      all_users: "모든 사용자"
      buttons: 
        manage_profile_pictures: "프로필 사진 관리"
        user_groups: "사용자 그룹 보기"
      crumbs: 
        users: 사용자
      labels: 
        show_users_for_term: "학기 등록과 함께 사용자 표시"
      no_results_found: "찾은 결과 없음"
      search_for_user: "%{user_name}의 사용자 검색 결과"
      titles: 
        all_users: "모든 사용자"
        choose_term: "학기 선택"
        search_results: "\"%{search_term}\"에 대한 검색 결과"
    linkedin_added: "LinkedIn 계정을 성공적으로 추가함!"
    linkedin_fail: "LinkedIn 승인에 실패했습니다. 다시 시도하시기 바랍니다."
    logins: 
      add_login: "로그인 추가"
      buttons: 
        update_login: "로그인 업데이트"
      labels: 
        account_id: 계정
        current_ip: "현재 로그인 IP"
        current_login: "현재 로그인"
        last_ip: "마지막 로그인 IP"
        last_login: "마지막 로그인"
        last_request: "마지막 요청"
        password: 암호
        sis_id: "SIS ID"
        sis_user_id: "SIS ID"
        unique_id: 로그인
      more: 더...
      never: "한 적 없음"
      none: 없음
      reset_mfa: "다단계 인증 다시 설정"
      titles: 
        logins: "로그인 정보"
    masquerade: 
      are_you_sure_start: "이 사용자로 가장하시겠습니까?"
      are_you_sure_stop: "가장을 중지하시겠습니까?"
      details: |-
          가장은 기본적으로 암호없이 이 사용자로 로그인하는 것입니다.
          이 사용자인 것처럼 동작을 할 수 있고 다른 사용자에게는
          이 사용자가 수행하는 것처럼 보입니다. 하지만 감사 로그에는
          이 사용자를 대신해서 **여러분**이 실제 동작을 수행했다는 사실이 기록됩니다.
      masquerade_as: "%{user_name}(으)로 가장"
    merge: 
      login_to_merge_different_account: "%{current_user_name} (%{current_user_email}) 계정을 다른 계정으로 병합하려면 새 계정으로 로그인하시기 바랍니다:"
      merge_definition: "이런 저런 이유로 하나가 아닌 두 개의 로그인을 갖게 될 수 있습니다. 그런 경우에는 두 로그인을 병합하고 정보를 통합할 수 있습니다."
      titles: 
        merge_accounts: "사용자 계정 병합"
    merge_results: 
      action: 동작
      emails: 이메일
      enrollments: 등록
      logins: 로그인
      no_emails: "이메일 없음"
      no_enrollments: "등록 없음"
      no_logins: "로그인 없음"
      user: 사용자
      will_be_deleted: "삭제될 것임"
      will_be_kept: "유지될 것임"
    name: 
      become: "이 사용자로 변경"
      buttons: 
        update_details: "세부 정보 업데이트"
      delete_from_account: "%{account}에서 삭제"
      edit: 편집
      labels: 
        default_email: "기본 이메일"
        display_name: "표시 이름"
        full_name: "전체 이름"
        name: "전체 이름"
        profile_picture: "프로필 사진"
        short_name: "표시 이름"
        sortable_name: "정렬 가능한 이름"
        time_zone: "표준 시간대"
      merge_with_another_user: "다른 사용자와 병합"
      none: 없음
      remove_avatar: "아바타 사진을 제거"
      report_naughtiness: "부적절한 사진 보고"
      titles: 
        edit_user_details: "사용자 세부 정보 편집"
        name_and_email: "이름과 이메일"
      update_instructions: "이 사용자의 정보를 업데이트할 수 있지만 사용자가 원래대로 바꿀 수 있습니다."
    new: 
      create_a_canvas_account: "Canvas 계정 만들기"
      privacy_policy: "개인 정보 보호 정책"
      terms_of_use: "사용 조건"
    no_self_registration: "이 계정은 직접 등록을 사용 안 함"
    oauth_fail: "OAuth 인증에 실패했습니다. 유효한 요청을 찾을 수 없습니다."
    registered: 
      almost_there: "거의 마쳤습니다..."
      done_resending: "마쳤습니다! 메시지는 수 분이 걸릴 수도 있습니다."
      failed_resending: "요청에 실패했습니다. 다시 시도하시기 바랍니다."
      invite_to_read: "여러분을 Canvas 소개 비디오로 초대합니다. *Canvas가 어떻게* 27개국의 학생을 강의실, 교사, 급우들과 가깝게 만들도록 돕는지에 대해서도 읽을 수 있습니다."
      links: 
        download_pdf: "PDF로 다운로드"
      need_flash: "이 비디오를 보려면 Flash 플레이어 8 이상과 JavaScript를 사용하도록 해야 합니다."
      overview_video: "Canvas 개요 비디오"
      registration_complete: "등록 완료"
      resending: "다시 보내는 중..."
      sent_email_paragraph: "%{email_address}(으)로 이메일을 보냈습니다. *등록을 마치려면 이메일에 있는 링크를 클릭하십시오*. 메일을 볼 수 없다면 **이메일 다시 보내기를 클릭**하거나 스팸 상자를 확인해 보시기 바랍니다."
      while_you_wait: "기다리는 동안..."
    scheduled_conference: 
      current_conference_text: "%{conference}에 참여하도록 초대를 받았습니다. 회의는 %{starts_at}에 시작합니다."
    service_not_enabled: "해당 서비스를 사용 안 함"
    show: 
      accounts: 계정
      buttons: 
        faculty_journal_for: "%{user}의 교원 일지"
      courses: 과목
      enrollments: 등록
      groups: 그룹
      links: 
        message_user: "%{user}에게 메시지 보내기"
      none_yet: "아직 없습니다."
      page_views: "페이지 뷰"
      see_outcomes: "%{user}에 대한 성과 결과 보기"
    teacher_activity: 
      crumbs: 
        interaction_report: "학생 상호 작용 보고서"
      headings: 
        current_score: "현재 점수"
        final_score: "최종 점수"
        last_interaction: "마지막 학생 상호 작용"
        last_journal_entry: "마지막 교원 일지 항목"
        student_name: 학생
        teacher_activity: "%{teacher}에 대한 교사 활동 보고서"
        ungraded: "평가 안 된 과제"
      last_time: 
        one: "1일 전"
        other: "%{count}일 전"
        zero: "1일 전 이내"
      last_time_never: 없음
      links: 
        view_full_course: "%{course}의 전체 학생 상호 작용 보고서 보기"
      message_student: "이 학생에게 메시지 보내기"
      no_students: "보고할 학생이 없습니다."
      submitted_time: 
        one: "1일 전에 제출됨"
        other: "%{count}일 전에 제출됨"
        zero: "1일 전 이내에 제출됨"
      title: "교사 활동 보고서"
    twitter_added: "Twitter 액세스가 승인됨!"
    twitter_fail_whale: "Twitter 인증에 실패했습니다. 다시 시도하시기 바랍니다."
    user_dashboard: 
      user_atom_feed: "사용자 Atom 피드 (모든 과목)"
      user_dashboard: "사용자 대시보드"
    user_is_deleted: "%{user_name}이(가) 삭제됨"
    user_merge_fail: "사용자 병합에 실패했습니다. 필요한 권한을 가지고 있는지 확인하고 다시 시도하시기 바랍니다."
    user_merge_success: "사용자 병합에 성공했습니다! %{first_user}와(과) %{second_user}은(는) 이제 하나입니다."
    user_not_found: "해당 ID를 가진 활성 사용자를 찾을 수 없습니다."
    user_updated: "사용자를 성공적으로 업데이트했습니다."
    welcome: 
      no_courses_message: |-
          아직 과목이 없기 때문에 이 페이지가 별로 흥미롭지 않습니다.
          과목을 만들거나 등록하고 나면 해당 과목에서 오는 대화를
          볼 수 있게 됩니다.
      unpublished_courses_message: |-
          아직 시작하지 않은 하나 이상의 과목에 등록했습니다.
          과목이 사용 가능 상태가 되면 관련 정보를 여기와 위쪽
          탐색에서 볼 수 있습니다. 그 동안 다른 과목에 등록하거나
          프로필을 설정하십시오.
      welcome_to_happiness: "Canvas에 오신 것을 환영합니다!"
  validate: 
    is_required: "이 필드가 필요함"
  view_app_center_6c89a3fe: "앱 센터 보기"
  view_app_configurations_52b52441: "앱 구성 보기"
  warnings: 
    test_install: 
      periodic_message: "이 Canvas 설치는 테스트를 위한 것이며 주기적으로 다시 설정됩니다."
      title: "Canvas 테스트 설치"
      weekly_message: 
        one: "이 Canvas 설치는 테스트를 위한 것이며 %{count}주마다 다시 설정됩니다."
        other: "이 Canvas 설치는 테스트를 위한 것이며 %{count}주마다 다시 설정됩니다."
  web_conference: 
    default_name_for_courses: "과목 웹 회의"
    default_name_for_groups: "그룹 웹 회의"
    settings: 
      boolean: 
        ? "false"
        : 끄기
        ? "true"
        : 켜기
  webct_credentials: 
    credential_not_found: "자격 증명이 없습니다."
  webct_display: "Blackboard Vista/CE (WebCT)"
  webct_file_description: "Blackboard Vista/CE, WebCT 6+ 과목"
  webct_name: "Blackboard Vista/CE (WebCT)"
  widget: 
    upload_media_track_form: 
      choose_a_language: "--언어 선택--"
      error_message: "*오류:* 유효한 트랙 파일과 언어를 선택해야 합니다."
      file: 파일
      language: 언어
      media_track_form_button: "자막 만들기 도구로 가기"
      upload_media_track_form_description: "SRT 또는 *WebVTT* 형식으로 자막을 가지고 있으면 여기에 업로드할 수 있습니다."
      upload_media_track_form_description_1: "이 비디오 URL을 복사:"
      upload_media_track_form_description_2: "이 링크를 클릭하고 지시 사항에 따라 자막 파일을 만듭니다."
      upload_media_track_form_description_3: "SRT 또는 *WebVTT* 형식으로 자막을 업로드하십시오."
      upload_media_track_form_step1_label: "1단계:"
      upload_media_track_form_step2_label: "2단계:"
      upload_media_track_form_step3_label: "3단계:"
      upload_media_track_info: "*지시 사항:* 다음 세 가지 단계에 따라 비디오에 대한 자막 파일을 만들고 여기에 업로드하십시오. SRT 자막 파일을 가지고 있으면 3단계를 건너 뛸 수 있습니다."
  wiki: 
    default_course_wiki_name: "%{course_name} 위키"
    default_group_wiki_name: "%{group_name} 위키"
    front_page_name: "첫 페이지"
    sidebar: 
      aria_tree: 
        file: 파일
        folder: 폴더
      buttons: 
        uploading: "업로드 중..."
      errors: 
        no_valid_files_selected: "유효한 파일이 선택되지 않음"
        no_valid_image_files_selected: "유효한 이미지 파일이 선택되지 않음"
        unexpected_upload_problem: "%{filename}을(를) 업로드하는 중에 예기치 않은 문제가 생겼습니다.  다시 시도하시기 바랍니다."
        upload_failed: "업로드에 실패했습니다. 다시 시도하시기 바랍니다."
      loading_more_results: "더 많은 결과 로드 중"
      no_title: "제목 없음"
      titles: 
        select_folder_for_uploads: "파일 업로드를 위한 폴더 선택"
    wiki_page: 
      buttons: 
        edit: 편집
        view_all_pages: "모든 페이지 보기"
      delete_wiki: 삭제
      labels: 
        front_page: "첫 페이지"
      page_locked: "이 페이지가 잠겨 있습니다."
      page_locked_by_modules: "다음 모듈을 완료하고 나면 이 페이지를 사용할 수 있습니다:"
      page_locked_by_modules_until: "다음 모듈을 완료하고 나면 %{lock_info.unlock_at}에 이 페이지를 이용할 수 있습니다:"
      page_locked_until: "이 페이지는 %{lock_info.unlock_at}에 이용할 수 있음"
      published_indicator: 게시됨
      toolbar_menu: 
        settings: 설정
      unpublished_indicator: "게시 안 됨"
      view_page_history_wiki: "페이지 이력 보기"
    wiki_page_content: 
      page_locked: "이 페이지가 잠겨 있습니다."
      page_locked_by_modules: "다음 모듈을 완료하고 나면 이 페이지를 사용할 수 있습니다:"
      page_locked_by_modules_until: "다음 모듈을 완료하고 나면 %{lock_info.unlock_at}에 이 페이지를 이용할 수 있습니다:"
      page_locked_until: "이 페이지는 %{lock_info.unlock_at}에 이용할 수 있음"
    wiki_page_edit: 
      buttons: 
        cancel: 취소
        save: 저장
      course_editing_roles: 
        anyone: 모두
        only_teachers: 교사만
        teachers_and_students: "교사와 학생"
      editing_roles: 
        anyone: 모두
        can_edit_page: "은(는) 이 페이지를 편집할 수 있음"
        only_members: 멤버만
      notify_users_text: "이 내용이 바뀐 것을 사용자에게 알림"
      options_label: 옵션
      title_label: "페이지 제목"
    wiki_page_index: 
      add_page: 추가하기!
      buttons: 
        new_page: 페이지
        new_page_label: "페이지 "
      headers: 
        creation_date: "만든 날짜"
        last_edit: "마지막 편집"
        page_title: "페이지 제목"
      loading: "로드 중..."
      loading_more: "더 로드 중..."
      no_pages: "아직 페이지를 만들지 않았습니다."
      pages_title: 페이지
    wiki_page_index_edit_dialog: 
      page_title: 제목
    wiki_page_index_item: 
      labels: 
        front_page: "첫 페이지"
      menu: 
        delete: 삭제
        edit: 편집
        settings: 설정
        use_front_page: "첫 페이지로 사용"
    wiki_page_revision: 
      latest_revision: 최종본
      restore_revision: "이 수정본 복원"
      revision_summary: "%{edited_by}이(가) *%{updated_at}*에 업데이트함"
      same_as_latest: "*최종본*과 같음"
    wiki_page_revisions: 
      revision_history: "수정 이력"
  wiki_page: 
    atom_author: "위키 페이지"
    atom_entry_title: "위키 페이지, %{course_or_group_name}: %{page_title}"
    defaults: 
      no_content: "내용 없음"
    errors: 
      blank_title: "제목 값이 있어야 함"
      title_characters: "제목은 하나의 글자나 숫자를 포함해야 함"
      title_too_long: "제목은 %{max_characters} 글자를 넘을 수 없음"
    unknown_user_name: "알 수 없음"
  wiki_pages: 
    index: 
      titles: 
        pages: 페이지
    notices: 
      cannot_edit: "\"%{title}\" 페이지를 편집할 수 없습니다."
      cannot_read_revisions: "\"%{title}\"의 수정 이력을 검토할 권한이 없습니다."
      create_non_existent_page: "\"%{title}\" 페이지가 존재하지 않지만, 아래에서 생성할 수 있음"
      page_deleted: "\"%{title}\" 페이지가 삭제되었습니다."
      page_does_not_exist: "\"%{title}\" 페이지가 존재하지 않습니다."
  wiki_pages_api: 
    cannot_delete_front_page: "첫 페이지는 삭제할 수 없음"
    cannot_have_unpublished_front_page: "첫 페이지를 게시 취소할 수 없음"
    cannot_update_editing_roles: "이 위키 페이지의 편집 역할을 업데이트할 수 없음"
    cannot_update_front_page: "위키 첫 페이지를 변경할 수 없음"
    cannot_update_published: "이 위키 페이지의 게시 상태를 업데이트할 수 없음"
    cannot_update_title: "이 위키 페이지의 제목을 업데이트할 수 없음"
    invalid_editing_roles: "제공된 편집 역할이 올바르지 않음"
  will_keep_the_highest_of_all_your_scores_6ae5bbd1: "가장 높은 점수를 보관"
  will_keep_the_latest_of_all_your_scores_431d23f9: "가장 마지막 점수를 보관"
  wimba_conference: 
    external_urls: 
      archive: 저장소
      archive_link: "저장소 보기"
  you_can_now_set_regrade_options_for_students_who_h_c1ceb1c4: "이제 이 퀴즈를 이미 치른 학생을 위한 다시 평가하기 옵션을 설정할 수 있습니다."
  zip_argument_error: ".zip 업로드는 업로드할 대상 폴더가 필요합니다."
  zip_file_display: "파일 가져오기"
  zip_file_file_description: ".zip 파일을 폴더에 압축 해제"
  zip_file_imports: 
    errors: 
      extracting_file: "압축 파일을 해제하는 데 오류가 발생했습니다. 다시 시도하시기 바랍니다."
      server_status: "서버가 유효한 상태 반환을 중지함"
      server_stopped_responding: "서버가 상태 요청에 대한 응답을 중지함"
      uploading: "zip 파일을 업로드하는 중에 오류가 발생했습니다."
    notices: 
      uploading_complete: "업로드 완료!"
    zip_import_filename: "zip_import_%{id}.zip"
  zip_file_name: ".zip 파일"
  zip_no_folder_error: "이 과목에서 지정한 폴더를 찾을 수 없습니다."<|MERGE_RESOLUTION|>--- conflicted
+++ resolved
@@ -251,7 +251,6 @@
       logout_request_to_idp: "IdP로 전송된 LogoutRequest "
       logout_response_from_idp: "IdP에서 반환된 LogoutResponse"
       saml_required: "SAML을 테스트하기 위해서 SAML 구성이 필요합니다."
-  account_navigation_configured_946bf47e: "계정 탐색이 구성됨"
   account_notifications: 
     announcement_created_notice: "공지 사항을 성공적으로 등록함"
     announcement_creation_failed_notice: "공지 사항 등록 실패함"
@@ -1055,15 +1054,8 @@
   add_app_baf540f: "앱 추가"
   add_course_assignments_628ed6d0: "과목 과제 추가"
   add_course_calendar_events_146154a5: "과목 행사 추가"
-<<<<<<< HEAD
-  add_external_tool_6ef00052: "외부 도구 추가"
   add_students_to_the_course_874be8fb: "과목에 학생 추가"
   add_tas_to_the_course_2aac6e02: "과목에 조교 추가"
-  add_tool_4a5e66c8: "도구 추가"
-=======
-  add_students_to_the_course_874be8fb: "과목에 학생 추가"
-  add_tas_to_the_course_2aac6e02: "과목에 조교 추가"
->>>>>>> 5ab953f9
   after_date_981cd41b: "%{date} 이후"
   after_last_attempt_c9168da2: "마지막 시도 이후"
   ajax_errors: 
@@ -3634,7 +3626,6 @@
       name: 이름
       turnitin_comments: "Turnitin 설명"
   course_members_are_free_to_join_9b2603d4: "과목 구성원은 자유롭게 참여"
-  course_navigation_configured_a48400fe: "과목 탐색이 구성됨"
   course_restore: 
     restore_error: "과목 복원을 시도하는 중에 오류가 발생했습니다. 과목이 복원되지 않았습니다."
   course_search: 
@@ -4726,10 +4717,6 @@
   e_mail_only_2cc5e513: 이메일만
   ecollege_file_description: Ecollege
   ecollege_name: "Ecollege 변환기"
-<<<<<<< HEAD
-  edit_external_tool_472a475: "외부 도구 편집"
-=======
->>>>>>> 5ab953f9
   edit_grading_scheme_53091236: "평가 구성표 편집"
   edit_quiz_ededddd8: "퀴즈 편집"
   edit_rubric: 
@@ -4792,10 +4779,6 @@
     titles: 
       font_size: "글자 크기, 선택하려면 누름"
       formatting: "서식, 선택하려면 누름"
-<<<<<<< HEAD
-  editor_button_configured_b9419357: "편집기 버튼이 구성됨"
-=======
->>>>>>> 5ab953f9
   either_the_url_or_domain_should_be_set_c29cf8c1: "url이나 도메인을 설정해야 합니다."
   email: 
     default_from_name: "Instructure Canvas"
@@ -5134,10 +5117,6 @@
     required: "필수 사항"
     sis_id_in_use: "SIS ID \"%{sis_id}\"이(가) 이미 사용 중임"
   everyone_854554dd: 모두
-<<<<<<< HEAD
-  extensions_7250a0bb: 확장
-=======
->>>>>>> 5ab953f9
   external_apps_f5490181: "외부 앱"
   external_content: 
     cancel: 
@@ -6407,7 +6386,6 @@
     select: 
       prompt: "선택해 주십시오."
   highest_28ad71e6: 최고
-  homework_submission_configured_35c56ff0: "과제 제출물 구성됨"
   ic_actions: 
     manage: 관리
   icons: 
@@ -8793,11 +8771,8 @@
   name_3806192d: "이름:"
   name_only_5f56718e: 이름만
   new_facebook_message: "Canvas에서 온 새로운 메시지가 있음"
-<<<<<<< HEAD
-=======
   new_outcome_7fba8c7d: "새 성과"
   next_40e12421: 다음
->>>>>>> 5ab953f9
   next_steps_ce0f0d0c: "다음 단계"
   no_due_date_44271c53: "기한 없음"
   no_e16d9132: 아니요
@@ -9030,10 +9005,7 @@
     new_observee_password: 암호
     new_observee_username: "사용자 이름"
   ok_c47544a2: 확인
-<<<<<<< HEAD
-=======
   once_you_ve_changed_an_answer_you_ll_need_to_choos_7071f728: "답변을 변경하고 나면 문제를 업데이트하기 전에 옵션을 선택해야 합니다."
->>>>>>> 5ab953f9
   one_per_line_format_name_value_79647700: "한 줄에 한 개씩, 형식: 이름=값"
   options: 
     ? "no"
@@ -11072,7 +11044,6 @@
   remove_f47dc62a: 제거
   remove_row_c198da5a: "행 삭제"
   rename_45608f54: "이름 바꾸기"
-  resource_selection_configured_d45b553d: "리소스 선택이 구성됨"
   restrict_student_access: 
     button_text: 
       cancel: 취소
@@ -12639,7 +12610,6 @@
       updating_user_details: "사용자 세부 정보 업데이트 중..."
     notices: 
       image_reported: "이미지가 보고되었습니다."
-  user_navigation_configured_135ee933: "사용자 탐색이 구성됨"
   user_notes: 
     confirms: 
       delete_journal_entry: "이 일지 항목을 삭제하시겠습니까?"
