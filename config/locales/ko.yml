--- conflicted
+++ resolved
@@ -92,19 +92,6 @@
     saml_eppn_domain_stripped: "%{eppn} (도메인 생략)"
   account_authorization_configs: 
     account_required: "LDAP으로 인증되어야 함"
-<<<<<<< HEAD
-    cas_fields: 
-      labels: 
-        auth_base: "CAS URL"
-    form_footer: 
-      labels: 
-        position: 위치
-      save_button: "인증 설정 저장"
-    form_header: 
-      auth_type_label: 유형
-      auth_url: "이 구성의 로그인 URL"
-=======
->>>>>>> ec5ba9de
     index: 
       add_auth_desc: "이 계정에 ID 공급자 추가:"
       choose_auth_type_option: "인증 서비스 선택"
@@ -118,22 +105,6 @@
     ldap_fields: 
       auth_filter_description: "사용자가 제시한 사용자 이름에 대한 자리 표시자로 *%{placeholder}*를 사용하십시오. 예: *(sAMAccountName=%{placeholder})*"
       identifer_format_description: "Canvas 로그인을 찾기 위한 LDAP 속성입니다. 사용자가 입력한 사용자 이름을 사용하려면 공백으로 남겨 두십시오."
-<<<<<<< HEAD
-      labels: 
-        auth_base: 기준
-        auth_filter: 필터
-        auth_host: 호스트
-        auth_over_tls: "TLS 사용?"
-        auth_over_tls_false: "TLS 사용 안 함"
-        auth_over_tls_simple_tls: "단순 TLS"
-        auth_over_tls_start_tls: StartTLS
-        auth_password: 암호
-        auth_port: 포트
-        auth_username: "사용자 이름"
-        identifier_format: "로그인 ID 속성"
-      last_ldap_timeout_failure: "마지막 시간 초과 오류"
-=======
->>>>>>> ec5ba9de
     ldap_settings_test: 
       labels: 
         pass: 암호
@@ -164,18 +135,6 @@
     login_required: 필수임
     no_changing_auth_types: "인증 구성의 유형을 바꿀 수 없습니다. 삭제하고 새로운 구성을 만드시기 바랍니다."
     password_required: 필수임
-<<<<<<< HEAD
-    saml_fields: 
-      labels: 
-        certificate_fingerprint: "인증서 지문"
-        identifier_format: "식별자 형식"
-        idp_entity_id: "IdP 항목 ID"
-        log_in_url: "로그온 URL"
-        log_out_url: "로그아웃 URL"
-        login_attribute: "로그인 속성"
-        requested_authn_context: "인증 컨텍스트"
-=======
->>>>>>> ec5ba9de
     saml_required: "SAML을 테스트하려면 SAML 구성이 필요"
     saml_settings_test: 
       refresh_debugging: "새로 고침"
@@ -213,12 +172,6 @@
       logout_response_from_idp: "IdP에서 반환된 LogoutResponse"
     sso_settings_form: 
       change_password_url_help: "기본 Canvas 동작을 사용하려면 비워 둠"
-<<<<<<< HEAD
-      labels: 
-        change_password_url: "암호 URL 잊음"
-        login_handle_name: "로그인 레이블"
-=======
->>>>>>> ec5ba9de
       login_handle_name_description: "레이블은 고유한 로그인 식별자에 사용됩니다. 예: 로그인, 사용자 이름, 학생 ID 등."
   account_notifications: 
     announcement_created_notice: "공지 사항을 성공적으로 등록함"
@@ -6360,7 +6313,6 @@
       log_in_to_canvas: "Canvas에 로그인"
     styleguide: 
       default_page_title: "Canvas LMS"
-  ldap_e1e0a916: LDAP
   learning_outcome: 
     no_comment: "의견 없음"
     no_description: "설명 없음"
