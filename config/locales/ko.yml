--- conflicted
+++ resolved
@@ -93,11 +93,6 @@
   account_authorization_configs: 
     account_required: "LDAP으로 인증되어야 함"
     index: 
-<<<<<<< HEAD
-      add_auth_desc: "이 계정에 ID 공급자 추가:"
-      choose_auth_type_option: "인증 서비스 선택"
-=======
->>>>>>> ebf1c3f5
       delete_auth_confirmation: "계속하시겠습니까? 삭제하면 사용자가 로그인을 할 수 없게 됩니다."
       ip_address_list_description: "LDAP과 같이 Canvas 서버가 해당 서버에 직접 접속해야 하는 인증 서비스를 사용 중이라면 해당 서버가 아래 IP 주소에서 연결을 수락하는지 확인해야 합니다."
       no_auth_type_description: "현재 이 계정은 ID 공급자와 통합되어 있지 않습니다."
