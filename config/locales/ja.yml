--- 
ja: 
  EditAppointmentGroupDetails: 
    affect_reservations: このことは予約にどのように影響しますか?
    and_n_contexts: "およびその他 %{n} 件"
    and_n_sectionCodes: "およびその他 %{n} 件"
    bad_max_appts: "参加者ごとに少なくとも 1 つの予定を許可する必要があります"
    bad_per_slot: "時間スロットごとに少なくとも 1 つの予定を許可する必要があります"
    context_required: カレンダーを選択する必要があります
    select_calendars: カレンダーの選択
  GroupView: 
    delete_confirm: このグループを削除してもよろしいですか?
    flash: 
      removeError: グループを削除できません。後でもう一度試してください。
      removed: グループは正常に削除されました。
    student_count: 
      one: "%{count} 人の受講生"
      other: "%{count} 人の受講生"
    user_count: 
      one: "%{count} 人のユーザ"
      other: "%{count} 人のユーザ"
  academic_benchmark: 
    api_error: "受講生を権限 %{auth} に更新できませんでした。"
    bad_ab_file: "提供された Academic Benchmark ファイルにはエラーがあります。"
    bad_response_all: 受講生を更新できませんでした。
    no_api_key: "Academic Benchmark を使用するには API 鍵が必要です"
    no_authority: 更新する権限が見つかりませんでした
    no_file: 成果ファイルまたは権限が指定されていません
    no_permissions: ユーザにはグローバルな成果の編集は許可されていません
    no_perms: ユーザにはグローバルな成果の編集は許可されていません
  accont: 
    feedback_pricing_sub: ご利用の教育機関の番号を取得
  account: 
    ask_canvas_network: "Canvas ネットワーク コミュニティに質問する"
    default_account_name: デフォルトのアカウント
    default_site_administrator_account_name: サイト管理者
    default_term_name: デフォルトの期間
    errors: 
      invalid_discovery_url: "検出 URL が有効ではありません"
    feedback_coach: コミュニティに質問する
    feedback_coach_sub: "Canvas エキスパートに質問する"
    feedback_feature_request: 機能の要求
    feedback_feature_request_canvas_net: "Canvas ネットワークの機能を要求"
    feedback_feature_request_sub: "Canvas の機能向上のためにご意見をお寄せください"
    feedback_pricing: "Canvas 価格情報"
    manually_created_courses: 手動で作成されたコース
    root_account_cant_have_sis_id: "SIS ID はルート アカウントには設定できません"
    sis_id_in_use: "SIS ID \"%{sis_id}\" は既に使用されています"
    tab_admin_tools: 管理ツール
    tab_authentication: 認証
    tab_courses: コース
    tab_developer_keys: 開発者鍵
    tab_faculty_journal: 講師日誌
    tab_grading_standards: 採点スキーム
    tab_jobs: ジョブ
    tab_outcomes: 成果
    tab_permissions: 権限
    tab_plugins: プラグイン
    tab_question_banks: 問題バンク
    tab_rubrics: 注釈
    tab_settings: 設定
    tab_sis_import: "SIS インポート"
    tab_statistics: 統計
    tab_sub_accounts: サブアカウント
    tab_terms: 期間
    tab_users: ユーザ
    turnitin_pledge: この課題提出物は私自身のものであり、オリジナルの研究結果です
  account_authorization_config: 
    debug: 
      wait_for_login: ログイン中です
    default_delegated_login_handle_name: ログイン
    default_login_handle_name: "電子メール アドレス"
    saml_eppn_domain_stripped: "%{eppn} (ドメインは除去)"
    test_bind_failed: バインドに失敗しました
    test_connection_timeout: 接続がタイムアウトしました
    test_host_unknown: "不明なホスト: %{host}"
    test_login_auth_exception: "ログインでの例外: %{error}"
    test_login_auth_failed: 認証に失敗しました
    test_search_failed: "次のエラーにより検索に失敗しました: %{error}"
  account_authorization_configs: 
    account_required: "LDAP で認証される必要があります"
    cas_settings: 
      labels: 
        auth_base: "CAS URL"
        auth_type: タイプ
        login_handle_name: "ログイン ラベル"
      login_handle_name_description: "一意のログイン ID に使用されるラベル。例:ログイン、ユーザ名、受講生 ID、など。"
      save_button: 認証設定の保存
    deprecated_fail: 古いバージョンと新しいバージョンの作成を同時に使用することはできません。
    index: 
      add_auth_desc: "このアカウントに ID プロバイダーを追加:"
      canvas_login_tip: |-
          ログインできなくなる問題を引き起こす設定を構成する場合は
          *%{url1}* をログイン URL の末尾に追加できます。こうすることで、
          Canvas への通常のログイン手順でログインできるようになります。このアカウントの場合、URL は %{url2} です。
      choose_auth_type_option: 認証サービスを選択してください
      current_settings_title: 現在の統合
      delete_auth_confirmation: よろしいですか?これを削除すると、ユーザはログインできない場合があります。
      delete_auth_link: 認証の削除
      edit_auth_link: 詳細の編集
      ip_address_list_description: "Canvas サーバを必要とする認証サービス (LDAP など) を使用して、ご利用のサーバと直接通信している場合は、これらの IP アドレスからの接続をサーバが確実に受け入れることができるようにする必要があります。"
      no_auth_type_description: "このアカウントは現在、ID プロバイダーと統合されていません。"
      page_title: 認証設定
      profile_page_link_example: "例えば、プロフィール ページは次のようになっています。 [%{friendlyname}](%{url})"
      settings_description: "ユーザが外部の ID プロバイダー (IdP) を通して認証されるためには、ユーザが持っているログイン ID がこのアカウントにリンクされていて、かつ、IdP から返される一意の識別子と一致している必要があります。ユーザの現在のログイン情報を確認するには、ユーザのプロフィール ページにある \"Login Information\" セクションを参照します。(\"Users\" タブでそのユーザを検索すると見つかります。)"
      settings_title: 認証設定
      test_ldap_link: 認証テスト
      title: 認証設定
    ldap_settings: 
      add_secondary_ldap_server_link: "セカンダリ LDAP サーバの追加"
      auth_type_label: タイプ
      change_password_url_help: "Canvas のデフォルトの動作でよい場合は、空白のままにします"
      change_password_url_not_specified: 何も指定されていません
      labels: 
        change_password_url: "パスワード URL を忘れた場合"
        login_handle_name: "ログイン ラベル"
      login_handle_name_description: "一意のログイン ID に使用されるラベル。例:ログイン、ユーザ名、受講生 ID、など。"
      remove_secondary_ldap_link: (削除)
      save_button: "LDAP 設定の保存"
      secondary_ldap_label: "セカンダリ LDAP"
      setting_type_ldap: LDAP
    ldap_settings_fields: 
      auth_filter_description: "ユーザが入力するユーザ名のプレースホルダーとして *%{placeholder}* を使用します。例:  *(sAMAccountName=%{placeholder})*"
      auth_password_description: 現在のパスワードを引き続き使用する場合は、空白のままにします。
      identifer_format_description: "Canvas ログインの参照に使用する LDAP 属性。ユーザによって指定されたユーザ名を使用する場合は、空白のままにします。"
      labels: 
        auth_base: ベース
        auth_filter: フィルタ
        auth_host: ホスト
        auth_over_tls: "over TLS を使用しますか?"
        auth_over_tls_false: "TLS なし"
        auth_over_tls_simple_tls: "簡易 TLS"
        auth_over_tls_start_tls: StartTLS
        auth_password: パスワード
        auth_port: ポート
        auth_username: ユーザ名
        identifier_format: "ログイン ID 属性"
        no_tls: "TLS なし"
        simple_tls: "簡易 TLS"
        start_tls: StartTLS
    ldap_settings_test: 
      labels: 
        pass: パスワード
        user: ユーザ名
      ldap_test_login_button: "テスト ログイン"
      test_ldap_bind_help_body: "LDAP サーバによってバインドの試みが拒否されました。考慮事項は、次のとおりです。"
      test_ldap_bind_help_fixes_1: "提供されたフィルタ文字列 (つまり、'(sAMAccountName={{login}})') を確認します。"
      test_ldap_bind_help_fixes_2: "ユーザ名に、その他のスコープ情報が必要ですか?(つまり、'cn=Canvas,ou=people,dc=example,dc=com')。"
      test_ldap_bind_help_header: "Canvas が LDAP サーバにバインド (ログイン) できません"
      test_ldap_bind_label: "LDAP バインドをテストしています..."
      test_ldap_connection_help_body: 接続がタイムアウトになったか、または拒否されました。考慮事項は、次のとおりです。
      test_ldap_connection_help_fixes_1: "Canvas は %{ips} に接続しています。"
      test_ldap_connection_help_fixes_2: "行われたのは接続テストのみです。SSL 証明書は検証されませんでした。"
      test_ldap_connection_help_fixes_3: "ファイアウォールの設定を確認してください。Canvas のすべての IP アドレスにサーバへのアクセスを許可しますか?"
      test_ldap_connection_help_header: "Canvas が LDAP サーバに接続できません"
      test_ldap_connection_label: 接続をテストしています...
      test_ldap_dialog_close: 閉じる
      test_ldap_dialog_page_title: "LDAP 構成のテスト"
      test_ldap_login_form_header: "ログインをテストする有効な LDAP ユーザ名/パスワードを入力してください:"
      test_ldap_login_help_header: "LDAP サーバにより資格情報が拒否されました"
      test_ldap_login_label: "ユーザ ログインをテストします。"
      test_ldap_search_help_body: "検索が失敗したか、または 0 件の結果が返されました。考慮事項は、次のとおりです。"
      test_ldap_search_help_fixes_1: "提供されたフィルタ文字列 (つまり、'(sAMAccountName={{login}})') を確認します。"
      test_ldap_search_help_fixes_2: "提供された検索ベース (つまり、'ou=people,dc=example,dc=com') を確認します。"
      test_ldap_search_help_fixes_3: "LDAP のユーザ オブジェクトに、提供された検索ベースに対する検索特権があることを確認してください。"
      test_ldap_search_help_header: "Canvas は LDAP インスタンスを検索できません"
      test_ldap_search_label: "LDAP 検索をテストしています..."
    ldap_timeout_error: 
      last_ldap_timeout_failure: 前回のタイムアウト
      ldap_timeout_failure_help: "Canvas は、LDAP サーバとの通信がタイムアウトした場合、それ以降の %{time} 間はその LDAP サーバからのログイン試行をブロックします。"
    login_required: 入力が必要です
    no_auth_mixing: 複数の認証の種類を組み合わせることはできません
    no_changing_auth_types: 認証設定の種類は変更できません。削除した後、新しい設定を作成してください。
    no_config_sent: "auth_type を指定する必要があります"
    no_discovery_url: 何も設定されていません
    only_one_cas: "複数の CAS 設定は作成できません"
    password_required: 入力が必要です
    saml_required: "SAML をテストするには SAML の設定が必要です"
    saml_settings: 
      auth_type: タイプ
      auth_url: "この設定のログイン URL"
      certificate_fingerprint: 証明書の指紋
      change_password_url: パスワード変更のリンク
      discovery_url: "検出 URL:"
      discovery_url_description: "検出 URL を設定すると、Canvas は認証の必要なすべてのユーザをその URL に転送します。そのページでは、ログインのためにアクセスする必要のある場所をユーザに指示する必要があります。検出 URL を設定しないと、最初の SAML 設定がユーザの認証の試行に使用されます。"
      identifier_format: 識別子の形式
      idp_entity_id: "IdP エンティティ ID"
      labels: 
        certificate_fingerprint: 証明書の指紋
        change_password_url: パスワード変更のリンク
        identifier_format: 識別子の形式
        idp_entity_id: "IdP エンティティ ID"
        log_in_url: "ログオンの URL"
        log_out_url: "ログアウトの URL"
        login_attribute: ログイン属性
        login_handle_name: "ログイン ラベル"
        position: 職位
        requested_authn_context: 認証コンテキスト
      log_in_url: "ログオンの URL"
      log_out_url: "ログアウトの URL"
      login_attribute: ログイン属性
      login_handle_name: "ログイン ラベル"
      login_handle_name_description: "一意のログイン ID に使用されるラベル。例:ログイン、ユーザ名、受講生 ID、など。"
      no_discovery_url: 何も設定されていません
      position: 職位
      refresh_debugging: 更新
      requested_authn_context: 認証コンテキスト
      saml_debug_instructions: "デバッグを開始すると、次に試みられる SAML ログインに関するすべての情報が収集されます。収集されたデータが他にもあるかどうかを確認するには、[更新] をクリックします。収集されたデータをクリアし、現在のデバッグを停止するには、[デバッグを停止] をクリックします。"
      saml_debugging: デバッグ
      save_button: 認証設定の保存
      start_debugging: デバッグを開始
      stop_debugging: デバッグを停止
    saml_testing: 
      auth_request_to_idp: "IdP に送信された AuthnRequest"
      auth_response_from_idp: "IdP からの AuthnResponse"
      labels: 
        canvas_login_fail_message: "Canvas ログイン失敗メッセージ"
        fingerprint_from_idp: "IdP 証明書の指紋"
        idp_in_response_to: "IdP inResponseTo"
        idp_login_destination: "IdP LoginResponse の宛先"
        idp_logout_destination: "Idp LogoutResponse の宛先"
        idp_logout_in_response_to: "IdP ログアウト inResponseTo"
        idp_logout_response_encoded: "IdP LogoutResponse がエンコードされました"
        idp_logout_response_xml_encrypted: "IdP LogoutResponse XML"
        idp_response_encoded: "IdP LoginResponse エンコードされました"
        idp_response_xml_decrypted: "IdP LoginResponse が復号化されました"
        idp_response_xml_encrypted: "IdP LoginResponse が暗号化されました"
        is_valid_login_response: 応答は有効です
        logged_in_user_id: "ログイン中のユーザ ID"
        login_response_validation_error: 検証エラー
        login_to_canvas_success: "ユーザは Canvas に正常にログインしました"
        logout_request_id: "ログアウトされた要求 ID"
        logout_to_idp_url: "LogoutRequest エンコード済み URL"
        logout_to_idp_xml: "IdP に送信された LogoutRequest XML"
        request_id: "要求 ID"
        state_of_debug: テストの状態
        to_idp_url: "LoginRequest エンコード済み URL"
        to_idp_xml: "IdP に送信された LoginRequest XML"
      logout_request_to_idp: "IdP に送信された LogoutRequest"
      logout_response_from_idp: "IdP からの LogoutResponse"
      saml_required: "SAML をテストするには SAML の設定が必要です"
  account_notifications: 
    announcement_created_notice: アナウンスは正常に作成されました
    announcement_creation_failed_notice: アナウンスの作成に失敗しました
    announcement_deleted_notice: アナウンスは正常に削除されました
    permission_denied_notice: このアカウントに対してアナウンスは作成できません
  account_reports: 
    default: 
      all_terms: すべての期間
      extra_text_term: "期間: %{term_name};"
      message: "%{type} レポートが次の設定で正常に生成されました。アカウント: %{account}; %{options}"
    grades: 
      deleted: "削除されたオブジェクトを含む: true;"
    mississippi: 
      reports: "レポート: %{files}"
    sis_exporter: 
      deleted: "削除されたオブジェクトを含む: true;"
      reports: "レポート: %{files}"
  account_settings: 
    confirms: 
      delete_announcement: このアナウンスを削除してもよろしいですか?
      global_announcement: "グローバル アナウンスを確認する必要があります"
      remove_account_admin: このアカウント管理者を削除してもよろしいですか?
    custom_text_blank: "[カスタム テキスト]"
    links: 
      turnitin: 
        confirm_settings: "Turnitin の設定の確認"
    notices: 
      turnitin: 
        checking_settings: "Turnitin の設定をチェックしています..."
        invalid_settings: "Turnitin の設定が無効です。Turnitin で、アカウント ID と共有シークレットを確認してください。"
        setings_confirmed: "Turnitin の設定が確認されました!"
    titles: 
      configure_report: レポートの設定
      open_registration_delegated_warning_dialog: "外部 ID プロバイダーが有効です"
      what_are_quiz_ip_filters: "クイズ IP フィルタとは何ですか?"
  account_user: 
    types: 
      account_admin: アカウント管理者
  accounts: 
    account_name_required: アカウント名は空白にできません
    account_user: 
      remove_admin_tooltip: この管理者を削除します
    add_course_button: コースの追加
    add_course_dialog_title: 新しいコースの追加
    add_course_or_user: 
      add_course_button: コースの追加
      add_course_link: 新しいコースの追加
      add_user_button: ユーザの追加
      add_user_link: 新しいユーザの追加
      display_name_help: ディスカッション、メッセージ、コメントで、他のユーザにはこの名前が表示されます。
      full_name_description: この名前は、講師が採点する際に使用されます。
      labels: 
        account_id: 学科
        course_code: 参照コード
        enrollment_term_id: 登録期間
        full_name: "フル ネーム"
        name: コース名
        path: "電子メール アドレス"
        send_confirmation: このアカウント作成についてユーザに電子メールを送る
        short_name: 表示名
        sis_user_id: "SIS ID"
        sortable_name: 並べ替え可能な名前
      sortable_name_help: 並べ替え後のリストには、この名前が表示されます。
    add_user_button: ユーザの追加
    add_user_dialog_title: 新しいユーザの追加
    adding_course_message: コースを追加しています...
    adding_user_message: ユーザを追加しています...
    additional_settings_right_side: 
      links: 
        suspend: アカウントの一時停止
        unsuspend: アカウントの一時停止を解除
      title: 
        suspend: アカウントの一時停止
      titles: 
        unsuspend: アカウントの一時停止を解除
    admin_tools: 
      admin_tools: 
        tab_labels: 
          restore_course: コースを復元
        view_messages: お知らせの表示
      admin_tools_cumb: 管理ツール
      comm_message_item: 
        created_at: 作成日時
        from_name: 自
        reply_to: 返信先
        sent_at: 送信日時
        to: 宛先
      comm_messages_content_pane: 
        search_info: "特定の Canvas ユーザに送信されたすべてのお知らせを表示するには、その Canvas ユーザ ID と検索する日付範囲を指定してください。"
        view_notifications: お知らせの表示
      comm_messages_search_form: 
        canvas_user_id: "Canvas ユーザ ID"
        find: 検索
        message_date_from: 開始日付
        message_date_to: 終了日付
      comm_messages_search_overview: 
        messages_viewed: "*%{start_date}* から *%{end_date}* の期間に *%{user}* に送信されたお知らせ。"
      comm_messages_search_results: 
        no_messages_found: メッセージが見つかりません
      course_search_form: 
        labels: 
          find_deleted_course: 削除されたコースを検索
        select_default: コースの選択
        select_label: コースの選択
      course_search_results: 
        error_message: "このアカウントに関して、指定の ID を持つ削除されたコースは見つかりません。"
        info_text: このコースへの登録は手動で復元する必要があります。
        labels: 
          account_id: "アカウント ID:"
          account_id2: "アカウント ID:"
          coures_id1: "コース ID:"
          coures_id2: "コース ID:"
          course_code1: "コース コード:"
          course_code2: "コース コード:"
          restore_btn: 復元
        notdeleted_restore: 
          add_enrollments: 登録の追加
          header_subtext: (削除されていません)
          view_course: コースの表示
        successful_restore: 
          view_course: コースの表示
        successfull_restore: 
          add_enrollments: 登録の追加
          subtext: 次に何をしますか?
      page_title: "%{account} 用の管理ツール"
    avatars: 
      all_link: 
        one: "すべて %{count}"
        other: "すべて %{count}"
        zero: すべて
      approve_link: 承認
      delete_link: 削除
      labels: 
        show: 表示
      lock_link: ロック
      no_avatars_message: 表示するプロフィール画像がありません
      page_title: プロフィール画像
      re_reported_link: 
        one: "承認済み、再報告済み %{count}"
        other: "承認済み、再報告済み %{count}"
        zero: 承認済み、再報告済み
      reported_link: 
        one: "報告済み %{count}"
        other: "報告済み %{count}"
        zero: 報告済み
      saving: 保存しています...
      submitted_link: 
        one: "提出済み %{count}"
        other: "提出済み %{count}"
        zero: 提出済み
      title: プロフィール画像
      unlock_link: ロックの解除
    cannot_manage_account: アカウント設定を管理する権限がありません
    cannot_manage_quotas: クォータ設定を管理する権限がありません
    confirm_delete_user: 
      confirm_delete: "このユーザをアカウント %{account} から削除してもよろしいですか?このユーザのデータ (成績を含む) は、すべてのコースとグループから削除されます。この処理は取り消しできません。"
      delete_button: "%{user} を削除"
      page_title: 削除の確認
      title: "確認: %{user} を %{account} から削除"
    course: 
      course_unpublished_title: このコースはまだ公開されていません
      course_unpublished_tooltip: 未公開
      homepage_link: "ホーム ページ"
      more_count: 
        one: "その他 %{count} 件"
        other: "その他 %{count} 件"
      none: なし
      settings_link: 設定
      sis_id_label: "SIS ID"
      statistics_link: 統計
      student_count: 
        one: "%{count} 人の受講生"
        other: "%{count} 人の受講生"
      teachers_label: 講師
    course_add_failed_message: コースの追加に失敗しました。もう一度やり直してください
    course_added_message: "%{course} は正常に追加されました!"
    course_status_csv_description: 
      account_reports: 
        auburn: 
          course_status: 
            text: "このレポートでは、指定した期間のすべてのコースの状況が示されます。生成される csv ファイルでは、コース セクションごとに 1 行を使用して、そのセクションのコース、コース状況、期間、有効開始日および有効終了日、登録講師が示されます。"
          description: 
            header: 例
    course_type: コース
    courses: 
      courses_crumb: コース
      no_results_message: 一致するものが見つかりませんでした
      page_title: "\"%{query}\" でコースを検索した結果"
      search_results_crumb: "\"%{query}\" で検索した結果"
      title: "\"%{query}\" でコースを検索した結果"
    courses_right_side: 
      all_terms: すべての期間
      course_filtering: コースのフィルタリング
      enrollment_term_label: この期間のコースを表示
      filter_label: コースを検索
      go_button: 検索
      hide_enrollmentless_courses: 登録者のいないコースを非表示
    crumb_statistics: 統計
    custom_grade_export_csv_description: 
      account_reports: 
        ross: 
          description: 
            header: 例
            text: "このレポートでは、指定した期間のすべての受講生の受講生最終成績結果が示されます。生成される csv ファイルでは、登録ごとに 1 行を使用して、コース成績表に表示される現在と最終の成績が示されます。"
    custom_grade_export_csv_parameters: 
      account_reports: 
        ross: 
          parameters: 
            note: このレポートでは、課題がミュートになっているコースのスコアが正確に反映されていない可能性があります。
    date_picker_parameter: 
      custom_reports: 
        end: 
          parameters: 
            header: "終了日:"
        start: 
          parameters: 
            header: "開始日:"
    default_account_quotas_not_updated: "デフォルトのアカウント クォータは更新されませんでした"
    default_account_quotas_updated: "デフォルトのアカウント クォータが更新されました"
    find_not_authorized: "その %{type} にアクセスする権限がありません"
    find_not_found: "その ID の %{type} は見つかりませんでした"
    google_doc_accounts_csv_description: 
      account_reports: 
        ut_austin: 
          description: 
            header: 例
          google_doc: 
            text: "これは、Google Docs との統合で使用されるすべてのユーザと関連する電子メール アドレスのレポートです。"
    grade_export_csv_description: 
      account_reports: 
        default: 
          description: 
            header: 例
            text: "このレポートでは、指定した期間のすべての受講生の受講生最終成績結果が示されます。生成される csv ファイルでは、登録ごとに 1 行を使用して、コース成績表に表示される現在と最終の成績が示されます。"
    group_type: グループ
    include_deleted_parameter: 
      account_reports: 
        default: 
          include_deleted: 
            check_box: 削除されたオブジェクトを含む
    index: 
      accounts_crumb: アカウント
      no_accounts_message: アカウントがありません
      page_title: アカウント
      title: 自分の管理しているアカウント
    integer_required: 整数の値が必要です
    mississippi_sis_csv_description: 
      account_reports: 
        mississisppi: 
          sis_data: 
            text: "このレポートでは、登録ツールのすべての信頼されたルート アカウントのすべての SIS ユーザ、セクション、および登録が返されます。"
    mississippi_sis_csv_parameters: 
      account_reports: 
        default: 
          enrollments: 
            check_box: "登録 CSV"
          sections: 
            check_box: "セクション CSV"
          users: 
            check_box: "ユーザ CSV"
    no_user_message: "その ID のユーザは見つかりませんでした"
    provisioning_csv_description: 
      account_reports: 
        sis_export: 
          description: 
            text: "このレポートでは、それぞれのカテゴリでの Canvas の準備に関連する必要な情報がすべてエクスポートされます。"
    quiz_data_csv_description: 
      account_reports: 
        ace: 
          quiz_data_description: 
            header: 例
            text: "このレポートでは、指定した期間のすべてのクイズの問題と解答が示されます。生成される csv ファイルでは、クイズの問題および解答がそれぞれ 1 行ずつ示されます。"
    quiz_statistics_csv_description: 
      account_reports: 
        ace: 
          quiz_statistics_description: 
            header: 例
            text: "このレポートには、指定した期間のクイズの問題、問題に答えたユーザの数、正解したユーザの数が示されます。生成される csv ファイルでは、クイズの問題がそれぞれ 1 行ずつ示されます。"
    quota_integer_required: 整数の値が必要です
    quota_must_be_positive: 値は正数でなければなりません
    quota_not_updated: クォータは更新されませんでした
    quota_too_large: 値が大きすぎます
    quota_updated: クォータが更新されました
    recently_deleted_courses_csv_description: 
      account_reports: 
        default: 
          recently_deleted_courses: 
            header: 例
            text: "このレポートでは、最近 30 日間に削除された、指定した期間のすべてのコースが示されます。生成される csv ファイルでは、コースごとに 1 行を使用して、コース ID、コース SIS ID、コースの省略名、コース名、コースの開始日と終了日が示されます。"
    retry_login: ログインの再試行
    root_accounts: 
      labels: 
        name: アカウント名
    settings: 
      about_google_docs: |-
          ユーザにとって使い易いよう、Word 文書、PDF 、Excel スプレッドシートやオープン オフィス文書のように(プログラムを自分のコンピュータにインストールすることを要求する上で) 何かしらをダウンロードすることを強いるのではなく、Canvas 内のさまざまなエリアで、文書をインライン プレビューできるようになっています。
          
          このアカウントで Scribd が使用可能になっている場合は、Scribd を使用したプレビューの表示が試みられます。しかしScribd では文書表示に FlashP Player が使用され、多くのユーザ (つまり iPad/iPhone ユーザ) は Flash Player をインストールしていないので、このプレビューは機能しません。Google ドキュメントのプレビューを使用可能にしておけば、ブラウザで Flash が使用可能になっていない場合、あるいは Scribd が使用可能になっていない場合でも、Google ドキュメントのプレビューが使用されます。このサービスを使用するにはGoogle のビューアが必要です [サービス利用規約](%{terms_url})
      about_google_docs_tooltip: "Google ドキュメントのプレビューについて"
      account_admins_title: アカウント管理者
      account_settings_title: アカウント設定
      add_a_custom_help_link: "カスタム ヘルプ リンクを追加する"
      add_admin_title: アカウント管理者の追加
      add_announcement_button: アナウンスの追加
      add_announcement_link: 新しいアナウンスの追加
      add_ip_filter_link: さらにフィルタを追加
      alert_icon_calendar_option: カレンダー
      alert_icon_error_option: エラー
      alert_icon_information_option: 情報
      alert_icon_question_option: 問題
      alert_icon_warning_option: 警告
      alert_timespan: "開始時刻 %{start_at} 終了時刻 %{end_at}"
      alerts_title: アラート
      announcement_sent_to_subset: "各月に 1 / %{denominator} のユーザに送信"
      buttons: 
        add_users: "OK です。これらのユーザを追加します"
        continue: 続行...
        modify_users: 前のページに戻ってユーザのリストを編集
      confirm_global_announcement: "このアナウンスは、*すべての* Canvas ユーザに表示されます。作成してもよいか確認してください。"
      confirm_turnitin_settings_link: "Turnitin の設定の確認"
      create_courses_description: (アカウント管理者はいつでもコースを作成できます)
      create_courses_title: 新しいコースを作成できるのは誰か
      custom_links_to_include_in_the_help_dialog_popup: "ヘルプ ダイアログ ポップアップに含めるカスタム リンク"
      default_language_description: "この設定は、どのブラウザ/OS の言語設定よりも優先されます。ただし優先して使用される言語は、コース/ユーザ レベルでも設定できます。"
      delete: 削除
      delete_announcement_tooltip: このアナウンスを削除
      email_notification_from_description: "この設定を使用すると、このアカウントに対して Canvas から送信されるすべてのお知らせの '送信元' テキストに、ブランドまたはラベルを設定できます。"
      email_notification_from_settings: "電子メールのお知らせの \"送信元\" の設定"
      enabled_web_serices_title: "使用可能になっている Web サービス"
      equall_endpoint_help: "ご利用の Equella サービスの URL です。これはおそらく、\"%{sample_url}\" のような表示になります。"
      equella_settings_title: "Equella 設定"
      features_title: 機能
      global_announcements_description: "グローバル アナウンスは、アカウント内の全ユーザのダッシュボードに付箋メッセージを投稿するための一手段です。それぞれのユーザのダッシュボードに、一定時間、またはユーザがアラートを無視するため \"close\" リンクをクリックするまで表示されます。**グローバル アナウンスは、慎重に利用してください。**"
      global_announcements_title: "グローバル アナウンス"
      global_js_and_css_includes_description: ご利用のアカウントでのすべてのページ読み込みで、これらのファイルも読み込まれます。
      global_js_and_css_includes_title: "グローバル JavaScript/CSS に含まれる情報"
      headers: 
        report_last_run: 前回の実行
        report_name: 名前
      help_link_available_to_all_admins: 管理者
      help_link_available_to_all_students: 受講生
      help_link_available_to_all_teachers: 講師
      help_link_available_to_all_users: ユーザ
      if_you_would_like_to_link_to_your_own_campus_support_website_in_the_help_dialog_you_can_do_that_here: "ヘルプ ダイアログに独自のキャンパス サポート Web サイトへのリンクを含める場合は、ここで設定します"
      ip_filter_filter_label: フィルタ
      ip_filter_name_label: 名前
      labels: 
        account_notification_icon: アイコン
        admins_can_change_passwords: 管理者によるパスワード設定
        admins_can_view_notifications: 管理者がお知らせを表示できます
        allow_invitation_previews: 招待プレビュー
        allow_sending_scores_in_emails: 受講生は、電子メール通知で採点を受け取ることを選択できる
        allow_sis_import: "SIS インポート"
        canvas_authentication: "Canvas 認証"
        default_language: デフォルトの言語
        default_time_zone: "デフォルトのタイム ゾーン"
        edit_institution_email: "ユーザは団体から付与された電子メール アドレスを削除できます"
        enable_alerts: アラート
        enable_eportfolios: eポートフォリオ
        enable_profiles: プロフィールの有効化
        enable_scheduler: "カレンダー 2 の有効化"
        enable_user_notes: 講師日誌
        end_at: 終了日時
        equella: Equella
        equella_endpoint: "Equella エンドポイント"
        equella_teaser: "Equella コメント"
        global_includes: "グローバル CSS/JavaScript に含まれる情報"
        global_javascript: "グローバル JavaScript URL"
        global_stylesheet: "グローバル CSS URL"
        help_link_available_to: "使用可能:"
        help_link_subtext: サブテキスト
        help_link_text: リンクに表示するテキスト
        help_link_url: URL
        membership_type: さらに追加
        message: メッセージ
        mfa_settings: マルチファクタ認証
        name: アカウント名
        no_enrollments_can_create_courses: 登録のないユーザ
        open_registration: 登録を開く
        outgoing_email_default_name_option_custom: "カスタム \"送信元\" 名"
        outgoing_email_default_name_option_default: "Canvas のデフォルト設定"
        prevent_course_renaming_by_teachers: 講師によるコース名の変更を許可しない
        restrict_student_future_view: 開始日前のコースは受講生に表示しない
        self_enrollment: セルフ登録を許可する
        show_scheduler: スケジューラの有効化
        sis_source_id: "SIS ID"
        start_at: 開始日時
        students_can_create_courses: 受講生
        sub_account_includes: サブアカウント定義に追加で次のものを含める
        subject: 科目
        teachers_can_create_courses: 講師
        turnitin: Turnitin
        turnitin_account_id: "Turnitin アカウント ID"
        turnitin_comments: "Turnitin 提出コメント"
        turnitin_host: "Turnitin ホスト"
        turnitin_pledge: "Turnitin 誓約"
        turnitin_shared_secret: "Turnitin 共有シークレット"
        users_can_edit_name: ユーザは表示名を編集できる
      links: 
        add_admins: アカウント管理者の追加
        configure_report: 設定...
        run_report: レポートの実行
      manual_quotas: 
        find_button: 検索
        manual_quotas_title: 手動で設定可能なクォータ
        megabytes: メガバイト
        megabytes_tooltip: メガバイト
        select_type_courses: "コース ID"
        select_type_groups: "グループ ID"
        select_type_label: コースまたはグループを検索
        update_button: クォータの更新
      never_allow_self_enrollment_option: 許可しない
      no_language_preference: "設定なし (デフォルトは %{language})"
      notifications: 
        custom_name_description: "選択した場合、Canvas のお知らせで送信される他のすべてのブランド設定を置き換えます。"
        email_date: 日付
        email_reply_to: 返信先
        email_to: 宛先
        example: "例:"
        external_services: 外部サービスに送信されたお知らせ
        external_services_label: お知らせ設定ページで一時的なポップアップ警告を表示します。
        external_services_warning: "注意: お知らせには機密情報が含まれる場合があります。組織で提供されているアドレス以外の電子メールでお知らせを受信するように選択すると、Canvas のコースとグループに関する機密情報が組織外のシステムに送信される可能性があります。"
        external_services_warning_label: "ポップアップ メッセージの内容:"
        from: 自
        sample_subject: "成績が変更されました: サーベイをチェックイン、コースをテスト"
        subject: 科目
      open_registration_delegated_warning_message: "外部 ID プロバイダーが有効になっている場合、[登録を開く] によって作成されたユーザは、外部 ID プロバイダーのログイン フォームに %{url} に戻るリンクがない限り、ログインできないことがあります。"
      open_registration_delegated_warning_tooltip: "外部 ID プロバイダーが有効です"
      page_title: アカウント設定
      quiz_ip_filters_help_message: |-
          クイズ IP フィルタは、クイズへのアクセスを、指定の IP 範囲内にあるコンピュータに制限するための一手段です。
          
          講師がクイズへのアクセスを保護する際に使用できる、IP アドレス フィルタのセットを指定します。フィルタは、カンマ区切りのアドレス リストとして指定するか、任意のアドレスに続けてマスクを指定します ("192.168.217.1/24" または "192.168.217.1/255.255.255.0")。"
      quiz_ip_filters_help_title: "クイズ IP フィルタとは何ですか?"
      quiz_ip_filters_help_tooltip: "クイズ IP フィルタとは何ですか?"
      quiz_ip_filters_title: "クイズ IP アドレス フィルタ"
      quotas: 
        default_account_quota_title: "デフォルトのアカウント クォータ"
        default_course_storage_quota: "コース クォータ"
        default_group_storage_quota: "グループ クォータ"
        default_user_storage_quota: "ユーザ クォータ"
        megabytes: メガバイト
        megabytes_tooltip: メガバイト
        update_button: 更新
      report_last_run_never: 一切なし
      report_running: レポートを実行しています。*完了すると、電子メールが送信されます。*
      select: 
        mfa: 
          disabled: 無効
          optional: オプション
          required: 必須
          required_for_admins: 管理に必要
      self_enroll_for_any_courses_option: 任意のコース
      self_enroll_for_manually_created_courses_option: 手動で作成されたコース
      settings_crumb: 設定
      survey_announcement: "これはサーベイ アナウンスです。アクティブな各月に有効なアカウントの 1 / %{denominator} のユーザに送信されます。"
      tab_admins: 管理者
      tab_alerts: アラート
      tab_announcements: アナウンス
      tab_external_tools: アプリ
      tab_notifications: お知らせ
      tab_quotas: クォータ
      tab_reports: レポート
      tab_settings: 設定
      transifex_message: "[Canvas 翻訳コミュニティ](%{transifex_url}) に参加"
      turnitin_comments_help: "これらのコメントは、Turnitin が使用可能になっている課題を受講生が提出する際に表示されます"
      turnitin_pledge_help: "受講生は、この誓約に同意する旨のチェック ボックスにチェック マークを付ける必要があります。"
      turnitin_settings_title: "Turnitin 設定"
      update_settings_button: 設定の更新
    show: 
      courses_crumb: コース
      no_courses_account_message: このアカウントにはコースがありません。
      no_courses_term_message: この期間にはコースがありません。
      subtitle_term: "対象期間 **%{term}**"
      title: このアカウント内のコース
      too_many_courses_message: "コースが多すぎて全部を表示できません (%{count} 件)。右側の検索機能を使用し、目的のコースを検索してください。"
    sis_batch_counts: 
      accounts_label: アカウント
      courses_label: コース
      crosslists_label: クロスリスト
      enrollments_label: 登録
      group_enrollments: グループ登録
      groups: グループ
      imported_items_title: インポートされたアイテム
      sections_label: セクション
      terms_label: 期間
      users_label: ユーザ
    sis_batch_messages: 
      sis_batch_errors_title: エラーがあるため、インポートはできません。
      sis_batch_warnings_title: 警告
    sis_export_csv_description: 
      account_reports: 
        sis_export: 
          description: 
            text: "SIS エクスポート レポート: このレポートでは、それぞれのカテゴリでの SIS インポートに必要な、ユーザ、アカウント、期間、コース、セクション、登録、グループ、グループ メンバーシップ、およびクロス リスティングに関するすべてのファイルがエクスポートされます。"
    sis_export_csv_parameters: 
      account_reports: 
        default: 
          accounts: 
            check_box: "アカウント CSV"
          courses: 
            check_box: "コース CSV"
          enrollments: 
            check_box: "登録 CSV"
          group_membership: 
            login: 
              check_box: "グループ メンバーシップ CSV"
          groups: 
            check_box: "グループ CSV"
          sections: 
            check_box: "セクション CSV"
          terms: 
            check_box: "期間 CSV"
          users: 
            check_box: "ユーザ CSV"
          xlist: 
            check_box: "X リスト CSV"
        sis_default: 
          parameters: 
            note: "* 期間の設定は、コース、セクション、登録、X リストの各 CSV ファイルに対してのみ適用されます。"
    sis_import: 
      add_sis_stickiness_instructions: "このオプションを選択すると、この SIS インポートにより行われた変更内容は、あたかも UI の変更内容であるかのように処理されます。これにより、後続の非優先的な SIS インポートによって、ここで変更したフィールドが変更されることを防止できます。"
      add_sis_stickiness_label: "UI の変更内容として処理する"
      batch_import_instructions: |-
          選択すると、指定期間に SIS インポートされた以前のデータは削除されます。  
          詳細については、当該ドキュメントを参照してください。
      batch_mode_label: これは完全なバッチ更新です
      clear_sis_stickiness_instructions: "このオプションを選択すると、このSIS インポートの影響を受けた全レコード内の全フィールドが、将来の非優先的な SIS インポートで変更されるようになります。"
      clear_sis_stickiness_label: "UI の変更内容として処理される状態をクリア"
      import_failed_message: "SIS データのインポート中にエラーが発生しました。レコードは 1 つもインポートされませんでした。"
      import_failed_with_messages_message: "SIS レコードは 1 つもインポートされませんでした。インポートが失敗し、以下のメッセージが発行されました。"
      import_log_title: インポートの進捗ログ
      import_started_message: インポートの処理を開始します!インポートするデータが多い場合、処理に時間がかかる場合があります。しばらく他のページに移動していても構いません。
      import_type_label: インポートのタイプ
      imported_message: "すべての SIS データが正常にインポートされました。"
      imported_with_messages_message: "SIS データはインポートされましたが、以下のメッセージが発行されました。"
      last_batch_title: 前回のバッチ
      override_sis_stickiness_instructions: |-
          デフォルトで、UI の変更内容はSIS インポートによる変更よりも優先されます。多数のフィールドを対象として SIS インポートを実行しても、管理者が UI を通して変更したフィールドがある場合、そのフィールドのデータは変更されません。このオプションを選択すると、この SIS インポートは UI の変更内容よりも優先されます。  
          詳細については、当該ドキュメントを参照してください。
      override_sis_stickiness_label: "UI の変更内容を上書き"
      page_header: "SIS インポート"
      page_title: "SIS インポート"
      pending_batches_count: 
        one: "%{count} 個のバッチが処理を待機しています。"
        other: "%{count} 個のバッチが処理を待機しています。"
      pending_batches_title: 保留中のバッチ
      process_data_button: データの処理
      sis_import_crumb: "SIS インポート"
      started_at_message: "開始日時: %{started_at}"
      title: "SIS インポート"
      try_import_again_link: インポートを再試行
    site_admin_statistics: 
      page_title: "%{account} の統計"
    statistics: 
      concluded_at: "終了日時 %{at}"
      created_at: "作成日時 %{at}"
      created_at_by: "作成日時 %{at} 作成者 [%{teacher}](%{url})"
      download_csv_link: "CSV のダウンロード"
      file_storage_header: "ファイル ストレージ"
      general_numbers_title: 全般的な数字
      heading_date: 日付
      heading_value: 値
      labels: 
        courses: コース
        generated_at: 生成日時
        media_storage: メディア
        students: 受講生
        teachers: 講師
        uploaded_storage: アップロード先
        users: ユーザ
      last_logged_in_at: "最終ログイン日時 %{at}"
      loading_error: エラー
      loading_text: 読み込んでいます...
      media_data: 
        one: "%{file_size} *(%{count} 個のファイル)*"
        other: "%{file_size} *(%{count} 個のファイル)*"
      media_file_storage_header: "メディア ファイル ストレージ"
      none_message: 表示するものがありません
      over_time_link: 経時変化
      page_title: "%{account} の統計"
      recently_created_courses_title: 最近作成されたコース
      recently_ended_courses_title: 最近終了したコース
      recently_logged_in_users_title: 最近ログインしたユーザ
      recently_started_courses_title: 最近開始されたコース
      started_at: "開始日時 %{at}"
      title_data_point_over_time: "%{data_point} 経時変化"
      uploaded_data: 
        one: "%{file_size} *(%{count} 個のファイル)*"
        other: "%{file_size} *(%{count} 個のファイル)*"
      uploaded_file_storage_header: "アップロード先ファイル ストレージ"
    student_access_csv_description: 
      account_reports: 
        tmcc: 
          description: 
            header: 例
          student_activity: 
            text: "このレポートでは、指定した期間の指定のコースまたはすべてのコースに登録している受講生のすべてのアクティビティが示されます。生成される csv ファイルでは、受講生のアクティビティがそれぞれ 1 行ずつ示され、section id、section sis id、section name、course id、course sis id、course name、user id、user sis id、content type、content、times viewed、times participated、last viewed というヘッダが含まれます。times viewed および times participated は、開始時点からレポート生成時点までの数を示します。"
    student_ip_csv_description: 
      account_reports: 
        dubspot: 
          description: 
            header: 例
          student_login: 
            text: "このレポートでは、指定した期間の指定のコースまたはすべてのコースに登録しているすべての受講生が示されます。生成される csv ファイルでは、登録受講生がそれぞれ 1 行ずつで示されます。"
    student_login_csv_description: 
      account_reports: 
        bucks: 
          description: 
            header: 例
          student_login: 
            text: このレポートでは、指定の日付以降にログインしていない受講生が示されます。
    student_login_csv_parameters: 
      account_reports: 
        bucks: 
          login: 
            check_box: 一度もログインしていないユーザを含めますか?
          parameters: 
            note: "このレポートでは、Canvas 内での前回のアクティビティではなく、ユーザがログインした時刻が示されます。"
    student_submissions_csv_description: 
      account_reports: 
        vilas: 
          description: 
            header: 例
          student_submissions: 
            text: "これは、指定した期間のコースに登録しているすべての受講生のうち、課題を提出済みの受講生を示すレポートです。このレポートでは、提出済みの受講生がそれぞれ 1 行ずつ示されます。"
    students_with_no_submissions_csv_description: 
      account_reports: 
        vilas: 
          description: 
            header: 例
          students_with_no_submissions: 
            text: "これは、指定した期間のコースに登録しているすべての受講生のうち、コースの指定の日付範囲内に課題を提出しなかった受講生を示すレポートです。このレポートでは、登録受講生がそれぞれ 1 行ずつ示されます。"
    submission_data_csv_description: 
      account_reports: 
        submission_data: 
          description: 
            text: このレポートでは、出欠ツールの提出日が示されます。
    terms_parameters: 
      account_reports: 
        default: 
          parameters: 
            header: 期間
      all_terms: すべての期間
    test_ldap_dialog_title: "LDAP 設定のテスト"
    test_ldap_result_canceled: キャンセルされました
    test_ldap_result_failed: 失敗しました
    test_ldap_result_ok: OK
    test_login: "テスト ログイン"
    testing: テストしています...
    unpublished_courses_csv_description: 
      account_reports: 
        default: 
          unpublishd_courses: 
            header: 例
            text: "このレポートでは、指定した期間の公開されていないすべてのコースが示されます。生成される csv ファイルでは、コースごとに 1 行を使用して、コース ID、コース SIS ID、コースの省略名、コース名、コースの開始日と終了日が示されます。"
    unrecognized_time_zone: "'%{timezone}' は有効なタイムゾーンではありません"
    unused_courses_csv_description: 
      account_reports: 
        uw: 
          description: 
            header: 例
          student_submissions: 
            text: "これは、課題、お知らせ、ディスカッション、モジュール、ページ、またはクイズを 1 つも含まないすべてのコースを示すレポートです。"
    update_failed_notice: アカウント設定の更新に失敗しました
    user_add_failed_message: ユーザの追加に失敗しました。もう一度やり直してください
    user_added_message: "%{user} は正常に追加されました!"
    user_added_message_sent_message: "%{user} は正常に追加されました! 追加されたユーザには、間もなく確認の電子メールが送信されます。"
    user_deleted_message: "%{username} は正常に削除されました。"
    user_inactivity_csv_description: 
      account_reports: 
        webster: 
          description: 
            header: 例
          low_activity: 
            text: "このレポートでは、指定した期間の指定のコースまたはすべてのコースに登録しているすべてのユーザが示されます。生成される csv ファイルでは、最低限のコース アイテムを訪問していない登録ユーザがそれぞれ 1 行で示されます。"
    user_inactivity_csv_parameters: 
      account_reports: 
        webster: 
          login: 
            day_drop: "訪問すべき最低限のコース アイテム:"
  activerecord: 
    errors: 
      full_messages: 
        format: "%{attribute} %{message}"
      messages: 
        accepted: は承諾が必要です
        blank: は空白にできません
        confirmation: は確認入力と一致していません
        empty: は空にできません
        equal_to: "は %{count} と等しくなければなりません"
        even: は偶数でなければなりません
        exclusion: は予約されています
        greater_than: "は %{count} より大きい値でなければなりません"
        greater_than_or_equal_to: "は %{count} と等しいか、またはそれ以上でなければなりません"
        inclusion: はリストに含まれていません
        invalid: は無効です
        less_than: "は %{count} より小さい値でなければなりません"
        less_than_or_equal_to: "は %{count} と等しいか、またはそれ以下でなければなりません"
        not_a_number: は数字ではありません
        odd: は奇数でなければなりません
        record_invalid: "検証に失敗しました: %{errors}"
        taken: は既に使用されています
        too_long: "は長すぎます (最大文字数は %{count} 文字です)"
        too_short: "は短すぎます (最小文字数は %{count} 文字です)"
        wrong_length: "は長さが間違っています (必ず %{count} 文字でなければなりません)"
      template: 
        body: "次のフィールドにエラーがありました:"
        header: 
          one: "%{count} 個のエラーがあるため、この %{model} を保存できません"
          other: "%{count} 個のエラーがあるため、この %{model} を保存できません"
  ajax_errors: 
    error_heading: "Ajax エラー: %{status_code}"
    errors: 
      connection_lost: "%{host} への接続が失われました。インターネットに接続していることを確認してから、もう一度試してください。"
      timeout: 要求に問題がありました。おそらく非活動期間が長かったことが原因です。ページを再読み込みしてから、もう一度試してください。
      unhandled: 問題が発生しました!前回の要求は失敗しています。
    links: 
      details: 詳細...
    no_text: テキストはありません
  alerts: 
    alert: 
      buttons: 
        add_criterion: トリガーの追加
        add_recipient: 受信者の追加
        save_alert: アラートの保存
      criteria: 次の場合にアラートを発行
      labels: 
        criteria: 次の場合にアラートを発行
        recipients: 次の宛先にお知らせを送る
        repetition: 繰り返し
      links: 
        title: 
          delete_alert: このアラートを削除
          edit_alert: アラートの編集
      no_repetition_description: アラートを再送信しない
      recipients: 次の宛先にお知らせを送る
      repetition_description: "解決するまで %{count} 日ごとにアラートを再送信する"
    alerts: 
      alerts_description_account: "すべての条件を満たす受講生 1 人 1 人に対してアラートが生成されます。条件は毎日チェックされ、受講生、講師、アカウント管理者のいずれか、またはすべてに対して、原因となっている問題が解決するまでお知らせが発行されます。"
      alerts_description_course: "すべての条件を満たす受講生 1 人 1 人に対してアラートが生成されます。条件は毎日チェックされ、受講生、または講師、またはその両方に対して、原因となっている問題が解決するまでお知らせが送信されます。"
      buttons: 
        add_alert: アラートの追加
      description: "講師から受講生への交流が %{count} 日間途絶えています"
      option: 講師からの交流がない
      remove: このアイテムを削除
      the_student: 受講生
      the_teacher: 講師
      title: 講師が受講生と交流していない日数
      ungraded_count_description: "%{count} 件を超える提出物がまだ採点されていません"
      ungraded_count_option: "未採点の提出物 (数)"
      ungraded_count_title: まだ採点されていない提出物の数
      ungraded_timespan_description: "%{count} 日間、未採点のままになっている提出物があります"
      ungraded_timespan_option: "未採点の提出物 (時間)"
      ungraded_timespan_title: ある提出物が未採点のままになっている日数
      usernote_description: "%{count} 日間、講師日誌へのエントリが追加されていません"
      usernote_option: 講師日誌へのエントリなし
      usernote_title: 講師日誌にエントリが追加されてからの日数
    errors: 
      criteria_required: "トリガーは最低1 つ必要です"
      recipients_required: "受信者は最低1 名必要です"
      threshold_should_be_numeric: 正数である必要があります。
  analytics: 
    course: 
      analytics: 分析
      page_title: "分析: %{course}"
    crumb: 
      completed: 完了したコース
      current: 現在のコース
    department: 
      analytics: 分析
    filters: 
      completed: 完了したコース
      current: 現在のコース
    page_title: 
      completed: "分析: %{account} -- 完了したコース"
      current: "分析: %{account} -- 現在のコース"
      term: "分析: %{account} -- %{term}"
    student_in_course: 
      analytics: 分析
      page_title: "分析: %{course} -- %{student}"
  ange_name: "Angel コンバータ"
  angel: 
    file_copy_fail: "フォルダ \"%{base_path}\" をコピーできません"
    file_copy_fail_message: "パス \"%{path}\" に含まれるディレクトリの名前を変更できません"
    file_import_fail: "ファイル \"%{file_path}\" をインポートできません"
  angel_file_description: "Angel から .zip 形式でエクスポート"
  announcement: 
    no_title: タイトルなし
  announcements: 
    announcements_crumb: アナウンス
    external_feed: 
      alts: 
        deleted_feed: このフィードを削除
      labels: 
        keyword: キーワード
      messages: 
        external_feed_post_count: 
          one: "%{count} 個の投稿が追加されました"
          other: "%{count} 個の投稿が追加されました"
    feed_name: "%{course} のアナウンス フィード"
    index: 
      feed_title_course: "コース アナウンスの Atom フィード"
      feed_title_group: "グループ アナウンスの Atom フィード"
      podcast_title_course: "コース アナウンスのポッドキャスト フィード"
      podcast_title_group: "グループ アナウンスのポッドキャスト フィード"
    index_view: 
      delete: 削除
      loading: 読み込んでいます...
      lock_for_comments: コメントのロック
      make_an_announcement: アナウンスの作成
      make_an_announcement_caps: アナウンスの作成
      make_sure_all_search_terms_are_spelled_correctly: すべての検索条件について誤入力がないことを確認してください。
      rss_feed: "RSS フィード"
      search_title_body_or_author: タイトル、本文、または作成者を検索する
      suggestions: "提案:"
      there_are_no_announcements_show: 表示するアナウンスはありません
      try_different_more_general_or_fewer_keywords: 別のキーワードや、より一般的なキーワードを指定するか、キーワードの数を減らして試してください。
      try_disabling_the_unread_filters: "\"未読\" フィルタを無効にしてみてください。"
      unread: 未読
      your_search_did_not_match_any_announcements: 検索に一致するアナウンスはありませんでした。
    podcast_feed_description_course: "\"%{course}\" コースのアナウンス内にリンク元がある、または埋め込まれているメディア ファイルはすべて、このフィードに表示されます。"
    podcast_feed_description_group: "\"%{group}\" グループのアナウンス内にリンク元がある、または埋め込まれているメディア ファイルはすべて、このフィードに表示されます。"
    podcast_feed_name: "%{course} アナウンスのポッドキャスト フィード"
  application: 
    errors: 
      feed_not_found: フィードが見つかりませんでした。
      feed_private: "一致するコンテキストが非公開 (プライベート) となったため、このフィードのような公開 (パブリック) フィードは表示されません。"
      feed_private_course: "一致するコースが非公開 (プライベート) となったため、このフィードのような公開 (パブリック) フィードは表示されません。"
      feed_private_group: "一致するグループが非公開 (プライベート) となったため、このフィードのような公開 (パブリック) フィードは表示されません。"
      feed_unpublished_course: このコース用のフィードには、コースが公開されるまでアクセスできません。
      feed_unpublished_group: このグループ用のフィードには、グループが公開されるまでアクセスできません。
      invalid_external_tool: このリンクについての有効な設定が見つかりませんでした
      invalid_external_tool_id: このツールについての有効な設定が見つかりませんでした
      invalid_feed_parameters: "無効なフィード パラメータです。"
      invalid_oembed_url: このリソースの検索中に問題が発生しました。外部ツールにより提供された、リソースに関する情報が無効です。
      invalid_tag_type: このタグのアイテムのタイプを認識しませんでした
      invalid_verification_code: 検証コードが無効です。
      mismatched_verification_code: 検証コードは、現在登録しているどのユーザとも一致しません。
      permission_denied: そのページにアクセスする権限がありません
      quota_exceeded: 記憶域のクォータを超えました
      quota_exceeded_account: アカウントの記憶域のクォータを超えました
      quota_exceeded_course: コースの記憶域のクォータを超えました
      quota_exceeded_group: グループの記憶域のクォータを超えました
      quota_exceeded_user: ユーザの記憶域のクォータを超えました
      student_view_unauthorized: 受講生ビューではこの機能にアクセスできません。
      unauthorized: 
        generic: この操作を実行する権限がありません
        not_started_yet: "アクセスしようとしているコースは、まだ開始していません。%{date} に開始予定です。"
        unpublished: このコースはインストラクタによってまだ公開されていません。
    notices: 
      first_teacher: 現在このコースの使用権が請求されており、あなたは第一講師として名前が登録されています。
      first_teacher_with_email: 現在このコースの使用権が請求されており、あなたは第一講師として名前が登録されています。登録プロセスを完了するための電子メールが、間もなくお手元に届くはずです。
      need_to_accept_enrollment: "このコースに本格的に参加するためには、[登録への招待を受ける](%{url}) 必要があります。"
      page_disabled: そのページは無効になっています
      page_disabled_for_account: そのページは、このアカウントに対して無効になっています
      page_disabled_for_course: そのページは、このコースに対して無効になっています
      page_disabled_for_group: そのページは、このグループに対して無効になっています
    warnings: 
      details: 
        suspended: "この教育機関の Canvas アカウントが一時停止されました。アカウント管理者のみが問題を解決するためにログインできます。"
      please_log_in: セキュリティのため、続行するにはパスワードを入力してください
      titles: 
        suspended: 教育機関のアカウントが一時停止されました
      unsupported_browser: "ご利用のブラウザは Canvas の最小要件を満たしていません。サポートされるブラウザについては *Canvas ガイド* を参照してください。"
    wiki_front_page_default_content_course: "新しいコースの Wiki へようこそ!"
    wiki_front_page_default_content_group: "新しいグループの Wiki へようこそ!"
  appointment_group: 
    errors: 
      invalid_end_at: 予定の終了時刻が開始時刻より前になっています
      needs_contexts: "少なくとも 1 つのコンテキストが必要です"
      overlapping_appointments: 予定が重なっています
  appointment_group_sub_context: 
    errors: 
      invalid_course_section: "無効なコース セクションです"
      invalid_group_category: "無効なグループ カテゴリです"
      missing_group_category: "グループの予定にはグループ カテゴリが必要です"
  appt_calendar_event_dialog: 
    invalid_participants: "少なくとも 1 人のユーザの参加を許可する必要があります"
    title: "%{name} の編集"
    update: 更新
  assessment_question: 
    default_question_name: 問題
    default_question_text: 問題文
  assessment_question_bank: 
    default_imported_title: インポートされた問題
    default_title: "名称なし - %{course}"
    default_unfiled_title: 未整理の問題
  assignment: 
    advanced_options_errors: "1 つ以上の詳細オプションにエラーがありました"
    assignment_group_must_have_group: この課題に対する課題グループを選択してください
    at_least_one_file_type: "少なくとも 1 つのファイル タイプを指定してください"
    at_least_one_submission_type: "少なくとも 1 つの提出タイプを選択してください"
    atom_no_author: 作成者なし
    buttons: 
      select_url: 選択
    comment_from_files: 
      one: 添付ファイルを参照してください
      other: 添付ファイルを参照してください
    errors: 
      cannot_save_att: "ロックされている属性 %{att_name} を編集する権限がありません"
      import: 
        external_tool_url: "外部ツール課題の URL \"%{assignment_name}\" が有効ではありませんでした。"
      upload_as_zip: "ファイルは .zip 形式でアップロードしてください"
    feed_entry_title: "課題: %{assignment}"
    feed_entry_title_with_course: "課題、%{course}: %{assignment}"
    group_assignment_must_have_group_set: "この課題に対するグループ セットを選択してください"
    hide_advanced_options: 詳細オプションを非表示
    imported_assignments_group: インポートされた課題
    labels: 
      due: 期限
    messages: 
      assignment_created: "課題 \"%{assignment}\" が作成されました"
    name_is_required: 名前は必須項目です
    select_external_tool_dialog_title: 外部ツールの設定
    show_advanced_options: 詳細オプションを表示
    submission_action_take_quiz: "%{title} を受ける"
    submission_action_turn_in_assignment: "%{title} を提出"
    submission_types: 
      a_discussion_post: ディスカッションへの投稿
      a_file_upload: ファイルのアップロード
      a_media_recording: メディアに記録されたデータ
      a_quiz: クイズ
      a_text_entry_box: テキスト入力ボックス
      a_website_url: "Web サイト URL"
    titles: 
      grading_scheme_info: 採点スキームの表示/編集
    warnings: 
      group_assignment: "課題 \"%{assignment}\" は、グループ課題でした。この新たな状況にあわせ、グループ設定の再設定が必要になります。"
      peer_assignment: "課題 \"%{assignment}\" は、ピア レビューの課題でした。この新たな状況にあわせ、ピア レビュー設定の再設定が必要になります。"
  assignment_details_dialog: 
    average_score: "平均点:"
    count_of_submissions: "%{cnt} 件の提出物"
    grading_statistics_for_assignment: "成績統計対象: %{assignment.name}"
    high_score: "高スコア:"
    low_score: "低スコア:"
    no_one_scored_higher: "%{max} を上回るスコアの受講者はいませんでした"
    no_one_scored_lower: "%{min} を下回るスコアの受講者はいませんでした"
    scores_higher_than_the_average: "平均点 %{average} を上回るスコア"
    scores_lower_than_the_average: "平均点 %{average} を下回るスコア"
    total_submitted: "提出物の総数:"
  assignment_group: 
    default_name: 課題
    default_title: 課題
  assignment_group_weights_dialog: 
    buttons: 
      save: 保存
    titles: 
      assignment_group_weights: 課題グループの重み付けを管理する
      total: 合計
    weight_final: グループに基づいて最終的な成績を重み付けする
  assignment_groups: 
    errors: 
      cannot_delete_group: ロックされている課題のあるグループは削除できません。
    notices: 
      created: 課題グループは正常に作成されました
      deleted: このグループは削除されました
      updated: 課題グループは正常に更新されました。
  assignment_groups_api: 
    errors: 
      frozen_assignments_error: ロックされている課題のあるグループは削除できません。
  assignment_muter: 
    mute_assignment: 課題をミュートにする
    muting_assignment: 課題をミュートにしています...
    unmute_assignment: 課題のミュート解除
    unmute_button: 課題のミュート解除
    unmute_dialog: この課題は現在ミュートになっています。つまり、受講生は成績やフィードバックを見ることができません。今すぐミュートを解除しますか?
    unmuting_assignment: 課題のミュートを解除しています...
  assignments: 
    add_another_never_drop_rule: 別の課題の追加
    add_assignment_form: 
      assignment_name: 課題名
      labels: 
        due: "期限:"
        points: "点数:"
        quiz_points: クイズの点数
        type: タイプ
      links: 
        full_edit: 詳細編集
        more_options: その他のオプション
      options: 
        assignment: 課題
        attendance: 出欠
        discussion: ディスカッション
        external_tool: 外部ツール
        not_graded: 未採点
        quiz: クイズ
      tooltips: 
        assignment_is_quiz: この課題はクイズですので、配点は問題から引き出され、手動で設定することはできません。
    add_assignment_group_form: 
      drop_x_scores_for_each_student: "それぞれの受講生に %{scores} スコア"
      labels: 
        assignments: 課題
        group_name: グループ名
      links: 
        add_grading_rule: 採点ルールの追加
        delete_assignment: 削除
      options: 
        drop_highest: 最高点を下げる
        drop_lowest: 最低点を下げる
        equally_weighted: 均等に重み付けする
        never_drop: 決して下げない
        no_assignments: "[課題なし]"
        weighted_by_points: 点数で重み付けする
      percent_of_total_grade: "総合成績の %{percent} %"
    add_first_never_drop_rule: 課題の追加
    assignment_count: 
      one: "%{count} 個の課題"
      other: "%{count} 個の課題"
    assignment_group_create_dialog: 
      assignment_group: 
        labels: 
          name: 名前
      buttons: 
        add_group: グループの追加
        cancel: キャンセル
      links: 
        add_assignment_group: 課題グループの追加
    assignment_group_selector: 
      assignment_group: 課題グループ
      assignment_group_options: 
        new_group: 新しいグループ
    assignment_groups_count: 
      one: "%{count} 個のグループ"
      other: "%{count} 個のグループ"
    assignment_locked: 
      assignment_locked: "*%{lock_at}* 現在、この課題はロックされています"
      assignment_unlocked_from: "*%{unlock_at}* まで、この課題はロックされています"
      assignment_unlocked_from_to: "この課題は *%{unlock_at}* ～*%{lock_at}* の期間のみ、ロック解除されます"
    assignment_sidebar: 
      links: 
        submit: 課題の提出
    assignments_content: 
      buttons: 
        delete_group: グループの削除
      labels: 
        class_weighting_policy: 課題グループに基づいて最終的な成績を重み付けする
        delete_assignments_in_group: このグループの課題を削除する
        move_assignments_to: "このグループの課題を移動する。移動先: "
      options: 
        select_group: "[ グループの選択 ]"
      titles: 
        delete_assignment_group: 課題グループを削除しますか?
      tooltips: 
        target_group: この課題の移動先となるグループを選択してください
      warnings: 
        delete_assignment_group: "課題グループ %{group} には %{assignment_count} 件含まれています。これらの課題を削除することも、別の課題グループに移動することもできます。"
    assignments_list_content: 
      no_assignments: "このコースには課題が 1 つも作成されていません。"
      titles: 
        assignments: 課題
        course_assignments: コースの課題
        overdue_assignments: 期日を過ぎた課題
        past_assignments: 過去の課題
        undated_assignments: 日付のない課題
        ungraded_assignments: 未採点の課題
        upcoming_assignments: 今後予定されている課題
    assignments_list_right_side: 
      links: 
        group_assignments_by_type: "グループ課題 (タイプ別)"
        just_show_assignment_list: 課題リストの表示のみ
        manage_assignments: 課題の管理
        see_current_grades: これまでの私の成績を確認する
      titles: 
        show_only_assignments_from: 以下に含まれる課題のみを表示
        upcoming_assignments: 今後予定されている課題
    assignments_right_side: 
      add_assignment_to_group: "%{group} に *課題を追加*"
      assignment_groups_wrapper: " (%{number_of_groups} 件のグループ中)"
      links: 
        add_assignment_group: 課題グループの追加
    buttons: 
      add_group: グループの追加
      delete_group: グループの削除
      submit_assignment: 課題の提出
    confirm: 
      delete_assignment: この課題を削除してもよろしいですか?
      delete_group: このグループを削除してもよろしいですか?
    create_new_crumb: 新規作成
    drop_highest_scores: "最高スコア %{number} を下げる"
    drop_lowest_scores: "最低スコア %{number} を下げる"
    due_date_override: 
      overrides: 
        available_from: 次から使用可能
        due_date: 期日
        for: 対象
      until: 次の日時まで
    edit: 
      edit_assignment: 課題の編集
      new_discussion: 新しいディスカッション
      new_quiz: 新しいクイズ
    edit_view: 
      assignment_name: 課題名
      buttons: 
        update: 課題の更新
      description: 説明
      due_date: 期日
      freeze_properties: コピーされるときに課題のプロパティをロック
      notify_content_change: この内容が変更になったことをユーザに通知する
      points_possible: 点数
      show_advanced_options: 詳細オプションを表示
      warnings: 
        assignment_is_frozen: 一部の設定は管理上の理由でロックされています。
    errors: 
      add_group_failed: グループの追加に失敗しました
      delete_reminder_failed: 削除に失敗しました
      google_docs_masquerade_rejected: "Google Docs に匿名ユーザとして接続できません。"
      reminder_failed: 事前通知に失敗しました
    external_grader_sidebar: 
      edit_assignment_settings: 課題設定の編集
      speed_grader: SpeedGrader
    file_retrieval_error: ファイルの取得に失敗しました
    getting_file: ファイルを取得しています...
    grade_assignment: 
      buttons: 
        upload_files: ファイルのアップロード
      graded_count: "%{total} *件中* %{graded_count} 件の提出物を採点済み"
      links: 
        download_submissions: 提出物のダウンロード
        peer_reviews: "ピア レビュー"
        reupload_submissions: 提出物の再アップロード
      resubmission_count: 
        one: "%{count} 個の再提出物が未採点"
        other: "%{count} 個の再提出物が未採点"
      reupload_instructions: |-
          以前にダウンロードした、その受講生からの提出ファイルに変更を加えた場合は
          zip ファイルに圧縮し直して、下のフォームと一緒にアップロードしてください。
          受講生には、提出用のコメント内に、修正済みのファイルが表示されます。
          
          *ファイル名で区別しますので、提出ファイルのファイル名は変更しないでください。*
      titles: 
        related_items: 関連アイテム
    graded: この課題は既に採点されています
    grading_type_selector: 
      grading_type: 採点タイプ
      grading_type_options: 
        letter_grade: 成績
        not_graded: 未採点
        pass_fail: 完了/未完了
        percent: 割合
        points: 点数
      view_grading_levels: 採点レベルの表示
    group_category_selector: 
      grade_group_students_individually: それぞれの受講生を個別に採点
      group_category_options: "新しいグループ カテゴリ"
      group_set: "グループ セット"
      is_group_assignment: これはグループ課題です
    group_comment: 
      labels: 
        group_comment: グループ全体にコメントを送信
    group_name: グループ名
    group_submission_reminder: 
      warnings: 
        group_submission: "この提出は、ご自分の %{group_type} グループの全員のカウントとなることを覚えておいてください。"
    group_weights: 
      headers: 
        assignment_group: 課題グループ
        group_weight: 重み
        total: 合計
    index: 
      assignment_locked: この課題は現在ロックされています。詳しくは、この課題の詳細情報のページをご覧ください。
      assignment_locked_tooltip: ロックされています
      keycode_descriptions: 
        add_assignment_or_group: 現在のグループへの課題の追加
        delete_assignment_or_group: 現在の課題/グループの削除
        edit_assignment_or_group: 現在の課題/グループの編集
        full_preview: "課題のフル プレビュー/編集"
        next_assignment_or_group: 次の課題/グループ
        previous_assignment_or_group: 前の課題/グループ
      keycodes: 
        add_assignment_or_group: a
        delete_assignment_or_group: d
        edit_assignment_or_group: e
        full_preview: f
        next_assignment_or_group: j
        previous_assignment_or_group: k
      links: 
        wizard: どうすればいいですか...?
      page_title: 課題
    invalid_file_retrieval: このツールから送信されたファイルを取得する際に問題が発生しました。
    invalid_tool_return: 起動されたツールは、この課題に関して無効なリソースを返しました。
    loading_tools_failed: ツールの読み込みに失敗しました
    messages: 
      adding_group: グループを追加しています...
      agree_to_pledge: この課題を提出するには、その前に提出時の誓約に同意する必要があります。
      not_submitted_yet: "課題の提出はまだ完了していません。提出を完了するには \"Submit\" をクリックする必要があります。提出を完了しないまま別のページに移動しますか?"
      now_overdue: この課題は期日を過ぎています。新しい提出物はすべて遅延のマークが付けられます。続行しますか?
      overdue: この課題は期日を過ぎています。提出しますか?
      record_before_submitting: 提出前の記録
      submit_failed: 提出に失敗しました。もう一度やり直してください
      submitting: 提出しています...
    multiple_due_dates: 複数の期日
    needs_grading_count: "この課題には、採点が必要な提出物がまだ %{needs_grading_count} 件あります。"
    never_drop_scores: "%{assignment_name} を決して下げない"
    no_assignments: "[課題なし]"
    no_tools_found: ツールが見つかりませんでした
    notices: 
      assignment_delete: この課題は削除されました
      created: 課題は正常に作成されました。
      updated: 課題は正常に更新されました。
    number_of_assignments: 
      one: "%{count} 個の課題"
      other: "%{count} 個の課題"
    other_assignments: 他の課題
    overdue: この課題は期日を過ぎています
    peer_review_assignment: 
      titles: 
        remind_reviewer: "アセスメントについて %{user} に念押しする"
        remind_reviewier_with_last_notification: "アセスメントについて %{user} に念押しする。最終通知日時: %{at}"
        user_default: ユーザ
    peer_reviews: 
      buttons: 
        add: 追加
        assign_peer_reviews: "ピア レビューの割り当て"
      descriptions: 
        automatically_assign_reviews: "下のボタンをクリックすると、課題を提出済みであるが、まだレビューが割り当てられていないユーザに、ピア レビューを割り当てることができます。"
      details: 左側に、この課題に対する受講生のリストが表示されます。既にレビューが割り当てられている受講生には、どの受講生の提出物に対するレビューであるかも表示されます。
      links: 
        assign_peer_review: "%{student} に、査定すべき別の提出物を与える"
        back_to_assignment: 課題に戻る
      messages: 
        cancel_peer_review: "このピア レビューを取り消しますか?"
        no_students_found: 受講生が見つかりません
      none_assigned: 何も割り当てられていません
      not_yet_submitted: まだ提出されていません
      options: 
        select_student: "[ 受講生の選択 ]"
      overview: "受講生によるピア レビューは、該当のページで最低 1 回コメントが記入された時点で、レビュー完了と見なされます。"
      overview_with_rubric: "受講生によるピア レビューは、該当のページで最低 1 回コメントが記入され、その課題の注釈フォームへの記入が完了した時点で、レビュー完了と見なされます。"
      page_title: "ピア レビュー"
      reviews_per_user: "ユーザあたり %{count} 件のレビュー"
      submitted: 提出済み
      title: "%{assignment} のピア レビュー"
      titles: 
        automatically_assign_reviews: レビューの自動割り当て
        remind: "アセスメントについて %{assessor} に念押しする。最終通知日: %{time}"
    peer_reviews_selector: 
      labels: 
        automatically_assign_peer_reviews: "ピア レビューの自動割り当て"
        manually_assign_peer_reviews: "ピア レビューの手動割り当て"
        require_peer_reviews: "ピア レビューが必要"
      locked_until: レビューの割り当て
      peer_reviews_assign_at_explanation: 期日以降の日付を指定してください。空白の場合は、期日を使用します。
      reviews_per_user: ユーザごとのレビュー
    percent_of_final_grade: "最終的な成績の %{percent} "
    redirect_page: 
      redirect_message: |-
          この提出物は URL でした。今からその URL リンクにお連れします。  
          [ここをクリックして提出用 URL に移動](%{url})
    rules_text: 
      one: "%{count} 件のルール"
      other: "%{count} 件のルール"
    select_assignment: "[課題の選択]"
    show: 
      assignment_locked: この課題は現在ロックされています。
      available_from: 次から使用可能
      date_time_by: "%{date} %{time} まで"
      defaults: 
        no_content: コンテンツなし
      due: 期限
      due_at: 期限
      for: 対象
      links: 
        add_rubric: 注釈の追加
        assign_rubric: 注釈の割り当て
        edit: 編集
      messages: 
        locked: この課題は現在ロックされています。
      new_assignment: 新しい課題
      no_due_date: 期日なし
      no_points: なし
      no_submission: なし
      points: 点数
      submission_types: "ファイル タイプ"
      submitting: 提出しています
      turnitin: Turnitin
      turnitin_enabled: "この課題では Turnitin が有効になっています。"
      turnitin_enabled_short: "(Turnitin を有効にしました)"
      until: 次の日時まで
    show_locked: 
      labels: 
        assignment: 課題
      locked: ロックされています
    status: 
      deleting_group: グループを削除しています...
    student_index: 
      assignments: 課題
      labels: 
        assignments: 課題
    submission_sidebar: 
      comment_signature: "%{author}、%{created_at}"
      labels: 
        grade: "成績:%{grade} *(配点 %{points_possible} 点)*"
        none_assigned: 何も割り当てられていません
      links: 
        resubmit: 課題の再提出
        submission: 
          details: 提出物の詳細
          download_attachment: "%{attachment_display_name} のダウンロード"
          view_original_entry: "オリジナル エントリの表示"
          view_original_page: "オリジナル ページの表示"
          view_quiz: クイズへの提出物の表示
          view_survey: サーベイへの提出物の表示
        submit: 課題の提出
        view_rubric_evaluation: 注釈の評価の表示
      messages: 
        no_comments: コメントなし
        submission_late_timestamp: "%{submitted_at} (遅延)"
      titles: 
        assigned_peer_reviews: "割り当てられたピア レビュー"
        comments: "コメント:"
        submission: 提出
        submission_not_turned_in: 提出されていません!
        submission_turned_in: 提出されました!
      tooltips: 
        finished: 完了
        incomplete: 未完了
    submission_type_icon: 
      tooltips: 
        submitted: 提出済み
    submission_types_form: 
      advanced_turnitin_settings: "Turnitin の詳細設定"
      descriptions: 
        allowed_extensions: "受け入れられる拡張子のリストを入力します。例: doc,xls,txt"
      label: 
        external_tool_new_tab: このツールを新しいタブに読み込む
        external_tool_url: "外部ツールの URL"
        turnitin_enabled: "Turnitin の提出物を有効にする"
      labels: 
        allow_file_uploads: ファイルのアップロードを許可
        allow_media_recordings: メディアに記録されたデータを許可
        allow_text_entry: テキスト入力を許可
        allow_url: "Web サイトの URL を許可"
        allowed_extensions: 許可されるファイル拡張子
        restrict_file_extensions: "アップロードするファイル タイプを制限"
      submission_type: 提出物のタイプ
      submission_types: 
        external_tool: 外部ツール
        no_submission: 提出なし
        on_paper: 筆記
        online: オンライン
    submit_assignment: 
      additional_comments: 追加コメント
      buttons: 
        record_media: "メディアへの記録 / アップロード"
        submit_assignment: 課題の提出
      comments_placeholder: コメント...
      errors: 
        unacceptable_file_type: "このファイル タイプは使用できません。使用できるファイル タイプは次のとおりです: %{allowed_extensions_list}"
      instructions: 
        from_external_tool: そのツールから提供されるリソースを読み込みまたは提出するには、下記のリストからツールを選択してください。
        google_docs: 下のリストからファイルを選択します。
        media_recording: "下のリンクを使用して、提出を記録します。完了して提出の準備ができたら、\"Save\" をクリックします。"
        online_text_entry: ここに提出物をコピーして貼り付けるか、または正確に入力してください。
        online_url: "この課題に対して、提出する Web サイトへのリンクをコピーして貼り付けます。"
      labels: 
        uploaded_data: ファイル
        url: "Web サイトの URL"
      links: 
        add_another_file: 別のファイルを追加する
        authorize_google_docs: "Google ドキュメントへのアクセスの承認"
        find_file: アップロード済みのファイルを見つけるには、ここをクリックします
        submit: 
          external_tool: その他
          file_upload: ファイルのアップロード
          google_doc: "Google ドキュメント"
          media: メディア
          text_entry: テキスト入力
          website: "Web サイトの URL"
      loading_tools: ツールを読み込んでいます...
      messages: 
        google_docs_auth_required: "Google ドキュメントから課題を直接提出する場合は、その前に、次の Google ドキュメント アカウントにアクセスするための権限を Canvas に与える必要があります:"
        media_recording_ready: "提出の準備ができました![課題の提出] ボタンをクリックして、完了します。"
        media_recordings_disabled: "メディアに記録されたデータは、この Canvas サイトでは無効になっています。そのため、この種類の課題を提出することはできません。この課題の設定変更については、インストラクタまでお問合せください。または、メディアに記録されたデータを有効にできるかどうか、システム管理者までお問合せください。"
        submitting: 提出しています...
        uploading: "この課題に対して提出するため、Google ドキュメントを 1 部取得しています。ファイルのサイズによっては、しばらく時間がかかる場合があります。"
      no_files: ファイルがありません
      no_submission: 提出物が選択されていません
      submission_url: "提出物:"
      titles: 
        media_recordings_disabled: "メディアに記録されたデータは、この Canvas サイトでは無効になっています"
      upload_or_choose_file: ファイルをアップロードするか、アップロード済みのファイルを選択します。
    syllabus: 
      page_title: "%{course} の要綱"
    syllabus_content: 
      buttons: 
        update_syllabus: 要綱の更新
      headers: 
        date: 日付
        day: 日
        details: 詳細
      instructions: 
        syllabus: |-
            要綱ページには、表形式にまとめたコース スケジュールと、採点についての基本事項が
            示されています。コースの体制、コースの方針、その他何に関することでも、コメント、補足、
            ご自分の考えなどを自由に追加できます。
            
            コメントを追加するには、右側にある "要綱の記述の編集" リンクをクリックします。
      labels: 
        syllabus_body: 要綱の記述
      links: 
        jump_to_today: 本日に移動
      titles: 
        course_syllabus: コース要綱
    syllabus_right_side: 
      links: 
        edit_syllabus_description: 要綱の記述の編集
    teacher_index: 
      add_assignment: 課題の追加
      add_group: グループの追加
      assignment_group_list: 
        no_assignment_groups: 課題グループがありません。
      assignment_group_list_item: 
        add_assignment_to: "課題を %{name} に追加"
        delete: 削除
        edit: 編集
        group_weight: "合計の %{groupWeight}%"
        manage: 管理
        title_delete: 課題グループの削除
        title_edit: 課題グループの編集
      assignment_list_item: 
        due_date: 期限
        points_possible: "%{pointsPossible} 点"
      assignment_settings: 
        cancel: キャンセル
        save: 保存
        validating: 保存しています...
        weight_groups: 課題グループに基づいて最終的な成績を重み付けする
      assignments_settings: 課題設定
      assignments_settings_screenreader: 課題設定
      create_assignment: 
        assignment: 課題
        assignment_due_at: "期限:"
        assignment_name: "名前:"
        assignment_points: "点数:"
        assignment_type: "タイプ:"
        cancel: キャンセル
        discussion_type: ディスカッション
        external_tool_type: 外部ツール
        more: その他のオプション
        not_graded_type: 未採点
        quiz_type: クイズ
        save: 保存
        saving: 保存しています...
      create_group: 
        add_first_assignment: 課題の追加
        cancel: キャンセル
        drop_highest: "最高スコア:"
        drop_lowest: "最低スコア:"
        example_group_name: "例: 小論文グループ 1"
        group_name: "グループ名:"
        never_drop: "決して下げない:"
        percent_of_total: "% (総合成績中)"
        save: 保存
        saving: 保存しています...
      never_drop: 
        remove_rule: ルールの削除
      search: 検索
      search_for_assignment: 課題の検索
      title_add_assignment: 課題の追加
      title_add_group: 課題グループの追加
    titles: 
      add_assignment_group: 課題グループの追加
      uploading: 提出物をアップロードしています
    turnitin_settings_dialog: 
      assignments: 
        turnitin_settings: 
          labels: 
            exclude_small_matches: 少しの一致
      buttons: 
        update_settings: 設定の更新
      turnitin_settings: 
        labels: 
          compare_against: 比較対象
          do_not_consider: 認めない
          exclude_biblio: 書誌的資料
          exclude_quoted: 引用された資料
          internet_check: "インターネット データベース"
          journal_check: ジャーナル、定期刊行物、出版物
          student_paper_check: 他の受講生の論文
        originality_report_visibility: 受講生が独創性レポートを閲覧できる時期
        originality_report_visible_after_due_date: 期日後
        originality_report_visible_after_grading: 課題の採点後
        originality_report_visible_immediately: 即時
        settings_exclude_fewer_than_count: "%h{wordsInput} 単語 (語) 未満"
        settings_exclude_less_than_percent: "その文書の %h{percentInput} パーセント未満"
    wizard_box: 
      descriptions: 
        delete_icon: "%{icon}: この課題の削除"
        edit_icon: "%{icon}: 基本オプションを再度編集"
        move_icon: "%{icon}: 課題を別のグループに移動"
        preview_icon: "%{icon}: 課題をプレビューして完全に編集"
      errors: 
        no_assignment_group: "問題が発生しました。最初に課題グループを追加する必要があります。操作方法については、\"課題グループの作成\" をクリックしてください。"
      instructions: 
        wizard: 
          details: "課題にかかわる要素は、期日や点数以外にもたくさんあります。課題の説明を入力する場合は、ファイルをアップロードできるようにし、採点の種類やその他一式を変更し、課題の名前をクリックするか、または %{edit_icon} アイコンをクリックしてから、\"詳細オプション\" をクリックします。"
          group: 
            step1: "課題グループは、課題を編成するために使用します。それぞれのグループに名前を付けます。最終的な成績をグループ (*where?*) に基づいて重み付けしたい場合は、それぞれのグループに対してパーセンテージによるスコアを設定できます。グループを作成するには \"課題グループの追加\" をクリックします。"
          overview: 高いレベルでコースを設定するためのページです。課題を追加し、課題をグループ化してから、課題グループを重み付けすることができます。まずは頭の中を整理してから詳細に進もうという考え方です。それにしても、ここで行えることはたくさんあります。
          quizzes: "クイズは特殊なタイプの課題です。左側のサイドバーにある \"クイズ\" リンクをクリックすると、クイズを作成またはインポートすることができます。"
          step1: "課題は常にグループ編成されます。そのため、課題を追加する場合はまず最初に、どのグループに追加すればいいか、自分で分かっている必要があります。グループに新しい課題を追加するには、まずグループを選択し、\"課題の追加\" をクリックするか、または %{add_icon} アイコンをクリックします。"
          step2: "OK です!次に、詳細情報を入力します。課題のタイトル、期日、および配点などを入力できます。ほかに望むことがあるにしても、まずは課題の作成が先決です。"
          step3: 完了です!これで、課題がグループに追加されました!マウスで課題をポイントすると、オプション一式が表示されます。次のオプションがあります。
      links: 
        create_assignment: 新しい課題の作成
        create_assignment_group: 課題グループの作成
        create_or_import_quiz: クイズの作成/インポート
        edit_assignment_in_detail: 課題の詳細の編集
        show_me_where: どこに表示するか
      subtitles: 
        edit_assignment_in_detail: " (アップロード、説明の編集、などを可能にします。)"
      titles: 
        wizard_box: "行う操作:"
  attachment: 
    default_filename: ファイル
    errors: 
      not_found: "ファイル データが見つかりませんでした"
    feed_title: "ファイル: %{title}"
    feed_title_with_context: "ファイル、%{course_or_group}: %{title}"
    title: 
      migration_list: 関連ファイル
    upload_error_invalid_response_code: "無効な応答コードです。予期される値は 200 ですが、実際の値は %{code} でした"
    upload_error_invalid_url: "URL を解析できませんでした: %{url}"
    upload_error_over_quota: "ファイル サイズがクォータ制限を超えています: %{bytes} バイト"
    upload_error_relative_uri: "URL にホストが指定されていません: %{url}"
    upload_error_timeout: "要求がタイムアウトしました: %{url}"
    upload_error_too_many_redirects: リダイレクトが多すぎます
    upload_error_unexpected: "%{url} からのダウンロードの際に、不明なエラーが発生しました"
  attendance: 
    default_attendance_title: "出欠 %{date}"
    errors: 
      could_not_add_assignment: 課題の追加に失敗しました
    options: 
      clear_attendance_marks: 出欠マークのクリア
      edit_assignment: 課題の編集
      mark_all_as_absent: 全員に欠席のマークを付ける
      mark_all_as_present: 全員に出席のマークを付ける
    status: 
      added_assignment: 追加された課題
      adding_assignment: 課題を追加しています...
    titles: 
      attendance_help: 出欠についてのヘルプ
      new_attendance_column: 新しい出席者列
  bb_file_description: "Blackboard 6/7/8/9 から .zip ファイルをエクスポート"
  bb_name: "Blackboard エクスポータ"
  big_blue_button_conference: 
    recording_setting: 記録
    recording_setting_description: この会議を記録
  blackboard: 
    no_manifest: "この Blackboard .zip のルート ディレクトリには imsmanifest.xml ファイルがありません。"
  bookmark_service: 
    default_title: タイトルなし
  bulk_course_migration: 
    export_failed: "bb_lcid %{id} のコースを Blackboard からエクスポートする際にエラーが発生しました"
    export_failed_no_id: コースをインポートする際にエラーが発生しました
    export_failed_not_found: "ユーザ %{user_name} の Blackboard 内で bb_lcid %{id} のコースが見つかりません"
    export_failed_with_id: "bb_lcid %{id} のコースを Canvas にコースをインポートする際にエラーが発生しました"
    no_course_found: "%{id_type} が %{id} のコースが見つかりません"
    no_course_id_given: "bb_lcid %{id} の Canvas コースが見つかりません"
    no_credentials_found: "ユーザ名 %{user_name} の資格情報が見つかりません"
    no_credentials_given: "コース %{course_identifier} のユーザ名が指定されていません"
    no_lcid_found: "行の bb_lcid が指定されていません"
    queue_error: 移行処理を待機している間にエラーが発生しました。
  bulk_course_migrations: 
    bulk_course_migration: 
      exporting: "Blackboard からエクスポート"
      failed: 失敗しました
      finished: 完了
      importing: "Canvas にインポート"
      migration_cancelled_on: "%{date} にキャンセル"
      migration_failed_on: "%{date} に失敗"
      migration_finished_on: "%{date} に完了"
      migration_queueing: 個々のコース移行はキューに入れられます。
      migration_started_at: "一括移行の開始日時 %{time}"
      migration_waiting: 一括移行の実行を待機しています。
      see_results: 結果を参照
      show_warnings: 警告を表示
      waiting_to_export: "Blackboard からのエクスポートを待機しています"
      waiting_to_import: "Canvas へのインポートを待機しています"
    index: 
      available_courses: 利用可能なコース
      bulk_description: "CSV に必要なヘッダ:"
      buttons: 
        add_credentials: 視覚情報の追加
        migrate_courses: コースの移行
      column_name: 列名
      course_id_description: "インポート先のコースのCanvas ID。"
      credential_description: "このツールは、Blackboard Vista/CE システムから複数のコースを同時に移行するときに役立ちます。コースを移行するには、Blackboard システムの一連の資格情報を追加した後で、Canvas コース ID を CSV テンプレートに追加してください。"
      csv_description: "他の列を追加できますが、それらは無視されます。次に、「greg」というユーザのアカウントの 3 つのコースを含んだ単純な CSV の例を示します。"
      csv_template: "CSV テンプレート"
      current_migration_batch: 現在の移行バッチ
      description: 説明
      errors: 
        choose_file: "アップロードする .csv ファイルを選択してください"
      labels: 
        only_use_one: "2 つの列のうちどちらか一方を使用してください"
        password: パスワード
        school: 学校
        user_name: ユーザ名
      lcid_description: "Blackboard システムのコースの lcid。"
      login_credentials: "Blackboard ログイン資格情報"
      page_title: 一括コース移行
      previous_migration_batches: 以前の移行バッチ
      school: 学校
      school_not_supported: "学校をサポートするには、管理者から Instructure に問い合わせてください。"
      sis_id_description: "インポート先の Canvas コースの SIS ID。"
      upload_migration_csv: "移行 CSV のアップロード"
      user_name: ユーザ名
      user_name_description: "その行のコースへの講師/設計者アクセス権を持つユーザのユーザ名です。このユーザ名は、上記の Blackboard ログイン資格情報リストに含まれているユーザ名のいずれかに一致する必要があります。"
    only_one_bulk_migration: "一括コース移行は一度に 1 つずつしか実行できません。"
  button: 
    submit_assignment: 課題の提出
  buttons: 
    add_item: アイテムの追加
    apply: 適用
    authorize_google_docs: "Google ドキュメントへのアクセスの承認"
    back_to_outcomes: 成果に戻る
    cancel: キャンセル
    choose_a_file: ファイルの選択
    delete: 削除
    done: 完了
    filter: フィルタ
    hide_all_artifacts: すべての成果物を非表示
    import: インポート
    login: ログイン
    manage_rubrics: 注釈の管理
    masquerade: ユーザをマスカレード
    ok: OK
    refresh: 最新の情報に更新
    save: 保存
    search: 検索
    send: 送信
    send_message: メッセージの送信
    sending: 送信しています...
    sent: 送信されました!
    show_all_artifacts: すべての成果物を表示
    submit: 提出
    unmasquerade: マスカレードの停止
    update: 更新
    view_account_roster: アカウント名簿の表示
    view_course_roster: コース名簿の表示
  calculator: 
    buttons: 
      save: 保存
    command: 
      abs: 
        description: 指定された値の絶対値を返します
      acos: 
        description: "指定された値のアーク コサインを返します"
      asin: 
        description: "指定された値のアーク サインを返します"
      at: 
        description: 指定されたリストのインデックス値を返します
      atan: 
        description: "指定された値のアーク タンジェントを返します"
      ceil: 
        description: 指定された値の切り上げ結果を返します
      comb: 
        description: 指定された値の組み合わせの結果を返します
      cos: 
        description: 指定された値のコサインを返します
      count: 
        description: リスト内のアイテムの数を返します
      default_description: 説明が指定されていません
      deg_to_rad: 
        description: 指定された値を度からラジアンに変換して返します
      e: 
        description: "e の値を返します"
      fact: 
        description: 指定された値の階乗を返します
      first: 
        description: リストの最初の値を返します
      floor: 
        description: 指定された値の切り下げ結果を返します
      if: 
        description: "1 番目の引数を評価し、それがゼロではない場合は 2 番目の引数を返し、それ以外の場合は 3 番目の値を返します"
      last: 
        description: リストの最後の値を返します
      length: 
        description: 指定されたリスト内の引数の数を返します
      ln: 
        description: 指定された値の自然対数を返します
      log: 
        description: オプションの底で指定された値の対数を返します
      max: 
        description: リスト内の最大値を返します
      mean: 
        description: リスト内の値の平均値を返します
      median: 
        description: 値リストの中央値を返します
      min: 
        description: リスト内の最小値を返します
      no_description: "関数 %{functionName} の説明が見つかりません"
      perm: 
        description: 指定された値の順列の結果を返します
      pi: 
        description: "パイ (π) の計算値を返します"
      rad_to_deg: 
        description: 指定された値をラジアンから度に変換して返します
      rand: 
        description: "ゼロから指定値までの間、または値を指定しない場合はゼロから 1 までの間で、ランダムな値を返します"
      range: 
        description: 値リストの範囲を返します
      reverse: 
        description: 値リストの順序を逆にします
      round: 
        description: 指定された値を最も近い整数に丸めて返します
      sin: 
        description: 指定された値のサインを返します
      sort: 
        description: 値リストを小さい値から大きい値の順に並べ替えて返します
      sqrt: 
        description: 指定された値の平方根を返します
      sum: 
        description: 値リストの合計を返します
      tan: 
        description: 指定された値のタンジェントを返します
      unrecognized: "%{functionName} は認識された関数ではありません"
    decimal_places: 小数点以下の桁数
    delete_formula: 数式の削除
    drag_to_reorder: ドラッグで並べ替え
    headings: 
      formula: 数式
      result: 結果
    last_formula_row: 最後の数式行を使用して、最終的な解答を計算します
    sample_final_answer: この値は、このタイプの問題の最終的な解答の一例です
  calendar: 
    appointment_group_deletion_details: これを削除すると、受講生がサインアップしたすべての予定も削除されます。
    appointment_group_list: 
      location: "場所:"
      message_groups: 次の状態のグループにメッセージを送る...
      message_students: 次の状態の受講生にメッセージを送る...
      scheduler_explanation_student_header: サインアップできる予定グループはありません
      scheduler_explanation_student_paragraph_1: "講師は、このスケジューラ ツールを使用して、受講生がサインアップできる予定 (\"業務時間\"、\"グループ プレゼンテーション時間枠\"、\"同窓生との昼食\" など) のスケジュールを作成できます。"
      scheduler_explanation_student_paragraph_2: 受講生がサインアップできる予定を講師が設定していないので、受講生が現在行えることは何もありません。サインアップできる予定が作成されたら通知します。
      scheduler_explanation_teacher_header: 予定グループが作成されていないので、サインアップできる予定はありません
      scheduler_explanation_teacher_paragraph_1: "これはスケジューラ ツールです。講師はこのツールを使用して、受講生がサインアップする予定グループを作成できます。"
      scheduler_explanation_teacher_paragraph_2: "例えば、講師がコースの各受講生に中間筆記課題を出すものとします。そのような場合は、新しい予定グループを作成し、自分の都合の良い日時を指定し、その時間を 15 分のブロックに分割して、各時間ブロックで 1 人の受講生だけを受け付けるようにします。"
      scheduler_explanation_teacher_paragraph_3: その後、受講生向けに、指定の時間ブロックのいずれかにサインアップする必要があることを通知します。受講生のカレンダーには、利用できる時間ブロックが他のすべての予定と共に表示されるので、受講生は都合のよい時間を選択できます。
      scheduler_explanation_teacher_paragraph_4: "* 今すぐ始めるには、右側の [予定グループの作成] ボタンをクリックします *"
    buttons: 
      cancel: キャンセル
      send_message: 送信
      sending_message: 送信しています...
    calendar_header: 
      create_event: 新しいイベントの作成
      done_go_back_to_list: 完了し、リストに戻る
      links: 
        calendar_month: 月
        calendar_scheduler: スケジューラ
        calendar_week: 週
      my_appointment_groups: マイ予定グループ
      refresh: 更新
      use_old_calendar: 古いカレンダー
    calendar_navigator: 
      next: 次へ
      previous: 前へ
      today: 本日
    calendar_title: "カレンダー:"
    cancel_appointment: "%{name} との予定を取り消してもよろしいですか?"
    confirm_appointment_group_deletion: この予定グループを削除してもよろしいですか?
    confirm_deletion: 削除の確認
    confirm_removal: 削除の確認
    confirm_unreserve: 予約削除の確認
    context_selector: 
      done: 完了
    delete_item: 
      deletion_reason: "削除の理由:"
    do_nothing: 何もしない
    edit: 
      confirm_delete_calendar_event: "このカレンダー イベントを削除してもよろしいですか?"
      event_deleted: "%{event_title} は正常に削除されました"
      event_saved: イベントは正常に保存されました
      missingDueDate: 
        one: "%{sections} には期日が割り当てられていません。"
        other: "%{sections} には期日が割り当てられていません。"
      titles: 
        warning: 警告
    edit_appointment_group: 
      affect_reservations: このことは予約にどのように影響しますか?
      appt_group_options_help1: 既存の一部の予約が、設定された上限を超えています。この変更は新しい予約にのみ適用され、既存の予約は影響を受けません。
      appt_group_options_help2: ただし、既存の予約を手動で削除することはできます。
      calendar: カレンダー
      date: 日付
      details: "詳細:"
      group_category: "グループ カテゴリ"
      group_signup: 受講生をグループにサインアップさせてください。
      location: 場所
      name: 名前
      time_range: 時間の範囲
    edit_appt_calendar_event: 
      description: "説明:"
      slot_limit: このスロットを次のものに制限する
      users: ユーザ。
    edit_assignment: 
      calendar: "カレンダー:"
      due: "期限:"
      group: "グループ:"
      links: 
        more_options: その他のオプション
      title: "タイトル:"
    edit_assignment_override: 
      calendar: "カレンダー:"
      due: "期限:"
      links: 
        more_options: その他のオプション
    edit_calendar_event: 
      calendar: "カレンダー:"
      date: "日付:"
      from: "自:"
      links: 
        more_options: その他のオプション
      title: "タイトル:"
    edit_calendar_event_full: 
      buttons: 
        create: イベントの作成
        update: イベントの更新
      date: 日付
      delete: 削除
      different_date_for_each_section: 各セクションに異なる日付を使用する
      end_time: 終了時刻
      event_description: イベントの説明
      event_title: "イベント タイトル"
      start_time: 開始時刻
    edit_event: 
      tabs: 
        assignment: 課題
        event: イベント
    end_before_start_error: 開始時刻は終了時刻より前である必要があります
    ends_in_past_error: 過去の日時に終了する予定スロットは作成できません
    errors: 
      send_message_failed: メッセージの送信中にエラーが発生しました。もう一度、試してください
    event_assignment_title: "課題タイトル:"
    event_details: 
      attendees: 出席者
      calendar: カレンダー
      details: 詳細
      links: 
        delete: 削除
        edit: 編集
        reserve: 予約
        unreserve: 予約取り消し
      location: 場所
      message_students: 受講生にメッセージを送る
      slots_available: 使用できるスロット
    event_event_title: "イベント タイトル:"
    event_on_this_day: この日にはイベントがあります
    labels: 
      due: 期限
    message_participants: 
      all_groups: すべてのグループ
      all_users: すべてのユーザ
      message_groups: "メッセージ グループ"
      message_label: "メッセージ:"
      message_students: 受講生にメッセージを送る
      registered_groups: 既にサインアップしているグループ
      registered_users: 既にサインアップしているユーザ
      send_message_to: 次の宛先にメッセージを送信する...
      unregistered_groups: まだサインアップしていないグループ
      unregistered_users: まだサインアップしていないユーザ
    messages_sent: 送信済みメッセージ
    missing_due_date_dialog: 
      buttons: 
        goBack: 戻る
        noDueDate: 期日なし
      modal: 
        chooseDueDate: 戻って期日を選択しますか?
    no_groups: グループが見つかりません
    no_users: ユーザが見つかりません
    ok: OK
    open_appointment_on_this_day: この日には予定があります
    prompts: 
      delete_assignment: この課題を削除してもよろしいですか?
      delete_event: このイベントを削除してもよろしいですか?
      delete_override: この課題の上書きを削除してもよろしいですか?
      unreserve_event: このイベントの予約を削除してもよろしいですか?
    reschedule: 再スケジュール
    reservation_over_limit_dialog: 
      appointment_limit_reached: 予定の上限に達しました
      cancel_existing_reservation: 既存の予定を取り消して、この予定をサインアップしますか?
      cancel_some_appointments_and_try_again: 他の予定を取り消してから、もう一度試してください。
      would_you_like_to_cancel_that_and_sign_up_for_this: 指定した予定を取り消して、この予定をサインアップしますか?
      you_are_already_signed_up_for: "既にサインアップしています:"
    save: 保存
    save_and_publish: 保存して公開
    save_changes: 変更内容の保存
    scheduler_right_side_admin_section: 
      create_a_new_set_of_appointments: 予定グループを作成する
    time_block_errors: 時間ブロックの選択にエラーがあります。
    titles: 
      edit_appointment_group: 予定グループの編集
      edit_event: イベントの編集
    today: 本日
    undated_events: 
      loading_undated_events: 日付のないイベントを読み込んでいます...
      show_undated_events: 日付のないイベントを表示
      undated_events: 日付のないイベント
  calendar_event: 
    errors: 
      duplicate_child_event_contexts: "子イベント コンテキストが重複しています"
      invalid_child_event_context: "無効な子イベント コンテキストです"
      no_updating_user: "updating_user が設定されていないと、子イベントを更新できません"
    feed_item_title: "カレンダー イベント: %{event_title}"
    feed_item_title_with_context: "カレンダー イベント「%{course_or_account_name}」: %{event_title}"
    see_assignment: "%{assignment_name} を参照"
    see_discussion_topic: "%{discussion_topic_name} を参照"
    see_file: "%{file_name} を参照"
    see_quiz: "%{quiz_name} を参照"
    see_related_link: 関連リンクを参照
  calendar_events: 
    crumbs: 
      new: "カレンダー イベントの新規作成"
    full_calendar_event: 
      buttons: 
        create: イベントの作成
        update: イベントの更新
      labels: 
        date: 日付
        event_description: イベントの説明
        from: 自
        title: タイトル
      no_content: コンテンツなし
      timespan: "%{start_time} *至* %{end_time}"
    new: 
      links: 
        back_to_calendar: カレンダーに戻る
        delete: イベントの削除
        edit: "カレンダー イベントの編集"
      page_title: "カレンダー イベントの新規作成"
    no_content: コンテンツなし
    notices: 
      created: イベントは正常に作成されました。
      deleted: このイベントは削除されました
      updated: イベントは正常に更新されました。
    show: 
      links: 
        back_to_calendar: カレンダーに戻る
        delete: イベントの削除
        edit: "カレンダー イベントの編集"
  calendar_events_api: 
    feed_title: "%{course_or_group_name} のカレンダー フィード"
    ics_description: "%{context_name} のカレンダー イベント"
    ics_description_course: "次のコースのカレンダー イベント: %{course_name}"
    ics_description_group: "次のグループのカレンダー イベント: %{group_name}"
    ics_description_user: "次のユーザのカレンダー イベント: %{user_name}"
    ics_title: "%{course_or_group_name} のカレンダー (Canvas)"
  calendars: 
    assignment_details: 課題の詳細
    calendar: 
      alts: 
        next: 次へ
        previous: 前へ
      calendars_count: 
        one: "%{count} 個のカレンダー (%{open_count} 個がオープン)"
        other: "%{count} 個のカレンダー (%{open_count} 個がオープン)"
      feed_title: "カレンダー フィード"
      instructions: 
        ics_link: "下のリンクをコピーして、iCal フィードを取得する任意のカレンダー アプリ (Google カレンダー、iCal、Outlook) に貼り付けます。"
      labels: 
        calendar: カレンダー
        date: 日付
        details: 詳細
        due: 期限
        from: 自
        group: グループ
        title: タイトル
        undated_events: 日付のないイベント
      links: 
        add_event: イベントの追加
        delete: 削除
        edit: 編集
        feed: フィードを表示するにはここをクリック
        full_details: 全詳細情報
        how_do_i: どうすればいいですか...?
        jump_to_calendar: カレンダーに移動
        more_options: その他のオプション
        show_undated_events: "%{count} 件の更新イベントを表示"
      messages: 
        max_visible: "一度に %{count} 件のカレンダーを表示できます"
      options: 
        new_group: "[ 新しいグループ ]"
      tabs: 
        assignment: 課題
        event: イベント
      timespan: "%{start_time} *至* %{end_time}"
    default_title: イベント
    event: 
      due: 期限
      event_title: "期限: %{event_title}"
    event_details: イベントの詳細
    feed_dialog_title: "カレンダー フィード"
    keycodes: 
      delete: d
      edit: e
      new: "n"
      next_day: Ctrl+Right
      next_event: j
      next_week: Ctrl+Down
      open: o
      previous_day: Ctrl+Left
      previous_event: k
      previous_week: Ctrl+Up
      refresh: r
    notices: 
      event_moved: "%{event} は次の場所に移動されました: %{day}"
    prompts: 
      delete_assignment: この課題を削除してもよろしいですか?
      delete_event: このイベントを削除してもよろしいですか?
    show: 
      crumbs: 
        my_calendar: "マイ カレンダー"
      feed_title: "コース カレンダーの Atom フィード"
      keycode_descriptions: 
        delete: 現在のイベントを削除
        edit: 現在のイベントを編集
        next_day: 次の曜日
        next_event: 次の曜日/イベント
        next_week: 次の週
        open: 現在のイベントを開く
        previous_day: 前の曜日
        previous_event: 前の曜日/イベント
        previous_week: 前の週
        refresh: カレンダーを最新の情報に更新
      keycode_descriptoins: 
        new: 当日の新しいイベント
      keycodes: 
        delete: d
        edit: e
        new: "n"
        next_day: Ctrl+Right
        next_event: j
        next_week: Ctrl+Down
        open: o
        previous_day: Ctrl+Left
        previous_event: k
        previous_week: Ctrl+Up
        refresh: r
      page_title: カレンダー
    show2: 
      calendar_feed: "カレンダー フィード"
      calendar_feed_instructions: "下のリンクをコピーして、iCal フィードを取得する任意のカレンダー アプリ (Google カレンダー、iCal、Outlook) に貼り付けます。"
      feed_dialog_title: "カレンダー フィード"
      feed_title: "コース カレンダーの Atom フィード"
      links: 
        feed: フィードを表示するにはここをクリック
    titles: 
      add_new_assignment: 新しい課題の追加
      add_new_event: 新しいイベントの追加
      edit_assignment: 課題の編集
      edit_event: イベントの編集
    use_new_calendar: 新しいカレンダーを試す
    wizard_box: 
      descriptions: 
        assignment: "よくできました。ここでダイアログの \"課題\" タブをクリックして、カレンダー イベントではなく課題を作成します。"
        assignment_done: "完了です!これで課題が作成されました!作成した課題は、クリックして詳細を確認したり、イベントを編集または削除したり、別の日にドラッグ アンド ドロップして日付を変更したりできます。"
        change_date: "かんたんです。イベントを別の日にドラッグして、手を離すだけです。または、イベントをクリックして \"編集\" をクリックすると、より詳しい情報を得ることができます。"
        create: "カレンダー イベントの作成を始めるには、イベントの開催日をカレンダーでクリックするだけです。"
        create_assignment: "カレンダー イベントと同じように、課題を追加する日をクリックします。または、期日を指定せずに課題を作成する場合は、\"日付のないイベント\" ボックス(*where?*) をクリックします。"
        delete: カレンダーで、削除するイベントまたは課題をクリックします。
        delete2: "次に \"削除\" (*where?*) をクリックすると、選択したイベントが削除されます。"
        delete_done: すべて完了です。ここで行なったのは、難度の高い削除です。
        done: "完了です!これでイベントが作成されました!作成した課題は、クリックして詳細を確認したり、イベントを編集または削除したり、別の日にドラッグ アンド ドロップして日付を変更したりできます。"
        edit: "OK です!次は、イベントの名前を入力するだけです(*where?*)。必要であれば、イベントの開始時刻と終了時刻を指定できます。開始時刻だけを指定することもできます。または時刻をまったく指定しなくても構いません。完了するには \"送信\" をクリックします。"
        edit_assignment: "次は、この課題の名前 (*where?*) と、この課題が属する課題グループの名前を入力するだけです。必要であれば、期日も指定できます。完了するには \"送信\" をクリックします。"
      labels: 
        i_would_like_to: 行う操作
      links: 
        change_date: イベント/課題の日付の変更
        create_assignment: 新しい課題の作成
        delete: イベント/課題の削除
        new: 新しいイベントの作成
  canvas: 
    migration: 
      errors: 
        file_does_not_exist: "ファイル \"%{file_path}\" は、コンテンツ パッケージ内に存在しないためインポートできませんでした。"
      warning: 
        unzip_warning: "コンテンツ パッケージは正常に解凍されましたが、警告があります"
    plugins: 
      errors: 
        all_fields_required: すべて必須項目です
        fields_required: "フィールド \"%{field}\" は必須項目です"
        invalid_url: "無効な URL"
        login_expiration_minimum: "セッションの有効期間は 20 分以上にする必要があります"
        need_integer: "プレイ リスト キャッシュの整数を入力してください"
  canvas_cartridge_description: "これは、Canvas のエクスポートを JSON 形式の中間ファイルに変換し、インポートできるようにします。"
  canvas_cartridge_file_description: "Canvas コース エクスポート パッケージ"
  canvas_cartridge_name: "Canvas カートリッジ インポーター"
  cc: 
    by: "CC 属性"
    by_nc: "CC 属性 非営利"
    by_nc_nd: "CC 属性 非営利 派生物なし"
    by_nc_sa: "CC 属性 非営利 平等分担"
    by_nd: "CC 属性 派生物なし"
    by_sa: "CC 属性 平等分担"
    private: "私有 (著作権あり)"
    public_domain: 公有財産
  change_points_possible_to_match_rubric_dialog: 
    prompts: 
      update_assignment_points: "この課題の配点は %{assignmentPoints} 点です。配点を %{rubricPoints} 点に変更し、この注釈に一致させますか?"
    titles: 
      update_assignment_points: 注釈と一致するように配点を変更しますか?
  chat: 
    notifications: 
      tinychat_inaccessible: |-
          警告: このページで使用されるサードパーティ プラグイン Tinychat は\
                スクリーン リーダーからアクセスできません。
  collaboration: 
    default_title: 名前の付いていない共同作業
  collaborations: 
    collaboration: 
      delete: この共同作業を削除してもよろしいですか?
      links: 
        delete: この共同作業を削除
        edit: この共同作業を編集
        show_participants: 
          one: "*%{count}* 人の参加者"
          other: "*%{count}* 人の参加者"
      titles: 
        collaboration: 共同作業
    collaborator_picker: 
      labels: 
        available_groups: 利用できるグループ
        available_users: 利用できるユーザ
        collaborate_with: "次の人と共同作業:"
        collaboration_members: 共同作業メンバー
        groups: グループ
        loading: 読み込み中
        people: メンバー
        remove_all: すべて削除
      member_instructions: 共同作業者を追加するには、左側の列でユーザまたはグループをクリックまたはタップしてください。
    edit: 
      buttons: 
        cancel: キャンセル
        update: 共同作業の更新
      labels: 
        description: 説明
        title: 共同作業のタイトル
    errors: 
      cannot_load_collaboration: 共同作業を読み込めません
      create_failed: 共同作業の作成に失敗しました
      no_name: この共同作業の名前を入力してください
      not_enabled: "この Canvas サイトでは共同作業は使用可能になっていません"
      title_too_long: "名前には、%{maxLength} 文字以下を使用してください。内容を追加する場合は、説明を使用してください。"
      update_failed: 共同作業の更新に失敗しました
    forms: 
      buttons: 
        delete_from_canvas: |-
            削除  
            Canvas から
        delete_from_google_docs: |-
            次の場所からも削除  
            Google ドキュメント
        start_collaborating: 共同作業の開始
        update: 共同作業の更新
      collaboration_name: "%{course_or_group_name} の共同作業"
      descriptions: 
        google_docs: |-
            Google ドキュメントは、グループ プロジェクトで共同作業するための素晴らしい場です。Microsoft Word と似ていますが、電子メールでやりとりしなくても、同じファイルに対して他の人と同時に作業することができます。  
            
            **警告**:Google ドキュメントの共同作業に参加するためには、ご自分も (すべての共同作業者も) Google アカウントを持つ必要があります。
      labels: 
        collaboration_type: "次のものを使用した共同作業:"
        description: 説明
        document_name: "文書名:"
      messages: 
        delete_google_doc_as_well: "この共同作業は Google ドキュメントとして保存されています。Canvas だけから削除しますか? または Google ドキュメントからも削除しますか?"
      titles: 
        new: 新しい共同作業の開始
    index: 
      description_rs: |-
          [Google Docs](%{google_url}) や [EtherPad](%{etherpad_url}) などの無料のオンライン Web ツール
          は、受講生にとって、グループ プロジェクトやグループ論文に参加したり、共有のメモを作成したりするための格好の場所です。
          講師 *または* 受講生は、グループによる共同作業をセットアップできます。
      description_student: |-
          **共同作業の意味するものは?**  ここで言っているのは、共有文書で一緒に作業するための
          Web ベースのツールのことです。利用できるリソースには、
          [Google Docs](%{google_url}) や [EtherPad](%{etherpad_url}) があり、
          グループ論文や共有メモのような作業を、協力しあって行うことができます。このページは、
          そうした共同作業の進捗記録を容易にするための場であり、同時に、電子メール
          の交換をせずにリソースのセットアップができます。
      description_teacher: |-
          **共同作業の意味するものは?**  ここで言っているのは、おそらく受講生にとっては既に使い慣れた
          Web ベースのツールのことです。受講生が利用できるリソースには、
          [Google Docs](%{google_url}) や [EtherPad](%{etherpad_url}) があり、
          グループ論文や共有メモのような作業を、協力しあって行うことができます。このページは受講生にとって、
          (またご自分にとっても) そうした共同作業の進捗記録を容易にするための場所であり、同時に、電子メール
          の交換をせずにリソースのセットアップができます。
      how_to_start_a_new_collaboration: "各タイプの共同作業の詳細については、\"新しい共同作業の開始\" をクリックし、ドロップダウン リストから目的のタイプを選択してください。"
      links: 
        delete: この共同作業を削除
        edit: この共同作業を編集
        new: 新しい共同作業の開始
      page_title: 共同作業
      started_by: "開始した人: *%{user}*、開始日時: %{at}"
      titles: 
        current: 現在の共同作業
    titles: 
      delete: 共同作業を削除しますか?
  collection_items: 
    new: 
      pin_to_canvas_network: "Canvas ネットワークに固定"
      saved_successfully: 正常に保存されました
  collection_view: 
    no_items: アイテムがありません。
  comm_messages: 
    from_beginning: 開始
    to_now: 今すぐ
  common_cartridge_description: "これは、コモン カートリッジ パッケージを JSON 形式の中間ファイルに変換し、インポートできるようにします。"
  common_cartridge_file_description: "コモン カートリッジ 1.0/1.1/1.2 パッケージ"
  common_cartridge_name: "コモン カートリッジ インポーター"
  communication_channel: 
    body: "Canvas 検証コードは %{verification_code} です"
    default_facebook_account: "Facebook アカウント"
    default_twitter_handle: "Twitter ハンドルネーム"
  communication_channels: 
    confirm: 
      buttons: 
        add_email_address: "電子メール アドレスの追加"
        back: 戻る
        continue: 続行
        create_account: "マイ アカウントの作成"
        have_account: "私は Canvas アカウントを持っています"
        login_as: "%{invited_user} でログイン"
        merge: 結合
        new_account: 新しいアカウント
        ? "no"
        : いいえ
        register: 登録
        transfer_enrollment: 登録の移行
        ? "yes"
        : はい
      details: 
        account_needed: "**%{course}** に招待されています。この要求を受諾するには、Canvas アカウントが必要です。下のリンクをクリックして、Canvas アカウントを作成してください。"
        add_email: "この電子メール アドレスを現在のアカウントに追加しますか?"
        choose_login: ログイン先を選択してください。
        logged_in_other_user_course: "%{course} への招待が **%{email}** に送信されましたが、現在 **%{user}** でログインしています。"
        merge_multiple: "**%{current_user}** とまとめるアカウントを選択してください。"
        merge_one: "**%{current_user}** と **%{other_user}** を 1 つにまとめますか?"
        none_of_these: どれでもありません。新しいユーザです
        register: サインアップを完了するためには、まだいくつかの情報が必要です。
        register_with_course: "コース **%{course}** へのサインアップを完了するためには、まだいくつかの情報が必要です。"
        wrong_account: "%{course} への招待が **%{invited_user}** に送信されましたが、現在 **%{current_user}** でログインしています。"
      labels: 
        password: パスワード
        subscribe_to_emails: "Instructure から、情報、ニュース、ヒントを受け取ることを希望します。"
        time_zone: "タイム ゾーン"
        unique_id: "電子メール アドレス"
      page_title: "%{email} の登録"
      titles: 
        welcome_aboard: ようこそ!
    confirm_failed: 
      details: "登録について既にご確認いただいているようです。登録済みの電子メール アドレスとパスワードで、*ログイン* してみてください。パスワードを忘れてしまった場合は、\"パスワードを忘れた場合\" というリンクをクリックしてください。ログインし、パスワードを再設定するための、別のリンクが表示されます。"
      feedback: "それでもログインの問題が解決しない場合は、右上の \"フィードバック\" タブをクリックして、状況をお知らせください。"
      page_title: 登録の確認に失敗しました
      titles: 
        problems_with_registration: 登録に関する問題
    notices: 
      login_to_confirm: "電子メール アドレスを確認するため、ログインしてください。"
      registration_confirmed: 登録が確認されました!
    profile: 
      notices: 
        contact_registered: 連絡方法が登録されました!
  conferences: 
    concluded_conference: 
      delete: 削除
      no_recording: 記録なし
      preparing_video: ビデオを準備しています
      view: 表示
    confirm: 
      close: |-
          この会議を終了してもよろしいですか?⏎
          ⏎
          もう一度開くことはできません。
      delete: この会議を削除してもよろしいですか?
    disabled_error: "この Canvas サイトでは Web 会議は使用可能になっていません"
    edit_conference_form: 
      advanced_settings: 詳細設定の管理...
      buttons: 
        cancel: キャンセル
        create_conference: 会議の作成
        update_condference: 会議の更新
      conference_type: タイプ
      description: 説明
      duration: 時間
      duration_in_minutes: 分
      invite_all: コースのメンバーを全員招待する
      long_running: "時間制限なし (長時間の会議用)"
      members: メンバー
      name: 名前
      options: オプション
    general_error: 会議に参加する際にエラーが発生しました
    general_error_with_message: "会議に参加する際にエラーが発生しました。メッセージ: '%{message}'"
    inactive_error: その会議は現在アクティブになっていません
    index: 
      concluded_conferences: 終了した会議
      new_conference: 新しい会議
      new_conferences: 新しい会議
      no_concluded_conferences: 終了した会議はありません
      no_new_conferences: 新しい会議はありません
      page_title: "Web 会議"
    loading_urls_message: 読み込んでいます。お待ちください。
    multiple_urls_message: "この会議では、複数の %{type} ページが利用できます。次のうち 1 つを選択してください:"
    new_conference: 
      delete: 削除
      edit: 編集
      end_it_now: 終了
      in_progress: 進行中
      join: 参加
      start: 開始
    new_conference_title: 新しい会議
    no_settings_error: この会議には詳細設定のページがありません。
    no_urls_error: "申し訳ありません。この会議にはまだ、どの %{type} のページも無いようです。"
    notifications: 
      inaccessible: "警告: このページに含まれるサードパーティ コンテンツは、スクリーン リーダーからアクセスできません。"
    show: 
      buttons: 
        close: 今すぐ終了する
        join: 今すぐ参加する
        restart: 今すぐ再開する
        start: 今すぐ開始する
      minute: 
        one: "%{count} 分"
        other: "%{count} 分"
      status: 
        finished: "終了日時 %{date_and_time} (%{duration})"
        new: まだ始まっていません
        started: "開始時刻 %{time}"
    type_disabled_error: "このタイプの会議は、この Canvas サイトではもう使用できません"
    update_conference_title: 会議の更新
  content_exports: 
    buttons: 
      process: データの処理
    errors: 
      couldnt_create: コースのエクスポートを作成できませんでした。
      error: "コースをエクスポートする際にエラーが発生しました。システム管理者に連絡の上、次のエクスポート ID を知らせてください。 \"%{code}\""
      not_found: エクスポートが存在しません
    index: 
      buttons: 
        create: コースのエクスポートの作成
      crumbs: 
        course_exports: コースのエクスポート
      export_type: エクスポートのタイプ
      links: 
        download: "%{date} からのコースをエクスポート:*ここをクリックしてダウンロード*"
        download_qti: "%{date} 以降の QTI をエクスポート: *ここをクリックしてダウンロード*"
      message: 
        export_started: エクスポートの処理が開始されました。大きいコースの場合は時間がかかります。*他のページに移動して構いません*。エクスポートが完了すると電子メールが送信されます。
      page_title: コースのエクスポート
    labels: 
      new_export: "新しいエクスポート:"
    links: 
      download_plain: ここをクリックしてダウンロード
    messages: 
      processing: 処理しています。
      this_may_take_a_bit: 少し時間がかかる場合があります。
    quiz_export_checklist: 
      labels: 
        all_quizzes: すべてのクイズ
      select_quizzes: エクスポートするクイズの選択
  content_imports: 
<<<<<<< HEAD
    assignment: 
      links: 
        delete_assignment: 課題の削除
        edit_assignment: 課題の編集
    assignment_form: 
      buttons: 
        save_assignment: 課題の保存
      options: 
        assignment: 課題
        discussion: ディスカッション
        file_upload: ファイルのアップロード
        new_group: "[ 新しいグループ ]"
        not_graded: 未採点
        quiz: クイズ
    assignment_groups: 
      labels: 
        total: 合計
        weight_groups: グループごとに最終的な成績を重み付けする
      links: 
        add_group: 課題グループの追加
        delete_group: グループの削除
        edit_group: グループ名の編集
      titles: 
        assignment_groups: 課題グループ
    buttons: 
      import: コースのインポート
    choose_content: 
      buttons: 
        import: コース内容のインポート
      check_everything: すべて
      crumbs: 
        choose_content: コンテンツの選択
        choose_course: コースの選択
      descriptions: 
        copy_content: このコースにコピーするコンテンツを選択してください。
      labels: 
        check: チェック
        copy_everything: "%{course} からすべてをコピーする"
      page_title: コピーするコンテンツの選択
      titles: 
        copy_from_course: "%{course} からコンテンツをコピー"
      uncheck_everything: なし
    choose_course: 
      buttons: 
        copy_from_course: このコースからコピー
      crumbs: 
        copy_from: コースの選択
      descriptions: 
        copy_from: コピー元のコースを選択します。その後、コピーする情報を細かく指定できます。
      labels: 
        search_for_course: コースの検索
        select_course: またはリストから選択
      options: 
        select_course: "[コースの選択]"
      page_title: コースの選択
      titles: 
        copy_from: 別のコースからコピー
    copy_course_finish: 
      crumbs: 
        copy_from_course: "%{course} からコピー"
      descriptions: 
        copy_succeeded: |-
            コース内容を正常にインポートしました。インポートの結果を下で確認できます。
            
            課題またはイベントの日付に問題がある場合は、
            [ドラッグしてコース カレンダーにドロップすることで簡単に変更できます](%{url})。
      labels: 
        apps: "%{course} のアプリ"
        assignment: "%{course} の課題"
        discussions: "%{course} のディスカッション"
        events: "%{course} のイベント"
        files: "%{course} のファイル"
        modules: "%{course} のモジュール"
        quizzes: "%{course} のクイズ"
        wiki_ages: "%{course} の Wiki ページ"
      links: 
        back: "%{course} のホーム ページに戻る"
      page_title: "%{course} からのコピー結果"
      titles: 
        copy_succeeded: コースのコピーが成功しました
        what_it_looks_like_now: "%{course} の現在の概略"
    copy_course_item_selection: 
      labels: 
        apps: "%{course} のアプリ"
        assignment: "%{course} の課題"
        copy: 古いコースのエントリを含める
        copy_settings: "%{course} の設定"
        copy_syllabus: "%{course} からの要綱説明"
        discussions: "%{course} のディスカッション"
        events: "%{course} のイベント"
        files: "%{course} のファイル"
        learning_outcomes: "%{course} の学習成果"
        modules: "%{course} のモジュール"
        question_banks: "%{course} の問題バンク"
        quizzes: "%{course} のクイズ"
        rubrics: "%{course} の注釈"
        wiki_ages: "%{course} の Wiki ページ"
    crumbs: 
      content_imports: 内容のインポート
    date_shift_form: 
      descriptions: 
        day_substitutions: "曜日の置き換えを明確に定義することで、授業のスケジュール変更に合わせて調整を行う (すなわち、月曜にあったものがすべて火曜に実施されるように移動する) こともできます。"
      from_to: "*開始日* %{start_date} **終了日** %{end_date}"
      labels: 
        dates_range: "%{course} 日付範囲"
        shift_dates: イベントと期日を調整
        this_course_date_range: "**このコース** 日付範囲"
      links: 
        add_day_substitution: 曜日の置き換えの定義
      move_from_to: "%{old_day} のものをすべて、%{new_day} に実施されるように移動する"
=======
>>>>>>> ad95b213
    errors: 
      failed: "次のエラーによりコースのインポートに失敗しました:"
      import_failed: "移行のためのインポート中にエラーが発生しました。システム管理者に連絡の上、次のコードを知らせてください: \"%{code}\""
      no_only_and_except: "オプションの \"のみ\" と \"除外\" を同時に使用することはできません。"
    files: 
      buttons: 
        skip: この手順をスキップする
      description: "ファイル一式を zip してコースにアップロードしていただければ、当システムがすべて抽出いたします。別のシステムから Canvas にファイルを移動する場合は、この方法が簡単です。"
      page_title: ファイルのインポート
    messages: 
      copying: コピーしています...これには数分かかります。
      import_complete: インポートが完了しました。コースのページに戻ります...
      importing_button: "インポートしています...  しばらくお待ちください"
    titles: 
      home_page: "ホーム ページ"
  content_locks: 
    buttons: 
      ok_thanks: "OK です。ありがとうございます。"
    messages: 
      assignment_locked_at: "この課題は %{at} にロックされました。"
      assignment_locked_module: "この課題はモジュール *%{module}* の一部で、まだロックが解除されていません。"
      assignment_locked_no_reason: この課題はロックされています。別の理由は提供されていません。
      assignment_locked_until: "%{date} まで、この課題はロックされています。"
      content_locked_at: "このコンテンツは %{at} にロックされました。"
      content_locked_module: "このコンテンツはモジュール *%{module}* の一部で、まだロックが解除されていません。"
      content_locked_no_reason: このコンテンツはロックされています。別の理由は提供されていません。
      content_locked_until: "%{date} まで、このコンテンツはロックされています。"
      file_locked_at: "このファイルは %{at} にロックされました。"
      file_locked_module: "このファイルはモジュール *%{module}* の一部で、まだロックが解除されていません。"
      file_locked_no_reason: このファイルはロックされています。別の理由は提供されていません。
      file_locked_until: "%{date} まで、このファイルはロックされています。"
      page_locked_at: "このページは %{at} にロックされました。"
      page_locked_module: "このページはモジュール *%{module}* の一部で、まだロックが解除されていません。"
      page_locked_no_reason: このページはロックされています。別の理由は提供されていません。
      page_locked_until: "%{date} まで、このページはロックされています。"
      quiz_locked_at: "このクイズは %{at} にロックされました。"
      quiz_locked_module: "このクイズはモジュール *%{module}* の一部で、まだロックが解除されていません。"
      quiz_locked_no_reason: このクイズはロックされています。別の理由は提供されていません。
      quiz_locked_until: "%{date} まで、このクイズはロックされています。"
      topic_locked_at: "このトピックは %{at} にロックされました。"
      topic_locked_module: "このトピックはモジュール *%{module}* の一部で、まだロックが解除されていません。"
      topic_locked_no_reason: このトピックはロックされています。別の理由は提供されていません。
      topic_locked_until: "%{date} まで、このトピックはロックされています。"
      visit_modules_page_for_details: このコンテンツのロックを解除する方法については、モジュールのページにアクセスしてください。
    titles: 
      content_is_locked: コンテンツはロックされています
  content_migration: 
    bad_attachment: ファイルは正常にアップロードされませんでした。
    errors: 
      import_error: "インポートのエラー:"
    missing_content_links_message: "次の参照を解決できません:"
    missing_content_links_title: インポートしたコンテンツにリンク切れがあります
    unexpected_error: 予期しないエラーが発生しました。サポートに連絡してください。
    unknown: 不明
  content_migrations: 
    bad_migration_type: 無効な移行タイプ
    canvas_export: 
      options: オプション
    common_cartridge: 
      options: オプション
    content_checkbox: 
      select_all: すべて選択
      select_non: 選択なし
<<<<<<< HEAD
=======
    content_migration_issue: 
      error_report: "エラー レポート"
>>>>>>> ad95b213
    copy_course: 
      options: オプション
    migration_converter: 
      cancel_migration: キャンセル
      default_option: "1 つを選択"
      header: コンテンツのインポート
      import_from_label: "コンテンツ タイプ"
      import_migration: インポート
      subtext: "ファイル、課題、クイズなど、既に手元にあるコンテンツを他のコース管理システムから Canvas にインポートする場合に役立ちます。"
    moodle_zip: 
      options: オプション
    must_upload_file: ファイルのアップロードが必要です
    progressing_content_migration: 
      issues_text: 問題
      select_content: コンテンツの選択
    progressing_content_migration_collection: 
      no_items: キューに入っているジョブはありません
      progress_label: 現在のジョブ
    qti_zip: 
      options: オプション
    select_content: 
      select_content_btn: コンテンツの選択
    subviews: 
      choose_migration_file: 
        migration_text: ソース
      course_find_select: 
        or: または
        search_label: コースの検索
        select_default: コースの選択
      date_shift: 
        beginning_change_to: 変更後
        beginning_date: 開始日
        checkbox_label: イベントと期日を調整
        ending_change_to: 変更後
        ending_date: 終了日
        substitution: 置き換え
      day_substitution: 
        move_from: 移動元
        to_happen_on: 移動先
      folder_picker: 
        default_select_folder: フォルダの選択
        upload_to: アップロード先
      overwrite_assessment_content: 
        overwrite_assessment_content: "アセスメント コンテンツを、一致する ID で上書きします"
      question_bank: 
        create_new_question: "-- 新しい問題バンクの作成 --"
        question_bank_label: 問題バンク
        select_question_bank: 問題バンクの選択
      select_content_checkbox: 
        select_migration_label: 移行コンテンツを選択しますか?
  content_tag: 
    no_title: タイトルなし
  content_tags: 
    defaults: 
      comments: コメント
      page_title: ページのタイトル
    prompts: 
      delete_tag: このタグを削除してもよろしいですか?
    titles: 
      tag_external_web_page: "外部の Web ページにタグ付け"
  context: 
    all_marked_read: 受信箱のメッセージをすべて既読にする
    bad_message: このメッセージは表示できませんでした
    chat: 
      titles: 
        chat: チャット
    chat_not_enabled: "この Canvas サイトではチャットは使用可能になっていません"
    communication: 
      headings: 
        discussions: ディスカッション
      links: 
        feeds: 
          course_discussions: "コース ディスカッションの Atom フィード"
        start_collaboration: 共同作業の開始
        start_conference: "Web 会議の開始"
        start_topic: 新しいトピックの開始
      titles: 
        communication: コミュニケーション
    deleted_item: 
      created: 作成日時
      last_updated: 最終更新日時
      links: 
        restore: 復元
    inbox: 
      buttons: 
        mark_all_as_read: メッセージをすべて既読にする
      errors: 
        mark_as_read_failed: 既読のマーク付けに失敗しました。もう一度やり直してください
      inbox: 
        discussion_replies: ディスカッションへの返信
      status: 
        marking_all_as_read: すべて既読にする...
    inbox_item: 
      images: 
        alt: 
          topic: トピック
        title: 
          topic: 
            read: "ディスカッション メッセージ: 既読"
            unread: "ディスカッション メッセージ"
      links: 
        remove: 削除
        title: 
          remove_message: このメッセージを削除
      no_title: タイトルなし
    inbox_items: 
      inbox_delete_confirm: このアイテムを受信箱から削除してもよろしいですか?
      loading_results: より多くの結果を読み込んでいます
      no_messages: 申し訳ありません。まだメッセージがありません。
    media_object_inline: 
      titles: 
        media_playback: メディア再生
    media_objects_not_configured: "メディア オブジェクトが構成されていません"
    message_deleted: このメッセージは削除されました
    message_removed: 表示しようとしたメッセージは既に削除されています
    new_roster_user: 
      completed_enrollment: "完了日時 *%{completed_at}*"
      confirm: 
        conclude_student: この受講生の登録を完了してもよろしいですか?
        delete_enrollment: この受講生の登録を削除してもよろしいですか?
      enrolled_as: "登録のタイプ: %{enrollment_type}"
      enrollment_change_failed: 登録権限の変更に失敗しました。もう一度やり直してください
      enrollment_linked_to: "リンク先: %{linked_user}"
      labels: 
        user_privileges: 特権
      legends: 
        memberships: メンバーシップ
      links: 
        access_report: "%{user} へのアクセス レポート"
        cant_delete: 削除できません
        conclude_enrollment: この登録の完了
        delete_enrollment: この登録の削除
        faculty_journal: "%{user} についての講師日誌"
        link_enrollment: この登録のリンク
        restore_enrollment: この登録を復元
        student_teacher_activity: "自分と %{user} の交流レポート"
        teacher_activity: "受講生と %{user} の交流レポート"
        title: 
          enrollment_sis_defined: この登録は大学側で定義したもので、削除できません
        user_account_details: "ユーザ アカウントの詳細情報"
        user_grades: "%{user} の成績"
        user_only_view_section: このユーザは、仲間のユーザだけを表示できるように制限する
        user_outcomes: "%{user} の成果"
        user_view_all_sections: "このユーザは、すべてのコース ユーザを表示できるようにする"
      user_only_view_section: "このユーザが表示できるのは、その受講生に割り当てられたコース セクション内の受講生のみです。"
      user_view_all_sections: "このユーザは、どのコース セクションの受講生でも表示できます。"
    no_user: 
      course: そのユーザは存在しません。または、現在このコースのメンバーではありません。
      group: そのユーザは存在しません。または、現在このグループのメンバーではありません。
    prior_users: 
      headings: 
        prior_users: 先行ユーザ
      links: 
        back_to_people: メンバーに戻る
      titles: 
        prior_users: 先行ユーザ
    roster: 
      group_members: "グループ メンバー"
      teachers_and_tas: "講師と TA"
      titles: 
        course_roster: コース名簿
        group_roster: グループ名簿
    roster_right_side: 
      links: 
        view_faculty_journals: 講師日誌の表示
        view_prior_enrollments: 先行登録の表示
        view_services: 登録済みサービスの表示
        view_user_groups: "ユーザ グループの表示"
    roster_user: 
      completed_enrollment: "完了日時 *%{completed_at}*"
      confirm: 
        conclude_student: この受講生の登録を完了してもよろしいですか?
        delete_enrollment: この受講生の登録を削除してもよろしいですか?
      enrolled_as: "登録のタイプ: %{enrollment_type}"
      enrollment_change_failed: 登録権限の変更に失敗しました。もう一度やり直してください
      headings: 
        recent_messages: 最近のメッセージ
      help: 
        list_services: まだ、登録済みサービスのリストを有効にしていません。このリストを有効にすると、教室を離れているときでも、仲間のコースやグループのメンバーがより簡単にご自分と連携できるようになります。
        services: "まだ、ご自分のユーザ プロフィールをどの外部サービスにもリンクしていません。Canvas アカウントを Facebook や Twitter などのサービスにリンクすることができます。そうすれば、教室を離れているときでも、仲間のコースやグループのメンバーがより簡単にご自分と連携できるようになります。"
      labels: 
        public_list_services: マイプロフィールにリンクされているサービスを、仲間のコース/グループのメンバーが確認できるようにする
        user_privileges: 特権
      legends: 
        memberships: メンバーシップ
      links: 
        cant_delete: 削除できません
        conclude_enrollment: この登録の完了
        delete_enrollment: この登録の削除
        link_enrollment: この登録のリンク
        link_services: "私のアカウントに Web サービスをリンク"
        more_about_this_user: このユーザについての詳細
        more_user_details: ユーザの詳細情報をもっと見る...
        remove_avatar: アバター画像を削除
        report_avatar: 不適切な画像を報告
        restore_enrollment: この登録を復元
        title: 
          enrollment_sis_defined: この登録は大学側で定義したもので、削除できません
        user_account_details: "ユーザ アカウントの詳細情報"
        user_only_view_section: このユーザは、仲間のユーザだけを表示できるように制限する
        user_view_all_sections: "このユーザは、すべてのコース ユーザを表示できるようにする"
      no_messages: メッセージはありません
      no_services: "%{user} は、まだどの外部サービスもアカウントにリンクしていません。"
      services_not_visible: "%{user} が登録しているサービスは、現時点では非表示になっています。"
      user_only_view_section: "このユーザが表示できるのは、その受講生に割り当てられたコース セクション内の受講生のみです。"
      user_view_all_sections: "このユーザは、どのコース セクションの受講生でも表示できます。"
    roster_user_services: 
      headings: 
        registered_services: 登録済みサービス
        service_types: サービスのタイプ
      help: 
        no_services: "まだ、ご自分のユーザ プロフィールをどの外部サービスにもリンクしていません。Canvas アカウントを Facebook や Twitter などのサービスにリンクすることができます。"
        services_private: "まだ、登録済みサービスのリストを有効にしていません。このリストを有効にすると、ご自分の Canvas アカウントにリンクされているサービスを、仲間のコースやグループのメンバーが確認できるようになります。"
        user_services: "ほかのメンバーは、必要と思えば、そのメンバーの Canvas アカウントにリンクされている外部サービスをあなたに公開することもできます。これにより、グループ プロジェクトのコーディネートや、教室を離れているときの連携がより簡単になります。"
      labels: 
        allow_view_services: マイプロフィールにリンクされているサービスを、仲間のコース/グループのメンバーが確認できるようにする
      links: 
        alt: 
          skype_status: "Skype の状態"
        back_to_roster: 名簿に戻る
        link_existing_service_account: 既存アカウントのリンク
        link_service: "私のアカウントに Web サービスをリンク"
        sign_up_for_service: サインアップ
      titles: 
        registered_services: 登録済みサービス
    roster_user_usage: 
      headings: 
        user_access_report: "%{user} のアクセス レポート"
      links: 
        back_to_user: "ユーザ ページに戻る"
      table_headings: 
        content: コンテンツ
        last_viewed_time: 最終表示日時
        num_times_participated: 参加回数
        num_times_viewed: 表示回数
      titles: 
        access_report: "アクセス レポート"
    undelete_index: 
      headings: 
        restore__items: 削除されたアイテムの復元
      help: 
        restore_items: アイテムによっては、関連付けられたデータの一部が削除時に失われる場合があることを覚えておいてください。復元した場合は、復元後の結果を必ず確認してください。
  context_external_tool: 
    external_tool_attention_needed: "外部ツール \"%{tool_name}\" のセキュリティ パラメータを、[コース設定] で設定する必要があります。"
    url_or_domain_required: "URL またはドメインのどちらか一方を設定する必要があります。"
  context_module: 
    migration_module_item_type: "モジュール アイテム"
    requirements: 
      max_score: "スコアは %{score} 以下でなければならない"
      min_score: "スコアは最低 %{score} でなければならない"
      must_contribute: ページに貢献することが必要
      must_submit: 課題を提出することが必要
      must_view: ページを閲覧することが必要
  context_module_items_api: 
    invalid_content: コンテンツが見つかりませんでした
    invalid_position: 無効な場所
    invalid_requirement_type: 無効な完了の要件タイプ
  context_modules: 
    buttons: 
      add: モジュールの追加
      add_item: アイテムの追加
      add_module: モジュールの作成
      add_module_first: 新しいモジュールの追加
      update: モジュールの更新
    confirm: 
      delete: このモジュールを削除してもよろしいですか?
      delete_item: このアイテムをモジュールから削除してもよろしいですか?
    content: 
      add_prerequisite: "*%{module}* に前提条件を追加"
      assignment_points_possible: "配点: %{points_possible}"
      buttons: 
        add_module: モジュールの追加
        add_prerequisite: 前提条件の追加
      headings: 
        add_prerequisite: "%{name} への前提条件の追加"
        course_modules: "コース モジュール"
        student_progress: "モジュールの進捗 (受講生別)"
        student_progress_for_module: "%{module} に対する受講生の進捗"
        students_completed: モジュールを完了した受講生
        students_in_progress: モジュールで作業中の受講生
        students_locked: モジュールをロック解除していない受講生
        students_unlocked: "モジュールをロック解除した (が開始していない) 受講生"
      help: 
        create: |-
            コース モジュールを利用すると、課題、ページ、ファイルなどを、より小さなセクションまたは単元に編成することができます。モジュールは、テーマを軸として展開することも、特定のトピックに焦点を合わせることも、あるいは単に年代順にグループ分けすることもできます。
            
            また、それぞれのモジュールに基準や前提条件を定義して、モジュールを連続ものにすることもできます。受講生は、すべての前提条件のロックを解除するまで、モジュールにアクセスできません。そうすれば、受講生が評価クイズで少なくとも 75% 獲得するまでは、特定のコンテンツやファイルにアクセスできないようにすることができます。
            
            コースをモジュールに編成するには、まず最初に右側の "%{button}" ボタンをクリックします。
        no_modules: このコースには、まだモジュールが定義されていません。
      images: 
        alt: 
          min_score: 最低スコア
          must_contribute: は次のものに対する貢献が必要
          must_submit: は次のものを提出することが必要
          must_view: は次のものを閲覧することが必要
        title: 
          min_score: "受講生は、このアイテムについて少なくとも %{min_score} を獲得するまで、このモジュールを完了したと見なされません"
          must_contribute: 受講生は、このアイテムに貢献するまで、このモジュールを完了したと見なされません
          must_submit: 受講生は、この課題を提出するまで、このモジュールを完了したと見なされません
          must_view: 受講生は、このアイテムを閲覧するまで、このモジュールを完了したと見なされません
      indent: 
        ? "n"
        : 
          one: "1 段階インデント"
          other: "%{count} 段階インデント"
          zero: インデントしない
      key: 
        description: 
          delete: 現在のモジュール/アイテムを削除
          edit: モジュール/アイテムを編集
          indent: 現在のアイテムをインデント
          new: 新しいモジュール
          next: 次のモジュール/アイテム
          outdent: 現在のアイテムのインデントを戻す
          previous: 前のモジュール/アイテム
      keycode_descriptions: 
        next_module_item: "次のモジュールまたはモジュール アイテムを選択してください"
        previous_module_item: "前のモジュールまたはモジュール アイテムを選択してください"
        toggle_module_dragging: アイテムを選択してドラッグを開始するか、または前に選択したアイテムをドロップします
      keycodes: 
        delete: d
        edit: e
        indent: i
        new: "n"
        next: j
        next_module_item: 上
        outdent: o
        previous: k
        previous_module_item: 下
        toggle_module_dragging: スペース
      labels: 
        indent: インデント
        module_complete_when: "このモジュールは次の時点で完了:"
        modules: 
          before_students_view: 受講生がこのモジュールを表示するためには
        new_tab: このツールを新しいタブに読み込む
        require_sequential_progress: 受講生はこのモジュールの要件を順番に通過する必要があります
        sort_by: 並べ替え
        title: タイトル
        unlock_at: ロック解除の日時
        url: URL
      links: 
        add_prerequisite: 前提条件を追加
        add_requirement: 要件を追加
        reload_student: 受講生の進捗を再読み込み
        sort_by_name: 名前
        sort_by_progress: 進捗
        student_progress: 進捗を表示
        title: 
          remove_prerequisite: この前提条件を削除
      module: モジュール
      module_details: "モジュールは順番に表示されるので、%{name} の上にあるモジュールのみを前提条件として設定できます。"
      module_name: モジュール名
      modules_keyboard_hint: "コース モジュールおよびモジュール アイテムの順序を変更するには、最初にスクリーン リーダーでカーソルをオフにします。JAWS で Insert + z を押します。タブ キーを押して最初のモジュールを選択します。上下矢印を押してモジュールまたはモジュール アイテムを選択します。スペース キーを押して、ドラッグを開始するモジュールまたはモジュール アイテムを選択します。次に、上下矢印キーを押して移動先を選択します。スペース キーを再び押して、選択したモジュールまたはモジュール アイテムを移動先の後ろにドロップします。"
      must_complete_prerequisites: "次のことを完了する必要があります:"
      no_preprequisites: 前提条件が定義されていません
      no_requirements: 要件が定義されていません
      prerequisites: 
        another_module: 別のモジュール
      prerequisites_need_item: ユーザがこのモジュールを完了する方法を指定するためには、その前にアイテムを追加する必要があります
      requirements: 
        must_contribute: ページへの貢献
        must_score_at_least: "最低限のスコア:"
        must_submit: 課題を提出
        must_view: アイテムの閲覧
      select_module: 
        instructions: モジュールの選択
        name: "モジュール「%{module}」"
      select_prerequisite: 前提条件のタイプを選択します。受講生は、すべての前提条件が満たされるまで、モジュールを表示できません。
      student_name: 受講生名
      table_headings: 
        module: モジュール
        state: 状態
      titles: 
        student_progression: "モジュールの進捗 (受講生別)"
    context_module: 
      context_module: 
        draft: (ドラフト)
      images: 
        alt: 
          complete: 完了
          incomplete: 未完了
          locked: ロックされています
        title: 
          complete: モジュール完了
          incomplete: モジュール未完了
          locked: モジュールはロックされています
      links: 
        add_item: コンテンツの追加
        hide_contents: モジュールのコンテンツの非表示
        settings: モジュール設定
        show_contents: モジュールのコンテンツを表示
        text: 
          delete_module: 削除
          edit_module: 編集
        title: 
          delete_module: このモジュールを削除
          edit_module: 編集
          student_progress: このモジュールに対する受講生の進捗の確認
      module_will_unlock_at: "は *%{unlock_date}* にロック解除されます"
      progression_complete_count: "*%{count}* 件が完了"
      progression_started_count: "*%{count}* 件が進行中"
      reorder_modules: ドラッグでモジュールを並べ替え
      unpublish: 未公開
    context_modules: 
      publish: 公開
    errors: 
      reorder: 並べ替えに失敗しました。もう一度やり直してください。
    index: 
      titles: 
        course_modules: "コース モジュール"
    module_empty: "モジュール \"%{module}\" にはアイテムがありません"
    module_item: 
      drag_to_reorder: ドラッグして、並べ替え、またはアイテムを別のモジュールに移動
      images: 
        alt: 
          complete: 完了
          incomplete: 未完了
          max_score: 最高スコア
          min_score: 最低スコア
          must_contribute: は次のものに対する貢献が必要
          must_submit: は次のものを提出することが必要
          must_view: は次のものを閲覧することが必要
        title: 
          complete: "モジュール アイテムが完了"
          incomplete: "モジュール アイテムが未完了"
          max_score: 受講生は、このモジュールを完了したと見なされる前に、このアイテムの最高スコアを超えてはなりません。
          min_score: 受講生は、最低スコアに達するまで、このモジュールを完了したと見なされません。
          must_contribute: 受講生は、このアイテムに貢献するまで、このモジュールを完了したと見なされません
          must_submit: 受講生は、この課題を提出するまで、このモジュールを完了したと見なされません
          must_view: 受講生は、このアイテムを閲覧するまで、このモジュールを完了したと見なされません
      links: 
        edit_item: アイテムの詳細情報を編集
        edit_item_details_label: アイテムの詳細情報を編集
        indent: アイテムをインデント
        indent_label: アイテムをインデント
        outdent: アイテムを逆インデント
        outdent_label: アイテムを逆インデント
        remove_item: このアイテムをモジュールから削除
        remove_item_label: このアイテムをモジュールから削除
      max_score: 
        fulfilled: "スコアは %{score} 以下"
        unfulfilled: "スコアは %{score} 以下でなければならない"
      min_score: 
        fulfilled: "スコアは最低 %{score}"
        unfulfilled: "スコアは最低 %{score} でなければならない"
      must_contribute: 
        fulfilled: ページのコンテンツに貢献
        unfulfilled: ページのコンテンツに貢献することが必要
      must_submit: 
        fulfilled: 課題を提出
        unfulfilled: 課題を提出することが必要
      must_view: 
        fulfilled: ページを閲覧
        unfulfilled: ページを閲覧することが必要
    none_in_progress: 進行中のものがありません
    optgroup: 
      assignments: 課題
      discussion_topics: ディスカッション
      external_tools: 外部ツール
      external_urls: "外部 URL"
      files: ファイル
      quizzes: クイズ
      wiki_pages: "Wiki ページ"
    points_possible_short: "%{points} 点"
    prerequisits_footer: 
      default_module_name: モジュール
      labels: 
        prerequisites: コース受講前提条件
      links: 
        title: 
          remove_prerequisite: この前提条件を削除
    still_needs_completing: 完了までにまだ必要なもの
    titles: 
      add: モジュールの追加
      add_item: "%{module} へのアイテムの追加"
      add_prerequisite: "%{module} への前提条件の追加"
      edit: モジュール設定の編集
      edit_item: アイテムの詳細情報の編集
      student_progress: モジュールに対する受講生の進捗
  context_modules_api: 
    invalid_position: 無効な場所
  conversation_dialog: 
    enrollments_everyone: 全員
    errors: 
      field_is_required: このフィールドは必須項目です
    people_count: 
      one: "%{count} 人のユーザ"
      other: "%{count} 人のユーザ"
    select_all: すべて選択
  conversation_message: 
    subject: "非公開メッセージ、%{timestamp}"
    users_added: 
      one: "%{list_of_users} が %{current_user} によって会話に追加されました"
      other: "%{list_of_users} が %{current_user} によって会話に追加されました"
  conversation_participant: 
    batch_update_message: 
      one: "%{count} 個の会話が処理されました"
      other: "%{count} 個の会話が処理されました"
    not_participating: ユーザはこの会話に参加していません
  conversations: 
    add_attachment: 
      titles: 
        attachment: 添付するファイル
        remove_attachment: 添付ファイルの削除
    attachment_error: 添付ファイルのアップロードが失敗しました。もう一度やり直してください。
    buttons: 
      add_people: メンバーの追加
      send_message: 送信
    cannot_be_empty: メッセージは空白にできません
    compose_button_bar: 
      titles: 
        add_attachment: 添付ファイルの追加
        record_media_comment: "オーディオまたはビデオ コメントを記録する"
    compose_title_bar: 
      buttons: 
        close: 閉じる
    confirm: 
      delete_message: "このメッセージのコピーを削除してもよろしいですか? この操作は取り消しできません。"
      delete_messages: "これらのメッセージのコピーを削除してもよろしいですか? この操作は取り消しできません。"
    conversation_context: 次のユーザとの会話から
    conversation_item: 
      has_attachments: "この会話には 1 個以上の添付ファイルがあります"
      has_media: "この会話には 1 個以上のメディア コメントがあります"
      inbox_actions: 
        action_star: スター
        action_unstar: スター取り消し
        archive: アーカイブ
        delete: 削除
        mark_as_read: 既読にする
        mark_as_unread: 未読にする
        subscribe: 購読
        unarchive: アーカイブ解凍
        unstar: スター
        unsubscribe: 購読中止
      inbox_actions_description: メッセージ操作メニュー
      read_more: もっと読む...
    conversations_list: 
      no_archived_messages: アーカイブされているメッセージはありません
      no_messages: メッセージはありません
      no_sent_messages: 送信済みのメッセージはありません
      no_starred_messages: スターの付いたメッセージはありません
      no_unread_messages: 未読のメッセージはありません
    conversations_pane: 
      confirm: 
        delete_conversation: "この会話のコピーを削除してもよろしいですか? この操作は取り消しできません。"
    enrollments_everyone: 全員
    errors: 
      field_is_required: このフィールドは必須項目です
    filter_by_course: このコースでフィルタ
    filter_by_group: このグループでフィルタ
    headings: 
      new_message: 新しいメッセージ
    index: 
      add_recipients_instructions: 会話に追加された人は、以前のすべてのメッセージを見ることができます。
      inbox_actions: 
        delete: 削除
        forward: 早送り
      inbox_view: 表示
      inbox_views: 
        archived_messages: アーカイブされました
        discussion_replies: ディスカッションへの返信
        inbox: 受信箱
        sent_messages: 送信済み
        starred_messages: スターあり
        unread_messages: 未読です
      labels: 
        filter: フィルタ
        message: メッセージ
        submitted: 提出済み
        to: 宛先
      links: 
        compose_new_message: 新しいメッセージ
      more_messages: "あと %{count} 件..."
      page_title: 会話
      send_private_message: 新しいメッセージ...
      titles: 
        compose_new_message: 新しいメッセージを書く
        download_attachment: 添付ファイルのダウンロード
        play_media_comment: "メディア コメントを再生する"
        rss: 
          conversations: "会話の Atom フィード"
        submission_author: 提出物の作成者
        submission_score: 提出物のスコア
        view_submission: 提出物を新しいウィンドウに開きます。
    index_new: 
      delete_conversation: 会話の削除
      enter_name_group_or_course: 名前、グループ、またはコースを入力してください
      filter_messages_by_course: コースでメッセージをフィルタ
      filter_messages_by_type: タイプでメッセージをフィルタ
      new_message: 新しいメッセージ
      reply: 返信
      reply_all: すべてに返信
      search_names_groups_courses: 名前、グループ、およびコースの検索
      settings: 設定
    message: 
      open_message: メッセージを開く
      star: スター
      toggle_read: 既読/未読の切り替え
      total_messages: 合計メッセージ数
    message_form: 
      buttons: 
        send_message: 送信
      headings: 
        new_message: 新しいメッセージ
      inbox_actions: 
        add_people: メンバーの追加
      labels: 
        add_to_faculty_journal: 講師日誌へのエントリとして追加
        group_conversation: これはグループ会話です。参加者には全員の返信内容が表示されます
        message: "メッセージ:"
        to: "至:"
      links: 
        add_attachment: 添付
        media_comment: 記録
      media_comment: "メディア コメント"
      titles: 
        add_attachment: 添付ファイルの追加
        media_comment: "記録されたメディア コメント"
        record_media_comment: "オーディオまたはビデオ コメントを記録する"
        remove_media_comment: "メディア コメントを削除する"
    message_form_dialog: 
      headings: 
        new_message: 新しいメッセージ
      inbox_actions: 
        add_people: メンバーの追加
      labels: 
        add_to_faculty_journal: 講師日誌へのエントリとして追加
        course: コース
        group_conversation: これはグループ会話です。参加者には全員の返信内容が表示されます
        subject: 科目
        to: 宛先
      links: 
        media_comment: 記録
      media_comment: "メディア コメント"
      titles: 
        media_comment: "記録されたメディア コメント"
        record_media_comment: "オーディオまたはビデオ コメントを記録する"
        remove_media_comment: "メディア コメントを削除する"
    message_list: 
      messages: メッセージ
    message_progress_bar_text: 
      done_sending_message: "*%{message_preview}* を *%{num_people}* 人に送信しました"
      error_sending_message: "メッセージを送信する際にエラーが発生しました:"
      sending_message: "*%{message_preview}* を *%{num_people}* 人に送信しています"
    no_message: 
      no_conversations_selected: 会話が選択されていません
    no_recipients_choose_another_group: このグループには受信者がいません。別のグループを選択してください。
    not_applicable: N/A
    not_scored: スコアなし
    notes_to_self: モノローグ
    other: 
      one: "その他 %{count} 件"
      other: "その他 %{count} 件"
    other_recipients: 
      one: "およびその他 %{count} 件"
      other: "およびその他 %{count} 件"
    people_count: 
      one: "%{count} 人のユーザ"
      other: "%{count} 人のユーザ"
    recipient_error: 選択したコースまたはグループには有効な受信者がいません
    select_all: すべて選択
    title: 
      add_recipients: 受信者の追加
      forward_messages: メッセージの転送
    titles: 
      expand_inline: 他のコメントを表示
      rss_feed: 会話フィード
      view_submission: 提出物を新しいウィンドウに開きます。
    unknown_user: 不明なユーザ
    unspecified_error: 予期しないエラーが発生しました。もう一度やり直してください
  conversations_intro: 
    slide1: 
      paragraph1: 受信箱を確認してください!
      paragraph2: "Canvas の新しいメッセージング システムである Conversations が導入されました!"
      paragraph3: "Conversations を使用すると、クラスメートに個人的なメッセージを送信したり、グループのメンバー全員と話したりできます。"
      paragraph4: "簡単な紹介を見る準備ができましたか? 始めるには右の矢印をクリックしてください。"
    slide2: 
      paragraph1: すべての会話が左側に表示されます。
      paragraph2: 会話の相手、メッセージの数、各会話の最新メッセージの数行を確認できます。
    slide3: 
      paragraph1: "会話は、メッセージの [処理] ボタンを使用して、既読/未読としてマークしたり、アーカイブしたり、色でラベル付けしたりできます。"
      paragraph2: アーカイブしたメッセージは削除されません。受信箱から移動されるだけなので、必要に応じて再びアクセスできます。
    slide4: 
      paragraph1: 会話を選択すると、その会話のすべてのメッセージが右側のパネルに表示されます。会話が長い場合は、下にスクロールして以前のメッセージを見ることができます。
    slide5: 
      paragraph1: "メッセージを開始するには、[作成] アイコンをクリックして始めます。"
    slide6: 
      paragraph1: "[新しいメッセージ] ボックスでユーザまたはグループの名前の入力を始めると、ドロップダウンに表示されます。または、名前を忘れた場合はアドレス帳アイコンをクリックして検索できます。"
      paragraph2: "メッセージを入力して、[送信] をクリックします。"
    slide7: 
      paragraph1: "1 人のユーザまたはユーザのグループにメッセージを送信できます。デフォルトでは、すべてのグループ メッセージは、グループ内のすべてのユーザが使用できます。"
      paragraph2: "すべての受信者にプライベートにメッセージを送信したい場合は、[これはグループ会話です] チェックボックスをオフにします。"
    slide8: 
      paragraph1: "右側のチェックボックスをクリックして、メッセージを 1 つ以上選択できます。"
      paragraph2: 選択したメッセージは、他のユーザに転送したり、削除したりできます。
    slide9: 
      paragraph1: "Conversations はシンプルで、簡単に使用できます。"
      paragraph2: "この短い紹介ビデオで Conversations の動作をご覧ください。"
      paragraph3: "古いメッセージは自動的に Conversations に整理されます。待つ必要はありません。すぐに始められます!"
    titles: 
      slide1: "スライド 1"
      slide2: "スライド 2"
      slide3: "スライド 3"
      slide4: "スライド 4"
      slide5: "スライド 5"
      slide6: "スライド 6"
      slide7: "スライド 7"
      slide8: "スライド 8"
      slide9: "スライド 9"
  course: 
    access_denied: アクセスは拒否されました
    batch_update_message: 
      one: "%{count} 個のコースが処理されました"
      other: "%{count} 個のコースが処理されました"
    course_not_found: コースが見つかりませんでした
    csv: 
      comments: コメント
      current_score: 現在のスコア
      final_grade: 最終的な成績
      final_score: 最終的なスコア
      id: ID
      points_possible: 配点
      read_only_field: (読み取り専用)
      section: セクション
      sis_login_id: "SIS ログイン ID"
      sis_user_id: "SIS ユーザ ID"
      student: 受講生
    default_grading_scheme_name: デフォルトの採点スキーム
    default_name: "マイ コース"
    default_short_name: コース-101
    errors: 
      sis_in_use: "SIS ID \"%{sis_id}\" は既に使用されています"
    file_copy_error: "ファイル \"%{name}\" をコピーできませんでした"
    grade_export_types: 
      instructure_csv: "Instructure の CSV形式"
    grade_publishing_status: 
      error: エラー
      error_with_message: "エラー: %{message}"
      pending: 保留
      pending_with_message: "保留: %{message}"
      published: 公開済み
      published_with_message: "公開済み: %{message}"
      publishing: 公開
      publishing_with_message: "公開: %{message}"
      unknown: "不明な状態「%{status}」"
      unknown_with_message: "不明な状態「%{status}」: %{message}"
      unpublishable: 公開不可
      unpublishable_with_message: "公開不可: %{message}"
      unpublished: 未公開
      unpublished_with_message: "未公開: %{message}"
    missing_name: 名前の付いていないコース
    student_view_student_name: 受講生をテスト
    wiki_permissions: 
      all: 全員
      only_teachers: 講師のみ
      teachers_students: 講師と受講生
  course_copy_argument_error: コースのコピーには、コピー元のコースが必要です。
  course_copy_description: "Canvas コースのコピーのための移行プラグイン"
  course_copy_file_description: "Canvas コースのコピー"
  course_copy_name: "Canvas コースのコピー"
  course_copy_no_course_error: コピー元のコースが見つかりませんでした。
  course_copy_not_allowed_error: コピー元のコースのコピーが許可されていません。
  course_exports: 
    errors: 
      assignment: "課題 \"%{title}\" のエクスポートに失敗しました"
      assignment_groups: 課題グループをエクスポートできませんでした
      assignment_is_locked: "課題 \"%{title}\" はロックされているためコピーできませんでした。"
      assignments: 一部の課題をエクスポートできませんでした
      canvas_meta: "Canvas 固有のメタデータをエクスポートできませんでした"
      course_export: コースのエクスポートでエラーが発生しました
      course_settings: コース設定をエクスポートできませんでした
      events: "カレンダー イベントをエクスポートできませんでした"
      external_feeds: 外部フィードをエクスポートできませんでした
      file: "ファイル \"%{file_name}\" のエクスポートに失敗しました"
      file_meta: ファイルのメタデータをエクスポートできませんでした
      files: 一部のファイルをエクスポートできませんでした
      grading_standards: 採点基準をエクスポートできませんでした
      learning_outcomes: 学習成果をエクスポートできませんでした
      lti_links: 一部の外部ツール構成をエクスポートできませんでした
      media_file: "メディア ファイルのエクスポートに失敗しました"
      media_files: "一部のメディア ファイルをエクスポートできませんでした"
      module_meta: モジュールのメタデータをエクスポートできませんでした
      organization: 組織構造を生成できませんでした
      question_bank: "問題バンク \"%{title}\" のエクスポートに失敗しました"
      quiz: "クイズ \"%{title}\" のエクスポートに失敗しました"
      quiz_is_locked: "クイズ \"%{title}\" はロックされているためコピーできませんでした。"
      quizzes: 一部のクイズのエクスポートに失敗しました
      resources: 一部のリソースにリンクできませんでした
      rubrics: 注釈をエクスポートできませんでした
      topic: "ディスカッション トピック \"%{title}\" のエクスポートに失敗しました"
      topic_is_locked: "トピック \"%{title}\" はロックされているためコピーできませんでした。"
      topics: 一部のトピックをエクスポートできませんでした
      web_links: "一部の Web リンクをエクスポートできませんでした"
      wiki_page: "Wiki ページ \"%{title}\" のエクスポートに失敗しました"
      wiki_pages: "Wiki ページをエクスポートできませんでした"
    errors_list_message: "エクスポート %{export_id} のエクスポート エラー:"
    unknown_titles: 
      assignment: 不明な課題
      file: 不明なファイル
      topic: 不明なトピック
      wiki_page: "不明な Wiki ページ"
  course_list: 
    wrapper: 
      close_course_menu_title: 閉じる
      reset_course_menu: リセット
  course_restore: 
    restore_error: コースを復元する際にエラーが発生しました。コースは復元されませんでした。
  course_search: 
    cant_be_blank: 空白にはできません
  course_section: 
    sis_id_taken: "SIS ID \"%{sis_id}\" は既に使用されています"
  course_settings: 
    buttons: 
      add_section: セクションの追加
      adding_section: セクションの追加...
      re_sending_all: 受諾されていない招待の再送信...
      re_sent_all: 受諾されていない招待をすべて再送信しました!
    cancel: キャンセル
    confirm: 
      delete_section: このセクションを削除してもよろしいですか?
      publish_grades: これらの成績表を受講生情報システムに公開してもよろしいですか?この操作は、すべての採点が完了してから行ってください。
      re_publish_grades: これらの成績表を受講生情報システムに再公開してもよろしいですか?
    course_dates_enforced: ユーザは次の期間のコースにのみ参加できます
    course_dates_unenforced: これらの日付はコースの可用性に影響を及ぼしません
    edit_sections_placeholder: セクション名を入力する
    errors: 
      invalid_sis_status: "無効な SIS 公開状態です"
      invitation: 招待に失敗しました。もう一度、試してください。
      publish_grades: 成績表を受講生情報システムに公開しようとした際に、問題が発生しました。後でもう一度、試してください。
      re_send_all: 送信に失敗しました。もう一度、試してください。
      section: セクションの追加に失敗しました。もう一度、試してください。
    flash: 
      invitation: 招待が送信されました。
      linkError: ユーザの受講生リンクを更新する際に、問題が発生しました。後でもう一度、試してください。
      links: 受講生リンクは正常に更新されました
      sectionError: ユーザのセクションを更新する際に、問題が発生しました。後でもう一度、試してください。
      sections: セクションの登録は正常に更新されました
    grading_standard_set: 現在設定されています
    grading_standard_unset: 設定されていません
    indexed_course: "公開コース インデックスに含まれます"
    invitation_sent: 招待が送信されました!
    invitation_sent_now: 今すぐ
    link_students_placeholder: 受講生名を入力する
    links: 
      less_options: 少ないオプション
      more_options: その他のオプション
      publish: "成績表を SIS に公開"
      publishing: "成績表を SIS に公開しています..."
      re_send_all: 受諾されていない招待をすべて再送信
      re_sending_invitation: 招待を再送信しています...
      republish: "成績表を SIS に再公開"
    private_course: 非公開
    public_course: 公開
    re_send_invitation: 招待の再送信
    titles: 
      click_to_edit: クリックして編集します
      link_to_students: 受講生へのリンク
      move_course: コースの移動
      reset_course_content_dialog_help: コースのコンテンツをリセット
      section_enrollments: セクションの登録
  course_statistics: 
    unknown: 不明
  course_subscriptions: 
    already_subscribed: 
      already_subscribed_message: "*%{subscriber_name}* さんは既に *%{course_name}* を購読しています"
    logged_in_confirm_form: 
      logged_in_confirm_message: "*%{user_name}* さん、*%{course_name}* に関心をお寄せいただき、ありがとうございます。このコースの最新情報を受信するには、以下の購読ボタンをクリックしてください。"
    new: 
      subscribe: 定期購読
    show: 
      thanks: "*%{course_name}* の購読手続きが完了しました。"
    subscribe_form: 
      email: "電子メール アドレス"
      subscribe_form_text: "*%{course_name}* に関心をお寄せいただき、ありがとうございます。このコースの最新情報を受信するには、以下にフル ネームと電子メール アドレスを入力してください。"
      your_name: お名前
  course_users: 
    greater_than_three: "検索語を 3 文字以上で入力してください"
    unknown_error: 検索中に問題が発生しました。後でもう一度、試してください。
  courses: 
    add_users: 
      buttons: 
        add_users: 問題ないので、これらのユーザを追加
        continue: 続行...
        modify_users: 前のページに戻ってユーザのリストを編集
      cannot_add_users_to_concluded_course: 完了したコースにはユーザを追加できません。
      headings: 
        add_users: "コース ユーザの追加"
      invite_to_unpublished_course: "コースは公開されていないため、受講生および TA は追加されますが、コースへの招待は行われません。招待状は、コースが公開された時点で送信されます。"
      labels: 
        course_section_id: 対象のセクション
      limit_privileges_to_course_section: これらの管理者は、自分のセクション内の受講生のみを採点できる
      links: 
        add_users: ユーザの追加
      teacherless_invite_details: 講師を招待し、受諾された場合、あなたはこのコースの管理権限を放棄することになります。
      titles: 
        course_section: "コース セクション"
    assignments_needing_grading: 
      headings: 
        grade: "%{assignment} を採点"
        to_do: やるべきこと
      images: 
        alt: 
          ignore: 無視
      links: 
        show_more: "あと %{count} 件..."
        title: 
          ignore: この課題を無視
      need_grading_count: 
        one: "%{count} 個が未採点"
        other: "%{count} 個が未採点"
      points_possible: "配点: %{points_possible}"
    canvasnet_instructor: 
      avatar_url: アバター
      biography: Bio
      instructor_name: 名前
      job_title: タイトル
      remove_instructor: インストラクタの削除
    confirm_action: 
      buttons: 
        conclude_course: コースの完了
        delete_course: コースの削除
      details: 
        conclude_alt_text: "コースへの受講生のアクセスを制限しつつ、採点を変更できる状態にしておくには、コースの日付の設定を利用してください。コースの日付の設定については、*こちら* のガイドを参照してください"
        confirm_delete: "このコースを削除してもよろしいですか?　削除すると、 受講生と講師はこのコースを利用できなくなります。コースをドロップダウン メニューから除外することが目的であれば、*コースの完了* を行ってください。"
        confirm_delete_addendum: "コースを完了する権限がない場合は、*コースの終了日の変更* を行うか、コースを完了するよう管理者に依頼してください。"
      headings: 
        confirm: 操作の確認
        confirm_conclude: コース完了の確認
        confirm_delete: コース削除の確認
      titles: 
        confirm: 操作の確認
    confirm_reject_invitation: このコースへの参加についての招待を拒否してもよろしいですか?
    copy: 
      buttons: 
        create_course: コースの作成
      choose_content: コピーするアイテムの選択
      details: このコースのコピーの作成を開始するには、次の詳細情報を入力してください。
      headings: 
        copy_course: "%{course} のコピー"
      labels: 
        conclude_at: 終了日
        course_code: "コース コード"
        enrollment_term_id: 期間
        name: 名前
        start_at: 開始日
      titles: 
        copy_course: コースのコピー
    course_wizard_box: 
      buttons: 
        publish: コースの公開
      details: 
        assignments: 課題を追加します。長いリストを作成するだけでもいいですし、グループ別に分割しても構いません。また、それぞれの課題グループに重み付けを指定することもできます。
        available: これでコースが設定され利用可能になりました。おそらく、このチェックリストはもはや必要ないことと思います。しかし、後日、何か新しいことへの挑戦が必要であると気付いた場合、あるいはコース内容に変更を加える際の手助けが必要になった場合のために、当システムで保管いたします。
        calendar: ここには、カレンダーの機能を知る絶好のチャンスがあります。課題以外のイベントもコースに追加できます。使い方は当システムが手助けいたしますので、心配しないでください。
        claimed: 
          not_saved: |-
              素晴らしい。コースの準備ができていますね。次は何をすべきでしょうか。世界に公開する前に、基本事項が整っているか、確認のためのチェックを行いたいのではないでしょうか。左側にあるリストを 1 つずつチェックして、そのコースがすぐに使用できる状態になっているか、ご確認ください。
              
              *このコースは、公開されるまでは講師のみに表示されます*
          saved: "すべて完了です! コース「%{course}」が正式に作成されました。公開されるまでは、ご自分にしか表示されません。ただし、公開する前に左側のリストを 1 つずつチェックして、Canvas が実際にどのような働きをするか感触を掴み、受講生に教える準備が本当に整っているか、確認してください。"
        created: 
          not_saved: |-
              このクラスは既に作成されていますが、まだ使用権が請求されていません。1 週間以内に使用権が請求されない場合、自動的に削除されます。とりあえず、左側のリストを 1 つずつチェックして、公開の準備ができているかご確認ください。
              
              先に進む前に別のページに移動する必要がある場合は、ひとまず *このリンク* を保存し、のちほどこのページに戻ってきてください。
              
              このコースの使用権を請求するには、 **ログイン** または ***登録*** を行ってください。
          saved: |-
              すべて完了です! コース「%{course}」が正式に作成されました。公開されるまでは、ご自分にしか表示されません。ただし、公開する前に左側のリストを 1 つずつチェックして、Canvas が実際にどのような働きをするか感触を掴み、受講生に教える準備が本当に整っているか、確認してください。
              
              先に進む前に別のページに移動する必要がある場合は、ひとまず *このリンク* を保存し、のちほどこのページに戻ってきてください。
              
              このコースの使用権を請求するには、 **ログイン** または ***登録*** を行ってください。
        files: "[ファイル] タブは、講義用スライド、文書サンプル、研究支援素材など、受講生がダウンロードを希望するものを何でも共有できる場所です。ファイルのアップロードや整理は、Canvas なら簡単に行うことができます。使用方法をご覧ください。"
        home: "誰かがこのコースを訪れたとき、最初に目にするのはこのページです。アクティビティ ストリーム、コース モジュールの一覧、要綱、またはご自身で書いたカスタム ページが表示されるように設定できます。 デフォルトは、コースのアクティビティ ストリームです。これをカスタマイズするには、%{change_layout} をクリックします。"
        import: "別のコース管理システムをご利用になっていた場合は、既にその場所にできあがっているものを Canvas に移動したいとお考えではないでしょうか。当システムでは、コンテンツを簡単に Canvas に移行するためのプロセスを、順を追ってご案内しています。"
        navigation: "デフォルトでは、コース用のすべてのリンクが有効になります。受講生には、コンテンツのないセクションへのリンクは表示されません。例えば、クイズを 1 つも作成していない場合、そのクイズへのリンクは受講生には表示されません。コース内に、受講生からのアクセスを禁止したいエリアがある場合は、それらのリンクを並べ替えて明確に無効にすることができます。"
        publish: 
          form: |-
              すべて完了しましたか?それでは、コースを公開しましょう!下のボタンをクリックして、公式なコースにします!
              
              公開すると、すべてのコース ユーザに電子メールで招待状が送信され、招待状を受け取ったユーザはサインアップして参加できるようになります。
          not_registered: "このコースは使用権が請求され準備が整っていますが、コースを公開するには、その前に登録プロセスを完了する必要があります。この処理を完了するためのリンクが書かれた電子メールが、既に Canvas から送られているはずです。スパム用の受信箱も確認してみてください。"
        students: 次のうちいくつかは、必ず必要になります。もし誰も聴いていないとしたら、コースで教えることに何の面白みがあるでしょう。
        tas: "コースの手助けとして、TA を割り当てることができます。TA は、受講生の提出物の採点や、ディスカッションの管理の手助けをすることができます。また、期日や課題の詳細をあなたに代わって更新することさえできます。"
      headings: 
        next_steps: 次の手順
      links: 
        assignments: コースの課題の追加
        calendar: "コースのカレンダー イベントの追加"
        files: コースのファイルの追加
        home: "コースのホーム ページの選択"
        import: コンテンツのインポート
        navigation: "ナビゲーション リンクの選択"
        publish: コースの公開
        re_send_confirmation: 確認の電子メールの再送信
        students: コースへの受講生の追加
        tas: "コースへの TA の追加"
        title: 
          bookmark: このリンクをコピーする/ブックマークに登録する
    edit_profile: 
      about: 概要
      about_related_id: 関連コース/セクションをリンクするために使用する共有識別子
      add_instructor: インストラクタの追加
      basic_info: 基本情報
      disabled: 締切済み
      enabled: 開く
      institution: 教育機関
      institution_name: 名前
      instructor_led: インストラクタによる指導
      instructors: インストラクタ
      labels: 
        description: 説明
        enrollment_fee: 登録料
        format: 形式
        image: 画像
        path: "コース パス"
        portal_path: "ポータル パス"
        position: 職位
        related_id: "リンク ID"
        self_enrollment: 登録
        self_enrollment_limit: 登録上限
        tags: タグ
        tentative_start: 仮開始
        title: タイトル
        visibility: 可視性
      leave_blank_if_free: 無料コースの場合は空欄にしてください
      logo: ロゴ
      page_title: コースのプロフィール
      path_syntax: 英小文字、数字、およびダッシュ
      portal_path_syntax: "英小文字、数字、ダッシュ、およびスラッシュ (例: harvard/chemistry)"
      private: 非表示
      public: "canvas.net に表示"
      save_changes: 変更内容の保存
      self_paced: 自習
      unlisted: "Canvas.net (URL からアクセス可能) に非掲載"
      when_to_set_tentative_start: "コースの開始日が決まっていない場合は、例えば「2013 年秋」とします"
    enrollment_reminders: 
      buttons: 
        accept: 招待を受諾する
        reject: 招待を拒否する
      headings: 
        invitation: 招待
      invitation: 
        designer: "ユーザ アカウント *%{user}* のために、*設計者* としてこのコースに参加するよう招待されています。"
        observer: "ユーザ アカウント *%{user}* のために、*オブザーバ* としてこのコースに参加するよう招待されています。"
        one: "ユーザ アカウント *%{user}* のために、このコースに参加するよう招待されています。"
        other: "ユーザ アカウント *%{user}* のために、このコースに参加するよう招待されています。"
        student: "ユーザ アカウント *%{user}* のために、*受講生* としてこのコースに参加するよう招待されています。"
        ta: "ユーザ アカウント *%{user}* のために、*TA* としてこのコースに参加するよう招待されています。"
        teacher: "ユーザ アカウント *%{user}* のために、*講師* としてこのコースに参加するよう招待されています。"
      invitiation: 
        look_around: お気軽にコースに立ち寄って、内容をご覧ください。ご検討の上、この招待を受諾または拒否することができます。
    enrollment_type_select: 
      labels: 
        enrollment_type: さらに追加
      titles: 
        enrollment_type: 登録タイプ
    errors: 
      create_failed: コースの作成に失敗しました
      invalid_role: 役割のタイプが無効です
      role_not_active: "アクティブではない役割にはユーザを追加できません: '%{role}'"
      role_not_found: "'%{role}' という名前の役割は存在しません。"
      unauthorized: 
        switch_roles: 役割を切り替える権限がありません
    group_list: 
      headings: 
        groups: "コース グループ"
    index: 
      headings: 
        future_enrollments: 将来の登録
        my_courses: "マイ コース"
        past_enrollments: 過去の登録
      start_new_course: 新しいコースの開始
      titles: 
        courses: コース
        rss: 
          course_announcements: "コース アナウンスの Atom フィード"
    link_enrollment: 
      buttons: 
        link: 受講生へのリンク
      details: |-
          受講生にオブザーバがリンクされている場合、オブザーバはその受講生の成績とコースでの交流にアクセスできます。*今すぐ、このオブザーバが受講生「 %{student}」にリンクされます。*
          
          コースのオブザーバ %{user} を受講生にリンクするには、その受講生の名前を下のリストから選択します。
      labels: 
        student: 受講生
      loading: 受講生を読み込んでいます。
      select_student: 受講生の選択
    notices: 
      backup_restored: バックアップは正常に復元されました!
      concluded: コースは正常に完了しました
      deleted: コースは正常に削除されました
      enrollment_not_active: "コース「%{course}」でのメンバーシップがまだアクティブ化されていません"
      failed_conclude: コースの完了が失敗しました
      invitation_accepted: "招待が受諾されました!%{course} へようこそ!"
      invitation_cancelled: 招待がキャンセルされました。
      login_to_accept: 登録を受諾するには、その前にログインする必要があります。
      preview_course: このコースに招待されています。閲覧は自由ですが、参加する場合は、その前に登録の招待を受諾する必要があります。
      reset_test_student: テスト受講生を正常にリセットしました。
      role_restored: デフォルトの役割と権限が復元されました
      role_switched: "このコースに対する役割が変更されました。これからは、新しい役割でこのコースが表示されます。新しい役割: %{enrollment_type}"
      unconcluded: 未完了のコース
      updated: コースは正常に更新されました。
    recent_event: 
      all_graded: すべて採点済み
      due: 期限
      needs_grading: 採点が必要
      no_new_submissions: 新しい提出物なし
      no_submissions: 提出物なし
      not_submitted: 未提出
      submission_score: "スコア: %{score} / *配点: %{points_possible}*"
    recent_feedback: 
      comments: "コメント: %{count}"
      not_graded: 未採点
      submission_points: 
        with_score: "スコア:スコア: %{score} / *配点: %{points_possible}*"
        without_score: "配点: %{points_possible}"
    roster: 
      create_users: 
        add_more_users: その他のユーザの追加
        add_these_users: ユーザの追加
        adding: 追加しています...
        adding_n_users: "%{users.length} 人のユーザの検証が完了し、追加準備が整いました:"
        can_only_grade_students_in_section: 自分のセクション内の受講生のみを採点できる
        close: 完了
        duplicates_removed: 重複が削除されました。
        email: "電子メール アドレス"
        example_formats: "例: user@example.com, \"名 姓\" &lt;user@example.com&gt;, \"姓 名\" &lt;user@example.com&gt;"
        form_instructions: "以下に電子メール アドレスのリストを入力または貼り付け:"
        go_back: 最初からやり直し
        have_been_enrolled: 次のユーザが登録されました
        name: 名前
        next: 次へ
        section: セクション
        user_role: "役割:"
        validating: 検証中...
        will_not_be_added: これらのユーザにはエラーがあるため、追加できません。正しい形式であることを確認してください。
      edit_sections_view: 
        edit_sections_desc: "セクションはユーザの編成手段の 1 つです。セクションを利用するとで、1 つのコースで複数のクラスを教えることができ、コースの内容を 1 箇所にまとめることができます。以下では、ユーザを別のセクションに移動したり、セクションの登録を追加/削除できます。ユーザは常に 1 つ以上のセクションに含まれる必要があります。"
      index: 
        add_people: メンバーの追加
        cannot_add_users: このコースは完了しているため、新しいユーザを追加できません
        role_to_search: 制限付きの役割検索
        search: 検索
        search_people: メンバーの検索
      invitations_view: 
        accepted_invitation: "%{name} は既にコースへの招待を受信、受諾していますが、必要であれば招待を再送信することもできます。"
        admin_invitation_unaccepted: "%{name} はまだコースへの招待を受諾していません。招待が送信された時刻: %{time}"
        invitations_pending_publish: 招待は、コースが*公開*されるまで送信されません
        student_invitation_unaccepted_available: "%{name} はまだコースへの招待を受諾していません。招待が送信された時刻: %{time}"
        student_invitation_unaccepted_unavailable: "%{name} が次のコースに追加されました: %{time}"
      link_to_students_view: 
        link_student_action: "コース オブザーバ *%{name}* を受講生にリンクするには、下のリストから受講生の名前を選択します。"
        link_student_desc: 受講生にリンクされたオブザーバは、その受講生の成績およびコースの交流にアクセスできます。
      resend_invitations: 
        pending_invitations: "%{pendingInvitationsCount} 件の招待が受諾されていません。"
        re_send_invitations: 再送信
        re_sending_invitations: 再送信中...
      role_select: 
        all_roles: すべての役割
      roster_user: 
        links: 
          edit_sections: セクションの編集
          link_to_students: 受講生へのリンク
          remove_from_course: コースから削除
          resend_invitation: 招待の再送信
          user_details: ユーザの詳細情報
        manage: 管理
        pending_acceptance_explanation: このユーザはまだコースへの招待を受諾していません
        pending_acceptance_of_invitation: 保留
      roster_users: 
        login_name_or_sis_id: "ログイン/SIS ID"
        name: 名前
        no_people_found: メンバーが見つかりません
        role: 役割
        section: セクション
        you_can_search_by: "次の条件で検索:"
    section: 
      enrollment: 
        links: 
          unenroll_user: コースからユーザを削除
    settings: 
      alerts_title: アラート
      buttons: 
        add_section: セクションの追加
        move_course: コースの移動
        update_course: コースの詳細情報を更新
      course_overrides_term: この設定は、どの利用可能期間設定よりも優先されます。
      date_restricted: ユーザは次の期間のコースにのみ参加できる
      deatils: 
        move_course: "このコースの新しいルート アカウントを選択してください。コースを移動後、必要であればコースに対して新しい学科を指定することもできます。"
      drag_details: "ほとんどのページを無効にすると、それらのページを訪れた受講者はコースのホーム ページにリダイレクトされる結果となります。"
      drag_to_hide: 受講生に対して非表示にするアイテムをここにドラッグします。
      enrollment_count: 
        one: "%{count} 人のユーザ"
        other: "%{count} 人のユーザ"
      grading_standard_currently_set: 現在設定されています
      grading_standard_not_set: 設定されていません
      headings: 
        details: コースの詳細情報
        grade_publishing: 成績の公開
        move_course: "カーソルを別のルート アカウントに移動します"
        sections: "コース セクション"
      help: 
        edit_navigation: "コース ナビゲーション内のアイテムはドラッグ アンド ドロップで並べ替えます。"
        public_course: (受講生のデータは非公開のままとなります)
      images: 
        alt: 
          delete: 削除
          edit: 編集
      indexed_course: "公開コース インデックスに含まれます"
      keycode_descriptions: 
        next_navigation_link: "次のナビゲーション リンクを選択します"
        previous_navigation_link: "前のナビゲーション リンクを選択します"
        toggle_navigation_dragging: リンクを選択してドラッグを開始するか、または前に選択したリンクをドロップします
      keycodes: 
        next_navigation_link: 上
        previous_navigation_link: 下
        toggle_navigation_dragging: スペース
      labels: 
        account_id: 学科
        allow_student_discussion_editing: 受講者がディスカッションへの自分の投稿を編集または削除できるようにする
        allow_student_discussion_topics: "受講生によるディスカッション トピックの作成を許可"
        allow_student_forum_attachments: 受講生がディスカッションにファイルを添付できるようにする
        allow_student_organized_groups: 受講生が独自のグループを組織できるようにする
        conclude_at: 終了日時
        course_code: "コース コード"
        course_lock_all_announcements: アナウンスへのコメントを無効にする
        course_name: 名前
        course_section_name: 新しいセクションの追加
        course_visibility: 可視性
        enrollment_term_id: 期間
        grading_scheme: 採点スキーム
        grading_standard_enabled: コースの採点スキームを有効にする
        hide_distribution_graphs: 採点分布グラフを受講生に表示しない
        hide_final_grades: 受講生の成績概要で合計を非表示にする
        indexed: "このコースを公開コース インデックスに含める"
        is_public: このコースを一般公開する
        language: 言語
        license: 使用許諾
        open_enrollment: "コースのホーム ページに \"このコースに参加\" リンクを追加する"
        public_syllabus: このコースのシラバスを一般公開する
        restrict_enrollments_to_course_dates: ユーザは次の期間のコースにのみ参加できる
        root_account_id: "ルート アカウント"
        self_enrollment: "シークレット URL を共有して、受講生が自分で登録できるようにする"
        sis_source_id: "SIS ID"
        start_at: 開始日時
        storage_quota: "ファイル ストレージ"
        turnitin_comments: "Turnitin 提出コメント"
      language_overrides_preferences: この設定は、どのユーザ/システムの言語設定よりも優先されます。これは、外国語コースの場合にのみ推奨されます
      links: 
        edit_course: コースの詳細情報の編集
        more_options: その他のオプション
        move_course: 別のアカウントへの移動
        title: 
          cant_delete: 登録ユーザが存在するセクションは削除できません
          delete_section: セクションの削除
          edit_section: セクションの編集
      megabytes: メガバイト
      navigation_keyboard_hint: "コース ナビゲーション リンクの順序を変更するには、最初にスクリーン リーダーでカーソルをオフにします。JAWS で Insert + z を押します。タブ キーを押して最初のリンクを選択します。上下矢印を押してリンクを選択します。スペース キーを押して、ドラッグを開始するリンクを選択します。次に、上下矢印キーを押して移動先を選択します。スペース キーを再び押して、移動先の後ろにリンクをドロップします。"
      no_date: 日付が設定されていません
      no_language_preference: "設定なし (ユーザが設定可能、デフォルトは %{language})"
      none: なし
      not_date_restricted: これらの日付は、コースの可用性に影響を及ぼしません
      page_title: コースの詳細情報
      private_course: 非公開
      public_course: 公開
      section_sis_id: "SIS ID: %{section_sis}"
      set_grading_scheme: 採点スキームを設定する
      sis_source_id: "SIS ID"
      tab_cant_disable: このページは無効にできません。非表示のみです
      tab_disabled: "ページが無効になっています。コースのホーム ページにリダイレクトされます"
      tab_hidden_if_disabled: ページが無効になっています。ナビゲーションに表示されません
      tabs: 
        alerts: アラート
        details: コースの詳細情報
        grade_publishing: 成績の公開
        navigation: ナビゲーション
        sections: セクション
        tools: アプリ
        users: ユーザ
      titles: 
        edit_navigation: "コース ナビゲーションの編集"
      transifex_message: "[Canvas 翻訳コミュニティ](%{transifex_url}) に参加"
      turnitin: "これらのコメントは、Turnitin が使用可能になっている課題を受講生が提出する際に表示されます"
      view_grading_scheme: 採点スキームを表示します
      wiki_editing_roles: "デフォルトで、コースの Wiki ページを編集できます"
      wiki_editing_roles_change_existing: "現在 \"%{current_setting}\" で編集可能なページを、\"%{new_setting}\" で編集可能に変更します。"
    settings_sidebar: 
      buttons: 
        reset: コースのコンテンツをリセット
        unconclude: コースの完了解除
      headings: 
        current_users: 現在のユーザ
      help: 
        reset_course_content: コースのコンテンツをリセットすると、関連付けられている課題、ディスカッション、クイズ、モジュール、注釈、ページ、ファイル、学習成果、問題バンク、共同作業、会議、その他あらゆるコンテンツがすべて完全に削除されます。この操作は元に戻せないので、データの回復は*できません*。続行してもよろしいですか?
      links: 
        calendar: "コース カレンダー"
        conclude: このコースの終了
        copy: このコースのコピー
        delete: このコースを完全に削除
        export_content: コース内容のエクスポート
        import: このコースへのコンテンツのインポート
        reset: コースのコンテンツをリセット
        stats: コースの統計情報
        student_view: 受講生ビュー
    show: 
      acting_as: "現在、次の役割をもって、このコースを表示しています:%{enrollment_type}。この役割のユーザが持つ権限の範囲でのみ、アクセスが許可されます。"
      buttons: 
        update_layout: レイアウトの更新
      details: 
        assignments: "このビューには、このコースの **課題のリスト** が表示されます。これから予定されている課題、および最近の課題が一番上に表示されます。"
        confirm_unenroll: "このコースへの登録を解除してもよろしいですか?コース名簿の表示や、講師との直接の通信はできなくなります。また、コース イベントをストリームに表示したり、お知らせを受け取ったりすることもできなくなります。"
        custom_page: "**ご自身のコースのホーム ページを設計** して、リンク、画像、リッチ メディアなど、好きなものを何でも含めることができます。"
        modules: |-
            ご自分のコースは **モジュールまたはセクション** に編成できます。それぞれのセクションには、関連するファイル、課題、ページなどをセットにして含めます。必要であれば、それぞれのモジュールをロック解除するにあたって満たさなければならない基準や前提条件を定義して、モジュールを連続ものに仕立てることもできます。
            
            このレイアウトはおそらく、期間や学期などの特定のスケジュールに基づいていないコースに最適です。
        recent_activity_dashboard: "**最近のアクティビティ ダッシュボード** には、このコースでの最近の会話、アナウンス、ディスカッション、交流などが表示されます。ユーザが最初にログインしたときに表示されるダッシュボード ページと非常によく似ていますが、ここで表示されるのはこのコースのコンテンツのみです。"
        syllabus: "**要綱ビュー** には、コースへの期待を詳述できます。または、リンクや画像などを使用してコースに導き、続いて、課題やコース イベントを網羅したカレンダー ビューを表示することなどもできます。"
      empty_body: コンテンツなし
      headings: 
        confirm_unenroll: 登録解除の確認
        importing: このコースはインポートされています
        set_layout: "ホーム ページのレイアウトの設定"
        unpublished: このコースは未公開です
      importing: コースのコピー/移行が進行中です。一部のコンテンツが一時的に使用できない場合があります。
      labels: 
        set_layout: このコースのページを訪れた人に表示します
      license_notice: "このコースのコンテンツは %{license_type} 使用許諾の下で提供されています。このコースのコンテンツは、特に断りのない限り、この使用許諾の下にあるものと見なされます。"
      links: 
        change_layout: "ホーム ページのレイアウトの変更"
        course_setup: コース設定のためのチェックリスト
        course_stream: "コース ストリームを参照"
        drop_course: このコースを中断
        join_course: このコースに参加
        new_announcement: 新しいアナウンス
        restore_role: 役割と権限の復元
      options: 
        assignments: 課題リスト
        custom_page: 自分で設計するページ
        modules: コースのモジュール/セクション
        recent_activity_dashboard: "最近のアクティビティ ダッシュボード"
        syllabus: 課題と要綱
      period_name: "過去 2 週間"
      re_sending: 再送信しています...
      send_done: 完了です!メッセージが送信されるまで数分かかる場合があります。
      send_failed: 要求が失敗しました。もう一度、試してください。
      teachers_only: "*公開*されるまでは、このコースを表示できるのは講師のみです"
      titles: 
        drop_course: このコースを中断
        recent_feedback: 最近のフィードバック
    sidebar_weighting: 
      default_name: グループ
      headings: 
        group: グループ
        total: 合計
        weight: 重み
      labels: 
        assignments_weighting: 課題はグループごとに重み付けされています
      no_groups: グループは設定されていません
      not_weighted: コース課題が重み付けされていません
    statistics: 
      active_students: アクティブな受講生
      all_rubrics: すべての注釈
      any: すべて
      assignment_groups: 課題グループ
      assignments: 課題
      course_rubrics: コースの注釈
      discussion_posts: ディスカッションへの投稿
      discussion_topic: "ディスカッション トピック"
      discussions: ディスカッション
      file_count: 
        one: "%{count} 個のファイル"
        other: "%{count} 個のファイル"
      file_upload: ファイルのアップロード
      headings: 
        assignments: 課題の使用状況レポート
        files: "ファイル ストレージ"
        stats: "%{course} の統計"
        students: 最近ログインしたユーザ
        totals: 現在までの合計
      labels: 
        allotted_storage: 割り当てられたストレージ
        media_files: "メディア ファイル"
        uploaded_files: アップロードされたファイル
      new: 新規作成
      new_discussion_entries: "新しいディスカッション エントリ"
      new_discussions: 新しいディスカッション
      num_assignments: "# 課題"
      num_submissions: "# 提出物"
      page_title: コースの統計情報
      quiz: クイズ
      quiz_questions: クイズ問題
      quiz_submissions: クイズへの提出物
      quizzes: クイズ
      submission_type: 提出物のタイプ
      tabs: 
        assignments: 課題
        files: "ファイル ストレージ"
        students: 受講生
        totals: 合計
      text_entry: テキスト入力
      unaccepted_students: 受諾されていない受講生
      website_url: "Web サイトの URL"
    syllabus: 
      headers: 
        date: 日付
        day: 日
        details: 詳細
      syllabus: 
        hide_specific_dates: セクション、グループ、個人に関する日付を非表示にする
        other_day: その他
        show_specific_dates: セクション、グループ、個人に関する日付を表示する
    titles: 
      rss_feed: "%{course} のフィード"
    unauthorized: 
      invalid_link: ご利用になった登録リンクは、有効でないようです。インストラクタまでお問い合せの上、コースに正しく登録されているかご確認ください。
    user_tab: 
      page_moved_to_people_section_notice: "このページは *[メンバー] セクション* に移動されました"
  create_users_view: 
    required: "電子メール アドレスを入力してください:"
  crumb: 
    conversations: 会話
    discussion_replies: ディスカッションへの返信
  crumbs: 
    access_report: "アクセス レポート"
    announcements: アナウンス
    assignments: 課題
    calendar_events: "カレンダー イベント"
    chat: チャット
    conferences: 会議
    confirmation: 確認
    copy_course: コースのコピー
    developer_keys: 開発者鍵
    discussions: ディスカッション
    eportfolio_welcome: "ePortfolio へようこそ"
    error_reports: "エラー レポート"
    files: ファイル
    gradebook: 成績表
    grades: 成績
    grading_schemes: 採点スキーム
    groups: グループ
    jobs: ジョブ
    media: メディア
    messages: メッセージ
    modules: モジュール
    outcomes: 成果
    people: メンバー
    plugins: プラグイン
    prior_users: 先行ユーザ
    question_banks: 問題バンク
    quizzes: クイズ
    registered_services: 登録済みサービス
    revisions: リビジョン
    rubrics: 注釈
    settings: 設定
    site_admin: サイト管理者
    stats: 統計
    syllabus: 要綱
    users: ユーザ
    wiki_page_revisions: リビジョン
    wiki_pages: ページ
  csv: 
    alpha: アルファ
    answered: 
      student: 
        count: 解答済みの受講生数
    bottom: 
      student: 
        count: 下位の受講生数
    correct: 
      bottom: 
        student: 
          count: 正解した下位の受講生数
      middle: 
        student: 
          count: 正解した中位の受講生数
      student: 
        count: 正解した受講生数
        ratio: 受講生の正解率
      top: 
        student: 
          count: 正解した上位の受講生数
    difficulty: 
      index: 難易度インデックス
    middle: 
      student: 
        count: 中位の受講生数
    point: 
      biserial: 点双列相関
      distractor: "点双列錯乱肢 %{num}"
    question: 
      id: "問題 ID"
      title: 問題のタイトル
    quiz: 
      question: 
        count: クイズ問題の数
    standard: 
      deviation: 標準偏差
    top: 
      student: 
        count: 上位の受講生数
    variance: 偏差
    wrong: 
      student: 
        count: 不正解の受講生数
        ratio: 受講生の不正解率
  curve_grades_dialog: 
    average_score: 平均スコア
    buttons: 
      curve_grades: 分布曲線に基づいた評価
      curving_grades: 分布曲線に基づいて評価...
    curve_average: "*%{assignment.name}* の分布曲線について、平均の成績を入力します。グラフに、受講生の現在のスコアに基づいた採点の最適な試みが示されます。"
    curve_grade_for_assignment: "%{assignment.name} についての分布曲線評価"
    labels: 
      assign_blanks: 未提出の受講生にゼロを割り当てる
    out_of_points_possible: "配点: %{assignment.points_possible}"
    this_is_permanent: 分布曲線評価は取り消しできません。分布曲線評価を行う前の成績の履歴は利用できますが、分布曲線評価の処理は取り消すことができません。
  d2l_file_description: "D2L から .zip 形式でエクスポート"
  d2l_name: "D2L コンバータ"
  dashboard: 
    disable_dashboard: 古いダッシュボードに戻る
    enable_dashboard: 新しいダッシュボードを試用する
    event_created: 電子メールが作成されました
    message_sent: 送信済みメッセージ
    show_less: 表示を減らす
    show_more: 表示を増やす
  date: 
    abbr_day_names: 
      - 日
      - 月
      - 火
      - 水
      - 木
      - 金
      - 土
    abbr_month_names: 
      - ~
      - "1 月"
      - "2 月"
      - "3 月"
      - "4 月"
      - "5 月"
      - "6 月"
      - "7 月"
      - "8 月"
      - "9 月"
      - "10 月"
      - "11 月"
      - "12 月"
    day_names: 
      - 日曜日
      - 月曜日
      - 火曜日
      - 水曜日
      - 木曜日
      - 金曜日
      - 土曜日
    days: 
      today: 本日
      today_lower: 本日
      tomorrow: 明日
      yesterday: 昨日
    formats: 
      date_at_time: "%b %-d %l:%M%P"
      default: "%Y-%m-%d"
      long: "%B %d, %Y"
      medium: "%b %e, %Y"
      medium_month: "%b %Y"
      medium_with_weekday: "%a %b %-d, %Y"
      short: "%b %e"
      short_month: "%b"
      short_weekday: "%a"
      weekday: "%A"
    month_names: 
      - ~
      - "1 月"
      - "2 月"
      - "3 月"
      - "4 月"
      - "5 月"
      - "6 月"
      - "7 月"
      - "8 月"
      - "9 月"
      - "10 月"
      - "11 月"
      - "12 月"
  dates: 
    no_date: 日付なし
  datetime: 
    distance_in_words: 
      about_x_hours: 
        one: "約 %{count} 時間"
        other: "約 %{count} 時間"
      about_x_months: 
        one: "約 %{count} か月"
        other: "約 %{count} か月"
      about_x_years: 
        one: "約 %{count} 年"
        other: "約 %{count} 年"
      almost_x_years: 
        one: "ほぼ %{count} 年"
        other: "ほぼ %{count} 年"
      half_a_minute: "30 秒"
      less_than_x_minutes: 
        one: "%{count} 分未満"
        other: "%{count} 分未満"
      less_than_x_seconds: 
        one: "%{count} 秒未満"
        other: "%{count} 秒未満"
      over_x_years: 
        one: "%{count} 年以上"
        other: "%{count} 年以上"
      x_days: 
        one: "%{count} 日"
        other: "%{count} 日"
      x_minutes: 
        one: "%{count} 分"
        other: "%{count} 分"
      x_months: 
        one: "%{count} か月"
        other: "%{count} か月"
      x_seconds: 
        one: "%{count} 秒"
        other: "%{count} 秒"
    prompts: 
      day: 日
      hour: 時
      minute: 分
      month: 月
      second: 秒
      year: 年
  default_conference_title: "%{course_name} 会議"
  demos: 
    demos_add: 
      labels: 
        school_name: 学校名
        username: "電子メール アドレス"
    register: 
      labels: 
        current_lms: "現在の LMS"
        name: 名前
        organization_size: 組織の規模
        organization_type: 組織のタイプ
        phone: 電話番号
        school_name: 学校/組織
        school_position: タイトル
        username: "電子メール アドレス"
  developer_key: 
    api_key: "鍵: *%{api_key}*"
    created: "作成日時:"
    delete_key: この鍵を削除する
    edit_key: この鍵を編集する
    identifier: "ID: %{id}"
    redirect_uri: "URI: %{redirect_uri}"
  developer_key_form: 
    cancel: キャンセル
    icon_url: "アイコンの URL:"
    key_name: "鍵名:"
    owner_email: "所有者の電子メール:"
    redirect_uri: "リダイレクト URI:"
    save_key: 鍵の保存
    tool_id: "ツール ID:"
  developer_keys: 
    button: 
      saving: 鍵を保存しています...
      saving_failed: 鍵の保存に失敗しました
    index: 
      developer_keys: 開発者鍵
      key_settings: 鍵の設定
      show_all: "全部で %{count} 個の鍵を表示"
      title: 開発者鍵
    messages: 
      confirm_delete: この開発者鍵を削除してもよろしいですか?
    no_user: ユーザなし
    unnamed_tool: 名前のないツール
  dialog_form_wrapper: 
    cancel: キャンセル
    save_settings: 設定の保存
    saving: 保存しています...
  discussion_entries: 
    created_entry_notice: エントリは正常に作成されました。
    deleted_entry_notice: そのエントリは削除されました
    disabled_podcasts_notice: このトピックではポッドキャストは使用可能になっていません。
    podcast_description: "トピック \"%{title}\" のエントリ内にリンク元がある、または埋め込まれているメディア ファイルはすべて、このフィードに表示されます。"
    podcast_feed_title: "%{title} への投稿のポッドキャスト フィード"
    posts_feed_title: "%{title} への投稿のフィード"
    updated_entry_notice: エントリは正常に更新されました。
  discussion_entry: 
    atom_no_author: 作成者なし
    default_user_name: ユーザ名
    file_added_warning: "トピック \"%{discussion_topic_title}\" 内のエントリに必要なファイル \"%{file_path}\" が追加されました"
  discussion_topic: 
    atom_no_author: 作成者なし
    default_title: タイトルなし
    empty_message: メッセージなし
  discussion_topics: 
    assignment_details: 
      available_from: 次から使用可能
      due: 期限
      due_date: "期限: %{date}"
      for: 対象
      graded_discussion_and_points: 
        one: "これは採点済みのディスカッションです:  *配点 %{count}*"
        other: "これは採点済みのディスカッションです:  *配点 %{count}*"
      separated_conversation_notice: "これはグループ課題であるため、各グループ用に、このトピックに関する会話が用意されています。以下のグループ トピックにアクセスできます。"
      show_due_dates: 期日の表示
      until: 次の日時まで
    confirm_delete_announcement: 
      one: "この %{count} 個のアナウンスを削除してもよろしいですか?"
      other: "この %{count} 個のアナウンスを削除してもよろしいですか?"
    confirm_delete_discussion_topic: 
      one: "この %{count} 個のディスカッション トピックを削除してもよろしいですか?"
      other: "この %{count} 個のディスカッション トピックを削除してもよろしいですか?"
    create_new_crumb: 新規作成
    default_discussion_title: タイトルなし
    deleted_topic_notice: そのトピックは削除されました
    discussion: 
<<<<<<< HEAD
      delete: 削除
      due: 期限
      lock: ロック
      pin: 固定
      unlock: ロックの解除
      unpin: 固定の解除
      user_subscribed: このトピックを購読しています
      user_unsubscribed: このトピックを購読していません
=======
      close_for_comments: コメントを締め切る
      delete: 削除
      due: 期限
      graded_discussion: 課題用ディスカッション
      no_due_date: 期日なし
      open_to_comments: コメントを受け付ける
      pin: 固定
      unpin: 固定の解除
      user_subscribed: このトピックを購読しています。購読を中止するにはクリックします。
      user_unsubscribed: このトピックを購読していません。購読するにはクリックします。
>>>>>>> ad95b213
    discussion_feed_title: "%{title} ディスカッション フィード"
    discussion_list: 
      no_pinned_discussions: 現在、固定したディスカッションはありません
      pinned_instructions: "ディスカッションを受講生のディスカッション ページ上部に固定するには、ここにドラッグします。"
      there_are_no_discussions_show: 表示できるディスカッションはありません。
    discussions_settings_view: 
      allow_student_discussion_editing: 自分の投稿を編集または削除
      allow_student_topics: "ディスカッション トピックを作成する"
      attach_files: ディスカッションにファイルを添付する
      manually_mark_as_read: 投稿を手動で既読にする
      my_settings: マイ設定
      student_settings: 受講生の設定
    edit: 
      edit_topic: "ディスカッション トピックの編集"
      new_assignment: 新しい課題
      new_quiz: 新しいクイズ
    edit_crumb: 編集
    edit_view: 
      allow_threaded_replies: スレッドでの返信を許可する
      attachment: 添付ファイル
      available_from: 次から使用可能
      delay_posting: 後で投稿
      enable_podcast_feed: "ポッドキャスト フィードを使用可能にする"
      include_replies_in_podcast_feed: "ポッドキャスト フィードに返信を含める"
      options: オプション
      points_possible: 配点
      post_at: 投稿日時
      save: 保存
      saving: 保存しています...
      topic_title: トピックのタイトル
      until: 次の日時まで
      use_for_grading: 採点済み
      users_must_post_before_seeing_replies: ユーザは返信を表示する前に投稿する必要があります
    entry: 
      authors_name: 作成者名
      delete_message: このメッセージの削除
      edit_message: このメッセージの編集
      edited_comment: "このコメントは %{user} によって編集されました。"
      labels: 
        attached_file: 添付ファイル
      make_side_comment: "サイド コメントする..."
      reply_to_message: "サイド コメントする"
      show_more_entries: 
        one: "さらに %{count} エントリを表示"
        other: "さらに %{count} エントリを表示"
    error_draft_state_announcement: このトピックはアナウンスのため、ドラフト状態に設定できません。
    error_draft_state_unauthorized: このトピックをドラフト状態に設定する権限がありません。
    error_draft_state_with_posts: このトピックには投稿が含まれているため、ドラフト状態に設定できません。
    group_assignment_discussion_entry: 
      posts: 
        one: "%{count} 件の投稿"
        other: "%{count} 件の投稿"
      separated_conversation_notice: "このトピックに対する会話は、別々のグループに組み分けされています。以下のグループ トピックにアクセスできます。"
    index: 
      course_discussions_atom_feed_title: "コース ディスカッションの Atom フィード"
    index_view: 
      assignments: 課題
      delete: 削除
      discussion_topics: "ディスカッション トピック"
      edit_settings: ディスカッション設定の編集
      loading: 読み込んでいます...
      lock_for_comments: コメントのロック
      make_sure_all_search_terms_are_spelled_correctly: すべての検索条件について誤入力がないことを確認してください。
      new_discussion: "ディスカッションを *開始する*"
      rss_feed: "RSS フィード"
      search_title_body_or_author: タイトル、本文、または作成者を検索する
      start_one_now: 今すぐ開始する
      suggestions: "提案:"
      there_are_no_discussion_topics_to_show: "表示するディスカッション トピックはありません"
      try_different_more_general_or_fewer_keywords: 異なるキーワード、さらに一般的なキーワード、またはさらに少ないキーワードで試してください。
      try_disabling_the_unread_or_assignments_filters: "\"未読\" または \"課題\" フィルタを無効にしてみてください。"
      unread: 未読です
      your_search_did_not_match_any_discussion_topics: "検索に一致するディスカッション トピックはありませんでした。"
    new_and_total_badge: 
      reply_count_tooltip: 
        one: "1 件の返信"
        other: "%{count} 件の返信"
        zero: 返信なし
      unread_count_tooltip: 
        one: "%{count} 件の返信が未読"
        other: "%{count} 件の返信が未読"
        zero: 未読の返信なし
    page_nav: 
      Page: ページ
      current_page: 現在
      first_page: 最初
      last_page: 最後
    reply_count_tooltip: 
      one: "1 件の返信"
      other: "%{count} 件の返信"
      zero: 返信なし
    show: 
      add_rubric: 注釈の追加
      announcement_locked: "このアナウンスは *%{date}* までユーザに表示されません"
      authors_name: 作成者名
      collapse_replies: 返信を折りたたむ
      confirm_delete_discussion: このディスカッションを削除してもよろしいですか?
      delete: 削除
      delete_current_message: 現在のメッセージの削除
      discussion_atom_feed_title: "ディスカッションの Atom フィード"
      discussion_podcast_feed_title: "ディスカッションのポッドキャスト フィード"
      edit: 編集
      edit_current_message: 現在のメッセージの編集
      edited_by: "このトピックは %{user} によって編集されました"
      expand_replies: 返信を展開する
      filter_replies: 検索語で返信をフィルタする
      from_context: "*%{context_name}* から"
      initial_post_required: "返信内容を確認できるのは、少なくとも 1 回の返信を投稿したことのある人だけです。"
      links: 
        peer_reviews: "ピア レビュー"
      loading_replies: 返信を読み込んでいます...
      lock_topic: コメントを締め切る
      locked: このトピックへのコメントは締め切られています
      manage_discussion: ディスカッションの管理
      mark_all_as_read: すべて既読にする
      mark_all_as_unread: すべて未読にする
      next_message: 次のメッセージ
      previous_message: 前のメッセージ
      reply_to_message: 現在のメッセージへの返信
      reply_to_topic: トピックへの返信
      retrieved_from_feed: "%{feed} から取得"
      search_entries: エントリまたは作成者を検索する
      search_entries_placeholder: エントリまたは作成者を検索する
      show_rubric: 注釈の表示
      speed_grader: SpeedGrader
      topic: トピック
      topic_podcast_feed_link: "トピックのポッドキャスト フィード"
      topic_subscribe: 定期購読
<<<<<<< HEAD
      topic_subscribe_tooltip: このトピックにコメントが投稿されたときに通知されます。
      topic_unsubscribe: 定期購読の中止
      topic_unsubscribe_tooltip: このトピックにコメントが投稿されたときに通知を受信しません。
=======
      topic_subscribe_tooltip: 購読が中止されました。新しいコメントの通知は行われません
      topic_subscribed_tooltip: 購読されました。新しいコメントが通知されます
      topic_unsubscribe: 購読済み
>>>>>>> ad95b213
      unlock_topic: コメントを受け付ける
      unread: 未読です
    sub_entry: 
      authors_name: 作成者名
      post_message: メッセージの投稿
    summary_view: 
      attached_file_name: "添付: %{display_name}"
      drag_up_or_down_to_reorder: 上下にドラッグして並べ替え
      locked: このトピックへのコメントは締め切られています
      this_topic_is_used_for_grading: このトピックは採点に使用されます。
      topic_podcast_feed: "トピックのポッドキャスト フィード"
    topic_deleted_notice: "%{topic_title} は正常に削除されました"
    unread_count_tooltip: 
      one: "1 件の返信が未読"
      other: "%{count} 件の返信が未読"
      zero: 未読の返信なし
    user_settings_view: 
      manually_mark_as_read: 投稿を手動で既読にする
      my_settings: マイ設定
  discussions: 
    are_your_sure_delete: このエントリを削除してもよろしいですか?
<<<<<<< HEAD
=======
    closed_for_comments: コメントは締め切られています
>>>>>>> ad95b213
    confirm_delete_discussion_topic: "このディスカッション トピックを削除してもよろしいですか?"
    delete: 削除
    deleted_entry: 
      deleted: このエントリは削除されました
    discussions: ディスカッション
    edit_settings: ディスカッション設定の編集
    entry_collection_view: 
      add_reply_to_topic: トピックへの返信を追加
    entry_content: 
      authors_name: 作成者名
      delete: 削除
      edit: 編集
      edited_comment: "*%{editor.display_name}* が %{edited_at} に編集"
      go_to_parent: 親に移動
      go_to_topic: トピックに移動
      manage_discussion_entry: "ディスカッション エントリの管理"
      open_in_speedgrader: "SpeedGrader で開く"
      unknown_author: 不明な作成者
    entry_stats: 
      show_more: 詳細
    hide_due_dates: 期日を非表示
<<<<<<< HEAD
    lock: ロック
    locked_discussions: ロックされたディスカッション
=======
    initial_post_required_to_subscribe: 購読する前に返信を投稿する必要があります
    lock: ロック
>>>>>>> ad95b213
    mark_as_read: 既読にする
    mark_as_unread: 未読にする
    no_content: コンテンツなし
    no_results: 
      make_sure_all_search_terms_are_spelled_correctly: すべての検索条件について誤入力がないことを確認してください。
      suggestions: "提案:"
      try_different_more_general_or_fewer_keywords: 異なるキーワード、さらに一般的なキーワード、またはさらに少ないキーワードで試してください。
      try_disabling_the_unread_filter: "\"未読\" フィルタを無効にしてみてください。"
      your_search_did_not_match_any_entries: 検索に一致するエントリはありませんでした。
<<<<<<< HEAD
    open_discussions: 開かれているディスカッション
=======
    ordered_by_recent_activity: 最近のアクティビティで並べ替え
>>>>>>> ad95b213
    participant: 
      anonymous_user: 匿名
    pin: 固定
    pinned_discussions: 固定されたディスカッション
    reply: 
      error_saving_reply: "*エラーが発生しました*。後でもう一度返信を投稿してください"
      saving_reply: 返信を保存しています...
    reply_attachment: 
      remove_attachment: 削除
    reply_form: 
      attach_file: 添付
      cancel: キャンセル
      post_reply: 返信の投稿
      switch_views: ビューの切り替え
      write_a_reply: 返信
    results_entry: 
      authors_name: 作成者名
      unknown_author: 不明な作成者
      view_in_discussion: ディスカッションで表示
    show_all_n_replies: 
      one: "%{count} 個の返信をすべて表示する"
      other: "%{count} 個の返信をすべて表示する"
    show_due_dates: 期日を表示
    subscribe: このトピックを購読
    subscribed: 購読済み
    subscribed_hint: このトピックを購読しています。購読を中止するにはクリックします。
    uknown_author: 不明な作成者
    unknown: 不明
    unknown_author: 不明な作成者
    unlock: ロックの解除
    unpin: 固定の解除
<<<<<<< HEAD
=======
    unsubscribe: このトピックの購読を中止
    unsubscribed: 購読中止済み
    unsubscribed_hint: このトピックを購読していません。購読するにはクリックします。
>>>>>>> ad95b213
  due_dates: 
    due_at: "期限: %{assignment_due_date_time}"
    multiple_due_dates: "期限: 複数の期日"
    no_due_date: "期限: 期日なし"
  ecollege_file_description: ECollege
  ecollege_name: "ECollege コンバータ"
  edit_rubric: 
    buttons: 
      create_rubric: 注釈の作成
      update_rubric: 注釈の更新
    errors: 
      load_rubrics_failed: 注釈の読み込みに失敗しました。もう一度やり直してください。
    messages: 
      loading_rubric_groups: 注釈グループを読み込んでいます。
      loading_rubrics: 注釈を読み込んでいます。
    prompts: 
      confirm_delete: この注釈を削除してもよろしいですか?
      read_only_rubric: この注釈を編集できません。権限がないか、またはこの注釈は複数の場所で使用されています。何らかの変更を行うと、古い注釈に基づいて新しい注釈が作成されることになります。続行しますか?
    titles: 
      criterion_long_description: 基準の詳しい説明
      find_existing_rubric: 既存の注釈の検索
  editor: 
    alt_text: "代替テキスト:"
    based_on_type: "%{base_type} を基にする"
    button: 
      insert_equation: 方程式の挿入
    cancel: キャンセル
    cannot_render_equation: この方程式は基本ビューでは描画できません。
    click_to_embed: クリックして画像を埋め込む
    done: 
      title: "クリックしてリッチ テキスト領域の編集を終了する"
    done_as_in_finished: 完了
    embed_external: 外部の画像の埋め込み
    embed_from_external_tool: "\"外部ツールからコンテンツを埋め込む\""
    embed_image: 画像の埋め込み
    equation_editor_title: "ツールバーを使用するか、LaTeX 形式を入力/貼り付けて、方程式を追加します"
    image_not_found: "画像が見つかりません。新しい URL を試してください"
    instructions: "埋め込む画像の URL を貼り付けるか、入力してください:"
    loading: 読み込んでいます...
    more_external_tools: その他の外部ツール
    role: 
      duplicate_role_error: 同じ名前の役割が既に存在するため、この役割は作成できませんでした。別の名前を試してください
      remove_role_confirmation: "この役割のユーザが存在する場合、そのユーザは現在の権限を維持しますが、この役割で新しいユーザを作成することはできません。この役割の削除を続行するには、[OK] をクリックしてください。"
    save_failed: 保存に失敗しました。後でもう一度試してください
    saving: 保存しています...
    search_flickr: "Flickr のクリエイティブ コモンズを検索する"
    switch_to_mathjax: 基本ビューに切り替え
    switch_to_mathquill: 詳細ビューに切り替え
    switch_views: ビューの切り替え
    tabs: 
      arrows: 矢印
      basic: 基本
      delimiters: デリミタ
      greek: ギリシャ文字
      misc: その他
      operators: 演算子
      relationships: 関係
    titles: 
      insert_edit_image: 画像の挿入/編集
    url: "URL:"
  editor_accessibility: 
    accessibles: 
      background_color: 背景色、押して選択
      forecolor: テキスト色、押して選択
      record: "この機能はスクリーン リーダーからアクセスできません。"
    titles: 
      font_size: "フォント サイズ、押して選択"
      formatting: 書式設定、押して選択
      rte_help: "リッチ テキスト領域。ツールバーの場合は ALT + F10 を押してください。ヘルプの場合は ALT + 0 を押してください。"
  email: 
    default_from_name: "Instructure Canvas"
  enrollment: 
    default_course_name: コース
    default_email: 電子メールなし
    default_user_name: 不明なユーザ
    roles: 
      designer: 設計者
      designer_with_indefinite_article: 設計者
      observer: オブザーバ
      observer_with_indefinite_article: オブザーバ
      student: 受講生
      student_with_indefinite_article: 受講生
      ta: TA
      ta_with_indefinite_article: TA
      teacher: 講師
      teacher_with_indefinite_article: 講師
    title: "%{user_name} , 所属:  %{course_name}"
    with_section: "%{course_name}、%{section_name}"
    workflow: 
      active: アクティブ
      completed: 完了
      deleted: 削除済み
      inactive: 非アクティブ
      invited: 招待済み
      pending: 保留
      rejected: 拒否済み
  enrollmentNames: 
    course_designer: コース設計者
    observer: オブザーバ
    student: 受講生
    teacher: 講師
    teacher_assistant: TA
  enrollment_term: 
    errors: 
      not_unique: "SIS ID \"%{sis_source_id}\" は既に使用されています"
  eportfolio: 
    buttons: 
      done_editing: 編集完了
      manage_sections: セクションの管理
    confirm_delete_message: このメッセージを削除してもよろしいですか?
    confirm_delete_page: このページとそのコンテンツをすべて削除しますか?
    confirm_delete_section: このセクションとそのページをすべて削除しますか?
    default_description: "これは、%{course} の %{assignment} に対する私の提出物です。"
    eportfolio_settings: eポートフォリオ設定
    errors: 
      compiling: eポートフォリオをコンパイルする際にエラーが発生しました。しばらくたってから、もう一度やり直してください。
      missing_file: ファイルを選択してください
      upload_failed: アップロードに失敗しました。
    first_category: ホーム
    first_entry: 
      content: 何も入力されていません
      title: ようこそ
    links: 
      manage_pages: クリックで編集、ドラッグで並べ替え
    titles: 
      add_submission: 提出用ページの追加
      download_eportfolio: eポートフォリオのダウンロード
      section_list: ドラッグで並べ替え、クリックで編集
  eportfolio_categories: 
    default_name: 新しいページ
    errors: 
      missing_page: そのページは見つかりませんでした
  eportfolio_category: 
    default_section: セクション名
  eportfolio_entries: 
    errors: 
      not_found: 見つかりませんでした
    notices: 
      missing_page: そのページは見つかりませんでした
  eportfolio_entry: 
    atom_author: "eポートフォリオ エントリ"
    click_through: クリックすると、ページのコンテンツが表示されます
    default_content: コンテンツが追加されていません
    default_name: ページ名
  eportfolios: 
    _page_section: 
      section_types: 
        attachment: 画像/ファイルのアップロード
        html: HTML/埋め込みコンテンツ
        rich_text: "リッチ テキスト コンテンツ"
        submission: コースへの提出
    crumb: eポートフォリオ
    edit_link_text: "%{edit_icon} このページの編集"
    eportfolio: 
      entry_count: 
        one: "*%{count}* ページ"
        other: "*%{count}* ページ"
      updated_at: "最終更新日時: %{updated_at}"
    help_link_text: "%{help_icon} どうすればいいですか...?"
    manage_pages_link_text: ページの編成/管理
    manage_sections_link_text: セクションの編成
    notices: 
      created: ポートフォリオは正常に作成されました
      deleted: ポートフォリオは正常に削除されました
      updated: ポートフォリオは正常に更新されました
      zipping: まだファイルの圧縮が進行中です...
    page_list: 
      buttons: 
        done_editing: 編集完了
      default_page_name: ページ名
      edit_instructions: 名前変更するには、ページ名をクリックします。並べ替えるには、クリックしてからドラッグします。
      headers: 
        page_list: このセクションのページ
      links: 
        add_page: 別のページの追加
      titles: 
        delete_page: このページの削除
        manage_pages: このセクションのページを追加、削除、または並べ替えします
        rename_page: ページの名前変更
    page_section: 
      links: 
        download_attachment: "*%{attachment}* をダウンロードするには、ここをクリック"
      rich_text: 
        default_content: 何も入力されていません
      section_types: 
        attachment: 画像/ファイルのアップロード
        html: HTML/埋め込みコンテンツ
        rich_text: "リッチ テキスト コンテンツ"
        submission: コースへの提出
      titles: 
        delete_section: このセクションを削除
        move_section: ドラッグしてセクションを並べ替え
    page_section_static: 
      headers: 
        submission: "%{assignment} への受講生からの提出。作成日: %{created_date}"
      links: 
        download_attachment: "*%{attachment}* をダウンロードするには、ここをクリック"
        submission_url: "この課題に対して提出された URL を表示"
      not_rendered: かつて、ここに提出物がありましたが、見つかりませんでした。または、エクスポートできるタイプの提出物に対応していませんでした。
      rich_text: 
        default_content: 何も入力されていません
    private_portfolio: 
      content: "この eポートフォリオは一般公開されていません。ポートフォリオの所有者をご存知であれば、ポートフォリオへのアクセスを許可してくれるよう、所有者に依頼することができます。 Otherwise, you're out of luck."
    section_list: 
      buttons: 
        done_editing: 編集完了
      default_section_name: セクション名
      links: 
        add_section: セクションの追加
        settings: eポートフォリオ設定
      titles: 
        manage_sections: このポートフォリオのセクションを追加、削除、または並べ替えします
        rename_section: このセクションの名前変更
    show: 
      add_submission: この提出物について新しいページを作成するには、セクションを選択し、新しいページの名前を入力します。
      attachment_count: 
        one: "%{count} 件の添付ファイル"
        other: "%{count} 件の添付ファイル"
      buttons: 
        add_comment: コメントの追加
        add_page: ページの追加
        delete: eポートフォリオの削除
        keep_editing: 編集を続行
        preview: プレビュー
        save_page: ページの保存
        select_submission: 提出物の選択
        update_eportfolio: eポートフォリオの更新
        upload_file: ファイルの選択/アップロード
      current_pages: 現在のページ
      delete_confirm: 
        one: "この eポートフォリオには現在 %{count} ページあります。eポートフォリオ全体を削除してもよろしいですか?"
        other: "この eポートフォリオには現在 %{count} ページあります。eポートフォリオ全体を削除してもよろしいですか?"
      headers: 
        add_content: コンテンツの追加
        export_progress: eポートフォリオのリソースを収集しています。eポートフォリオに含まれるファイルの数が多いと、時間がかかる場合があります。
        private_eportfolio: "ご自分の eポートフォリオは非公開です"
        public_eportfolio: "ご自分の eポートフォリオは公開されています"
        recent_submissions: 最近の提出
        welcome: "ePortfolio へようこそ"
      headings: 
        page_comments: ページへのコメント
      labels: 
        add_comment: 新しいコメントの追加
        allow_comments: このページに関するコメントを許可
        choose_submission: このページに埋め込む課題提出を選択
        eportfolio_name: eポートフォリオの名前
        file_select: このページに含めるファイルを選択
        file_upload: または新しいファイルをアップロード
        html_content: "ご自分の HTML コードを、下のボックスにコピー アンド ペースト"
        loading_submission: 提出物を読み込んでいます
        make_public: 公開する
        page_name: ページ名
        section: セクション
        show_comments: コメントを公開する
        uploading_file: アップロードしています
      links: 
        back: ポートフォリオのダッシュボードに戻る
        choose_submission: コースへの提出
        delete: "この eポートフォリオの削除"
        download_eportfolio: "この eポートフォリオの内容を zip ファイルとしてダウンロード"
        download_file: "%{filename} をダウンロードするには、ここをクリック"
        file_uload: 画像/ファイルのアップロード
        html_content: HTML/埋め込みコンテンツ
        portfolio: "実際の eポートフォリオに進む"
        rich_content: "リッチ テキスト コンテンツ"
        share: "ご自分の非公開 eポートフォリオに他のユーザがアクセスできるようにするため、このリンクをコピーして共有"
        switch_views: ビューの切り替え
        view_original: "オリジナル ファイルの表示"
        wizard: 作業の開始ウィザード
      login_required: "このページについてコメントするには、*ログイン* する必要があります。"
      new_section: 新しいセクション
      no_comments: コメントなし
      no_files: ファイルがアップロードされていません
      no_submissions: 提出物が見つかりません
      private_comments: "このページへのコメントを見ることができるのは、現在ご自分だけです。*このページの設定を変更* して、コメントを公開することができます。"
      private_eportfolio: "つまり、権限のない他の人は、この eポートフォリオを検索できないばかりか、表示することさえできません。これはご自分のポートフォリオなので表示できますが、他のユーザもこのポートフォリオを表示できるようにする場合は、ポートフォリオにアクセスできるよう、次の特殊リンクをコピーして共有する必要があります:"
      public_eportfolio: "つまり、このポートフォリオのアドレスを知っている人なら誰でも表示できます。*ポートフォリオの設定を変更* して、ご自分のポートフォリオを非公開にすることができます。"
      recent_submissions: "任意の提出物をクリックして、ご自分の eポートフォリオの新しいページに追加します。"
      titles: 
        already_used: この提出物は既にポートフォリオに含まれています
        feed: "eポートフォリオの Atom フィード"
        view_submission: 提出物の表示
      upload_limit: "ファイルあたり 50MB に制限する"
      welcome: はじめてこのページを訪れた場合は、ウィザードをポップアップさせて、おすすめの開始方法を確認できます。または、今すぐ最近の提出物を追加してもいいですし、一気にポートフォリオにアクセスするだけでも構いません。
      write_only_comments: このページへのコメントは非公開です。コメントすることはできますが、そのコメントを見ることができるのはポートフォリオの所有者のみです。
    show_me: 表示する
    static_page: 
      created_with_canvas: "Canvas により作成"
      headers: 
        page_comments: ページへのコメント
      links: 
        skip_navigation: ナビゲーションをスキップ
      logo: ロゴ
    title: "%{portfolio_name} のフィード"
    user_index: 
      buttons: 
        add_eportfolio: eポートフォリオの作成
      defaults: 
        eportfolio_name: "マイ ポートフォリオ"
      headers: 
        add_eportfolio: eポートフォリオを作成
        my_eportfolios: "マイ eポートフォリオ"
        what: eポートフォリオとは?
      labels: 
        eportfolio_name: eポートフォリオの名前
        make_public: 公開する
      links: 
        create: eポートフォリオを作成
      page_title: "マイ eポートフォリオ"
      what: 
        details1: |-
            eポートフォリオは、重要な提出物や、学習のプロセスの中で
            起きた経験などを掲載してディスカッションするための
            場所です。eポートフォリオを使用すると、次のことができます。
            
            * 自分が誇りに思う論文を、インストラクタ以外の人にも見てもらえるようにする
            * クラスの提出物で検討された考えや研究成果について話し合う
            * 自分の教育経験を全体像として集める
            * 自分の研究結果を、友人、将来の雇用主などと共有する
            
            eポートフォリオは、全員に公開することも、特定の人だけが表示できるように
            非公開にすることもできます。また、この設定はいつでも変更できます。
            
            始める準備はできていますか?ボタンをクリックします。
    wizard_box: 
      finish: 
        body: "始める準備はできていますか?どのページにもある \"%{help_link_text}\" リンクをクリックすると、いつでもこのウィザードに戻ってくることができます。"
      headers: 
        finish: では、やってみましょう
        getting_started: 作業の開始
        instructions: eポートフォリオの使用
        introduction: 概要
        page_content: "ページ コンテンツ"
        pages: セクションのページ
        sections: ポートフォリオのセクション
        settings: eポートフォリオ設定
        submissions: 提出物の追加
      introduction: 
        body: "eポートフォリオは研究結果を示すための場所です。セクションとページで構成されています。セクションのリストは、ウィンドウの左側に並んでいます (%{showme1})。それぞれのセクションに、複数のページを含めることができ、これはウィンドウの右側に表示されます (%{showme2})。"
      links: 
        portfolio: ポートフォリオの表示
      page_content: 
        body1: "どのページも、自分が見る内容と訪問者が見る内容は同じです。このコンテンツを編集するには、\"%{edit_link_text}\" リンク (%{showme}) をクリックします。そのページが編集モードに変わります。"
        body2: "それでは編集してみましょう!ページを名前を変更したり、必要であればコメント用のオプション (%{showme1}) を変更してください。右側のボタン (%{showme2}) をクリックすると、いつでも変更内容を保存、プレビュー、または取り消すことができます。"
        body3: "コンテンツは、それぞれが破線で囲まれたサブセクションに分割されています。サブセクションのコンテンツを削除または編集する場合は、そのサブセクションの右上にある %{edit_icon} アイコン、または %{delete_icon} アイコンをクリックします。"
        body4: "新しいサブセクションを追加する場合は、ページの右側にあるオプション一覧 (%{showme}) で、追加するコンテンツのタイプを見つけてクリックします。"
      pages: 
        body1: "セクションは複数のページから成ります。現在のセクションに対するページの一覧は、ウィンドウの右側で確認できます (%{showme1})。ページを編成したり追加したりするには、\"%{manage_pages}\" リンク (%{showme2}) をクリックします。"
        body2: "%{edit_icon} アイコンをクリックすると、ページの名前を変更できます。%{delete_icon} アイコンをクリックすると、ページを削除できます。ページを並べ替えるには、ページをクリックしてドラッグします。"
      sections: 
        body1: "セクションのリストは、ウィンドウの左側に並んでいます (%{showme1})。1 つのセクションに複数のページを含めることができます。セクションを編成または追加するには、\"%{manage_sections}\" リンク (%{showme2}) をクリックします。"
        body2: "%{edit_icon} アイコンをクリックすると、セクションの名前を変更できます。セクションを並べ替えるには、セクションをクリックしてドラッグします。%{delete_icon} アイコンをクリックすると、セクションを削除できます。"
      settings: 
        body: "eポートフォリオの設定を変更するには、\"eポートフォリオ設定\" リンク (%{showme}) をクリックします。ポートフォリオの名前変更や、公開または非公開の設定変更もできます。非公開のポートフォリオは、アクセスが許可された人にしか表示されません。"
      submissions: 
        body1: "このページの最下部に、ご自分のクラスからの最近の提出物のリストが表示されていることに、既にお気付きかもしれません (%{showme})。ポートフォリオの新しいページへの課題追加も、このページから素早く行うことができます。追加する提出物をクリックすると、シンプルなダイアログがポップアップ表示されます。"
        body2: "OK です!それでは、課題の追加を完成させましょう。課題を追加するセクションを選び、そのページに名前を付ける必要があります。\"ページの追加\" をクリックすると、新しいページに移動します。必要であれば、より詳しく編集できます。"
  error_messages: 
    login_invalid: "英数字、空白文字、.、-、_、および @ のみを使用してください。"
  errors: 
    bad_navigation_config: "無効なコース タブ構成です"
    blank: 必須
    failed: 失敗しました
    index: 
      all_categories: "- すべてのカテゴリ -"
      default_category: デフォルト
      labels: 
        account: アカウント
        category: カテゴリ
        comments: コメント
        created_at: 作成日時
        request_context_id: "要求コンテキスト ID"
        url: URL
        user: ユーザ
      message_contains: メッセージには、次のものが含まれます
    max_attempts: ログインの試行回数が多すぎます。後でもう一度、試してください。または、システム管理者までご連絡ください。
    no_attached_file: "この課題には 1 個以上のファイルを添付する必要があります"
    registration_incomplete: "このページを表示するには、先に電子メール アドレスを確認する必要があります。"
    required: 必須
    sis_id_in_use: "SIS ID \"%{sis_id}\" は既に使用されています"
  external_content: 
    cancel: 
      canceling: 取り消しています...
      popup_failure: 親ウィンドウが見つかりません。このポップアップは、手動で閉じる必要があります。
      popup_success: 取り消されました。このポップアップは自動的に閉じられます。
    success: 
      content_failure: コンテンツの取得に失敗しました。もう一度やり直すか、システム管理者にこのエラーを通知してください。
      oembed_failure: コンテンツの取得に失敗しました。もう一度やり直すか、システム管理者にこのエラーを通知してください。
      popup_success: 成功しました!このポップアップは自動的に閉じられます。
      retrieving_content: コンテンツの取得...
  external_feed: 
    original_article: 原著
    short_feed_title: "%{short_url} のフィード"
  external_feeds: 
    index_view: 
      add_a_new_feed: 新しいフィードの追加
      buttons: 
        add_feed: フィードの追加
        adding_feed: フィードを追加しています...
      descriptions: 
        add_new_feed: "RSS や Atom のフィードからの投稿を、このコースのアナウンスとして自動的に追加することができます。下のフィード URL を貼り付けるだけで、新しいエントリが追加されます。"
      keyword: "キーワード:"
      labels: 
        match_phrase_checkbox: 指定した語句がタイトルに含まれている投稿のみを追加
      links: 
        add_external_feed: 外部フィードを追加
      options: 
        content_to_post: "-- 投稿する内容 --"
        full_article: 記事全文
        link_only: リンクのみ
        truncated: 概要
      phrase_to_look_for: 検索する語句
      posts_added: 投稿が追加されました
  external_tools: 
    account_navigation_configured: アカウントのナビゲーションが構成されました
    app_full_view: 
      add_tool: ツールの追加
      back_to_app_center: "アプリ センターに戻る"
      rate_tool: このツールを評価
    app_review_view: 
      posted_by_on: "*%{user_name}* によって *%{created}* に投稿"
    app_saved_message: "%{app} が正常に保存されました。"
    buttons: 
      cancel: キャンセル
      delete: 削除
    cannot_locate_launch_request: 起動要求が見つかりません。もう一度、試してください。
    consumer_key: コンシューマ鍵
    course_navigation_configured: コースのナビゲーションが構成されました
    delete: 削除
    dialog_title_add_app: アプリの追加
    dialog_title_edit_tool: 外部ツールの編集
    dialog_title_rate_tool: このツールを評価してください
    edit_view: 
      anonymous: 匿名
      by_url: "URL ごと"
      by_xml: "XML を貼り付け"
      config_url: "設定 URL"
      custom_feilds_explanation: "1 行に 1 つ。形式:名前=値"
      custom_fields: "カスタム フィールド"
      description: 説明
      email_only: 電子メールのみ
      manual: 手入力
      name_only: 名前のみ
      paste_xml: "XML をここに貼り付ける"
      privacy: プライバシー
      public: 公開
      shared_secret_note: 変更するには新しい値を入力します
      tool_domain: ドメイン
      tool_url: URL
    editor_button_configured: エディタのボタンが構成されました
    external_tool: 
      account_navigation_configured: アカウントのナビゲーションが設定されました
      course_navigation_configured: コースのナビゲーションが設定されました
      delete_tool: ツールの削除
      edit_tool: ツールの編集
      editor_button_configured: エディタのボタンが設定されました
      homework_submission_configured: 宿題の提出が設定されました
      labels: 
        consumer_key: コンシューマ鍵
        description: 説明
        domain: ドメイン
        extras: 追加
        privacy: プライバシー
        url: URL
        vendor_help_link: "ベンダー ヘルプ リンク"
      resource_selection_configured: リソースの選択が設定されました
      user_navigation_configured: ユーザのナビゲーションが設定されました
    external_tool_view: 
      delete_tool: ツールの削除
      edit_tool: ツールの編集
    finished: 
      load_failure_message: 指定されたツールを読み込む際に問題が発生しました。問題が解決しない場合は、管理者にお問い合わせください。
      load_failure_title: ツールによる読み込みが失敗しました
      load_success_message: 別のページに移動していて構いません。
      load_success_title: ツールの使用が完了しました
    generic_error: 要求を処理する際にエラーが発生しました
    homework_submission_configured: 宿題の提出が構成されました
    index_view: 
      add_new_tool: 新しいアプリの追加
      app_headder: 外部アプリ
      external_tools_note: "アプリを利用すると、Canvas に新しい機能を簡単に追加できます。アプリは、個別のコースに追加することも、アカウントのすべてのコースに追加することもできます。アプリを設定すると、コース モジュールからアプリにリンクして、アセスメント ツール用の課題を作成できます。"
      external_tools_references: "*ここ* をクリックして Canvas との優れた連携機能を持つ LTI ツールを確認できます。*ここ* をクリックすると、LTI ツールについての Canvas コミュニティのトピックを参照できます"
      search_filter: 名前でフィルタ
      view_app_center: "アプリ センターの表示"
      view_installed_tools: インストールされたアプリの表示
    missing_stars: スター評価を選択してください
    rate_tool_view: 
      rate_tool: このツールを評価してください
    remove_tool: このツールを削除してもよろしいですか?
    resource_selection_configured: リソースの選択が構成されました
    save_failed: "レビューを保存できません: %{message}"
    saving: 保存しています...
    sessionless_launch: 
      load_tool_button: "%{tool} を手動で読み込む"
      redirecting_to_lti: "LTI アプリにリダイレクトしています。お待ちください。"
    shared_secret: 共有シークレット
    submit: 提出
    tool_show: 
      load_tool_button: "%{tool} の読み込み"
      load_tool_new_tab_button: "%{tool} を新しいウィンドウで読み込む"
      new_tab: このツールは、ブラウザの別ウィンドウで読み込む必要があります
      new_tab_expired: このツールのセッションが期限切れです。ページを再読み込みして、もう一度ツールにアクセスしてください
      new_tab_loaded: このツールは、ブラウザの別ウィンドウに正常に読み込まれました。ページを再読み込みして、もう一度ツールにアクセスしてください。
    user_navigation_configured: ユーザのナビゲーションが構成されました
  facebook: 
    authorization_required: 認証されたユーザのみが、そのページにアクセスできます
    authorization_success: "正常に認証されました!これで Canvas と Facebook はフレンドです。"
    deleted: 削除済み
    index: 
      all_set: すべて設定されました!
      bookmark_notice: "このアプリケーションを Facebook のブックマークに登録すると、Canvas の新しいお知らせの数を Facebook のホーム ページから確認できます。"
      canvas_messages: "Canvas メッセージ"
      configure_notification_preferences_notice: "*お知らせの基本設定* が完了すると、ここにお知らせが表示されるようになり、ご自分の Canvas アカウントで起きている事柄を知ることができます。"
      installation_about: "Canvas Facebook アプリをインストールするには、Canvas のプロフィール ページに進み、Facebook ボタンをクリックして、アカウントを Facebook に接続します。"
      learn_more: "instructure.com で詳しく学ぶ"
      more_information: "詳細は %{domain_list} をご覧ください"
      no_messages_notice: "コースで物事が起きるにつれ、ここにお知らせが表示されるようになります。ご自分の Canvas アカウントで起きている事柄を知ることができます。"
      notification_about: "Canvas Facebook アプリによって、コース内部で行われている交流に、より簡単にアクセスできます。自分の課題が採点されたとき、期日が変更されたときなどに、お知らせを受けるように設定できます。個人情報はCanvas でも非公開のままとなります。"
      notification_settings: お知らせ設定
      notifications_notice: "以下に表示されているのは、Canvas から送信された最新のお知らせ一覧です。このアプリケーションを Facebook のブックマークに登録すると、Canvas の新しいお知らせの数を Facebook のホーム ページから確認できます。"
      welcome: "%{name} さん、お帰りなさい!"
      welcome_message: "Instructure が提供する、新しいタイプのオンライン ラーニング ソフトウェアへようこそ。学習成果を向上させるため、Web をより簡単に利用できるようにするためのシステムです。当システムのインターフェイスはシンプルで、公平で、オープンです。講師や受講生が既に使用しているツール (Facebook など) を使って作業し、よりオープンな、共同作業による学習体験を提供します。単に課題を追跡するだけにとどまらない、パワフルでオープンな 1 つのパッケージにすべてを包み込んだシステムです。交流を促し、学習を促進します。"
      welcome_title: "Instructure Canvas へようこそ。"
    index_disabled: 
      disabled_notice: "この Canvas サイトは、Facebook と通信するようには設定されていません。"
      get_help: "support.instructure.com でヘルプをご覧ください"
      instructure_canvas: "Instructure Canvas"
    invalid_signature: "無効な Facebook 署名です"
    message: 
      hide: 非表示
    notification_policies: 
      alerts: アラート
      cancel: キャンセル
      change_settings: 設定の変更
      daily: 毎日
      labels: 
        alerts_for_category: "%{category_name} のアラート"
      loading: 読み込んでいます...
      never: 一切なし
      notification_type: お知らせのタイプ
      right_away: 今すぐ
      send_to_facebook: "Facebook に送信しますか?"
      update_preferences: 基本設定の更新
      updating_preferences: 基本設定を更新しています...
      weekly: 毎週
    settings: 
      back_to_messages: メッセージに戻る
      link_needed: "Canvas Facebook アプリを設定するには、その前に、アプリをご自分の Canvas ログインにリンクする必要があります。詳細については、\"ようこそ\" をクリックしてください。"
      notifications_config_notice: "Canvas からのお知らせを、自動的に Facebook アカウントに送信できます。送信できるお知らせのタイプには、次のものがあります。お知らせの基本設定は、ここで、または Canvas 内でいつでも変更できます。"
      settings_title: "Canvas のお知らせ設定"
      updating_preferences: 基本設定を更新しています...
  filebrowserview: 
    course_files: "コース ファイル"
    group_files: "グループ ファイル"
    my_files: "マイ ファイル"
  files: 
    alts: 
      file: ファイル
      folder: フォルダ
      folder_locked: ロックされているフォルダ
      locked_file: ロックされているファイル
    buttons: 
      update_file: ファイルの更新
    cancel: キャンセル
    content_file: 
      links: 
        delete: このファイルを削除
        edit: クリックして編集、ドラッグして別のフォルダに移動
        preview_file: このファイルをプレビュー
        rename: このファイルの名前を変更
    content_folder: 
      titles: 
        edit_and_move_instructions: クリックして編集、ドラッグして別のフォルダに移動
    errors: 
      empty_file: そのファイルは空です。別のファイルをアップロードしてください。
      extracting: "zip ファイルを解凍する際にエラーが発生しました。もう一度、試してください。"
      failed_uploading: "アップロードに失敗しました。 %{error_info}"
      loading_file: ファイルの内容を読み込む際にエラーが発生しました。もう一度、試してください。
      missing_field: "アップロードに失敗しました。必要なフォーム フィールドが欠落しています"
      not_found: このファイルがアップロードされた際に問題が発生していたようです。実際のファイルが見つかりません。再度ファイルをアップロードしてくれるよう、ファイルの所有者に連絡してください。
      server_error: "アップロードに失敗しました。サーバ エラーです。もう一度やり直してください。"
      server_returned_invalid_status: サーバは、有効なステータスを返すことを停止しました。
      server_unresponsive: サーバは、ステータス要求への応答を停止しました。
      too_large: ファイルは大きすぎて編集できません
      unexpected_response: 予期された応答を返しませんでした
      update_file_failed: ファイルの更新に失敗しました。もう一度やり直してください
      upload_failed: アップロードに失敗しました。もう一度やり直してください。
      uploading: "アップロード エラーです"
      uploading_zip: "zip ファイルをアップロードする際にエラーが発生しました。"
    fields: 
      file: ファイル
    full_index: 
      alts: 
        file_locked: ロックされています
        file_preview: プレビュー
        folder_locked: ロックされています
      buttons: 
        add_a_file: ファイルの追加
        lock_file: このファイルをロック
        lock_folder: このフォルダをロック
        overwrite_duplicate_attachment: 上書き
        rename_duplicate_attachment: 新しいファイルの名前変更
      descriptions: 
        file_locked_after: "%{lock_at} 以降、ロックされます。"
        file_locked_until: "%{unlock_at} までロックされています。"
        folder_locked: このフォルダはロックされており、受講生は表示できません。
        folder_locked_after: "%{lock_at} 以降、ロックされます。"
        folder_locked_until: "%{unlock_at} までロックされています。"
        lock_file: "ロックされているファイルにアクセスできるのは、講師と TA のみです。"
        lock_folder: "ロックされているフォルダにアクセスできるのは、講師と TA のみです。"
      drop_here: このフォルダにファイルを追加するには、ここにファイルをドロップします。
      drop_zip_files: "zip ファイルをドロップし、解凍した内容をこのフォルダに追加するよう選択することもできます。"
      edit_html_warning: "HTML エディタによって HTML が変更されます。変更を保存する前に、バックアップをダウンロードしてください。"
      file_details: ファイルの詳細
      file_list: "ファイル リスト"
      labels: 
        just_hide_file: 自分がファイルにリンクしている場合、受講生はそのファイルをダウンロードまたは表示できる。単に、受講生向けのファイル一覧に表示しない
        just_hide_folder: 自分がこのフォルダ内のファイルにリンクしている場合、受講生はそれらのファイルをダウンロードまたは表示できる。単に、受講生向けのファイル一覧に表示しない
        lock_after: ロック開始時刻
        lock_until: ロック終了時刻
        locked: 手動でロック解除するまでロック
      links: 
        add_file: ファイルの追加
        add_folder: フォルダの追加
        delete_file: このファイルを削除
        delete_folder: このフォルダを削除
        download_as_zip: "このフォルダ内のファイルを zip 形式でダウンロード"
        download_file: このファイルのダウンロード
        download_with_size: "ファイル (%{size}) をダウンロード"
        edit_content: コンテンツを編集
        import_zip: "zip ファイルをインポート"
        lock_file: このファイルをロック
        lock_folder: このフォルダをロック
        preview: プレビュー
        rename_file: このファイルの名前を変更
        rename_folder: このフォルダの名前を変更
        show_all_files: 自分のすべてのコース/グループのファイルを表示
        show_personal_files: 個人用ファイルを表示するだけ
        unlock_file: このファイルのロックを解除
        unlock_folder: このフォルダのロックを解除
      locked: このファイルはまだロック解除されていません。そのためダウンロードできません。
      locked2: このファイルはロックされており、受講生はダウンロードできません。
      messages: 
        gathering_and_zipping: |-
            **このフォルダの内容は現在収集中** で、zip ファイルに
            圧縮されています。ファイルのサイズと数により、しばらく時間がかかる場合があります。
        gathering_files: ファイルを収集しています...
        no_preview_avaialble: プレビューは利用できません
        uploading: "5 ファイルをアップロードしています..."
      page_title: ファイル
      storage_used: "使用済みストレージ:%{size1} 総容量 %{size2}"
      switch_views: ビューの切り替え
      titles: 
        edit_file: "%{file} の編集"
        edit_file_contents: ファイルの内容を編集
        file_locked: ロックされています
        folder_locked: ロックされています
        lock_file: "%{file_name} のロック"
        lock_folder: "%{folder_name} のロック"
      warnings: 
        too_many: "コース/グループの数が多すぎて、一度に表示できません。最初の 15 件が表示されています。"
    links: 
      add_files: ファイルの追加
      download_zip: "%{size} をダウンロードするには、ここをクリック"
    messages: 
      access_denied: このフォルダの内容は読み取りできません。
      creating_zip: "zip ファイルを作成しています..."
      done_uploading: アップロードが完了しました
      error_count: 
        one: "%{count} 個のエラー"
        other: "%{count} 個のエラー"
      extraction_complete: 解凍が完了しました!ファイル構造を更新しています...
      finalizing: 最終処理を行っています
      folder_empty: このフォルダには何も入っていません
      gathering_data: データを収集しています...
      gathering_files_with_progress: "ファイルを収集しています (%{progress}%) ..."
      loading_files: ファイルを読み込んでいます。
      no_files_selected: 有効なファイルが選択されませんでした
      queued: キューに入っています
      updating_file: ファイルを更新しています...
      upload_complete: アップロードが完了しました
      uploading: アップロードしています
      uploading_files: 
        one: "%{count} 個のファイルをアップロードしています..."
        other: "%{count} 個のファイルをアップロードしています..."
      zip_finished: 完了しました!ファイルにリダイレクトしています...
    new: 
      buttons: 
        create: 作成
      titles: 
        upload: ファイルのアップロード
    notices: 
      deleted: "ファイル %{display_name} は削除されました"
      updated: ファイルは正常に更新されました。
    prompts: 
      delete_file: このファイルを削除してもよろしいですか?
      delete_folder: このフォルダとそのすべての内容を削除してもよろしいですか?
      duplicate_filenames: "次の名前のファイルは、既にこのフォルダに存在しています。同じ名前のファイルを置き換えますか? または、新しいファイルを一意の名前に変更しますか?"
      extract_zip: "このファイルは zip ファイルです。解凍後の内容をこのフォルダに入れますか?"
    show: 
      messages: 
        file_locked: このファイルはまだロック解除されていません。
        folder_locked: "このファイルが含まれているフォルダ  \"%{folder}\" は、ロックされています。"
    text_show: 
      page_title: ファイルのプレビュー
    titles: 
      click_and_drag: "クリック アンド ドラッグでフォルダを別のフォルダに移動します"
      download_folder_contents: フォルダの内容をダウンロード
      drag_to_move: ドラッグして別のフォルダに移動します
      extracting: ファイルをフォルダ内に解凍しています
      file_uplaods_queue: "ファイル アップロード キュー"
      lock_file: ファイルのロック
      lock_folder: フォルダのロック
    update_file: ファイルの更新
    upload_error: ファイルをアップロードする際にエラーが発生しました
    warnings: 
      file_uploaded_without_response: ファイルはアップロードされたようですが、サーバからの応答に失敗しました。ページを再読み込みして、確認してください。
  find_flickr_image_view: 
    find_cc_on_flickr: "Flickr のクリエイティブ コモンズの画像を検索する"
    search: 検索
  find_outcome: 
    errors: 
      outcome_retrieval_failed: 成果の取得が予期せずに失敗しました。もう一度、試してください。
    messages: 
      loading_outcomes: 成果を読み込んでいます...
      no_outcomes_found: 成果が見つかりません
      no_rubric_outcomes_found: 注釈の設定された成果が見つかりません
    titles: 
      find_outcome: 成果の検索
      find_outcome_criterion: 成果の検索条件
  folder: 
    course_content_folder_name: コースの内容
    default_folder_name: フォルダ
    errors: 
      invalid_recursion: フォルダをそれ自体の親にすることはできません
    folder_created: "フォルダ \"%{name}\" が作成されました"
  folders: 
    event_updated: イベントは正常に更新されました。
    file_zip_in_process: まだファイルの圧縮が進行中です...
    folder_created: フォルダは正常に作成されました。
    folder_filename: フォルダ
    no_deleting_folders_with_content: 内容のあるフォルダは削除できません
    no_deleting_root: "ルート フォルダは削除できません"
    only_one_folder: "フォルダ パスおよびフォルダ ID を設定できません"
  global_message_icons: 
    announcement: アナウンス
    calendar: カレンダー
    error: エラー
    information: 情報
    invitation: 招待
    question: 問題
    warning: 警告
  gradebook: 
    alerts: 
      no_active_students: 申し訳ありません。このコースには、アクティブな受講生がいないか、採点済みの受講生がいません。
      no_students_in_section: そのセクションには受講生が見つかりませんでした。全セクション表示に戻ります。
      none_to_update: 更新するものがありません
      scores_updated: 
        one: "%{count} 人の受講生のスコアを更新しました"
        other: "%{count} 人の受講生のスコアを更新しました"
      students_updated: 
        one: "%{count} 人の受講生を更新しました"
        other: "%{count} 人の受講生を更新しました"
    assignment_details: 課題の詳細
    buttons: 
      change_section: セクションの変更
      saving_settings: 設定を変更しています...
      submit_comment: コメントの提出
      submitting: 提出しています...
      upload_data: データのアップロード
    cancel_button: キャンセル
    click_to_change: クリックして、別のスコアをテスト
    click_to_expand: クリックして展開
    computing_grades: 成績を計算しています...
    confirms: 
      delete_comment: このコメントを削除してもよろしいですか?
      unsaved_changes: |-
          次の受講生は、クイズへの提出物に対する変更内容が未保存となっています: 
          %{users}
          続行しますか?
    curve_grade_for_course: "%{assignment} についての分布曲線評価"
    curve_grades: 分布曲線に基づいた評価
    default_grade_for_course: "%{assignment} の既定の成績"
    download_scores: "スコアのダウンロード (%{format})"
    download_submissions: 提出物のダウンロード
    edit_view_rubric: 注釈の表示
    errors: 
      failed_to_load: 成績表の読み込みに失敗しました。ページを最新の状態に更新してみてください
      none_to_update: 更新するものがありません
      select_an_option: オプションを選択してください
      upload_as_zip: "ファイルは .zip 形式でアップロードしてください"
    grade: "成績: %{grade}"
    graded_by_me: "%{graded_time} 私が採点"
    graded_then_resubmitted: "採点後、(%{when}) に再提出"
    hide_all_things: "すべての %{things} を非表示"
    hide_column: 列を非表示
    hide_student_name: 受講生の名前を非表示
    ignore_ungraded: 未採点の課題を無視
    include_ungraded: 未採点の課題を含める
    labels: 
      details: 詳細
    links: 
      download_attachment: "%{attachment} のダウンロード"
      finish_scoring: このクイズの採点を完了
      go_to_submission: "提出用 URL に進む"
      submission_details: 提出物の詳細
      view_quiz: このクイズの表示
      view_submission: 提出物の表示
    loud_late: 遅延
    message_students_who: 次の状態の受講生にメッセージを送る...
    mute_assignment: 課題をミュートにする
    new_assessment: "[新しいアセスメント]"
    no_submission_time: 提出の時間がない
    nth_student: "受講生 %{n}"
    publish_to_sis: "成績表を SIS に公開"
    reupload_submission_files: 提出ファイルの再アップロード
    reupload_submissions: 提出物の再アップロード
    set_default_grade: 既定の成績の設定
    set_group_weights: グループの重み付けの設定
    show_student_name: 受講生の名前を表示
    showing_all_sections: すべてのセクションを表示しています
    showing_section: "次のセクションを表示しています: %{section}"
    sort_columns_by: 列の並べ替え...
    sort_rows_by: 行の並べ替え...
    speed_grader: SpeedGrader
    student: 受講生
    student_mute_notification: インストラクタが採点中です
    student_name: 受講生名
    students_who: 
      havent_been_graded: 採点されていません
      havent_submitted_yet: まだ提出していない
      not_submitted_yet: まだ提出していない
      scored_less_than: "次のスコアに満たない: "
      scored_more_than: "次のスコアを上回る: "
    submission_information: 提出情報
    teacher_muted_title: 課題はミュートになっています
    titles: 
      assignment_groups: 課題グループ
      click_to_record: マイクをクリックしてコメントを記録
      dropped_assignment_no_total: この課題は、合計の計算で考慮されません
      hypothetical_score: "これは what-if (仮の事態を想定した) スコアです"
      loading: 読み込んでいます...
      turnitin_score: "Turnitin の類似性スコア -- 詳細情報"
    tooltips: 
      submission_dropped: この提出物は採点のためドロップされています
      submitted_late: この提出物は提出が遅れました
    turnitin: 
      error_message: "turnitin への提出の際にエラーが発生しました。サポートに問い合わせる前に、ファイルの再提出を試してください"
      info_message: "このファイルはまだ turnitin による処理中です。しばらくしてからスコアを確認してください"
      resubmitting: 再提出しています...
      tooltip: 
        error: "turnitin 類似性スコア - 提出エラーの詳細を参照してください"
        pending: "turnitin 類似性スコア - 提出保留中"
        score: "turnitin 類似性スコア - 詳細レポートを参照してください"
    unmute_assignment: 課題のミュート解除
    unmute_button: 課題のミュート解除
    upload_scores: "スコアのアップロード (%{format} から)"
    view_grading_history: 採点履歴の表示
  gradebook2: 
    alerts: 
      none_to_update: 更新するものがありません
      scores_updated: 
        one: "%{count} 人の受講生のスコアを更新しました"
        other: "%{count} 人の受講生のスコアを更新しました"
    all_sections: すべてのセクション
    assignment_muted: 課題はミュートになっています
    column_header: 
      assignment_options: 課題のオプション
      points_out_of: "配点: %{assignment.points_possible}"
      this_assignment_is_muted: この課題はミュートになっています
      zero_point_assignment: このグループの課題には配点がないので、採点の計算に含めることはできません
    concluded_course_error_message: これは完了したコースなので、完了済みの登録のみ使用できます。
    dropped_for_grading: 採点のためドロップされています
    error: 
      update: この課題を更新する際にエラーが発生しました。ページを更新してから、もう一度試してください。
    errors: 
      none_to_update: 更新するものがありません
      upload_as_zip: "ファイルは .zip 形式でアップロードしてください"
    gradebook_header_menu: 
      assignment_details: 課題の詳細
      curve_grades: 分布曲線に基づいた評価
      download_submissions: 提出物のダウンロード
      message_students_who: 次の状態の受講生にメッセージを送る...
      re_upload_submissions: 提出物の再アップロード
      set_default_grade: 既定の成績の設定
      speedgrader: SpeedGrader
    hide_student_names: 受講生の名前を非表示
    invalid_assignment_groups_warning: 
      one: "配点がないため、%{groups} はスコアに含まれません"
      other: "配点がないため、%{groups} はスコアに含まれません"
    no_assignments_have_points_warning: 課題に配点を設定するまで、スコアは計算できません
    percent_of_grade: "成績の %{percentage}"
    points_out_of: "配点: %{points_possible}"
    resubmitted: 前回の採点後に再提出されました
    row_student_name: 
      student_placeholder: 受講生
    secondary_id: "セカンダリ ID"
    section_to_show_menu: 
      choose_a_section_to_show: 表示するセクションを選択
    show: 
      all_sections: すべてのセクション
      arrange_columns_by_due_date: 期日で列を並べ替え
      arrange_columns_by_group: 課題グループで列を並べ替え
      download_scores: "スコア (.csv) のダウンロード"
      filter_by_student: "受講生名またはセカンダリ ID でフィルタする"
      go_back_to_the_old_gradebook: 旧成績表に戻る
      hide_student_names: 受講生の名前を非表示
      include_ungraded: 未採点の課題を含める
      publish_to_sis: "成績表を SIS に公開"
      set_group_weights: グループの重み付けの設定
      show_attendance_columns: 出席者列の表示
      show_concluded_enrollments: 完了した登録の表示
      showing_sections: "表示中: *%{section_being_shown}*"
      upload_scores: "スコアのアップロード (.csv から)"
      view_grading_history: 採点履歴の表示
    show_student_names: 受講生の名前を表示
    student_name: 受講生名
    students_who: 
      havent_been_graded: 採点されていません
      havent_submitted_yet: まだ提出していない
      scored_less_than: "次のスコアに満たない: "
      scored_more_than: "次のスコアを上回る: "
    submitted_late: 遅れて提出
    title: 
      quiz: クイズへの提出物
      turnitin: "Turnitin スコアがあります"
    titles: 
      discussion: ディスカッションへの提出
      media: "メディア コメントの提出"
      quiz_review: このクイズはレビューが必要
      text: テキスト入力の提出
      upload: "ファイル アップロードの提出"
      url: "URL の提出"
    total: 合計
    total_column_header: 
      options: オプション
      switch_to_percent: パーセントに切り替え
      switch_to_points: 点数に切り替え
    ungraded: 採点に考慮されない
  gradebook_uploads: 
    errors: 
      invalid_file: "無効な csv ファイルです。採点を更新できませんでした"
      upload_failed: ファイルをアップロードできませんでした。
    form: 
      labels: 
        upload: "アップロードする CSV ファイルの選択"
      titles: 
        upload_form: "アップロードする CSV ファイルの選択"
    new: 
      titles: 
        new_upload: 成績表のアップロード
    notices: 
      updated: 
        one: "%{count} 件の提出を正常に更新しました。"
        other: "%{count} 件の提出を正常に更新しました。"
    show: 
      assignment_answer: "この課題のタイプ:"
      assignment_example: 株価指数クイズ
      assignment_question: 問題となっている課題
      buttons: 
        continue: "続行 %{icon}"
        save_changes: 変更内容の保存
      choose_option: "-- 選択 --"
      headers: 
        import_error: アップロードされたデータを用いて算出できない要素がありました。
        missing_assignment: これまで採点表になかったと思われる課題がアップロードされました。新しい課題なのか、または既存の課題を表すものなのかお知らせください。
        missing_student: 次の受講生の行がアップロードされました。クラスのどの受講生なのか判定できません。どの受講生なのかお知らせください。
        no_changes: アップロードされた成績表に、変更点が検出されませんでした。
      ignore_assignment_option: 間違いです。無視してください
      ignore_student_option: クラスにいません。この行を無視してください。
      labels: 
        points_possible: 配点
      links: 
        back: 成績表に戻る
      new_assignment_option: 新しい課題
      notices: 
        unchanged: "注:アップロードされた課題の一部に、成績の変更が検出されませんでした。該当するものは非表示になっています。"
      page_title: 成績表
      student_answer: この人物は確かに次のとおりです
      student_example: 受講生の誰か
      student_question: 問題となっている受講生
  gradebook_uploads_form: 
    buttons: 
      upload_data: データのアップロード
    example_csv_file: "CSV ファイル例"
    existing_assignment_example: "既存の課題 (581)"
    instructions: 
      csv_download_and_upload: "疑わしい場合は、いつでも *CSV をダウンロード* し、成績を変更して、同じファイルを再度アップロードしてください。"
    labels: 
      upload: "アップロードする CSV ファイルの選択:"
    leaving_id_will_match_better_can_add_new_assignment: "ID は変更しないほうが一致しやすくなります (この例では \"(581)\" という部分)。進行中に作成される新しい課題を追加することもできます。"
    new_assignment_example: 新しい課題
    optional_ignored: オプションです。無視されました。
    titles: 
      upload_form: "アップロードする CSV ファイルの選択"
    what_should_csv_look_like: "CSV ファイルはどのような表示にしたいですか?"
  gradebooks: 
    assignment: 
      gradebook: 
        unmute_assignment: 課題のミュート解除
      out_of_points_possible: "/ *配点* %{points_possible}"
      points_possible_of_grade: "*成績* の %{points_possible}"
      teacher_muted_title: 課題はミュートになっています
      unmute_dialog: この課題は現在ミュートになっています。つまり、受講生は成績やフィードバックを見ることができません。今すぐミュートを解除しますか?
      zero_point_assignment: このグループの課題には配点がないので、採点の計算に含めることはできません
    assignments: 
      options: オプション
      refresh_grades: 成績を最新の情報に更新
      titles: 
        refresh_scores: スコアを最新の情報に更新
    attendance: 
      attendance_info: 出欠課題が作成されていません。
      buttons: 
        add_assignment: 課題の追加
      edit_attendance_info: "出欠課題の詳細を編集するには、課題名のすぐ下にあるドロップダウン アイコンをクリックし、\"課題の編集\" をクリックします。"
      headers: 
        attendance: 出欠
        edit_attendance: 出欠の詳細を編集
        loading_attendance: 出欠表を読み込んでいます...
        mark_attendance: 出席のマークを付ける
        new_column: 新しい出席者列
      how_do_i: どうすればいいですか...?
      labels: 
        date: 日付
        group: グループ
        possible: 可能
        title: タイトル
      links: 
        add_column: 列の追加
      mark_attendance_info: "出欠ビューに表示される表には、受講生が左下に、課題が上に表示されます。受講生に出席または欠席のマークを付けるには、適切なマーク (出席なら %{present_icon}、欠席なら %{absent_icon}) が表示されるまで、対応するボックスをクリックします。課題ごとのドロップダウンを使用して、全員の出欠を設定することもできます。"
      new_group: 新しいグループ
      page_title: 出欠
      points_abbrev: 点
      titles: 
        click_to_change: クリックで変更
    blank_submission: 
      no_submission: 提出なし
    crumb: 出欠
    errors: 
      missing_file: アップロードするファイルが見つかりませんでした
      not_allowed: このコースではスコアをアップロードできません。
      submission_failed: "正常に提出されませんでした: %{error}"
      submission_failed_default: 提出に失敗しました
    grade: 
      muted: ミュートになっています
    grade_summary: 
      assessment_by: "アセスメント担当者: %{name}"
      buttons: 
        show_what_if: "保存済みの \"What-If\" スコアを表示"
      change_score_instructions: 任意のスコアをクリックして別の値を入力すると、変更後の合計がどうなるかを確認できます。
      click_to_change: クリックして、別のスコアをテスト
      comment_count: 
        one: "%{count} 件のコメント"
        other: "%{count} 件のコメント"
      faculty_journal: "%{user} についての講師日誌"
      for_course: "対象コース: "
      headers: 
        details: 詳細
        due: 期限
        grades: "%{student} の成績"
        name: 名前
        out_of: 配点
        score: スコア
      labels: 
        final_grade_hidden: 合計の計算が無効になっています
        high: 高
        high_score: 高
        low: 低
        low_score: 低
        mean: 平均
        mean_score: 平均
        only_graded: 採点済みの課題のみに基づいて計算する
        total: 合計
        your_score: ご自分のスコア
      links: 
        click_to_view: ここをクリックして表示
        download: "%{attachment} のダウンロード"
        revert_score: 実際のスコアに戻す
        show_details: 詳細をすべて表示
      media_comment: "これはメディア コメントです。"
      not_official: "*注*: これは公式スコアでは「ありません」。"
      page_title: "%{student} の成績"
      percent: パーセント
      print_grades: 採点の印刷
      see_rubric_results: 注釈の結果を参照
      see_scoring_details: 採点の詳細を参照
      see_turnitin_results: "Turnitin の結果を参照"
      student_mute_legend: インストラクタが採点中です。インストラクタが採点を行なっているときは、成績やコメントの情報を利用できません。
      student_mute_notification: インストラクタが採点中です
      submission_score: "*%{score}* 配点 %{possible}"
      titles: 
        revert_score: 元のスコアに戻す
        turnitin_score: "Turnitin の類似性スコア -- 詳細情報"
        view_rubric_evaluation: 注釈の評価の表示
        view_scoring_details: 採点の詳細を表示
      view_comments: コメントと採点の詳細情報を表示
    gradebook: 
      all_sections: すべて
      assignment_submitted_late: (遅延)
      buttons: 
        by_due_date: 期日ごと
        by_email: "電子メール/ID ごと"
        by_group: 課題グループごと
        by_name: 受講生名ごと
        by_section: セクション名ごと
        by_total_asc: "合計ごと (低い値を先頭にする)"
        by_total_desc: "合計ごと (高い値を先頭にする)"
        curve_grades: 分布曲線に基づいた評価
        done: 完了
        normalize: "合計 100% にする"
        set_grade: 成績の設定
        update: 更新
        upload: ファイルのアップロード
      curve_average: "*この課題* の分布曲線について、平均の成績を入力します。グラフに、受講生の現在のスコアに基づいた採点の最適な試みが示されます。"
      default_grades: "以下に成績値を入力して送信することによって、%{class} については、現在表示されている受講生すべてに同じ成績を与える:"
      download: "%{attachment} のダウンロード"
      grade_statistics: "%{assignment} の成績統計"
      headers: 
        loading_gradebook: 成績表を読み込んでいます...
      hide_names: 受講生の名前を非表示
      labels: 
        assign_blanks: 未提出の受講生にゼロを割り当てる
        assignment_submitted: 提出済み
        average_score: 平均スコア
        choose_section: 表示するセクション
        comments: 受講生へのコメント
        grade: 成績
        group_comment: グループ全体にコメントを送信
        high_score: 高スコア
        low_score: 低スコア
        send_comment: この受講生にコメントを送信
        sort_columns: 成績表の列の並べ替え
        sort_rows: 成績表の行の並べ替え
        total_submitted: 提出物の総数
      links: 
        add_assignments: コースへの課題の追加
        add_students: コースへの受講生の追加
        attach_file: ファイルを添付
        manage: 課題グループの管理
      loading_submission: 提出の詳細を読み込んでいます...
      no_assignments: "このコースには、まだ課題が 1 つも作成されていません。"
      no_comments: コメントなし
      no_students: "このコースには受講生が 1 人も登録されていません。"
      out_of_points_possible: "/ *配点* %{points_possible}"
      overwrite: 既に入力されている成績を上書き
      submissions: 提出物
      title: 
        quiz: クイズへの提出物
      titles: 
        choose_section: 表示するセクションの選択
        comments: 提出コメント
        complete: 完了
        discussion: ディスカッションへの提出
        fail: 不合格
        incomplete: 未完了
        media: "メディア コメントの提出"
        new_message: この提出への新しいメッセージ
        pass: 合格
        quiz_review: このクイズはレビューが必要
        submission_review: この提出物はレビューが必要
        text: テキスト入力の提出
        total: 合計
        turnitin: "この提出物は、turnitin の類似性スコアを有しています。"
        upload: "ファイル アップロードの提出"
        url: "URL の提出"
        view: 表示
      try_out_the_new_gradebook: 新しい成績表を試用する
      upload_info: "以前にダウンロードした、その受講生からの提出ファイルに変更を加えた場合は、zip ファイルに圧縮しなおして、下のフォームと一緒にアップロードしてください。受講生には、提出用のコメント内に、修正済みのファイルが表示されます。"
      upload_warning: ファイル名で区別しますので、提出ファイルのファイル名は変更しないでください。
      weight_final: グループに基づいて最終的な成績を重み付けする
    grades: 
      complete: 完了
      incomplete: 未完了
    grades_filename: 成績
    history: 
      graded_on_submission: 提出時に採点済み
      grades_for_date: 採点日
      headers: 
        after: 後
        before: 前
        current: 現在
        student: 受講生
      page_title: 成績表の履歴
      revert: この成績に戻す
      submission_count: 
        one: "%{count} 件の変更"
        other: "%{count} 件の変更"
      temporary_disabled: 成績表履歴ページは、現在、このサイズのコースには使用できません。
      titles: 
        submission_graded: "%{graded_date} 評価者:  %{grader}"
    invalid_assignment_groups_warning: 
      one: "配点がないため、%{groups} はスコアに含まれません"
      other: "配点がないため、%{groups} はスコアに含まれません"
    no_assignments_have_points_warning: 課題に配点を設定するまで、スコアは計算できません
    notices: 
      unauthorized: このコースの出欠を表示する権限がありません
      updated: 課題への提出物は正常に更新されました。
      uploaded: 
        one: "%{count} 件のユーザ提出物に対して作成されたファイルとコメント"
        other: "%{count} 件のユーザ提出物に対して作成されたファイルとコメント"
    out_of_final: "最終評価の %{weight}"
    out_of_points_possible: "配点: %{points_possible}"
    show: 
      keycode_descriptions: 
        edit_cell: セルの編集
        more_information: 現在のセルの詳細情報
        next_assignment: 次の課題
        next_student: 次の受講生
        previous_assignment: 前の課題
        previous_student: 前の受講生
        refresh_gradebook: 成績表を最新の情報に更新
      keycodes: 
        edit_cell: 入力
        more_information: i
        next_assignment: 右
        next_student: 下
        previous_assignment: 左
        previous_student: 上
        refresh_gradebook: r
      page_title: 成績表
    speed_grader: 
      all_sections: すべてのセクション
      attach: 添付
      buttons: 
        save: 保存
        save_settings: 設定の保存
        submit_comment: コメントの提出
      gradebook: 
        mute_assignment: 課題をミュートにする
        unmute_assignment: 課題のミュート解除
      headers: 
        anonymous_submission: この課題は匿名なので、この受講生の応答は表示されません。
        assessment: アセスメント
        discussion: ディスカッション
        grading: 採点
        no_submission: この受講生は、この課題に対する提出物を持っていません
        submission: この受講生は課題を提出しました
      keycode_descriptions: 
        change_grade: 成績の変更
        leave_comment: コメントを残す
        next_student: 次の受講生
        previous_student: 前の受講生
        use_rubric: 注釈の使用
      keycodes: 
        change_grade: g
        leave_comment: c
        next_student: j
        previous_student: k
        use_rubric: r
      labels: 
        add_comment: コメントの追加
        average: 平均
        grade: 成績
        group_comment: グループ全体にコメントを送信
        hide_names: "SpeedGrader 内の受講生の名前を非表示にする"
        show_assessment_by: アセスメントの表示
        showing: 表示しています
        sort_by: 受講生のリストを並べ替え
        submission_to_view: 表示する提出物
        submitted: 提出済み
      late_notice: "注: この提出物は「遅延」でした"
      links: 
        click_to_view: ここをクリックして表示
        course_home: "コース ホーム"
        download_file: ファイルのダウンロード
        gradebook: 成績表
        next: 次へ
        previous: 前へ
        remove_attachment: 添付ファイルの削除
        settings: 設定
        show_all_sections: すべてのセクションを表示
        submit_same_score: 再提出物に対して、この同じ成績を使用する
      loading: 読み込んでいます...
      new_assessment_option: "[新しいアセスメント]"
      no_annotation: このドキュメントには注釈を使用できません
      not_newest_notice: "注:これは最新の提出物ではありません"
      page_title: "%{assignment_name}、SpeedGrader、 %{course_name}"
      portion_graded: "%{x} / %{y} を採点済み"
      sort_by: 
        status: "提出物の状態ごと (採点が必要、未提出など)"
        student_name: "受講生名ごと (アルファベット順)"
        submitted_at: 課題が提出された日
      student_index_of_total: "受講生 %{index} / %{total_students}"
      submitted_files: "提出済みのファイル:(クリックで読み込み)"
      titles: 
        download_file: このファイルをダウンロード
        not_newest: 上のドロップダウンを使用して、表示対象の提出物を変更
        on_time: 時間内に提出済み
        preview_file: このファイルのプレビュー
        speedgrader_options: "Speedgrader オプション"
      tooltips: 
        file_attachment: ファイル添付
        media_comment: "メディア コメント"
        speech_recognition: 音声認識
    speed_grader_disabled: "SpeedGrader は、このコースでは無効になっています"
    student: 
      new_student: 新しい受講生
      student: 受講生
    student_attendance: 
      headers: 
        assignment: 課題
        mark: マーク付け
        no_attendance: 出欠
        student_attendance: "%{user} の出欠"
      links: 
        grades: "%{user} の成績"
        message_user: "%{user} にメッセージを送る"
      no_attendance_assignments: 出欠課題が作成されていません。
      page_title: "%{user} の出欠"
      titles: 
        absent: 欠席とマーク付けされています。詳細についてはクリックしてください
        click_for_details: 詳細を表示するにはクリック
        present: 出席とマーク付けされています。詳細についてはクリックしてください
    submission: 
      titles: 
        submission_review: この提出物はレビューが必要
    submissions_zip_upload: 
      comments_made: 
        one: "%{count} 件のコメントが作成されました"
        other: "%{count} 件のコメントが作成されました"
      done: 完了です!アップロードされたファイルをお預かりしました。この課題に対する各ユーザの提出ページについての短いコメントが、ファイルに添付されました。受講生には、新しいコメントが追加された旨のお知らせが送信されます。
      failures: 一部のファイルは、対処方法が不明でした。それらのファイルは、どのユーザの提出ページにも追加されていません。該当のリストが左側に表示されています。
      files_ignored: 
        one: "%{count} 個のファイルが無視されました"
        other: "%{count} 個のファイルが無視されました"
      header: 
        ignored_files: 次のファイルは無視されました
      headers: 
        attached_files: 次のユーザの提出物に、ファイルが添付されました
      links: 
        back_to_assignment: 課題ページに戻る
        back_to_gradebook: 成績表に戻る
      no_comments_added: コメントは追加されていません
      renamed_file: "変更前の名前: %{filename}"
      submissions_upload: "%{assignment} への提出物のアップロード"
    titles: 
      total: 合計
  grading_box: 
    out_of_points_possible: "配点: %{assignment.points_possible}"
  grading_standard: 
    unknown_grading_details: 不明の詳細
  grading_standards: 
    buttons: 
      save: 保存
    confirm: 
      delete_grading_scheme: この採点スキームを削除してもよろしいですか?
      unlink_grading_scheme: この採点スキームへのリンクを解除してもよろしいですか?
    errors: 
      cannot_delete_grading_scheme: この採点スキームを削除する際に問題が発生しました
      cannot_load_grading_standards: 採点基準の読み込みに失敗しました。もう一度、試してください。
      cannot_remove_grading_scheme: この採点スキームを削除する際に問題が発生しました。ページを再読み込みしてから、もう一度試してください。
      save_failed: 保存に失敗しました
    grading_scheme_currently_set: 現在設定されています
    grading_scheme_not_set: 設定されていません
    index: 
      buttons: 
        add: 採点スキームの追加
      heading_grading_schemes: 採点スキーム
      title: 採点基準
    no_grading_standards: 採点基準が見つかりません
    status: 
      loading_grading_standards: 採点基準を読み込んでいます...
      saving: 保存しています...
    titles: 
      grading_scheme_info: 採点スキームの表示/編集
  group: 
    default_collection_name: "%{group_name} のコレクション"
    memeber: メンバー
    tabs: 
      chat: チャット
      discussions: ディスカッション
      files: ファイル
      home: ホーム
      pages: ページ
      people: メンバー
  group_categories: 
    default_category_title: 学習グループ
    errors: 
      cant_restrict_self_signup: カテゴリ内に、セクションが混在するグループが存在する場合は、使用可能にできません。
      category_name_reserved: "%{category_name} は予約されている名前です。"
      category_name_too_long: 受講生をグループに分けるには、短いカテゴリ名を入力してください
      category_name_unavailable: "%{category_name} は既に使用されています。"
    notices: 
      create_category_success: カテゴリは正常に作成されました。
      delete_category_success: カテゴリは正常に削除されました
      update_category_success: カテゴリは正常に更新されました。
  group_category: 
    group_categories: 
      communities: コミュニティ
      imported: インポートされたグループ
      student_organized: 受講生グループ
  group_membership: 
    errors: 
      group_full: グループに空きがありません。
      not_in_group_section: "%{student} は、%{group} の他のメンバーと、どのセクションも共有していません。"
  group_settings: 
    invitation_sent: 招待が送信されました
  groups: 
    add_group_category: 
      allow_self_signup: "セルフ サインアップを許可"
      buttons: 
        create_category: カテゴリの作成
      default_name_for_groups: "プロジェクト グループ"
      group_limit_blank: (制限がない場合は空白のまま)
      group_structure_group_limit: "*グループの定員*: %{group_limit} 人"
      group_structure_self_signup: "%{number_of_groups} つの *グループを今すぐ* *作成*"
      group_structure_standard: "%{number_of_groups} つの*均等なグループ* に *受講生を分割*"
      labels: 
        group_structure: グループの構造
        manually_create_groups: グループを手動で作成します
        name_for_groups: グループ名
        self_signup: "セルフ サインアップ"
      restricted_self_signup: "グループ メンバーに、同じセクションに入ることを要求する"
      self_signup_help_message: |-
          受講生によるサインアップが可能なグループ セットを作成できます。受講生がサインアップできるのはセット内の 1 つのグループだけですが、これにより受講生自身がグループを編成できるので、講師がこの作業を行う必要はなくなります。また、グループ メンバー全員が同じコース セクションの一部となることを要求することもできます。
          
          受講生は自分で別のグループに移動できることに注意してください。したがって、受講生自身による編成が完了したら、セルフ サインアップを無効にしたほうがよい場合もあります。
      self_signup_help_tooltip: "セルフ サインアップ グループとは?"
    button: 
      create_category: カテゴリの作成
    buttons: 
      create_group: グループの作成
    category: 
      actions: 
        collapse_all: すべて折りたたみ
        expand_all: すべて展開
        load_all: 全受講生のリストを読み込み
        load_more: さらに読み込み
      buttons: 
        add_group: 別のグループを追加
        collapse_group: グループの折りたたみ
        delete_category: "このグループ セットを削除"
        delete_group: グループの削除
        edit_category: "このグループ セットを編集"
        edit_group: グループの編集
        expand_group: グループの展開
      group_category_all: 全員
      group_category_unassigned: 未割り当て
      group_limit_blurb: "グループの定員は *%{count}* 人です"
      group_name: 名前
      instructions: 
        group_assignment: 受講生をドラッグして、グループに割り当て
      message_students: 受講生にメッセージを送る...
      random_distribution_explanation: 未割り当ての受講生を均等にグループに配置
      randomly_distribute_students: 受講生を無作為に割り当て
      restricted_self_signup_blurb: 同じグループの受講生は全員が同じセクションに入っている必要があります。
      self_signup_blurb: "これらのグループでは、セルフ サインアップが使用可能になっています。"
      self_signup_help_tooltip: "セルフ サインアップ グループとは?"
      status: 
        loading: 読み込んでいます...
      student: 
        one: "%{count} 人の受講生"
        other: "%{count} 人の受講生"
      warnings: 
        studend_groups: これらのグループは、受講生によって自己管理されています。ほかのタイプのグループと違って、受講生はこれらのグループのうち複数のグループに同時に所属することができます。そのため、これらのグループは、採点対象の課題のためには最適なソリューションではない場合があります。
    confirm: 
      assign_students: 未割り当ての全受講生を、無作為に、できるだけ均等に、既存の受講生グループに割り当てます。
      delete_group: このグループを削除してもよろしいですか?
      remove_category: "このグループ セットを削除してもよろしいですか?"
    context_groups: 
      account_groups: "アカウント グループ"
      actions: 
        add: 新しいグループの開始
      buttons: 
        create: グループの作成
      course_groups: "コース グループ"
      group_explanation: "グループは、プロジェクトの共同作業を行ったり、勉強会などのスケジュールを立てたりするのに適した場所です。どのグループも、カレンダー、Wiki、ディスカッション、わずかながらファイルの保管場所も手に入れることができます。グループでは、文書を共同制作することや、Web 会議を計画することだってできます。まさにミニコースのようなもので、より焦点を絞ったプロジェクトで、少数の受講生と一緒に作業することができます。"
      groups_disabled: 受講生が組織したグループは、このコースでは使用不可になっています。そのため、講師が作ったグループで満足しなければなりません。
      headings: 
        available_groups: 利用できるグループ
        new_group: 新しいグループの作成
      labels: 
        name: グループ名
        restrictions_for_joining_groups: 参加しています
        users_to_invite: 招待する
      options: 
        invite_only: 招待によるメンバーシップのみ
        open_to_course_members: "コース メンバーは自由に参加できる"
      page_title: "コース グループ"
      student_group_warning: 課題の一部として受講生をグループ分けするという話が講師からあった場合、このオプションは、そのためのグループ分けの方法とはなりません。受講生自らが組織するグループは、採点対象として使用されません。それでも、ご自身のグループを作ることはできますが、グループの構築を講師が引き受けてくれない限り、どの課題の電子コピーも提出することはできません。
    context_manage_groups: 
      account_group_explanation: "アカウント レベルの受講生グループは、受講生を特定のコースに関連付けずにグループ化するための良い方法です。すべての受講生グループが、独自のカレンダー、掲示板、および共同作用ツールを手に入れることができます。そのため、受講生自らがグループを管理でき、より効率的に共同作業を行うことができます。"
      actions: 
        add_students: コースへの受講生の追加
      buttons: 
        add_group: "新しいグループ セットの作成"
      course_group_explanation: "受講生グループは、グループ プロジェクトやグループ論文のような事柄のために受講生を編成する際に役立ちます。すべての受講生グループが、独自のカレンダー、掲示板、および共同作用ツールを手に入れることができます。そのため、受講生自らがグループを管理でき、より効率的に共同作業を行うことができます。"
      drag_and_drop_instructions: "クリック アンド ドラッグで受講生を別のグループに移動します。"
      get_started_info: "開始するには、右側の \"新しいグループ セットの作成\" リンクをクリックします。"
      group_assignment_instructions: "指定したサイズのグループに、受講生を無作為に割り当てることができます。または、手動でグループを作成し編成することもできます。グループを作成したら、\"グループ提出\" の課題となるように、課題を設定することができます。つまり、それぞれのグループが 1 つの提出物を、そのグループの全ユーザのために作成します。"
      group_pages: "グループ ページ"
      headings: 
        account_groups: "アカウント レベルの受講生グループ"
        course_groups: 受講生グループ
      messages: 
        no_students: このコースには、受講生が追加されていません。
      page_title: "コース グループ"
    delete_confirm: "このグループ カテゴリを削除してもよろしいですか?"
    edit: 
      buttons: 
        update: グループの更新
      group_settings_title: "%{group_name} 設定"
      is_public: "これはパブリック グループです"
      labels: 
        description: 説明
        join_level: 参加権限
        name: グループ名
    edit_group_category: 
      allow_self_signup: "セルフ サインアップを許可"
      group_limit_blank: (定員がない場合は空白のまま)
      group_structure_group_limit: "*グループの定員*: %{group_limit} 人"
      restricted_self_signup: "グループ メンバーに、同じセクションに入ることを要求する"
      self_signup_help_tooltip: "セルフ サインアップ グループとは?"
    errors: 
      category_in_use: "\"%{category_name}\" は既に使用されています"
      creating_category_failed: カテゴリ作成に失敗しました。もう一度、試してください
      creating_group_failed: グループ作成に失敗しました
      group_full: グループに空きがありません。
      group_limit: "グループの制限は空白または 1 以上でなければなりません"
      unknown: 予期せぬエラーが発生しました。
      update_failed: 更新に失敗しました。もう一度、試してください
    feed_title: "%{course_or_account_name} のフィード"
    flash: 
      removeError: "グループ カテゴリを削除できません。後でもう一度試してください。"
      removed: "グループ カテゴリは正常に削除されました。"
    group: 
      actions: 
        ask_to_join_group: このグループに参加するよう依頼する
        join_group: このグループに参加
        leave_group: このグループから抜ける
        switch_group: このグループに切り替える
      group_full: グループは満員
      member: 
        one: "%{count} 人のメンバー"
        other: "%{count} 人のメンバー"
      member_tooltip_show: グループ名簿を表示
      no_members: メンバーなし
      one: "グループ 1 件"
      other: "グループ %{count} 件"
    group_count: 
      one: "%{count} 件のグループ"
      other: "%{count} 件のグループ"
    group_name: グループ名
    index: 
      heading_current_groups: 現在のグループ
      no_groups: グループなし
    loading: グループ名簿を読み込んでいます...
    manage: 
<<<<<<< HEAD
      assign_to_group_menu: 
        add_to_group: グループに追加
      group_user: 
        assign_to_group: グループに割り当て
      group_users: 
        no_users: ユーザなし。
=======
      add_unassigned_menu: 
        add_unassigned_student: 未割り当ての受講生の追加
        add_unassigned_user: 未割り当てのユーザの追加
        search: 検索
        search_people: メンバーの検索
      add_unassigned_user: 
        assign_to_group: グループに割り当て
      add_unassigned_users: 
        no_users_found: ユーザが見つかりません
        too_short: "検索語を 3 文字以上で入力してください"
      assign_to_group_menu: 
        add_to_group: グループに追加
        assign_user_to_group: このグループにユーザを割り当て
      group: 
        add_user_to_group: グループにユーザを割り当て
        delete_group: グループの削除
        edit_group: グループの編集
        show_group_details: グループの詳細情報の表示
      group_category: 
        unassigned_students: 未割り当ての受講生
        unassigned_users: 未割り当てのユーザ
      group_category_detail: 
        add_group: グループの追加
        group_limit_blurb: "グループの定員は *%{count}* 人です"
        restricted_self_signup_blurb: 同じグループの受講生は全員が同じセクションに入っている必要があります。
        search: 検索
        self_organized_warning: これらのグループは、受講生によって自己管理されています。ほかのタイプのグループと違って、受講生はこららのグループのうち複数のグループに同時に所属することができます。そのため、これらのグループは、採点対象の課題のためには最適なソリューションではない場合があります。
        self_signup_blurb: "これらのグループでは、セルフ サインアップが使用可能になっています。"
        self_signup_help_tooltip: "セルフ サインアップ グループとは?"
        student_group_instructions: (受講生をドラッグして割り当て)
        user_group_instructions: (ユーザをドラッグして割り当て)
      group_user: 
        assign_to_group: グループに割り当て
      group_users: 
        no_students: 受講生なし
        no_users: ユーザなし
      groups: 
        groups: グループ
        no_groups: グループなし。
        search: 検索
        search_groups: グループの検索
>>>>>>> ad95b213
    member: 
      one: "%{count} 人のメンバー"
      other: "%{count} 人のメンバー"
    member_tooltip_hide: グループ名簿を非表示
    member_tooltip_show: グループ名簿を表示
    membership_pending: 
      group_join_request: グループ参加リクエスト
      group_join_request_acknowledged: リクエストありがとうございます。用意ができ次第、ご連絡いたします。
      group_join_request_info: このグループは、参加リクエストを受信しました。要求を受諾または拒否する旨の連絡が後日届きます。
    messages: 
      creating_group: グループを作成しています...
    notices: 
      already_deleted: そのグループは削除されました
      create_success: グループは正常に作成されました。
      delete_success: グループは正常に削除されました
      goodbye: "グループ %{group_name} から抜けました。"
      no_students_assigned: 特に何かをする必要はありません。
      students_assigned: 受講生がグループに割り当てられました。
      update_success: グループは正常に更新されました。
      welcome: "グループ %{group_name} へようこそ!"
    show: 
      coming_up: 入手予定
      group_atom_feed: "グループの Atom フィード"
      new_announcement: 新しいアナウンス
      next_week: 次週
    status: 
      assigning_students: 受講生を割り当てています...
      creating_groups: カテゴリを作成しています...
      updating: 更新しています...
    student: 
      drag_drop_instructions: "クリック アンド ドラッグで受講生を別のグループに移動します"
    students_who_have_not_joined_a_group: グループに未参加の受講生
    titles: 
      add_group_category: "グループ セットの追加"
      self_signup_help: "セルフ サインアップ グループ"
  help_dialog: 
    Back: 戻る
    Help: ヘルプ
    Submitting_Ticket: チケットを提出しています...
    canvas_help_sub: よくある質問への回答を検索
    description: 説明
    extreme_critical_emergency: 極めて重要な緊急事態
    file_a_ticket_for_a_personal_response_from_our_support_team: "サポート チームからの個人向け応答のチケットを保存"
    for_an_instant_answer: "すぐに回答がほしい場合:"
    how_is_this_affecting_you: この問題はどのくらい深刻ですか?
    i_cant_get_things_done_until_i_hear_back_from_you: 回答があるまで何もできません
    i_need_some_help_but_its_not_urgent: 支援が必要ですが、緊急ではありません
    include_a_link_to_a_screencast_or_screenshot_using_something_like_jing: "*Jing* などを使用するスクリーンキャスト/スクリーンショットへのリンクを含めます。"
    instructor_question: インストラクタに質問する
    instructor_question_sub: 質問はインストラクタに提出されます
    just_a_casual_question_comment_idea_suggestion: 質問、コメント、アイデア、提案など気軽にお寄せください。
    message: メッセージ
    message_will_be_sent_to_all_the_teachers_tas_in_the_course: "メッセージはコースのすべての講師/TA に送信されます。"
    please_select_one: "1 つ選択してください..."
    report_problem: 問題を報告する
    report_problem_sub: "Canvas が正常に動作しない場合は、その旨をご連絡ください。"
    search_the_canvas_guides: "Canvas ガイドの検索"
    see_if_your_issue_is_addressed_in_the_canvas_guides: "問題の対処方法が *Canvas ガイド* に記載されているかどうかを調べます。"
    send_message: メッセージの送信
    sending: 送信しています...
    somethings_broken_but_i_can_work_around_it_for_now: 問題がありましたが、現在は回避できています
    subject: 科目
    submit_this_support_request: チケットの提出
    which_course_is_this_question_about: これはどのコースについての質問ですか?
    your_email_address: "電子メール アドレス"
  helpers: 
    dashboard_helper: 
      announcement_details: アナウンスの詳細
      assignment_details: 課題の詳細
      conversation_details: 会話の詳細
      discussion_details: ディスカッションの詳細
      x_more: "あと %{x} 件..."
      x_new_in_announcements: 
        one: "*%{count}* 個のアナウンス"
        other: "*%{count}* 個のアナウンス"
      x_new_in_assignments: 
        one: "*%{count}* 個の課題のお知らせ"
        other: "*%{count}* 個の課題のお知らせ"
      x_new_in_conversations: 
        one: "*%{count}* 個の会話メッセージ"
        other: "*%{count}* 個の会話メッセージ"
      x_new_in_discussions: 
        one: "*%{count}* 件のディスカッション"
        other: "*%{count}* 件のディスカッション"
  images: 
    error_checking_color: 画像の色の確認でエラーが発生しました
    invalid_background_color: "背景色は %{color} にする必要があります"
    invalid_dimensions: "画像の寸法が無効です (指定された値: %{actual}、指定可能な値: %{expected})"
    invalid_file_size: "画像ファイルのサイズが大きすぎます (最大: %{max} バイト、指定されたサイズ: %{actual})"
    invalid_file_type: "無効なファイル タイプです: %{type}。指定可能なタイプ: %{type_list}"
    not_an_image: 選択されたファイルは画像ではありません
  info: 
    notices: 
      error_reported: ご協力ありがとうございます!すぐに取り掛かります
    old_styleguide: 
      create_collection: コレクションを作成する
      start_a_group: グループを開始する
  instructions: 
    authorize_google_docs: "文書の共同制作を行う場合は、その前に、次の Google ドキュメント アカウントにアクセスするための権限を Canvas に与える必要があります:"
  instructure: 
    alerts: 
      file_previews_disabled: "この Canvas サイトは、ファイル プレビューが無効になっています"
    browsers: 
      unrecognized: 認識されないブラウザ
    buttons: 
      next_module: 次のモジュール
      previous_module: 前のモジュール
      search: 検索
      search_by_tag: タグで検索
    confirms: 
      default_delete_thing: これを削除してもよろしいですか?
    datepicker: 
      titles: 
        am_pm: 午前/午後
    draft: ドラフト
    errors: 
      cannot_view_document_inline: この文書はインライン表示できません。この文書を表示するための権限がないか、または、文書が削除された可能性があります。
      field_is_required: このフィールドは必須項目です
      invalid_datetime: 無効な日付/時刻の値です
      invalid_entry_for_field: "無効なエントリ: %{field}"
      invalid_number: 数値である必要があります。
      not_a_date: 日付ではありません!
      posting_message_failed: 投稿に失敗しました。もう一度、試してください
      search_failed: 検索に失敗しました。もう一度やり直してください。
    ignore_forever: 絶えず無視
    ignore_until_new_submission: 新しい提出があるまで無視
    labels: 
      datepicker: 
        time: 時刻
    links: 
      minimize_file_preview: "ファイル プレビューを最小化"
      minimize_youtube_video: ビデオを最小化
      view_equella_content_in_new_window: コンテンツを新しいウィンドウで表示
    loading: 読み込んでいます...
    no_description: 説明なし
    no_results_found: 一致するものが見つかりませんでした
    status: 
      diigo_search_throttling: "Diigo では、検索が 10 秒に 1 回に制限されています。お待ちください..."
      posting_message: メッセージを投稿しています...
      searching: 検索しています...
    switched_roles_message: 
      designer: "このコースでの役割が一時的に切り替わりました。現在、設計者としてコースを表示しています。コースのホーム ページで、役割と権限を復元することができます。"
      observer: "このコースでの役割が一時的に切り替わりました。現在、オブザーバとしてコースを表示しています。コースのホーム ページで、役割と権限を復元することができます。"
      student: "このコースでの役割が一時的に切り替わりました。現在、受講者としてコースを表示しています。コースのホーム ページで、役割と権限を復元することができます。"
      ta: "このコースでの役割が一時的に切り替わりました。現在、TA としてコースを表示しています。コースのホーム ページで、役割と権限を復元することができます。"
      teacher: "このコースでの役割が一時的に切り替わりました。現在、講師としてコースを表示しています。コースのホーム ページで、役割と権限を復元することができます。"
    titles: 
      bookmark_search: "ブックマーク検索: %{service_name}"
      cant_create_recordings: 記録を作成できませんか?
      equella_content_preview: "Equella コンテンツ プレビュー"
      external_link: 外部サイトにリンクしています。
      image_search: "画像検索: %{service_name}"
      keyboard_shortcuts: "キーボード ショートカット"
      preview_document: この文書をプレビュー
      search_for_open_resources: "オープン リソースの検索"
      view_in_new_window: 新しいウィンドウで表示
    tooltips: 
      enter_search_terms: 検索語を入力
  invalid_url_in_xml: "xml 内の url が無効です。アンパサンドはエスケープする必要があります。"
  invalid_xml_syntax: "無効な XML 構文"
  jobs: 
    columns: 
      attempt: 試行
      count: 数
      id: ID
      priority: 優先順位
      run_at: 実行された場所
      strand: ストランド
      tag: タグ
      worker: ワーカ
    confirm: 
      destroy_all: "このクエリに一致するこの種類のジョブを *すべて* 破棄してもよろしいですか?"
      hold_all: "このクエリに一致するこの種類のジョブを *すべて* 保持してもよろしいですか?"
      unhold_all: "このクエリに一致するこの種類のジョブを *すべて* 保持解除してもよろしいですか?"
    index: 
      actions: 
        show: 表示
      buttons: 
        delete: 削除
        hold: 保留
        select_all: すべて選択
        un_hold: 保留解除
      headings: 
        jobs_list: "ジョブ リスト"
        popular_tags: 人気のあるタグ
        running_jobs: 実行中のジョブ
        selected_job: 選択されたジョブ
      job_options: 
        all: すべて
        current: 現在
        failed: 失敗しました
        future: 今後
        id: ID
        strand: ストランド
        tag: タグ
      labels: 
        failed_at: 失敗した場所
        handler: ハンドラ
        id: ID
        last_error: 最後のエラー
        locked_at: ロック開始時刻
        locked_by: ロック設定者
        max_attempts: 最大試行回数
        num_attempts: 試行回数
        priority: 優先順位
        run_at: 実行された場所
        strand: ストランド
        tag: タグ
        total_jobs: 合計
        with_selection: 選択内容
      search_jobs: ジョブ検索
      title: "ジョブ CP"
    titles: 
      job_handler: "ジョブ ハンドラ"
      last_error: 最後のエラー
  labels: 
    lock_module_until: 特定の日付までモジュールをロック
  layouts: 
    application: 
      instructure_description: "Instructure は、オープン ソースのラーニング管理システム Canvas の製造元です"
      keyboard_navigation: 
        close: "このダイアログを閉じるには、カンマ キーを押してください"
      links: 
        close: 閉じる
        dashboard: "マイ ダッシュボード"
        home: ホーム
        skip_to_content: コンテンツまでスキップする
      menu: 
        assignments: 課題
        assignments_needing_grading: 採点が必要
        assignments_needing_submitting: 提出が必要
        assignments_recently_graded: 最近採点した項目
        calendar: カレンダー
        grades: 成績
      navigation: 
        main: "メイン ナビゲーション"
      open_source_learning_management_system: "オープン ソース LMS"
    facebook: 
      title: "Facebook ページ"
    fixed_bottom: 
      masquerading: 
        stop: マスカレードの停止
        warning_title: "現在、%{user_name} としてマスカレードしています"
      student_view: 
        leave: 受講生ビューの終了
        reset: 受講生のリセット
        reset_explanation: "テスト受講生をリセットすると、この受講生の履歴がすべてクリアされ、%{line_break}新しい受講生としてこのコースを表示できます。"
        warning_title: 現在、受講生ビューにログインしています
    head: 
      default_page_title: "Canvas LMS"
    menu: 
      view_all_accounts: すべてのアカウントを表示
      view_all_enrollments: すべてのコースを表示
      view_all_groups: すべてのグループを表示
    mobile_auth: 
      log_in_to_canvas: "Canvas へのログイン"
  learning_outcome: 
    no_comment: コメントなし
    no_context_found: "\"%{title}\" に対する外部学習成果が見つかりませんでした。コピーを作成します。"
    no_description: 説明なし
    no_global_permission: "グローバルな成果の管理は許可されていません。\"%{title}\" は追加できません"
  learning_outcome_group: 
    no_global_permission: "グローバルな成果の管理は許可されていません。\"%{title}\" は追加できません"
  lib: 
    angel: 
      failed_import_link: リンクのインポートに失敗しました
      failed_import_link_body: "このリンクは、Canvas からリンクできないか、エクスポートから除外されている Angel 機能を参照しています。"
    api: 
      attachments: 
        only_one_folder: "フォルダ パスおよびフォルダ ID を設定できません"
      over_quota: "ファイル サイズがクォータを超えています"
    auth: 
      authentication_required: ユーザ認証が必要です
      errors: 
        not_authenticated: このページにアクセスするには、ログインが必要です
        student_not_found: 受講生が見つかりません
        teacher_not_found: 講師が見つかりません
      not_authorized: ユーザにはこの操作を実行する権限がありません
      status_unauthenticated: 認証されていません
      status_unauthorized: 権限がありません
    basic_lti: 
      bad_score: "スコアが 0 から 1 の間ではありません"
      no_points_comment: |-
          外部ツールがこの課題を %{grade} として採点しようとしましたが、
          課題に配点がないためできませんでした。
      no_points_possible: 課題に配点がありません。
      no_score: スコアが指定されていません
    canvas: 
      migration: 
        announcements: アナウンス
        assessment_question_banks: 問題バンク
        assignments: 課題
        attachments: ファイル
        calendar_events: "カレンダー イベント"
        context_modules: モジュール
        course_settings: コース設定
        discussion_topics: "ディスカッション トピック"
        external_tools: 外部ツール
        groups: 受講生グループ
        learning_outcomes: 学習成果
        quizzes: クイズ
        rubrics: 注釈
        syllabus_body: 要綱本文
        wikis: "Wiki ページ"
    cc: 
      standard: 
        failed_to_convert_qti: "アセスメント %{file_identifier} のインポートに失敗しました"
    google_docs: 
      default_document_name: "Instructure ドキュメント"
    incoming_message_processor: 
      failure_message: 
        body: |-
            "%{subject}"というタイトルのメッセージを配信できませんでした。メッセージは、不明なメールボックス アドレスに送信されました。Canvas を通じて誰かに連絡を取ろうとしている場合は、ご自分のアカウントにログインして、受信トレイ ツールを使用してメッセージを送信してみることができます。⏎
            ⏎
            今後ともよろしくお願いいたします。⏎
            Canvas サポート
        subject: "メッセージの返信に失敗: %{subject}"
      locked_topic: 
        body: |-
            ディスカッション トピックがロックされているため、"%{subject}" というタイトルのメッセージを配信できませんでした。Canvas を通じて誰かに連絡を取ろうとしている場合は、ご自分のアカウントにログインして、受信トレイ ツールからメッセージを送信してみてください。⏎
            ⏎
            今後ともよろしくお願いいたします。 ⏎
            Canvas サポート
        subject: "メッセージの返信に失敗: %{subject}"
    progress_runner: 
      completed_message: 
        one: "%{count} 個のアイテムが処理されました"
        other: "%{count} 個のアイテムが処理されました"
      error_message: "%{error}: %{ids}"
    send_to_inbox: 
      default_subject: 件名なし
    text_helper: 
      ellipsis: "..."
      quoted_text_toggle: 引用したテキストを表示
      word_separator: " "
  license_help: 
    content_license_help: "コンテンツ ライセンス ヘルプ"
  link_enrollment: 
    buttons: 
      link: 受講生へのリンク
    errors: 
      link_failed: リンクに失敗しました。もう一度やり直してください
      load_failed: 受講生の読み込みに失敗しました。もう一度やり直してください。
    messages: 
      linking_to_student: 受講生にリンクしています...
      loading_students: 受講生を読み込んでいます。
    options: 
      no_link: "[ リンクなし ]"
    titles: 
      link_to_student: 受講生へのリンク
  links: 
    dashboard: "マイ ダッシュボード"
    errors: 
      4xx_feedback: ここをクリックして、見つけようとしていたものをお知らせください。
      feedback: ここをクリックして、問題を報告
    help: ヘルプ
    show_me_where: どこに表示するか
    switch_views: ビューの切り替え
  locales: 
    en: 英語
    ja: 日本語
  logged_out_user: "ログアウトしたユーザ %{user_counter}"
  m2c_file_description: "Moodle 1.9 .zip ファイル"
  m2c_name: "Moodle インポーター"
  manage_avatars: 
    errors: 
      update_failed: 更新に失敗しました。もう一度やり直してください
    messages: 
      updating: 更新しています...
    prompts: 
      delete_avatar: このユーザのプロフィール画像を削除してもよろしいですか?
      lock_avatar: この画像をロックすると画像が承認され、このユーザは画像を更新できなくなります。続行しますか?
  mathquill: 
    tabs: 
      arrows: 矢印
      basic: 基本
      delimiters: デリミタ
      greek: ギリシャ文字
      miscellaneous: その他
      operators: 演算子
      relationships: 関係
  media_comments: 
    alerts: 
      kaltura_disabled: "この Canvas サイトは、Kaltura が無効になっています"
    buttons: 
      submit: "メディア ファイルの提出"
    cancel: キャンセル
    click_to_view: クリックで表示
    errors: 
      file_too_large: "*このファイルは大きすぎます。* 最大サイズは %{size}MB です。"
      load_failed: "メディア コメント アプリケーションの読み込みに失敗しました。もう一度、試してください。"
      must_be_logged_in: メディアを記録するにはログインする必要があります。
      persistent_problem: この問題が解決しない場合は、メディアの記録をローカルで行い、保存したファイルをアップロードすることもできます。
      save_failed: 保存が失敗したようです。このポップアップを閉じて、もう一度試してください。
      save_failed_try_again: エントリの保存に失敗しました。もう一度、試してください。
      upload_failed: "アップロードが失敗し、次のエラーが発生しました:"
    links: 
      minimize_embedded_kaltura_content: 埋め込みコンテンツを最小化する
    loading: メディアを読み込んでいます...
    media_still_converting: 現在メディアを変換しています。しばらくしてからもう一度試してください。
    messages: 
      file_failed_to_load: "このメディア ファイルの読み込みに失敗しました"
      flash_required_record_audio: "オーディオを録音するには Flash が必要です。"
      flash_required_upload_audio: "オーディオをアップロードするには Flash が必要です。"
      flash_required_upload_video: "ビデオをアップロードするには Flash が必要です。"
      loading: 読み込んでいます...
      submitted: "メディア ファイルが提出されました!"
      submitting: "メディア ファイルを提出しています..."
    titles: 
      media_contribution: メディア投稿
      play_comment: "メディア コメントの再生"
      record_upload_media_comment: "メディア コメントの記録/アップロード"
    track_uploaded_successfully: トラックは正常にアップロードされました。表示するには更新してください。
    upload: アップロード
    uploading: アップロードしています...
  menu: 
    current_groups: 現在のグループ
    customize: カスタマイズ
    managed_accounts: 管理対象のアカウント
    my_courses: "マイ コース"
  message: 
    default_subject: "Canvas アラート"
  message_students: 
    buttons: 
      send_message: メッセージの送信
      send_message_failed: メッセージの送信に失敗しました。もう一度やり直してください
      sending_message: メッセージを送信しています...
    message_student: "%{course_name} の受講生にメッセージを送る"
    send_message: メッセージの送信
  message_students_dialog: 
    recipients: "受信者:"
  messages: 
    account_suspended: 
      email: 
        body: "%{institution} のアカウントが一時停止されました。理由についてはサイト管理者に問い合わせてください。"
        subject: 教育機関のアカウントが一時停止されました
    account_user_notification: 
      email: 
        html: 
          subject: アカウント管理者へのお知らせ
          url_info: "アカウント ページにアクセスしてください"
        subject: アカウント管理者へのお知らせ
        url_info: |-
            次のアカウント ページにアクセスしてください:
            %{url}
    account_user_registration: 
      email: 
        added_message: "%{website} のアカウント %{account} に、%{role_type} として追加されました。"
        email_info: "電子メール アドレス: %{email}"
        html: 
          added_message: "%{website} のアカウント %{account} に、%{role_type} として追加されました。"
          click_to_finish_registration: 登録プロセスを完了するにはここをクリック
          email: "電子メール アドレス"
          name: 名前
          subject: "Canvas アカウント管理者への招待"
          url_info_label: "アカウント管理者として参加するには、まず Canvas に登録する必要があります。"
          username: ユーザ名
        name_info: "名称: %{name}"
        subject: "Canvas アカウント管理者への招待"
        url_info: |-
            アカウント管理者として参加するには、その前に、Canvas に登録する必要があります。登録プロセスは次の場所で完了できます:
            %{url}
        username_info: "ユーザ名: %{username}"
    added_to_conversation: 
      email: 
        body: "たった今、%{user_name} さんによって Canvas の会話に追加されました。会話を表示するには、下のリンクをクリックしてください:"
        html: 
          body: "%{user_name} さんによって、たった今、Canvas の会話に追加されました。"
          link_text: 会話の表示
          subject: "%{user_name} さんによって、たった今、Canvas の会話に追加されました。"
          unknown_user: 不明なユーザ
        subject: "たった今、%{user_name} さんによって Canvas の会話に追加されました。"
        unknown_user: 不明なユーザ
      facebook: 
        body: "たった今、%{user_name} さんによって Canvas の会話に追加されました。"
        link_text: 会話の表示
        unknown_user: 不明なユーザ
      sms: 
        body: "たった今、%{user_name} さんによって Canvas の会話に追加されました。"
        more_info: "詳細は %{url} をご覧ください"
        unknown_user: 不明なユーザ
      summary: 
        body: "たった今、%{user_name} さんによって Canvas の会話に追加されました。"
        subject: "たった今、%{user_name} さんによって Canvas の会話に追加されました。"
        unknown_user: 不明なユーザ
      twitter: 
        tweet: "Canvas アラート: %{user_name} さんによって、会話に追加されました。"
        unknown_user: 不明なユーザ
    alert: 
      email: 
        body: 
          one: "次の条件が満たされたため、%{student} に対してアラートが発行されました:"
          other: "次の条件が満たされたため、%{student} に対してアラートが発行されました:"
        body_student: 
          one: "次の条件が満たされたため、アラートが発行されました:"
          other: "次の条件が満たされたため、アラートが発行されました:"
        html: 
          body: 
            one: "次の条件が満たされたため、%{student} に対してアラートが発行されました:"
            other: "次の条件が満たされたため、%{student} に対してアラートが発行されました:"
          body_student: 
            one: "次の条件が満たされたため、アラートが発行されました:"
            other: "次の条件が満たされたため、アラートが発行されました:"
          interaction_description: "受講生/講師の対話が %{count} 日間ありません"
          subject: "アラート: %{user_name}"
          ungraded_count_description: "%{count} 件以上の提出物がまだ採点されていません"
          ungraded_timespan_description: "%{count} 日間、未採点のままになっている提出物があります"
          usernote_description: "%{count} 日間、講師日誌へのエントリがありません"
          view_here: ここで表示できます
        interaction_description: "受講生/講師の対話が %{count} 日間ありません"
        subject: "アラート: %{user_name}"
        ungraded_count_description: "%{count} 件以上の提出物がまだ採点されていません"
        ungraded_timespan_description: "%{count} 日間、未採点のままになっている提出物があります"
        usernote_description: "%{count} 日間、講師日誌へのエントリがありません"
      facebook: 
        body: 
          one: "次の条件が満たされたため、%{student} に対してアラートが発行されました:"
          other: "次の条件が満たされたため、%{student} に対してアラートが発行されました:"
        body_student: 
          one: "次の条件が満たされたため、アラートが発行されました:"
          other: "次の条件が満たされたため、アラートが発行されました:"
        interaction_description: 
          one: "受講生/講師の対話が %{count} 日以上ありません"
          other: "受講生/講師の対話が %{count} 日以上ありません"
        ungraded_count_description: 
          one: "%{count} 件以上の課題がまだ採点されていません"
          other: "%{count} 件以上の課題がまだ採点されていません"
        ungraded_timespan_description: 
          one: "%{count} 日以上、未採点のままになっている提出物があります"
          other: "%{count} 日以上、未採点のままになっている提出物があります"
        usernote_description: 
          one: "%{count} 日以上、講師日誌への記入がありません"
          other: "%{count} 日以上、講師日誌への記入がありません"
      sms: 
        body: "%{student} にアラートが発行されました"
        body_student: アラートが発行されました
        more_info: "詳細は %{url} をご覧ください"
      summary: 
        body: 
          one: "次の条件が満たされたため、%{student} に対してアラートが発行されました:"
          other: "次の条件が満たされたため、%{student} に対してアラートが発行されました:"
        body_student: 
          one: "次の条件が満たされたため、アラートが発行されました:"
          other: "次の条件が満たされたため、アラートが発行されました:"
        interaction_description: 
          one: "受講生/講師の対話が %{count} 日以上ありません"
          other: "受講生/講師の対話が %{count} 日以上ありません"
        subject: "アラート: %{user_name}"
        ungraded_count_description: 
          one: "%{count} 件以上の課題がまだ採点されていません"
          other: "%{count} 件以上の課題がまだ採点されていません"
        ungraded_timespan_description: 
          one: "%{count} 日以上、未採点のままになっている提出物があります"
          other: "%{count} 日以上、未採点のままになっている提出物があります"
        usernote_description: 
          one: "%{count} 日以上、講師日誌への記入がありません"
          other: "%{count} 日以上、講師日誌への記入がありません"
      twitter: 
        body: "%{student} にアラートが発行されました"
        body_student: アラートが発行されました
    appointment_canceled_by_user: 
      email: 
        html: 
          attendee: 出席者
          attendees: 出席者
          cancel_reason: 取り消しの理由
          click_to_see_assignment: 課題を表示するにはここをクリック
          date_and_time: 日付/時刻
          details: 予定の詳細
          group: グループ
          message: "%{user} が %{appointment_name} の予約を取り消しました。"
          no_reason_given: 何も指定されていません
          slots_remaining: 利用できる時間スロット
          subject: "%{appointment_name} の予約が取り消されました (%{course})"
          view_appointment: 次のリンクから予定を表示してください
        instructions: "次のリンクから予定を表示してください: %{link}"
        labels: 
          attendee: 出席者
          attendees: 出席者
          cancel_reason: 取り消しの理由
          course: コース
          date_and_time: 日付/時刻
          details: 予定の詳細
          group: グループ
          slots_remaining: 利用できる時間スロット
        message: "%{user} が \"%{appointment_name}\" の予約を取り消しました。"
        no_reason_given: 何も指定されていません
        subject: "\"%{appointment_name}\" の予約が取り消されました (%{course})"
      facebook: 
        instructions: 予定を表示する
        labels: 
          attendee: 出席者
          attendees: 出席者
          cancel_reason: 取り消しの理由
          course: コース
          date_and_time: 日付/時刻
          details: 予定の詳細
          group: グループ
          slots_remaining: 利用できる時間スロット
        message: "%{user} が \"%{appointment_name}\" の予約を取り消しました。"
        no_reason_given: 何も指定されていません
      sms: 
        message: "%{user} が \"%{appointment_name}\" の予約を取り消しました。"
        more_info: "詳細は %{url} をご覧ください"
      twitter: 
        message: "Canvas アラート - %{user} が \"%{appointment_name}\" の予約を取り消しました。"
    appointment_deleted_for_user: 
      email: 
        html: 
          attendee: 出席者
          attendees: 出席者
          cancel_reason: 取り消しの理由
          course: コース
          date_and_time: 日付/時刻
          details: 予定の詳細
          group: グループ
          link_text: 異なる時間スロットにサインアップするにはここをクリック
          message: "%{user} が %{appointment_name} の時間スロットを取り消しました。"
          no_reason_given: 何も指定されていません
          subject: "%{appointment_name} の時間スロットが取り消されました (%{course})"
        instructions: "次のリンクから異なる時間スロットにサインアップしてください: %{link}"
        labels: 
          attendee: 出席者
          attendees: 出席者
          cancel_reason: 取り消しの理由
          course: コース
          date_and_time: 日付/時刻
          details: 予定の詳細
          group: グループ
        message: "%{user} が \"%{appointment_name}\" の時間スロットを取り消しました。"
        no_reason_given: 何も指定されていません
        subject: "\"%{appointment_name}\" の時間スロットが取り消されました (%{course})"
      facebook: 
        instructions: 異なる時間スロットにサインアップする
        labels: 
          attendee: 出席者
          attendees: 出席者
          cancel_reason: 取り消しの理由
          course: コース
          date_and_time: 日付/時刻
          details: 予定の詳細
          group: グループ
        message: "%{user} が \"%{appointment_name}\" の時間スロットを取り消しました。"
        no_reason_given: 何も指定されていません
      sms: 
        message: "\"%{appointment_name}\" の時間スロットが取り消されました。"
        more_info: "詳細は %{url} をご覧ください"
      twitter: 
        message: "Canvas アラート - \"%{appointment_name}\" の時間スロットが取り消されました。"
    appointment_group_deleted: 
      email: 
        html: 
          cancel_reason: 取り消しの理由
          course: コース
          dates: 日付
          details: 予定の詳細
          link_text: 予定を表示する
          message: "%{appointment_name} のすべての予定が取り消されました。"
          no_reason_given: 何も指定されていません
          subject: "%{appointment_name} の予定が取り消されました (%{course})"
        labels: 
          cancel_reason: 取り消しの理由
          course: コース
          dates: 日付
          details: 予定の詳細
        message: "\"%{appointment_name}\" のすべての予定が取り消されました。"
        no_reason_given: 何も指定されていません
        subject: "\"%{appointment_name}\" の予定が取り消されました (%{course})"
      facebook: 
        labels: 
          cancel_reason: 取り消しの理由
          course: コース
          dates: 日付
          details: 予定の詳細
        message: "\"%{appointment_name}\" のすべての予定が取り消されました。"
        no_reason_given: 何も指定されていません
      sms: 
        message: "\"%{appointment_name}\" のすべての予定が取り消されました。"
        more_info: "詳細は %{url} をご覧ください"
      twitter: 
        message: "Canvas アラート - \"%{appointment_name}\" のすべての予定が取り消されました。"
    appointment_group_published: 
      email: 
        group_signup: "グループ (%{group_category})"
        html: 
          course: コース
          dates: 日付
          details: 予定の詳細
          group_signup: "グループ (%{group_category})"
          individual_signup: 個人
          link_text: 時間スロットにサインアップしてください
          message: "\"%{appointment_name}\" の時間スロットをサインアップに使用できるようになりました。"
          signup_type: サインアップのタイプ
          slots_remaining: 利用できる時間スロット
          subject: "予定 \"%{appointment_name}\" はサインアップに使用できます (%{course})"
        individual_signup: 個人
        instructions: "次のリンクから時間スロットにサインアップしてください: %{link}"
        labels: 
          course: コース
          dates: 日付
          details: 予定の詳細
          signup_type: サインアップのタイプ
          slots_remaining: 利用できる時間スロット
        message: "\"%{appointment_name}\" の時間スロットがサインアップ可能になりました。"
        subject: "予定 \"%{appointment_name}\" はサインアップ可能です (%{course})"
      facebook: 
        group_signup: "グループ (%{group_category})"
        individual_signup: 個人
        instructions: 時間スロットにサインアップしてください
        labels: 
          course: コース
          dates: 日付
          details: 予定の詳細
          signup_type: サインアップのタイプ
          slots_remaining: 利用できる時間スロット
        message: "\"%{appointment_name}\" の時間スロットがサインアップ可能になりました。"
      sms: 
        message: "\"%{appointment_name}\" はサインアップ可能です。"
        more_info: "詳細は %{url} をご覧ください"
      summary: 
        message: "\"%{appointment_name}\" の時間スロットがサインアップ可能になりました (%{dates})。"
        subject: "予定 \"%{appointment_name}\" はサインアップ可能できます (%{course})"
      twitter: 
        message: "Canvas アラート - \"%{appointment_name}\" はサインアップ可能です。"
    appointment_group_updated: 
      email: 
        group_signup: "グループ (%{group_category})"
        html: 
          course: コース
          dates: 日付
          details: 予定の詳細
          group_signup: "グループ (%{group_category})"
          individual_signup: 個人
          link_text: 時間スロットにサインアップしてください
          message: "時間スロットが \"%{appointment_name}\" に追加されており、サインアップに使用できます。"
          slots_remaining: 利用できる時間スロット
          subject: "予定 \"%{appointment_name}\" が更新されました (%{course})"
        individual_signup: 個人
        instructions: "次のリンクから時間スロットにサインアップしてください: %{link}"
        labels: 
          course: コース
          dates: 日付
          details: 予定の詳細
          signup_type: サインアップのタイプ
          slots_remaining: 利用できる時間スロット
        message: "\"%{appointment_name}\" に時間スロットが追加され、サインアップ可能になりました。"
        subject: "予定 \"%{appointment_name}\" が更新されました (%{course})"
      facebook: 
        group_signup: "グループ (%{group_category})"
        individual_signup: 個人
        instructions: 時間スロットにサインアップしてください
        labels: 
          course: コース
          dates: 日付
          details: 予定の詳細
          signup_type: サインアップのタイプ
          slots_remaining: 利用できる時間スロット
        message: "\"%{appointment_name}\" に時間スロットが追加され、サインアップ可能になりました。"
      sms: 
        message: "\"%{appointment_name}\" に新しい時間スロットを使用できます。"
        more_info: "詳細は %{url} をご覧ください"
      summary: 
        message: "\"%{appointment_name}\" に時間スロットが追加され、サインアップ可能になりました (%{dates})。"
        subject: "予定 \"%{appointment_name}\" が更新されました (%{course})"
      twitter: 
        message: "Canvas アラート - \"%{appointment_name}\" の新しい時間スロットを使用できます。"
    appointment_reserved_by_user: 
      email: 
        html: 
          attendee: 出席者
          attendees: 出席者
          course: コース
          date_and_time: 日付/時刻
          details: 予定の詳細
          group: グループ
          link_text: 予定を表示する
          message: "%{user} が \"%{appointment_name}\" にサインアップしました。"
          slots_remaining: 利用できる時間スロット
          subject: "ユーザが \"%{appointment_name}\" にサインアップしました (%{course})"
        instructions: "次のリンクから予定を表示してください: %{link}"
        labels: 
          attendee: 出席者
          attendees: 出席者
          course: コース
          date_and_time: 日付/時刻
          details: 予定の詳細
          group: グループ
          slots_remaining: 利用できる時間スロット
        message: "%{user} が \"%{appointment_name}\" にサインアップしました。"
        subject: "ユーザが \"%{appointment_name}\" にサインアップしました (%{course})"
      facebook: 
        instructions: 予定を表示する
        labels: 
          attendee: 出席者
          attendees: 出席者
          course: コース
          date_and_time: 日付/時刻
          details: 予定の詳細
          group: グループ
          slots_remaining: 利用できる時間スロット
        message: "%{user} が \"%{appointment_name}\" にサインアップしました。"
      sms: 
        message: "%{user} が \"%{appointment_name}\" にサインアップしました。"
        more_info: "詳細は %{url} をご覧ください"
      twitter: 
        message: "Canvas アラート - %{user} が \"%{appointment_name}\" にサインアップしました。"
    appointment_reserved_for_user: 
      email: 
        html: 
          attendee: 出席者
          attendees: 出席者
          course: コース
          date_and_time: 日付/時刻
          details: 予定の詳細
          group: グループ
          link_text: 異なる時間スロットにサインアップする
          message: "%{user} があなたを \"%{appointment_name}\" にサインアップしました。"
          slots_remaining: 利用できる時間スロット
          subject: "あなたは \"%{appointment_name}\" にサインアップされました"
        instructions: "次のリンクから異なる時間スロットにサインアップしてください: %{link}"
        labels: 
          attendee: 出席者
          attendees: 出席者
          course: コース
          date_and_time: 日付/時刻
          details: 予定の詳細
          group: グループ
          slots_remaining: 利用できる時間スロット
        message: "%{user} があなたを \"%{appointment_name}\" にサインアップしました。"
        subject: "あなたは \"%{appointment_name}\" にサインアップされました"
      facebook: 
        instructions: 異なる時間スロットにサインアップする
        labels: 
          attendee: 出席者
          attendees: 出席者
          course: コース
          date_and_time: 日付/時刻
          details: 予定の詳細
          group: グループ
          slots_remaining: 利用できる時間スロット
        message: "%{user} があなたを \"%{appointment_name}\" にサインアップしました。"
      sms: 
        message: "あなたは \"%{appointment_name}\" にサインアップされました。"
        more_info: "詳細は %{url} をご覧ください"
      summary: 
        message: "%{user} があなたを \"%{appointment_name}\" にサインアップしました (%{date_and_time})。"
        subject: "あなたは \"%{appointment_name}\" にサインアップされました (%{course})"
      twitter: 
        message: "Canvas アラート - あなたは \"%{appointment_name}\" にサインアップされました。"
    assignment_changed: 
      email: 
        body: |-
            %{course} の課題 "%{title}" が変更されました。  
            
            課題を表示するにはここをクリック: 
            %{url}
        html: 
          body: "%{course} の課題 \"%{title}\" が変更されました。"
          link: 課題を表示するにはここをクリック
          subject: "課題が変更されました: %{title}、%{course}"
        subject: "課題が変更されました: %{title}、%{course}"
      facebook: 
        body: "%{course} の課題 \"%{title_link}\" が変更されました。"
      sms: 
        body: |-
            %{title}、%{course} が変更されました。
            
            詳細は %{website} をご覧ください
      summary: 
        subject: "課題が変更されました: %{title}、%{course}"
      twitter: 
        assignment_change: "Canvas アラート - 変更: %{assignment_name}、%{course_name}"
    assignment_created: 
      email: 
        assignment_created: "課題が作成されました - %{assignment_name}、%{course_name}"
        due_at: "期限: %{assignment_due_date_time}"
        html: 
          assignment_created: "課題が作成されました - %{assignment_name}、%{course_name}"
          due_at: "期限: %{assignment_due_date_time}"
          link_text: 課題の表示
          multiple_due_dates: "期限: 複数の期日"
          new_assignment: "ご利用のコース「%{course_name}」に新しい課題が作成されました"
          no_due_date: 期日なし
        labels: 
          click_to_see_assignment: 課題を表示するにはここをクリック
        multiple_due_dates: "期限: 複数の期日"
        new_assignment: "ご利用のコース「%{course_name}」に新しい課題が作成されました"
        no_due_date: "期限:期日なし"
      facebook: 
        due_at: "期限: %{assignment_due_date_time}"
        multiple_due_dates: "期限: 複数の期日"
        new_assignment: "コースに新しい課題が作成されました。コース: %{course_name}"
        no_due_date: "期限:期日なし"
      sms: 
        due_at: "期限: %{assignment_due_date_time}"
        more_info: "詳細は %{course_name} をご覧ください"
        multiple_due_dates: "期限: 複数の期日"
        new_assignment: "%{course_name} への新しい課題"
        no_due_date: "期限:期日なし"
      summary: 
        assignment_created: "課題が作成されました - %{assignment_name}、%{course_name}"
        due_at: "期限: %{assignment_due_date_time}"
        multiple_due_dates: "期限: 複数の期日"
        no_due_date: "期限:期日なし"
      twitter: 
        assignment_change: "Canvas アラート - 変更: %{assignment_name}、%{course_name}"
        due_at: "期限: %{assignment_due_date_time}"
        multiple_due_dates: "期限: 複数の期日"
        no_due_date: "期限:期日なし"
    assignment_due_date_changed: 
      email: 
        assignment_due_date_changed: "課題の期日が変更されました: %{assignment_name}、%{course_name}"
        assignment_due_date_changed_sentence: "コース「%{course_name}」の課題「%{assignment_name}」の期日が、次のように変更されました:"
        html: 
          assignment_due_date_changed: "課題の期日が変更されました: %{assignment_name}、%{course_name}"
          assignment_due_date_changed_sentence: "コース「%{course_name}」の課題「%{assignment_name}」の期日が、次のように変更されました:"
          link_text: 課題の表示
          no_due_date: 期日なし
        labels: 
          click_to_see_assignment: 課題を表示するにはここをクリック
        no_due_date: 期日なし
      facebook: 
        assignment_due_date_changed_sentence: "コース「%{course_name}」の課題「*%{assignment_name}*」の期日が、次のように変更されました:"
        no_due_date: 期日なし
      sms: 
        assignment_due_date_changed: "%{assignment_name}、%{course_name} の期限がきました:"
        more_info_at_url: "詳細は %{web_address} をご覧ください"
        no_due_date: 期日なし
      summary: 
        assignment_due_date_changed: "課題の期日が変更されました: %{assignment_name}、%{course_name}"
        due_at: "期限: %{assignment_due_date_time}"
        no_due_date: "期限:期日なし"
      twitter: 
        assignment_change: "Canvas アラート - 日程変更: %{assignment_name}、%{course_name}"
        due_at: "期限: %{assignment_due_date_time}"
        no_due_date: "期限:期日なし"
    assignment_due_date_override_changed: 
      email: 
        assignment_due_date_changed: "課題の期日が変更されました: %{assignment_name}、%{course_name} (%{override})"
        assignment_due_date_changed_sentence: "コース「%{course_name} (%{override})」の課題「%{assignment_name}」の期日が、次のように変更されました:"
        html: 
          assignment_due_date_changed: "課題の期日が変更されました: %{assignment_name}、%{course_name} (%{override})"
          assignment_due_date_changed_sentence: "コース「%{course_name} (%{override})」の課題「%{assignment_name}」の期日が、次のように変更されました:"
          link_text: 課題の表示
          no_due_date: 期日なし
        labels: 
          click_to_see_assignment: 課題を表示するにはここをクリック
        no_due_date: 期日なし
      facebook: 
        assignment_due_date_changed_sentence: "コース「%{course_name}」の課題「*%{assignment_name}*」の期日が、次のように変更されました:"
        no_due_date: 期日なし
      sms: 
        assignment_due_date_changed: "%{assignment_name}、%{course_name} (%{override}) の期限になりました:"
        more_info_at_url: "詳細は %{web_address} をご覧ください"
        no_due_date: 期日なし
      summary: 
        assignment_due_date_changed: "課題の期日が変更されました: %{assignment_name}、%{course_name} (%{override})"
        due_at: "期限: %{assignment_due_date_time}"
        no_due_date: "期限: 期日なし"
      twitter: 
        assignment_change: "Canvas アラート - 日付変更: %{assignment_name}、%{course_name} (%{override})"
        due_at: "期限: %{assignment_due_date_time}"
        no_due_date: "期限: 期日なし"
    assignment_graded: 
      email: 
        assignment_graded: "課題が採点されました: %{assignment_name}、%{course_name}"
        html: 
          assignment_graded: "課題が採点されました: %{assignment_name}、%{course_name}"
          link_text: 課題の表示
          the_assignment_is_graded: "課題「%{assignment_name}」が採点されました。"
        labels: 
          view_here: ここで表示できます
        the_assignment_is_graded: "課題「%{assignment_name}」が採点されました。"
      facebook: 
        the_assignment_is_graded: "課題「%{assignment_name}」が採点されました。"
      sms: 
        assignment_is_graded: "%{assignment_name}、%{course_name} が採点されました。"
        more_info_at: "詳細は %{web_address} をご覧ください"
      summary: 
        assignment_graded: "課題が採点されました: %{assignment_name}、%{course_name}"
        the_assignment_is_graded: "課題「%{assignment_name}」が採点されました。"
      twitter: 
        assignment_graded: "Canvas アラート - 採点済み: %{assignment_name}、%{course_name}"
    assignment_locked: この課題は現在ロックされています。
    assignment_locked_at: "この課題は %{at} にロックされました。"
    assignment_locked_module: "この課題はモジュール *%{module}* の一部で、まだロックが解除されていません。"
    assignment_locked_until: "%{date} まで、この課題はロックされています。"
    assignment_resubmitted: 
      email: 
        html: 
          link_text: 提出物の表示
          user_resubmitted: "再提出: %{user_name}、%{assignment_name}"
          user_resubmitted_sentence: "%{user_name} は、たった今、コース「%{course_name}」の %{assignment_name} に関する再提出物を提出しました。"
        labels: 
          view_submission: 提出物はここで表示できます
        user_resubmitted: "再提出: %{user_name}、%{assignment_name}"
        user_resubmitted_sentence: "%{user_name} は、コース「%{course_name}」の %{assignment_name} に対して、たった今、再提出物を提出しました。"
      facebook: 
        click_to_view: 提出物を表示するには、ここをクリックしてください。
        user_resubmitted: "**%{user_name}** は、コース「%{course_name}」の **%{assignment_name}** に対して、たった今、再提出物を提出しました**。"
      sms: 
        more_info_at: "詳細は %{web_address} をご覧ください"
        user_resubmitted: "%{user_name} は、たった今、課題を提出しました (再)。 %{assignment_name}"
      summary: 
        turned_in_at: "提出日: %{submission_date}"
        user_resubmitted: "再提出: %{user_name}、%{assignment_name}"
      twitter: 
        user_resubmitted: "Canvas アラート - 再提出: %{user_name}、%{assignment_name}"
    assignment_submitted: 
      email: 
        html: 
          link_text: 提出物の表示
          user_submitted: "提出: %{user_name}、%{assignment_name}"
          user_submitted_sentence: "%{user_name} は、たった今、コース「%{course_name}」の %{assignment_name} に関する提出物を提出しました。"
        labels: 
          view_submission: 提出物はここで表示できます
        user_submitted: "提出: %{user_name}、%{assignment_name}"
        user_submitted_sentence: "%{user_name} は、コース「%{course_name}」の %{assignment_name} に対して、たった今、提出物を提出しました。"
      facebook: 
        click_to_view: 提出物を表示するには、ここをクリックしてください。
        user_submitted: "**%{user_name}** は、コース「%{course_name}」の **%{assignment_name}** に対して、たった今、提出物を提出しました**。"
      sms: 
        more_info_at: "詳細は %{web_address} をご覧ください"
        user_submitted: "%{user_name} はたった今、課題を提出しました。 %{assignment_name}"
      summary: 
        turned_in_at: "提出日: %{submission_date}"
        user_submitted: "提出: %{user_name}、%{assignment_name}"
      twitter: 
        user_submitted: "Canvas アラート - 提出: %{user_name}、%{assignment_name}"
    assignment_submitted_late: 
      email: 
        html: 
          link_text: 提出物の表示
          user_resubmitted_sentence: "%{user_name} は、たった今、コース「%{course_name}」の %{assignment_name} に関する提出物を遅れて提出しました。"
          user_submitted: "遅延した課題: %{user_name}、%{assignment_name}"
        labels: 
          view_submission: 提出物はここで表示できます
        user_resubmitted_sentence: "%{user_name} は、コース「%{course_name}」の %{assignment_name} に対して、たった今、提出物を遅れて提出しました。"
        user_submitted: "遅延した課題: %{user_name}、%{assignment_name}"
      facebook: 
        click_to_view: 提出物を表示するには、ここをクリックしてください。
        user_resubmitted_sentence: "**%{user_name}** は、コース「%{course_name}」の **%{assignment_name}** に対して、たった今、提出物を遅れて提出しました**。"
      sms: 
        more_info_at: "詳細は %{web_address} をご覧ください"
        user_submitted: "%{user_name} は、たった今、課題を提出しました (遅延)。 %{assignment_name}"
      summary: 
        turned_in_at: "提出日: %{submission_date}"
        user_submitted: "遅延した課題: %{user_name}、%{assignment_name}"
      twitter: 
        user_submitted: "Canvas アラート - 遅延提出: %{user_name}、%{assignment_name}"
    assignment_unmuted: 
      email: 
        body: |-
            インストラクタは、 %{title} について成績変更とコメントをリリースしました。これらの変更内容は現在表示可能です。
            
            ここで表示できます:
            %{url}
        html: 
          body: "インストラクタは %{title} について成績変更とコメントをリリースしました。これらの変更は現在表示可能です。"
          link: ここで表示できます
          subject: "課題のミュートが解除されました: %{title}、%{course}"
        subject: "課題のミュートが解除されました: %{title}、%{course}"
      sms: 
        body: |-
            インストラクタは %{title}、%{course} について、成績とコメントをリリースしました。
            
            詳細は %{website} をご覧ください
      summary: 
        subject: "成績とコメントがリリースされました:  %{title}、%{course}"
    assignment_unpublished_module: この課題は未公開モジュールの一部で、まだ使用できません。
    collaboration_invitation: 
      email: 
        body: |-
            文書「%{document}」の共同作業に招待されました。対象:
            %{course_or_group}。文書は %{service} で作成され、
            招待に使用された電子メール アドレスは %{email} です。
            
            このタイプの共同作業に対して、この電子メール アドレスが間違いである場合は
            プロフィール設定を変更するか、または %{service} に登録する必要があります。
            
            詳細はここで確認できます:
            %{link}
        html: 
          body: "%{course_or_group} の文書「%{document}」の共同作業に招待されました。この文書は %{service} で作成され、招待に使用された電子メール アドレスは %{email} です。"
          body_with_user: "%{course_or_group} の文書「%{document}」の共同作業に招待されました。この文書は、%{user} により %{service} で作成され、招待に使用された電子メール アドレスは %{email} です。"
          change_profile_settings: "これがこのタイプのコラボレーションに使用する電子メール アドレスではない場合は、プロフィール設定を変更するか、%{service} に登録する必要があります。"
          link: 詳細はここで確認できます
          subject: "共同作業への招待: %{course_or_group}"
        subject: "共同作業への招待: %{course_or_group}"
      facebook: 
        body: "文書「%{document}」の共同作業に招待されました。対象は %{course_or_group} です。文書は %{service} で作成されました。"
        body_with_user: "文書「%{document}」の共同作業に招待されました。対象は %{course_or_group} です。文書は、%{user} により %{service} で作成されました。"
      sms: 
        body: |-
            文書「%{document}」の共同作業に招待されました。対象は %{course_or_group} です。
            
            詳細は %{link} をご覧ください
      summary: 
        body: |-
            文書「%{document}」の共同作業に招待されました。対象:
            %{course_or_group}。文書は %{service} で作成され、
            招待に使用された電子メール アドレスは %{email} です。
        subject: "共同作業への招待: %{course_or_group}"
      twitter: 
        body: "Canvas アラート - 共同作業への招待: %{document}、%{course_or_group}"
    confirm_email_communication_channel: 
      email: 
        body: "電子メール アドレス「%{email}」は、%{website} で、ユーザ「%{user}」に対して登録されています。"
        details: "この登録を確認するには、次の URL にアクセスしてください:"
        html: 
          body: "電子メール アドレス「%{email}」は、%{website} で、ユーザ「%{user}」に対して登録されています。"
          details: 登録を確認するにはここをクリック
          subject: "確認の電子メール: Canvas"
        subject: "確認の電子メール:Canvas"
    confirm_registration: 
      email: 
        body: "Canvas にご登録いただき誠にありがとうございます! この電子メールは、「%{user}」さんが %{website} で新しいアカウントを登録中であることの確認です。"
        details: "登録のプロセスを完了するには、次の URL にアクセスしてください:"
        html: 
          body: "Canvas にご登録いただき誠にありがとうございます! この電子メールは、「%{user}」さんが %{website} で新しいアカウントを登録中であることの確認です。"
          details: 登録プロセスを完了するにはここをクリック
          subject: "登録の確認: Canvas"
        subject: "登録の確認:Canvas"
    confirm_sms_communication_channel: 
      sms: 
        body: |-
            次のコードで、Canvas への登録をご確認ください:
            
            %{confirmation_code}
            
            対象: %{user} アクセスする場所: %{website}。
    content_export_failed: 
      email: 
        body: |-
            コース "%{course}" をエクスポートする際に問題が発生しました。
            システム管理者に連絡の上、次のエクスポート ID を知らせてください: %{id}
        html: 
          body2: "コース *%{course}* をエクスポートする際に問題が発生しました。システム管理者に連絡の上、次のエクスポート ID を知らせてください:"
          link: クリックでエクスポート結果を表示
          subject: "コースのエクスポートに失敗しました: %{course}"
        subject: "コースのエクスポートに失敗しました: %{course}"
    content_export_finished: 
      email: 
        body: "\"%{course}\\ のエクスポートが完了しました。"
        html: 
          body2: "コース *%{course}* のエクスポートが完了しました。"
          link: クリックでエクスポート結果を表示
          subject: "コースのエクスポートが完了しました: %{course}"
        subject: "コースのエクスポートが完了しました: %{course}"
    content_locked: このクイズは現在ロックされています。
    content_locked_at: "このコンテンツは %{at} にロックされました。"
    content_locked_module: "このコンテンツはモジュール *%{module}* の一部で、まだロックが解除されていません。"
    content_locked_until: "%{date} まで、このコンテンツはロックされています。"
    content_unpublished_module: このコンテンツは未公開モジュールの一部で、まだ使用できません。
    conversation_message: 
      email: 
        attached_files: "添付ファイル:"
        audio_comment: "このメッセージにはメディア コメントが含まれています。再生または返信するには、下のリンクをクリックしてください:"
        body: "たった今、Canvas で %{user_name} さんからメッセージが送信されました:"
        html: 
          attached_files: "添付ファイル:"
          audio_comment: "このメッセージにはメディア コメントが含まれています。再生または返信するには、次のリンクをクリックしてください:"
          body: "たった今、Canvas で %{user_name} さんからメッセージが送信されました:"
          download: ダウンロード
          reply_message: "このメッセージに返信するには、次のリンクをクリックしてください:"
          subject: "たった今、Canvas で %{user_name} さんからメッセージが送信されました。"
          unknown_user: 不明なユーザ
        reply_message: "このメッセージに返信するには、下のリンクをクリックしてください:"
        subject: "たった今、Canvas で %{user_name} さんからメッセージが送信されました。"
        unknown_user: 不明なユーザ
      facebook: 
        body: "たった今、Canvas で %{user_name} さんからメッセージが送信されました。"
        link_text: メッセージの表示
        unknown_user: 不明なユーザ
      sms: 
        body: "たった今、Canvas で %{user_name} さんからメッセージが送信されました:"
        more_info: "詳細は %{url} をご覧ください"
        unknown_user: 不明なユーザ
      summary: 
        body: "たった今、Canvas で %{user_name} さんからメッセージが送信されました:"
        subject: "たった今、Canvas で %{user_name} さんからメッセージが送信されました。"
        unknown_user: 不明なユーザ
      twitter: 
        tweet: "Canvas アラート - %{user_name} さんからメッセージが届きました。"
    course_already_started: 
      email: 
        body: |-
            %{user} さん
            
            Canvas のコース%{course} が数日前から開始されていますが、まだログインされていないようです。お忘れの場合もあるかもしれないので、念のためお知らせしておきます。
            
            ログインするには、%{site} にアクセスし、ユーザ名とパスワードを入力してください。まだパスワードを設定していない場合は、%{password_url} で設定できます。このコースに関心が持てない場合は、%{site} のコース カタログで、ご自分の興味に合ったコースを探してください。新しいコースが随時追加されています。
            
            ご利用をお待ちしております。
            
            Canvas ネットワーク
        course_already_started: コースが既に開始しています
    course_required_materials: 
      email: 
        body: |-
            %{user}さん
            
            Canvas ネットワークでご登録いただいたコース「%{course}」が、間もなく開始されます。
            
            コースを有効にご利用いただくために、インストラクタから提供される指示やコース資料を確認してください。これらを見るには、Canvas ネットワークのコース詳細ページにアクセスするか、次のリンクをクリックしてください。
            
            %{url}
            
            ご利用をお待ちしております。
            
            Canvas ネットワーク
        course_required_materials: "%{course} の資料と指示"
    course_started: 
      email: 
        body: |-
            %{user} さん
            
            本日、Canvas ネットワークでコース「%{course}」が開始しました。%{site} にログインするとコースをご利用いただけます。
            
            コースの他の受講者にあなたのことを知ってもらうために、Canvas ネットワーク プロフィールを設定してください。プロフィールは %{profile_url} で更新できます。
            
            ご利用をお待ちしております。
            
            Canvas ネットワーク
        course_starts_today: コースが本日開始しました
    course_starts_in_week: 
      email: 
        body: |-
            %{user} さん
            
            Canvas ネットワークでご登録いただいたコース「%{course}」が来週から開始されます。ぜひご利用ください。
            
            コースをご利用いただく準備はできていますか?
            
            まだ Canvas ネットワーク プロフィールを作成していない場合は、Canvas.net にログインして設定してください。プロフィールは、コースの他の受講者にあなたのことを知ってもらうために役立ちます。プロフィールでは、お知らせに関する基本設定もできます。
            
            コースに必要な資料と指示については、%{url} で確認していただけます。
            
            ご利用をお待ちしております。
            
            Canvas ネットワーク
        course_starts_next_week: コースが来週開始します
    dialog: 
      title: 返信メッセージを送信する
    email: 
      footer: |-
          Canvas を使用して 1 つ以上のクラスに参加しているため、この電子メールが送られました。電子メールのお知らせを変更するか無効にするには、次の場所にアクセスしてください:
          %{url}
    enrollment_accepted: 
      email: 
        body_designer: "コース「%{course}」に設計者として招待された %{user} さんが、たった今、招待を受諾しました。"
        body_observer: "コース「%{course}」にオブザーバとして招待された %{user} さんが、たった今、招待を受諾しました。"
        body_student: "コース「%{course}」に受講者として招待された %{user} さんが、たった今、招待を受諾しました。"
        body_ta: "コース「%{course}」に TA として招待された %{user} さんが、たった今、招待を受諾しました。"
        body_teacher: "コース「%{course}」に講師として招待された %{user} さんが、たった今、招待を受諾しました。"
        details: "現在の登録リストは、ここで確認します:"
        html: 
          body_designer: "コース「%{course}」に設計者として招待された %{user} さんが、たった今、招待を受諾しました。"
          body_observer: "コース「%{course}」にオブザーバとして招待された %{user} さんが、たった今、招待を受諾しました。"
          body_student: "コース「%{course}」に受講者として招待された %{user} さんが、たった今、招待を受諾しました。"
          body_ta: "コース「%{course}」に TA として招待された %{user} さんが、たった今、招待を受諾しました。"
          body_teacher: "コース「%{course}」に講師として招待された %{user} さんが、たった今、招待を受諾しました。"
          details: 現在の登録リストを参照
          subject: "%{user} さんがコースへの招待を受諾しました"
        subject: "%{user} さんがコースへの招待を受諾しました"
      facebook: 
        body_designer: "コース「%{course}」に設計者として招待された %{user} さんが、たった今、招待を受諾しました。"
        body_observer: "コース「%{course}」にオブザーバとして招待された %{user} さんが、たった今、招待を受諾しました。"
        body_student: "コース「%{course}」に受講者として招待された %{user} さんが、たった今、招待を受諾しました。"
        body_ta: "コース「%{course}」に TA として招待された %{user} さんが、たった今、招待を受諾しました。"
        body_teacher: "コース「%{course}」に講師として招待された %{user} さんが、たった今、招待を受諾しました。"
      sms: 
        body_designer: "%{user} さんが、設計者としての招待を受諾したコース:  %{course}"
        body_observer: "%{user} さんが、オブザーバとしての招待を受諾したコース:  %{course}"
        body_student: "%{user} さんが、受講生としての招待を受諾したコース:  %{course}"
        body_ta: "%{user} さんが、TA として招待を受諾したコース:  %{course}"
        body_teacher: "%{user} さんが、講師としての招待を受諾したコース:  %{course}"
        details: "詳細は %{url} をご覧ください"
      summary: 
        body_designer: "コース「%{course}」に設計者として招待された %{user} さんが、たった今、招待を受諾しました。"
        body_observer: "コース「%{course}」にオブザーバとして招待された %{user} さんが、たった今、招待を受諾しました。"
        body_student: "コース「%{course}」に受講者として招待された %{user} さんが、たった今、招待を受諾しました。"
        body_ta: "コース「%{course}」に TA として招待された %{user} さんが、たった今、招待を受諾しました。"
        body_teacher: "コース「%{course}」に講師として招待された %{user} さんが、たった今、招待を受諾しました。"
        subject: "%{user} さんがコースへの招待を受諾しました"
      twitter: 
        body: "Canvas アラート - 受諾されました:%{user}、%{enrollment_type}、コース: %{course}"
    enrollment_invitation: 
      email: 
        body_designer: "コース「%{course}」に、設計者として招待されています。"
        body_observer: "コース「%{course}」に、オブザーバとして招待されています。"
        body_student: "コース「%{course}」に、受講生として招待されています。"
        body_ta: "コース「%{course}」に、TA として招待されています。"
        body_teacher: "コース「%{course}」に、講師として招待されています。"
        details: "次のコース ページにアクセスしてください:"
        html: 
          body_designer: "コース「%{course}」に、設計者として招待されています。"
          body_observer: "コース「%{course}」に、オブザーバとして招待されています。"
          body_student: "コース「%{course}」に、受講生として招待されています。"
          body_ta: "コース「%{course}」に、TA として招待されています。"
          body_teacher: "コース「%{course}」に、講師として招待されています。"
          email: "電子メール アドレス"
          link: "コース ページを表示するにはここをクリック"
          name: 名前
          none: なし
          subject: コースへの招待
          username: ユーザ名
        labels: 
          email: "電子メール アドレス"
          name: 名前
          username: ユーザ名
        none: なし
        subject: コースへの招待
      facebook: 
        body_designer: "コース「%{course}」に、設計者として招待されています。"
        body_observer: "コース「%{course}」に、オブザーバとして招待されています。"
        body_student: "コース「%{course}」に、受講生として招待されています。"
        body_ta: "コース「%{course}」に、TA として招待されています。"
        body_teacher: "コース「%{course}」に、講師として招待されています。"
        labels: 
          email: "電子メール アドレス"
          name: 名前
          username: ユーザ名
        none: なし
      sms: 
        body_designer: コースに、設計者として招待されています。
        body_observer: コースに、オブザーバとして招待されています。
        body_student: コースに、受講生として招待されています。
        body_ta: "コースに、TA として招待されています。"
        body_teacher: コースに、講師として招待されています。
        details: "詳細は %{url} をご覧ください"
        labels: 
          email: "電子メール アドレス"
          name: 名前
          username: ユーザ名
        none: なし
      summary: 
        body_designer: "コース「%{course}」に、設計者として招待されています。"
        body_observer: "コース「%{course}」に、オブザーバとして招待されています。"
        body_student: "コース「%{course}」に、受講生として招待されています。"
        body_ta: "コース「%{course}」に、TA として招待されています。"
        body_teacher: "コース「%{course}」に、講師として招待されています。"
        subject: コースへの招待
      twitter: 
        body: "Canvas アラート - コースに招待されています: 役割: %{enrollment_type}"
    enrollment_notification: 
      email: 
        body_designer: "コース「%{course}」に、設計者として名前が登録されています。"
        body_observer: "コース「%{course}」に、オブザーバとして名前が登録されています。"
        body_student: "コース「%{course}」に、受講生として名前が登録されています。"
        body_ta: "コース「%{course}」に、TA として名前が登録されています。"
        body_teacher: "コース「%{course}」に、講師として名前が登録されています。"
        details: "次のコース ページにアクセスしてください:"
        html: 
          body_designer: "コース「%{course}」に、設計者として名前が登録されています。"
          body_observer: "コース「%{course}」に、オブザーバとして名前が登録されています。"
          body_student: "コース「%{course}」に、受講生として名前が登録されています。"
          body_ta: "コース「%{course}」に、TA として名前が登録されています。"
          body_teacher: "コース「%{course}」に、講師として名前が登録されています。"
          complete_registration_link: 登録を完了するにはここをクリック
          email: "電子メール アドレス"
          name: 名前
          none: なし
          subject: コース登録
          username: ユーザ名
        labels: 
          email: "電子メール アドレス"
          name: 名前
          username: ユーザ名
        none: なし
        register: "%{link} にアクセスして、登録を完了してください"
        subject: コース登録
      facebook: 
        body_designer: "コース「%{course}」に、設計者として名前が登録されています。"
        body_observer: "コース「%{course}」に、オブザーバとして名前が登録されています。"
        body_student: "コース「%{course}」に、受講生として名前が登録されています。"
        body_ta: "コース「%{course}」に、TA として名前が登録されています。"
        body_teacher: "コース「%{course}」に、講師として名前が登録されています。"
        labels: 
          email: "電子メール アドレス"
          name: 名前
          username: ユーザ名
        none: なし
      sms: 
        body_designer: コースに、設計者として名前が登録されています。
        body_observer: コースに、オブザーバとして名前が登録されています。
        body_student: コースに、受講生として名前が登録されています。
        body_ta: "コースに、TA として名前が登録されています。"
        body_teacher: コースに、講師として名前が登録されています。
        details: "詳細は %{url} をご覧ください"
        labels: 
          email: "電子メール アドレス"
          name: 名前
          username: ユーザ名
        none: なし
      summary: 
        body_designer: "コース「%{course}」に、設計者として名前が登録されています。"
        body_observer: "コース「%{course}」に、オブザーバとして名前が登録されています。"
        body_student: "コース「%{course}」に、受講生として名前が登録されています。"
        body_ta: "コース「%{course}」に、TA として名前が登録されています。"
        body_teacher: "コース「%{course}」に、講師として名前が登録されています。"
        subject: コース登録
      twitter: 
        body: "Canvas アラート - 登録済み: 役割: %{enrollment_type}"
    enrollment_registration: 
      email: 
        body_designer: "%{website} のクラスに招待されています。このクラスの名称は「%{course}」で、設計者として招待されています。"
        body_observer: "%{website} のクラスに招待されています。このクラスの名称は「%{course}」で、オブザーバとして招待されています。"
        body_student: "%{website} のクラスに招待されています。このクラスの名称は「%{course}」で、受講生として招待されています。"
        body_ta: "%{website} のクラスに招待されています。このクラスの名称は「%{course}」で、TA として招待されています。"
        body_teacher: "%{website} のクラスに招待されています。このクラスの名称は「%{course}」で、講師として招待されています。"
        details: "クラスに参加するには、その前に、Canvas に登録する必要があります。登録を開始するには、次のコース ページにアクセスしてください:"
        html: 
          body_designer: "このクラスの名称は「%{course}」で、設計者として招待されています。"
          body_observer: "このクラスの名称は「%{course}」で、オブザーバとして招待されています。"
          body_student: "このクラスの名称は「%{course}」で、受講生として招待されています。"
          body_ta: "このクラスの名称は「%{course}」で、TA として招待されています。"
          body_teacher: "このクラスの名称は「%{course}」で、講師として招待されています。"
          details: "このクラスに参加するには、まず Canvas に登録する必要があります。"
          email: "電子メール アドレス"
          link: 開始するには、ここをクリック
          name: 名前
          none: なし
          participate_in_class: "%{website} のクラスに招待されました"
          subject: コースへの招待
          username: ユーザ名
        labels: 
          email: "電子メール アドレス"
          name: 名前
          username: ユーザ名
        none: なし
        subject: コースへの招待
      sms: 
        body_designer: コースに、設計者として招待されています。
        body_observer: コースに、オブザーバとして招待されています。
        body_student: コースに、受講生として招待されています。
        body_ta: "コースに、TA として招待されています。"
        body_teacher: コースに、講師として招待されています。
        details: "詳細は %{url} をご覧ください"
        labels: 
          email: "電子メール アドレス"
          name: 名前
          username: ユーザ名
        none: なし
      summary: 
        body_designer: "%{website} のクラスに招待されています。このクラスの名称は「%{course}」で、設計者として招待されています。"
        body_observer: "%{website} のクラスに招待されています。このクラスの名称は「%{course}」で、オブザーバとして招待されています。"
        body_student: "%{website} のクラスに招待されています。このクラスの名称は「%{course}」で、受講生として招待されています。"
        body_ta: "%{website} のクラスに招待されています。このクラスの名称は「%{course}」で、TA として招待されています。"
        body_teacher: "%{website} のクラスに招待されています。このクラスの名称は「%{course}」で、講師として招待されています。"
        subject: コースへの招待
      twitter: 
        body: "Canvas アラート - コースに招待されています: 役割: %{enrollment_type}"
    event_date_changed: 
      email: 
        email_body: "コース「%{course_name}」のイベント「%{event_title}」は、時間が変更されました。現在は次のとおりです:"
        from_to_time: "開始日時 %{start_date_time} 終了日時 %{end_date_time}"
        html: 
          email_body: "コース「%{course_name}」のイベント「%{event_title}」は、時間が変更されました。現在は次のとおりです:"
          from_to_time: "開始日時 %{start_date_time}、終了日時 %{end_date_time}"
          no_time_set: 時間が設定されていません
          see_details: 詳細はここで確認できます
          subject: "イベントの日程が変更されました: %{event_title}、%{course_name}"
        labels: 
          see_details: 詳細はここで確認できます
        no_time_set: 時間が設定されていません
        subject: "イベントの日程が変更されました: %{event_title}、%{course_name}"
      facebook: 
        from_to_time: "開始日時 %{start_date_time} 終了日時 %{end_date_time}"
        no_time_set: 時間が設定されていません
        subject: "イベント [%{event_title}](%{link_to_event}) (対象コース: %{course_name}) の時間が変更されました。現在は次のとおりです:"
      sms: 
        from_to_time: "開始日時 %{start_date_time} 終了日時 %{end_date_time}"
        more_info: "詳細は %{web_link} をご覧ください"
        no_time_set: 時間が設定されていません
        subject: "%{event_title}、%{course_name} が次のように変更されました:"
      summary: 
        from_to_time: "開始日時 %{start_date_time} 終了日時 %{end_date_time}"
        no_time_set: 時間が設定されていません
        subject: "イベントの日程が変更されました: %{event_title}、%{course_name}"
      twitter: 
        email_body: "コース「%{course_name}」のイベント「%{event_title}」は、時間が変更されました。現在は次のとおりです:"
        from_to_time: "開始日時 %{start_date_time} 終了日時 %{end_date_time}"
        no_time_set: 時間が設定されていません
    file_locked: このファイルは現在ロックされています。
    file_locked_at: "このファイルは %{at} にロックされました。"
    file_locked_module: "このファイルはモジュール *%{module}* の一部で、まだロックが解除されていません。"
    file_locked_until: "%{date} まで、このファイルはロックされています。"
    file_unpublished_module: このファイルは未公開モジュールの一部で、まだ使用できません。
    forgot_password: 
      email: 
        associated_login: "このアドレスは、ログイン \"%{login_identifier}\" に関連付けられています。"
        html: 
          associated_login: "このアドレスは、ログイン \"%{login_identifier}\" に関連付けられています。"
          click_to_reset: 新しいパスワードを設定するにはここをクリック
          labels: 
            associated_with_accounts: このアドレスは、次のアカウントに関連付けられています。
            change_password_at: "このログインのパスワードを次の場所で変更: "
          login_at_account: "%{login_email} アカウント:  %{account_name}"
          login_managed_by_account: "このログインの資格情報は、%{account_name} によって管理されています"
          password_from_account: "このログインのパスワードは、%{account_name} のシステム管理者によって供与されているはずです。Instructure はパスワードにはアクセスできません。パスワードが機能しない場合は、システム管理者にご連絡の上、パスワードの変更または確認を依頼してください。"
          requested_password_reset: "Canvas にログインするためのパスワードの確認要求が送られました。"
          subject: "パスワードを忘れた場合: Canvas"
        labels: 
          associated_with_accounts: このアドレスは、次のアカウントに関連付けられています。
          change_password_at: "このログインのパスワードを次の場所で変更: "
          click_to_reset: 新しいパスワードを設定するには、次のリンクをクリックしてください
        login_at_account: "%{login_email} アカウント:  %{account_name}"
        login_managed_by_account: "このログインの資格情報は、%{account_name} によって管理されています"
        password_from_account: "このログインのパスワードは、%{account_name} のシステム管理者によって供与されているはずです。Instructure はパスワードにはアクセスできません。パスワードが機能しない場合は、システム管理者にご連絡の上、パスワードの変更または確認を依頼してください。"
        requested_password_reset: "Canvas にログインするためのパスワードの確認要求が送られました。"
        subject: "パスワードを忘れた:Canvas"
    grade_weight_changed: 
      email: 
        grade_changed: "コース「%{course_name}」の採点方針が変更されました。"
        grading_based_on_points: すべての課題の合計点に基づいて採点されます。
        html: 
          grade_changed: "コース「%{course_name}」の採点方針が変更されました。"
          grading_based_on_points: すべての課題の合計点に基づいて採点されます。
          labels: 
            grades_based_on_percent: 課題グループごとに、総体的な重み付けに基づいて採点されます
            now_see_here: 詳細はここで確認できます
            subject: 成績の重み付けが変更されました
        labels: 
          grades_based_on_percent: 課題グループごとに、総体的な重み付けに基づいて採点されます
          now_see_here: 詳細はここで確認できます
          subject: 成績の重み付けが変更されました
      facebook: 
        grading_based_on_points: すべての課題の合計点に基づいて採点されます。
        grading_policy_changed: "**[%{course_name}](%{course_url})** の採点方針が変更されました。"
        labels: 
          grades_based_on_percent: 課題グループごとに、総体的な重み付けに基づいて採点されます
      sms: 
        grade_changed: "コース「%{course_name}」の採点方針が変更されました。"
        more_info_at: "詳細は %{course_url} をご覧ください"
      summary: 
        grade_changed: "コース「%{course_name}」の採点方針が変更されました。"
        grading_based_on_points: すべての課題の合計点に基づいて採点されます。
        labels: 
          grades_based_on_percent: 課題グループごとに、総体的な重み付けに基づいて採点されます
          subject: 成績の重み付けが変更されました
      twitter: 
        grade_changed: "Canvas アラート - 採点方針の変更: %{course_name}"
    group_assignment_submitted_late: 
      email: 
        body: "グループ「%{group_name}」は、コース「%{course_name}」の %{assignment_name} に対して、たった今、提出物を遅れて提出しました。"
        html: 
          body: "グループ「%{group_name}」は、たった今、コース「%{course_name}」の %{assignment_name} に関する提出物を遅れて提出しました。"
          subject: "遅延した課題: %{group_name}、%{assignment_name}"
          view_submission_here: 提出物はここで表示できます
        labels: 
          view_submission_here: 提出物はここで表示できます
        subject: "遅延した課題: %{group_name}、%{assignment_name}"
      facebook: 
        body: "グループ「%{group_name}」は、コース「%{course_name}」の **[%{assignment_name}](%{assignment_url})** に対して、たった今、提出物を遅れて提出しました。"
      sms: 
        more_info: "詳細は %{web_address} をご覧ください"
        subject: "%{group_name} は、たった今、課題を提出しました (遅延)。 %{assignment_name}"
      summary: 
        body: "グループ「%{group_name}」は、コース「%{course_name}」の %{assignment_name} に対して、提出物を遅れて提出しました。"
        subject: "遅延した課題: %{group_name}、%{assignment_name}"
      twitter: 
        subject: "Canvas アラート - グループ課題の遅延提出: %{group_name}、%{assignment_name}"
    group_membership_accepted: 
      email: 
        account_group: "ƒAƒJƒEƒ“ƒgÂu%{account_name}Âv‚É‚Â‚¢‚ÄÂAƒOƒ‹Â[ƒvÂu%{group_name}Âv‚Ö‚ÌŽQ‰Á—v‹Â‚ªŽó‘ø‚³‚ê‚Ü‚µ‚½ÂB"
        course_group: "コース「%{course_name}」について、グループ「%{group_name}」への参加要求が受諾されました。"
        group_request_accepted: "グループ要求が受諾されました: %{group_name}"
        html: 
          account_group: "アカウント「%{account_name}」について、グループ「%{group_name}」への参加要求が受諾されました。"
          course_group: "コース「%{course_name}」について、グループ「%{group_name}」への参加要求が受諾されました。"
          group_request_accepted: "グループ要求が受諾されました: %{group_name}"
          link: クリックでグループを調べる
          subject: "グループ メンバーシップが受諾されました: %{group_name}"
        labels: 
          click_below: 下のリンクをクリックすると、グループについて調べることができます
        subject: "グループ メンバーシップが受諾されました: %{group_name}"
      facebook: 
        account_group: "アカウント「%{account_name}」について、グループ **[%{group_name}](%{group_url})** への参加要求が受諾されました。"
        course_group: "コース「%{course_name}」について、グループ **[%{group_name}](%{group_url})** への参加要求が受諾されました。"
        group_request_accepted: "グループ要求が受諾されました: %{group_name}"
      sms: 
        account_group: "アカウント「%{account_name}」について、グループ「%{group_name}」への参加要求が受諾されました。"
        course_group: "コース「%{course_name}」について、グループ「%{group_name}」への参加要求が受諾されました。"
        more_info: "詳細は %{web_address} をご覧ください"
      summary: 
        account_group: "アカウント「%{account_name}」について、グループ「%{group_name}」への参加要求が受諾されました。"
        course_group: "コース「%{course_name}」について、グループ「%{group_name}」への参加要求が受諾されました。"
        subject: "グループ メンバーシップが受諾されました: %{group_name}"
      twitter: 
        account_group: "Canvas アラート - グループ メンバーシップが受諾されました:%{group_name}。対象アカウント: %{account_name}。"
        course_group: "Canvas アラート - グループ メンバーシップが受諾されました:%{group_name}。対象コース: %{course_name}。"
    group_membership_rejected: 
      email: 
        account_group: "アカウント「%{account_name}」について、グループ「%{group_name}」への参加要求が拒否されました。"
        course_group: "コース「%{course_name}」について、グループ「%{group_name}」への参加要求が拒否されました。"
        group_request_rejected: "グループ要求が拒否されました: %{group_name}"
        html: 
          account_group: "アカウント「%{account_name}」について、グループ「%{group_name}」への参加要求が拒否されました。"
          course_group: "コース「%{course_name}」について、グループ「%{group_name}」への参加要求が拒否されました。"
          group_request_rejected: "グループ要求が拒否されました: %{group_name}"
          link: クリックでその他のグループを表示
          subject: "グループ メンバーシップが拒否されました: %{group_name}"
        labels: 
          click_below: 下のリンクをクリックすると、他のグループについて調べることができます
        subject: "グループ メンバーシップが拒否されました: %{group_name}"
      facebook: 
        account_group: "アカウント「%{account_name}」について、グループ **[%{group_name}](%{group_url})** への参加要求が拒否されました。"
        course_group: "コース「%{course_name}」について、グループ **[%{group_name}](%{group_url})** への参加要求が拒否されました。"
      sms: 
        account_group: "アカウント「%{account_name}」について、グループ「%{group_name}」への参加要求が拒否されました。"
        course_group: "コース「%{course_name}」について、グループ「%{group_name}」への参加要求が拒否されました。"
        more_info: "詳細は %{web_address} をご覧ください"
      summary: 
        account_group: "アカウント「%{account_name}」について、グループ「%{group_name}」への参加要求が拒否されました。"
        course_group: "コース「%{course_name}」について、グループ「%{group_name}」への参加要求が拒否されました。"
        subject: "%{group_name} について、グループ メンバーシップが拒否されました"
      twitter: 
        account_group: "Canvas アラート - グループ メンバーシップが拒否されました:%{group_name}。対象アカウント: %{account_name}。"
        course_group: "Canvas アラート - グループ メンバーシップが拒否されました:%{group_name}。対象コース: %{course_name}。"
    html_message: 
      html_not_exist: "このメッセージの HTML バージョンは未作成かつ未送信です"
    index: 
      titles: 
        messages: "%{name} に対するメッセージ"
    layout: 
      email: 
        html: 
          click_to_preferences: お知らせ設定を編集するには、ここをクリックしてください
    merge_email_communication_channel: 
      email: 
        html: 
          account_created: "アカウントが %{host} に作成されましたが、既に Canvas アカウントをお持ちです。"
          merge2: "結合する場合は、*ここ* をクリックしてください"
          subject: "新しい Canvas アカウント"
        subject: "新しい Canvas アカウント"
    message: 
      actions: 
        reply: 返信
      meta_data: "メタ データ"
      plain_text: "プレーン テキスト"
      titles: 
        created_at: 作成日時
        delay_for: 遅延
        from_name: 送信元名
        notification_name: お知らせの名前
        path_type: パスのタイプ
        reply_to: 返信先
        sent_at: 送信日時
        subject: 科目
        to: 宛先
    messages: 
      failure: 電子メールを送信する際にエラーが発生しました。ページを再読み込みしてから、もう一度試してください。
      success: 電子メールは配信されています。
    migration_export_ready: 
      email: 
        html: 
          body: "コース「%{course_name}」を取り出すプロセスが完了しました。コンテンツの準備が整い、ご自分のコースにインポートできる状態になっています。"
          link_message2: "インポートするコンテンツのアイテムを選択するには、*このリンク* をクリックしてください"
          subject: "コースをインポートする準備が整いました: %{course_name}"
        subject: "コースを取り出す準備が整いました: %{course_name}"
    new_account_user: 
      email: 
        body: "%{account} の新しいアカウント管理者"
        details: "新しい管理者「%{user}」が、アカウント「%{account}」用に追加されました"
        html: 
          body: "%{account} に新しいアカウント管理者が追加されました"
          details: "新しい管理者「%{user}」が、アカウント「%{account}」用に追加されました"
          subject: "新しいアカウント ユーザ"
        subject: "新しいアカウント ユーザ"
      facebook: 
        body: "新しい管理者 **%{user}** が、アカウント **%{account}** 用に追加されました。"
        subject: "%{account} に新しいアカウント管理者が追加されました"
      sms: 
        body: "新しい管理者「%{user}」が、アカウント「%{account}」用に追加されました"
        details: "詳細は %{website} をご覧ください"
      summary: 
        body: "新しい管理者「%{user}」が、アカウント「%{account}」用に追加されました"
        subject: "新しいアカウント ユーザ"
      twitter: 
        body: "Canvas アラート - 新しい管理者: %{user}、%{account}"
    new_announcement: 
      email: 
        html: 
          attached_file: 添付ファイル
          download: ダウンロード
          link: アナウンスを表示
        labels: 
          file_included: ファイルが含まれています
      facebook: 
        body: "新しいアナウンス: %{title}、%{course}"
      sms: 
        details: "詳細は %{url} をご覧ください"
        subject: "新しいアナウンス: %{title}、%{course}"
      twitter: 
        body: "Canvas アラート - アナウンス: %{title}、%{course}"
    new_context_group_membership: 
      email: 
        body_account: "アカウント「%{account}」の新しいグループに追加されました。グループ名は %{group_name} です。"
        body_course: "コース「%{course}」の新しいグループに追加されました。グループ名は %{group_name} です。"
        details_account: "下のリンクをクリックすると、このアカウントについて自分が参加しているグループを確認できます:"
        html: 
          body_account: "アカウント「%{account}」の新しいグループに追加されました。グループ名は %{group_name} です。"
          body_course: "コース「%{course}」の新しいグループに追加されました。グループ名は %{group_name} です。"
          html_details_account2: "このアカウントで自分が参加しているグループを確認するには *ここをクリック* します"
          html_details_course2: "このアカウントで自分が参加しているコースを確認するには *ここをクリック* します"
          subject: "「%{course_or_account}」の新しいグループ メンバーシップ"
          title: "新しいグループ メンバーシップ: %{group_name}"
        subject: "%{course_or_account} の新しいグループ メンバーシップ"
        title: "新しいグループ メンバーシップ: %{group_name}"
      facebook: 
        body_account: "アカウント「%{account}」の新しいグループに追加されました。グループ名は %{group_name} です。"
        body_course: "コース「%{course}」の新しいグループに追加されました。グループ名は %{group_name} です。"
      sms: 
        body_account: "アカウント「%{account}」の新しいグループに追加されました。グループ名は %{group_name} です。"
        body_course: "コース「%{course}」の新しいグループに追加されました。グループ名は %{group_name} です。"
        details: "詳細は %{url} をご覧ください"
      summary: 
        body_account: "アカウント「%{account}」の新しいグループに追加されました。グループ名は %{group_name} です。"
        body_course: "コース「%{course}」の新しいグループに追加されました。グループ名は %{group_name} です。"
        subject: "%{course_or_account} の新しいグループ メンバーシップ"
      twitter: 
        body_account: "Canvas アラート - 新しいグループ:%{group} 対象アカウント: %{account}"
        body_course: "Canvas アラート - 新しいグループ:%{group} 対象コース: %{course}"
    new_context_group_membership_invitation: 
      email: 
        body_account: "アカウント「%{account}」のグループ「%{group}」に招待されました。"
        body_course: "コース「%{course}」のグループ「%{group}」に招待されました。"
        details: 下のリンクをクリックすると、グループについて調べることができます。
        html: 
          body_account: "アカウント「%{account}」のグループ「%{group}」に招待されました。"
          body_course: "コース「%{course}」のグループ「%{group}」に招待されました。"
          details: ここをクリックすると、グループについて調べることができます
          subject: "「%{course_or_account}」の新しいグループ メンバーシップ"
          title: "新しいグループ メンバーシップ: %{group_name}"
        subject: "%{course_or_account} の新しいグループ メンバーシップ"
        title: "新しいグループ メンバーシップ: %{group_name}"
      facebook: 
        body_account: "アカウント「%{account}」のグループ「%{group}」に招待されました。"
        body_course: "コース「%{course}」のグループ「%{group}」に招待されました。"
      sms: 
        body_account: "アカウント「%{account}」のグループ「%{group}」に招待されました。"
        body_course: "コース「%{course}」のグループ「%{group}」に招待されました。"
        details: "詳細は %{url} をご覧ください"
      summary: 
        body_account: "アカウント「%{account}」のグループ「%{group}」に招待されました。"
        body_course: "コース「%{course}」のグループ「%{group}」に招待されました。"
        subject: "%{course_or_account} の新しいグループ メンバーシップ"
      twitter: 
        body_account: "Canvas アラート - 招待:%{group} 対象アカウント: %{account}"
        body_course: "Canvas アラート - 招待:%{group}。対象コース: %{course}。"
    new_course: 
      email: 
        body: "コース「%{course}」が、アカウント「%{account}」用に追加されました"
        html: 
          body: "コース「%{course}」が、アカウント「%{account}」用に追加されました"
          labels: 
            teachers: 講師
          link: コースを表示するにはここをクリック
          subject: 新しいコース
          title: "%{account} の新しいコース"
        labels: 
          teachers: 講師
        subject: 新しいコース
        title: "%{account} の新しいコース"
      facebook: 
        body: "新しいコース **%{course}** が、アカウント **%{account}** 用に追加されました。"
        labels: 
          teachers: 講師
        subject: "%{account} の新しいコース"
      sms: 
        body: "新しいコース「%{course}」が、アカウント「%{account}」に対して追加されました"
        details: "詳細は %{url} をご覧ください"
        labels: 
          teachers: 講師
      summary: 
        body: "新しいコース「%{course}」が、アカウント「%{account}」に対して追加されました"
        labels: 
          teachers: 講師
        subject: 新しいコース
      twitter: 
        body: "Canvas アラート - 新しいコース: %{course}、%{account}"
    new_discussion_entry: 
      email: 
        body: "%{user} は、%{course} のスレッド「%{discussion_topic}」について、新しいコメントを投稿しました:"
        details: "会話に参加する場合はここにアクセスしてください:"
        html: 
          body: "%{user} は、「%{course}」のスレッド「%{discussion_topic}」について、新しいコメントを投稿しました:"
          details: 会話に参加するにはここをクリック
          subject: "「%{discussion_topic}」への新しいコメント: %{course}"
        subject: "%{discussion_topic} への新しいコメント: %{course}"
      facebook: 
        body: "%{discussion_topic}、%{course} への新しいコメント"
      sms: 
        body: "%{discussion_topic} への新しいコメント: %{course}"
        details: "詳細は %{url} をご覧ください"
      summary: 
        subject: "%{discussion_topic} への新しいコメント: %{course}"
      twitter: 
        body: "Canvas アラート - コメント: %{discussion_topic}、%{course}"
    new_discussion_topic: 
      email: 
        body: "関心のありそうな、新しいディスカッションが開始されました:"
        details: "会話に参加する場合はここにアクセスしてください:"
        html: 
          attached_file: 添付ファイル
          body: "関心のありそうな、新しいディスカッションが開始されました:"
          details: 会話に参加
          download: ダウンロード
          subject: "新しいディスカッション - %{discussion_topic}: %{course}"
        labels: 
          file_included: ファイルが含まれています
        subject: "新しいディスカッション - %{discussion_topic}: %{course}"
      facebook: 
        body: "新しいフォーラム トピック: %{discussion_topic}、%{course}"
      sms: 
        body: "%{course} の新しいトピック:"
        details: "詳細は %{url} をご覧ください"
      summary: 
        subject: "新しいディスカッション - %{discussion_topic}: %{course}"
      twitter: 
        subject: "Canvas アラート - トピック: %{discussion_topic}、%{course}"
    new_event_created: 
      email: 
        body: "%{course_name} に新しいイベントがスケジュールされましたので、ご注意ください:"
        from_to_time: "開始日時 %{start_date_time} 終了日時 %{end_date_time}"
        html: 
          body: "%{course_name} に新しいイベントがスケジュールされましたので、ご注意ください:"
          from_to_time: "開始日時 %{start_date_time} 終了日時 %{end_date_time}"
          no_time_set: 時間が設定されていません
          see_details: 詳細はここで確認できます
          subject: "新しいイベント - %{event_title}、%{course_name}"
        labels: 
          see_details: 詳細はここで確認できます
        no_time_set: 時間が設定されていません
        subject: "新しいイベント - %{event_title}、%{course_name}"
      facebook: 
        body: "%{course_name} に新しいイベントがスケジュールされました:"
        from_to_time: "開始日時 %{start_date_time} 終了日時 %{end_date_time}"
        no_time_set: 時間が設定されていません
      sms: 
        from_to_time: "開始日時 %{start_date_time} 終了日時 %{end_date_time}"
        more_info: "詳細は %{web_address} をご覧ください"
        no_time_set: 時間が設定されていません
        subject: "%{course_name} の新しいイベント:"
      summary: 
        from_to_time: "開始日時 %{start_date_time} 終了日時 %{end_date_time}"
        no_time_set: 時間が設定されていません
        subject: "新しいイベント - %{event_title}、%{course_name}"
      twitter: 
        from_to_time: "開始日時 %{start_date_time} 終了日時 %{end_date_time}"
        no_time_set: 時間が設定されていません
        subject: "Canvas アラート - イベント: %{event_title}、%{course_name}"
    new_file_added: 
      email: 
        body: "コース「%{name}」に新しいファイルが追加されました:"
        html: 
          body: "コース「%{name}」に新しいファイルが追加されました:"
          link: クリックで表示
          subject: "新しいファイルが追加されました:%{title}、%{name}"
        subject: "新しいファイルが追加されました:%{title}、%{name}"
        view: ここで表示できます
      facebook: 
        body: "コース「%{name}」に新しいファイルが追加されました:"
      sms: 
        body: "「%{name}」に新しいファイルが追加されました:"
        link: "詳細は %{link} をご覧ください"
      summary: 
        subject: "新しいファイルが追加されました:%{title}、%{name}"
      twitter: 
        body: "Canvas アラート - 新規ファイル:%{title} (%{size}) の %{name}:"
    new_files_added: 
      email: 
        body: "%{count} 個の新しいファイルがコース「%{name}」に追加されました:"
        html: 
          body: "%{count} 個の新しいファイルがコース「%{name}」に追加されました:"
          link: ここで表示できます
          subject: "%{count} 個の新しいファイルがコース「%{name}」に追加されました:"
        link: ここで表示できます
        subject: "%{count} 個の新しいファイルがコース「%{name}」に追加されました:"
      facebook: 
        body: "%{count} 個の新しいファイルがコース「%{name}」に追加されました:"
        link: ここで表示できます
      sms: 
        body: "%{count} 個の新しいファイルが「%{name}」に追加されました。"
        link: "詳細は %{link} をご覧ください"
      summary: 
        body: "%{count} 個の新しいファイルが「%{name}」に追加されました。"
        link: ここで表示できます
        subject: "%{count} 個の新しいファイルがコース「%{name}」に追加されました:"
      twitter: 
        body: "Canvas アラート - %{count} 個の新規ファイルを %{name} に追加"
    new_student_organized_group: 
      email: 
        body_account: "新しい受講生により、アカウント「%{account}」に対し、\"%{group_name}\" というグループが組織されました。最初のメンバーは %{user} です。"
        body_course: "新しい受講生により、コース「%{course}」に対し、\"%{group_name}\" というグループが組織されました。最初のメンバーは %{user} です。"
        details: "下のリンクをクリックすると、このグループの詳細を知ることができます:"
        html: 
          body_account: "新しい受講生により、アカウント「%{account}」に対して、「%{group_name}」というグループが組織されました。最初のメンバーは %{user} です。"
          body_course: "新しい受講生により、コース「%{course}」に対して、「%{group_name}」というグループが組織されました。最初のメンバーは %{user} です。"
          details: このグループの詳細を表示するにはここをクリック
          subject: "「%{course_or_account}」の新しい受講生グループ"
          title: "新しい受講生グループ: %{group_name}"
        subject: "%{course_or_account} の新しい受講生グループ"
        title: "新しい受講生グループ: %{group_name}"
      facebook: 
        body_account: "新しい受講生により、アカウント「%{account}」に対し、%{group_name} というグループが組織されました。最初のメンバーは %{user} です。"
        body_course: "新しい受講生により、コース「%{course}」に対し、%{group_name} というグループが組織されました。最初のメンバーは %{user} です。"
      sms: 
        body_account: "アカウント「%{account}」に対し、\"%{group_name}\" という新しいグループが作成されました。最初のメンバーは %{user} です。"
        body_course: "コース「%{course}」に対し、\"%{group_name}\" という新しいグループが作成されました。最初のメンバーは %{user} です。"
        detail: "詳細は %{url} をご覧ください"
      summary: 
        body_account: "新しい受講生により、アカウント「%{account}」に対して、\"%{group_name}\" というグループが組織されました。最初のメンバーは %{user} です。"
        body_course: "新しい受講生により、コース「%{course}」に対して、\"%{group_name}\" というグループが組織されました。最初のメンバーは %{user} です。"
        subject: "%{course_or_account} の新しい受講生グループ"
      twitter: 
        body_account: "Canvas アラート - 新しいグループ:%{group_name} 対象アカウント: %{account}"
        body_course: "Canvas アラート - 新しいグループ:%{group_name} 対象コース: %{course}"
    new_teacher_registration: 
      email: 
        body: "たった今、%{user} さんが %{website} の講師として登録しました。"
        html: 
          body: "たった今、%{user} さんが %{website} の講師として登録しました。"
          email: "電子メール アドレス"
          link: 講師を表示するにはここをクリック
          phone: 電話
          school_name: 学校名
          school_position: 学校の場所
          subject: 新しい講師の登録
        labels: 
          email: "電子メール アドレス"
          phone: 電話
          school_name: 学校名
          school_position: 学校の場所
        subject: 新しい講師の登録
      facebook: 
        body: "たった今、%{user} さんが %{website} の講師として登録しました。"
        subject: 新しい講師の登録
      sms: 
        body: "たった今、%{user} さんが %{website} の講師として登録しました。"
      summary: 
        body: "たった今、%{user} さんが Canvas の講師として登録しました。"
        labels: 
          email: "電子メール アドレス"
          phone: 電話
          school_name: 学校名
          school_position: 学校の場所
        subject: 新しい講師の登録
      twitter: 
        body: "Canvas アラート - 新しい講師: %{user}、%{account}"
    new_user: 
      email: 
        body: "たった今、アカウント「%{account}」に対して、新しいユーザ「%{user}」が登録されました"
        html: 
          body: "たった今、アカウント「%{account}」に対して、新しいユーザ「%{user}」が登録されました"
          link: ユーザを表示するにはここをクリック
          subject: 新しいユーザ
        subject: 新しいユーザ
        title: "%{account} の新しいユーザ"
      facebook: 
        body: "たった今、アカウント **%{account}** に対して、新しいユーザ **%{user}** が登録されました。"
        title: "%{account} の新しいユーザ"
      sms: 
        body: "アカウント「%{account}」に対して、新しいユーザ「%{user}」が登録されました"
        details: "詳細は %{url} をご覧ください"
      summary: 
        body: "たった今、アカウント「%{account}」に対して、新しいユーザ「%{user}」が登録されました"
        subject: 新しいユーザ
      twitter: 
        body: "Canvas アラート - 新しいユーザ: %{user}、%{account}"
    page_locked: このページは現在ロックされています。
    page_locked_at: "このページは %{at} にロックされました。"
    page_locked_module: "このページはモジュール *%{module}* の一部で、まだロックが解除されていません。"
    page_locked_until: "%{date} まで、このページはロックされています。"
    page_unpublished_module: このページは未公開モジュールの一部で、まだ使用できません。
    pseudonym_registration: 
      email: 
        body: "%{account} というCanvas アカウントで登録されました!ログインして Canvas を使い始めるには、その前に、設定プロセスを完了する必要があります。"
        html: 
          body: "%{account} という Canvas アカウントで登録されました! ログインして Canvas を使い始めるには、その前に、設定プロセスを完了する必要があります。"
          link: 登録プロセスを完了するにはここをクリック
          subject: "登録の完了: Canvas"
        link_message: "登録のプロセスを完了するには、次の URL にアクセスしてください:"
        subject: "登録の完了:Canvas"
    quiz_locked: このクイズは現在ロックされています。
    quiz_locked_at: "このクイズは %{at} にロックされました。"
    quiz_locked_module: "このクイズはモジュール *%{module}* の一部で、まだロックが解除されていません。"
    quiz_locked_until: "%{date} まで、このクイズはロックされています。"
    quiz_unpublished_module: このクイズは未公開モジュールの一部で、まだ使用できません。
    report_generated: 
      email: 
        html: 
          link_message: レポートをダウンロードするにはここをクリック
          subject: レポートが生成されました
        link_message: "レポートをダウンロードするにはここをクリック:"
        subject: レポートが生成されました
    report_generation_failed: 
      email: 
        html: 
          subject: レポート生成に失敗しました
        subject: レポート生成に失敗しました
    rubric_assessment_submission_reminder: 
      email: 
        body: "アセスメントの実施について念押しの通知が届いています。対象: %{rubric}、%{context}:"
        html: 
          body: "アセスメント (%{rubric}、%{context}) の実施について念押しの通知が届いています:"
          link_message: アセスメントをレビューしてエントリを提出するにはここをクリック
          subject: "アセスメントの実施をお忘れなく: %{rubric}、%{context}"
        link_message: "アセスメントのレビューとエントリの提出は、ここで行えます:"
        subject: "アセスメントの実施をお忘れなく: %{rubric}、%{context}"
      facebook: 
        body: "アセスメントの実施について念押しの通知が届いています。対象:*%{title}* 対象: %{context}。"
      sms: 
        body: "アセスメントの実施について念押しの通知が届いています。対象: %{rubric}、%{context}"
        more_info: "詳細は %{url} をご覧ください"
      summary: 
        body: "アセスメントの実施について念押しの通知が届いています。対象: %{rubric}、%{context}:"
        subject: "アセスメントの実施をお忘れなく: %{rubric}、%{context}"
      twitter: 
        tweet: "Canvas アラート - 事前通知:%{rubric}、%{context} のアセスメント"
    rubric_association_created: 
      email: 
        body: "%{context} に対して新しいアセスメントが作成されました:"
        html: 
          body: "%{context} に関する新しいアセスメントが作成されました:"
          link_message: アセスメントをレビューしてエントリを送信するにはここをクリック
          subject: "新しいアセスメント: %{title}、%{context}"
        link_message: "アセスメントのレビューとエントリの提出は、ここで行えます:"
        subject: "新しいアセスメント: %{title}、%{context}"
      facebook: 
        body: "%{context} に対して新しいアセスメントが作成されました:"
      sms: 
        body: "%{context} に対して新しいアセスメントが作成されました。"
        more_info: "詳細は %{url} をご覧ください"
      summary: 
        body: "%{context} に対して新しいアセスメントが作成されました:"
        subject: "新しいアセスメント: %{title}、%{context}"
      twitter: 
        tweet: "Canvas アラート - 新しいアセスメント: %{title}、%{context}"
    send_form: 
      labels: 
        message_body: メッセージ
        send_button: 送信
    submission_comment: 
      email: 
        body: "%{author} は、たった今、%{assignment} への提出物について %{user} に新しいコメントを書きました"
        html: 
          body: "%{author} は、たった今、%{assignment} に関する %{user} の提出物について新しいコメントを書きました"
          link_message: "提出物の詳細はここでレビューできます:"
          someone: 名前未登録ユーザ
          subject: "提出コメント: %{user}、%{assignment}、%{context}"
        link_message: "提出物の詳細はここでレビューできます:"
        someone: 名前未登録ユーザ
        subject: "提出コメント: %{user}、%{assignment}、%{context}"
      facebook: 
        body: "*%{author}* は、たった今、**%{assignment} への提出物について %{user}** に新しいコメントを書きました。"
        someone: 名前未登録ユーザ
      sms: 
        more_info: "詳細は %{url} をご覧ください"
      summary: 
        body: "%{author} は、たった今、%{assignment} への提出物について %{user} に新しいコメントを書きました。"
        someone: 名前未登録ユーザ
        subject: "提出コメント: %{user}、%{assignment}、%{context}"
      twitter: 
        tweet: "Canvas アラート - コメント:%{author} 対象: %{assignment}、%{user}、%{context}"
    submission_comment_for_teacher: 
      email: 
        body: "%{author} は、たった今、%{assignment} への提出物について %{user} に新しいコメントを書きました"
        html: 
          body: "%{author} は、たった今、%{assignment} への提出物について %{user} に新しいコメントを書きました"
          link_message: "提出物の詳細はここでレビューできます:"
          someone: 名前未登録ユーザ
          subject: "提出コメント: %{user}、%{assignment}、%{context}"
        link_message: "提出物の詳細はここでレビューできます:"
        someone: 名前未登録ユーザ
        subject: "提出コメント: %{user}、%{assignment}、%{context}"
      facebook: 
        body: "*%{author}* は、たった今、**%{assignment} への提出物について %{user}** に新しいコメントを書きました。"
        someone: 名前未登録ユーザ
      sms: 
        more_info: "詳細は %{url} をご覧ください"
      summary: 
        body: "%{author} は、たった今、%{assignment} への提出物について %{user} に新しいコメントを書きました。"
        someone: 名前未登録ユーザ
        subject: "提出コメント: %{user}、%{assignment}、%{context}"
      twitter: 
        tweet: "Canvas アラート - コメント:%{author} 対象: %{assignment}、%{user}、%{context}"
    submission_grade_changed: 
      email: 
        body: "課題「%{assignment_title}」の成績が変更されました。"
        html: 
          body: "課題「%{assignment_title}」の成績が変更されました。"
          link_message: 課題はここでレビューできます
          no_date_set: 日付が設定されていません
          not_applicable: N/A
          regraded_date: "再評価日: %{date}"
          score: "スコア:%{score} / 配点: %{total}"
          score_pending: 講師によるレビューが保留になっているスコア
          subject: "成績変更: %{assignment}、%{context}"
        link_message: "課題はここでレビューできます:"
        no_date_set: 日付が設定されていません
        not_applicable: N/A
        regraded_date: "再評価日: %{date}"
        score: "スコア:%{score} / 配点: %{total}"
        score_pending: 講師によるレビューが保留になっているスコア
        subject: "成績変更: %{assignment}、%{context}"
      facebook: 
        body: "課題「*%{title}*」の成績が変更されました。"
        no_date_set: 日付が設定されていません
        not_applicable: N/A
        regraded_date: "再評価日: %{date}"
        score: "スコア:%{score} / 配点: %{total}"
        score_pending: 講師によるレビューが保留になっているスコア
      sms: 
        body_sms: "%{title}、%{context} に対する成績が、たった今、変更されました。"
        more_info: "詳細は %{url} をご覧ください"
        no_date_set: 日付が設定されていません
        not_applicable: N/A
        regraded_date: "再評価日: %{date}"
        score: "スコア:%{score} / 配点: %{total}"
        score_pending: 講師によるレビューが保留になっているスコア
      summary: 
        no_date_set: 日付が設定されていません
        not_applicable: N/A
        regraded_date: "再評価日: %{date}"
        score: "スコア:%{score} / 配点: %{total}"
        score_pending: 講師によるレビューが保留になっているスコア
        subject: "成績変更: %{title}、%{context}"
      twitter: 
        no_date_set: 日付が設定されていません
        not_applicable: N/A
        score: "スコア:%{score} / 配点: %{total}"
        score_pending: (レビュー保留中)
        tweet: "Canvas アラート - 成績変更: %{date}"
    submission_graded: 
      email: 
        body: "課題「%{assignment}」が採点されました。"
        graded_date: "採点日: %{date}"
        html: 
          body: "課題「%{assignment}」が採点されました。"
          graded_date: "採点日: %{date}"
          link_message: 課題はここでレビューできます
          no_date_set: 日付が設定されていません
          not_applicable: N/A
          score: "スコア:%{score} / 配点: %{total}"
          score_pending_review: 講師によるレビューが保留になっているスコア
          subject: "課題が採点されました: %{assignment}、%{context}"
        link_message: "課題はここでレビューできます:"
        no_date_set: 日付が設定されていません
        not_applicable: N/A
        score: "スコア:%{score} / 配点: %{total}"
        score_pending_review: 講師によるレビューが保留になっているスコア
        subject: "課題が採点されました: %{assignment}、%{context}"
      facebook: 
        body: "課題「*%{title}*」が採点されました。"
        graded_date: "採点日: %{date}"
        no_date_set: 日付が設定されていません
        not_applicable: N/A
        score: "スコア:%{score} / 配点: %{total}"
        score_pending_review: 講師によるレビューが保留になっているスコア
      sms: 
        graded_date: "採点日: %{date}"
        more_info: "詳細は %{url} をご覧ください"
        no_date_set: 日付が設定されていません
        not_applicable: N/A
        score: "スコア:%{score} / 配点: %{total}"
        score_pending_review: 講師によるレビューが保留になっているスコア
        sms_body: "%{assignment}、%{context} が採点されました。"
      summary: 
        graded_date: "採点日: %{date}"
        no_date_set: 日付が設定されていません
        not_applicable: N/A
        score: "スコア:%{score} / 配点: %{total}"
        score_pending_review: 講師によるレビューが保留になっているスコア
        subject: "課題が採点されました: %{assignment}、%{context}"
      twitter: 
        no_date_set: 日付が設定されていません
        not_applicable: N/A
        score: "スコア:%{score} / 配点: %{total}"
        score_pending_review: (レビュー保留中)
        tweet: "Canvas アラート - 採点済み: %{assignment}、%{context}"
    submission_needs_grading: 
      email: 
        body: "%{user_name} はクイズ %{quiz_title} を完了しました。手動での採点が必要です。"
        html: 
          body: "%{user_name} はクイズ %{quiz_title} を完了しました。手動での採点が必要です。"
          link_message: 提出物はここでレビューできます
          subject: "クイズ提出済み: %{quiz}, %{context}"
          submitted_date: "提出済み: %{date}"
        link_message: "提出物はここでレビューできます:"
        subject: "クイズ提出済み: %{quiz}, %{context}"
        submitted_date: "提出済み: %{date}"
      facebook: 
        body: "%{user_name} はクイズ %{quiz_title} を完了しました。手動での採点が必要です。"
        submitted_date: "提出済み: %{date}"
      sms: 
        body_sms: "%{title}、%{context} に対する成績が、たった今、変更されました。"
        more_info: "詳細は %{url} をご覧ください"
        no_date_set: 日付が設定されていません
        not_applicable: N/A
        regraded_date: "再評価日: %{date}"
        score: "スコア:%{score} / 配点: %{total}"
        score_pending: 講師によるレビューが保留になっているスコア
      summary: 
        body: "クイズ *%{title}* の提出物が提出されました。手動での採点が必要です。"
        subject: "クイズ提出済み: %{quiz}, %{context}"
        submitted_date: "提出済み: %{date}"
      twitter: 
        body: "Canvas アラート - クイズ提出済み: %{quiz}, %{user_name}"
    summaries: 
      email: 
        daily_body: "Canvas アカウントからのお知らせを日次レポートとして受け取る設定でサインアップしています。以下は、%{date} のレポートです:"
        html: 
          click_to_preferences: お知らせ設定を編集するには、ここをクリックしてください
          daily_body: "Canvas アカウントからのお知らせを日次レポートとして受け取る設定でサインアップしています。以下は、%{date} のレポートです:"
          subject: "Canvas からの最近のお知らせ"
          view: クリックで表示
          weekly_body: "Canvas アカウントからのお知らせを週次レポートとして受け取る設定でサインアップしています。以下は、%{date} までの週次レポートです:"
        notifications_link: "次のページにアクセスすると、お知らせ設定を変更できます:"
        subject: "Canvas からの最近のお知らせ"
        weekly_body: "Canvas アカウントからのお知らせを週次レポートとして受け取る設定でサインアップしています。以下は、%{date} までの週次レポートです:"
      facebook: 
        new_notifications: "#Canvas# に *%{notification_count} 件の新しいお知らせ* が届いています。"
      sms: 
        notifications_sms: "%{notifications_count} 新しいお知らせは次の場所にあります: %{url}"
      twitter: 
        tweet: "Canvas アラート - %{notification_count} 新しいお知らせ"
    topic_locked: このトピックは現在ロックされています。
    topic_locked_at: "このトピックは %{at} にロックされました。"
    topic_locked_module: "このトピックはモジュール *%{module}* の一部で、まだロックが解除されていません。"
    topic_locked_until: "%{date} まで、このトピックはロックされています。"
    topic_unpublished_module: このトピックは未公開モジュールの一部で、まだ使用できません。
    updated_wiki_page: 
      email: 
        body: "%{title} についての Wiki のページが更新されました。受講生活をより便利にしてくれるかもしれません。"
        html: 
          body: "%{title} についての Wiki のページが更新されました。受講生活をより便利にしてくれるかもしれません。"
          link_message: レビューするにはここをクリック
          subject: "更新された Wiki ページ: %{title}、%{user}"
        link_message: "ここでレビューできます: %{link}"
        subject: "更新された Wiki ページ: %{title}、%{user}"
      facebook: 
        body: "%{title} についての Wiki のページが更新されました。"
      sms: 
        more_info: "詳細は %{url} をご覧ください"
        updated_message: "たった今、%{title}、%{user} が更新されました:"
      summary: 
        subject: "更新された Wiki ページ: %{title}、%{user}"
      twitter: 
        tweet: "Canvas アラート - ページ更新: %{title}、%{user}"
    visit_modules_page: "*このコンテンツのロックを解除する方法については、コース モジュールのページにアクセスしてください。*"
    web_conference_invitation: 
      email: 
        body: "%{name} さんの Web 会議「%{title}」に招待されています。"
        details_link: "詳細はここで確認できます: %{link}"
        html: 
          body: "%{name} さんの Web 会議「%{title}」に招待されています。"
          details_link: 詳細を表示するにはここをクリック
          subject: "Web 会議への招待: %{name}"
        subject: "Web 会議への招待: %{name}"
      sms: 
        body: "%{name} さんの Web 会議「%{title}」に招待されました。"
        link_message: "詳細は %{url} をご覧ください"
      summary: 
        body: "%{name} さんの Web 会議「%{title}」に招待されています。"
        subject: "Web 会議への招待: %{name}"
      twitter: 
        tweet: "Canvas アラート - 招待:%{title}、%{name} に参加"
  migration: 
    announcement_type: アナウンス
    assignment_group_type: 課題グループ
    assignment_type: 課題
    calendar_event_type: "カレンダー イベント"
    discussion_topic_type: "ディスカッション トピック"
    ecollege: 
      course_not_found: "ECollege コースが見つかりませんでした。"
    external_feed_type: 外部フィード
    file_type: ファイル
    grading_standard_type: 採点基準
    group_type: グループ
    learning_outcome_type: 学習成果
    module_type: モジュール
    quiz_question_type: クイズ問題
    quiz_type: クイズ
    rubric_type: 注釈
    webct: 
      course_not_found: "Blackboard コースが見つかりませんでした。"
    wiki_page_type: "Wiki ページ"
  migration_issues: 
    errors: 
      valid_workflow_state: 有効なワークフロー状態を送信する必要があります
  modules: 
    module_collection_view: 
      course_modules: "コース モジュール"
  mute_dialog: 
    curving_assignments: 課題を分布曲線評価
    grade_change_notifications: 成績変更のお知らせ
    how_to_unmute: "この課題をミュートにした場合は、再度お知らせの送信を開始するには、\"課題のミュート解除\" リンクをクリックします。"
    mute_assignment: 課題をミュートにする
    score_change_notifications: スコア変更のお知らせ
    see_grade: 課題に対する成績
    students_will_see: 受講生は、この課題がミュートになっていることを確認できます。
    submission_comments: 提出コメント
    sure_you_want_to_mute: "この課題をミュートにしてもよろしいですか?この課題がミュートになっている間、受講生は以下について表示できず、新しいお知らせも受信しません:"
  name: "Academic Benchmark インポーター"
  not_applicable: N/A
  notification: 
    added_to_conversation_description: 会話に追加されました
    added_to_conversation_display: 会話に追加されました
    all_submissions_display: すべての提出物
    announcement_description: コースの新しいアナウンス
    announcement_display: アナウンス
    appointment_availability_display: 予定の設定状況
    appointment_cancelations_description: 予定の取り消し
    appointment_cancelations_display: 予定の取り消し
    appointment_signups_description: カレンダーの新しい予定
    appointment_signups_display: 予定のサインアップ
    calendar_description: "コース カレンダーの新しいアイテムおよび変更されたアイテム"
    calendar_display: カレンダー
    categories: 
      all_submissions: すべての提出物
      announcement: アナウンス
      appointment_availability: 予定の設定状況
      appointment_cancelations: 予定の取り消し
      appointment_signups: 予定のサインアップ
      calendar: カレンダー
      course_content: コースの内容
      discussion: ディスカッション
      discussion_entry: "ディスカッション エントリ"
      due_date: 期日
      files: ファイル
      grading: 採点
      grading_policies: 採点方針
      invitiation: 招待
      late_grading: 遅延採点
      membership_update: メンバーシップの更新
      migration: 移行
      one: その他
      other: その他
      registration: 登録
      reminder: 事前通知
      student_appointment_signups: 受講生の予定のサインアップ
      submission_comment: 提出コメント
    conversation_message_description: 受信箱の新しいメッセージ
    conversation_message_display: 会話メッセージ
    course_content_display: コースの内容
    discussion_description: "コースの新しいディスカッション トピック"
    discussion_display: ディスカッション
    discussion_post_description: 購読中トピックのディスカッションへの新規投稿
    discussion_post_display: ディスカッションへの投稿
    due_date_description: 課題の期日が変更されました
    due_date_display: 期日
    files_description: コースに新しいファイルが追加されました
    files_display: ファイル
    grading_display: 採点
    grading_notify_include_grade: 成績変更に関するアラートには、スコアを記載してください。
    grading_policies_description: コースの採点方針の変更
    grading_policies_display: 採点方針
    invitation_display: 招待
    late_grading_display: 遅延採点
    membership_update_description: |-
        *管理者のみ: 保留中登録のアクティブ化*⏎
        ⏎
        * グループ登録⏎
        * 受諾/拒否
    membership_update_display: メンバーシップの更新
    missing_description_description: "%{category} のお知らせに対して"
    missing_display_display: "%{category} のお知らせに対して"
    names: 
      account_user_notification: "アカウント ユーザへのお知らせ"
      account_user_registration: "アカウント ユーザの登録"
      added_to_conversation: 会話に追加されました
      alert: アラート
      appointment_canceled_by_user: 予定がユーザによって取り消されました
      appointment_deleted_for_user: ユーザの予定が削除されました
      appointment_group_deleted: 予定グループが削除されました
      appointment_group_published: 予定グループが公開されました
      appointment_group_updated: 予定グループが更新されました
      appointment_reserved_by_user: 予定がユーザによって予約されました
      appointment_reserved_for_user: ユーザの予定が予約されました
      assignment_changed: 課題が変更されました
      assignment_created: 課題が作成されました
      assignment_due_date_changed: 課題の期日が変更されました
      assignment_due_date_override_changed: 課題の期日の上書きが変更されました
      assignment_graded: 課題が採点されました
      assignment_resubmitted: 課題が再提出されました
      assignment_submitted: 課題が提出されました
      assignment_submitted_late: 課題が遅れて提出されました
      collaboration_invitation: 共同作業への招待
      confirm_email_communication_channel: 電子メールの伝達経路の確認
      confirm_registration: 登録の確認
      confirm_sms_communication_channel: "SMS 伝達経路の確認"
      content_export_failed: コンテンツのエクスポートに失敗しました
      content_export_finished: コンテンツのエクスポートが完了しました
      conversation_message: 会話メッセージ
      enrollment_accepted: 登録が受け入れられました
      enrollment_invitation: 登録への招待
      enrollment_notification: 登録のお知らせ
      enrollment_registration: 登録
      event_date_changed: イベントの日程が変更されました
      forgot_password: パスワードを忘れました
      grade_weight_changed: 成績の重み付けが変更されました
      group_assignment_submitted_late: グループ課題が遅れて提出されました
      group_membership_accepted: "グループ メンバーシップが受諾されました"
      group_membership_rejected: "グループ メンバーシップが拒否されました"
      merge_email_communication_channel: 電子メールの伝達経路の統合
      migration_export_ready: 移行のためのエクスポート準備が整いました
      migration_import_failed: 移行のためのインポートに失敗しました
      migration_import_finished: 移行のためのインポートが完了しました
      new_account_user: "新しいアカウント ユーザ"
      new_announcement: 新しいアナウンス
      new_context_group_membership: "新しいコンテキスト グループ メンバーシップ:"
      new_context_group_membership_invitation: "新しいコンテキスト グループ メンバーシップへの招待"
      new_course: 新しいコース
      new_discussion_entry: "新しいディスカッション エントリ"
      new_discussion_topic: "新しいディスカッション トピック"
      new_event_created: 新しいイベントが作成されました
      new_file_added: 新しいファイルが追加されました
      new_files_added: 新しいファイルが追加されました
      new_student_organized_group: 受講生が組織した新しいグループ
      new_teacher_registration: 新しい講師の登録
      new_user: 新しいユーザ
      pseudonym_registration: ハンドルネームの登録
      report_generated: レポートが生成されました
      report_generation_failed: レポート生成に失敗しました
      rubric_assessment_invitation: 注釈のアセスメントへの招待
      rubric_assessment_submission_reminder: 注釈のアセスメントの提出をお忘れなく
      rubric_association_created: 注釈への関連付けが作成されました
      submission_comment: 提出コメント
      submission_comment_for_teacher: 講師への提出コメント
      submission_grade_changed: 提出物の成績が変更されました
      submission_graded: 提出物が採点されました
      submission_needs_grading: 提出物の採点が必要
      summaries: 要旨
      updated_wiki_page: "更新された Wiki ページ"
      web_conference_invitation: "Web 会議への招待"
    no_subject: 件名なし
    other_display: 管理のお知らせ
    reminder_display: 事前通知
    student_appointment_display: 受講生の予定のサインアップ
    submission_comment_description: |-
        課題提出物のコメント⏎
        ⏎
        &nbsp;⏎
        ⏎
        Canvas の受信箱に新規メッセージとして表示しない場合は、[新しい提出コメントを既読としてマークします] チェックボックスをオンにします
    submission_comment_display: 提出コメント
    submission_new_as_read: 新しい提出コメントを既読としてマークします。
  notification_preferences: 
    communication: 
      email: 
        display: "電子メール アドレス"
      errors: 
        saving_preferences_failed: 問題が発生したために中断されました。もう一度、試してください
      facebook: 
        display: Facebook
      sms: 
        display: 携帯電話番号
      twitter: 
        display: Twitter
    frequencies: 
      daily: 毎日
      immediately: 可能な限り早く
      never: 許可しない
      title: 
        daily: 毎日のサマリを送信する
        never: 何も送信しない
        right_away: すぐにお知らせを送ってください
        weekly: 毎週のサマリを送信する
      weekly: 毎週
    groups: 
      admin: 管理
      alerts: アラート
      communication: 会話
      course: コースのアクティビティ
      discussions: ディスカッション
      groups: グループ
      one: その他
      other: その他
      parent: 親の電子メール
      scheduling: スケジューリング
  notifications_search: 
    cant_be_blank: "Canvas ユーザ ID を空欄にはできません"
    cant_come_before_from: "'終了日付' を '開始日付' より前にすることはできません"
  number: 
    currency: 
      format: 
        delimiter: ","
        format: "%u%n"
        separator: "."
        unit: $
    format: 
      delimiter: ","
      separator: "."
    human: 
      storage_units: 
        format: "%n %u"
        units: 
          byte: 
            one: バイト
            other: バイト
          gb: GB
          kb: KB
          mb: MB
          tb: TB
  options: 
    ? "no"
    : いいえ
    ? "yes"
    : はい
  outcome_groups: 
    invalid_file: "無効な成果グループ ファイルです"
  outcome_groups_api: 
    account_group_description: "アカウント レベルの成果グループ。"
  outcomes: 
    account_standards: アカウント標準
    account_standards_description: 左側には、これらのコースのために組織が設定した標準が表示されます。
    blank_error: タイトルは空白にできません
    browser: 
      links: 
        back: 戻る
        find: 検索
        new_group: 新しいグループ
        new_outcome: 新しい成果
    common_core: 共通コア標準
    common_core_description: 左側には、共通コア状態標準の各グループに関する成果フォルダ構造が表示されます。これにより、コース内での採点に共通コア標準を簡単に取り入れることができます。
    confirm: 
      delete: 削除してもよろしいですか?
      import_group: "グループ \"%{group}\" をグループ \"%{target}\" にインポートしますか?"
      import_outcome: "成果 \"%{outcome}\" をグループ \"%{target}\" にインポートしますか?"
    criteria: 
      does_not_meet_expectations: 期待値を満たしていない
      exceeds_expectations: 期待値を超えている
      meets_expectations: 期待値を満たしている
    criterion: 
      close_rating: OK
      criterion_rating_points: 基準の評価ポイント
      delete_criterion: 削除
      edit_criterion_rating_title: "\"%{description} の基準評価を編集する"
      insert_criterion_rating: 基準の評価を挿入する
      insert_rating: 挿入
      points: 点数
      pts: 点
      rating_description: "基準の評価 の説明"
    dont_import: このグループはインポートできません。
    failed_outcome_creation: 成果の作成に失敗しました
    failed_outcome_update: 成果の更新に失敗しました
    find_instructions: 
      instructions: 
        find: 
          description: "*組織によって作成された成果または状態には、ここでアクセスできます。コース内と同じように、左側のパネルを使用して、既存の成果の間を移動できます。使用する成果または成果グループが見つかったら、下のインポート ボタンをクリックして、コースに追加します。*"
          title: 成果の検索
    flash: 
      addSuccess: 作成が成功しました
      deleteError: 問題が発生しました。現在は削除できません。
      deleteSuccess: 削除が成功しました
      error: エラーが発生しました。ページを更新してから、もう一度試してください。
      importError: インポートの際にエラーが発生しました。後でもう一度試してください。
      importSuccess: インポートが成功しました
      updateSuccess: 更新が成功しました
    loading_more_results: より多くの結果を読み込んでいます
    main_instructions: 
      instructions: 
        main: 
          manage: 
            description: "*コースの熟達度を追跡するための成果がここで作成されます。まず、上部のメニュー バーを見てください。[新規] ボタンをクリックして新しい成果を作成するか、または [新しいグループ] ボタンをクリックして新しいグループを作成し、成果の情報を整理します。[検索] ボタンを使用すると、状態または組織によって作成された成果を使用できます。成果を作成および使用するときは、左側のパネルを使用して、成果の間を移動できます。成果をドラッグして異なるレベルにドロップして、構造を作成できます。* *さらに重要なことは、Canvas では、採点の注釈に成果を追加して、課題を採点するときに熟達を評価できることです。成果を設定した後、採点への成果の使用を開始するには、[注釈の管理] をクリックします。*"
            title: 成果の設定
    mastery_error: "0 以上にする必要があります"
    missing_outcome: その学習成果は見つかりませんでした
    new_outcome: 新しい成果
    new_outcome_group: 新しい成果グループ
    outcome: 
      links: 
        delete_outcome: 成果の削除
        edit_outcome: 成果の編集
      mastery_at_label: "次のスコア以上の場合に熟達を設定:"
      point_mastery: "%{mastery_points} 点で熟達"
      points: 
        rating: "%{points} 点"
        total: "%{points_possible} 点"
      total_points: 合計点
      use_for_scoring: 採点にこの基準を使用
    outcome_alignment: 
      delete_title: 注釈への関連付けに基づいたアライメントは削除できませんこれらの関連付けを削除するには、そのアセットの注釈から当該行を削除する必要があります。
    outcome_criterion: 学習成果の基準
    outcome_form: 
      criterion: 基準の評価
      criterion_dialog: 特定の課題に照らして成果の熟達度のアセスメントを実施する手軽な一手法として、学習成果を課題の注釈に含めることができます。学習成果を定義する際は、課題の注釈を組み立てる際に使用できる基準もあわせて定義してください。注釈列を必要なだけ定義し、この成果の熟達度を定義する際に使用する点数のしきい値を指定します。
      criterion_info_link: クリックして基準の評価について学習する
      description: この成果を説明する
      mastery: 熟達日時
      points: "%{points_possible} 点"
      title: この成果の名前を指定
      total_points: 合計点
    outcome_group: 
      links: 
        delete_outcome_group: 成果グループの削除
        edit_outcome_group: 成果グループの編集
    outcome_group_form: 
      group_description: このグループを説明する
      title: このグループの名前を指定する
    outcome_result: 
      all_outcomes: この受講生に対する、すべての成果の評価結果
      attempt_info: "試行 #%{attempt_number}、%{attempt_date}"
      outcome_mastered: 熟達
      scoring: "%{points} / 配点: %{possible_points}"
    show: 
      no_aligned_items: 整列されたアイテムがありません
      no_artifacts: 成果物がありません
    state_standards: 状態の標準
    state_standards_description: 左側には、状態の標準が更新された各状態のフォルダが表示されます。これにより、コース内での採点に状態の標準を簡単に組み込むことができます。
    successful_outcome_creation: 成果は正常に作成されました!
    successful_outcome_delete: 成果は正常に削除されました
    successful_outcome_removal: 成果は正常に除去されました
    successful_outcome_update: 成果は正常に更新されました!
    titles: 
      find_outcomes: 成果の検索
    top_level: "%{context} のトップ レベル"
    user_outcome_results: 
      artifacts: 
        one: "%{count} 件の成果物"
        other: "%{count} 件の成果物"
      attempts: 
        one: "%{count} 回の試行"
        other: "%{count} 回の試行"
      attempts_from_artifacts: "%{attempts} *%{artifacts}から*"
      labels: 
        see_results: "%{user_name} の結果を見る。対象:"
      mastery: 直近の試行で熟達あり
      no_mastery: 直近の試行で熟達なし
      outcomes_for: "%{user_name} の成果"
      short_title: 
        attempts: 試行回数
        average_percent: 平均％
        latest_score: 直近のスコア
        outcome: 成果
  overrides: 
    everyone: 全員
    everyone_else: 他の全員
    lock_date_before_due_date: ロック日を期日より前にすることはできません
    overrides: 
      everyone: 全員
      everyone_else: 他の全員
    unlock_date_after_due_date: ロック解除日を期日より後にすることはできません
    unlock_date_after_lock_date: ロック解除日をロック日より後にすることはできません
  page_comment: 
    default_user_name: 匿名
  page_comments: 
    errors: 
      create_failed: コメントの作成に失敗しました
  page_views: 
    download_filename: "%{user} のページビュー"
    table: 
      headers: 
        date: 日付
        participated: 参加した
        time: 時刻
        url: URL
        user_agent: "ユーザ エージェント"
  pages: 
    delete_confirmation: "この Wiki ページを削除してもよろしいですか?"
    delete_title: "Wiki ページの削除"
    errors: 
      require_title: タイトルを入力する必要があります
  paginated_collection: 
    no_items: アイテムがありません。
  paginated_list: 
    no_results_found: 結果なし
    view_more_link: その他を表示
  paginated_view: 
    loading_more_results: より多くの結果を読み込んでいます
  paypal: 
    exception: 申し訳ありません。エラーが発生しました。後でもう一度試してください。
  plugins: 
    academic_benchmark_importer: 
      description: "これを使用すると、Academic Benchmark 標準を Canvas にインポートできます。"
    academic_benchmark_settings: 
      api_url_description: "(例: %{url})"
      common_core_guid: "(例: %{guid})"
      description: "[Academic Benchmark](%{url}) アカウントへのアクセスが必要です。"
      labels: 
        api_key: "API 鍵"
        api_url: "API の URL"
        common_core_guid: "共通コア GUID (オプション)"
    account_reports: 
      description: "アカウント レポートを選択する"
      name: "アカウント レポート"
    app_center: 
      description: "Canvas での外部ツールの追跡/インストールを扱うアプリ センター"
      name: "アプリ センター"
    app_center_settings: 
      description: "アプリ センターは、コースまたはアカウントの設定ページの [アプリ] タブに表示されます。以下に示す URL は、有効なアプリ センターのエンドポイントを指す必要があります (たとえば、https://lti-examples.heroku.com -- 末尾のスラッシュは省いてください)。"
      labels: 
        app_reviews_endpoint: アプリの表示エンドポイント
        apps_index_endpoint: "アプリのインデックス エンドポイント"
        base_url: "ベース URL"
        token: "アクセス トークン"
    assignment_freezer: 
      description: コピーした課題プロパティを凍結
      name: 課題プロパティ凍結機能
    assignment_freezer_settings: 
      description: このプラグインを使用すると、管理者は、課題が別のコースにコピーされたときに設定済みプロパティを編集不可能にすることができます。
      no_copying_frozen: 凍結されている課題のコピーを許可しません。
    banner_grade_exchange_settings: 
      labels: 
        canvas_source_identifier: "Canvas インスタンスの名前"
        sis_source_identifier: "Banner インスタンスの名前"
    big_blue_button: 
      description: "BigBlueButton の Web 会議サポート"
      name: BigBlueButton
    big_blue_button_settings: 
      description: "[BigBlueButton](%{url}) インスタンスへのアクセスが必要になります。"
      domain_description: "BigBlueButton をインストールする **ホスト名** または **IP アドレス** (例: bigbluebutton.mycompany.com)"
      labels: 
        domain: ドメイン
        recording_enabled: 会議の録音を許可します。
        secret: シークレット
      secret_description: "これは、構成ファイル %{filename} 内にあるパラメータ %{parameter_name} です。"
    buttons: 
      saving: 保存しています...
    crocodoc: 
      description: "ドキュメント プレビュー オプションとして Crocodoc を有効にしました"
      name: Crocodoc
    crocodoc_settings: 
      description: "このプラグインは、Crocodoc と統合して、HTML5 ドキュメント プレビュー機能を提供します。講師や受講生はこの機能を使用して、ドキュメントに注釈できます。"
      labels: 
        api_key: "Crocodoc API 鍵"
    dim_dim: 
      description: "Dimdim の Web 会議サポート"
      name: Dimdim
    dim_dim_settings: 
      description: "Dimdim インスタンスへのアクセスが必要になります。"
      labels: 
        domain: ドメイン
    embedly: 
      description: "コレクションの Embedly 情報を取得する"
      name: "Embedly の統合"
    embedly_settings: 
      description: "このプラグインは Embedly サービスと統合し、コレクション アイテムの情報を事前に設定します。有料プランでは無料プランより多くの情報が返されます。ページの複数の画像から選択でき、インライン プレビューについての埋め込み情報が返されます (YouTube ビデオの再生など)。"
      labels: 
        api_key: "Embedly API 鍵"
        plan_type: "Embedly プラン タイプ"
    error_reporting: 
      description: デフォルトのエラー報告メカニズム
      name: エラー報告
    error_reporting_settings: 
      description: "エラー報告は、コンソールで %{console_command} を呼び出すことによって有効にできます。この機能を有効にした場合、エラー メッセージの配信先となる電子メール アドレスまたは POST URL を指定できます。"
      hints: 
        body_param: メッセージ本文は、この鍵とともに送信されます。
        subject_param: メッセージの件名は、この鍵とともに送信されます。
      labels: 
        action: 処理
        body_parameter: 本文パラメータ
        email: "電子メール アドレス"
        subject_parameter: 件名パラメータ
        url: URL
      options: 
        email: 電子メールを送信する
        nothing: 何もしない
        post: "URL にポストする"
    errors: 
      plugin_doesnt_exist: "プラグイン %{id} は存在しません。"
      setting_update_failed: プラグインの設定を保存する際にエラーが発生しました。
    etherpad: 
      description: "EtherPad の文書共有"
      name: EtherPad
    etherpad_settings: 
      description: "EtherPad は現在、オープン ソース プロジェクトです。一般向けにホストされている EtherPad インスタンスが多数あるので、必要に応じて利用できます。次のものがあります。"
      edupad: eduPad
      hints: 
        domain: "\"http://\" またはスラッシュは含めないでください"
      host_your_own: "または、常に [独自の EtherPad サイトをセットアップする](%{etherpad_url}) こともできます。"
      labels: 
        domain: ドメイン
        name: 名前
      pirate_pad: "Pirate Pad"
      primary_pad: "Primary Pad"
      sketchpad: SketchPad
      typewithme: TypeWith.me
    facebook: 
      description: "Canvas Facebook 申請"
      name: Facebook
    facebook_settings: 
      description: |-
          [facebook.com 上で新しいアプリ](%{facebook_url}) を作成することが必要になります。
          ご自分の Facebook アプリが正しく動作することを保証するには、
          次の構成オプションを設定します:
          
          * **Web サイト -- サイトURL:** を %{site_url} に設定
          * **Web サイト -- サイト ドメイン:** Canvas メイン サイトのドメイン。これは、サイト URL の設定と一致している必要があります
          * **Facebook との統合 -- Canvas ページ:** 選んだものは何でもメモし、下のフォームに入力します
          * **Facebook との統合 -- Canvas URL:** %{canvas_url} に設定
          * 必ず **詳細設定 -- OAuth 2.0 for Canvas** を使用可能にしてください
          * アプリを保存後、App ID、API 鍵、および App シークレットをメモしてください
      domain_name: ドメイン
      headers: 
        domain_settings: ドメイン設定
      hints: 
        canvas_domain: "これは、\"Canvas URL\" に指定されているドメインです"
        canvas_name: "これは、\"Canvas Page\" に指定されているパスです"
        disable_ssl: ローカルでのテスト用としてのみ使用してください
      labels: 
        api_key: "API 鍵"
        app_id: "アプリ ID"
        canvas_domain: "Canvas ドメイン"
        canvas_name: "Canvas 名"
        disable_ssl: "SSL を無効化"
        secret: "アプリ シークレット"
    google_docs: 
      description: "Google ドキュメントでの文書共有"
      name: "Google ドキュメント"
    google_docs_settings: 
      description: |-
          [Google へのドメイン登録](%{google_url}) が必要になります。
          "OAuth コンシューマ鍵" と "OAuth コンシューマ シークレット" の値をメモしてください。
      labels: 
        api_key: "OAuth コンシューマ鍵"
        secret_key: "OAuth コンシューマ シークレット"
    grade_export: 
      description: "SIS への成績のエクスポート"
      name: 成績のエクスポート
    grade_export_settings: 
      labels: 
        format_type: 出力形式のタイプ
        publish_endpoint: 公開先となるエンドポイント
        success_timeout: "成功通知のタイムアウト (秒)"
        wait_for_success: 成功通知を待ちます
    ims_es_importer_settings: 
      labels: 
        course_long_name_selection: コースの正式名の選択
        course_short_name_selection: コースの省略名の選択
        course_sourcedid_name_prefix: コース「sourcedid」でプレフィックスが無視されました
        default_email_domain: "デフォルトの電子メール ドメイン"
        email_preference: 電子メールの基本設定
        lms_delivery_name: "LMS 提供名"
        map_sections_to_courses: "IMS セクションを Canvas コースにマップ"
        section_end_days_adjustment: セクションの終了日の調整
        section_name_selection: セクション名の選択
        section_start_days_adjustment: セクションの開始日の調整
        term_end_days_adjustment: 期間の終了日の調整
        term_start_days_adjustment: 期間の開始日の調整
    index: 
      author: 作成者
      canvas_revision_unknown: 不明
      description: 説明
      name: 名前
      no_plugins: "Canvas プラグインが 1 つもインストールされていません"
      page_title: "Canvas プラグイン"
      tag: タグ
      version: バージョン
      website: "Web サイト"
    kaltura: 
      description: "Kaltura ビデオ/オーディオの記録と再生"
      name: Kaltura
    kaltura_settings: 
      account_settings: "これらの値は、\"設定 -> 統合設定\" のKaltura 管理コンソールにあります。"
      cache_explanation: "空欄は無限キャッシュ、0 はキャッシュしないことを意味します。"
      description: |-
          [Kaltura.com](%{kaltura_url}) でアカウントを持つか、または
          Kaltura インスタンスを自己ホスティングしてアカウントを持つ必要があります。
          
          **注:** Canvas での Kaltura の構成が完了したら、
          Kaltura の管理コンソールにアクセスして、"設定 -> 統合設定" で、 
          サーバ通知を使用可能にする必要があります。このとき使用する 
          通知 URL は次のとおりです:
          
          %{notification_url}
          
          次に "サーバから送信" 列の "エントリの追加" および "エントリの削除" チェックボックスを選択します。
      headers: 
        account_settings: アカウント設定
        canvas_settings: "Canvas の設定"
        domain_settings: ドメイン設定
        misc_settings: その他の設定
        ui_conf_ids: "UI 会議 ID"
      hints: 
        domain: "ホスティングされるアカウントの場合は、\"www.kaltura.com\" を使用します"
        resource_domain: "ホスティングされるアカウントの場合は、\"cdn.kaltura.com\" を使用します"
        rtmp_domain: "ホスティングされるアカウントの場合は、\"www.kaltura.com\" を使用します"
      kaltura_sis_explanation: "チェックボックスをオンにすると、ユーザおよびコース SIS データが Kaltura に提供されます。"
      labels: 
        cache_play_list_seconds: "プレイリスト URL をキャッシュする秒数"
        domain: ドメイン
        kaltura_sis: "SIS データを Kaltura に書き込む"
        kcw_ui_conf: "KCW UI 会議 ID"
        partner_id: "パートナー ID"
        player_ui_conf: "プレーヤー UI 会議 ID"
        resource_domain: "リソース ドメイン"
        rtmp_domain: "RTMP ドメイン"
        secret_key: 管理者シークレット
        subpartner_id: "サブ パートナー ID"
        upload_ui_conf: "アップローダ UI 会議 ID"
        user_secret_key: "ユーザ シークレット"
      ui_conf_ids: "Kaltura がホスティングするお客様の場合は、これらの ID を提供してくれるようKaltura に依頼してください。自己ホスティングするインスタンスは、これらの値を ui_confs 表から検索することができます。"
    linked_in: 
      description: "LinkedIn との統合"
      name: LinkedIn
    linked_in_settings: 
      description: |-
          [LinkedIn 上で新しいアプリ](%{linkedin_url}) を登録することが必要になります。
          ご自分の LinkedIn 統合が正しく動作することを保証するには、
          次の構成オプションを設定します:
          
          * **申請タイプ:** を "Web 申請" に設定
          * **ライブ ステータス:** を "ライブ" に設定
          * **OAuth リダイレクト URL:** を %{oauth_url} に設定
          * アプリを保存後、API 鍵とシークレット鍵をメモしてください
      domain_name: ドメイン
      labels: 
        api_key: "API 鍵"
        secret_key: シークレット鍵
    lockdown_browser: 
      labels: 
        download_url: "LockDown ブラウザのダウンロード URL"
        plugin_enabled: 使用可能
    notices: 
      settings_updated: プラグインの設定は正常に更新されました。
    qti_converter_settings: 
      labels: 
        enabled: 使用可能
    registration_form_recaptcha: 
      description: "登録フォーム用 CAPTCHA プラグイン"
      name: "登録フォーム ReCAPTCHA"
    respondus_soap_endpoint: 
      description: "Respondus QTI アップロード用 SOAP エンドポイント"
      name: "Respondus の SOAP エンドポイント"
    respondus_soap_endpoint_settings: 
      labels: 
        enabled: "使用可能 (QTI コンバータも使用可能にしてください)"
    scribd: 
      description: "Scribd 文書のプレビュー"
      name: Scribd
    scribd_settings: 
      description: |-
          [Scribd API アカウントのサインアップ (登録申し込み)](%{scribd_url}) が必要になります。
          API 鍵と API シークレットをメモしてください。これらは、次の場所にあります: 
          作成後のプロフィールの "設定 -> API"
      labels: 
        api_key: "API 鍵"
        secret_key: "API シークレット"
    sessions: 
      description: "セッション タイムアウトを管理する"
      name: セッション
    sessions_timeout: 
      labels: 
        session_timeout: "分単位でのセッション期限切れまでの時間 (20 分以上)"
    settings_header: 
<<<<<<< HEAD
=======
      prompt_change_for_all_line1: これにより、すべてのアカウントの設定が変更されます!
      prompt_change_for_all_line2: この処理を実行してもよろしいですか?
      prompt_delete_account_setting: アカウント設定を削除してもよろしいですか?
>>>>>>> ad95b213
      select_account_prompt: (アカウントの選択)
    show: 
      back_to_list: プラグインのリストに戻る
      labels: 
        disabled: このプラグインを無効にする
      page_title: プラグイン設定
    sis_import: 
      description: "SIS データのインポート"
      name: "SIS インポート"
    sis_import_settings: 
      labels: 
        minimum_rows_for_parallel: "並列処理を使用する前の、SIS インポートの最小行数"
        parallelism: "SIS インポートを並列処理するために使用するジョブ プロセッサの数"
        queue_for_parallel_jobs: "並列ジョブに使用するジョブ キュー (デフォルトの場合は空白)"
    tinychat: 
      description: "Tinychat のチャット ルーム"
      name: Tinychat
    tinychat_settings: 
      description: |-
          [Tinychat 上で新しいアプリ](%{tinychat_url}) を登録することが必要になります。
          ご自分のアプリの公開鍵とシークレット鍵の値をメモしてください。
      labels: 
        api_key: 公開鍵
        secret_key: シークレット鍵
    twitter: 
      description: "Twitter 通知"
      name: Twitter
    twitter_settings: 
      description: |-
          [Twitter 上で新しいアプリ](%{twitter_url}) を作成することが必要になります。
          ご自分の Twitter アプリが正しく動作することを保証するには、
          次の構成オプションを設定します:
          
          * **アプリケーションタイプ:** を "ブラウザ" に設定。
          * **コールバック URL:** を %{callback_url} に設定
          * **デフォルト アクセス タイプ:** を次に変更 "読み取り、書き込み、非公開メッセージ"
          * アプリを保存後、コンシューマ鍵とコンシューマ シークレットをメモしてください
      domain_name: ドメイン
      labels: 
        api_key: コンシューマ鍵
        secret_key: "コンシューマ シークレット"
    webct_scraper_settings: 
      description: "WebCT の \"Learning Modules\" を使用していない教育機関の場合は (モジュールを利用可能にしたときにバージョン 4.0 より前の WebCT を採用していた学校を含む)、Canvas モジュールとして \"Learning Modules\" の代わりに \"Course Content\" をインポートすると、コース移行を効率化できます。このページでは、コンテンツ モジュールに関して WebCT マイグレータのデフォルト動作を設定できます。個別コース移行では選択が可能ですが、一括マイグレータでは常にここで設定した値が使用され、移行ごとに変更することはできません。"
      labels: 
        allow_outline_selection: "移行ウィザードでコース コンテンツをモジュールとして使用するオプションを表示"
        folders_as_outline: "モジュールに WebCT \"Course Content\" をデフォルトとして使用"
    wimba: 
      description: "Wimba の Web 会議サポート"
      name: Wimba
    wimba_settings: 
      description: "[Wimba](%{url}) アカウントへのアクセスが必要になります。"
      domain_description: "(例: mycompany.wimba.com)"
      labels: 
        domain: ドメイン
        password: パスワード
        username: ユーザ名
    wiziq: 
      description: "Wiziq 仮想クラスルーム"
      name: Wiziq
    wiziq_settings: 
      api_url_description: "(例: http://class.api.wiziq.com/)"
      description: "[Wiziq](%{url}) アカウントにアクセスする必要があります。"
      labels: 
        access_key: "アクセス キー"
        api_url: "API の URL"
        secret_key: シークレット鍵
  prerequisites_lookup: 
    headers: 
      completion_prerequisites: 完了の前提条件
    labels: 
      requirements_must_be_completed: このページをロック解除するためには、次の要件が揃っていることが必要です。
  profile: 
    access_token: 
      default_app_name: アプリなし
      labels: 
        token_expires: 有効期限
        token_last_used: 最終使用日
      links: 
        token_details: 詳細
      profile: 
        token_never_expires: 一切なし
      titles: 
        delete_this_token: このトークンの削除
    buttons: 
      add_file: ファイルの追加
      adding_file: ファイルを追加しています...
      generate_token: トークンの生成
      generating_token: トークンを生成しています...
      regenerate_token: トークンの再生成
      regenerating_token: トークンを再生成しています...
      select_image: 画像の選択
      selecting_image: 画像を選択しています...
    communication: 
      confirm_email_instructions: "お知らせを受け取るには、その前に、お送りした電子メールのリンクをクリックして、電子メール アドレス (%{email}) を確認してください。電子メールが見つからない場合は、*クリックして電子メールを再送信* し、スパム用の受信箱も確認してみてください"
      crumb_notification_preferences: お知らせの基本設定
      headers: 
        notification_preferences: お知らせの基本設定
      page_title: お知らせの基本設定
      weekly_notification_range: "毎週のお知らせは、%{weekday}の %{start_time} から %{end_time} の間に送信されます。"
    confirming_contact: 確認しています...
    confirms: 
      delete_access_key: "このアクセス キーを削除してもよろしいですか?"
      delete_login: このログイン情報を削除してもよろしいですか?
      regenerate_token: このトークンを再生成してもよろしいですか?このトークンを使用するものはすべて、更新が必要になります。
      unregister_service: このサービスへの登録を解除してもよろしいですか?
    crumb: "%{user} のプロフィール"
    crumbs: 
      settings_frd: "%{user} の設定"
    done_resending: "完了です! メッセージが送信されるまで数分かかる場合があります。"
    email_select: 
      default_email_option: "[電子メールの選択]"
      new_email_option: "新しい電子メール アドレス"
    errors: 
      adding_file_failed: ファイルの追加に失敗しました
      confirmation_failed: 確認に失敗しました。もう一度、試してください。
      generating_token_failed: トークンの生成に失敗しました
      invalid_old_passowrd: "ログイン情報 %{pseudonym} の古いパスワードが無効です"
      profile_update_failed: ログインの更新が失敗しました
      regenerating_token_failed: トークンの再生成に失敗しました
      registration_failed: 登録に失敗しました。ユーザ名とパスワードを確認して、もう一度試してください。
    facebook_select: 
      facebook: Facebook
    failed_resending: 要求が失敗しました。もう一度、試してください。
    links: 
      resend_confirmation: 確認の再送信
      resend_confirmation_failed: 要求が失敗しました。もう一度、試してください。
      resending_confirmation: 再送信しています...
      resent_confirmation: 完了です!メッセージが送信されるまで数分かかる場合があります。
    notices: 
      contact_confirmed: 連絡先は正常に確認されました!
      mfa_disabled: マルチファクタ認証は無効になっています
      updated_profile: プロフィールは正常に更新されました
    please_select_an_option: オプションを選択してください
    profile: 
      access_token_description: "アクセス トークンを使用すると、ご自分に代わって他のアプリケーションが API コールを発行できるようにすることが可能です。また、アクセス トークンを生成して、*Canvas のオープン API を使用* することで、独自の統合を策定することもできます。"
      approved_integrations: "これらは、ご自分に代わって Canvas サイトにアクセスすることが許可されている、サードパーティのアプリケーションです:"
      buttons: 
        add_picture_file: ファイルの追加
        authorize_google_docs: "Google ドキュメントへのアクセスの承認"
        authorize_twitter: "Twitter へのアクセスの承認"
        generate_token: トークンの生成
        new_access_token: "新しいアクセス トークン"
        regenerate_token: トークンの再生成
        register_facebook_account: "Facebook アカウントの登録"
        register_linkedin_account: "LinkedIn アカウントの登録"
        save_login: ログイン情報の保存
        save_skype_name: "Skype 名の保存"
        select_image: 画像の選択
        update_settings: 設定の更新
      confirm_email_instructions: "プロフィールを編集する前に、お送りした電子メールのリンクをクリックして、電子メール アドレス (%{email}) を確認してください。電子メールが見つからない場合は、*クリックして電子メールを再送信* し、スパム用の受信箱も確認してみてください"
      delicious_description: "Delicious は、ブックマークを保存し、ほかの人と共有できるようにするためのツールです。Canvas のリッチ コンテンツ エディタでは、Delicious タグを検索でき、役立ちそうな他のリソースに Canvas の中から簡単にリンクすることができます。"
      diigo_description: "Diigo は、研究および教育に特に適したソーシャル ブックマーク ツールです。Canvas のリッチ コンテンツ エディタでは、Diigo タグを検索でき、役立ちそうな他のリソースに Canvas の中から簡単にリンクすることができます。"
      error_loading_token_details: トークンの詳細情報の読み込みエラー
      facebook_description: "Facebook アカウントをお持ちであれば、Canvas アプリをインストールして、ご自分のプロフィール ページでコースのお知らせを受け取ることができます。受け取るお知らせのタイプや、お知らせを受け取る頻度を指定できます。"
      full_token_warning: |-
          **今すぐ、このトークンをメモしてください**。一度このページから移動すると、完全なトークンは
          二度と取得できません。トークンを再生成して、別のトークン値を取得
          することになります。
      generate_access_token_description: |-
          アクセス トークンは、ご自分に代わって、サードパーティのアプリケーションが
          Canvas リソースにアクセスできるようにするためのものです。これらのトークンは通常、アプリケーションの必要にあわせて
          自動的に作成されますが、[新しいまたは制限されたプロジェクト
          を開発している](%{documentation_url}) 場合は、ここでトークンを生成することができます。
      google_docs_description: "当システムに対して、ご自分の Google ドキュメントを表示する権限を承認すると、Google ドキュメントから課題を直接提出したり、作成した文書をクラスのメンバーと共有したりできるようになります。"
      headers: 
        application_abbrev: アプリ
        dates: 日付
        delicious_login: "Delicious へのログイン"
        diigo_login: "Diigo へのログイン"
        facebook_access: "Facebook へのアクセス"
        generate_access_token: "アクセス トークンの生成"
        google_docs_access: "Google ドキュメントへのアクセス"
        linkedin_access: "LinkedIn へのアクセス"
        loading_images: 画像を読み込んでいます...
        login: ログイン
        organization: 組織
        other_services: 他のサービス
        purpose: 目的
        registered_services: 登録済みサービス
        share_skype_id: "Skype ID を共有"
        twitter_access: "Twitter へのアクセス"
        users_profile: "%{user} のプロフィール"
        ways_to_log_in: ログイン方法
        web_services: "Web サービス"
      hints: 
        expires_at: 期限がない場合は空白のまま
        language: この設定は、ブラウザまたはアカウントのどの設定よりも優先されます。
        name: この名前は、講師が採点する際に使用されます。
        short_name: ディスカッション、メッセージ、コメントで、他のユーザにはこの名前が表示されます。
        sortable_name: 並べ替え後のリストには、この名前が表示されます。
      labels: 
        change_password: パスワードの変更
        confirm_password: パスワードの確認
        default_email: デフォルトの電子メール
        expires_at: 有効期限
        headers: 
          approved_integrations: 承認済みの統合
        locale: 言語
        name: "フル ネーム"
        new_password: 新しいパスワード
        old_password: 古いパスワード
        other_services: 以下のサービスをどれでもクリックして登録
        password: パスワード
        password_for: パスワードの対象
        purpose: 目的
        short_name: 表示名
        show_user_services: マイプロフィールにリンクされているサービスを、仲間のコース/グループのメンバーが確認できるようにする
        skype_name: "Skype 名"
        sortable_name: 並べ替え可能な名前
        time_zone: "タイム ゾーン"
        token: トークン
        token_application: アプリ
        token_created: 作成日時
        token_expires: 有効期限
        token_last_used: 最終使用日
        token_purpose: 目的
        user_name: ユーザ名
      linkedin_description: "LinkedIn は、ビジネス ネットワークを構築するための素晴らしいリソースであり、教育を終えた後も長期にわたって役に立ちます。LinkedIn アカウントをお持ちであれば、ここでそのアカウントを登録できます。次に、仲間のコース/グループ メンバーに対して、ご自分が登録しているサービスの表示を許可すれば、仲間はLinkedIn の中からあなたのプロフィールを探さなくても、あなたとつながるための招待を簡単に送ることができます。"
      links: 
        add_account: アカウントの追加
        configure_mfa: マルチファクタ認証の設定
        delete_account: "マイ アカウントの削除"
        delicious: Delicious
        diigo: Diigo
        disable_mfa: マルチファクタ認証の無効化
        edit_settings: 設定の編集
        facebook: Facebook
        google_docs: "Google ドキュメント"
        linkedin: LinkedIn
        more_options: その他のオプション
        reconfigure_mfa: マルチファクタ認証の再設定
        skype: Skype
        twitter: Twitter
        upload_new_image: 新しい画像をアップロードする
        view_facebook_app: "Facebook アプリを表示する"
        view_your_profile: 自分のプロフィールを表示する
      loading_token_details: トークンの詳細を読み込んでいます...
      no_approved_integrations: "ご自分に代わって、サードパーティのアプリケーションが Canvas サイトにアクセスする権限を要求できます。認証の済んだアプリケーションは、順次ここにリストされます。"
      no_language_preference: "システム デフォルト (%{language})"
      no_registered_services: 登録済みのサービスなし
      none: なし
      page_title: プロフィール
      profile_pictures: "プロフィール画像として使用する画像を選択するか、または新しい画像をアップロードしてください:"
      skype_description: "Skype はインターネット経由の音声通話とビデオ通話を無料で提供しています。無料で簡単に通信できる手段として、多くの受講生が Skype を利用しています。Skype 名を登録して表示を有効にしておくと、他の受講生は連絡先を見つけ易くなり、Skype で電話をかけたり連絡先を追加したりできるようになります。"
      subscribe_to_emails: "Instructure から、情報、ニュース、ヒントを受け取ることを希望します。"
      titles: 
        access_token_details: "アクセス トークンの詳細情報"
        authorize_facebook: "Facebook の認証"
        authorize_google_docs: "Google ドキュメントの認証"
        authorize_linkedin: "LinkedIn の認証"
        authorize_twitter: "Twitter の認証"
        click_to_change_profile_pic: クリックして、プロフィール画像を変更
        delicious_login: "Delicious へのログイン"
        diigo_login: "Diigo へのログイン"
        new_access_token: "新しいアクセス トークン"
        register_skype: "Skype の登録"
        remove_account_from_profile: このプロフィールからアカウントを削除
        unregister_service: サービスの登録解除
      twitter_description: |-
          Twitter は、短いメッセージの投稿と定期購読を行うためのサービスです。
          Twitter アカウントをお持ちであれば、ここでそのアカウントを登録できます。次に、
          仲間のコース/グループ メンバーに対して、ご自分が登録しているサービスの表示を許可すれば、 
          Twitter アカウントと簡単につながることができます。
          
          サインアップして、お知らせを自分の Twitter アカウントに送るようにも設定できます。
          この場合、お知らせは自分から自分へのダイレクト メッセージとして送信され、
          公開ストリームには表示されません。
      unknown_service: 不明
      web_services: "Canvas では、ご利用の Web ツールと結び付けることで、受講生活がはるかに便利になります。\"他のサービス\" で任意のサービスをクリックすると、詳細が表示されます。"
    resending: 再送信中...
    secondary_nav: 
      links: 
        communication_preferences: コミュニケーションの基本設定
        user_settings: ユーザ設定
    show: 
      administration: 管理
      become: 次のようになります
      cancel_editing: 編集をキャンセル
      edit_profile: プロフィールの編集
      links: 
        user_account_details: アカウントの詳細情報
    sms_select: 
      default_sms_option: "[携帯電話を選択]"
      new_sms_option: 新しい携帯電話番号
    titles: 
      confirm_email_address: "電子メール アドレスを確認"
      confirm_sms_number: "SMS 番号の確認"
      contact_not_confirmed: この連絡先は確認されていません。詳細についてはアドレスをクリックしてください
      email_not_confirmed: この電子メールは確認されていません。詳細についてはアドレスをクリックしてください
      register_communication: コミュニケーションの登録
      select_profile_pic: プロフィール画像の選択
      unconfirmed_click_to_confirm: 確認されていません。クリックして確認してください
    token_never_expires: 一切なし
    twitter_select: 
      twitter: Twitter
    ways_to_contact: 
      buttons: 
        confirm: 確認
        ok_thanks: "OK です。ありがとうございます。"
        register_email: 電子メールの登録
        register_sms: "SMS の登録"
      carriers: 
        one: その他の通信事業者
        other: その他の通信事業者
      confirming_contact: 確認しています...
      contact_types: 
        sms: SMS
      default_carrier_option: "[通信事業者の選択]"
      headers: 
        contact_type: タイプ
        email_addresses: "電子メール アドレス"
        other_contact: 他の連絡先
        ways_to_contact: 連絡方法
      labels: 
        carrier: 通信事業者
        cell_number: 携帯電話番号
        email_address: "電子メール アドレス"
        enable_login_for_email: "Canvas へのログインに、この電子メール アドレスを使用することを希望します。"
        sms_email: "SMS メール"
      links: 
        add_contact_method: 連絡方法の追加
        add_email_address: "電子メール アドレスの追加"
        email: "電子メール アドレス"
        resend_confirmation: 確認の再送信
        text_sms: "テキスト (SMS)"
      sent_confirmation_email: "確認用のリンクを、電子メールで %{email_address} にお送りしました。その電子メールのリンクをクリックして、登録を完了してください。スパムとして分類されている場合がありますので、スパム用の受信箱も確認してみてください。"
      sent_confirmation_sms: "4 文字の確認コードを %{sms_number} にお送りしました。確認コードを下に入力して、この SMS 番号をアクティブ化してください。"
      titles: 
        confirm_email_address: "電子メール アドレスを確認"
        confirm_email_address_alt: "電子メール アドレスを確認"
        confirm_email_address_aria_label: "電子メール アドレスを確認"
        default_email_address: "デフォルトの電子メール アドレス"
        default_email_address_alt: "デフォルトの電子メール アドレス"
        default_email_address_aria_label: "デフォルトの電子メール アドレス"
        merge_users: "別のユーザが同じ電子メール アドレスを使用しています。ユーザ アカウントを結合するには、ここをクリックしてください。"
        merge_users_alt: "別のユーザが同じ電子メール アドレスを使用しています。ユーザ アカウントを結合するには、ここをクリックしてください。"
        merge_users_aria_label: "別のユーザが同じ電子メール アドレスを使用しています。ユーザ アカウントを結合するには、ここをクリックしてください。"
        remove_email_address: "電子メール アドレスを削除"
        remove_email_address_alt: "電子メール アドレスを削除"
        remove_email_address_aria_label: "電子メール アドレスを削除"
      validations: 
        should_be_10_digits: "10 桁の数字にしてください"
    ways_to_contact_me: 連絡方法
    you_have_no_services: "どのサービスにも登録していません。*設定* ページで追加できます。"
  profiles: 
    avatar_dialog: 
      butons: 
        add_picture_file: ファイルの追加
      headers: 
        loading_images: 画像を読み込んでいます...
      links: 
        upload_new_image: 新しい画像をアップロード
      profile_pictures: "プロフィールとして使用する画像を選択するか、または新しい画像をアップロードしてください:"
    notification_preferences: 
      captions: 
        notification_preferences: "%{name} のお知らせイベントと設定"
    notifications: 
      privacy_notice: 
        ok: OK
        privacy_notice: "注意: お知らせには機密情報が含まれる場合があります。組織で提供されているアドレス以外の電子メールでお知らせを受信するように選択すると、Canvas のコースとグループに関する機密情報が組織外のシステムに送信される可能性があります。"
        privacy_notice_title: プライバシーに関する注意
  pseudonym: 
    errors: 
      bad_credentials: 無効なユーザ名またはパスワード
      common: "よくあるパスワードは使用できません (例: \"password\")"
      invalid: "文字、数字、次の文字だけを使用できます: %{characters}"
      mismatch: 一致しません
      not_email: "有効な電子メール アドレスではありません"
      repeated: "同じ文字を連続して指定できるのは %{max} 回までです"
      required: 必須
      sequence: "連続する文字を指定できるのは %{max} 文字までです (例: abcdef)"
      taken: 電子メールは既に使用されています
      too_long: "%{max} 文字以内にしてください"
      too_short: "%{min} 文字以上にしてください"
  pseudonym_sessions: 
    debug: 
      logout_redirect: "LogoutRequest が IdP に送信されました"
      logout_redirect_from_idp: "IdP から LogoutResponse を受け取りました"
      redirect_from_idp: "IdP から LoginResponse を受け取りました"
    default_app_name: サードパーティのアプリケーション
    errors: 
      blank_password: パスワードが指定されていません
      invalid_credentials: ユーザ名またはパスワード、またはその両方が間違っています
      invalid_otp: 検証コードが無効です。もう一度やり直してください
      login_error: "%{institution} にログインする際に問題が発生しました"
      login_errors: 
        no_config_for_id: "Canvas アカウントにはその ID での認証設定はありません"
        no_idp_set: ログイン元の団体は、このアカウントに設定されていません。
        unrecognized_idp: "Canvas は使用されている ID プロバイダーを認識しませんでした"
      logout_errors: 
        no_idp_found: "Canvas は使用されている ID プロバイダーでユーザをログアウトさせられませんでした"
      max_attempts: ログインの試行回数が多すぎます。後でもう一度、試してください。または、システム管理者までご連絡ください。
      no_matching_user: "Canvas に、次のユーザのアカウントがありません: %{user}"
      request_failed: 要求が失敗しました。もう一度、試してください。
      user_deleted: "そのユーザ アカウントは削除されました。システム管理者に連絡の上、アカウントを再アクティブ化してください。"
    messages: 
      resending: 再送信しています...
      sent: 送信されました!メッセージが到着するまで数分かかります。
    mobile_login: 
      back_to_login: ログインに戻る
      buttons: 
        request_password: パスワードの要求
      dont_know_password: パスワードが分かりません
      login: ログイン
      login_handle: "%{login_handle_name} を入力してください。パスワード変更用のリンクをお送りします。"
      password: パスワード
      sending: 送信しています...
    new: 
      details: "ログインするには、その前に登録プロセスを完了する必要があります。Canvas に確認を返信するためのリンクが書かれた電子メールが、既に送られているはずです。そのリンクをたどって、プロセスを完了してください。スパム用の受信箱も確認してみてください。"
      links: 
        resend_email: 電子メールの再送信
      page_title: "Canvas にログイン"
      titles: 
        registration_complete: 登録が未完了です
    notices: 
      mfa_complete: マルチファクタ認証が設定されました
    oauth2_auth: 
      oauth2_complete: "アプリケーションのログイン ワークフローが完了しました。すぐに再びアクティブになります。"
    oauth2_confirm: 
      cancel: キャンセル
      details: 
        allow_application: "%{app_name} がユーザのアカウントへのアクセスを要求しています。"
        email: "ユーザの電子メール アドレスは %{email} です。"
        login_name: "ユーザは %{user_name} としてこのアプリケーションにログインしています。"
      labels: 
        remember_access: このサービスに関する権限を保存する
      page_title: "アプリケーション ログイン"
    oauth2_confirm_mobile: 
      cancel: キャンセル
      details: 
        allow_application: "%{app_name} がユーザのアカウントへのアクセスを要求しています。"
        email: "電子メール アドレスは %{email} です。"
        login_name: "現在、%{user_name} としてこのアプリにログインしています。"
      login: ログイン
      page_title: "アプリケーション ログイン"
      remember_auth: このサービスに関する権限を保存する
    otp_login: 
      buttons: 
        send: 送信
        verify: 検証
      details: 
        mfa_enrollment: "マルチファクタ認証は、Canvas にログインするために、パスワードの確認に加えて、物理的なものの所有を要求することにより、セキュリティを強化します。例えば、検証コードを生成できるデバイスや、テキスト メッセージを受信できる電話機などを使用できます。下の QR コードをスキャンすることで、[iPhone](%{iphone_url}) 用の Google Authenticator アプリまたは [Android](%{android_url}) を設定できます。シークレット鍵 **%{secret_key}** を入力することで、他のトークンを設定することもできます。"
        mfa_required: マルチファクタ認証を設定する必要があります。
        otp_on_device: トークンによって示される検証コードを入力してください。
        otp_sent_to_phone: 電話機に送信された検証コードをここに入力してください。
        send_to_sms: "%{phone_number} にテキスト メッセージを送信する"
      labels: 
        carrier: 通信事業者
        phone_number: 電話番号
        remember_me: このコンピュータの情報を保存する
        verification_code: 検証コード
      links: 
        choose_number: 既存の電話を選択する
      page_title: マルチファクタ認証
      select: 
        new_number: 新しい電話
      titles: 
        mfa: マルチファクタ認証
    password_confirmation_error: 要求を送信する際にエラーが発生しました。
    password_confirmation_sent: パスワードの確認が送信されました。スパム用の受信箱も確認してみてください。
  pseudonyms: 
    confirm_change_password: 
      buttons: 
        update_password: パスワードの更新
      labels: 
        new_password: 新しいパスワード
        password: パスワード
        password_confirmation: 新しいパスワードの確認入力
        which_login_to_change: 変更対象のログイン
      page_title: パスワードの変更
      titles: 
        change_password: "%{user} のログイン パスワードを変更"
    errors: 
      cant_change_password: そのログインのパスワードを変更できません。または、ログインが存在しません
      login_required: "ログイン情報は少なくとも 1 つ必要です"
    login: 
      invalid_login: 無効なログインです
      invalid_password: 無効なパスワードです
      password_confirmation_sent: "パスワードの確認が %{email_address} に送信されました。スパム用の受信箱も確認してみてください。"
    notices: 
      account_registered: アカウントが登録されました!
      account_updated: アカウントが更新されました!
      email_sent: "確認の電子メールが %{email} に送信されました。スパム用の受信箱も確認してみてください"
      link_invalid: "ご利用になったリンクはもはや有効でないようです。ログインできない場合は、\"パスワードが分かりません\" をクリックして、パスワードをリセットしてください。"
      password_changed: パスワードが変更されました
  publish_btn_module: 
    buttons: 
      publish: 公開
      published: 公開済み
      publishing: 公開しています...
      unpublish: 未公開
      unpublishing: 公開を中止しています...
  purchases: 
    new: 
      payment_info: 支払情報
  qti_file_description: "QTI .zip ファイル"
  qti_name: "QTI コンバータ"
  question_bank: 
    align_outcomes: 成果の整列
    remove_outcome_from_bank: この成果をバンクから削除してもよろしいですか?
    update_outcomes_fail: 成果の更新に失敗しました
    updating_outcomes: 成果を更新しています...
  question_banks: 
    bank_fail: 問題バンクの作成が失敗しました。
    bank_success: 問題バンクは正常に作成されました!
    delete_question_bank_prompt: この問題バンクを削除してもよろしいですか?
    index: 
      account_question_banks: アカウントの問題バンク
      add_bank: 問題バンクの追加
      course_question_banks: コースの問題バンク
      labels: 
        title: バンク名
      page_title: 問題バンク
      see_bookmarked_banks: "マイ ブックマークに登録したバンクを見る"
      user_question_banks: ユーザの問題バンク
    question_bank: 
      bookmark_bank: この問題バンクにブックマークを付ける
      last_updated: "最終更新日時: *%{datetime}*"
      no_name: 名称がありません
      no_questions: 問題がありません
      question_count: 
        one: "%{count} 件の問題"
        other: "%{count} 件の問題"
      unbookmark_bank: この問題バンクのブックマークを登録解除
    question_teaser: 
      full_details: クリックして、問題の完全な詳細を表示
      links: 
        delete_question: この問題を削除
        edit_question: この問題を編集
      move_bank: 問題を別のバンクに移動/コピー
    show: 
      already_bookmarked: 既にブックマークが付いています
      bookmark_failed: ブックマークの設定に失敗しました
      bookmarking: ブックマークを付けています...
      button: 
        cancel: キャンセル
        move_copy_question: 問題の移動/コピー
      buttons: 
        add_a_question: 問題の追加
        already_bookmarked: 既にブックマークが付いています
        bookmark: このバンクにブックマークを付ける
        delete: バンクの削除
        edit: バンクの詳細情報の編集
        move_questions: 複数の問題を移動
        submit_copying: 
          one: 問題をコピーしています...
          other: 問題をコピーしています...
        submit_copying_failed: 
          one: 問題のコピーに失敗しました。もう一度やり直してください
          other: 問題のコピーに失敗しました。もう一度やり直してください
        submit_moving: 
          one: 問題を移動しています...
          other: 問題を移動しています...
        submit_moving_failed: 
          one: 問題の移動に失敗しました。もう一度やり直してください
          other: 問題の移動に失敗しました。もう一度やり直してください
        submit_retry_copying: 問題のコピーに失敗しました。もう一度やり直してください...
        submit_retry_moving: 問題の移動に失敗しました。もう一度やり直してください...
      default_name: 名称なし
      delete_are_you_sure: この問題バンクを削除してもよろしいですか?
      edit_warning: 問題テンプレートを変更しても、そのテンプレートを使用しているクイズが自動的に更新されるわけではありません。
      error_loading_banks: バンクを読み込む際にエラーが発生しました
      headings: 
        aligned_outcomes: 整列された成果
      labels: 
        keep_copy: この問題バンクにもコピーを保存しておいてください
        new_bank_name: 新しいバンク名
        new_question_bank: 新しい問題バンク
        title: バンク名
      links: 
        align_outcome: 成果の整列
        more_questions: その他の問題
      load_questions: 問題を読み込んでいます...
      loading_banks: バンクを読み込んでいます...
      loading_more_fail: その他の問題の読み込みに失敗しました。もう一度やり直してください。
      mastery_threshold: "%{threshold_percentage} で熟達"
      move_copy: 移動/コピー
      move_questions: 問題の移動
      multiple_questions: 複数の問題
      question_bank: 問題バンク
      select_bank: "この問題を入れる問題バンクを選択してください:"
      show_details: 問題の詳細情報の表示
      title: 
        move_copy_questions: 問題の移動/コピー
  question_blank: 問題が空白
  quick_start_bar: 
    announcement: 
      saving: 保存しています...
    assignment: 
      assigning: 保存しています...
    discussion: 
      saving: 保存しています...
    event: 
      save: 保存
      saving: 保存しています...
    message: 
      Sending: 送信しています...
    quick_start_bar_view: 
      new: "新規:"
  quiz: 
    default_question_input: "[ 選択 ]"
    default_text_only_question_name: スペーサ
    default_title: 名前の付いていないクイズ
    errors: 
      invalid_hide_results: 結果の非表示は無効です
      invalid_ip_filter: "IP フィルタは無効です"
      invalid_quiz_type: クイズの種類は無効です
    question_name_counter: "問題 %{question_number}"
    types: 
      quiz: クイズ
      survey: サーベイ
  quiz_group: 
    errors: 
      no_bank: "クイズ グループ %{group_name} の問題バンクが見つかりませんでした"
      no_permissions: "ユーザにはクイズ グループ %{group_name} の問題バンクを参照する権限がありませんでした"
    question_group: 問題グループ
  quiz_question: 
    defaults: 
      question_name: 問題
  quiz_reports: 
    quiz_report_generator: 
      download_report_name: "%{report_name} のダウンロード"
      generate_report_name: "%{report_name} の生成"
      generated_at_date_time: "作成日: %{dateAndTime}"
      generating_report_name: "%{report_name}を生成しています..."
  quiz_statistics: 
    statistics_filename: "%{quiz_title} %{quiz_type} %{report_type} レポート"
    types: 
      item_analysis: アイテム分析
      student_analysis: 受講生分析
  quiz_submissions: 
    errors: 
      invalid_submissions: このクイズへの提出物は、提出者のものであると確認できませんでした。もう一度やり直してください。
      late_quiz: このクイズへの提出が遅れました。解答は記録されていない可能性があります。
      protected_quiz: このクイズは保護されており、特定の場所でのみ利用できます。現在ご利用のコンピュータが置かれている場所は、このクイズに参加できる正当な場所ではないようです。
    show: 
      score_out_of: "配点 %{points_possible} のうち、スコアは %{score} でした。"
    still_zipping: まだファイルの圧縮が進行中です...
  quizzes: 
    access_code: 
      buttons: 
        submit: 提出
      labels: 
        access_code: "アクセス コード"
      quiz_restricted: "このクイズはアクセス コードで制限されています。クイズに回答するためには、アクセス コードを打ち込んでくれるよう、またはアクセス コードを教えてくれるよう、講師または試験監督官に依頼する必要があります。"
      survey_restricted: "このサーベイはアクセス コードで制限されています。サーベイに回答するためには、アクセス コードを打ち込んでくれるよう、またはアクセス コードを教えてくれるよう、講師または試験監督官に依頼する必要があります。"
    after_last_attempt: 前回の試行以降
    alerts: 
      no_valid_combinations: システムは、指定されたパラメータに対して有効な組み合わせを生成できませんでした
      only_n_valid_combinations: 
        one: "システムは指定されたパラメータに対する有効な組み合わせを %{count} 個だけ生成できます"
        other: "システムは指定されたパラメータに対する有効な組み合わせを %{count} 個だけ生成できます"
    always: 常に
    answer_comments: 解答コメント
    answer_text: 解答テキスト
    buttons: 
      add_selected_questions: 選択した問題を追加
      adding_questions: 問題を追加しています...
      create_group: グループの作成
      create_question: 問題の作成
      creating_group: グループを作成しています...
      generating: 生成しています...
      generating_combinations_progress: "生成しています... (%{done}/%{total})"
      saved: 保存されました!
      saving: 保存しています...
      update_group: グループの更新
      update_question: 問題の更新
    cant_unpublish_when_students_submit: 受講生の提出物がある場合は、未公開にできません
    choose_option: "[ 選択 ]"
    confirms: 
      delete_question: この問題を削除してもよろしいですか?
      delete_quiz: このクイズを削除してもよろしいですか?
      scrap_and_restart: このクイズを破棄して、最初から開始しますか?
    current_filter: 現在のフィルタ
    default_answer_comments: 受講生がこの解答を選択した場合の応答
    default_answer_comments_on_match: 受講生の解答がこの解答と一致した場合の応答
    default_comments_on_wrong_match: ユーザの解答が一致しなかった場合の応答
    default_history_crumb: 履歴
    default_quesiton_name: 問題
    default_question_name: 問題
    default_quiz_title: クイズ
    default_response_to_essay: 受講生が解答を提出した後、受講生に表示する応答
    default_response_to_file_upload: 受講生が解答を提出した後、受講生に表示する応答
    default_title: 新しいクイズ
    display_answer: 
      correct_answer: これが正解。
      labels: 
        answer_with_margin: 誤差
        your_answer: 解答
      plus_or_minus: +/-
      range_answer: "%{lower_bound} と %{upper_bound} の間"
      selected_answer: この解答が選択されました。
      you_left_this_blank: 空白のままになっています
    display_question: 
      default_question_answer: "[ 選択 ]"
      headers: 
        formulas: 数式
        possible_solutions: 可能な解
        solution_answer: 解答
        variable_maximum: 最大
        variable_minimum: 最小
        variable_name: 可変
        variable_precision: 小数点以下の桁数
        variables: 変数
      labels: 
        additional_comments: 追加コメント
        for_answer_number: "解答 %{answer_number} の場合"
      links: 
        delete_question: この問題を削除
        edit_question: この問題を編集
        move_copy_question: 問題を別のバンクに移動/コピー
      not_yet_graded: まだ採点されていません
      points_possible: "%{points_possible} 点"
      show_ansers_for_variable: "%{variable} の解答を表示"
      skip_question_text: 問題文までスキップします。
      titles: 
        question_correct_comment: 受講生の解答が正解だった場合に、このコメントを表示
        question_incorrect_comment: 受講生の解答が不正解だった場合に、このコメントを表示
        question_neutral_comment: 受講生が問題に解答した時点で、このコメントを表示
      unsupported_question_type: "この問題は、外部ソースからインポートされました。'%{question_type}'の問題でしたが、これはこのクイズ ツールでサポートされていません。"
      you_left_this_blank: 空白のままになっています
    download_all_quiz_file_upload_submissions: "すべてのクイズのファイル アップロードによる提出物のダウンロード"
    download_file_upload_submissions: 
      links: 
        download_submissions: すべてのファイルのダウンロード
    enter_answer_variable_above: "[ 上記に解答の変数を入力 ]"
    equations_help: 
      equation_functions: |-
          変数に加え、ヘルパ関数のコレクションもあり、
          これを使用して有用な値を生成することができます。例: 
          
          %{example}
          
          所定のヘルパ関数の説明を表示するには、下のリストから関数を
          選択します:
      equation_intro: |-
          計算後の問題は、１ つ以上の数式のセットを順番に計算した結果に 
          基づきます。これらの式に中間媒介変数を定義できますが、
          最後の式の計算結果が正解を生成するために使用される
          ものです。例: 
          
          %{example}
          
          この数式のセットの場合、最終的な答えは 71 です。しかし、
          事前定義された変数がないので、すべての受講生に対する問題が
          同じになり、答えも同じになります。変数の詳細については "変数" タブ
          を参照してください。
      equation_variables: |-
          問題文の中で括弧を使用して、変数を定義することもできます 
          (" [a] + [b] は何ですか?")。どの変数にも表示されるのが "値の例"
          で、これは変数設定に基づきます。これで、演算を確認し、
          数式が機能することを確認できます。
          
          例えば、問題が "[a] + 5 は何ですか?" だったとします。 
          ここで変数 "a" を定義するよう求められます。"a" の値の例が 
          5.2 であれば、次のように書きます:
          
          %{example}
          
          この数式を使用すれば、解のセットをいくらでも生成し、 
          セットごとに "a" の値を変えることができます。ある受講生に表示される問題は
          "5.2 + 5 は何ですか?" となり、別の受講生には "9 + 5 は何ですか?"\ となります。
      links: 
        functions: 関数
        intro: はじめに
        variables: 変数
    errors: 
      adding_questions_failed: 問題の追加に失敗しました。もう一度やり直してください
      creating_group_failed: グループの作成に失敗しました。もう一度、試してください。
      field_is_required: このフィールドは必須項目です
      loading_banks_failed: 問題バンクの読み込みが失敗しました。もう一度やり直してください。
      loading_more_questions_failed: その他の問題の読み込みに失敗しました
      loading_question_failed: "失敗した問題を読み込んでいます..,"
      loading_questions_failed: 問題の読み込みに失敗しました。もう一度やり直してください。
      no_answer: "解答を少なくとも 1 つ追加してください"
      no_correct_answer: 正解を選択してください
      no_more_attempts: 試行回数の残りのクイズはありません
      no_possible_solution: "可能な解を少なくとも 1 つ生成してください"
      quiz_deleted: そのクイズは削除されました
      quiz_update_failed: クイズの更新が失敗しました
      retrieving_filters_failed: フィルタの取得に失敗しました
    ? "false"
    : "False"
    file_uploaded_or_removed: 
      quizzes: 
        file_successfully_uploaded: ファイルがアップロードされました。
        files_removed: "%{display_name} は削除されました。"
    final_answer: 最終的な答え
    find_question_from_bank: 
      already_added: この問題は既にクイズに含まれています
      bank_description: "%{bank_name}、%{n} 件の問題"
      buttons: 
        add_questions: 問題の追加
        create_group: グループの作成
        select_bank: バンクの選択
      group_pick_count: "%{pick_count} 件の問題"
      group_points: "%{points} / 問題"
      headers: 
        bank_name: バンク名
      hints: 
        group_pick_count: "今までのところ %{pick_count} 件が選択されました"
      labels: 
        add_questions_to_group: "クイズ グループに問題を追加"
        group_name: グループ名
        group_pick_count: 選択
        group_points: 点数
      links: 
        clear_all_banks: すべてをクリア
        manage_question_banks: コースの問題バンクの管理
        more_questions: その他の問題
        select_all_banks: すべて選択
      options: 
        new_group: "[ 新しいグループ ]"
        no_group: "[ グループなし ]"
      select_a_question_bank: 下のリストから問題バンクを選択し、このクイズに問題グループとしてリンクします。
      titles: 
        add_new_question_group: 新しい問題グループの追加
    form_answer: 
      answer_in_range_accessible: "*範囲開始* と #範囲終了# の間"
      answer_text: 解答テキスト
      exact_answer_with_error_margin_accessible: "許容誤差 #許容誤差# のある *厳密な解答*"
      labels: 
        answer_comments: 受講生がこの解答を選択した場合のコメント
        answer_in_range: 範囲内での解答
        exact_answer: 正確な解答
      matching_left: 左側と照合
      matching_right: 右側と照合
      numerical_answer: 数値による解答
      possible_answer: 考えられる解答
      titles: 
        click_to_enter_answer_comments: 受講生がこの解答を選択した場合のコメントを、クリックして入力
        click_to_set_as_correct: クリックして、この解答を正解として設定
        delete_answer: この解答を削除
        edit_as_html: "回答テキストを HTML として編集するかどうか"
    form_question: 
      allow_tolerance: "+/- %{tolerance} の誤差を許容"
      buttons: 
        create_update_question: 問題の作成/更新
        generate: 生成
        recompute: 再計算
      correct_answer_comments: 正解コメント
      distractor_instructions: デストラクタをそれぞれの線上に入力
      equation_example: "つまり、\"5 プラス [x] は何ですか?\""
      explanation: 
        generate_possible_solutions: 最後に、変数と解の組をクイズに必要な数だけ作ります。
      explanations: 
        calculated: 問題を入力し、数式を組み立て、考えられる解答の組み合わせのセットを生成します。受講生には、無作為に選択された変数のセットが埋め込まれた問題が出題されます。受講生は、数値による正しい答えを入力する必要があります。
        equations: 変数は、変数名を括弧で囲んで入力することによって定義できます。
        essay: "受講生は、与えられたテキスト フィールドに答えを書きます。"
        file_upload: 受講生が自分の回答ファイルをアップロードできます。
        fill_in_multiple_blanks: "問題を入力し、どの部分を空白にするか指定します。次に、それぞれの空白箇所に対して、考えられる答えを定義します。受講生は、それぞれの空白箇所にあるテキスト ボックスに正解を入力しなければなりません。"
        formula_definition: "次に、正解を計算するために使用される数式 (1 つまたは複数) を書く必要があります。上記にリストされている変数名と同じ変数名だけを使用してください。"
        matching: 一致する値の対を組み立てます。受講生は、表示された左側の値を見て、右側に入る値をドロップダウンから選択する必要があります。複数の行が同じ答えでも構わず、また、右側に追加のデストラクタを追加することもできます。
        missing_word: "ドロップダウンの前後に入るテキストを定義します。考えられる答えのセットを組み立てて、正解を 1 つ選択します。"
        multi_answer_sets: "下のボックスで、解答ボックスを表示するすべての場所に、基準語 (スペースなし) を括弧で囲んで入力します。"
        multiple_answers: この問題では、それぞれの答えの横にチェックボックスが表示されます。受講生は、正解とマークされている答えを「すべて」選択しなければなりません。
        multiple_choice: "問題と複数の答えを入力し、正解を 1 つ選択します。"
        multiple_dropdowns: "問題を入力し、どの部分をドロップダウンにするかを指定します。次に、それぞれのドロップダウンに対して考えられる答えを定義し、ドロップダウン 1 つにつき、正解を 1 つ設けます。"
        numerical: "ある範囲内の任意の数値で、または、ある数値からの増減の誤差で正解を定義します。受講生は、表示された空のテキスト ボックスに数値で答えを入力します。"
        short_answer: |-
            問題文を入力し、空白箇所に対して考えられる正解をすべて定義します。  
            受講生は、問題文の後ろに表示されている小さなテキスト ボックスに答えを入力します。
        text_only: "この \"問題\" には点数は付かず、関連のある問題のセットを紹介するのに役立ちます。"
        true_false: 問題文を入力し、真または偽のどちらが正解であるかを選択します。
        variable_definitions: 上で変数を入力してあれば、ここにリストされます。下のそれぞれの変数に対して、考えられる値の範囲を指定できます。
      general_answer_comments: 解答についての全般的なコメント
      headers: 
        formula_definition: 数式の定義
        generate_possible_solutions: 全般的な可能な解
        variable_definitions: 変数定義
        variable_example_value: 値の例
        variable_maximum: 最大
        variable_minimum: 最小
        variable_name: 可変
        variable_precision: 小数点以下の桁数
      label: 
        question: 
          name: 問題名
          points: 問題の点数の値
          type: 問題の種類
      labels: 
        answers: 解答
        distractors: "付加的な一致の可能性 (デストラクタ)"
        missing_word_after: 解答の後ろにくるテキスト
        points: 点
        question: 問題
      links: 
        add_another_answer: 別の解答を追加
        need_help: ヘルプが必要ですか?
        switch_views: ビューの切り替え
      multi_answer_sets_example: "つまり、\"バラは [color1]、スミレは [color2]\""
      offer_combinations: "考えられる値の組み合わせを %{how_many} 組、提供する (最大 %{max_combinations} 組)"
      options: 
        only_one_correct: "正解は 1 つのみ"
        students_select_multiple: 受講生は複数の解答を選択
      question_type: 
        calculated: 数式問題
        essay: 小論文問題
        file_upload: "ファイル アップロード問題"
        fill_in_multiple_blanks: 複数穴埋め
        matching: 整合
        missing_word: 適語補充
        multiple_answers: 複数解答
        multiple_choice: 複数選択
        multiple_dropdowns: 複数ドロップダウン
        numerical: 数値による解答
        short_answer: 穴埋め
        text_only: "テキスト (問題ではない)"
        true_false: 真/偽
      show_possible_answers: "%{question} に対する考えられる解答を表示"
      titles: 
        click_to_enter_correct_answer_comments: クリックして、正解に対するコメントを入力
        click_to_enter_general_answer_comments: クリックして、全般的なコメントを入力
        click_to_enter_wrong_answer_comments: クリックして、不正解に対するコメントを入力
      wrong_answer_comments: 不正解時のコメント
    graded_quiz: 採点済みのクイズ
    graded_survey: 採点済みのサーベイ
    headers: 
      submitted_students_quiz_title: 
        one: "既にこのクイズに回答した受講生 (%{count})"
        other: "既にこのクイズに回答した受講生 (%{count})"
        zero: 既にこのクイズに回答した受講生
      submitted_students_survey_title: 
        one: "既にこのサーベイに回答した受講生 (%{count})"
        other: "既にこのサーベイに回答した受講生 (%{count})"
        zero: 既にこのサーベイに回答した受講生
      unsubmitted_students_quiz_title: 
        one: "まだこのクイズに回答していない受講生 (%{count})"
        other: "まだこのクイズに回答していない受講生 (%{count})"
        zero: まだこのクイズに回答していない受講生
      unsubmitted_students_survey_title: 
        one: "まだこのサーベイに回答していない受講生 (%{count})"
        other: "まだこのサーベイに回答していない受講生 (%{count})"
        zero: まだこのサーベイに回答していない受講生
    helpers: 
      duration_in_minutes: 
        one: "1 分"
        other: "%{count} 分"
        zero: "1 分未満"
      score_out_of_points_possible: "%{score} / 配点: %{points_possible}"
    history: 
      anonymous_username: 受講生
      buttons: 
        allow_extra_attempt: この受講生に追加の試行を許可
        update_scores: スコアの更新
      count_attempts_left: 
        one: "%{user} はあと %{count} 回試行できます"
        other: "%{user} はあと %{count} 回試行できます"
      default_quiz_name: "クイズ %{course_name}"
      default_survey_name: "サーベイ %{course_name}"
      headers: 
        quiz_submissions: クイズへの提出物
        survey_submissions: サーベイへの提出物
      latest_quiz_results: "ここに示すのは、%{user} の直近のクイズ結果です。任意の問題について点数を変更したり、コメントを追加したりできます。その後、ページの下の \"スコアの更新\" をクリックしてください。"
      latest_survey_results: "ここに示すのは、%{user} の直近のサーベイ結果です。任意の問題について点数を変更したり、コメントを追加したりできます。その後、ページの下の \"スコアの更新\" をクリックしてください。"
      links: 
        back_to_quiz: クイズに戻る
        back_to_survey: サーベイに戻る
      logged_out_user: "ログアウトしたユーザ %{index}"
      named_quiz_results: "%{quiz_name} 対象ユーザ: %{user}"
      no_more_attempts: "%{user} は試行回数の残りがありません"
      page_title_quiz: "%{user} さんのクイズ履歴"
      page_title_survey: "%{user} さんのサーベイ履歴"
      quiz_not_yet_taken: クイズにまだ回答していません。
      quiz_not_yet_taken_or_in_progress: クイズにまだ回答していないか、または現在進行中です
      quiz_unlimited_attempts: このクイズには試行回数の制限がありません
      score_for_attempt: "試行回数 %{attempt_number}: %{score}"
      survey_not_yet_taken: サーベイにまだ回答していません。
      survey_not_yet_taken_or_in_progress: サーベイにまだ回答していないか、または現在進行中です
      survey_unlimited_attempts: このサーベイには試行回数の制限がありません
      titles: 
        score_pending_review: このスコアはレビューが保留になっているため、変更の可能性あり
        submission_needs_review: この提出物はレビューが必要
      unnamed_quiz_results: "%{user} さんのクイズ結果"
      unnamed_survey_results: "%{user} さんのサーベイ結果"
    index: 
      buttons: 
        publish_quizzes: クイズの公開
        publishing_quizzes: クイズを公開しています...
      confirms: 
        delete_quiz: このクイズを削除してもよろしいですか?
      default_title: 名前の付いていないクイズ
      headers: 
        assignment_quizzes: 課題クイズ
        course_quizzes: "コース クイズ"
        practice_quizzes: 練習クイズ
        publish_multiple_quizzes: 複数のクイズの公開
        surveys: サーベイ
        unpublished_quizzes: 未公開のクイズ
      labels: 
        publish_multiple_quizzes: 現段階で公開するクイズを選択してください
      links: 
        create_new_quiz: 新しいクイズの作成
        manage_question_banks: 問題バンクの管理
        publish_multiple_quizzes: 複数のクイズの公開
      no_quizzes: 利用できるクイズはありません
      page_titles: クイズ
      titles: 
        this_quiz_is_locked: このクイズは現在ロックされています。詳細を表示するにはクリック
    invalid_ip: 
      quiz_protected: このクイズは保護されており、特定の場所でのみ利用できます。現在ご利用のコンピュータが置かれている場所は、このクイズに参加できる正当な場所ではないようです。
      survey_protected: このサーベイは保護されており、特定の場所でのみ利用できます。現在ご利用のコンピュータが置かれている場所は、このサーベイに参加できる正当な場所ではないようです。
    keep_highest: 最高
    keep_latest: 前回
    label: 
      answer: 
        text: "解答テキスト、リッチ テキスト領域"
      question: 
        instructions: "問題の指示、リッチ テキスト領域"
      quiz: 
        instructions: "クイズの指示、リッチ テキスト領域"
    labels: 
      answer_text: 解答テキスト
      comments_on_answer: ユーザがこの解答を選択した場合のコメント
      comments_on_question: この問題についてのコメント
      comments_on_wrong_match: ユーザのこの整合の解答が間違っていた場合のコメント
      message_text: "メッセージ テキスト"
      other_incorrect_matches: 不正解となる他の整合選択肢
      possible_answer: 考えられる解答
    links: 
      resume_quiz: クイズの再開
      resume_survey: サーベイの再開
      take_the_quiz: クイズに答える
      take_the_quiz_again: もう一度クイズに答える
      take_the_survey: サーベイに答える
      take_the_survey_again: もう一度サーベイに答える
      will_keep_highest_score: 全スコアのうち最高スコアが保持されます
      will_keep_latest_score: 全スコアのうち直近のスコアが保持されます
    loading_more_questions: その他の問題を読み込んでいます...
    loading_question: 問題を読み込んでいます...
    loading_question_banks: 問題バンクを読み込んでいます...
    loading_questions: 問題を読み込んでいます...
    lockdown_browser_required: 
      headers: 
        requires_lockdown: "Respondus LockDown Browser が必要"
      labels: 
        download_lockdown: このブラウザをまだインストールしていない場合は、ここからダウンロードしてください
      links: 
        download_lockdown: "[Respondus LockDown Browser をダウンロード]"
      requires_lockdown: "このクイズを実行するには、Respondus LockDown Browser が必要です。このクイズに回答する、またはクイズの結果を表示するには、Respondus LockDown Browser を起動します。"
    managed_quiz_data: 
      anonymous_student: "受講生 %{user_counter}"
      logged_out_user: "ログアウトしたユーザ %{user_counter}"
      titles: 
        submission_needs_review: この提出物はレビューが必要
    message_students: 受講生にメッセージを送る
    message_students_for_context: "%{context} に関して受講生にメッセージを送る"
    messages: 
      no_submitted_students_quiz: "受講生がまだ 1 人もこのクイズに回答していません"
      no_submitted_students_survey: "受講生がまだ 1 人もこのサーベイに回答していません"
      no_unsubmitted_students_quiz: すべての受講生がクイズに回答しました。
      no_unsubmitted_students_survey: すべての受講生がサーベイに回答しました。
    moderate: 
      add_time: 時間の追加
      buttons: 
        change_extensions_for_selected_students: "%{n} 名の選ばれた受講生に対する延長時間の変更"
        extend_time: 時間の延長
        extending_time: 時間を延長しています...
        save: 保存
        save_failed: 保存に失敗しました。もう一度やり直してください
        save_failed_n_updates_lost: "保存に失敗しました。%{n} 名の受講生が更新されませんでした"
        saving: 保存しています...
        time_extension_failed: 時間延長に失敗しました。もう一度やり直してください
      confirms: 
        taking_time_away: その設定では、受講生の現在の持ち時間より少なくなってしまいます。続行しますか?
      end_quiz_reference_time_current_end: 現在の終了時刻
      end_quiz_reference_time_now: 今すぐ
      end_quiz_when: "%{reference_time} から %{n} 分でクイズを終了します。"
      errors: 
        server_communication_failed: "サーバとの通信で問題が発生しました。5 分後に再試行されます。またはページを再読み込みしてください"
      extended_quiz_time_explanation: この受講生に対して、現在行われているクイズの制限時間を延長することができます。どのくらい延長しますか?
      extensions_for_student: "%{student} に対する延長時間"
      extensions_for_students: 
        one: "%{count} 人の受講生に対する延長"
        other: "%{count} 人の受講生に対する延長"
      finished_in: "%{duration} で完了しました"
      finished_in_duration: "%{duration} で完了しました"
      global_extra_attempts: "全員が既に %{n} を獲得しています"
      headers: 
        attempt: 試行回数
        attempts_left: 残りの試行回数
        extended_quiz_time: クイズの時間延長
        score: スコア
        student: 受講生
        student_extensions: 受講生の延長時間
        time: 時刻
      in_progress: 進行中
      labels: 
        ending: 終了
        extra_attempts: 追加の試行回数
        extra_time_per_attempt: すべての試行に対する延長時間
        manually_unlock: 次回試行に備え、このクイズを手動でロック解除する
        started: 開始しました
      minutes: 分
      page_title: クイズの管理
      student_gets_extra_time: "*%{student_name}* は **試行 1 回につき %{extra_time} 分の延長時間を獲得しました**"
      student_n: "受講生 %{n}"
      time_up: 制限時間になりました!
      titles: 
        change_user_extensions: ユーザの延長時間の変更
        extend_quiz_time: クイズの時間延長
        manually_unlocked: 手動でロック解除済み
        minutes_to_add: "追加時間 (分)"
        select_deselect_all: すべて選択/選択解除
        select_user: "%{user} の選択"
        student_extensions: 受講生の延長時間
    more_questions: その他の問題
    multi_answer: 
      choose_answer: 選択
    muted: 
      muted_quiz_description: クイズのスコアは、インストラクタがまだ採点を完了していないため、入手できません。インストラクタが採点を完了した時点で、このページからスコアを入手できます。
      muted_quiz_header: クイズはミュートになっています
    new: 
      allowed_attempts: 許可された試行の回数
      anonymous_submissions: 提出物の匿名状態を維持
      buttons: 
        not_published: 未公開
        published: 公開済み
        save: 保存
      cant_go_back: 回答の後で問題をロックする
      code: "アクセス コード"
      default_page_title: 新しいクイズ
      filter: "IP フィルタ"
      group: 課題グループ
      headers: 
        ip_filters: "クイズ IP フィルタとは何ですか?"
      hints: 
        question_detail_disabled: "注: %{question_count} より多い場合は、問題の詳細を使用できません。"
        quiz_score: 受講生は、このサーベイに回答すると、自動的に全単位を取得します
      ip_filters: "クイズ IP フィルタは、クイズへのアクセスを、指定の IP 範囲内にあるコンピュータに制限するための一手段です。フィルタは、カンマ区切りのアドレス リストとして指定するか、任意のアドレスに続けてマスクを指定します (\"192.168.217.1\"、\"192.168.217.1/24\"、または \"192.168.217.1/255.255.255.0\")。"
      label: 
        time_limit: 制限時間
      labels: 
        allow_multiple_attempts: 複数回の試行を許可
        hide_results_only_after_last: 最終試行後のみ
        ip_filter: "フィルタの IP アドレス"
        never_hide_results: 受講生にクイズの結果を表示
        quiz_instructions: クイズの指示
        quiz_notify: この問題が変更されたことをユーザに通知します
        quiz_score: スコア
        require_access_code: "アクセス コードを要求"
        restrict_quiz: このクイズを制限
        show_question_details: 問題の詳細情報の表示
      limited_attempts: 許可されている試行回数
      links: 
        cancel: キャンセル
        find_questions: 問題の検索
        new_question: 新しい問題
        new_question_group: 新しい問題グループ
        show_assignment_rubric: 注釈の表示
        switch_views: ビューの切り替え
      minutes: 分
      new_assignment: 新しい課題
      new_discussion: 新しいディスカッション
      one_question_at_a_time: "一度に 1 つの問題を表示する"
      points_possible: "配点 %{n} "
      quiz_type: "クイズ タイプ"
      require_lockdown_browser: "Respondus LockDown Browser を要求"
      require_lockdown_browser_for_results: クイズの結果を表示するために必要
      retrieving_filters: フィルタを取得しています...
      score_to_keep: "保持するクイズ スコア"
      show_correct_answers: 正解の表示
      shuffle_answers: 解答のシャッフル
      time_limit: 何分ですか?
      titles: 
        click_to_select_filter: クリックでこのフィルタを選択
        delete: 削除
        find_ip_address_filter: "IP アドレス フィルタの検索"
      warnings: 
        has_student_submissions: 受講生は既にこのクイズに回答したか、または回答し始めています。編集は慎重に行ってください。大幅に変更したクイズ問題がある場合は、古いバージョンのクイズに回答した受講生の採点をやり直すことを検討してください。
    no_filters_found: フィルタが見つかりません
    notices: 
      cant_view_submission_while_muted: クイズがミュートになっている間は、そのクイズの履歴を表示できません。
      has_submissions_already: 一部の受講生は既にこのクイズに回答したか、または回答し始めていることを、忘れないでください。
      less_than_allotted_time: このクイズを期限間近になって開始したため、制限時間をフルに使えないかもしれません。
      message_sent: メッセージが送信されました!
      no_submission_for_user: このユーザが利用できる提出物がありません
      quiz_updated: クイズは正常に更新されました
      quizzes_published: 
        one: "%{count} 個のクイズが正常に公開されました!"
        other: "%{count} 個のクイズが正常に公開されました!"
      quizzes_unpublished: 
        one: "%{count} 個のクイズが正常に公開中止されました!"
        other: "%{count} 個のクイズが正常に公開中止されました!"
    practice_quiz: 練習クイズ
    question_colon: "問題:"
    question_group: 
      buttons: 
        update: 更新
      default_group_name: グループ
      edit_questions_and_points: "*%{num_questions}* 問選択、1 問 #%{num_points}# 点"
      labels: 
        question_bank: 問題はこのバンクから出されます
      links: 
        link_to_a_question_bank: 問題バンクへのリンク
      show_questions_and_points: "*%{num_questions}* 問選択、1 問 #%{num_points}# 点"
      titles: 
        add_question_to_group: 問題をこのグループに追加
        collapse_group: グループの折りたたみ
        delete_group: グループの削除
        edit_group_details: グループの詳細情報の編集
        expand_group: グループの展開
    question_limit_reached: "クイズの最大問題数に達しました (%{count}/%{limit})。\\n\\n問題数の制限を避けるには、複数のクイズに分けてください。"
    question_list_right_side: 
      headers: 
        questions: 質問
      question_answered: 解答済み
      question_unanswered: まだ解答していない
    question_statistic: 
      attempts: 
        one: "%{count} 回の試行"
        other: "%{count} 回の試行"
      empty_response: 空の応答
      labels: 
        other_answers: 他の解答
      no_data: データなし
      no_responses: この問題には応答が記録されていません
      percent_of_responses: "%{total} 試行のうち %{percent}% がこの答えを選択しました"
      response_count: 
        one: "%{count} 人の受講生にこの問題が提供されました"
        other: "%{count} 人の受講生にこの問題が提供されました"
    question_teaser: 
      titles: 
        click_to_show_details: クリックして、問題の完全な詳細を表示
        delete_this_question: この問題を削除
        edit_this_question: この問題を編集
    quiz_attempts_length_error: "クイズの試行は 3 桁に制限されています。受講生に無制限の試行を許可する場合は、左側の [複数回の試行を許可] ボックスをオンにしないでください"
    quiz_attempts_nan_error: クイズの試行は数値でのみ指定できます
    quiz_details: 
      allowed_attempts: 許可されている試行回数
      headers: 
        available: 使用可能
        due: 期日
        points: 点数
        questions: 質問
        time_limit: 制限時間
      multiple_due_dates: 複数の期日
      no_due_date: 期日なし
      none: なし
      quiz_availabile_through: |-
          %{start_time} ～  
          %{end_time}
      quiz_available_after: "%{start_time} 以後"
      quiz_available_until: "%{end_time} まで"
      requires_lockdown: "Respondus LockDown Browser を要求"
      time_limit: 
        one: "%{count} 分"
        other: "%{count} 分"
      unlimited: 無制限
    quiz_right_side: 
      attempts_left: 
        one: "あと %{count} 回試行できます"
        other: "あと %{count} 回試行できます"
      attempts_so_far: 
        one: "これまでに %{count} 回試行しました"
        other: "これまでに %{count} 回試行しました"
      labels: 
        current_score: 現在のスコア
        kept_score: 保持しているスコア
        last_attempt_details: 前回の試行の詳細
        submission_details: 提出物の詳細
        time: 時刻
      links: 
        preview_quiz_again: クイズをもう一度プレビュー
        preview_survey_again: サーベイをもう一度プレビュー
      no_more_attempts: それ以上試行できません
      questions_not_graded: 未採点の問題があります
      score_set_manually: このスコアは講師によって設定されました
      unlimited_attempts: 試行回数の制限なし
      view_previous_attempts: 前の試行を表示
    quiz_show_teacher: 
      anonymous_submissions: 匿名での提出
      attempts: 試行回数
      available_from: 次から使用可能
      cant_go_back: 解答の後で問題をロックする
      code: "アクセス コード"
      due: 期限
      filter: "IP フィルタ"
      for: 対象
      group: 課題グループ
      label: 
        time_limit: 制限時間
      multiple_attempts: 複数回の試行
      no_time_limit: 時間制限なし
      one_question_at_a_time: "一度に 1 つの問題"
      points: 点数
      quiz_type: "クイズ タイプ"
      require_lockdown_browser: "Respondus LockDown Browser を要求"
      require_lockdown_browser_for_results: クイズの結果を表示するために必要
      score_to_keep: 保持するスコア
      show_correct_answers: 正解を表示
      shuffle_answers: 解答のシャッフル
      time_limit: 
        one: "%{count} 分"
        other: "%{count} 分"
      until: 次の日時まで
      view_responses: 応答を表示
    quiz_submission: 
      attempt_duration: "今回の試行は %{duration} かかりました。"
      labels: 
        final_score: 最終的なスコア
        fudge_points: 調整点
        fudge_points_changed_points_quiz: "%{user} がこのクイズに回答してから、クイズの配点が %{difference} 変更されました。この変更分の調整として、このボックスを使用して正または負の点数を手動で追加することができます:"
        fudge_points_changed_points_survey: "%{user} がこのサーベイに回答してから、サーベイの配点が %{difference} 変更されました。この変更分の調整として、このボックスを使用して正または負の点数を手動で追加することができます:"
        fudge_points_generic_explanation: "このボックスに正または負の点数を追加して、スコアを手動で調整することができます:"
        questions_need_review: 次の問題はレビューが必要です
        quiz_score: クイズのスコア
        score_for_attempt: この試行のスコア
        score_for_quiz: このクイズのスコア
        score_for_survey: このサーベイのスコア
        survey_score: サーベイのスコア
      links: 
        click_to_view_results: 結果を表示するには、ここをクリックしてください。
      questions_not_graded: 未採点の問題があります
      quiz_fudged_negative: "このクイズのスコアは、%{fudge} 点、手動で調整されました。"
      quiz_fudged_positive: "このクイズのスコアは、+%{fudge} 点、手動で調整されました。"
      quiz_not_yet_taken: まだこのクイズに回答していません。
      quiz_results_protected: このクイズの結果は保護されており、受講生は表示できません。
      quiz_results_protected_until_last_attempt: このクイズの結果は保護されており、受講生は、最終試行を提出するまで表示できません。
      quiz_submission_needs_review: このクイズは回答提出後に大幅に変更されました。採点の見直しが必要な可能性があります。
      requires_lockdown: "クイズの結果を表示するには、Respondus LockDown Browser が必要です。"
      submitted_at: "提出済み %{when}"
      survey_fudged_negative: "このサーベイのスコアは、%{fudge} 点、手動で調整されました。"
      survey_fudged_positive: "このサーベイのスコアは、+%{fudge} 点、手動で調整されました。"
      survey_not_yet_taken: まだこのサーベイに回答していません。
      titles: 
        this_is_an_external_element: これはテキストではなく、外部要素であり、受講生が提出したときから変更されている可能性があります。
        this_is_an_external_frame: これはテキストではなく、外部フレームであり、受講生が提出したときから変更されている可能性があります。
        this_is_an_image: これはテキストではなく、画像であり、受講生が提出したときから変更されている可能性があります。
    quiz_summary: 
      assignment_points_possible: 
        one: "%{count} 点"
        other: "%{count} 点"
      labels: 
        allowed_attempts: 許可されている試行回数
        attempts_left: 残りの試行回数
        attempts_so_far: 現在までの試行回数
        latest_submission: 直近の提出
        quiz_details: クイズの詳細情報
        quiz_due: 期限
        quiz_time_limit: 制限時間
        survey_details: サーベイの詳細情報
      no_details: 詳細情報なし
      points_possible: "/ 配点: %{points_possible}"
      question_count: 
        one: "%{count} 件の問題"
        other: "%{count} 件の問題"
      quiz_multiple_due_dates: 複数の日付
      quiz_no_points: 点数なし
      quiz_points_possible: 
        one: "%{count} 点"
        other: "%{count} 点"
      student_mute_notification: インストラクタが採点中です
      titles: 
        delete_quiz: クイズの削除
        delete_survey: サーベイの削除
        edit_quiz: クイズの編集
        edit_survey: サーベイの編集
      unlimited_attempts: 試行回数の制限なし
    read_only: 
      default_page_title: 新しいクイズ
      headers: 
        quiz_details: クイズの詳細情報
      labels: 
        question_details: 問題の詳細情報の表示
        quiz_instructions: クイズの指示
      links: 
        back_to_quiz_page: クイズのページに戻る
    refresh_quiz_after_popup: 
      headers: 
        loading_in_lockdown: "Respondus LockDown Browser でのクイズの読み込み"
    retrieving_filters: フィルタを取得しています...
    rubric: 
      loading: 読み込んでいます...
      titles: 
        details: 課題の注釈の詳細表示
    show: 
      answers: 
        correct: 正解です!
        correct_answers: 正解
        incorrect: 不正解
        partial: 部分的
        right: 正解
        unanswered: 未解答
        you_answered: 解答済み
      buttons: 
        already_published: 公開されました!
        lock_quiz: 今すぐこのクイズをロックする
        lock_survey: 今すぐこのサーベイをロックする
        publish: 公開
        publishing: 公開しています...
        republish: 再公開
        unlock_quiz: 今すぐ受講生にこのクイズを受けさせる
        unlock_survey: 今すぐ受講生にこのサーベイを受けさせる
      confirms: 
        delete_quiz: このクイズを削除してもよろしいですか?
        delete_quiz_submissions_warning: 
          one: "警告: %{count} 人の受講生が既にこのクイズに答えています。このクイズを削除すると、提出記録が削除され、成績表に表示されなくなります。"
          other: "警告: %{count} 人の受講生が既にこのクイズに答えています。このクイズを削除すると、提出記録が削除され、成績表に表示されなくなります。"
      labels: 
        available_until: 次の日時まで
        no_time_limit: 時間制限なし
      links: 
        edit: 編集
        hide_student_quiz_results: 受講生のクイズの結果を非表示
        hide_student_survey_results: 受講生のサーベイの結果を非表示
        keep_editing_this_quiz: このクイズの編集を続行
        keep_editing_this_survey: このサーベイの編集を続行
        message_students_who: 次の状態の受講生にメッセージを送る...
        moderate_this_quiz: このクイズの管理
        moderate_this_survey: このサーベイの管理
        preview: プレビュー
        quiz_statistics: クイズの統計情報
        see_full_quiz: クイズ全体の表示
        show_assignment_rubric: 注釈の表示
        show_student_quiz_results: 受講生のクイズの結果を表示
        show_student_survey_results: 受講生のサーベイの結果を表示
        survey_statistics: サーベイの統計情報
      manage: 管理
      only_registered_users: 登録手続きをし、名前が登録されているユーザのみが、採点対象のクイズに回答することができます。
      speed_grader: SpeedGrader™
      students_submitted_so_far: 
        one: "%{count} 人の受講生が既に提出しました"
        other: "%{count} 人の受講生が既に提出しました"
      students_who_have_not_taken_the_quiz: まだこのクイズを受けていない受講生
      students_who_have_taken_the_quiz: すでにこのクイズを受けた受講生
      titles: 
        delete: 削除
        related_items: 関連アイテム
        unlock_for_how_long: どのくらいの期間、このクイズをロック解除しますか?
      warnings: 
        draft_version: これは、クイズのドラフト版のプレビューです
    single_answer: 
      upload: アップロード
    statistics: 
      class_too_large: このコースは、統計を表示するには大きすぎます。右側のサイドバーからダウンロードできます。
      count_attempts: 
        one: "%{count} 回の試行"
        other: "%{count} 回の試行"
      headers: 
        for_question: "対象: %{question_name}"
        quiz_statistics: クイズの統計情報
        survey_statistics: サーベイの統計情報
        users_have_taken_this_quiz: "%{count} 名のユーザがこのクイズに回答しました"
        users_have_taken_this_survey: "%{count} 名のユーザがこのサーベイに回答しました"
      labels: 
        average_correct: 平均正解率
        average_incorrect: 平均不正解率
        average_time: 平均時間
        high_score: 高スコア
        low_score: 低スコア
        mean_score: 平均スコア
        standard_deviation: 標準偏差
        users_selected_the_answer: "次のユーザは、答えとして「%{answer_text}」を選択しました"
      links: 
        count_all_attempts: "**すべての** 試行をカウントする"
        count_only_latest_attempts: それぞれの直近の試行のみをカウントする
      page_title: 統計
      quiz_all_version_disclaimer: このレポートには、全ユーザの全試行に基づくクイズ統計情報が示されています。
      quiz_latest_version_disclaimer: このレポートには、それぞれのユーザの直近の試行に基づくクイズ統計情報が示されています。
      survey_all_version_disclaimer: このレポートには、全ユーザの全試行に基づくサーベイ統計情報が示されています。
      survey_latest_version_disclaimer: このレポートには、それぞれのユーザの直近の試行に基づくサーベイ統計情報が示されています。
      titles: 
        submitted_users_for_quesiton: "%{user} のために提出したユーザ"
      uncounted_submissions: 
        one: "%{count} 件の他の提出物"
        other: "%{count} 件の他の提出物"
    statistics_crumb: 統計
    take_quiz: 
      buttons: 
        next: 次へ
        out_of_time_submit: OK、結構です。
        previous: 前へ
        submit_quiz: クイズの提出
      confirms: 
        cant_go_back_blank: 次に移動した後は、この問題に戻れません。空白のままにしてもよろしいですか?
        navigate_away: 別のページに移動しようとしています。続行しますか?
        unanswered_questions: 
          one: "解答していない問題が %{count} 個あります (詳細については右のサイドバーを参照)。提出してもよろしいですか?"
          other: "解答していない問題が %{count} 個あります (詳細については右のサイドバーを参照)。提出してもよろしいですか?"
        unfinished_quiz: クイズを完了せずに終了しようとしています。続行しますか?
        unseen_questions: 
          one: "表示していない問題がまだ %{count} 個あります。提出してもよろしいですか?"
          other: "表示していない問題がまだ %{count} 個あります。提出してもよろしいですか?"
      days_count: 
        one: "%{count} 日"
        other: "%{count} 日"
      errors: 
        connection_lost: "%{host} への接続が失われました。続行する前に、インターネットに接続していることを確認してください。"
        only_numerical_values: 数値のみで入力してください
      headers: 
        draft_preview: これは、クイズのドラフト版のプレビューです
      hide_time_link: 非表示
      hours_count: 
        one: "%{count} 時間"
        other: "%{count} 時間"
      labels: 
        started: 開始しました
        times_up: 制限時間になりました!結果を提出しています
      logged_out_of_canvas: "*Canvas からログアウトしています。*続行するにはログインしてください"
      login_required: ログインが必要
      minutes_count: 
        one: "%{count} 分"
        other: "%{count} 分"
      months_count: 
        one: "%{count} か月"
        other: "%{count} か月"
      not_saved: 保存されていません
      notices: 
        extra_time: この試行には、延長時間が与えられています
        five_minutes_left: "残り 5 分"
        less_time: このクイズの回答時間が少なくなっています。
        one_minute_left: "残り 1 分"
        thirty_minutes_left: "残り 30 分"
        twelve_hours_left: "残り 12 時間"
      question_answered: 解答済み
      question_unanswered: まだ解答していない
      quiz_instructions: クイズの指示
      saved_at: "クイズの保存場所: %{t}"
      saving: 保存しています...
      seconds_count: 
        one: "%{count} 秒"
        other: "%{count} 秒"
      show_time_link: 表示
      titles: 
        answered: 解答済み
        come_back_later: この問題に、後で戻ってくるためのマークを付けました
        not_answered: まだ解答していない
        times_up: 制限時間になりました!
      years_count: 
        one: "%{count} 年"
        other: "%{count} 年"
    take_quiz_in_popup: 
      headers: 
        loading_in_lockdown: "Respondus LockDown Browser でのクイズの読み込み"
      links: 
        return_to_quiz_page: "[ここをクリック](%{url}) して、クイズのページに戻ります。"
    take_quiz_right_side: 
      labels: 
        attempt_due: 試行期限
        score: スコア
        time_running: 経過時間
      links: 
        hide_time_running: 非表示
        keep_editing_quiz: このクイズの編集を続行
        keep_editing_survey: このサーベイの編集を続行
    timing: 
      labels: 
        time_elapsed: 経過時間
        time_remaining: 残り時間
    titles: 
      add_questions_as_group: 問題をグループとして追加
      click_to_enter_comments_on_answer: この解答を選択した受講生に表示するコメントをクリックして入力
      click_to_enter_comments_on_wrong_match: この整合の解答が間違っていた受講生に表示するコメントを、￥クリックして入力
      click_to_set_as_correct: クリックして、この解答を正解として設定
      click_to_unset_as_correct: クリックして、正解の設定を解除
      find_question_bank: 問題バンクの検索
      find_quiz_question: クイズ問題の検索
      help_with_formulas: クイズ問題の数式のヘルプ
      ip_address_filtering: "IP アドレスのフィルタリング"
      set_as_correct: この解答は正解として設定されます
    ? "true"
    : "True"
    ungraded_survey: 未採点のサーベイ
    warnings: 
      unpublished_changes: "*このクイズに加えた変更内容は未公開です。*これらの変更内容は、クイズを公開または再公開するまで、受講生には表示されません。"
      unpublished_quiz: "*このクイズは未公開です* 公開されるまでは、このクイズを表示できるのは講師のみです。"
  re_upload_submissions_form: 
    buttons: 
      upload: ファイルのアップロード
    reupload_submission_files: 提出ファイルの再アップロード
    upload_info: "以前にダウンロードした、その受講生からの提出ファイルに変更を加えた場合は、zip ファイルに圧縮しなおして、下のフォームと一緒にアップロードしてください。受講生には、提出用のコメント内に、修正済みのファイルが表示されます。"
    upload_warning: ファイル名で区別しますので、提出ファイルのファイル名は変更しないでください。
  recent_student: 
    last_logged_in: "最終ログイン日時: %{last_login}"
  recipient_input: 
    context_search_placeholder: 名前、コース、またはグループを入力してください
    groups_count: 
      one: "%{count} 件のグループ"
      other: "%{count} 件のグループ"
    no_results: 結果が見つかりません
    people_count: 
      one: "%{count} 人のユーザ"
      other: "%{count} 人のユーザ"
    sections_count: 
      one: "%{count} 件のセクション"
      other: "%{count} 件のセクション"
  registration: 
    get_started: 作業の開始
    incomplete_registration_warning: 
      set_up_account: "アカウントの設定完了まであと少しです。設定を完了するには、*%{email}* 宛に送信された電子メールを確認し、パスワードを設定してください。"
      start_participating: 今すぐ参加できますが、再度ログインするには、先にパスワードを設定する必要があります。
    login: 
      password: パスワード
      remember_me: 情報を保存
      sign_in: サインイン
    parent_dialog: 
      agree_to_terms_and_pp: "*利用規約*と**プライバシー ポリシー**に同意します。"
      buttons: 
        start_participating: 参加の開始
      labels: 
        email: 電子メール
        name: お名前
        password: 子どものパスワード
        username: 子どものユーザ名
    student_dialog: 
      agree_to_terms_and_pp: "*利用規約*と**プライバシー ポリシー**に同意します。"
      buttons: 
        start_learning: 学習を開始
      labels: 
        join_code: 参加コード
        name: "フル ネーム"
        password: パスワード
        password_confirmation: パスワードの確認
        username: ユーザ名
    teacher_dialog: 
      agree_to_terms_and_pp: "*利用規約*と**プライバシー ポリシー**に同意します。"
      buttons: 
        start_teaching: 指導を開始
      labels: 
        email: "電子メール アドレス"
        name: 名前
    welcome_to_canvas: "Canvas へようこそ!"
  retrieve_timeout: 設定を取得できませんでした。サーバの応答がタイムアウトしました
  role_override: 
    permission: 
      read_sis: "SIS データを読み取る"
    permissions: 
      become_user: 他のユーザになる
      change_course_state: コースの状態の変更
      comment_on_others_submissions: すべての受講生の提出物の閲覧と、それぞれに対するコメントの追加
      create_accounts: "新しいルート アカウントの作成"
      create_collaborations: 受講生の共同作業の作成
      create_conferences: "Web 会議の作成"
      manage_account_memberships: アカウントに対する他の管理者の追加/削除
      manage_account_settings: "アカウント レベルの設定の管理"
      manage_admin_users: "コースに対する他の講師、コース設計者、または TA の追加/削除"
      manage_alerts: "グローバル アラートの管理"
      manage_assignments: "課題とクイズの管理 (追加 / 編集 / 削除)"
      manage_calendar: "コース カレンダーでのイベントの追加、編集、削除"
      manage_canvasnet_courses: "Canvas ネットワーク コースの管理"
      manage_content: コースの他のすべての内容の管理
      manage_courses: "コースの管理 (追加 / 編集 / 削除)"
      manage_demos: デモの管理
      manage_developer_keys: 開発者鍵の管理
      manage_files: "コース ファイルの管理 (追加 / 編集 / 削除)"
      manage_frozen_assignment: "凍結された課題の管理 (編集 / 削除)"
      manage_global_outcomes: グローバルな学習成果の管理
      manage_grades: 成績の編集
      manage_groups: "グループの管理 (作成/編集/削除)"
      manage_interaction_alerts: アラートの管理
      manage_links: 役割の管理とリンクの信頼
      manage_outcomes: 学習成果の管理
      manage_role_overrides: 権限の管理
      manage_rubrics: アセスメント注釈の作成および編集
      manage_sections: "コース セクションの管理 (作成 / 編集 / 削除)"
      manage_sis: "SIS データのインポートと管理"
      manage_site_settings: サイト全体の設定およびプラグインの設定の管理
      manage_storage_quotas: 記憶域のクォータの管理
      manage_students: コースに対する受講生の追加/削除
      manage_user_logins: ユーザのログインの詳細変更
      manage_user_notes: 講師日誌のエントリの管理
      manage_wiki: "Wiki の管理 (ページの追加/編集/削除)"
      managed_jobs: "バックグラウンド ジョブの管理"
      moderate_form: "ディスカッションの管理 (他者の投稿の削除/編集、トピックのロック)"
      post_to_forum: ディスカッションへの投稿
      read_course_content: コース内容の表示
      read_course_list: コースのリストの表示
      read_forum: ディスカッションの表示
      read_messages: ユーザに送信されたお知らせの表示
      read_question_banks: 問題バンクの表示、問題バンクへのリンク
      read_reports: コースの使用状況レポートの表示
      read_roster: ユーザのリストの表示
      send_messages: "コース メンバーへのメッセージの送信"
      send_messages_all: クラス全体にメッセージを送信
      suspend_accounts: アカウントの一時停止
      undelete_courses: コースの削除の取り消し
      view_all_grades: すべての成績の表示
      view_analytics: 分析ページの表示
      view_error_reports: "エラー レポートの表示"
      view_group_pages: "すべての受講生グループのグループ ページの表示"
      view_jobs: "バックグラウンド ジョブを表示する"
      view_notifications: お知らせの表示
      view_statistics: 統計情報の表示
    roles: 
      account_admin: アカウント管理者
      designer: 設計者
      designers: 設計者
      observer: オブザーバ
      observers: オブザーバ
      student: 受講生
      students: 受講生
      ta: TA
      tas: TA
      teacher: 講師
      teachers: 講師
    tooltips: 
      readonly: 変更する権限がありません
      toogle: クリックして、この権限のオンとオフを切り替え
  role_overrides: 
    account_permissions: アカウントの権限
    admin_tools_permissions: 管理ツール
    course_permissions: コースとアカウントの権限
    index: 
      crumbs: 
        permissions: 権限
      page_title: "%{account} の権限の管理"
    no_role_found: 役割が見つかりません
    notices: 
      saved: 変更内容は正常に保存されました。
    site_admin_permissions: サイト管理者の権限
    update_failed_notice: 役割の作成に失敗しました
  roles: 
    account_admin: アカウント管理者
    permission_button: 
      rolebutton: 
        disable: 無効
        disable_and_lock: 無効にしてロック
        enable: 有効
        enable_and_lock: 有効にしてロック
        use_default: デフォルトを使用
  roster: 
    delete_confirm: このユーザを削除してもよろしいですか?
    error_sending_invitations: 招待の送信時にエラーが発生しました。もう一度、試してください。
    flash: 
      removeError: ユーザを削除できません。後でもう一度試してください。
      removed: ユーザは正常に削除されました。
    greater_than_three: "検索語を 3 文字以上で入力してください"
    invitations_re_sent: 招待が正常に送信されました
    nobody: なし
    observing_user: "観察中: %{user_name}"
    unknown_error: 検索中に問題が発生しました。後でもう一度、試してください。
    updating: 更新しています...
  rubric: 
    context_name_rubric: "%{course_name} の注釈"
    no_context_found: "\"%{title}\" に対する外部注釈が見つかりませんでした。コピーを作成します。"
    no_description: 説明なし
    unknown_details: 不明の詳細
  rubric_assessment: 
    options: 
      select: "[ 選択 ]"
    titles: 
      additional_comments: 追加コメント
      criterion_long_description: 基準の詳しい説明
    unknown_user: 不明なユーザ
  rubric_association: 
    no_details: 詳細情報なし
  rubrics: 
    assessments: 
      add_rubric_assessment: 注釈のアセスメントの追加
      are_you_sure_prompt: このアセスメントを削除してもよろしいですか?すべての結果が失われます。
      page_title: アセスメント
    index: 
      account_rubrics: アカウントの注釈
      are_you_sure_prompt: この注釈を削除してもよろしいですか?注釈を削除しても、現在この注釈を使用している場所からは注釈にアクセスできますが、ほかの人はこの注釈を使用できなくなります。
      buttons: 
        add_rubric: 注釈の追加
      course_rubrics: コースの注釈
      delete_rubric: 注釈の削除
      page_title: 注釈
      points_possible: 
        one: "配点 %{count}"
        other: "配点 %{count}"
      user_rubrics: ユーザ注釈
    loading: 読み込んでいます...
    rubric_association: 
      assessment_completed: アセスメントが完了しました
      assessment_name: アセスメント名
      buttons: 
        invite: 招待する
        save_assessment: アセスメントの保存
      emails_to_invite: "\"この作業のアセスメントに招待したい人の電子メール アドレスを、ここに貼り付け\""
      instructions: 指示
      invite_new_assessor: 新しい査定人を招待
      labels: 
        completed_assessments: 完了したアセスメント
        description: アセスメントの指示
        invitations: 査定する人
        invited_assessors: 招待された査定人
        submitted_and_completed_assessments: 提出済み、完了
        submitted_and_incomplete_assessments: 提出済み、未完了
        title: 名前
        unsubmitted_assessments: 未提出
        url: "査定する URL"
      links: 
        show_rubric: 注釈の表示
      no_description: 説明なし
      no_name: 名称なし
      none_invited: 誰も招待されていません
      special_instructions: ご自分の研究結果を査定する人に対して特別な指示があれば、入力します
      submitting_instructions: アセスメント用のアイテムを提出する人に対して特別な指示があれば、入力します
      view_assessed_page: 査定されているページの表示
    show: 
      buttons: 
        delete: 注釈の削除
      prompts: 
        are_you_sure_delete: この注釈を削除してもよろしいですか?注釈を削除しても、現在この注釈を使用している場所からは注釈にアクセスできますが、ほかの人はこの注釈を使用できなくなります。
      rubric_can_not_modify: 注釈は、複数の場所で使用されると、変更ができなくなります。
      titles: 
        edit_rubric: 注釈の編集
    titles: 
      assignment_rubric_details: 課題の注釈の詳細表示
    user_index: 
      buttons: 
        add_rubric: 注釈の追加
      delete_rubric: 注釈の削除
      headings: 
        user_rubrics: ユーザ注釈
      page_title: 注釈
      points_possible: 
        one: 配点
        other: 配点
      prompts: 
        are_you_sure_delete: この注釈を削除してもよろしいですか?注釈を削除しても、現在この注釈を使用している場所からは注釈にアクセスできますが、ほかの人はこの注釈を使用できなくなります。
        are_you_sure_remove: この注釈をリストから削除してもよろしいですか?
      remove_rubric: "この注釈をマイ リストから削除"
  scribd: 
    upgrade_flash: "古いバージョンの Adobe Flash Player をお使いです。iPaper (および Web 上のさまざまな機能) を使用するには、%{link_tag}最新の Flash Player を入手する%{end_link}必要があります。"
  search: 
    course_sections: "コース セクション"
    enrollments_observers: オブザーバ
    enrollments_students: 受講生
    enrollments_tas: 授業助手
    enrollments_teachers: 講師
    student_groups: 受講生グループ
  section: 
    confirms: 
      delete_enrollment: この登録を完全に削除してもよろしいですか?
    default_course_name: "コース ID \"%{course_id}\""
    enrolled_as_designer: 設計者として参加登録済み
    enrolled_as_limited_designer: セクションのみへのアクセス権を持つ設計者として参加登録済み
    enrolled_as_limited_observer: セクション限定のアクセス権を持つオブザーバとして参加登録済み
    enrolled_as_limited_student: セクションのみへのアクセス権を持つ受講生として参加登録済み
    enrolled_as_limited_ta: "セクションのみへのアクセス権を持つ TA として参加登録済み"
    enrolled_as_limited_teacher: セクションのみへのアクセス権を持つ講師として参加登録済み
    enrolled_as_observer: オブザーバとして参加登録済み
    enrolled_as_student: 受講生として参加登録済み
    enrolled_as_ta: "TA として参加登録済み"
    enrolled_as_teacher: 講師として参加登録済み
    errors: 
      confirmation_failed: 確認に失敗しました
      course_not_authorized_for_crosslist: "%{course_name} はクロスリスティングが承認されていません"
    status: 
      confirming_course: "%{course_name} を確認しています..."
      removing_crosslisting_of_section: セクションのクロスリスティングを除去しています...
  sections: 
    section_created: セクションは正常に作成されました!
    section_creation_failed: セクションの作成に失敗しました
    section_crosslisted: セクションは正常にクロスリスティングされました!
    section_decrosslisted: セクションのクロスリスティングは正常に除去されました!
    section_delete_not_allowed: 登録の存在するセクションは削除できません
    section_deleted: "コース セクションは正常に削除されました!"
    section_update_error: セクションの更新に失敗しました
    section_updated: セクションは正常に更新されました!
    show: 
      access_limit: ユーザは次の期間のコースにのみ参加できる
      active_enrollment: 
        one: "%{count} 件の登録がアクティブ"
        other: "%{count} 件の登録がアクティブ"
      buttons: 
        back_to_course: コース設定に戻る
        cancel: キャンセル
        crosslist_section: このセクションをクロスリスティング
        crosslist_this_section: このセクションのクロスリスティング
        decrosslit_section: このセクションのクロスリスティング除去
        edit_section: セクションの編集
        recrosslist_section: このセクションの再クロスリスティング
        uncrosslist_section: このセクションのクロスリスティングを除去
        update_section: セクションの更新
      completed_enrollment: 
        one: "%{count} 件の登録が完了"
        other: "%{count} 件の登録が完了"
      crosslist_description: "クロスリスティングを使用すると、1 つのアカウントにセクションを 1 つ作成し、これを、別のアカウントにあるコースに移動することができます。このコースをクロスリスティングするには、検索ツールを使用するか、コース ID を入力して、移動先のコースを見つける必要があります。"
      decrosslist_description: "セクションを移動して、元のコース「**%{course_name}**」に戻します。"
      decrosslist_long_description: このコースの受講生のすべての成績が表示できなくなります。成績は、このコースを再度クロスリスティングすることによって取得できますが、その間は該当する受講生の成績は元のコースでの成績となります。
      labels: 
        end_at: 終了日時
        enter_course_id: "またはコースの ID を入力します"
        labels: 
          account: アカウント
          selected_course: 選択されたコース
          sis_id: "SIS ID"
        name: セクション名
        search_for_course: コースの検索
        sis_id: "SIS ID"
        sis_source_id: "SIS ID"
        start_at: 開始日時
      override_settings: この設定は、いかなる期間やコース日程の設定よりも優先されます。
      pending_enrollment: 
        one: "%{count} 件の登録が保留中"
        other: "%{count} 件の登録が保留中"
      prompts: 
        are_you_sure_decrosslist: このセクションのクロスリスティングを除去してもよろしいですか?
      run_dates: "開始日 %{start_date} 終了日 %{end_date}"
      run_from: "開始日 %{start_date} 終了日なし"
      runs_until: "終了日 %{end_date}"
      student_access_dates: 受講生は、これらの日付の間のみコースにアクセスできます
      titles: 
        completed_enrollments: 完了した登録
        cross_listed_sections: セクションのクロスリスティング
        crosslist_this_section: このセクションをクロスリスティング
        current_enrollments: 現在の登録
        decrosslist_section: このセクションのクロスリスティングを除去
  select_content_dialog: 
    buttons: 
      add_item: アイテムの追加
    errors: 
      external_tool_url: "URL を指定しないと、外部ツールを保存できません。"
      failed_to_create_item: 新しいアイテムの作成に失敗しました
      loading_failed: 読み込みに失敗しました
    invalid_lti_resource_selection: 外部ツールから有効なリンクを取得する際に問題が発生しました
    link_from_external_tool: 外部ツールからリソースをリンク
    titles: 
      add_item_to_module: モジュールにアイテムを追加
      find_links_using_service: "%{service} を使用してリンクを検索"
  self_enrollments: 
    already_enrolled: 
      already_enrolled: "既に **%{course}** に登録されています。"
      switch_users: "現在、*%{user}* としてサインインしています。**別のユーザとしてサインインしてください**。"
    authenticate: 
      buttons: 
        enroll_in_course: コースへの登録
        next: 次へ
      getting_started: "**%{course}** に登録しています。"
      labels: 
        email: "電子メール アドレス"
        password: パスワード
      log_in: "電子メール アドレスとパスワードを入力してください:"
    authenticate_or_register: 
      buttons: 
        enroll_in_course: コースへの登録
        next: 次へ
      enter_email: "電子メール アドレスを入力してください:"
      existing_user: "%{institution_name} のログインが既にあります"
      getting_started: "**%{course}** に登録しています。"
      labels: 
        email: "電子メール アドレス"
        name: "フル ネーム"
        password: パスワード
      new_user: 新しいユーザです
    confirm_enrollments: 
      buttons: 
        enroll_in_course: コースへの登録
        next: 次へ
      getting_started: "**%{course}** に登録しています"
      switch_users: "現在、*%{user}* としてサインインしています。**別のユーザとしてサインインしてください**。"
    course_full: 
      class_full: "**%{course}** に登録されました。ご迷惑をおかけしたことをお詫びいたします。"
    enrollment_closed: 
      enrollment_is_closed: "**%{course}** の登録は閉じられます。"
    new: 
      titles: 
        course_enrollment: "%{course} への登録"
    notices: 
      login_required: このコースに参加するには、ログインしてください。
    successfully_enrolled: 
      already_enrolled: "**%{course}** に正常に登録されました。"
      buttons: 
        go_to_course: コースに移動
        go_to_dashboard: ダッシュボードに移動
      not_available_yet: コースの開始が近づいたら、電子メールをお送りします。
  services_api: 
    must_be_logged_in: Kalturaを使用するにはログインする必要があります。
  set_default_grade_dialog: 
    dialog_title: "%{assignment.name} の既定の成績"
    overwrite: 既に入力されている成績を上書き
    set_grades_button: 既定の成績の設定
    set_grades_button_loading: 成績を設定しています...
  shared: 
    account_notification: 
      close: 閉じる
    accounts_right_side_shared: 
      buttons: 
        go: 検索
      titles: 
        find_user: ユーザの検索
    accounts_secondary_content: 
      buttons: 
        go: 検索
      links: 
        manage_permissions: 役割の権限の管理
        manage_subaccounts: サブアカウントの管理
        manage_terms: 期間の管理
        view_statistics: 統計情報の表示
      titles: 
        find_user: ユーザの検索
    add_assignment: 
      buttons: 
        add_assignment: 課題の追加
      labels: 
        assignment_group_id: グループ
        due_at: 期限
        points_possible: 点数
        title: 名前
      options: 
        assignments: 課題
      titles: 
        add_assignment: 課題の追加
    add_assignment_group: 
      buttons: 
        add_group: グループの追加
      labels: 
        group_weight: 重み
        name: 名前
      percent_of_grade: "成績 の %{percent}"
    assignment: 
      due_at: "%{date} 於  %{time}"
      graded_count: "%{graded_count} 件が採点済み"
      links: 
        delete_assignment: 削除
        edit_assignment: 編集
        submission_comments: 提出コメント
        view_rubric_evaluation: 注釈の評価の表示
      points_out_of: "%{points} / 配点: %{possible}"
      student_mute_notification: インストラクタが採点中です
      submitted_and_graded_count: "%{submitted_count} 件が提出済み、%{graded_count} 件が採点済み"
      submitted_count: "%{submitted_count} 件が提出済み"
      tiles: 
        sort_or_move: 課題の並べ替え/別のグループへの移動
    assignment_group: 
      alts: 
        add_assignment: 課題の追加
        delete_assignment_group: 課題グループの削除
        edit_group_details: 編集
        move: 移動
      defaults: 
        group_name: コースの課題
      group_weight: "*総合成績の %{percent} %"
      links: 
        add_an_assignment: 課題の追加
        edit_group_details: グループの詳細情報の編集
        hide_info: 情報を非表示
        more_info: 詳細情報...
        reorder_groups: グループの並べ替え
      no_assignments: まだ課題がありません
      titles: 
        percent_of_final_grade: 最終的な成績の割合
    assignment_rubric_dialog: 
      links: 
        add_rubric: 注釈の追加
        assign_rubric: 注釈の割り当て
    conference: 
      buttons: 
        delete: 会議の削除
        edit: 会議の詳細の編集
      course_conference: コースの会議
      group_conference: グループの会議
      participant: 
        one: "%{count} 人の参加者"
        other: "%{count} 人の参加者"
    current_enrollment: 
      course_unpublished: このコースはまだ公開されていません
      enrolled_as_designer: 設計者として参加登録済み
      enrolled_as_observer: オブザーバとして参加登録済み
      enrolled_as_student: 受講生として参加登録済み
      enrolled_as_ta: "TA として参加登録済み"
      enrolled_as_teacher: 講師として参加登録済み
    custom_search_results: 
      links: 
        search_for_resources: "このページに関連のあるオープン リソースの検索"
      status: 
        loading: 読み込み中
    dashboard_invitation: 
      buttons: 
        accept: 受諾
        decline: 拒否
      invitation_text: "%{enrollment_type_with_indefinite_article} として **[%{course}](%{link_to_course})** への参加を招待されました"
    enrollment: 
      enrolled_as_designer: 設計者として参加登録済み
      enrolled_as_limited_designer: セクションのみへのアクセス権を持つ設計者として参加登録済み
      enrolled_as_limited_observer: セクションのみへのアクセス権を持つオブザーバとして参加登録済み
      enrolled_as_limited_student: セクションのみへのアクセス権を持つ受講生として参加登録済み
      enrolled_as_limited_ta: "セクションのみへのアクセス権を持つ TA として参加登録済み"
      enrolled_as_limited_teacher: セクションのみへのアクセス権を持つ講師として参加登録済み
      enrolled_as_observer: オブザーバとして参加登録済み
      enrolled_as_student: 受講生として参加登録済み
      enrolled_as_ta: "TA として参加登録済み"
      enrolled_as_teacher: 講師として参加登録済み
      labels: 
        linked_to: リンク先
      links: 
        link_to_a_student: 受講生へのリンク
        unenroll_user_course: コースからユーザを削除
        unenroll_user_section: セクションからユーザを削除
      titles: 
        course_section: "コース セクション"
    errors: 
      400_message: 
        description: ふむ。要求されたページを読み込む際に、問題が発生したようです。
        headings: 
          page: "ページ エラー"
        title: "ページ エラー"
      404_message: 
        generic_description: そのページは見つかりませんでした。
        headings: 
          page: ページが見つかりません
        title: ページが見つかりません
      500_message: 
        description: 予期せず何かが壊れたようです。申し訳ありませんが、ご確認ください。もしよろしければ、エラーが発生したときに何をしていたか教えてください。
        headings: 
          page: "ページ エラー"
        title: "ページ エラー"
      AUT_message: 
        description: 前回の要求で問題が発生しました。活動のない状態が長期間続いた後で、操作を実行しようとした可能性があります。もしそうであるなら、一度戻り、作業していたページを再読み込みし、再提出してみてください。もしそうでないなら、エラーが発生したときに何をしていたか教えてください。
        headings: 
          page: "ページ エラー"
        title: "セッション タイムアウト"
      error_form: 
        buttons: 
          submit: コメントの送信
        labels: 
          email: "電子メール (任意)"
        message_failed: レポートが送信されませんでした。もう一度、試してください。
        message_sent: ご協力ありがとうございます!すぐに取り掛かります。
    event_list: 
      at_least_more_events: "少なくともさらに %{count_of_events} 回"
      at_least_more_events_one_week: "次の 1 週間、少なくともさらに %{count_of_events} 回"
      at_least_more_events_two_weeks: "次の 2 週間、少なくともさらに %{count_of_events} 回"
      links: 
        view_calendar: カレンダーの表示
      more_events: "さらに %{count_of_events} 回"
      more_events_one_week: "次の 1 週間、さらに %{count_of_events} 回"
      more_events_two_weeks: "次の 2 週間、さらに %{count_of_events} 回"
      nothing_for_now: 今のところ何もなし
      nothing_one_week: "次の 1 週間、何もなし"
      nothing_two_weeks: "次の 2 週間、何もなし"
      titles: 
        events: イベント
    find_outcome: 
      buttons: 
        add_outcome: 成果の追加
      labels: 
        criterion_ratings: 基準の評価
        master_level: "次のスコア以上の場合に熟達を設定: "
        use_for_scoring: 採点にこの基準を使用
      points: "%{points} 点"
      points_threshold: "しきい値:%{points} 点"
      titles: 
        mastery_level: パーセントを超えた場合に熟達を設定
        select_and_add_criterion: 基準の選択と追加
    flash_notice: 
      close: 閉じる
    flash_notices: 
      close: 閉じる
    footer_links: 
      facebook: Facebook
      privacy_policy: "プライバシー ポリシー"
      terms_of_service: サービス規約
      twitter: Twitter
    global_dialogs: 
      buttons: 
        install_video_plugin: "ビデオ プラグインのインストール"
      dont_have_a_webcam: "Web カメラをお持ちではないですか?"
      you_need_a_webcam: "ビデオまたはオーディオの記録メディアを作るには、ご使用のコンピュータで Web カメラが有効になっている必要があります。コンピュータに Web カメラが搭載されていない場合でも、あらかじめ Google Video Chat プラグインをインストールしておけば、オーディオのみのメッセージを記録できます。"
    grading_standard: 
      buttons: 
        done: 完了
        save: 保存
      delete_scheme: 採点スキームの削除
      edit_scheme: 採点スキームの編集
      find: 検索
      find_existing_scheme: 既存の採点スキームの検索
      full_name: "フル ネーム、小書きのテキスト"
      insert_here: ここに挿入
      labels: 
        name: 名前
        range: 範囲
        scheme_name: スキーム名
      loading_grading_standards: 採点基準を読み込んでいます...
      managing_grading_standards: 採点スキームの管理
      range_of_numbers: "%{lower_number} 至 %{higher_number}"
      remove_scheme: 採点スキームの削除
      some_standard: およそ標準
      use_this_standard: この採点基準を使用
    home_menu: 
      links: 
        courses: コース
        courses_and_groups: コースとグループ
    identity: 
      links: 
        inbox: 受信箱
        log_in: ログイン
        logout: ログアウト
        settings: 設定
        sign_up_as_teacher: 講師としてサインアップ
      masquerading: 
        as: "使用するユーザ: *%{user_name}*"
    inline_preview: 
      links: 
        course_home: "コース ホーム"
        exit_frame: フレームの喪失
        files: ファイル
        hide_sidebar: サイドバーの非表示
        modules: モジュール
    invitation: 
      accept_or_reject: ご検討の上、この招待を受諾または拒否することができます。
      body_designer: "ユーザ アカウント **%{email_address}** のために **設計者** として %{course} に参加するよう招待されています。"
      body_observer: "ユーザ アカウント **%{email_address}** のために、**オブザーバ** として %{course} に参加するよう招待されています。"
      body_student: "ユーザ アカウント **%{email_address}** のために、**受講生** として %{course} に参加するよう招待されています。"
      body_ta: "ユーザ アカウント **%{email_address}** のために、**TA** として %{course} に参加するよう招待されています。"
      body_teacher: "ユーザ アカウント **%{email_address}** のために、**講師** として %{course} に参加するよう招待されています。"
      buttons: 
        accept: 招待を受諾する
        reject: 招待を拒否する
      wander_around_dont_get_lost: "自由に[見て回って](%{link_to_course})、どのようなものかをご覧ください。"
    keyboard_navigation_hint: 
      prompt: "カンマ キーを押すと、このページで使えるキーボード ショートカットのリストを聞くことができます。"
    locale_warning: 
      crowdsourced_warning_message: 選択した言語は、クラウドソーシングによって翻訳されています。教育機関では、翻訳の正確性を確認または検証しておらず、この言語設定を使用することについての責任を負いません。ご自身の判断で使用してください。
      crowdsourced_warning_title: クラウドソーシングで翻訳された言語
    login: 
      back_to_login: ログインに戻る
      buttons: 
        request_password: パスワードの要求
      default_login_message: ご利用の教育機関でログインしてください
      dont_know_password: パスワードが分かりません
      labels: 
        password: パスワード
        remember_me: ログイン状態を保つ
      log_in: ログイン
      login_at_account: "%{school_name} でログイン"
      login_handle: "%{login_handle_name} を入力してください。パスワード変更用のリンクをお送りします。"
      register_for_canvas: "*Canvas アカウントが必要ですか?* **こちらをクリックしてください (登録無料)。**"
    menu_assignment: 
      labels: 
        due: 期限
      needs_grading_count: 
        one: "%{count} 件が未採点"
        other: "%{count} 件が未採点"
    menu_enrollment: 
      labels: 
        enrolled_as: 登録の役割タイプ
        invited_as: 招待の役割タイプ
    message_students: 
      buttons: 
        send_message: メッセージの送信
      for_title: "対象: %{title}"
      labels: 
        body: メッセージ
      message_students_who: 次の状態の受講生にメッセージを送る...
      out_of_points: "配点: %{points_possible}"
    mute_dialog: 
      gradebook: 
        mute_assignment: 課題をミュートにする
      mute_dialog: |-
          この課題をミュートにしてもよろしいですか?この課題がミュートになっている間、
          受講生は以下について新しいお知らせを受け取ることも
          表示することもできません。
          
          *  成績変更のお知らせ
          *  提出コメント
          *  課題を評価しています
          *  スコア変更のお知らせ
          
          受講生は、この課題がミュートになっていることを確認できます。
          
          この課題をミュートにした場合、もう一度お知らせを送信できるようにするには、
          "課題のミュート解除" リンクをクリックします。
    new_course_form: 
      cancel: キャンセル
      course_cose_explanation: これは小さいスペースの場所に表示されます
      create_course: コースの作成
      creating_course: コースを作成しています...
      labels: 
        course_code: 短い名前
        license: "コンテンツ ライセンス"
        name: コース名
      new_course_name_placeholder: コース名
      sample_course_code: コース-101
      start_a_new_course: 新しいコースの開始
    no_recent_activity: 
      empty_stream_message: ストリームには、まだ表示するメッセージがありません。コースに参加し始めると、ディスカッションからのメッセージ、採点の更新、ご自分と他のユーザとの間で交わされる非公開メッセージなどで、このストリームが埋まっていきます。
      no_recent_messages: 最近のメッセージはありません
    pending_enrollment: 
      designer: "%{course} (設計者として)"
      designer_title: 設計者として招待されています。クリックしてコースを確認
      observer: "%{course} (オブザーバとして)"
      observer_title: オブザーバとして招待されています。クリックしてコースを確認
      student: "%{course} (受講生として)"
      student_title: 受講生として招待されています。クリックしてコースを確認
      ta: "%{course} (TA として)"
      ta_title: "TA として招待されています。クリックしてコースを確認"
      teacher: "%{course} (講師として)"
      teacher_title: 講師として招待されています。クリックしてコースを確認
    profile: 
      add_link_field: 別のリンクを追加する
      bio: 略歴
      cancel: キャンセル
      know_this_person_as: このユーザの役割...
      links: リンク
      links_title: タイトル
      links_url: URL
      manage_settings: 登録済みサービスの管理
      message_me: "Canvas で自分にメッセージを送信"
      message_title: メッセージ
      message_user_canvas: "Canvas で %{user} にメッセージを送信"
      name: 名前
      no_links: "%{name} はリンクを追加していません"
      nothing_in_common: 共通のものは何もありません
      save_profile: プロフィールの保存
      service_contact: "%{service} で %{user} と連絡をとる"
      social_instructions: プロフィールで他のユーザに対して表示する連絡方法を選択してください。
      title: タイトル
      user_has_no_bio: "%{user} は略歴を追加していません"
      ways_to_contact_user: "%{name} への連絡方法"
    recent_activity: 
      date_column: 日付
      message_column: メッセージ
      recent_activity: 最近のアクティビティ
      recent_activity_in_course: "%{course_or_group} での最近のアクティビティ"
      show_more: 表示を増やす
      unread_column: 未読です
      unread_count_badge: 
        one: "%{count} 件の*未読アイテム*"
        other: "%{count} 件の*未読アイテム*"
    recent_activity_item: 
      close: 閉じる
      unread: 未読です
    registration_incomplete: 
      confirm_email_instructions: "このページを表示するには、先に *電子メール アドレスの確認* (%{email}) をする必要があります。電子メールに記載されているリンクをクリックして、アカウントの設定を完了してください。電子メールが見つからない場合は、**クリックして再送信** し、スパム用の受信箱も確認してみてください"
      headings: 
        confirm_email: "電子メール アドレスの確認"
    right_side: 
      sidebar_content: サイドバーの内容
    rubric: 
      buttons: 
        create: 注釈の作成
      defaults: 
        rubric_title: 多少の注釈
      headers: 
        criteria: 基準
        points: 点
        ratings: 評価
      labels: 
        custom_rating: 受講生を評価する際、自由形式のコメントを書きます
        grading_rubric: 採点にこの注釈を使用
        title: タイトル
        total_points: 合計点
        totallying_rubric: アセスメント結果の合計スコアを非表示
      links: 
        add_criterion: 基準の追加
        delete: 注釈の削除
        edit: 注釈の編集
        find_a_rubric: 注釈の検索
        find_another_rubric: 別の注釈の検索
        find_outcome_criterion: 成果の検索条件
        find_rubric: 注釈の検索
      messages: 
        locked: 注釈は、使用しているときは変更できません。
        rubric_in_use: 
          one: "この注釈を使用して既に %{count} 人の受講生が評価されていることに注意してください。注釈を変更すると、これらの受講生の評価に影響があります。"
          other: "この注釈を使用して既に %{count} 人の受講生が評価されていることに注意してください。注釈を変更すると、これらの受講生の評価に影響があります。"
        rubric_in_use2: 既にこの注釈を用いて、受講生を評価しています大幅な変更は、それらのアセスメント結果に影響を及ぼします。
      out_of: "スコア: %{points} / *配点: %{total}*"
      titles: 
        find_existing_rubric: 既存の注釈の検索
    rubric_criterion: 
      defaults: 
        description: 基準の説明
      description: 
        custom_comments_area: このエリアは、この基準に関するコメントを残すために査定人が使用します。
      full_marks: 満点
      instructor_comments: "インストラクタ コメント"
      labels: 
        save_criterion_for_reuse: このコメントを再使用できるように保存
        threshold: しきい値
      links: 
        additional_comments: 追加コメント
        view_longer_description: 詳細説明を表示
      no_marks: 零点
      options: 
        select: "[ 選択 ]"
      points: "%{points} 点"
      points_out_of: "%{points} / %{total} 点"
      titles: 
        linked_to_learning_outcome: この基準がリンクされている学習成果があります。
    rubric_criterion_dialog: 
      buttons: 
        update_comments: コメントの更新
        update_description: 説明の更新
      labels: 
        additional_comments: 追加コメント
    rubric_dialog: 
      buttons: 
        use_this_rubric: この注釈を使用
      criterion_count: "%{count} つの基準"
      links: 
        manage_rubrics: 注釈の管理
      points_possible: "配点 %{points}"
      titles: 
        find_a_rubric: 注釈の検索
    rubric_forms: 
      points: "%{points} 点"
    rubric_summary: 
      buttons: 
        edit_assessment: アセスメントの編集
      defaults: 
        title: タイトル
      headers: 
        assessment: アセスメント
        criteria: 基準
      labels: 
        total_points: 合計点
      points_out_of: "*スコア: %{points}* / 配点: **%{total}**"
    rubric_summary_criterion: 
      defaults: 
        description: 基準の説明
      full_marks: 満点
      links: 
        view_longer_description: 詳細説明を表示
      no_marks: 零点
      out_of_points: "%{points}/%{total} 点"
      titles: 
        full_comments: クリックしてコメント全体を表示
        linked_to_learning_outcome: この基準がリンクされている学習成果があります。
    select_content_dialog: 
      add_to_module: "*モジュール*に %{item} を追加"
      assignment_item: 課題
      assignment_notice: "この *モジュール* に関連付ける課題を選択するか、\"新しい課題\" を選択して課題を追加します。"
      content_page_item: "コンテンツ ページ"
      discussion_item: ディスカッション
      domain_match_notice: "このツールを使用するには、ドメインが %{domain} と一致している必要があります"
      external_tool_item: 外部ツール
      external_tool_notice: "下のリストからツールを選択するか、または、Basic LTI で構成されている外部ツールの場合は、外部ツールの URL を入力して、その外部ツールへのリンクをこの *モジュール* に追加します。"
      external_url_item: "外部 URL"
      external_url_notice: "Web サイトの URL へのリンクをこの *モジュール* に追加するには、URL とページ名を入力します。"
      file_item: ファイル
      file_notice: "この *モジュール* に関連付けるファイルを選択するか、\"新しいファイル\" を選択してファイルを追加します。"
      indent_level: 
        one: "*1 段階インデント*"
        other: "*%{count} 段階インデント*"
        zero: "*インデントしない*"
      labels: 
        assignment_name: 課題名
        file: ファイル
        folder: フォルダ
        header: ヘッダ
        indentation: インデント
        page_name: ページ名
        quiz_group: グループ
        quiz_name: クイズ名
        topic_name: トピック名
        url: URL
      loading: 読み込んでいます...
      new_assignment_option: "[ 新しい課題 ]"
      new_file_option: "[ 新しいファイル ]"
      new_page_option: "[ 新しいページ ]"
      new_quiz_option: "[ 新しいクイズ ]"
      new_tab: このツールを新しいタブに読み込む
      new_topic_option: "[ 新しいトピック ]"
      options: 
        assignments: 課題
      quiz_item: クイズ
      quiz_notice: "この *モジュール* に関連付けるクイズを選択するか、\"新しいクイズ\" を選択してクイズを追加します。"
      sub_header_notice: "*モジュール* のサブヘッダとして追加するテキストを入力します"
      text_header_item: "テキスト ヘッダ"
      topic_notice: "この *モジュール* に関連付けるトピックを選択するか、\"新しいトピック\" を選択してトピックを追加します。"
      wiki_page_notice: "この *モジュール* に関連付ける Wiki ページを選択するか、\"新しいページ\" を選択してページを追加します。"
    sequence_footer: 
      full_course_sequence: コース全体の順序を表示
      next: 次へ
      previous: 前へ
    submission_comment: 
      assignment: 課題
      grading_alt: 採点
      submission_comment: 提出コメント
    unauthorized: 
      headings: 
        needs_cookies: "Cookie が必要です"
        needs_login: ログインしてください
        unauthorized_action: 権限がありません
        unpublished: まだ利用できません
      needs_cookies: "ブラウザで Cookie が有効になっていません。続行する前に、セキュリティの設定を調整してください。"
      needs_login: このページへのアクセスは、認証されたユーザに制限されています。現在、このページを表示する権限がありません。
      public_course: "このページは、コース「**%{course}**」のコンテンツの一部です。"
      titles: 
        log_in: ログインしてください
        unauthorized_action: 権限がありません
      unauthorized_1: このページにアクセスする権限がないようです。このコンテンツを表示する権限があるか、確認してください。
      unauthorized_2: "このページを表示できるはずである場合は、\"ヘルプ\" リンクを使用して、この問題をサポートにお知らせください。"
      unauthorized_action: このページへのアクセスは、認証されたユーザに制限されています。このページのコンテンツを表示するには、その前に、ログインする必要があります。
      unauthorized_user: "%{user_name} さんがこのページを表示するには、ログインする必要があります。パスワードを忘れた場合、またはパスワードが分からない場合は、\"パスワードを忘れた場合\" をクリックしてください。"
      unauthorized_user_is_other: "%{current_user} さん、このページを表示する権限がありません。このページへのアクセスに使用されたリンクは、**%{unauthorized_user} (%{unauthorized_user_email})** さん用のものです。これがご自分であれば、一度ログアウトし、その電子メールに書かれているアドレスでログインし直すことで、このページにアクセスできます。"
    unauthorized_feed: 
      bad_params: アクセスしようとしたフィードのパラメータが無効です。
      feedback: "この URL が正常に機能するはずであると確信できる場合は、下のリンクをクリックして、このページにアクセスしたときの操作をお知らせください。調査いたします。"
      headings: 
        problem: フィードを読み込む際に問題が発生しました
      links: 
        feedback: 何をお探しであったかをお知らせください
      title: 無効なフィード
    user_lists: 
      copy_and_paste_notice_just_email: "電子メール アドレスのリストをコピー アンド ペーストして、ユーザを追加します。"
      copy_and_paste_notice_with_login_handle: "ユーザのリストをコピー アンド ペーストします。電子メール アドレス、または %{login_handle_name} が使用できます。"
      labels: 
        alert: アラート
        notice: 注意
      no_valid_users: "*申し訳ありません。* 入力された電子メール アドレスまたはログイン ID に、有効でないものがあるようです。前のページに戻り、もう一度試してください。"
      titles: 
        new_user: 新しいユーザ
      user_list_explanation: "形式サンプル: \"受講生\" <student@example.com>, \"氏名\" <firstlast@example.com>, justAnEmailAddress@example.com"
    wiki_image: 
      titles: 
        click_to_embed: "クリックして %{image} を埋め込む"
        embed_image: クリックして画像を埋め込む
    wiki_sidebar: 
      buttons: 
        insert_link: リンクの挿入
        upload: アップロード
        upload_files: フォルダへのファイルのアップロード
      click_links: ページをクリックして、そのページにリンクを挿入します。
      course_links: コース内の他のコンテンツにリンクします。
      drop_files: ここにファイルをドロップして、アップロードする
      drop_images: ここに画像をドロップして、アップロードする
      file_size_limit: "ファイルあたり %{size} に制限する"
      files_remaining: "あと *0* 個のアップロード"
      files_tab: "ファイルをクリックして、そのファイルにダウンロード リンクを挿入します。"
      group_links: グループ内の他のコンテンツにリンクします。
      headings: 
        insert_content: ページへのコンテンツの挿入
      images: 
        alt: 
          loading: 読み込んでいます...
      images_tab: 画像をクリックして、その画像をページに埋め込みます。
      insert: 
        announcements: クリックしてこのアナウンスへのリンクを挿入する
        announcements_page: "クリックしてアナウンス ページへのリンクを挿入する"
        assignments: クリックして、この課題へのリンクを挿入する
        assignments_page: クリックして、課題ページへのリンクを挿入する
        collaborations_page: クリックして共同作業ページへのリンクを挿入する
        discussions: クリックして、このトピックへのリンクを挿入する
        discussions_page: "クリックして、ディスカッション ページへのリンクを挿入する"
        files_page: "クリックして、ファイル ページへのリンクを挿入する"
        grades_page: クリックして、成績ページへのリンクを挿入する
        modules: クリックして、このモジュールへのリンクを挿入する
        modules_page: "クリックして、モジュール ページへのリンクを挿入する"
        quizzes: クリックして、このクイズへのリンクを挿入する
        syllabus_page: クリックして、要綱へのリンクを挿入する
        users_page: "クリックして、メンバー ページへのリンクを挿入する"
        wiki_pages: クリックして、このページへのリンクを挿入する
        wiki_pages_index: "クリックして、Wiki へのリンクを挿入する"
      labels: 
        folder: フォルダ
      links: 
        announcements: "アナウンス リスト"
        announcements_page: "アナウンス リスト"
        assignments: 課題リスト
        assignments_page: 課題リスト
        collaborations_page: 共同作業
        discussions: ディスカッションのインデックス
        discussions_page: ディスカッションのインデックス
        files_page: ファイルのインデックス
        find_on_flickr: "Flickr のクリエイティブ コモンズの画像を検索する"
        grades_page: 成績
        modules: モジュールのリスト
        modules_page: モジュール
        new_page: 新しいページへのリンク
        quizzes: クイズのリスト
        syllabus: コース要綱
        upload_file: 新しいファイルをアップロードする
        upload_image: 新しい画像をアップロードする
        users_page: メンバー
        wiki_pages_index: "Wiki ホーム"
      links_to: 
        announcements: アナウンス
        assignments: 課題
        discussions: ディスカッション
        modules: モジュール
        nav: 
          course: "コース ナビゲーション"
          group: "グループ ナビゲーション"
        quizzes: クイズ
        wiki_pages: "Wiki ページ"
      messages: 
        loading: 読み込んでいます...
      new_page_name: 新しいページの名前は何にしますか?
      select_destination: "これら %{count} つのファイルの宛先フォルダを選択します:"
      tabs: 
        collections: コレクション
        files: ファイル
        images: 画像
        links: リンク
      uploading_file: "*ファイル* をアップロードしています..."
    zip_file_import_form: 
      buttons: 
        upload_file: ファイルのアップロード
      labels: 
        upload_to: アップロード先
      notices: 
        uploading_progress_info: "zip ファイルをアップロードして処理しようとしています。zip ファイルに含まれるファイルの数が多い、またはzip ファイルのサイズが非常に大きいと、時間がかかる場合があります。"
      prompts: 
        select_file: "アップロードする .zip ファイルを選択してください"
      titles: 
        uploading: アップロードしています。お待ちください。
  sis_batch: 
    errors: 
      unrecorgnized_type: "認識できないインポート タイプです"
    instructure_csv: "Instructure の CSV形式または CSV形式のzip ファイル"
    upload_filename: "sis_upload_%{id}.zip"
  sis_import: 
    buttons: 
      process_data: データの処理
    errors: 
      import_failed_code: "SIS データのインポート中にエラーが発生しました。レコードは 1 つもインポートされませんでした。システム管理者に連絡の上、次のコードを知らせてください。 \"%{code}\""
      import_failed_messages: "SIS レコードは 1 つもインポートされませんでした。インポートが失敗し、以下のメッセージが発行されました。"
    headers: 
      import_errors: エラーがあるため、インポートはできません。
      import_warnings: 警告
      imported_items: インポートされたアイテム
    import_counts: 
      accounts: "アカウント: %{account_count}"
      courses: "コース: %{course_count}"
      crosslists: "クロスリスト: %{crosslist_count}"
      enrollments: "登録: %{enrollment_count}"
      group_enrollments: "グループ登録: %{group_enrollments_count}"
      groups: "グループ: %{group_count}"
      sections: "セクション: %{section_count}"
      terms: "期間: %{term_count}"
      users: "ユーザ: %{user_count}"
    messages: 
      import_complete_success: インポートが完了し、すべての記録が正常にインポートされました。
      import_complete_warnings: "SIS データはインポートされましたが、以下のメッセージが発行されました。"
    notices: 
      processing_takes_awhile: 少し時間がかかる場合があります。
    status: 
      processing: 処理しています。
  sis_imports_api: 
    errors: 
      invalid_content_type: "無効なコンテンツ タイプです。UTF-8 である必要があります"
    sis_import_in_process_notice: "SIS インポートは既に処理中です。"
  site: 
    view_privacy_policy: "プライバシー ポリシーを表示"
  site_admin: 
    columns: 
      date: 日付
      value: 値
    institution_suspended: 
      body: "学校の Canvas アカウントが一時停止されています。Canvas 管理者に連絡してください。"
      links: 
        logout: ログアウト
        stop_masquerading: "[マスカレードの停止]"
      page_title: 教育機関のアカウントが一時停止されました
    links: 
      over_time: 経時変化
    status: 
      loading: 読み込んでいます...
    titles: 
      value_over_time: "%{value} 経時変化"
  slideshow: 
    titles: 
      back: 戻る
      close: 閉じる
      forward: 早送り
  statistics: 
    csv_columns: 
      attempt: 試行
      id: ID
      n_correct: 正解数
      n_incorrect: 不正解数
      name: 名前
      score: スコア
      section: セクション
      section_id: section_id
      section_sis_id: section_sis_id
      sis_id: sis_id
      submitted: 提出済み
    exact_answer: "%{exact_value} +/- %{margin}"
    inexact_answer: "%{lower_bound} 至 %{upper_bound}"
    no_answer: 解答なし
  step: 手順
  sub_accounts: 
    alerts: 
      subaccount_has_courses: コースが含まれているサブアカウントは削除できません
      subaccount_has_subaccounts: サブアカウントが含まれているサブアカウントは削除できません
    confirms: 
      delete_subaccount: このサブアカウントを削除してもよろしいですか?
    courses_count: 
      one: "%{count} 件のコース"
      other: "%{count} 件のコース"
    index: 
      titles: 
        sub_accounts: サブアカウント
    sub_accounts: 
      account_courses: 
        one: "%{count} 件のコース"
        other: "%{count} 件のコース"
      account_sub_accounts: 
        one: "%{count} 件のサブアカウント"
        other: "%{count} 件のサブアカウント"
      add_sub_accounts: サブアカウントの追加
      can_not_delete: コースが含まれているサブアカウントは削除できません
      delete_sub_account: サブアカウントの削除
      edit_account_name: アカウント名の編集
      hide_sub_accounts: サブアカウントの非表示
      show_sub_accounts: サブアカウントの表示
    sub_accounts_count: 
      one: "%{count} 件のサブアカウント"
      other: "%{count} 件のサブアカウント"
  subject_reply_to: "Re: %{subject}"
  submission: 
    atom_no_author: 作成者なし
    attached_files_comment: 添付ファイルをご参照ください。
    media_comment: "これはメディア コメントです。"
    state: 
      graded: 採点済み
      submitted: 提出済み
      unsubmitted: 未提出
  submission_comment: 
    unknown_author: 名前未登録ユーザ
  submission_detail: 
    go_to_submission_url: "提出用 URL に進む"
    no_submission: 提出なし
    online_text_entry_see_details_in_the_speedgrader: "オンライン テキスト入力、*SpeedGrader 内の詳細を参照してください*。"
    submitted_files: "提出済みのファイル:"
  submission_details_dialog: 
    add_a_comment: コメントを追加します
    comments: コメント
    labels: 
      group_comment: グループ全体にコメントを送信
    late: 遅延
    links: 
      click_to_view: ここをクリックして表示
    loading_comments: コメントを読み込んでいます...
    more_details_in_the_speedgrader: "SpeedGrader 内の詳細"
    post_comment: コメントの投稿
    submitted: "提出済み:"
    this_was_submitted_multiple_times_choose_a_submission_to_view: "複数回提出されています。どれを表示するか選択してください:"
    view_rubric_assessment_in_the_speedgrader: "注釈のアセスメントを SpeedGrader で表示する"
  submissions: 
    assignment_submit_success: 課題は正常に提出されました。
    assignment_submitted: 課題が提出されました。
    click_to_download: "%{size_of_file} をダウンロードするには、ここをクリック"
    creating_zip: "zip ファイルを作成しています..."
    download_submissions: 課題提出物のダウンロード
    errors: 
      assignment_submit_fail: 課題の提出に失敗しました
      can_not_submit_locked_assignment: ロックされている課題は提出できません
      invalid_file_type: "無効なファイル タイプです"
      media_file_attached: 提出物には、メディアに記録されたデータがありませんでした
      no_attached_file: "この課題には 1 個以上のファイルを添付する必要があります"
      no_report: その課題アイテムに対するレポートが見つかりませんでした
      student_not_enrolled: 指定されたユーザは、このコースの受講生ではありません
      student_not_enrolled_id: "指定されたユーザ (%{id}) は、このコースの受講生ではありません"
    errors_update_failed: 更新に失敗しました
    finished_redirecting: 完了しました!ファイルにリダイレクトしています...
    gathering_files_progress: "ファイルを収集しています (%{progress})..."
    resubmitted_to_turnitin: "turnitin に正常に再提出されました。"
    see_attached_files: 添付ファイルを参照してください
    show: 
      attach_file: ファイルを添付
      buttons: 
        save: 保存
        save_comment: コメントの保存
      crumbs: 
        assignments: 課題
      labels: 
        add_a_comment: コメントの追加
        grade: 成績
        show_assessment_by: アセスメントの表示
      late_submission: (遅延)
      links: 
        resubmit: 課題の再提出
        submit: 課題の提出
      media_comment: "メディア コメント"
      media_comment_link: "これはメディア コメントです。*ここをクリックして表示します*。"
      only_see_your_own_comments_muted: 課題が現在採点中であるため、今すぐすべてのコメントを表示できない場合があります
      only_see_your_own_comments_peer: "ピア レビュー中の受講生は、自分が作成したコメントだけを見ることができます。"
      options: 
        new_assessment: "[新しいアセスメント]"
      out_of_points: "配点: %{points_possible}"
      peer_review: "ピア レビュー"
      peer_review_not_done: "**このピア レビューはまだ完了していません。**  ピア レビューが完了したと見なされるには、少なくとも 1 つのコメントを残す必要があります。"
      peer_review_not_done_rubric: "**このピア レビューはまだ完了していません。**  ピア レビューが完了したと見なされるには、少なくとも 1 つのコメントを残し、右側の注釈フォームに記入する必要があります。"
      peer_review_steps_complete: "このピア レビューに必要な手順が完了しました。"
      sent_to_whole_group: グループ全体にコメントを送信
      show_rubric: 注釈の表示
      speedgrader: SpeedGrader™
      student_mute_notification: 成績は、インストラクタが作業中のため利用できません。
      submission_details: 提出物の詳細
      submitted_at: "%{submit_date} 提出済み"
      teachers_notified_of_comments: 講師と提出者には、すべてのコメントが通知されます
    show_preview: 
      discussion_submission_description: "この課題への提出物は、この課題のディスカッションにおける投稿です。%{user} さんのディスカッション投稿は以下のとおりです。*全ディスカッションを表示* することもできます。"
      entry_no_image: このページは、最初に提出されたときから、変更されている可能性がありますので注意してください。
      entry_with_image: 提出された時点のページの内容をスナップショットにして含めてあります。または、クリックして元の提出物を表示することもできます。
      external_url_submission: "この提出物は、外部ページへの URL でした。"
      file_uploads_for_user: "**%{user}** さんのためのファイル アップロード"
      group_discussion_submission_description: "この課題への提出物は、このグループの課題のディスカッションに投稿されます。%{user} さんのディスカッション投稿は以下のとおりです。*全グループ ディスカッションを表示* することもできます。"
      media_comment_link: この提出物はメディアに記録されたデータです。*ここをクリックして表示します*。
      no_files: この提出物に対してアップロードされたファイルはありません
      no_preview_available: プレビューは利用できません
      no_submission: 提出なし
      paper_view: 印刷表示
      plain_view: "プレーン テキスト表示"
      preview_document: この文書をプレビュー
      quiz_submission: この提出物は、クイズへの提出物です。クイズのページにリダイレクトします。
      show_entire_discussion: ディスカッション全体の表示
      student: 受講生
      url_preview: "URL のプレビュー"
      view_original_submission: "%{user} さんへの元の提出物を表示"
    still_zipping: まだファイルの圧縮が進行中です...
    submission_download: 
      download_message: "**受講生の提出物を収集** し、zip ファイルに圧縮しています。提出ファイルのサイズと数により、しばらく時間がかかる場合があります。"
      gathering_files: ファイルを収集しています...
  support: 
    array: 
      last_word_connector: "、および "
      or: 
        last_word_connector: "、または "
        two_words_connector: " または "
      two_words_connector: " および "
      words_connector: ", "
    help_menu: 
      community_support_description: ピアと交流し、支援を得ます。
      community_support_forums: "コミュニティ サポート フォーラム"
      contact_support: サポートに問い合わせ
      contact_support_sub_text: 緊急の問題について問い合わせます。
      curriculum_assessment_errata: カリキュラム/アセスメント正誤表
      curriculum_assessment_errata_description: "既に報告されているアセスメントおよびカリキュラムのエラーを表示します。\"正誤表\" を検索してください。"
      networking_academy_description: "最も一般的な質問に対する Cisco の回答を表示します。"
      networking_academy_faqs: "ネットワーキング アカデミーの FAQ"
    select: 
      prompt: 選択してください
  table_headings: 
    name: 名前
    total: 合計
    type: タイプ
  tabs: 
    announcements: アナウンス
    assignments: 課題
    chat: チャット
    collaborations: 共同作業
    conferences: 会議
    discussions: ディスカッション
    eportfolios: eポートフォリオ
    files: ファイル
    grades: 成績
    home: ホーム
    modules: モジュール
    outcomes: 成果
    pages: ページ
    people: メンバー
    profile: プロフィール
    quizzes: クイズ
    settings: 設定
    syllabus: 要綱
  terms: 
    index: 
      date: 
        term_end: 期間の終了日
        term_start: 期間の開始日
        unspecified: 指定なし
      errors: 
        submit: 提出エラー
      links: 
        add_new_term: 新しい期間の追加
      messages: 
        classes_in_term: まだクラスが残っている期間は削除できません。
        submitting: 提出しています...
      page_title: "%{account} の期間"
      prompts: 
        delete: この期間を削除してもよろしいですか?
      titles: 
        enrollment_terms: 登録期間
        term_details: 期間の詳細
    term: 
      buttons: 
        add: 期間の追加
        update: 期間の更新
      course_count: 
        one: "%{count} 件のコース"
        other: "%{count} 件のコース"
      labels: 
        designers_can_access_from: "**設計者** は次の場所からアクセスできます"
        sis_id: "SIS ID"
        students_can_access_from: "**受講生** は次の場所からアクセスできます"
        tas_can_access_from: "**TA** は次の場所からアクセスできます"
        teachers_can_access_from: "**講師** は次の場所からアクセスできます"
      name: "期間名:"
      sis_source_id: "SIS ID:"
      term_runs_from: "**期間の始まり** は"
      titles: 
        term_ends: 期間の終了日
        term_starts: 期間の開始日
      tooltips: 
        term_ends_designers: 設計者に対する期間の終了日
        term_ends_students: 受講生に対する期間の終了日
        term_ends_tas: "TA に対する期間の終了日"
        term_ends_teachers: 講師に対する期間の終了日
        term_starts_designers: 設計者に対する期間の開始日
        term_starts_students: 受講生に対する期間の開始日
        term_starts_tas: "TA に対する期間の開始日"
        term_starts_teachers: 講師に対する期間の開始日
      user_count: 
        one: "%{count} 人のユーザ"
        other: "%{count} 人のユーザ"
    timespan: 
      date: 
        term_end: 期間の終了日
        term_start: 期間の開始日
        unspecified: 指定なし
      timespan: "%{start_at} *至* %{end_at}"
  time: 
    am: 午前
    count_hours_ago: 
      one: "%{count} 時間前"
      other: "%{count} 時間前"
    count_minutes_ago: 
      one: "%{count} 分前"
      other: "%{count} 分前"
    due_date: "%{date} 終了日 %{time}"
    event: "%{date} 於  %{time}"
    formats: 
      default: "%a, %d %b %Y %H:%M:%S %z"
      long: "%B %d, %Y %H:%M"
      short: "%d %b %H:%M"
      tiny: "%l:%M%P"
      tiny_on_the_hour: "%l%P"
    less_than_a_minute_ago: "1 分前未満"
    pm: 午後
    ranges: 
      different_days: "%{start_date_and_time} ～ %{end_date_and_time}"
      same_day: "%{date} の %{start_time} ～ %{end_time}"
      times: "%{start_time} ～ %{end_time}"
    unknown_date: 不明な日付です
    with_ago: "%{time} 前"
  tinymce: 
    insert_update_image_view: 
      alt_help_text: アクセシビリティを向上するための画像について説明します
      alt_text: 代替テキスト
      attributes: 属性
      canvas: Canvas
      dimension_help_text: アスペクト比は維持されます
      dimensions: 寸法
      flickr: Flickr
      image_height: 画像の高さ
      image_source: 画像のソース
      image_width: 画像の幅
      url: URL
  title_separator: ": "
  titles: 
    aligned_items: 整列されたアイテム
    announcement: アナウンス
    announcements: アナウンス
    assignments: 課題
    discussion: ディスカッション
    discussions: ディスカッション
    error_reports: "エラー レポート"
    learning_outcomes: 学習成果
    messages: メッセージ
    outcome_artifacts: 成果物
    view_in_separate_window: 別のウィンドウで表示
  tooltips: 
    vdd: 
      more_message: "あと %{count} 件..."
  turnitin: 
    error_1007: アップロードされたファイルが大きすぎます。
    error_1009: "ファイルのタイプが無効です (有効なファイル タイプ: MS Word、Acrobat PDF、Postscript、テキスト、HTML、WordPerfect (WPD)、リッチ テキスト形式)。"
    error_1013: "turnitin による採点を受けるには、受講生は 20 語より長いテキストを提出する必要があります。"
    error_1023: "PDF ファイルを読み取れませんでした。ファイルがパスワードで保護されていないことを確認してください。"
    error_216: このアカウントの受講生の上限に達しました。アカウント管理者に連絡してください。
    error_217: "このアカウントに対する turnitin 製品の有効期限が切れました。営業担当者に連絡して、turnitin 製品を更新してください。"
    error_414: この提出物の独創性レポートはまだ利用できません。
    error_415: この提出物の独創性スコアはまだ利用できません。
    error_default: "turnitin への提出の際にエラーが発生しました。サポートに問い合わせる前に、ファイルの再提出を試してください"
    tooltip: 
      score: "turnitin 類似性スコア - 詳細レポートを参照してください"
  turnitin_info: 
    buttons: 
      resubmit_to_turnitin: "Turnitin に再提出"
  unknown: 不明
  unknown_question_bank: 不明な問題バンクです
  unknown_quiz: 不明なクイズです
  user: 
    default_collection_name: "%{user_name} のコレクション"
    default_user_name: ユーザ
    errors: 
      already_enrolled: このコースには既に登録されています
      course_full: このコースには空きがありません
      invalid_code: 無効なコード
      required: 必須
      terms: 利用規約に同意する必要があります
      too_long: "%{max} 文字以内にしてください"
    registration: 
      agree_to_terms: "*利用規約* に同意します。"
      agree_to_terms_with_code_of_conduct: "*利用規約*と**行動規則**に同意します。"
  user_follow: 
    errors: 
      follow_own_collection: 自分のコレクションをフォローすることはできません
      follow_self: 自分自身をフォローすることはできません
  user_lists: 
    add_n_users: 
      one: "問題ないので、この %{count} 人のユーザを追加"
      other: "問題ないので、この %{count} 人のユーザを追加"
    adding_users: ユーザを追加しています...
    buttons: 
      continue: 続行...
    cant_unenroll: このユーザは、キャンパス登録システムを使用して自動的に登録されました。そのため、手動で削除することはできません。ご質問などございましたら、システム管理者までお問い合わせください。
    delete_confirm: このユーザを削除してもよろしいですか?
    duplicate_users: 
      one: "%{count} 人の重複ユーザが見つかりました。重複を削除しました。"
      other: "%{count} 人の重複ユーザが見つかりました。重複を削除しました。"
    invalid_users_notice: 一部無効な箇所があった可能性があります。前のページに戻り、エラーをすべて解決してください。
    just_now: 今すぐ
    messages: 
      processing: 処理しています...
    titles: 
      existing_user: 既存のユーザ
    user_parsing_errors: 
      one: "ユーザのリストの解析で、%{count} 件のエラーが発生しました。"
      other: "ユーザのリストの解析で、%{count} 件のエラーが発生しました。"
    users_added: 
      one: "%{count} 人のユーザが追加されました"
      other: "%{count} 人のユーザが追加されました"
    users_adding_failed: ユーザの登録に失敗しました
    users_existed: 
      one: "(%{count} 人のユーザが既に存在しました)"
      other: "(%{count} 人のユーザが既に存在しました)"
    users_to_add: 
      one: "このまま続行すると、%{count} 人のユーザが追加されます。"
      other: "このまま続行すると、%{count} 人のユーザが追加されます。"
  user_logins: 
    buttons: 
      add_login: ログインの追加
      update_login: ログインの更新
    confirms: 
      delete_login: "ログイン \"%{login}\" を削除してもよろしいですか?"
    notices: 
      cant_delete_last_login: ユーザの最後のログイン情報を削除することはできません
      mfa_reset: マルチファクタ認証がリセットされました
    save_succeeded: 正常に保存されました
    titles: 
      add_login: ログインの追加
      update_login: ログインの更新
  user_name: 
    buttons: 
      update_user: ユーザの更新
    confirms: 
      remove_profile_picture: このユーザのプロフィール画像を削除してもよろしいですか?
    errors: 
      failed_to_remove_image: 画像の削除に失敗しました。もう一度やり直してください
      failed_to_report_image: 画像の報告に失敗しました。もう一度やり直してください
      updating_user_details_failed: ユーザの詳細情報の更新に失敗しました。もう一度やり直してください
    messages: 
      removing_image: 画像を削除しています...
      reporting_image: 画像を報告しています...
      updating_user_details: ユーザの詳細情報を更新しています...
    notices: 
      image_reported: この画像は報告されました
  user_notes: 
    confirms: 
      delete_journal_entry: この日誌エントリを削除してもよろしいですか?
    index: 
      buttons: 
        create: エントリの作成
      crumbs: 
        faculty_journal: 講師日誌
      links: 
        create_new_entry: 新しいエントリの作成
      messages: 
        no_entries: この受講生に対する日誌エントリはありません。
      page_title: 講師日誌
      title: タイトル
      titles: 
        journal_for: "%{user} についての講師日誌"
    messages: 
      loading_more: その他のエントリを読み込んでいます
    notices: 
      created: 日誌エントリは正常に作成されました。
    show: 
      labels: 
        created_by: 作成者
        note: 注
        title: タイトル
        user: ユーザ
    tooltips: 
      loading_more: より多くの結果を読み込んでいます
    user_note: 
      links: 
        delete: このエントリを削除する
      no_title: タイトルなし
      subheader: "%{creator} 作成日: %{created_at}"
    user_notes: 
      crumbs: 
        faculty_journal: 講師日誌
      details_a_course: 現在コースに登録している受講生の前回の講師日誌エントリです。
      details_this_course: 現在このコースに登録している受講生の前回の講師日誌エントリです。
      headers: 
        current_courses: 現在のコース
        last_entry: 前回の講師日誌エントリ
        student: 受講生
      page_title: 講師日誌
  user_profile: 
    tabs: 
      notifications: お知らせ
      profile: プロフィール
      settings: 設定
  user_service: 
    descriptions: 
      delicious: "Delicious は、共同作業向けの、リンクを共有できるツールです。インターネット上のどのページでも、後で参照できるようにタグを付けることができます。他のユーザの Delicious アカウントにリンクして、同じような関心事のリンクを共有することもできます。"
      diigo: "Diigo は、共同作業向けの、リンクを共有できるツールです。インターネット上のどのページでも、後で参照できるようにタグを付けることができます。他のユーザの Diigo アカウントにリンクして、同じような関心事のリンクを共有することもできます。"
      facebook: "ご自分の Facebook プロフィールをリストに載せれば、クラスやグループのフレンドとより簡単につながることができるようになります。"
      google_docs: "受講生は Google ドキュメントを使用して、グループ プロジェクトでの共同作業を行なうことができます。Google ドキュメントを使用すれば、文書、スプレッドシート、プレゼンテーションなどをリアルタイムで共同編集することが可能です。"
      linked_in: "LinkedIn は、ビジネス ネットワークのためのリソースです学生時代に築いた人脈の多くは、仕事をするようになってからも役立つものです。"
      skype: "Skype は、インターネット経由で音声通話やビデオ通話を行なうための無料のツールです。"
      twitter: "Twitter は、クラス外コミュニケーションのための素晴らしいリソースです。"
  users: 
    admin_merge: 
      buttons: 
        go: 検索
        merge_user_account: "ユーザ アカウントの結合"
      labels: 
        name: 名前
        user_id: "ユーザ ID"
      links: 
        select: 選択
      merge_result_explanation: "アカウント「%{source_user_name} (%{source_user_email})」をこのアカウント「%{target_user_name} (%{target_user_email})」に結合してもよろしいですか?この処理を行なうと、次のような結果になります:"
      merge_result_explanation_again: "ユーザ「%{user_name} (%{user_email})」を、アカウント「%{pending_other_user_name} (%{pending_other_user_email})」に結合することを選択しました。この処理を行なうと、次のような結果になります:"
      merge_somone_else: "他の誰かを %{user_name} と結合"
      merge_user_initial_instructions: "ユーザ「%{user_name} (%{user_email})」を別のアカウントと結合することを選択しました。下のフォームから、このユーザに結合するユーザを検索できます。"
      no_merge_undo: この処理は取り消しできません。よくご確認の上、続行してください。
      no_permission: アカウントを検索する権限がありません
      prepare_to_merge: ユーザの結合準備
      switch_user_positions: ユーザの職位の交代
      titles: 
        enter_user_id: "またはユーザ ID を入力"
        find_user: ユーザの検索
        merge_users: "ユーザ アカウントの結合"
        really_merge: "ユーザ アカウントを本当に結合しますか?"
    cant_self_merge: 同じアカウントどうしを結合することはできません。
    cc_prefs: 
      buttons: 
        configure: お知らせ設定の構成
      comm_preferences_instructions: "Canvas に登録されました。コースの進捗にあわせて受信するお知らせの種類を設定できます。Canvas では、どのイベントについてのお知らせを、どのように受信するか、ユーザが柔軟に設定することができます。コースで何かが起きたときの通知を電子メールを受け取るか、携帯電話にテキスト メッセージで受け取るか、また即時、毎日、毎週のいずれで受け取るかを選択できます。"
      titles: 
        configure_com_prefs: お知らせ設定の構成
    confirms: 
      unenroll_user: このユーザの登録を解除してもよろしいですか?
    could_not_find_url: "ダウンロード URL が見つかりませんでした"
    crumbs: 
      profile: "%{user} のプロフィール"
    current_conference: 
      current_conference_text: "**[%{conference}](%{link_to_conference})** への参加を招待されました。%{started_at} に開始しており、%{participant_count} 人が参加しています。"
      participant_count: 
        one: "%{count} 人の参加者"
        other: "%{count} 人の参加者"
    dashboard_sidebar: 
      coming_up: 次の予定
      recent_feedback: 最近のフィードバック
      start_new_course: 新しいコースの開始
    delete: 
      are_you_sure: "このユーザ アカウントを削除してもよろしいですか?"
      buttons: 
        delete_user: "%{user_name} を削除"
      titles: 
        confirm_delete: ユーザの削除の確認
        confirm_deletion_of_user: "%{user_name} の削除の確認"
        delete_user: ユーザの削除
        really_delete_user: "本当に %{user_name} を削除"
    enrollment: 
      course_not_published: このコースはまだ公開されていません
      linked_to_user: "(リンク先 %{user_name})"
      links: 
        teacher_activity: 受講生との交流レポートの表示
      roles_designer: 設計者として参加登録済み。
      roles_observer: オブザーバとして参加登録済み。
      roles_student: 受講生として参加登録済み。
      roles_ta: "TA として参加登録済み。"
      roles_teacher: 講師として参加登録済み。
      unpublished: 未公開
    errors: 
      no_teacher_courses: この講師と受講生で共有しているコースはありません
      user_not_teacher: そのユーザは、このコースの講師ではありません
    facebook_added: "Facebook アカウントは正常に追加されました!"
    facebook_fail: "Facebook の認証に失敗しました。"
    google_docs_added: "Google ドキュメントへのアクセスが承認されました!"
    google_docs_fail: "Google ドキュメントの認証に失敗しました。もう一度、試してください"
    grades: 
      average_grades: 
        one: "%{count} 人の受講生の平均"
        other: "%{count} 人の受講生の平均"
      course: コース
      crumbs: 
        grades: 成績
      current_teacher_courses: 私が教えているコース
      linked_student_accounts: リンクされている受講生のアカウント
      links: 
        teacher_activity: 受講生との交流レポート
      no_grade: 成績なし
      no_grades: 成績なし
      page_title: 成績
      percent: パーセント
      send_teacher_message: この講師にメッセージを送る
      show_previous_courses: 以前のコースの表示
      titles: 
        current_student_courses: 私が受けているコース
        previous_courses: 以前のコース
    group: 
      show_hide_activity_list: "最近のアクティビティ リストへの表示/非表示"
    index: 
      all_users: すべてのユーザ
      buttons: 
        manage_profile_pictures: プロフィール画像の管理
        user_groups: "ユーザ グループの表示"
      crumbs: 
        users: ユーザ
      labels: 
        show_users_for_term: 期間内に登録のあるユーザを表示
      no_results_found: 一致するものが見つかりませんでした
      search_for_user: "%{user_name} でユーザを検索した結果"
      titles: 
        all_users: すべてのユーザ
        choose_term: 期間の選択
        search_results: "\"%{search_term}\\ で検索した結果"
    linkedin_added: "LinkedIn アカウントは正常に追加されました!"
    linkedin_fail: "LinkedIn の認証に失敗しました。もう一度、試してください"
    logins: 
      add_login: ログインの追加
      buttons: 
        update_login: ログインの更新
      labels: 
        account_id: アカウント
        current_ip: "現在のログイン IP"
        current_login: 現在のログイン
        last_ip: "前回のログイン IP"
        last_login: 前回のログイン
        last_request: 前回の要求
        password: パスワード
        sis_id: "SIS ID"
        sis_user_id: "SIS ID"
        unique_id: ログイン
      more: もっと読む...
      never: 一切なし
      none: なし
      reset_mfa: マルチファクタ認証のリセット
      titles: 
        logins: ログイン情報
    masquerade: 
      are_you_sure_start: "このユーザをマスカレード (装う) してもよろしいですか?"
      are_you_sure_stop: マスカレードを停止してもよろしいですか?
      details: |-
          基本的にマスカレードは、このユーザとしてパスワードなしでログインすることです。
          あたかもこのユーザであるかのように、あらゆる操作を行なうことができます。別のユーザの視点からは、
          あたかもこのユーザが実行したかのように見えます。ただし、監査ログに記録されるのは、
          このユーザの代理で実際に操作を実行したのは **あなた** である、という事実です。
      masquerade_as: "%{user_name} をマスカレード"
    merge: 
      login_to_merge_different_account: "アカウント「%{current_user_name} (%{current_user_email})」を別のアカウントに結合するには、その新しいアカウントにログインしてください:"
      merge_definition: "さまざまな理由により、最終的にログインが 1 つではなく 2 つになった可能性があります。この場合、2 つのログインを結合して、両方の情報を統合することができます。"
      titles: 
        merge_accounts: "ユーザ アカウントの結合"
    merge_results: 
      action: 処理
      emails: 電子メール
      enrollments: 登録
      logins: ログイン
      no_emails: 電子メールがありません
      no_enrollments: 登録がありません
      no_logins: ログインがありません
      user: ユーザ
      will_be_deleted: 削除されます
      will_be_kept: 保持されます
    name: 
      become: 次のようになります
      buttons: 
        update_details: 詳細の更新
      delete_from_account: "%{account} から削除"
      edit: 編集
      labels: 
        default_email: デフォルトの電子メール
        display_name: 表示名
        full_name: "フル ネーム"
        name: "フル ネーム"
        profile_picture: プロフィール画像
        short_name: 表示名
        sortable_name: 並べ替え可能な名前
        time_zone: "タイム ゾーン"
      merge_with_another_user: 別のユーザと結合
      none: なし
      remove_avatar: アバター画像を削除
      report_naughtiness: 不適切な画像を報告
      titles: 
        edit_user_details: ユーザの詳細の編集
        name_and_email: 名前と電子メール
      update_instructions: このユーザの情報を一部更新することはできますが、ユーザの意思により元に戻される可能性もあります。
    new: 
      create_a_canvas_account: "Canvas アカウントの作成"
    no_deleting_sis_user: システムによって生成されたユーザは削除できません
    no_self_registration: このアカウントでは自己登録はできません
    oauth_fail: "OAuth 要求が失敗しました。有効な要求が見つかりませんでした"
    recaptcha_settings: 
      instructions: |-
          ReCAPTCHA プラグインを使用する場合は、その前に、 
          [ReCAPTCHA のアカウントでサインアップ](%{url}) する必要があります。ご利用のサイトのドメインが処理されるよう
          お使いのドメインを正しくセットアップしてください。アカウントのセットアップが完了したら、
          ご自分の公開鍵と秘密鍵を下に入力します。
          
          **注:** これらの設定に対する変更は、
          サーバを再起動するまで更新されません。
      labels: 
        private_key: "ReCAPTCHA の秘密鍵"
        public_key: "ReCAPTCHA の公開鍵"
    registered: 
      almost_there: あと一歩です...
      done_resending: 完了です!メッセージが送信されるまで数分かかる場合があります。
      failed_resending: 要求が失敗しました。もう一度、試してください。
      invite_to_read: "この Canvas の概要説明をご一読ください。また、27 カ国の受講生にとって、講義室、インストラクタ、クラスメートなどを身近なものとするために *Canvas がいかに役立つかお読みください*。"
      links: 
        download_pdf: "PDF をダウンロード"
      need_flash: "このビデオを表示するには、Flash Player 8 以降が必要です。また JavaScript を有効にしてください。"
      overview_video: "Canvas の概要紹介ビデオ"
      registration_complete: 登録完了
      resending: 再送信しています...
      sent_email_paragraph: "%{email_address} に電子メールをお送りしました。*電子メールのリンクをクリックして、登録を完了してください*。電子メールが見つからない場合は、**クリックして電子メールを再送信** し、スパム用の受信箱も確認してみてください。"
      while_you_wait: お待ちの間...
    service_not_enabled: そのサービスは使用可能になっていません
    show: 
      accounts: アカウント
      buttons: 
        faculty_journal_for: "%{user} についての講師日誌"
      courses: コース
      enrollments: 登録
      groups: グループ
      links: 
        message_user: "%{user} にメッセージを送る"
      none_yet: まだありません。
      page_views: "ページ ビュー"
      see_outcomes: "%{user} の成果の評価結果を参照"
    teacher_activity: 
      crumbs: 
        interaction_report: 受講生との交流レポート
      headings: 
        current_score: 現在のスコア
        final_score: 最終的なスコア
        last_interaction: 前回の受講生との交流
        last_journal_entry: 前回の講師日誌エントリ
        student_name: 受講生
        teacher_activity: "%{teacher} の講師活動レポート"
        ungraded: 未採点の課題
      last_time: 
        one: "1 日前"
        other: "%{count} 日前"
        zero: "1 日前未満"
      last_time_never: 一切なし
      links: 
        view_full_course: "%{course} の詳細な受講生交流レポートの表示"
      message_student: この受講生にメッセージを送る
      no_students: レポート対象の受講生がいません。
      submitted_time: 
        one: "1 日前に提出済み"
        other: "%{count} 日前に提出済み"
        zero: "1 日前未満に提出済み"
      title: 講師活動レポート
    twitter_added: "Twitter へのアクセスが承認されました!"
    twitter_fail_whale: "Twitter の認証に失敗しました。もう一度、試してください"
    user_dashboard: 
      user_atom_feed: "ユーザの Atom フィード (全コース)"
      user_dashboard: ユーザのダッシュボード
    user_is_deleted: "%{user_name} が削除されました。"
    user_merge_fail: ユーザの結合に失敗しました。適切な権限をお持ちであるか確認の上、もう一度試してください。
    user_merge_success: "ユーザの結合に成功しました! %{first_user} と %{second_user} は １ つになり、現在同じものです。"
    user_not_found: "指定された ID のアクティブなユーザは見つかりませんでした。"
    user_updated: ユーザは正常に更新されました。
    welcome: 
      no_courses_message: まだコースが登録されていないので、このページにはあまり内容がありません。コースを作成するか、コースを登録すれば、参加するすべてのクラスの会話が表示されるようになります。
      unpublished_courses_message: "まだ開始していないコースに登録されています。これらのコースが利用可能になった時点で、こちらおよびトップ ナビゲーションにコースについての情報が表示されます。それまでは、ご自由に他のコースにサインアップしたり、プロフィールを設定したりしてください。"
      welcome_to_happiness: "Canvas へようこそ!"
  validate: 
    is_required: このフィールドは必須項目です
  warnings: 
    test_install: 
      message: "この Canvas 環境はテスト用であり、毎週リセットされます。"
      title: "Canvas テスト環境"
  web_conference: 
    default_name_for_courses: "コースの Web 会議"
    default_name_for_groups: "グループの Web 会議"
    settings: 
      boolean: 
        ? "false"
        : オフ
        ? "true"
        : オン
  webct_credentials: 
    credential_not_found: 資格情報が見つかりません。
  webct_file_description: "Blackboard Vista/CE、WebCT 6+ コース"
  webct_name: "Blackboard Vista/CE (WebCT)"
  widget: 
    upload_media_track_form: 
      choose_a_language: "-- 言語を選択 --"
      error_message: "*エラー:* 言語および有効なトラック ファイルを選択する必要があります。"
      file: ファイル
      language: 言語
      media_track_form_button: サブタイトル作成ツールに移動
      upload_media_track_form_description: "SRT または *WebVTT* 形式でサブタイトル トラックを作成した後は、ここでそれをアップロードできます。"
      upload_media_track_form_description_1: "このビデオ URL をコピーします:"
      upload_media_track_form_description_2: "このリンクをクリックし、後の説明に従って、サブタイトル ファイルを作成します。"
      upload_media_track_form_description_3: "SRT 形式または *WebVTT* 形式でサブタイトル トラックをアップロードします。"
      upload_media_track_form_step1_label: "手順 1:"
      upload_media_track_form_step2_label: "手順 2:"
      upload_media_track_form_step3_label: "手順 3:"
      upload_media_track_info: "*説明:* これら 3 つの手順に従ってビデオのサブタイトル ファイルを作成した後、それをここでアップロードします。srf サブタイトル ファイルが既にある場合は、手順 3 をスキップできます。"
  wiki: 
    default_course_wiki_name: "%{course_name} Wiki"
    default_group_wiki_name: "%{group_name} Wiki"
    front_page_name: "トップ ページ"
    sidebar: 
      buttons: 
        uploading: アップロードしています...
      errors: 
        no_valid_files_selected: 有効なファイルが選択されませんでした
        no_valid_image_files_selected: 有効な画像ファイルが選択されませんでした
        unexpected_upload_problem: "%{filename} のアップロードで予期せぬ問題が発生しました。もう一度、試してください。"
        upload_failed: アップロードに失敗しました。もう一度やり直してください
      loading_more_results: より多くの結果を読み込んでいます
      no_title: タイトルなし
      titles: 
        select_folder_for_uploads: "ファイル アップロードのためのフォルダを選択します"
<<<<<<< HEAD
    wiki_page_buttons: 
      buttons: 
        new_page: 新しいページ
=======
    wiki_page: 
      buttons: 
        edit: 編集
        publish: 公開
        unpublish: 公開済み
        view_all_pages: すべてのページを表示
      publish: 公開
      toolbar_menu: 
        settings: 設定
      unpublish: 未公開
    wiki_page_delete_dialog: 
      cancel: キャンセル
      delete_page: 削除
      deleting: 削除しています...
    wiki_page_edit: 
      buttons: 
        cancel: キャンセル
        preview: プレビュー
        publish: 未公開
        save: 保存
        unpublish: 公開済み
      course_editing_roles: 
        anyone: 全員
        only_teachers: 講師のみ
        teachers_and_students: 講師と受講生
      delete_wiki: 削除
      editing_roles: 
        anyone: 全員
        can_edit_page: このページを編集可能
        only_members: メンバーのみ
      hide_from_students: このページを受講生に非表示
      notify_users_text: この内容が変更になったことをユーザに通知する
      options_label: オプション
      publish: 公開
      toolbar_menu: 
        settings: 設定
      unpublish: 未公開
    wiki_page_index: 
      add_page: "1 ページ追加"
      buttons: 
        new_page: 新しいページ
      headers: 
        creation_date: 作成日
        last_edit: 最終編集日
        page_title: ページのタイトル
        published: 公開済み
        sort_ascending: 昇順に並べ替え
        sort_descending: 降順に並べ替え
      no_pages: まだページが作成されていません。
    wiki_page_index_item: 
      labels: 
        front_page: "トップ ページ"
      published: 公開済み
      unpublished: 未公開
>>>>>>> ad95b213
  wiki_page: 
    atom_author: "Wiki ページ"
    atom_entry_title: "Wiki ページ、%{course_or_group_name}: %{page_title}"
    cannot_hide_page: "トップ ページは非表示にできません"
    cannot_set_hidden_front_page: "このページは非表示なので、トップ ページとして設定できませんでした"
    defaults: 
      no_content: コンテンツなし
    errors: 
      blank_title: タイトルは空白にできません
      title_characters: "タイトルには、文字または数字を少なくとも 1 文字含めてください"
      title_too_long: "タイトルは %{max_characters} 文字以内にしてください"
    missing_name: 名前の付いていないページ
    notices: 
      wiki_page_created: "Wiki ページ \"%{title}\" が作成されました"
    title_for_topics_category: "%{category} のトピック"
    unknown_user_name: 不明
    warnings: 
      truncated_wiki_title: "次の Wiki ページのタイトルは切り詰められました: %{title}"
  wiki_page_revisions: 
    index: 
      links: 
        back_to_current_version: 現在のバージョンに戻る
      page_edited_by_with_link: "編集者: [%{user_name}](%{link})"
      page_imported: 内容インポーターによる
      titles: 
        revisions_for_page: "改定対象: %{title}"
    notices: 
      page_rolled_back: ページは正常に前のバージョンにロールバックされました。
    show: 
      buttons: 
        roll_back_version: このバージョンへのロールバック
      imported_at: "インポート済み: *%{time_ago}*"
      labels: 
        by_content_importer: 内容インポーターによる
        by_user: "編集者: %{user}"
        on_date: "日時 *%{date_time}*"
      links: 
        back_to_history: 改定履歴に戻る
        go_to_latest: 最新バージョンに移動
      not_most_recent_version_warning: これは最新のバージョンではありません
      saved_by: "保存: *%{time_ago}* 担当者 %{user}"
  wiki_pages: 
    buttons: 
      add_comment: コメントの追加
    content: 
      buttons: 
        save_changes: 変更内容の保存
        start_editing: すぐに編集を開始する
      course_editing_roles: 
        anyone: 全員
        only_teachers: 講師のみ
        teachers_and_students: 講師と受講生
      course_home_wiki_page_description: "このページをお好きなように使用して、コースを編成したり紹介したりできます。\"ページ ツール\" セクション (編集を開始すると、右側に表示されます) を使用すると、課題やファイルなどに簡単にリンクできます。"
      course_wiki_page_description: "この Wiki を使用すると、補足ページを作成したり、コース教材についての説明を記載したりできます。課題から Wiki ページにリンクすることや、任意の Wiki ページから他のコース教材やファイルにリンクすることも、簡単です。そのため、厳格なコンセプトの説明、グループ プロジェクトの許可、あるいは、コースで必要になるさまざまな種類のページの作成といった目的に使用できる、素晴らしいい場所です。"
      default_wiki_page_description: "このページはデフォルトの Wiki ページです。受講生がこのコースの \"ページ\" タブをクリックすると、このページが表示されます。"
      default_wiki_page_is_course_home_page_warning: |-
          現時点では、デフォルトのコース ページとしても設定されているので、
          コースの訪問者に最初に表示されるページでもあります。この設定は、[コースのホーム ページ](%{link}) で変更できます。
      editing_content: コンテンツの編集。
      editing_roles: 
        anyone: 全員
        only_members: メンバーのみ
        prompt: "%{options} はこのページを編集可能"
      group_wiki_warning: "このページは、ご自分のコースの Wiki *ではなく*、グループの Wiki の一部です。Wiki コースを探している場合は、[ここをクリックしてください](%{link})。"
      headings: 
        page_comments: ページへのコメント
      labels: 
        hide_from_students: このページを受講生に非表示
        last_edited: "最終編集者: %{name} (%{time_ago} 日前)"
        notify_of_update: この内容が変更になったことをユーザに通知する
      links: 
        page_history: ページ履歴
      notices: 
        page_deleted: このページは削除されました。
        page_does_not_exist: このページはまだ存在していません。
        page_edited_while_viewing: "このページは、表示後に他の誰かによって更新されています。[ここをクリックしてページを再読み込み](%{link})"
        page_edited_while_viewing_detailed: このページは、読み込み後に、他の誰かによって編集されています。今提出すると、それらの変更内容を上書きすることになります。他の人の作業を上書きしないようにするためには、ページを再読み込みしてから、ご自分の変更内容を再入力してください。
      welcome_message: "Wiki コースへようこそ"
    delete_comment_confirmation: このコメントを削除してもよろしいですか?
    errors: 
      cannot_delete_front_page: " トップ ページは削除できません。"
    front_page: "トップ ページ"
    loading_comments: より多くの結果を読み込んでいます
    notices: 
      add_comment_failed: コメントの追加に失敗しました。もう一度やり直してください
      adding_comment: コメントを追加しています...
      page_deleted: "ページ \"%{title}\" は削除されました。"
      page_updated: ページは正常に更新されました。
    page_link: 
      link_hidden_from_students_warning: 受講生にはこのリンクは表示されません
    pages_index: 
      titles: 
<<<<<<< HEAD
        pages: "ページ - %{course}"
=======
        pages: ページ
>>>>>>> ad95b213
    wiki_page_comment: 
      links: 
        delete_comment: コメントの削除
    wiki_page_comment_form: 
      buttons: 
        add_comment: コメントの追加
      links: 
        new_comment: 新しいコメントの作成
    wiki_right_side: 
      buttons: 
        create: 作成
        rename: 名前変更
      delete_page_confirmation: このページを削除してもよろしいですか?この処理は取り消しできません!
      headers: 
        all_pages: すべてのページ
        common_pages: 共通のページ
        page_tools: "ページ ツール"
        recent_changes: 最近の変更内容
      links: 
        create_page: 新しいページの作成
        delete_page: このページの削除
        edit_page: このページの編集
        more: もっと読む...
        rename_page: このページを名前変更
        show_all: すべて表示...
      title: "新しいページ タイトル"
      wiki_description_for_course: コンテンツを保持するための、自由な場であるとお考えください。この場を利用して、コースの説明を書いたり、難解なトピックの手助けとなる説明を提供したり、あるいは執筆プロジェクトに受講生を参加させることだってできます。
      wiki_description_for_group: コンテンツを保持するための、自由な場であるとお考えください。この場を利用して、グループの説明を書いたり、難解なトピックの手助けとなる説明を提供したり、あるいは執筆プロジェクトにメンバーを参加させることだってできます。
      wiki_description_header: "Wiki とは?"
  wiki_pages_api: 
    no_wiki_front_page: "トップ ページが設定されていません"
  wimba_conference: 
    external_urls: 
      archive: アーカイブ
      archive_link: アーカイブを表示
  zip_argument_error: ".zip をアップロードするには、アップロード先のフォルダが必要です。"
  zip_file_description: "プラグインの .zip ファイルをコースに解凍するための移行プラグイン"
  zip_file_file_description: ".zip ファイルをフォルダに解凍"
  zip_file_imports: 
    errors: 
      extracting_file: "zip ファイルを解凍する際にエラーが発生しました。もう一度、試してください"
      server_status: サーバは、有効なステータスを返すことを停止しました。
      server_stopped_responding: サーバは、ステータス要求への応答を停止しました。
      uploading: "zip ファイルをアップロードする際にエラーが発生しました。"
    notices: 
      uploading_complete: アップロードが完了しました!
    zip_import_filename: "zip_import_%{id}.zip"
  zip_file_name: ".zip ファイル"
  zip_no_folder_error: 指定されたフォルダはこのコースに見つかりませんでした。<|MERGE_RESOLUTION|>--- conflicted
+++ resolved
@@ -2600,119 +2600,6 @@
         all_quizzes: すべてのクイズ
       select_quizzes: エクスポートするクイズの選択
   content_imports: 
-<<<<<<< HEAD
-    assignment: 
-      links: 
-        delete_assignment: 課題の削除
-        edit_assignment: 課題の編集
-    assignment_form: 
-      buttons: 
-        save_assignment: 課題の保存
-      options: 
-        assignment: 課題
-        discussion: ディスカッション
-        file_upload: ファイルのアップロード
-        new_group: "[ 新しいグループ ]"
-        not_graded: 未採点
-        quiz: クイズ
-    assignment_groups: 
-      labels: 
-        total: 合計
-        weight_groups: グループごとに最終的な成績を重み付けする
-      links: 
-        add_group: 課題グループの追加
-        delete_group: グループの削除
-        edit_group: グループ名の編集
-      titles: 
-        assignment_groups: 課題グループ
-    buttons: 
-      import: コースのインポート
-    choose_content: 
-      buttons: 
-        import: コース内容のインポート
-      check_everything: すべて
-      crumbs: 
-        choose_content: コンテンツの選択
-        choose_course: コースの選択
-      descriptions: 
-        copy_content: このコースにコピーするコンテンツを選択してください。
-      labels: 
-        check: チェック
-        copy_everything: "%{course} からすべてをコピーする"
-      page_title: コピーするコンテンツの選択
-      titles: 
-        copy_from_course: "%{course} からコンテンツをコピー"
-      uncheck_everything: なし
-    choose_course: 
-      buttons: 
-        copy_from_course: このコースからコピー
-      crumbs: 
-        copy_from: コースの選択
-      descriptions: 
-        copy_from: コピー元のコースを選択します。その後、コピーする情報を細かく指定できます。
-      labels: 
-        search_for_course: コースの検索
-        select_course: またはリストから選択
-      options: 
-        select_course: "[コースの選択]"
-      page_title: コースの選択
-      titles: 
-        copy_from: 別のコースからコピー
-    copy_course_finish: 
-      crumbs: 
-        copy_from_course: "%{course} からコピー"
-      descriptions: 
-        copy_succeeded: |-
-            コース内容を正常にインポートしました。インポートの結果を下で確認できます。
-            
-            課題またはイベントの日付に問題がある場合は、
-            [ドラッグしてコース カレンダーにドロップすることで簡単に変更できます](%{url})。
-      labels: 
-        apps: "%{course} のアプリ"
-        assignment: "%{course} の課題"
-        discussions: "%{course} のディスカッション"
-        events: "%{course} のイベント"
-        files: "%{course} のファイル"
-        modules: "%{course} のモジュール"
-        quizzes: "%{course} のクイズ"
-        wiki_ages: "%{course} の Wiki ページ"
-      links: 
-        back: "%{course} のホーム ページに戻る"
-      page_title: "%{course} からのコピー結果"
-      titles: 
-        copy_succeeded: コースのコピーが成功しました
-        what_it_looks_like_now: "%{course} の現在の概略"
-    copy_course_item_selection: 
-      labels: 
-        apps: "%{course} のアプリ"
-        assignment: "%{course} の課題"
-        copy: 古いコースのエントリを含める
-        copy_settings: "%{course} の設定"
-        copy_syllabus: "%{course} からの要綱説明"
-        discussions: "%{course} のディスカッション"
-        events: "%{course} のイベント"
-        files: "%{course} のファイル"
-        learning_outcomes: "%{course} の学習成果"
-        modules: "%{course} のモジュール"
-        question_banks: "%{course} の問題バンク"
-        quizzes: "%{course} のクイズ"
-        rubrics: "%{course} の注釈"
-        wiki_ages: "%{course} の Wiki ページ"
-    crumbs: 
-      content_imports: 内容のインポート
-    date_shift_form: 
-      descriptions: 
-        day_substitutions: "曜日の置き換えを明確に定義することで、授業のスケジュール変更に合わせて調整を行う (すなわち、月曜にあったものがすべて火曜に実施されるように移動する) こともできます。"
-      from_to: "*開始日* %{start_date} **終了日** %{end_date}"
-      labels: 
-        dates_range: "%{course} 日付範囲"
-        shift_dates: イベントと期日を調整
-        this_course_date_range: "**このコース** 日付範囲"
-      links: 
-        add_day_substitution: 曜日の置き換えの定義
-      move_from_to: "%{old_day} のものをすべて、%{new_day} に実施されるように移動する"
-=======
->>>>>>> ad95b213
     errors: 
       failed: "次のエラーによりコースのインポートに失敗しました:"
       import_failed: "移行のためのインポート中にエラーが発生しました。システム管理者に連絡の上、次のコードを知らせてください: \"%{code}\""
@@ -2776,11 +2663,8 @@
     content_checkbox: 
       select_all: すべて選択
       select_non: 選択なし
-<<<<<<< HEAD
-=======
     content_migration_issue: 
       error_report: "エラー レポート"
->>>>>>> ad95b213
     copy_course: 
       options: オプション
     migration_converter: 
@@ -4504,16 +4388,6 @@
     default_discussion_title: タイトルなし
     deleted_topic_notice: そのトピックは削除されました
     discussion: 
-<<<<<<< HEAD
-      delete: 削除
-      due: 期限
-      lock: ロック
-      pin: 固定
-      unlock: ロックの解除
-      unpin: 固定の解除
-      user_subscribed: このトピックを購読しています
-      user_unsubscribed: このトピックを購読していません
-=======
       close_for_comments: コメントを締め切る
       delete: 削除
       due: 期限
@@ -4524,7 +4398,6 @@
       unpin: 固定の解除
       user_subscribed: このトピックを購読しています。購読を中止するにはクリックします。
       user_unsubscribed: このトピックを購読していません。購読するにはクリックします。
->>>>>>> ad95b213
     discussion_feed_title: "%{title} ディスカッション フィード"
     discussion_list: 
       no_pinned_discussions: 現在、固定したディスカッションはありません
@@ -4653,15 +4526,9 @@
       topic: トピック
       topic_podcast_feed_link: "トピックのポッドキャスト フィード"
       topic_subscribe: 定期購読
-<<<<<<< HEAD
-      topic_subscribe_tooltip: このトピックにコメントが投稿されたときに通知されます。
-      topic_unsubscribe: 定期購読の中止
-      topic_unsubscribe_tooltip: このトピックにコメントが投稿されたときに通知を受信しません。
-=======
       topic_subscribe_tooltip: 購読が中止されました。新しいコメントの通知は行われません
       topic_subscribed_tooltip: 購読されました。新しいコメントが通知されます
       topic_unsubscribe: 購読済み
->>>>>>> ad95b213
       unlock_topic: コメントを受け付ける
       unread: 未読です
     sub_entry: 
@@ -4683,10 +4550,7 @@
       my_settings: マイ設定
   discussions: 
     are_your_sure_delete: このエントリを削除してもよろしいですか?
-<<<<<<< HEAD
-=======
     closed_for_comments: コメントは締め切られています
->>>>>>> ad95b213
     confirm_delete_discussion_topic: "このディスカッション トピックを削除してもよろしいですか?"
     delete: 削除
     deleted_entry: 
@@ -4708,13 +4572,8 @@
     entry_stats: 
       show_more: 詳細
     hide_due_dates: 期日を非表示
-<<<<<<< HEAD
-    lock: ロック
-    locked_discussions: ロックされたディスカッション
-=======
     initial_post_required_to_subscribe: 購読する前に返信を投稿する必要があります
     lock: ロック
->>>>>>> ad95b213
     mark_as_read: 既読にする
     mark_as_unread: 未読にする
     no_content: コンテンツなし
@@ -4724,11 +4583,7 @@
       try_different_more_general_or_fewer_keywords: 異なるキーワード、さらに一般的なキーワード、またはさらに少ないキーワードで試してください。
       try_disabling_the_unread_filter: "\"未読\" フィルタを無効にしてみてください。"
       your_search_did_not_match_any_entries: 検索に一致するエントリはありませんでした。
-<<<<<<< HEAD
-    open_discussions: 開かれているディスカッション
-=======
     ordered_by_recent_activity: 最近のアクティビティで並べ替え
->>>>>>> ad95b213
     participant: 
       anonymous_user: 匿名
     pin: 固定
@@ -4760,12 +4615,9 @@
     unknown_author: 不明な作成者
     unlock: ロックの解除
     unpin: 固定の解除
-<<<<<<< HEAD
-=======
     unsubscribe: このトピックの購読を中止
     unsubscribed: 購読中止済み
     unsubscribed_hint: このトピックを購読していません。購読するにはクリックします。
->>>>>>> ad95b213
   due_dates: 
     due_at: "期限: %{assignment_due_date_time}"
     multiple_due_dates: "期限: 複数の期日"
@@ -6314,14 +6166,6 @@
       no_groups: グループなし
     loading: グループ名簿を読み込んでいます...
     manage: 
-<<<<<<< HEAD
-      assign_to_group_menu: 
-        add_to_group: グループに追加
-      group_user: 
-        assign_to_group: グループに割り当て
-      group_users: 
-        no_users: ユーザなし。
-=======
       add_unassigned_menu: 
         add_unassigned_student: 未割り当ての受講生の追加
         add_unassigned_user: 未割り当てのユーザの追加
@@ -6363,7 +6207,6 @@
         no_groups: グループなし。
         search: 検索
         search_groups: グループの検索
->>>>>>> ad95b213
     member: 
       one: "%{count} 人のメンバー"
       other: "%{count} 人のメンバー"
@@ -9312,12 +9155,9 @@
       labels: 
         session_timeout: "分単位でのセッション期限切れまでの時間 (20 分以上)"
     settings_header: 
-<<<<<<< HEAD
-=======
       prompt_change_for_all_line1: これにより、すべてのアカウントの設定が変更されます!
       prompt_change_for_all_line2: この処理を実行してもよろしいですか?
       prompt_delete_account_setting: アカウント設定を削除してもよろしいですか?
->>>>>>> ad95b213
       select_account_prompt: (アカウントの選択)
     show: 
       back_to_list: プラグインのリストに戻る
@@ -12735,11 +12575,6 @@
       no_title: タイトルなし
       titles: 
         select_folder_for_uploads: "ファイル アップロードのためのフォルダを選択します"
-<<<<<<< HEAD
-    wiki_page_buttons: 
-      buttons: 
-        new_page: 新しいページ
-=======
     wiki_page: 
       buttons: 
         edit: 編集
@@ -12794,7 +12629,6 @@
         front_page: "トップ ページ"
       published: 公開済み
       unpublished: 未公開
->>>>>>> ad95b213
   wiki_page: 
     atom_author: "Wiki ページ"
     atom_entry_title: "Wiki ページ、%{course_or_group_name}: %{page_title}"
@@ -12887,11 +12721,7 @@
       link_hidden_from_students_warning: 受講生にはこのリンクは表示されません
     pages_index: 
       titles: 
-<<<<<<< HEAD
-        pages: "ページ - %{course}"
-=======
         pages: ページ
->>>>>>> ad95b213
     wiki_page_comment: 
       links: 
         delete_comment: コメントの削除
