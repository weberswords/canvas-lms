# Even on Rails 2.3, we're using Rails 3 style routes.
#
# You should have plenty of examples in here for anything you're trying to do,
# but if you want a full primer this is a good one:
# http://blog.engineyard.com/2010/the-lowdown-on-routes-in-rails-3
#
# Don't try anything too fancy, FakeRails3Routes doesn't support some of the
# more advanced Rails 3 routing features, since in the background it's just
# calling into the Rails 2 routing system.
FakeRails3Routes.draw do
  resources :submission_comments, :only => :destroy

  match 'inbox' => 'context#mark_inbox_as_read', :as => :mark_inbox_as_read, :via => :delete
  match 'inbox' => 'context#inbox', :as => :inbox
  match 'inbox/:id' => 'context#destroy_inbox_item', :as => :destroy_inbox_item, :via => :delete
  match 'inbox/:id' => 'context#inbox_item', :as => :inbox_item

  match 'conversations/discussion_replies' => 'context#discussion_replies', :as => :discussion_replies
  match 'conversations/unread' => 'conversations#index', :as => :conversations_unread, :redirect_scope => 'unread'
  match 'conversations/starred' => 'conversations#index', :as => :conversations_starred, :redirect_scope => 'starred'
  match 'conversations/sent' => 'conversations#index', :as => :conversations_sent, :redirect_scope => 'sent'
  match 'conversations/archived' => 'conversations#index', :as => :conversations_archived, :redirect_scope => 'archived'
  match 'conversations/find_recipients' => 'search#recipients'
  match '/conversations/beta' => 'conversations#index_new'

  match 'search/recipients' => 'search#recipients', :as => :search_recipients
  match 'conversations/mark_all_as_read' => 'conversations#mark_all_as_read', :as => :conversations_mark_all_as_read, :via => :post
  match 'conversations/watched_intro' => 'conversations#watched_intro', :as => :conversations_watched_intro, :via => :post
  match 'conversations/batches' => 'conversations#batches', :as => :conversation_batches
  resources :conversations, :only => [:index, :show, :update, :create, :destroy] do
    match 'add_recipients' => 'conversations#add_recipients', :as => :add_recipients, :via => :post
    match 'add_message' => 'conversations#add_message', :as => :add_message, :via => :post
    match 'remove_messages' => 'conversations#remove_messages', :as => :remove_messages, :via => :post
  end

  # So, this will look like:
  # http://instructure.com/register/5R32s9iqwLK75Jbbj0
  match 'register/:nonce' => 'communication_channels#confirm', :as => :registration_confirmation
  # deprecated
  match 'pseudonyms/:id/register/:nonce' => 'communication_channels#confirm', :as => :registration_confirmation_deprecated
  match 'confirmations/:user_id/re_send/:id' => 'communication_channels#re_send_confirmation', :as => :re_send_confirmation, :id => nil
  match 'forgot_password' => 'pseudonyms#forgot_password', :as => :forgot_password
  match 'pseudonyms/:pseudonym_id/change_password/:nonce' => 'pseudonyms#confirm_change_password', :as => :confirm_change_password, :via => :get
  match 'pseudonyms/:pseudonym_id/change_password/:nonce' => 'pseudonyms#change_password', :as => :change_password, :via => :post

  # callback urls for oauth authorization processes
  match 'oauth' => 'users#oauth', :as => :oauth
  match 'oauth_success' => 'users#oauth_success', :as => :oauth_success

  match 'mr/:id' => 'info#message_redirect', :as => :message_redirect
  match 'help_links' => 'info#help_links', :as => :help_links

  concern :question_banks do
    resources :question_banks do
      match 'bookmark' => 'question_banks#bookmark', :as => :bookmark
      match 'reorder' => 'question_banks#reorder', :as => :reorder
      match 'questions' => 'question_banks#questions', :as => :questions
      match 'move_questions' => 'question_banks#move_questions', :as => :move_questions
      resources :assessment_questions do
        match 'move' => 'assessment_questions#move', :as => :move_question
      end
    end
  end

  concern :groups do
    resources :groups
    resources :group_categories, :only => [:create, :update, :destroy]
    match 'group_unassigned_members' => 'groups#unassigned_members', :as => :group_unassigned_members, :via => :get
    match 'group_unassigned_members.:format' => 'groups#unassigned_members', :as => :group_unassigned_members, :via => :get
  end

  concern :files do
    resources :files do
      match 'inline' => 'files#text_show', :as => :text_inline
      match 'download' => 'files#show', :as => :download, :download => '1'
      match 'download.:type' => 'files#show', :as => :typed_download, :download => '1'
      match 'preview' => 'files#show', :as => :preview, :preview => '1'
      match 'inline_view' => 'files#show', :as => :inline_view, :inline => '1'
      match 'contents' => 'files#attachment_content', :as => :attachment_content
      match ':file_path' => 'files#show_relative', :as => :relative_path, :file_path => /.+/
      collection do
        get :quota
        post :reorder
      end
    end
  end

  concern :file_images do
    match 'images' => 'files#images', :as => :images
  end

  concern :relative_files do
    match 'file_contents/:file_path' => 'files#show_relative', :as => :relative_file_path, :file_path => /.+/
  end

  concern :folders do
    resources :folders do
      match 'download' => 'folders#download', :as => :download
    end
  end

  concern :media do
    match 'media_download' => 'users#media_download', :as => :media_download
    match 'media_download.:type' => 'users#media_download', :as => :typed_media_download
  end

  concern :users do
    match 'users' => 'context#roster', :as => :users
    match 'user_services' => 'context#roster_user_services', :as => :user_services
    match 'users/:user_id/usage' => 'context#roster_user_usage', :as => :user_usage
    match 'users/:id' => 'context#roster_user', :as => :user, :via => :get
  end

  concern :chats do
    resources :chats
    match 'chat' => 'context#chat', :as => :chat
    match 'tinychat.html' => 'context#chat_iframe', :as => :tinychat
    match 'chat.:format' => 'context#chat', :as => :formatted_chat
  end

  concern :announcements do
    resources :announcements
    match 'announcements/external_feeds' => 'announcements#create_external_feed', :as => :announcements_external_feeds, :via => :post
    match 'announcements/external_feeds/:id' => 'announcements#destroy_external_feed', :as => :announcements_external_feed, :via => :delete
  end

  concern :discussions do
    resources :discussion_topics, :only => [:index, :new, :show, :edit, :destroy]
    match 'discussion_topics/:id/:extras' => 'discussion_topics#show', :as => :map, :extras => /.+/
    resources :discussion_entries
  end

  concern :wikis do
    ####
    ## Leaving these routes here for when we need them later :)
    ##
    ## Aside from the /wiki route itself, all new routes will be /pages. The /wiki route will be reused to redirect
    ## the user to the wiki front page, if configured, or the wiki page list otherwise.
    ####
    # match 'wiki' => 'wiki_pages#front_page', :via => :get, :as => :wiki

    ####
    ## Placing these routes above the /wiki routes below will cause the helper functions to generate urls and paths
    ## pointing to /pages rather than the legacy /wiki.
    ####
    # resources :wiki_pages, :path => :pages do
    #   match 'revisions/latest' => 'wiki_page_revisions#latest_version_number', :as => :latest_version_number
    #   resources :wiki_page_revisions, :as => "revisions"
    #   resources :wiki_page_comments, :as => "comments"
    # end
    #
    ####
    ## We'll just do specific routes below until we can swap /pages and /wiki completely.
    ####
    get 'pages' => 'wiki_pages#pages_index'
    get 'pages/:wiki_page_id' => 'wiki_pages#show_page', :wiki_page_id => /[^\/]+/, :as => :named_page
    get 'pages/:wiki_page_id/edit' => 'wiki_pages#edit_page', :wiki_page_id => /[^\/]+/, :as => :edit_named_page

    resources :wiki_pages, :path => :wiki do
      match 'revisions/latest' => 'wiki_page_revisions#latest_version_number', :as => :latest_version_number
      resources :wiki_page_revisions, :path => :revisions
      resources :wiki_page_comments, :path => :comments
    end

    ####
    ## This will cause the helper functions to generate /pages urls, but will still allow /wiki routes to work properly
    ####
    #match 'pages/:id' => 'wiki_pages#show', :id => /[^\/]+/, :as => :named_wiki_page

    match 'wiki/:id' => 'wiki_pages#show', :as => :named_wiki_page, :id => /[^\/]+/
  end

  concern :conferences do
    resources :conferences do
      match 'join' => 'conferences#join', :as => :join
      match 'close' => 'conferences#close', :as => :close
      match 'settings' => 'conferences#settings', :as => :settings
    end
  end

  concern :zip_file_imports do
    resources :zip_file_imports, :only => [:new, :create, :show]
    match 'imports/files' => 'content_imports#files', :as => :import_files
  end

  # There are a lot of resources that are all scoped to the course level
  # (assignments, files, wiki pages, user lists, forums, etc.).  Many of
  # these resources also apply to groups and individual users.  We call
  # courses, users, groups, or even accounts in this setting, "contexts".
  # There are some helper methods like the before_filter :get_context in application_controller
  # and the application_helper method :context_url to make retrieving
  # these contexts, and also generating context-specific urls, easier.
  resources :courses do
    # DEPRECATED
    match 'self_enrollment/:self_enrollment' => 'courses#self_enrollment', :as => :self_enrollment, :via => :get
    match 'self_unenrollment/:self_unenrollment' => 'courses#self_unenrollment', :as => :self_unenrollment, :via => :post
    match 'restore' => 'courses#restore', :as => :restore
    match 'backup' => 'courses#backup', :as => :backup
    match 'unconclude' => 'courses#unconclude', :as => :unconclude
    match 'students' => 'courses#students', :as => :students
    match 'enrollment_invitation' => 'courses#enrollment_invitation', :as => :enrollment_invitation
    # this needs to come before the users concern, or users/:id will preempt it
    match 'users/prior' => 'context#prior_users', :as => :prior_users
    concerns :users
    match 'statistics' => 'courses#statistics', :as => :statistics
    match 'unenroll/:id' => 'courses#unenroll_user', :as => :unenroll, :via => :delete
    match 'move_enrollment/:id' => 'courses#move_enrollment', :as => :move_enrollment, :via => :post
    match 'unenroll/:id.:format' => 'courses#unenroll_user', :as => :formatted_unenroll, :via => :delete
    match 'limit_user_grading/:id' => 'courses#limit_user', :as => :limit_user_grading, :via => :post
    match 'conclude_user/:id' => 'courses#conclude_user', :as => :conclude_user_enrollment, :via => :delete
    match 'unconclude_user/:id' => 'courses#unconclude_user', :as => :unconclude_user_enrollment, :via => :post
    resources :sections, :except => ["index", "edit", "new"] do
      match 'crosslist/confirm/:new_course_id' => 'sections#crosslist_check', :as => :confirm_crosslist
      match 'crosslist' => 'sections#crosslist', :as => :crosslist, :via => :post
      match 'crosslist' => 'sections#uncrosslist', :as => :uncrosslist, :via => :delete
    end

    match 'undelete' => 'context#undelete_index', :as => :undelete_items
    match 'undelete/:asset_string' => 'context#undelete_item', :as => :undelete_item
    match 'settings' => 'courses#settings', :as => :settings
    match 'details' => 'courses#settings', :as => :details
    match 're_send_invitations' => 'courses#re_send_invitations', :as => :re_send_invitations, :via => :post
    match 'enroll_users' => 'courses#enroll_users', :as => :enroll_users
    match 'link_enrollment' => 'courses#link_enrollment', :as => :link_enrollment
    match 'update_nav' => 'courses#update_nav', :as => :update_nav
    match 'enroll_users.:format' => 'courses#enroll_users', :as => :formatted_enroll_users
    resource :gradebook do
      match 'submissions_upload/:assignment_id' => 'gradebooks#submissions_zip_upload', :as => :submissions_upload, :via => :post
      collection do
        get :change_gradebook_version
        get :blank_submission
        get :speed_grader
        get :history
        post :update_submission
      end
    end

    resource :gradebook2, :controller => :gradebook2
    match 'attendance' => 'gradebooks#attendance', :as => :attendance
    match 'attendance/:user_id' => 'gradebooks#attendance', :as => :attendance_user
    concerns :zip_file_imports
    # DEPRECATED old migration emails pointed the user to this url, leave so the controller can redirect
    match 'imports/list' => 'content_imports#index', :as => :import_list
    # DEPRECATED
    match 'imports' => 'content_imports#intro', :as => :imports
    resource :gradebook_upload
    match 'grades' => 'gradebooks#grade_summary', :as => :grades, :id => nil
    match 'grading_rubrics' => 'gradebooks#grading_rubrics', :as => :grading_rubrics
    match 'grades/:id' => 'gradebooks#grade_summary', :as => :student_grades
    concerns :announcements
    concerns :chats
    match 'calendar' => 'calendars#show', :as => :old_calendar
    match 'locks' => 'courses#locks', :as => :locks
    concerns :discussions
    resources :assignments do
      resources :submissions do
        match 'turnitin/resubmit' => 'submissions#resubmit_to_turnitin', :as => :resubmit_to_turnitin, :via => :post
        match 'turnitin/:asset_string' => 'submissions#turnitin_report', :as => :turnitin_report
      end
      match 'rubric' => 'assignments#rubric', :as => :rubric
      resource :rubric_association, :path => :rubric do
        resources :rubric_assessments, :path => :assessments
      end

      match 'peer_reviews' => 'assignments#peer_reviews', :as => :peer_reviews, :via => :get
      match 'assign_peer_reviews' => 'assignments#assign_peer_reviews', :as => :assign_peer_reviews, :via => :post
      match 'peer_reviews/:id' => 'assignments#delete_peer_review', :as => :delete_peer_review, :via => :delete
      match 'peer_reviews/:id' => 'assignments#remind_peer_review', :as => :remind_peer_review, :via => :post
      match 'peer_reviews/users/:reviewer_id' => 'assignments#assign_peer_review', :as => :assign_peer_review, :via => :post
      match 'mute' => 'assignments#toggle_mute', :as => :mute, :via => :put

      collection do
        get :syllabus
        get :submissions
      end

      member do
        get :list_google_docs
      end
    end

    resources :grading_standards, :only => ["index", "create", "update", "destroy"]
    resources :assignment_groups do
      match 'reorder' => 'assignment_groups#reorder_assignments', :as => :reorder_assignments
      collection do
        post :reorder
      end
    end

    match 'external_tools/sessionless_launch' => 'external_tools#sessionless_launch', :as => :external_tools_sessionless_launch
    resources :external_tools do
      match 'resource_selection' => 'external_tools#resource_selection', :as => :resource_selection
      match 'homework_submission' => 'external_tools#homework_submission', :as => :homework_submission
      match 'finished' => 'external_tools#finished', :as => :finished
      collection do
        get :retrieve
        get :homework_submissions
      end
    end

    resources :submissions
    resources :calendar_events

    concerns :files, :file_images, :relative_files, :folders
    concerns :groups
    concerns :wikis
    concerns :conferences
    concerns :question_banks

    match 'quizzes/publish'   => 'quizzes#publish',   :as => :quizzes_publish
    match 'quizzes/unpublish' => 'quizzes#unpublish', :as => :quizzes_unpublish
    resources :quizzes do
      match 'managed_quiz_data' => 'quizzes#managed_quiz_data', :as => :managed_quiz_data
      match 'reorder' => 'quizzes#reorder', :as => :reorder
      match 'history' => 'quizzes#history', :as => :history
      match 'statistics' => 'quizzes#statistics', :as => :statistics
      match 'read_only' => 'quizzes#read_only', :as => :read_only
      match 'filters' => 'quizzes#filters', :as => :filters
      resources :quiz_submissions, :path => :submissions do
        collection do
          put :backup
        end
        member do
          post :record_answer
        end
      end

      match 'extensions/:user_id' => 'quiz_submissions#extensions', :as => :extensions, :via => :post
      resources :quiz_questions, :path => :questions, :only => ["create", "update", "destroy", "show"]
      resources :quiz_groups, :path => :groups, :only => ["create", "update", "destroy"] do
        match 'reorder' => 'quiz_groups#reorder', :as => :reorder
      end

      match 'take' => 'quizzes#show', :as => :take, :take => '1'
      match 'take/questions/:question_id' => 'quizzes#show', :as => :question, :take => '1'
      match 'moderate' => 'quizzes#moderate', :as => :moderate
      match 'lockdown_browser_required' => 'quizzes#lockdown_browser_required', :as => :lockdown_browser_required
    end

    resources :collaborations
    resources :gradebook_uploads
    resources :rubrics
    resources :rubric_associations do
      match 'invite' => 'rubric_assessments#invite', :as => :invite_assessor
      match 'remind/:assessment_request_id' => 'rubric_assessments#remind', :as => :remind_assessee
      resources :rubric_assessments, :path => 'assessments'
    end

    match 'outcomes/users/:user_id' => 'outcomes#user_outcome_results', :as => :user_outcomes_results
    resources :outcomes do
      match 'alignments/reorder' => 'outcomes#reorder_alignments', :as => :reorder_alignments, :via => :post
      match 'alignments/:id' => 'outcomes#alignment_redirect', :as => :alignment_redirect, :via => :get
      match 'alignments' => 'outcomes#align', :as => :align, :via => :post
      match 'alignments/:id' => 'outcomes#remove_alignment', :as => :remove_alignment, :via => :delete
      match 'results' => 'outcomes#outcome_results', :as => :results
      match 'results/:id' => 'outcomes#outcome_result', :as => :result
      match 'details' => 'outcomes#details', :as => :details
      collection do
        get :list
        post :add_outcome
      end
    end

    resources :outcome_groups, :only => ["create", "update", "destroy"] do
      match 'reorder' => 'outcome_groups#reorder', :as => :reorder
    end

    resources :context_modules, :path => :modules do
      match 'items' => 'context_modules#add_item', :as => :add_item, :via => :post
      match 'reorder' => 'context_modules#reorder_items', :as => :reorder, :via => :post
      match 'collapse' => 'context_modules#toggle_collapse', :as => :toggle_collapse
      match 'prerequisites/:code' => 'context_modules#content_tag_prerequisites_needing_finishing', :as => :prerequisites_needing_finishing
      match 'items/last' => 'context_modules#module_redirect', :as => :last_redirect, :last => 1
      match 'items/first' => 'context_modules#module_redirect', :as => :first_redirect, :first => 1
      collection do
        post :reorder
        get :progressions
      end
    end

    resources :content_exports, :only => ["create", "index", "destroy", "show"]
    match 'modules/items/assignment_info' => 'context_modules#content_tag_assignment_data', :as => :context_modules_assignment_info, :via => :get
    match 'modules/items/:id' => 'context_modules#item_redirect', :as => :context_modules_item_redirect, :via => :get
    match 'modules/items/sequence/:id' => 'context_modules#item_details', :as => :context_modules_item_details, :via => :get
    match 'modules/items/:id' => 'context_modules#remove_item', :as => :context_modules_remove_item, :via => :delete
    match 'modules/items/:id' => 'context_modules#update_item', :as => :context_modules_update_item, :via => :put
    match 'confirm_action' => 'courses#confirm_action', :as => :confirm_action
    match 'copy' => 'courses#copy', :as => :start_copy, :via => :get
    match 'copy' => 'courses#copy_course', :as => :copy_course, :via => :post
    concerns :media
    match 'user_notes' => 'user_notes#user_notes', :as => :user_notes
    match 'switch_role/:role' => 'courses#switch_role', :as => :switch_role
    match 'details/sis_publish' => 'courses#sis_publish_status', :as => :sis_publish_status, :via => :get
    match 'details/sis_publish' => 'courses#publish_to_sis', :as => :publish_to_sis, :via => :post
    resources :user_lists, :only => :create
    match 'reset' => 'courses#reset_content', :as => :reset, :via => :post
    resources :alerts
    match 'student_view' => 'courses#student_view', :as => :student_view, :via => :post
    match 'student_view' => 'courses#leave_student_view', :as => :student_view, :via => :delete
    match 'test_student' => 'courses#reset_test_student', :as => :test_student, :via => :delete
    match 'content_migrations' => 'content_migrations#index', :as => :content_migrations, :via => :get
  end

  match 'quiz_statistics/:quiz_statistics_id/files/:file_id/download' => 'files#show', :as => :quiz_statistics_download, :download => '1'

  match '/submissions/:submission_id/attachments/:attachment_id/crocodoc_sessions' => 'crocodoc_sessions#create', :via => :post
  match '/attachments/:attachment_id/crocodoc_sessions' => 'crocodoc_sessions#create', :via => :post

  resources :page_views, :only => [:update]
  match 'media_objects' => 'context#create_media_object', :as => :create_media_object, :via => :post
  match 'media_objects/kaltura_notifications' => 'context#kaltura_notifications', :as => :kaltura_notifications
  match 'media_objects/:id' => 'context#media_object_inline', :as => :media_object
  match 'media_objects/:id/redirect' => 'context#media_object_redirect', :as => :media_object_redirect
  match 'media_objects/:id/thumbnail' => 'context#media_object_thumbnail', :as => :media_object_thumbnail
  match 'media_objects/:media_object_id/info' => 'media_objects#show', :as => :media_object_info
  match 'media_objects/:media_object_id/media_tracks/:id' => 'media_tracks#show', :as => :show_media_tracks, :via => :get
  match 'media_objects/:media_object_id/media_tracks' => 'media_tracks#create', :as => :create_media_tracks, :via => :post
  match 'media_objects/:media_object_id/media_tracks/:media_track_id' => 'media_tracks#destroy', :as => :delete_media_tracks, :via => :delete

  match 'external_content/success/:service' => 'external_content#success', :as => :external_content_success
  match 'external_content/retrieve/oembed' => 'external_content#oembed_retrieve', :as => :external_content_oembed_retrieve
  match 'external_content/cancel/:service' => 'external_content#cancel', :as => :external_content_cancel

  # We offer a bunch of atom and ical feeds for the user to get
  # data out of Instructure.  The :feed_code attribute is keyed
  # off of either a user, and enrollment, a course, etc. based on
  # that item's uuid.  In config/initializers/active_record.rb you'll
  # find a feed_code method to generate the code, and in
  # application_controller there's a get_feed_context to get it back out.
  scope '/feeds' do
    match 'calendars/:feed_code' => 'calendar_events_api#public_feed', :as => :feeds_calendar
    match 'calendars/:feed_code.:format' => 'calendar_events_api#public_feed', :as => :feeds_calendar_format
    match 'forums/:feed_code' => 'discussion_topics#public_feed', :as => :feeds_forum
    match 'forums/:feed_code.:format' => 'discussion_topics#public_feed', :as => :feeds_forum_format
    match 'topics/:discussion_topic_id/:feed_code' => 'discussion_entries#public_feed', :as => :feeds_topic
    match 'topics/:discussion_topic_id/:feed_code.:format' => 'discussion_entries#public_feed', :as => :feeds_topic_format
    match 'announcements/:feed_code' => 'announcements#public_feed', :as => :feeds_announcements
    match 'announcements/:feed_code.:format' => 'announcements#public_feed', :as => :feeds_announcements_format
    match 'courses/:feed_code' => 'courses#public_feed', :as => :feeds_course
    match 'courses/:feed_code.:format' => 'courses#public_feed', :as => :feeds_course_format
    match 'groups/:feed_code' => 'groups#public_feed', :as => :feeds_group
    match 'groups/:feed_code.:format' => 'groups#public_feed', :as => :feeds_group_format
    match 'enrollments/:feed_code' => 'courses#public_feed', :as => :feeds_enrollment
    match 'enrollments/:feed_code.:format' => 'courses#public_feed', :as => :feeds_enrollment_format
    match 'users/:feed_code' => 'users#public_feed', :as => :feeds_user
    match 'users/:feed_code.:format' => 'users#public_feed', :as => :feeds_user_format
    match 'eportfolios/:eportfolio_id.:format' => 'eportfolios#public_feed', :as => :feeds_eportfolio
    match 'conversations/:feed_code' => 'conversations#public_feed', :as => :feeds_conversation
    match 'conversations/:feed_code.:format' => 'conversations#public_feed', :as => :feeds_conversation_format
  end

  resources :assessment_questions do
    match 'files/:id/download' => 'files#assessment_question_show', :as => :map, :download => '1'
    match 'files/:id/preview' => 'files#assessment_question_show', :as => :map, :preview => '1'
    match 'files/:id/:verifier' => 'files#assessment_question_show', :as => :verified_file, :download => '1'
  end

<<<<<<< HEAD
  map.resources :groups do |group|
    add_users(group)
    group.remove_user 'remove_user/:id', :controller => 'groups', :action => 'remove_user', :conditions => {:method => :delete}
    group.add_user 'add_user', :controller => 'groups', :action => 'add_user'
    group.accept_invitation 'accept_invitation/:uuid', :controller => 'groups', :action => 'accept_invitation', :conditions => {:method => :get}
    group.members 'members.:format', :controller => 'groups', :action => 'context_group_members', :conditions => {:method => :get}
    group.members 'members', :controller => 'groups', :action => 'context_group_members', :conditions => {:method => :get}
    group.undelete_items 'undelete', :controller => 'context', :action => 'undelete_index'
    group.undelete_item 'undelete/:asset_string', :controller => 'context', :action => 'undelete_item'
    add_announcements(group)
    add_discussions(group)
    group.resources :calendar_events
    add_chat(group)
    add_files(group, :images => true, :folders => true)
    add_zip_file_imports(group)
    group.resources :external_tools, :only => [:show], :collection => {:retrieve => :get}
    add_wiki(group)
    add_conferences(group)
    add_media(group)
    group.resources :collaborations
    group.old_calendar 'calendar', :controller => 'calendars', :action => 'show'
=======
  resources :eportfolios, :except => [:index] do
    match 'reorder_categories' => 'eportfolios#reorder_categories', :as => :reorder_categories
    match ':eportfolio_category_id/reorder_entries' => 'eportfolios#reorder_entries', :as => :reorder_entries
    resources :categories, :controller => :eportfolio_categories
    resources :entries, :controller => :eportfolio_entries do
      resources :page_comments, :path => :comments, :only => ["create", "destroy"]
      match 'files/:attachment_id' => 'eportfolio_entries#attachment', :as => :view_file, :via => :get
      match 'submissions/:submission_id' => 'eportfolio_entries#submission', :as => :preview_submission, :via => :get
    end

    match 'export' => 'eportfolios#export', :as => :export_portfolio
    match 'export.:format' => 'eportfolios#export', :as => :formatted_export_portfolio
    match ':category_name' => 'eportfolio_categories#show', :as => :named_category, :via => :get
    match ':category_name/:entry_name' => 'eportfolio_entries#show', :as => :named_category_entry, :via => :get
  end

  resources :groups do
    concerns :users
    match 'remove_user/:id' => 'groups#remove_user', :as => :remove_user, :via => :delete
    match 'add_user' => 'groups#add_user', :as => :add_user
    match 'accept_invitation/:uuid' => 'groups#accept_invitation', :as => :accept_invitation, :via => :get
    match 'members.:format' => 'groups#context_group_members', :as => :members, :via => :get
    match 'members' => 'groups#context_group_members', :as => :members, :via => :get
    match 'undelete' => 'context#undelete_index', :as => :undelete_items
    match 'undelete/:asset_string' => 'context#undelete_item', :as => :undelete_item
    concerns :announcements
    concerns :discussions
    resources :calendar_events
    concerns :chats
    concerns :files, :file_images, :relative_files, :folders
    concerns :zip_file_imports

    resources :external_tools, :only => [:show] do
      collection do
        get :retrieve
      end
    end

    concerns :wikis
    concerns :conferences
    concerns :media

    resources :collaborations
    match 'calendar' => 'calendars#show', :as => :old_calendar
  end

  resources :accounts do
    match 'settings' => 'accounts#settings', :as => :settings
    match 'admin_tools' => 'accounts#admin_tools', :as => :admin_tools
    match 'account_users' => 'accounts#add_account_user', :as => :add_account_user, :via => :post
    match 'account_users/:id' => 'accounts#remove_account_user', :as => :remove_account_user, :via => :delete
    resources :grading_standards, :only => ["index", "create", "update", "destroy"]
    match 'statistics' => 'accounts#statistics', :as => :statistics
    match 'statistics/over_time/:attribute' => 'accounts#statistics_graph', :as => :statistics_graph
    match 'statistics/over_time/:attribute.:format' => 'accounts#statistics_graph', :as => :formatted_statistics_graph
    match 'turnitin_confirmation' => 'accounts#turnitin_confirmation', :as => :turnitin_confirmation
    resources :permissions, :controller => :role_overrides, :only => [:index, :create] do
      collection do
        post :add_role
        delete :remove_role
      end
    end

    resources :role_overrides, :only => [:index, :create] do
      collection do
        post :add_role
        delete :remove_role
      end
    end

    resources :terms
    resources :sub_accounts
    match 'avatars' => 'accounts#avatars', :as => :avatars
    match 'sis_import' => 'accounts#sis_import', :as => :sis_import, :via => :get
    resources :sis_imports, :only => [:create, :show], :controller => :sis_imports_api
    match 'users' => 'users#create', :as => :add_user, :via => :post
    match 'users/:user_id/delete' => 'accounts#confirm_delete_user', :as => :confirm_delete_user
    match 'users/:user_id' => 'accounts#remove_user', :as => :delete_user, :via => :delete
    resources :users
    resources :account_notifications, :only => [:create, :destroy]
    concerns :announcements
    resources :assignments
    resources :submissions
    match 'account_authorization_configs' => 'account_authorization_configs#update_all', :as => :update_all_authorization_configs, :via => :put
    match 'account_authorization_configs' => 'account_authorization_configs#destroy_all', :as => :remove_all_authorization_configs, :via => :delete
    resources :account_authorization_configs
    match 'test_ldap_connections' => 'account_authorization_configs#test_ldap_connection', :as => :test_ldap_connections
    match 'test_ldap_binds' => 'account_authorization_configs#test_ldap_bind', :as => :test_ldap_binds
    match 'test_ldap_searches' => 'account_authorization_configs#test_ldap_search', :as => :test_ldap_searches
    match 'test_ldap_logins' => 'account_authorization_configs#test_ldap_login', :as => :test_ldap_logins
    match 'saml_testing' => 'account_authorization_configs#saml_testing', :as => :saml_testing
    match 'saml_testing_stop' => 'account_authorization_configs#saml_testing_stop', :as => :saml_testing_stop

    match 'external_tools/sessionless_launch' => 'external_tools#sessionless_launch', :as => :external_tools_sessionless_launch
    resources :external_tools do
      match 'finished' => 'external_tools#finished', :as => :finished
      match 'resource_selection' => 'external_tools#resource_selection', :as => :resource_selection
    end

    concerns :chats
    match 'outcomes/users/:user_id' => 'outcomes#user_outcome_results', :as => :user_outcomes_results
    resources :outcomes do
      match 'results' => 'outcomes#outcome_results', :as => :results
      match 'results/:id' => 'outcomes#outcome_result', :as => :result
      match 'details' => 'outcomes#details', :as => :details
      collection do
        get :list
        post :add_outcome
      end
    end

    resources :outcome_groups, :only => ["create", "update", "destroy"] do
      match 'reorder' => 'outcome_groups#reorder', :as => :reorder
    end

    resources :rubrics
    resources :rubric_associations do
      resources :rubric_assessments, :path => 'assessments'
    end

    concerns :files, :file_images, :relative_files, :folders
    concerns :media
    concerns :groups

    resources :outcomes
    match 'courses' => 'accounts#courses', :as => :courses
    match 'courses.:format' => 'accounts#courses', :as => :courses_formatted
    match 'courses/:id' => 'accounts#courses_redirect', :as => :courses_redirect
    match 'user_notes' => 'user_notes#user_notes', :as => :user_notes
    match 'run_report' => 'accounts#run_report', :as => :run_report
    resources :alerts
    resources :question_banks do
      match 'bookmark' => 'question_banks#bookmark', :as => :bookmark
      match 'reorder' => 'question_banks#reorder', :as => :reorder
      match 'questions' => 'question_banks#questions', :as => :questions
      match 'move_questions' => 'question_banks#move_questions', :as => :move_questions
      resources :assessment_questions do
        match 'move' => 'assessment_questions#move', :as => :move_question
      end
    end

    resources :user_lists, :only => :create

    member do
      get :statistics
    end
>>>>>>> ad95b213
  end

  match 'images/users/:user_id' => 'users#avatar_image', :as => :avatar_image, :via => :get
  match 'images/thumbnails/:id/:uuid' => 'files#image_thumbnail', :as => :thumbnail_image
  match 'images/thumbnails/show/:id/:uuid' => 'files#show_thumbnail', :as => :show_thumbnail_image
  match 'images/users/:user_id/report' => 'users#report_avatar_image', :as => :report_avatar_image, :via => :post
  match 'images/users/:user_id' => 'users#update_avatar_image', :as => :update_avatar_image, :via => :put
  match 'all_menu_courses' => 'users#all_menu_courses', :as => :all_menu_courses
  match 'grades' => 'users#grades', :as => :grades
  match 'login' => 'pseudonym_sessions#new', :as => :login, :via => :get
  match 'login' => 'pseudonym_sessions#create', :via => :post
  match 'logout' => 'pseudonym_sessions#destroy', :as => :logout
  match 'login/cas' => 'pseudonym_sessions#new', :as => :cas_login, :via => :get
  match 'login/cas' => 'pseudonym_sessions#cas_logout', :as => :cas_logout, :via => :post
  match 'login/otp' => 'pseudonym_sessions#otp_login', :as => :otp_login, :via => [:get, :post]
  match 'login/:account_authorization_config_id' => 'pseudonym_sessions#new', :as => :aac_login, :via => :get
  match 'users/:user_id/mfa' => 'pseudonym_sessions#disable_otp_login', :as => :disable_mfa, :via => :delete
  match 'file_session/clear' => 'pseudonym_sessions#clear_file_session', :as => :clear_file_session
  match 'register' => 'users#new', :as => :register
  match 'register_from_website' => 'users#new', :as => :register_from_website
  match 'enroll/:self_enrollment_code' => 'self_enrollments#new', :as => :enroll, :via => :get
  match 'enroll/:self_enrollment_code' => 'self_enrollments#create', :as => :enroll_frd, :via => :post
  match 'services' => 'users#services', :as => :services
  match 'search/bookmarks' => 'users#bookmark_search', :as => :bookmark_search
  match 'search/rubrics' => 'search#rubrics', :as => :search_rubrics
  match 'tours/dismiss/:name' => 'tours#dismiss', :as => :dismiss_tour, :via => :delete
  match 'tours/dismiss/session/:name' => 'tours#dismiss_session', :as => :dismiss_tour_session, :via => :delete
  resources :users do
    match 'masquerade' => 'users#masquerade', :as => :masquerade
    match 'delete' => 'users#delete', :as => :delete
    concerns :files, :file_images
    concerns :zip_file_imports

    resources :page_views, :only => "index"
    resources :folders do
      match 'download' => 'folders#download', :as => :download
    end

    resources :calendar_events
    match 'external_tools/:id' => 'users#external_tool', :as => :external_tool
    resources :rubrics
    resources :rubric_associations do
      match 'invite' => 'rubric_assessments#invite', :as => :invite_assessor
      resources :rubric_assessments, :path => :assessments
    end

    resources :pseudonyms, :except => ["index"]
    resources :question_banks, :only => [:index]
    match 'assignments_needing_grading' => 'users#assignments_needing_grading', :as => :assignments_needing_grading
    match 'assignments_needing_submitting' => 'users#assignments_needing_submitting', :as => :assignments_needing_submitting
    match 'admin_merge' => 'users#admin_merge', :as => :admin_merge, :via => :get
    match 'merge' => 'users#merge', :as => :merge, :via => :post
    match 'grades' => 'users#grades', :as => :grades
    resources :user_notes
    match 'manageable_courses' => 'users#manageable_courses', :as => :manageable_courses
    match 'outcomes' => 'outcomes#user_outcome_results', :as => :outcomes
    match 'teacher_activity/course/:course_id' => 'users#teacher_activity', :as => :course_teacher_activity
    match 'teacher_activity/student/:student_id' => 'users#teacher_activity', :as => :student_teacher_activity
    match 'media_download' => 'users#media_download', :as => :media_download
    resources :messages, :only => [:index, :create] do
      match 'html_message' => 'messages#html_message', :as => :html_message, :via => :get
    end
  end

  match 'show_message_template' => 'messages#show_message_template', :as => :show_message_template
  match 'message_templates' => 'messages#templates', :as => :message_templates
  resource :profile, :controller => :profile, :only => ["show", "update"] do
    resources :pseudonyms, :except => ["index"]
    resources :tokens, :except => ["index"]
    member do
      put :update_profile
      get :communication
      put :communication_update
      get :settings
    end
  end

  scope '/profile' do
    match 'profile_pictures' => 'profile#profile_pics', :as => :profile_pics
    match 'user_services/:id' => 'users#delete_user_service', :as => :profile_user_service, :via => :delete
    match 'user_services' => 'users#create_user_service', :as => :profile_create_user_service, :via => :post
  end

  match 'about/:id' => 'profile#show', :as => :user_profile
  resources :communication_channels
  resource :pseudonym_session

  # dashboard_url is / , not /dashboard
  match '' => 'users#user_dashboard', :as => :dashboard, :via => :get
  match 'dashboard-sidebar' => 'users#dashboard_sidebar', :as => :dashboard_sidebar, :via => :get
  match 'toggle_dashboard' => 'users#toggle_dashboard', :as => :toggle_dashboard, :via => :post
  match 'styleguide' => 'info#styleguide', :as => :styleguide, :via => :get
  match 'old_styleguide' => 'info#old_styleguide', :as => :old_styleguide, :via => :get
  root :to => 'users#user_dashboard', :as => :root, :via => :get
  # backwards compatibility with the old /dashboard url
  match 'dashboard' => 'users#user_dashboard', :as => :dashboard_redirect, :via => :get

  # Thought this idea of having dashboard-scoped urls was a good idea at the
  # time... now I'm not as big a fan.
  resource :dashboard, :only => [] do
    resources :files do
      match 'inline' => 'files#text_show', :as => :text_inline
      match 'download' => 'files#show', :as => :download, :download => '1'
      match 'download.:type' => 'files#show', :as => :typed_download, :download => '1'
      match 'preview' => 'files#show', :as => :preview, :preview => '1'
      match 'inline_view' => 'files#show', :as => :inline_view, :inline => '1'
      match 'contents' => 'files#attachment_content', :as => :attachment_content
      match ':file_path' => 'files#show_relative', :as => :relative_path, :file_path => /.+/
      collection do
        get :quota
        post :reorder
      end
    end

    resources :rubrics, :path => :assessments
  end

  scope '/dashboard' do
    concerns :files
    match 'account_notifications/:id' => 'users#close_notification', :as => :dashboard_close_notification, :via => :delete
    match 'eportfolios' => 'eportfolios#user_index', :as => :dashboard_eportfolios
    match 'grades' => 'users#grades', :as => :dashboard_grades
    match 'comment_session' => 'services_api#start_kaltura_session', :as => :dashboard_comment_session
    match 'ignore_stream_item/:id' => 'users#ignore_stream_item', :as => :dashboard_ignore_stream_item, :via => :delete
  end

  resources :plugins, :only => [:index, :show, :update]

  match 'calendar' => 'calendars#show', :as => :calendar, :via => :get
  match 'calendar2' => 'calendars#show2', :as => :calendar2, :via => :get
  match 'course_sections/:course_section_id/calendar_events/:id' => 'calendar_events#show', :as => :course_section_calendar_event, :via => :get
  match 'switch_calendar/:preferred_calendar' => 'calendars#switch_calendar', :as => :switch_calendar, :via => :post
  match 'files' => 'files#full_index', :as => :files, :via => :get
  match 'files/s3_success/:id' => 'files#s3_success', :as => :s3_success
  match 'files/:id/public_url.:format' => 'files#public_url', :as => :public_url
  match 'files/preflight' => 'files#preflight', :as => :file_preflight
  match 'files/pending' => 'files#create_pending', :as => :file_create_pending
  match 'assignments' => 'assignments#index', :as => :assignments, :via => :get

  resources :appointment_groups, :only => [:index, :show]

  match 'errors' => 'info#record_error', :as => :errors, :via => :post
  match 'record_js_error' => 'info#record_js_error', :as => :record_js_error, :via => :get
  resources :errors, :only => [:show, :index], :path => :error_reports

  match 'health_check' => 'info#health_check', :as => :health_check

  match 'facebook' => 'facebook#index', :as => :facebook
  match 'facebook/message/:id' => 'facebook#hide_message', :as => :facebook_hide_message
  match 'facebook/settings' => 'facebook#settings', :as => :facebook_settings
  match 'facebook/notification_preferences' => 'facebook#notification_preferences', :as => :facebook_notification_preferences

  resources :interaction_tests do
    collection do
      get :next
      get :register
      post :groups
    end
  end

  match 'object_snippet' => 'context#object_snippet', :as => :object_snippet, :via => :post
  match 'saml_consume' => 'pseudonym_sessions#saml_consume', :as => :saml_consume
  match 'saml_logout' => 'pseudonym_sessions#saml_logout', :as => :saml_logout
  match 'saml_meta_data' => 'accounts#saml_meta_data', :as => :saml_meta_data

  # Routes for course exports
  match 'xsd/:version.xsd' => 'content_exports#xml_schema'
  resources :jobs, :only => ["index", "show"] do
    collection do
      post 'batch_update'
    end
  end

  match 'equation_images/:id' => 'equation_images#show', :as => :equation_images, :id => /.+/

  # assignments at the top level (without a context) -- we have some specs that
  # assert these routes exist, but just 404. I'm not sure we ever actually want
  # top-level assignments available, maybe we should change the specs instead.
  resources :assignments, :only => ["index", "show"]

  resources :files do
    match 'download' => 'files#show', :as => :download, :download => '1'
  end

  resources :developer_keys, :only => [:index]

  resources :rubrics do
    resources :rubric_assessments, :path => :assessments
  end

  match 'selection_test' => 'external_content#selection_test', :as => :selection_test

  resources :quiz_submissions do
    concerns :files
  end

  # commenting out all collection urls until collections are live
  # resources :collection_items, :only => [:new]
  # match 'get_bookmarklet', => 'collection_items#get_bookmarklet', :as => :get_bookmarklet
  match 'collection_items/link_data' => 'collection_items#link_data', :as => :collection_item_link_data, :via => :post
  # resources :collections, :only => [:show, :index] do
  #   resources :collection_items, :only => [:show, :index]
  # end

  ### API routes ###

<<<<<<< HEAD
  ApiRouteSet::V1.route(map) do |api|
    api.with_options(:controller => :courses) do |courses|
      courses.get 'courses', :action => :index
      courses.post 'accounts/:account_id/courses', :action => :create
      courses.put 'courses/:id', :action => :update
      courses.get 'courses/:id', :action => :show
      courses.get 'courses/:course_id/students', :action => :students
      courses.get 'courses/:course_id/settings', :action => :settings, :path_name => 'course_settings'
      courses.put 'courses/:course_id/settings', :action => :update_settings
      courses.get 'courses/:course_id/recent_students', :action => :recent_students, :path_name => 'course_recent_students'
      courses.get 'courses/:course_id/users', :action => :users, :path_name => 'course_users'
      courses.get 'courses/:course_id/users/:id', :action => :user, :path_name => 'course_user'
      courses.get 'courses/:course_id/search_users', :action => :search_users, :path_name => 'course_search_users'
      courses.get 'courses/:course_id/activity_stream', :action => :activity_stream, :path_name => 'course_activity_stream'
      courses.get 'courses/:course_id/activity_stream/summary', :action => :activity_stream_summary, :path_name => 'course_activity_stream_summary'
      courses.get 'courses/:course_id/todo', :action => :todo_items
      courses.delete 'courses/:id', :action => :destroy
      courses.post 'courses/:course_id/course_copy', :controller => :content_imports, :action => :copy_course_content
      courses.get 'courses/:course_id/course_copy/:id', :controller => :content_imports, :action => :copy_course_status, :path_name => :course_copy_status
      courses.post 'courses/:course_id/files', :action => :create_file, :path_name => 'course_create_file'
      courses.post 'courses/:course_id/folders', :controller => :folders, :action => :create
      courses.get  'courses/:course_id/folders/:id', :controller => :folders, :action => :show, :path_name => 'course_folder'
      courses.put  'accounts/:account_id/courses', :action => :batch_update
    end

    api.with_options(:controller => :tabs) do |tabs|
      tabs.get "courses/:course_id/tabs", :action => :index, :path_name => 'course_tabs'
      tabs.get "groups/:group_id/tabs", :action => :index, :path_name => 'group_tabs'
    end

    api.with_options(:controller => :sections) do |sections|
      sections.get 'courses/:course_id/sections', :action => :index, :path_name => 'course_sections'
      sections.get 'courses/:course_id/sections/:id', :action => :show, :path_name => 'course_section'
      sections.get 'sections/:id', :action => :show
      sections.post 'courses/:course_id/sections', :action => :create
      sections.put 'sections/:id', :action => :update
      sections.delete 'sections/:id', :action => :destroy
      sections.post 'sections/:id/crosslist/:new_course_id', :action => :crosslist
      sections.delete 'sections/:id/crosslist', :action => :uncrosslist
    end

    api.with_options(:controller => :enrollments_api) do |enrollments|
      enrollments.get  'courses/:course_id/enrollments', :action => :index, :path_name => 'course_enrollments'
      enrollments.get  'sections/:section_id/enrollments', :action => :index, :path_name => 'section_enrollments'
      enrollments.get  'users/:user_id/enrollments', :action => :index, :path_name => 'user_enrollments'

      enrollments.post 'courses/:course_id/enrollments', :action => :create
      enrollments.post 'sections/:section_id/enrollments', :action => :create

      enrollments.delete 'courses/:course_id/enrollments/:id', :action => :destroy
    end

    api.with_options(:controller => :assignments_api) do |assignments|
      assignments.get 'courses/:course_id/assignments', :action => :index, :path_name => 'course_assignments'
      assignments.get 'courses/:course_id/assignments/:id', :action => :show, :path_name => 'course_assignment'
      assignments.post 'courses/:course_id/assignments', :action => :create
      assignments.put 'courses/:course_id/assignments/:id', :action => :update
      assignments.delete 'courses/:course_id/assignments/:id', :action => :destroy, :controller => :assignments
    end

    api.with_options(:controller => :assignment_overrides) do |overrides|
      overrides.get 'courses/:course_id/assignments/:assignment_id/overrides', :action => :index
      overrides.post 'courses/:course_id/assignments/:assignment_id/overrides', :action => :create
      overrides.get 'courses/:course_id/assignments/:assignment_id/overrides/:id', :action => :show, :path_name => 'assignment_override'
      overrides.put 'courses/:course_id/assignments/:assignment_id/overrides/:id', :action => :update
      overrides.delete 'courses/:course_id/assignments/:assignment_id/overrides/:id', :action => :destroy
      overrides.get 'sections/:course_section_id/assignments/:assignment_id/override', :action => :section_alias
      overrides.get 'groups/:group_id/assignments/:assignment_id/override', :action => :group_alias
    end

    api.with_options(:controller => :submissions_api) do |submissions|
      def submissions_api(submissions, context)
        submissions.get "#{context.pluralize}/:#{context}_id/assignments/:assignment_id/submissions", :action => :index, :path_name => "#{context}_assignment_submissions"
        submissions.get "#{context.pluralize}/:#{context}_id/students/submissions", :controller => :submissions_api, :action => :for_students, :path_name => "#{context}_student_submissions"
        submissions.get "#{context.pluralize}/:#{context}_id/assignments/:assignment_id/submissions/:user_id", :action => :show, :path_name => "#{context}_assignment_submission"
        submissions.post "#{context.pluralize}/:#{context}_id/assignments/:assignment_id/submissions", :action => :create, :controller => :submissions
        submissions.post "#{context.pluralize}/:#{context}_id/assignments/:assignment_id/submissions/:user_id/files", :action => :create_file
        submissions.put "#{context.pluralize}/:#{context}_id/assignments/:assignment_id/submissions/:user_id", :action => :update, :path_name => "#{context}_assignment_submission"
=======
  # TODO: api routes can't yet take advantage of concerns for DRYness, because of
  # the way ApiRouteSet works. For now we get around it by defining methods
  # inline in the routes file, but getting concerns working would rawk.
  ApiRouteSet::V1.draw(self) do
    scope(:controller => :courses) do
      get 'courses', :action => :index
      put 'courses/:id', :action => :update
      get 'courses/:id', :action => :show, :path_name => 'course'
      delete 'courses/:id', :action => :destroy
      post 'accounts/:account_id/courses', :action => :create
      get 'courses/:course_id/students', :action => :students
      get 'courses/:course_id/settings', :action => :settings, :path_name => 'course_settings'
      put 'courses/:course_id/settings', :action => :update_settings
      get 'courses/:course_id/recent_students', :action => :recent_students, :path_name => 'course_recent_students'
      get 'courses/:course_id/users', :action => :users, :path_name => 'course_users'
      get 'courses/:course_id/users/:id', :action => :user, :path_name => 'course_user'
      get 'courses/:course_id/search_users', :action => :search_users, :path_name => 'course_search_users'
      get 'courses/:course_id/activity_stream', :action => :activity_stream, :path_name => 'course_activity_stream'
      get 'courses/:course_id/activity_stream/summary', :action => :activity_stream_summary, :path_name => 'course_activity_stream_summary'
      get 'courses/:course_id/todo', :action => :todo_items
      post 'courses/:course_id/preview_html', :action => :preview_html
      post 'courses/:course_id/course_copy', :controller => :content_imports, :action => :copy_course_content
      get 'courses/:course_id/course_copy/:id', :controller => :content_imports, :action => :copy_course_status, :path_name => :course_copy_status
      post 'courses/:course_id/files', :action => :create_file, :path_name => 'course_create_file'
      post 'courses/:course_id/folders', :controller => :folders, :action => :create
      get  'courses/:course_id/folders/:id', :controller => :folders, :action => :show, :path_name => 'course_folder'
      put  'accounts/:account_id/courses', :action => :batch_update
    end

    scope(:controller => :tabs) do
      get "courses/:course_id/tabs", :action => :index, :path_name => 'course_tabs'
      get "groups/:group_id/tabs", :action => :index, :path_name => 'group_tabs'
    end

    scope(:controller => :sections) do
      get 'courses/:course_id/sections', :action => :index, :path_name => 'course_sections'
      get 'courses/:course_id/sections/:id', :action => :show, :path_name => 'course_section'
      get 'sections/:id', :action => :show
      post 'courses/:course_id/sections', :action => :create
      put 'sections/:id', :action => :update
      delete 'sections/:id', :action => :destroy
      post 'sections/:id/crosslist/:new_course_id', :action => :crosslist
      delete 'sections/:id/crosslist', :action => :uncrosslist
    end

    scope(:controller => :enrollments_api) do
      get  'courses/:course_id/enrollments', :action => :index, :path_name => 'course_enrollments'
      get  'sections/:section_id/enrollments', :action => :index, :path_name => 'section_enrollments'
      get  'users/:user_id/enrollments', :action => :index, :path_name => 'user_enrollments'

      post 'courses/:course_id/enrollments', :action => :create
      post 'sections/:section_id/enrollments', :action => :create

      delete 'courses/:course_id/enrollments/:id', :action => :destroy
    end

    scope(:controller => :authentication_audit_api) do
      get 'audit/authentication/pseudonyms/:pseudonym_id', :action => :for_pseudonym, :path_name => 'audit_authentication_pseudonym'
      get 'audit/authentication/accounts/:account_id', :action => :for_account, :path_name => 'audit_authentication_account'
      get 'audit/authentication/users/:user_id', :action => :for_user, :path_name => 'audit_authentication_user'
    end

    scope(:controller => :assignments_api) do
      get 'courses/:course_id/assignments', :action => :index, :path_name => 'course_assignments'
      get 'courses/:course_id/assignments/:id', :action => :show, :path_name => 'course_assignment'
      post 'courses/:course_id/assignments', :action => :create
      put 'courses/:course_id/assignments/:id', :action => :update
      delete 'courses/:course_id/assignments/:id', :action => :destroy, :controller => :assignments
    end

    scope(:controller => :assignment_overrides) do
      get 'courses/:course_id/assignments/:assignment_id/overrides', :action => :index
      post 'courses/:course_id/assignments/:assignment_id/overrides', :action => :create
      get 'courses/:course_id/assignments/:assignment_id/overrides/:id', :action => :show, :path_name => 'assignment_override'
      put 'courses/:course_id/assignments/:assignment_id/overrides/:id', :action => :update
      delete 'courses/:course_id/assignments/:assignment_id/overrides/:id', :action => :destroy
      get 'sections/:course_section_id/assignments/:assignment_id/override', :action => :section_alias
      get 'groups/:group_id/assignments/:assignment_id/override', :action => :group_alias
    end

    scope(:controller => :submissions_api) do
      def submissions_api(context, path_prefix = context)
        get "#{context.pluralize}/:#{context}_id/assignments/:assignment_id/submissions", :action => :index, :path_name => "#{path_prefix}_assignment_submissions"
        get "#{context.pluralize}/:#{context}_id/students/submissions", :controller => :submissions_api, :action => :for_students, :path_name => "#{path_prefix}_student_submissions"
        get "#{context.pluralize}/:#{context}_id/assignments/:assignment_id/submissions/:user_id", :action => :show, :path_name => "#{path_prefix}_assignment_submission"
        post "#{context.pluralize}/:#{context}_id/assignments/:assignment_id/submissions", :action => :create, :controller => :submissions
        post "#{context.pluralize}/:#{context}_id/assignments/:assignment_id/submissions/:user_id/files", :action => :create_file
        put "#{context.pluralize}/:#{context}_id/assignments/:assignment_id/submissions/:user_id", :action => :update, :path_name => "#{path_prefix}_assignment_submission"
>>>>>>> ad95b213
      end
      submissions_api("course")
      submissions_api("section", "course_section")
    end

    scope(:controller => :gradebook_history_api) do
      get "courses/:course_id/gradebook_history/days", :action => :days, :path_name => 'gradebook_history'
      get "courses/:course_id/gradebook_history/feed", :action => :feed, :path_name => 'gradebook_history_feed'
      get "courses/:course_id/gradebook_history/:date", :action =>:day_details, :path_name => 'gradebook_history_for_day'
      get "courses/:course_id/gradebook_history/:date/graders/:grader_id/assignments/:assignment_id/submissions", :action => :submissions, :path_name => 'gradebook_history_submissions'
    end

    get 'courses/:course_id/assignment_groups', :controller => :assignment_groups, :action => :index, :path_name => 'course_assignment_groups'
    scope(:controller => :assignment_groups_api) do
      resources :assignment_groups, :path_prefix => "courses/:course_id", :name_prefix => "course_", :except => [:index]
    end

    scope(:controller => :discussion_topics) do
      get 'courses/:course_id/discussion_topics', :action => :index, :path_name => 'course_discussion_topics'
      get 'groups/:group_id/discussion_topics', :action => :index, :path_name => 'group_discussion_topics'
    end

    scope(:controller => :content_migrations) do
      get 'courses/:course_id/content_migrations/migrators', :action => :available_migrators, :path_name => 'course_content_migration_migrators_list'
      get 'courses/:course_id/content_migrations/:id', :action => :show, :path_name => 'course_content_migration'
      get 'courses/:course_id/content_migrations', :action => :index, :path_name => 'course_content_migration_list'
      post 'courses/:course_id/content_migrations', :action => :create, :path_name => 'course_content_migration_create'
      put 'courses/:course_id/content_migrations/:id', :action => :update, :path_name => 'course_content_migration_update'
      get 'courses/:course_id/content_migrations/:id/selective_data', :action => :content_list, :path_name => 'course_content_migration_selective_data'
    end

    scope(:controller => :migration_issues) do
      get 'courses/:course_id/content_migrations/:content_migration_id/migration_issues/:id', :action => :show, :path_name => 'course_content_migration_migration_issue'
      get 'courses/:course_id/content_migrations/:content_migration_id/migration_issues', :action => :index, :path_name => 'course_content_migration_migration_issue_list'
      post 'courses/:course_id/content_migrations/:content_migration_id/migration_issues', :action => :create, :path_name => 'course_content_migration_migration_issue_create'
      put 'courses/:course_id/content_migrations/:content_migration_id/migration_issues/:id', :action => :update, :path_name => 'course_content_migration_migration_issue_update'
    end

    scope(:controller => :discussion_topics_api) do
      def topic_routes(context)
        get "#{context.pluralize}/:#{context}_id/discussion_topics/:topic_id", :action => :show, :path_name => "#{context}_discussion_topic"
        post "#{context.pluralize}/:#{context}_id/discussion_topics", :controller => :discussion_topics, :action => :create
        put "#{context.pluralize}/:#{context}_id/discussion_topics/:topic_id", :controller => :discussion_topics, :action => :update
        delete "#{context.pluralize}/:#{context}_id/discussion_topics/:topic_id", :controller => :discussion_topics, :action => :destroy

        get "#{context.pluralize}/:#{context}_id/discussion_topics/:topic_id/view", :action => :view, :path_name => "#{context}_discussion_topic_view"

        get "#{context.pluralize}/:#{context}_id/discussion_topics/:topic_id/entry_list", :action => :entry_list, :path_name => "#{context}_discussion_topic_entry_list"
        post "#{context.pluralize}/:#{context}_id/discussion_topics/:topic_id/entries", :action => :add_entry, :path_name => "#{context}_discussion_add_entry"
        get "#{context.pluralize}/:#{context}_id/discussion_topics/:topic_id/entries", :action => :entries, :path_name => "#{context}_discussion_entries"
        post "#{context.pluralize}/:#{context}_id/discussion_topics/:topic_id/entries/:entry_id/replies", :action => :add_reply, :path_name => "#{context}_discussion_add_reply"
        get "#{context.pluralize}/:#{context}_id/discussion_topics/:topic_id/entries/:entry_id/replies", :action => :replies, :path_name => "#{context}_discussion_replies"
        put "#{context.pluralize}/:#{context}_id/discussion_topics/:topic_id/entries/:id", :controller => :discussion_entries, :action => :update, :path_name => "#{context}_discussion_update_reply"
        delete "#{context.pluralize}/:#{context}_id/discussion_topics/:topic_id/entries/:id", :controller => :discussion_entries, :action => :destroy, :path_name => "#{context}_discussion_delete_reply"

        put "#{context.pluralize}/:#{context}_id/discussion_topics/:topic_id/read", :action => :mark_topic_read, :path_name => "#{context}_discussion_topic_mark_read"
        delete "#{context.pluralize}/:#{context}_id/discussion_topics/:topic_id/read", :action => :mark_topic_unread, :path_name => "#{context}_discussion_topic_mark_unread"
        put "#{context.pluralize}/:#{context}_id/discussion_topics/:topic_id/read_all", :action => :mark_all_read, :path_name => "#{context}_discussion_topic_mark_all_read"
        delete "#{context.pluralize}/:#{context}_id/discussion_topics/:topic_id/read_all", :action => :mark_all_unread, :path_name => "#{context}_discussion_topic_mark_all_unread"
        put "#{context.pluralize}/:#{context}_id/discussion_topics/:topic_id/entries/:entry_id/read", :action => :mark_entry_read, :path_name => "#{context}_discussion_topic_discussion_entry_mark_read"
        delete "#{context.pluralize}/:#{context}_id/discussion_topics/:topic_id/entries/:entry_id/read", :action => :mark_entry_unread, :path_name => "#{context}_discussion_topic_discussion_entry_mark_unread"
        put "#{context.pluralize}/:#{context}_id/discussion_topics/:topic_id/subscribed", :action => :subscribe_topic, :path_name => "#{context}_discussion_topic_subscribe"
        delete "#{context.pluralize}/:#{context}_id/discussion_topics/:topic_id/subscribed", :action => :unsubscribe_topic, :path_name => "#{context}_discussion_topic_unsubscribe"
      end
      topic_routes("course")
      topic_routes("group")
      topic_routes("collection_item")
    end

    scope(:controller => :collaborations) do
      get 'collaborations/:id/members', :action => :members, :path_name => 'collaboration_members'
    end

    scope(:controller => :external_tools) do
      def et_routes(context)
        get "#{context}s/:#{context}_id/external_tools/sessionless_launch", :action => :generate_sessionless_launch, :path_name => "#{context}_external_tool_sessionless_launch"
        get "#{context}s/:#{context}_id/external_tools/:external_tool_id", :action => :show, :path_name => "#{context}_external_tool_show"
        get "#{context}s/:#{context}_id/external_tools", :action => :index, :path_name => "#{context}_external_tools"
        post "#{context}s/:#{context}_id/external_tools", :action => :create, :path_name => "#{context}_external_tools_create"
        put "#{context}s/:#{context}_id/external_tools/:external_tool_id", :action => :update, :path_name => "#{context}_external_tools_update"
        delete "#{context}s/:#{context}_id/external_tools/:external_tool_id", :action => :destroy, :path_name => "#{context}_external_tools_delete"
      end
      et_routes("course")
      et_routes("account")
    end

    scope(:controller => :external_feeds) do
      def ef_routes(context)
        get "#{context}s/:#{context}_id/external_feeds", :action => :index, :path_name => "#{context}_external_feeds"
        post "#{context}s/:#{context}_id/external_feeds", :action => :create, :path_name => "#{context}_external_feeds_create"
        delete "#{context}s/:#{context}_id/external_feeds/:external_feed_id", :action => :destroy, :path_name => "#{context}_external_feeds_delete"
      end
      ef_routes("course")
      ef_routes("group")
    end

    scope(:controller => :sis_imports_api) do
      post 'accounts/:account_id/sis_imports', :action => :create
      get 'accounts/:account_id/sis_imports/:id', :action => :show
    end

    scope(:controller => :users) do
      get 'users/self/activity_stream', :action => :activity_stream, :path_name => 'user_activity_stream'
      get 'users/activity_stream', :action => :activity_stream # deprecated
      get 'users/self/activity_stream/summary', :action => :activity_stream_summary, :path_name => 'user_activity_stream_summary'

      put "users/:user_id/followers/self", :action => :follow
      delete "users/:user_id/followers/self", :action => :unfollow

      get 'users/self/todo', :action => :todo_items
      get 'users/self/upcoming_events', :action => :upcoming_events

      delete 'users/self/todo/:asset_string/:purpose', :action => :ignore_item, :path_name => 'users_todo_ignore'
      post 'accounts/:account_id/users', :action => :create
      get 'accounts/:account_id/users', :action => :index, :path_name => 'account_users'
      delete 'accounts/:account_id/users/:id', :action => :destroy

      put 'users/:id', :action => :update
      post 'users/:user_id/files', :action => :create_file

      post 'users/:user_id/folders', :controller => :folders, :action => :create
      get 'users/:user_id/folders/:id', :controller => :folders, :action => :show, :path_name => 'user_folder'

      get 'users/:id/settings', controller: 'users', action: 'settings'
      put 'users/:id/settings', controller: 'users', action: 'settings', path_name: 'user_settings'
    end

    scope(:controller => :pseudonyms) do
      get 'accounts/:account_id/logins', :action => :index, :path_name => 'account_pseudonyms'
      get 'users/:user_id/logins', :action => :index, :path_name => 'user_pseudonyms'
      post 'accounts/:account_id/logins', :action => :create
      put 'accounts/:account_id/logins/:id', :action => :update
      delete 'users/:user_id/logins/:id', :action => :destroy
    end

    scope(:controller => :accounts) do
      get 'accounts', :action => :index, :path_name => :accounts
      get 'accounts/:id', :action => :show
      put 'accounts/:id', :action => :update
      get 'accounts/:account_id/courses', :action => :courses_api, :path_name => 'account_courses'
      get 'accounts/:account_id/sub_accounts', :action => :sub_accounts, :path_name => 'sub_accounts'
      get 'accounts/:account_id/courses/:id', :controller => :courses, :action => :show, :path_name => 'account_course_show'
    end

    scope(:controller => :role_overrides) do
      get 'accounts/:account_id/roles', :action => :api_index, :path_name => 'account_roles'
      get 'accounts/:account_id/roles/:role', :role => /[^\/]+/, :action => :show
      post 'accounts/:account_id/roles', :action => :add_role
      post 'accounts/:account_id/roles/:role/activate', :role => /[^\/]+/, :action => :activate_role
      put 'accounts/:account_id/roles/:role', :role => /[^\/]+/, :action => :update
      delete 'accounts/:account_id/roles/:role', :role => /[^\/]+/, :action => :remove_role
    end

    scope(:controller => :account_reports) do
      get 'accounts/:account_id/reports/:report', :action => :index
      get 'accounts/:account_id/reports', :action => :available_reports
      get 'accounts/:account_id/reports/:report/:id', :action => :show
      post 'accounts/:account_id/reports/:report', :action => :create
      delete 'accounts/:account_id/reports/:report/:id', :action => :destroy
    end

    scope(:controller => :admins) do
      post 'accounts/:account_id/admins', :action => :create
      delete 'accounts/:account_id/admins/:user_id', :action => :destroy
      get 'accounts/:account_id/admins', :action => :index, :path_name => 'account_admins'
    end

    scope(:controller => :account_authorization_configs) do
      get 'accounts/:account_id/account_authorization_configs/discovery_url', :action => :show_discovery_url
      put 'accounts/:account_id/account_authorization_configs/discovery_url', :action => :update_discovery_url, :path_name => 'account_update_discovery_url'
      delete 'accounts/:account_id/account_authorization_configs/discovery_url', :action => :destroy_discovery_url, :path_name => 'account_destroy_discovery_url'

      get 'accounts/:account_id/account_authorization_configs', :action => :index
      get 'accounts/:account_id/account_authorization_configs/:id', :action => :show
      post 'accounts/:account_id/account_authorization_configs', :action => :create, :path_name => 'account_create_aac'
      put 'accounts/:account_id/account_authorization_configs/:id', :action => :update, :path_name => 'account_update_aac'
      delete 'accounts/:account_id/account_authorization_configs/:id', :action => :destroy, :path_name => 'account_delete_aac'
    end

    get 'users/:user_id/page_views', :controller => :page_views, :action => :index, :path_name => 'user_page_views'
    get 'users/:user_id/profile', :controller => :profile, :action => :settings
    get 'users/:user_id/avatars', :controller => :profile, :action => :profile_pics

    # deprecated routes, second one is solely for YARD. preferred API is api/v1/search/recipients
    get 'conversations/find_recipients', :controller => :search, :action => :recipients
    get 'conversations/find_recipients', :controller => :conversations, :action => :find_recipients

    scope(:controller => :conversations) do
      get 'conversations', :action => :index, :path_name => 'conversations'
      post 'conversations', :action => :create
      post 'conversations/mark_all_as_read', :action => :mark_all_as_read
      get 'conversations/batches', :action => :batches, :path_name => 'conversations_batches'
      get 'conversations/unread_count', :action => :unread_count
      get 'conversations/:id', :action => :show
      put 'conversations/:id', :action => :update # stars, subscribed-ness, workflow_state
      delete 'conversations/:id', :action => :destroy
      post 'conversations/:id/add_message', :action => :add_message
      post 'conversations/:id/add_recipients', :action => :add_recipients
      post 'conversations/:id/remove_messages', :action => :remove_messages
      put 'conversations', :action => :batch_update
      delete 'conversations/:id/delete_for_all', :action => :delete_for_all
    end

    scope(:controller => :communication_channels) do
      get 'users/:user_id/communication_channels', :action => :index, :path_name => 'communication_channels'
      post 'users/:user_id/communication_channels', :action => :create
      delete 'users/:user_id/communication_channels/:id', :action => :destroy
    end

    scope(:controller => :comm_messages_api) do
      get 'comm_messages', :action => :index, :path_name => 'comm_messages'
    end

    scope(:controller => :services_api) do
      get 'services/kaltura', :action => :show_kaltura_config
      post 'services/kaltura_session', :action => :start_kaltura_session
    end

    scope(:controller => :calendar_events_api) do
      get 'calendar_events', :action => :index, :path_name => 'calendar_events'
      post 'calendar_events', :action => :create
      get 'calendar_events/:id', :action => :show, :path_name => 'calendar_event'
      put 'calendar_events/:id', :action => :update
      delete 'calendar_events/:id', :action => :destroy
      post 'calendar_events/:id/reservations', :action => :reserve
      post 'calendar_events/:id/reservations/:participant_id', :action => :reserve, :path_name => 'calendar_event_reserve'
    end

    scope(:controller => :appointment_groups) do
      get 'appointment_groups', :action => :index, :path_name => 'appointment_groups'
      post 'appointment_groups', :action => :create
      get 'appointment_groups/:id', :action => :show, :path_name => 'appointment_group'
      put 'appointment_groups/:id', :action => :update
      delete 'appointment_groups/:id', :action => :destroy
      get 'appointment_groups/:id/users', :action => :users, :path_name => 'appointment_group_users'
      get 'appointment_groups/:id/groups', :action => :groups, :path_name => 'appointment_group_groups'
    end

    scope(:controller => :groups) do
      resources :groups, :except => [:index]
      get 'users/self/groups', :action => :index, :path_name => "current_user_groups"
      get 'accounts/:account_id/groups', :action => :context_index, :path_name => 'account_user_groups'
      get 'courses/:course_id/groups', :action => :context_index, :path_name => 'course_user_groups'
      get 'groups/:group_id/users', :action => :users, :path_name => 'group_users'
      post 'groups/:group_id/invite', :action => :invite
      post 'groups/:group_id/files', :action => :create_file
      post 'groups/:group_id/preview_html', :action => :preview_html
      post 'group_categories/:group_category_id/groups', :action => :create
      get 'groups/:group_id/activity_stream', :action => :activity_stream, :path_name => 'group_activity_stream'
      get 'groups/:group_id/activity_stream/summary', :action => :activity_stream_summary, :path_name => 'group_activity_stream_summary'
      put "groups/:group_id/followers/self", :action => :follow
      delete "groups/:group_id/followers/self", :action => :unfollow

      scope(:controller => :group_memberships) do
        resources :memberships, :path_prefix => "groups/:group_id", :name_prefix => "group_", :controller => :group_memberships, :except => [:show]
        resources :users, :path_prefix => "groups/:group_id", :name_prefix => "group_", :controller => :group_memberships, :except => [:show, :create]
      end

      post 'groups/:group_id/folders', :controller => :folders, :action => :create
      get 'groups/:group_id/folders/:id', :controller => :folders, :action => :show, :path_name => 'group_folder'
    end

    scope(:controller => :collections) do
      get "collections", :action => :list, :path_name => 'collections'
      resources :collections, :path_prefix => "users/:user_id", :name_prefix => "user_", :only => [:index, :create]
      resources :collections, :path_prefix => "groups/:group_id", :name_prefix => "group_", :only => [:index, :create]
      resources :collections, :except => [:index, :create]
      put "collections/:collection_id/followers/self", :action => :follow
      delete "collections/:collection_id/followers/self", :action => :unfollow

      scope(:controller => :collection_items) do
        get "collections/:collection_id/items", :action => :index, :path_name => 'collection_items_list'
        resources :items, :path_prefix => "collections/:collection_id", :name_prefix => "collection_", :controller => :collection_items, :only => [:index, :create]
        resources :items, :path_prefix => "collections", :name_prefix => "collection_", :controller => :collection_items, :except => [:index, :create]
        put "collections/items/:item_id/upvotes/self", :action => :upvote
        delete "collections/items/:item_id/upvotes/self", :action => :remove_upvote
      end
    end

    scope(:controller => :developer_keys) do
      get 'developer_keys', :action => :index
      get 'developer_keys/:id', :action => :show
      delete 'developer_keys/:id', :action => :destroy
      put 'developer_keys/:id', :action => :update
      post 'developer_keys', :action => :create
    end

    scope(:controller => :search) do
      get 'search/rubrics', :action => 'rubrics', :path_name => 'search_rubrics'
      get 'search/recipients', :action => 'recipients', :path_name => 'search_recipients'
    end

    post 'files/:id/create_success', :controller => :files, :action => :api_create_success, :path_name => 'files_create_success'
    get 'files/:id/create_success', :controller => :files, :action => :api_create_success, :path_name => 'files_create_success'

    scope(:controller => :files) do
      post 'files/:id/create_success', :action => :api_create_success, :path_name => 'files_create_success'
      get 'files/:id/create_success', :action => :api_create_success, :path_name => 'files_create_success'
      # 'attachment' (rather than 'file') is used below so modules API can use polymorphic_url to generate an item API link
      get 'files/:id', :action => :api_show, :path_name => 'attachment'
      delete 'files/:id', :action => :destroy
      put 'files/:id', :action => :api_update
      get 'files/:id/:uuid/status', :action => :api_file_status, :path_name => 'file_status'
    end

    scope(:controller => :folders) do
      get 'folders/:id', :action => :show
      get 'folders/:id/folders', :action => :api_index, :path_name => 'list_folders'
      get 'folders/:id/files', :controller => :files, :action => :api_index, :path_name => 'list_files'
      delete 'folders/:id', :action => :api_destroy
      put 'folders/:id', :action => :update
      post 'folders/:folder_id/folders', :action => :create, :path_name => 'create_folder'
      post 'folders/:folder_id/files', :action => :create_file
    end

    scope(:controller => :favorites) do
      get "users/self/favorites/courses", :action => :list_favorite_courses, :path_name => :list_favorite_courses
      post "users/self/favorites/courses/:id", :action => :add_favorite_course
      delete "users/self/favorites/courses/:id", :action => :remove_favorite_course
      delete "users/self/favorites/courses", :action => :reset_course_favorites
    end

    scope(:controller => :wiki_pages_api) do
      get "courses/:course_id/pages", :action => :index, :path_name => 'course_wiki_pages'
      get "groups/:group_id/pages", :action => :index, :path_name => 'group_wiki_pages'
      get "courses/:course_id/pages/:url", :action => :show, :path_name => 'course_wiki_page'
      get "groups/:group_id/pages/:url", :action => :show, :path_name => 'group_wiki_page'
      get "courses/:course_id/front_page", :action => :show
      get "groups/:group_id/front_page", :action => :show
      post "courses/:course_id/pages", :action => :create
      post "groups/:group_id/pages", :action => :create
      put "courses/:course_id/pages/:url", :action => :update
      put "groups/:group_id/pages/:url", :action => :update
      put "courses/:course_id/front_page", :action => :update
      put "groups/:group_id/front_page", :action => :update
      delete "courses/:course_id/pages/:url", :action => :destroy
      delete "groups/:group_id/pages/:url", :action => :destroy
      delete "courses/:course_id/front_page", :action => :destroy
      delete "groups/:group_id/front_page", :action => :destroy
    end

    scope(:controller => :context_modules_api) do
      get "courses/:course_id/modules", :action => :index, :path_name => 'course_context_modules'
      get "courses/:course_id/modules/:id", :action => :show, :path_name => 'course_context_module'
      put "courses/:course_id/modules", :action => :batch_update
      post "courses/:course_id/modules", :action => :create, :path_name => 'course_context_module_create'
      put "courses/:course_id/modules/:id", :action => :update, :path_name => 'course_context_module_update'
      delete "courses/:course_id/modules/:id", :action => :destroy
    end

    scope(:controller => :context_module_items_api) do
      get "courses/:course_id/modules/:module_id/items", :action => :index, :path_name => 'course_context_module_items'
      get "courses/:course_id/modules/:module_id/items/:id", :action => :show, :path_name => 'course_context_module_item'
      get "courses/:course_id/module_item_redirect/:id", :action => :redirect, :path_name => 'course_context_module_item_redirect'
      post "courses/:course_id/modules/:module_id/items", :action => :create, :path_name => 'course_context_module_items_create'
      put "courses/:course_id/modules/:module_id/items/:id", :action => :update, :path_name => 'course_context_module_item_update'
      delete "courses/:course_id/modules/:module_id/items/:id", :action => :destroy
    end

    scope(:controller => :quizzes_api) do
      get "courses/:course_id/quizzes", :action => :index, :path_name => 'course_quizzes'
      post "courses/:course_id/quizzes", :action => :create, :path_name => 'course_quiz_create'
      get "courses/:course_id/quizzes/:id", :action => :show, :path_name => 'course_quiz'
      put "courses/:course_id/quizzes/:id", :action => :update, :path_name => 'course_quiz_update'
      delete "courses/:course_id/quizzes/:id", action: :destroy, path_name: 'course_quiz_destroy'
    end

    scope(:controller => :quiz_reports) do
      post "courses/:course_id/quizzes/:quiz_id/reports", :action => :create, :path_name => 'course_quiz_reports_create'
      get "courses/:course_id/quizzes/:quiz_id/reports/:id", :action => :show, :path_name => 'course_quiz_report'
    end

    scope(:controller => :quiz_submissions_api) do
      post 'courses/:course_id/quizzes/:quiz_id/quiz_submissions/self/files', :action => :create_file, :path_name => 'quiz_submission_create_file'
    end

    scope(:controller => :outcome_groups_api) do
      def og_routes(context)
        prefix = (context == "global" ? context : "#{context}s/:#{context}_id")
        get "#{prefix}/root_outcome_group", :action => :redirect, :path_name => "#{context}_redirect"
        get "#{prefix}/outcome_groups/account_chain", :action => :account_chain, :path_name => "#{context}_account_chain"
        get "#{prefix}/outcome_groups/:id", :action => :show, :path_name => "#{context}_outcome_group"
        put "#{prefix}/outcome_groups/:id", :action => :update
        delete "#{prefix}/outcome_groups/:id", :action => :destroy
        get "#{prefix}/outcome_groups/:id/outcomes", :action => :outcomes, :path_name => "#{context}_outcome_group_outcomes"
        get "#{prefix}/outcome_groups/:id/available_outcomes", :action => :available_outcomes, :path_name => "#{context}_outcome_group_available_outcomes"
        post "#{prefix}/outcome_groups/:id/outcomes", :action => :link
        put "#{prefix}/outcome_groups/:id/outcomes/:outcome_id", :action => :link, :path_name => "#{context}_outcome_link"
        delete "#{prefix}/outcome_groups/:id/outcomes/:outcome_id", :action => :unlink
        get "#{prefix}/outcome_groups/:id/subgroups", :action => :subgroups, :path_name => "#{context}_outcome_group_subgroups"
        post "#{prefix}/outcome_groups/:id/subgroups", :action => :create
        post "#{prefix}/outcome_groups/:id/import", :action => :import, :path_name => "#{context}_outcome_group_import"
        post "#{prefix}/outcome_groups/:id/batch", :action => :batch, :path_name => "#{context}_outcome_group_batch"
      end

      og_routes('global')
      og_routes('account')
      og_routes('course')
    end

    scope(:controller => :outcomes_api) do
      get "outcomes/:id", :action => :show, :path_name => "outcome"
      put "outcomes/:id", :action => :update
      delete "outcomes/:id", :action => :destroy
    end

    scope(:controller => :group_categories) do
      resources :group_categories, :except => [:index, :create]
      get 'accounts/:account_id/group_categories', :action => :index, :path_name => 'account_group_categories'
      get 'courses/:course_id/group_categories', :action => :index, :path_name => 'course_group_categories'
      post 'accounts/:account_id/group_categories', :action => :create
      post 'courses/:course_id/group_categories', :action => :create
      get 'group_categories/:group_category_id/groups', :action => :groups, :path_name => 'group_category_groups'
      get 'group_categories/:group_category_id/users', :action => :users, :path_name => 'group_category_users'
      post 'group_categories/:group_category_id/assign_unassigned_members', :action => 'assign_unassigned_members', :path_name => 'group_category_assign_unassigned_members'
    end

    scope(:controller => :progress) do
      get "progress/:id", :action => :show, :path_name => "progress"
    end

    scope(:controller => :app_center) do
      ['course', 'account'].each do |context|
        prefix = "#{context}s/:#{context}_id/app_center"
        get  "#{prefix}/apps",                      :action => :index,   :path_name => "#{context}_app_center_apps"
        get  "#{prefix}/apps/:app_id/reviews",      :action => :reviews, :path_name => "#{context}_app_center_app_reviews"
        get  "#{prefix}/apps/:app_id/reviews/self", :action => :review,  :path_name => "#{context}_app_center_app_review"
        post "#{prefix}/apps/:app_id/reviews/self", :action => :add_review
      end
    end
  end

  # this is not a "normal" api endpoint in the sense that it is not documented
  # or called directly, it's used as the redirect in the file upload process
  # for local files. it also doesn't use the normal oauth authentication
  # system, so we can't put it in the api uri namespace.
  match 'files_api' => 'files#api_create', :as => :api_v1_files_create, :via => :post

  match 'login/oauth2/auth' => 'pseudonym_sessions#oauth2_auth', :as => :oauth2_auth, :via => :get
  match 'login/oauth2/token' => 'pseudonym_sessions#oauth2_token', :as => :oauth2_token, :via => :post
  match 'login/oauth2/confirm' => 'pseudonym_sessions#oauth2_confirm', :as => :oauth2_auth_confirm, :via => :get
  match 'login/oauth2/accept' => 'pseudonym_sessions#oauth2_accept', :as => :oauth2_auth_accept, :via => :post
  match 'login/oauth2/deny' => 'pseudonym_sessions#oauth2_deny', :as => :oauth2_auth_deny, :via => :get
  match 'login/oauth2/token' => 'pseudonym_sessions#oauth2_logout', :as => :oauth2_logout, :via => :delete

  ApiRouteSet.draw(self, "/api/lti/v1") do
    post "tools/:tool_id/grade_passback", :controller => :lti_api, :action => :grade_passback, :path_name => "lti_grade_passback_api"
    post "tools/:tool_id/ext_grade_passback", :controller => :lti_api, :action => :legacy_grade_passback, :path_name => "blti_legacy_grade_passback_api"
  end

  # in rails 2 this was Jammit::Routes.draw(map)
  match '/assets/:package.:extension' => 'jammit#package', :as => :jammit if defined?(Jammit)
end<|MERGE_RESOLUTION|>--- conflicted
+++ resolved
@@ -455,29 +455,6 @@
     match 'files/:id/:verifier' => 'files#assessment_question_show', :as => :verified_file, :download => '1'
   end
 
-<<<<<<< HEAD
-  map.resources :groups do |group|
-    add_users(group)
-    group.remove_user 'remove_user/:id', :controller => 'groups', :action => 'remove_user', :conditions => {:method => :delete}
-    group.add_user 'add_user', :controller => 'groups', :action => 'add_user'
-    group.accept_invitation 'accept_invitation/:uuid', :controller => 'groups', :action => 'accept_invitation', :conditions => {:method => :get}
-    group.members 'members.:format', :controller => 'groups', :action => 'context_group_members', :conditions => {:method => :get}
-    group.members 'members', :controller => 'groups', :action => 'context_group_members', :conditions => {:method => :get}
-    group.undelete_items 'undelete', :controller => 'context', :action => 'undelete_index'
-    group.undelete_item 'undelete/:asset_string', :controller => 'context', :action => 'undelete_item'
-    add_announcements(group)
-    add_discussions(group)
-    group.resources :calendar_events
-    add_chat(group)
-    add_files(group, :images => true, :folders => true)
-    add_zip_file_imports(group)
-    group.resources :external_tools, :only => [:show], :collection => {:retrieve => :get}
-    add_wiki(group)
-    add_conferences(group)
-    add_media(group)
-    group.resources :collaborations
-    group.old_calendar 'calendar', :controller => 'calendars', :action => 'show'
-=======
   resources :eportfolios, :except => [:index] do
     match 'reorder_categories' => 'eportfolios#reorder_categories', :as => :reorder_categories
     match ':eportfolio_category_id/reorder_entries' => 'eportfolios#reorder_entries', :as => :reorder_entries
@@ -624,7 +601,6 @@
     member do
       get :statistics
     end
->>>>>>> ad95b213
   end
 
   match 'images/users/:user_id' => 'users#avatar_image', :as => :avatar_image, :via => :get
@@ -831,86 +807,6 @@
 
   ### API routes ###
 
-<<<<<<< HEAD
-  ApiRouteSet::V1.route(map) do |api|
-    api.with_options(:controller => :courses) do |courses|
-      courses.get 'courses', :action => :index
-      courses.post 'accounts/:account_id/courses', :action => :create
-      courses.put 'courses/:id', :action => :update
-      courses.get 'courses/:id', :action => :show
-      courses.get 'courses/:course_id/students', :action => :students
-      courses.get 'courses/:course_id/settings', :action => :settings, :path_name => 'course_settings'
-      courses.put 'courses/:course_id/settings', :action => :update_settings
-      courses.get 'courses/:course_id/recent_students', :action => :recent_students, :path_name => 'course_recent_students'
-      courses.get 'courses/:course_id/users', :action => :users, :path_name => 'course_users'
-      courses.get 'courses/:course_id/users/:id', :action => :user, :path_name => 'course_user'
-      courses.get 'courses/:course_id/search_users', :action => :search_users, :path_name => 'course_search_users'
-      courses.get 'courses/:course_id/activity_stream', :action => :activity_stream, :path_name => 'course_activity_stream'
-      courses.get 'courses/:course_id/activity_stream/summary', :action => :activity_stream_summary, :path_name => 'course_activity_stream_summary'
-      courses.get 'courses/:course_id/todo', :action => :todo_items
-      courses.delete 'courses/:id', :action => :destroy
-      courses.post 'courses/:course_id/course_copy', :controller => :content_imports, :action => :copy_course_content
-      courses.get 'courses/:course_id/course_copy/:id', :controller => :content_imports, :action => :copy_course_status, :path_name => :course_copy_status
-      courses.post 'courses/:course_id/files', :action => :create_file, :path_name => 'course_create_file'
-      courses.post 'courses/:course_id/folders', :controller => :folders, :action => :create
-      courses.get  'courses/:course_id/folders/:id', :controller => :folders, :action => :show, :path_name => 'course_folder'
-      courses.put  'accounts/:account_id/courses', :action => :batch_update
-    end
-
-    api.with_options(:controller => :tabs) do |tabs|
-      tabs.get "courses/:course_id/tabs", :action => :index, :path_name => 'course_tabs'
-      tabs.get "groups/:group_id/tabs", :action => :index, :path_name => 'group_tabs'
-    end
-
-    api.with_options(:controller => :sections) do |sections|
-      sections.get 'courses/:course_id/sections', :action => :index, :path_name => 'course_sections'
-      sections.get 'courses/:course_id/sections/:id', :action => :show, :path_name => 'course_section'
-      sections.get 'sections/:id', :action => :show
-      sections.post 'courses/:course_id/sections', :action => :create
-      sections.put 'sections/:id', :action => :update
-      sections.delete 'sections/:id', :action => :destroy
-      sections.post 'sections/:id/crosslist/:new_course_id', :action => :crosslist
-      sections.delete 'sections/:id/crosslist', :action => :uncrosslist
-    end
-
-    api.with_options(:controller => :enrollments_api) do |enrollments|
-      enrollments.get  'courses/:course_id/enrollments', :action => :index, :path_name => 'course_enrollments'
-      enrollments.get  'sections/:section_id/enrollments', :action => :index, :path_name => 'section_enrollments'
-      enrollments.get  'users/:user_id/enrollments', :action => :index, :path_name => 'user_enrollments'
-
-      enrollments.post 'courses/:course_id/enrollments', :action => :create
-      enrollments.post 'sections/:section_id/enrollments', :action => :create
-
-      enrollments.delete 'courses/:course_id/enrollments/:id', :action => :destroy
-    end
-
-    api.with_options(:controller => :assignments_api) do |assignments|
-      assignments.get 'courses/:course_id/assignments', :action => :index, :path_name => 'course_assignments'
-      assignments.get 'courses/:course_id/assignments/:id', :action => :show, :path_name => 'course_assignment'
-      assignments.post 'courses/:course_id/assignments', :action => :create
-      assignments.put 'courses/:course_id/assignments/:id', :action => :update
-      assignments.delete 'courses/:course_id/assignments/:id', :action => :destroy, :controller => :assignments
-    end
-
-    api.with_options(:controller => :assignment_overrides) do |overrides|
-      overrides.get 'courses/:course_id/assignments/:assignment_id/overrides', :action => :index
-      overrides.post 'courses/:course_id/assignments/:assignment_id/overrides', :action => :create
-      overrides.get 'courses/:course_id/assignments/:assignment_id/overrides/:id', :action => :show, :path_name => 'assignment_override'
-      overrides.put 'courses/:course_id/assignments/:assignment_id/overrides/:id', :action => :update
-      overrides.delete 'courses/:course_id/assignments/:assignment_id/overrides/:id', :action => :destroy
-      overrides.get 'sections/:course_section_id/assignments/:assignment_id/override', :action => :section_alias
-      overrides.get 'groups/:group_id/assignments/:assignment_id/override', :action => :group_alias
-    end
-
-    api.with_options(:controller => :submissions_api) do |submissions|
-      def submissions_api(submissions, context)
-        submissions.get "#{context.pluralize}/:#{context}_id/assignments/:assignment_id/submissions", :action => :index, :path_name => "#{context}_assignment_submissions"
-        submissions.get "#{context.pluralize}/:#{context}_id/students/submissions", :controller => :submissions_api, :action => :for_students, :path_name => "#{context}_student_submissions"
-        submissions.get "#{context.pluralize}/:#{context}_id/assignments/:assignment_id/submissions/:user_id", :action => :show, :path_name => "#{context}_assignment_submission"
-        submissions.post "#{context.pluralize}/:#{context}_id/assignments/:assignment_id/submissions", :action => :create, :controller => :submissions
-        submissions.post "#{context.pluralize}/:#{context}_id/assignments/:assignment_id/submissions/:user_id/files", :action => :create_file
-        submissions.put "#{context.pluralize}/:#{context}_id/assignments/:assignment_id/submissions/:user_id", :action => :update, :path_name => "#{context}_assignment_submission"
-=======
   # TODO: api routes can't yet take advantage of concerns for DRYness, because of
   # the way ApiRouteSet works. For now we get around it by defining methods
   # inline in the routes file, but getting concerns working would rawk.
@@ -999,7 +895,6 @@
         post "#{context.pluralize}/:#{context}_id/assignments/:assignment_id/submissions", :action => :create, :controller => :submissions
         post "#{context.pluralize}/:#{context}_id/assignments/:assignment_id/submissions/:user_id/files", :action => :create_file
         put "#{context.pluralize}/:#{context}_id/assignments/:assignment_id/submissions/:user_id", :action => :update, :path_name => "#{path_prefix}_assignment_submission"
->>>>>>> ad95b213
       end
       submissions_api("course")
       submissions_api("section", "course_section")
