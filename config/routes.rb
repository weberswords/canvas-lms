--- conflicted
+++ resolved
@@ -532,11 +532,7 @@
   end
   map.resource :profile, :only => %w(show update),
                :controller => "profile",
-<<<<<<< HEAD
-               :member => { :communication => :get, :communication_update => :put, :settings => :get } do |profile|
-=======
                :member => { :update_profile => :put, :communication => :get, :communication_update => :put, :settings => :get } do |profile|
->>>>>>> 4cc50315
     profile.resources :pseudonyms, :except => %w(index)
     profile.resources :tokens, :except => %w(index)
     profile.pics 'profile_pictures', :controller => 'profile', :action => 'profile_pics'
