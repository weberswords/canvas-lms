---
caps_site_admin_test_feature:
  state: allowed
  applies_to: SiteAdmin
  display_name: This is a SiteAdmin test Feature Flag
  description: |-
    This flag will not cause any change in behavior.
assignments_2_student:
  state: hidden
  display_name: Assignment Enhancements - Student
  description: Use the new assignments student page
  applies_to: Course
  root_opt_in: true
  beta: true
assignments_2_teacher:
  state: hidden
  display_name: Assignments 2 Teacher View
  description: Use the new assignments teacher page
  applies_to: Course
  root_opt_in: true
  beta: false
  environments:
    production:
      state: disabled
assignment_attempts:
  state: hidden
  applies_to: Course
  display_name: Assignment Allowed Attempts
  description: Allow a teacher to set the number of allowed attempts on an assignment via the UI
bookmarking_for_enrollments_index:
  state: allowed
  applies_to: RootAccount
  display_name: Bookmarking for Enrollments Index API
  description: Use bookmarking for API pagination in Enrollments Index
syllabus_course_summary_option:
  state: allowed
  applies_to: SiteAdmin
  display_name: Syllabus Course Summary Option
  description: Make the Course Summary (list of assignments and events) optional in the syllabus
la_620_old_rce_init_fix:
  state: hidden
  display_name: RCE Initialization Fix
  description: |-
    Under some conditions, the legacy RCE fails to initialize because tinymce hasn't added the
    editor instance to its internal list when the RCE requires it.
  applies_to: SiteAdmin
<<<<<<< HEAD
  root_opt_in: true
=======
  root_opt_in: true
uxs_4_omg_a_scary_blueprint_checkbox:
  state: hidden
  display_name: Allow Blueprint Publishing After Association
  description: |-
    Show a checkbox that optionally lets an account admin publish courses
    automatically after associating and syncing with a blueprint course
  applies_to: RootAccount
>>>>>>> 3688da62
<|MERGE_RESOLUTION|>--- conflicted
+++ resolved
@@ -44,9 +44,6 @@
     Under some conditions, the legacy RCE fails to initialize because tinymce hasn't added the
     editor instance to its internal list when the RCE requires it.
   applies_to: SiteAdmin
-<<<<<<< HEAD
-  root_opt_in: true
-=======
   root_opt_in: true
 uxs_4_omg_a_scary_blueprint_checkbox:
   state: hidden
@@ -54,5 +51,4 @@
   description: |-
     Show a checkbox that optionally lets an account admin publish courses
     automatically after associating and syncing with a blueprint course
-  applies_to: RootAccount
->>>>>>> 3688da62
+  applies_to: RootAccount