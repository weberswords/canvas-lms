#
# Copyright (C) 2014 - present Instructure, Inc.
#
# This file is part of Canvas.
#
# Canvas is free software: you can redistribute it and/or modify it under
# the terms of the GNU Affero General Public License as published by the Free
# Software Foundation, version 3 of the License.
#
# Canvas is distributed in the hope that it will be useful, but WITHOUT ANY
# WARRANTY; without even the implied warranty of MERCHANTABILITY or FITNESS FOR
# A PARTICULAR PURPOSE. See the GNU Affero General Public License for more
# details.
#
# You should have received a copy of the GNU Affero General Public License along
# with this program. If not, see <http://www.gnu.org/licenses/>.

if CANVAS_RAILS4_2
  gem 'rails', '4.2.8'
  gem 'rack', '1.6.5'
  gem 'activesupport-json_encoder', '1.1.0'
  gem 'oauth2', '1.0.0', require: false
else
  gem 'rails', '5.0.2'
  gem 'rack', '2.0.1'
  gem 'oauth2', '1.2.0', require: false
end

gem 'rails-observers', '0.1.4', github: 'rails/rails-observers', ref: '206cb17bc14f4f5ac6f83da4204013a69549b9dc'

gem 'builder', '3.2.3'
gem 'tzinfo', '1.2.2'
gem 'oj_mimic_json', require: false

gem 'encrypted_cookie_store-instructure', '1.2.5', require: 'encrypted_cookie_store'
gem 'active_model_serializers',   '0.9.0alpha1',
  github: 'rails-api/active_model_serializers', ref: '61882e1e4127facfe92e49057aec71edbe981829'
gem 'authlogic', '3.6.0'
  gem 'scrypt', '3.0.5'
gem 'active_model-better_errors', '1.6.7', require: 'active_model/better_errors'
gem 'dynamic_form', '1.1.4', require: false
gem 'rails-patch-json-encode', '0.0.1'
<<<<<<< HEAD
gem 'switchman', '1.9.14'
=======
gem 'switchman', '1.10.1'
>>>>>>> 7d7beb99
  gem 'open4', '1.3.4', require: false
gem 'folio-pagination', '0.0.12', require: 'folio/rails'
  # for folio, see the folio README
  gem 'will_paginate', '3.1.5', require: false

gem 'addressable', '2.5.0', require: false
gem "after_transaction_commit", '1.1.2'
gem "aws-sdk-s3", '1.0.0.rc3', require: false
gem "aws-sdk-sns", '1.0.0.rc1', require: false
gem "aws-sdk-sqs", '1.0.0.rc3', require: false
gem "aws-sdk-kinesis", '1.0.0.rc1', require: false
gem 'barby', '0.6.5', require: false
  gem 'rqrcode', '0.10.1', require: false
  gem 'chunky_png', '1.3.8', require: false
gem 'bcrypt', '3.1.11'
gem 'canvas_connect', '0.3.12'
  gem 'adobe_connect', '1.0.5', require: false
gem 'canvas_webex', '0.17'
gem 'inst-jobs', '0.13.4'
  gem 'rufus-scheduler', '3.4.0', require: false
    gem 'et-orbi', '1.0.3', require: false
gem 'ffi', '1.9.14', require: false
gem 'hashery', '2.1.2', require: false
gem 'highline', '1.7.8', require: false
gem 'httparty', '0.14.0'
gem 'i18n', '0.7.0'
gem 'i18nliner', '0.0.12'
  gem 'ruby2ruby', '2.3.1', require: false
  gem 'ruby_parser', '3.8.4', require: false
gem 'icalendar', '1.5.4', require: false
gem 'ims-lti', '2.1.2', require: 'ims'
gem 'json', '2.0.3'
gem 'oj', '2.17.1'
gem 'jwt', '1.2.1', require: false
gem 'json-jwt', '1.6.5', require: false
gem 'twilio-ruby', '4.2.1'

gem 'mail', '2.6.4', require: false
gem 'marginalia', '1.4.0', require: false
gem 'mime-types', '1.25.1', require: 'mime/types'
gem 'mini_magick', '4.2.7'
gem 'multi_json', '1.12.1'
gem 'netaddr', '1.5.1', require: false
gem 'nokogiri', '1.7.1', require: false
# oauth gem, with rails3 fixes rolled in
gem 'oauth-instructure', '0.4.10', require: false
gem 'parallel', '1.10.0', require: false
  gem 'ruby-progressbar', '1.8.1', require: false #used to show progress of S3Uploader
gem 'retriable', '1.4.1'
gem 'rake', '12.0.0'
gem 'ratom-nokogiri', '0.10.5', require: false
gem 'rdiscount', '1.6.8', require: false
gem 'ritex', '1.0.1', require: false

gem 'rotp', '3.3.0', require: false
gem 'net-ldap', '0.10.1', require: false
gem 'ruby-duration', '3.2.3', require: false
gem 'ruby-saml-mod', '0.3.5'
gem 'saml2', '1.1.2', require: false
  gem 'nokogiri-xmlsec-me-harder', '0.9.3pre', require: false, github: 'instructure/nokogiri-xmlsec-me-harder', ref: '57d071040cc4649db9f158e09bbcea028271a4a6'
gem 'rubycas-client', '2.3.9', require: false
gem 'rubyzip', '1.2.0', require: 'zip'
gem 'safe_yaml', '1.0.4', require: false
gem 'sanitize', '2.1.0', require: false
gem 'shackles', '1.4.0'

gem 'useragent', '0.16.8', require: false

gem 'crocodoc-ruby', '0.0.1', require: false
gem 'hey', '1.3.0', require: false
gem 'sentry-raven', '0.15.6', require: false
gem 'canvas_statsd', '2.0.4'
  gem 'statsd-ruby', '1.4.0', require: false
  gem 'aroi', '0.0.5', require: false
gem 'gepub', '0.7.0beta3', github: 'ccutrer/gepub', ref: '7cea2f4912f15d89bc9e9cb9d4c51e5f491c2328'
gem 'imperium', '0.1.3', require: false
gem 'academic_benchmarks', '0.0.9', require: false

gem 'graphql', '~>1.5.4'
gem 'graphql-batch', '~>0.3.1'

gem 'activesupport-suspend_callbacks', path: 'gems/activesupport-suspend_callbacks'
gem 'acts_as_list', path: 'gems/acts_as_list'
gem 'adheres_to_policy', path: 'gems/adheres_to_policy'
gem 'attachment_fu', path: 'gems/attachment_fu'
gem 'autoextend', path: 'gems'
gem 'bookmarked_collection', path: 'gems/bookmarked_collection'
gem 'broadcast_policy', path: "gems/broadcast_policy"
gem 'canvas_breach_mitigation', path: 'gems/canvas_breach_mitigation'
gem 'canvas_color', path: 'gems/canvas_color'
gem 'canvas_crummy', path: 'gems/canvas_crummy'
gem 'canvas_ext', path: 'gems/canvas_ext'
gem 'canvas_http', path: 'gems/canvas_http'
gem 'canvas_kaltura', path: 'gems/canvas_kaltura'
gem 'canvas_panda_pub', path: 'gems/canvas_panda_pub'
gem 'canvas_partman', path: 'gems/canvas_partman'
gem 'event_stream', path: 'gems/event_stream'
gem 'canvas_mimetype_fu', path: 'gems/canvas_mimetype_fu'
gem 'canvas_quiz_statistics', path: 'gems/canvas_quiz_statistics'
gem 'canvas_sanitize', path: 'gems/canvas_sanitize'
gem 'canvas_slug', path: 'gems/canvas_slug'
gem 'canvas_sort', path: 'gems/canvas_sort'
gem 'canvas_stringex', path: 'gems/canvas_stringex'
gem 'canvas_text_helper', path: 'gems/canvas_text_helper'
gem 'canvas_time', path: 'gems/canvas_time'
gem 'canvas_unzip', path: 'gems/canvas_unzip'
gem 'csv_diff', path: 'gems/csv_diff'
gem 'google_drive', path: 'gems/google_drive'
gem 'html_text_helper', path: 'gems/html_text_helper'
gem 'incoming_mail_processor', path: 'gems/incoming_mail_processor'
gem 'json_token', path: 'gems/json_token'
gem 'linked_in', path: 'gems/linked_in'
gem 'live_events', path: 'gems/live_events'
gem 'diigo', path: 'gems/diigo'
gem 'lti_outbound', path: 'gems/lti_outbound'
gem 'multipart', path: 'gems/multipart'
gem 'paginated_collection', path: 'gems/paginated_collection'
gem 'stringify_ids', path: 'gems/stringify_ids'
gem 'twitter', path: 'gems/twitter'
gem 'vericite_api', '1.5.1'
gem 'utf8_cleaner', path: 'gems/utf8_cleaner'
gem 'workflow', path: 'gems/workflow'<|MERGE_RESOLUTION|>--- conflicted
+++ resolved
@@ -40,11 +40,7 @@
 gem 'active_model-better_errors', '1.6.7', require: 'active_model/better_errors'
 gem 'dynamic_form', '1.1.4', require: false
 gem 'rails-patch-json-encode', '0.0.1'
-<<<<<<< HEAD
-gem 'switchman', '1.9.14'
-=======
 gem 'switchman', '1.10.1'
->>>>>>> 7d7beb99
   gem 'open4', '1.3.4', require: false
 gem 'folio-pagination', '0.0.12', require: 'folio/rails'
   # for folio, see the folio README
