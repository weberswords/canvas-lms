if CANVAS_RAILS4_0
  gem 'rails', '4.0.13'
  gem 'rack', '1.5.4'
  gem 'builder', '3.1.4'
  gem 'protected_attributes', '1.0.8'
  gem 'rails-observers', '0.1.2'
  gem 'tzinfo', '0.3.43'
  gem 'foreigner', '0.9.2'
else
  gem 'rails', '4.2.5.2'
  gem 'rack', '1.6.4'
  gem 'builder', '3.1.4'
  gem 'protected_attributes', '1.1.3'
  gem 'rails-observers', '0.1.2'
  gem 'tzinfo', '1.2.2'
  gem 'oj_mimic_json', require: false
  gem 'activesupport-json_encoder', '1.1.0'
end

gem 'encrypted_cookie_store-instructure', '1.1.12', require: 'encrypted_cookie_store'
gem 'active_model_serializers',   '0.9.0alpha1',
  github: 'rails-api/active_model_serializers', ref: '61882e1e4127facfe92e49057aec71edbe981829'
gem 'authlogic', '3.4.6'
<<<<<<< HEAD
  gem 'scrypt', '2.0.2'
gem 'active_model-better_errors', '1.6.7', require: 'active_model/better_errors'
gem 'dynamic_form', '1.1.4', require: false
gem 'rails-patch-json-encode', '0.0.1'
gem 'switchman', '1.4.4'
=======
  gem 'scrypt', '2.1.1'
gem 'active_model-better_errors', '1.6.7', require: 'active_model/better_errors'
gem 'dynamic_form', '1.1.4', require: false
gem 'rails-patch-json-encode', '0.0.1'
gem 'switchman', '1.5.2'
>>>>>>> 5f517fdf
gem 'folio-pagination', '0.0.11', require: 'folio/rails'
  # for folio, see the folio README
  gem 'will_paginate', '3.0.7', require: false

gem "after_transaction_commit", '1.0.1'
gem "aws-sdk", '1.63.0', require: false
  gem 'uuidtools', '2.1.4', require: false
gem 'barby', '0.5.0', require: false
  gem 'rqrcode', '0.4.2', require: false
  gem 'chunky_png', '1.3.0', require: false
gem 'bcrypt-ruby', '3.0.1'
gem 'canvas_connect', '0.3.10'
  gem 'adobe_connect', '1.0.3', require: false
gem 'canvas_webex', '0.17'
gem 'canvas-jobs', '0.10.5'
  gem 'rufus-scheduler', '3.1.2', require: false
gem 'ffi', '1.1.5', require: false
gem 'hairtrigger', '0.2.15'
  gem 'ruby2ruby', '2.0.8', require: false
  gem 'ruby_parser', '3.7.0', require: false
gem 'hashery', '1.3.0', require: false
gem 'highline', '1.6.1', require: false
gem 'hoe', '3.8.1'
gem 'httparty', '0.13.7'
gem 'i18n', '0.7.0'
gem 'i18nema', '0.0.8'
gem 'i18nliner', '0.0.12'
gem 'icalendar', '1.5.4', require: false
gem 'ims-lti', '2.0.0.beta.33'
gem 'json', '1.8.2'
gem 'oj', '2.14.1'
gem 'jwt', '1.2.1', require: false
gem 'json-jwt', '1.5.1', require: false
gem 'twilio-ruby', '4.2.1'

gem 'mail', '2.5.4', require: false
  gem 'treetop', '1.4.15', require: false
    gem 'polyglot', '0.3.5', require: false
gem 'marginalia', '1.3.0', require: false
gem 'mime-types', '1.17.2', require: 'mime/types'
gem 'mini_magick', '4.2.7'
  gem 'subexec', '0.0.4', require: false
gem 'multi_json', '1.10.1'
gem 'netaddr', '1.5.0', require: false
gem 'nokogiri', '1.6.6.2.20150813143452', require: false, github: 'codekitchen/nokogiri', ref: 'd47e53f885'
# oauth gem, with rails3 fixes rolled in
gem 'oauth-instructure', '0.4.10', require: false
gem 'oauth2', '1.0.0', require: false
gem 'parallel', '1.4.1', require: false
  gem 'ruby-progressbar', '1.7.5', require: false #used to show progress of S3Uploader
gem 'rack-mini-profiler', '0.9.2', require: false
gem 'flamegraph', '0.1.0', require: false
  gem 'stackprof', '0.2.7', require: false
gem 'rake', '10.5.0'
gem 'rdoc', '3.12'
gem 'ratom-nokogiri', '0.10.4', require: false
gem 'rdiscount', '1.6.8', require: false
gem 'ritex', '1.0.1', require: false

gem 'rotp', '1.6.1', require: false
gem 'net-ldap', '0.10.1', require: false
gem 'ruby-duration', '3.2.0', require: false
gem 'ruby-saml-mod', '0.2.7'
gem 'rubycas-client', '2.3.9', require: false
gem 'rubyzip', '1.1.1', require: 'zip'
gem 'safe_yaml', '1.0.4', require: false
gem 'sanitize', '2.0.6', require: false
gem 'shackles', '1.1.0'

gem 'useragent', '0.10.0', require: false

gem 'crocodoc-ruby', '0.0.1', require: false
gem 'hey', '1.3.0', require: false
gem 'sentry-raven', '0.15.3', require: false
gem 'canvas_statsd', '1.0.3'
gem 'diplomat', '0.14.0', require: false

gem 'activesupport-suspend_callbacks', path: 'gems/activesupport-suspend_callbacks'
gem 'acts_as_list', path: 'gems/acts_as_list'
gem 'adheres_to_policy', path: 'gems/adheres_to_policy'
gem 'attachment_fu', path: 'gems/attachment_fu'
gem 'autoextend', path: 'gems'
gem 'bookmarked_collection', path: 'gems/bookmarked_collection'
gem 'broadcast_policy', path: "gems/broadcast_policy"
gem 'canvas_breach_mitigation', path: 'gems/canvas_breach_mitigation'
gem 'canvas_color', path: 'gems/canvas_color'
gem 'canvas_crummy', path: 'gems/canvas_crummy'
gem 'canvas_ext', path: 'gems/canvas_ext'
gem 'canvas_http', path: 'gems/canvas_http'
gem 'canvas_kaltura', path: 'gems/canvas_kaltura'
gem 'canvas_panda_pub', path: 'gems/canvas_panda_pub'
gem 'canvas_partman', path: 'gems/canvas_partman'
gem 'event_stream', path: 'gems/event_stream'
gem 'canvas_mimetype_fu', path: 'gems/canvas_mimetype_fu'
gem 'canvas_quiz_statistics', path: 'gems/canvas_quiz_statistics'
gem 'canvas_sanitize', path: 'gems/canvas_sanitize'
gem 'canvas_slug', path: 'gems/canvas_slug'
gem 'canvas_sort', path: 'gems/canvas_sort'
gem 'canvas_stringex', path: 'gems/canvas_stringex'
gem 'canvas_text_helper', path: 'gems/canvas_text_helper'
gem 'canvas_time', path: 'gems/canvas_time'
gem 'canvas_unzip', path: 'gems/canvas_unzip'
gem 'csv_diff', path: 'gems/csv_diff'
gem 'google_drive', path: 'gems/google_drive'
gem 'html_text_helper', path: 'gems/html_text_helper'
gem 'incoming_mail_processor', path: 'gems/incoming_mail_processor'
gem 'json_token', path: 'gems/json_token'
gem 'linked_in', path: 'gems/linked_in'
gem 'live_events', path: 'gems/live_events'
gem 'diigo', path: 'gems/diigo'
gem 'lti_outbound', path: 'gems/lti_outbound'
gem 'multipart', path: 'gems/multipart'
gem 'paginated_collection', path: 'gems/paginated_collection'
gem 'twitter', path: 'gems/twitter'
gem 'utf8_cleaner', path: 'gems/utf8_cleaner'
gem 'workflow', path: 'gems/workflow'
gem 'gepub'<|MERGE_RESOLUTION|>--- conflicted
+++ resolved
@@ -21,19 +21,11 @@
 gem 'active_model_serializers',   '0.9.0alpha1',
   github: 'rails-api/active_model_serializers', ref: '61882e1e4127facfe92e49057aec71edbe981829'
 gem 'authlogic', '3.4.6'
-<<<<<<< HEAD
-  gem 'scrypt', '2.0.2'
-gem 'active_model-better_errors', '1.6.7', require: 'active_model/better_errors'
-gem 'dynamic_form', '1.1.4', require: false
-gem 'rails-patch-json-encode', '0.0.1'
-gem 'switchman', '1.4.4'
-=======
   gem 'scrypt', '2.1.1'
 gem 'active_model-better_errors', '1.6.7', require: 'active_model/better_errors'
 gem 'dynamic_form', '1.1.4', require: false
 gem 'rails-patch-json-encode', '0.0.1'
 gem 'switchman', '1.5.2'
->>>>>>> 5f517fdf
 gem 'folio-pagination', '0.0.11', require: 'folio/rails'
   # for folio, see the folio README
   gem 'will_paginate', '3.0.7', require: false
