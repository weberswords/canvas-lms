--- conflicted
+++ resolved
@@ -19,11 +19,7 @@
 gem 'active_model-better_errors', '1.6.7', require: 'active_model/better_errors'
 gem 'dynamic_form', '1.1.4', require: false
 gem 'rails-patch-json-encode', '0.0.1'
-<<<<<<< HEAD
-gem 'switchman', '1.3.4'
-=======
 gem 'switchman', '1.3.10'
->>>>>>> dcced3ce
 gem 'folio-pagination', '0.0.9', require: 'folio/rails'
   # for folio, see the folio README
   gem 'will_paginate', '3.0.7', require: false
