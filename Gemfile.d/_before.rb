--- conflicted
+++ resolved
@@ -23,12 +23,9 @@
 elsif RUBY_VERSION >= "2.1" && RUBY_VERSION < "2.2"
   warn "Ruby 2.1 support is untested"
   ruby RUBY_VERSION, :engine => 'ruby', :engine_version => RUBY_VERSION
-<<<<<<< HEAD
-=======
 elsif RUBY_VERSION >= "2.2"
   warn "Ruby newer than 2.1 is very UNSUPPORTED"
   ruby RUBY_VERSION, :engine => 'ruby', :engine_version => RUBY_VERSION
->>>>>>> e976a552
 else
   ruby '1.9.3', :engine => 'ruby', :engine_version => '1.9.3'
 end
