#
# Copyright (C) 2011 - 2014 Instructure, Inc.
#
# This file is part of Canvas.
#
# Canvas is free software: you can redistribute it and/or modify it under
# the terms of the GNU Affero General Public License as published by the Free
# Software Foundation, version 3 of the License.
#
# Canvas is distributed in the hope that it will be useful, but WITHOUT ANY
# WARRANTY; without even the implied warranty of MERCHANTABILITY or FITNESS FOR
# A PARTICULAR PURPOSE. See the GNU Affero General Public License for more
# details.
#
# You should have received a copy of the GNU Affero General Public License along
# with this program. If not, see <http://www.gnu.org/licenses/>.
#

# # enforce the version of bundler itself, to avoid any surprises
<<<<<<< HEAD
req_bundler_version_floor, req_bundler_version_ceiling = '1.7.10', '1.11.2'
=======
req_bundler_version_floor, req_bundler_version_ceiling = '1.8.0', '1.11.2'
>>>>>>> 426b0447
bundler_requirements = [">=#{req_bundler_version_floor}",
                        "<=#{req_bundler_version_ceiling}"]
gem 'bundler', bundler_requirements

# we still manually do this check because older bundler versions don't validate the version requirement
# of the bundler gem once the bundle has been initially installed
unless Gem::Requirement.new(*bundler_requirements).satisfied_by?(Gem::Version.new(Bundler::VERSION))
  if Gem::Version.new(Bundler::VERSION) < Gem::Version.new(req_bundler_version_floor)
    bundle_command = "gem install bundler -v #{req_bundler_version_ceiling}"
  else
    require 'shellwords'
    bundle_command = "bundle _#{req_bundler_version_ceiling}_ " +
                     "#{ARGV.map { |a| Shellwords.escape(a) }.join(' ')}"
  end

  warn "Bundler version #{req_bundler_version_floor} is required; " +
       "you're currently running #{Bundler::VERSION}. " +
       "Maybe try `#{bundle_command}`, or " +
       "`gem uninstall bundler -v #{Bundler::VERSION}`."
  exit 1
end

# NOTE: this has to use 1.8.7 hash syntax to not raise a parser exception on 1.8.7
if RUBY_VERSION >= "2.1" && RUBY_VERSION < "2.2"
  ruby RUBY_VERSION, :engine => 'ruby', :engine_version => RUBY_VERSION
elsif RUBY_VERSION >= "2.2" && RUBY_VERSION < "2.3"
  ruby RUBY_VERSION, :engine => 'ruby', :engine_version => RUBY_VERSION
elsif RUBY_VERSION >= "2.3" && RUBY_VERSION < "2.4"
  if RUBY_VERSION == "2.3.0"
    puts "Canvas CANNOT run under Ruby 2.3.0, due to a bug in Ruby. But since there isn't a 2.3.1 yet, we'll let you roll with this"
  else
    puts "Ruby 2.3 support is untested"
  end
  ruby RUBY_VERSION, :engine => 'ruby', :engine_version => RUBY_VERSION
else
  ruby '2.1.6', :engine => 'ruby', :engine_version => '2.1.6'
end

# force a different lockfile for rails 4.2
unless CANVAS_RAILS4_0
  Bundler::SharedHelpers.class_eval do
    class << self
      def default_lockfile
        Pathname.new("#{Bundler.default_gemfile}.lock4_2")
      end
    end
  end

  Bundler::Dsl.class_eval do
    def to_definition(lockfile, unlock)
      @sources << @rubygems_source if @sources.respond_to?(:include?) && !@sources.include?(@rubygems_source)
      Definition.new(Bundler.default_lockfile, @dependencies, @sources, unlock, @ruby_version)
    end
  end
end

git_source(:github) do |repo_name|
  repo_name = "#{repo_name}/#{repo_name}" unless repo_name.include?("/")
  "https://github.com/#{repo_name}.git"
end

gem 'syck', '1.0.4'
gem 'iconv', '1.0.4'<|MERGE_RESOLUTION|>--- conflicted
+++ resolved
@@ -17,11 +17,7 @@
 #
 
 # # enforce the version of bundler itself, to avoid any surprises
-<<<<<<< HEAD
-req_bundler_version_floor, req_bundler_version_ceiling = '1.7.10', '1.11.2'
-=======
 req_bundler_version_floor, req_bundler_version_ceiling = '1.8.0', '1.11.2'
->>>>>>> 426b0447
 bundler_requirements = [">=#{req_bundler_version_floor}",
                         "<=#{req_bundler_version_ceiling}"]
 gem 'bundler', bundler_requirements
