(function() {
  /*
  requires:
    - js!vendor/jquery-1.6.4.js
<<<<<<< HEAD
  */  define('compiled/widget/courseList', ['compiled/widget/CustomList'], function(CustomList) {
=======
  */  define('compiled/widget/courseList', ['compiled/widget/CustomList', 'jst/courseList/wrapper', 'jst/courseList/content'], function(CustomList, wrapper, content) {
>>>>>>> 4e99e282
    return {
      init: function() {
        return jQuery(function() {
          var $menu, $menuDrop, loadCourses;
          $menu = jQuery('#menu_enrollments');
          $menuDrop = $menu.closest('.menu-item-drop');
          if ($menu.length === 0) {
            return;
          }
          return jQuery.subscribe('menu/hovered', loadCourses = function(elem) {
            var autoOpen;
            if (!$(elem).find($menu).find('.customListOpen').length) {
              return;
            }
            jQuery.unsubscribe('menu/hovered', loadCourses);
            autoOpen = false;
            $menu.delegate('.customListOpen', 'click', function() {
              return autoOpen = true;
            });
            return jQuery.getJSON('/all_menu_courses', function(enrollments) {
<<<<<<< HEAD
              return window.courseList = new CustomList('#menu_enrollments', enrollments, {
                appendTarget: '#menu_enrollments',
                autoOpen: autoOpen,
=======
              var courseList;
              return courseList = new CustomList('#menu_enrollments', enrollments, {
                appendTarget: '#menu_enrollments',
                autoOpen: autoOpen,
                wrapper: wrapper,
                content: content,
>>>>>>> 4e99e282
                onToggle: function(state) {
                  return $menuDrop.toggleClass('menuCustomListEditing', state);
                }
              });
            });
          });
        });
      }
    };
  });
}).call(this);<|MERGE_RESOLUTION|>--- conflicted
+++ resolved
@@ -2,11 +2,7 @@
   /*
   requires:
     - js!vendor/jquery-1.6.4.js
-<<<<<<< HEAD
-  */  define('compiled/widget/courseList', ['compiled/widget/CustomList'], function(CustomList) {
-=======
   */  define('compiled/widget/courseList', ['compiled/widget/CustomList', 'jst/courseList/wrapper', 'jst/courseList/content'], function(CustomList, wrapper, content) {
->>>>>>> 4e99e282
     return {
       init: function() {
         return jQuery(function() {
@@ -27,18 +23,12 @@
               return autoOpen = true;
             });
             return jQuery.getJSON('/all_menu_courses', function(enrollments) {
-<<<<<<< HEAD
-              return window.courseList = new CustomList('#menu_enrollments', enrollments, {
-                appendTarget: '#menu_enrollments',
-                autoOpen: autoOpen,
-=======
               var courseList;
               return courseList = new CustomList('#menu_enrollments', enrollments, {
                 appendTarget: '#menu_enrollments',
                 autoOpen: autoOpen,
                 wrapper: wrapper,
                 content: content,
->>>>>>> 4e99e282
                 onToggle: function(state) {
                   return $menuDrop.toggleClass('menuCustomListEditing', state);
                 }
