--- conflicted
+++ resolved
@@ -109,11 +109,7 @@
       this.placeholder.hide();
       if (data) {
         if (typeof this.added === "function") {
-<<<<<<< HEAD
-          this.added(data.data);
-=======
           this.added(data.data, $token, new_token);
->>>>>>> f49edf7c
         }
       }
       if (typeof this.change === "function") {
@@ -1880,10 +1876,6 @@
       $('#no_messages').showIf(!$conversation_list.find('li').length);
       $('.recipients').tokenInput({
         placeholder: I18n.t('recipient_field_placeholder', "Enter a name, course, or group"),
-<<<<<<< HEAD
-        added: function(data) {
-          var _base, _name, _ref3;
-=======
         added: function(data, $token, new_token) {
           var $details, _base, _name, _ref3;
           if (new_token && data.type) {
@@ -1897,7 +1889,6 @@
               $token.append($details);
             }
           }
->>>>>>> f49edf7c
           if (!(data.id && ("" + data.id).match(/^(course|group)_/))) {
             data = $.extend({}, data);
             delete data.avatar;
