define([
  "jquery",
  "underscore",
  "require",
  "vendor/timezone",
  "i18nObj"
], function($, _, require, tz, I18n) {
  // start with the bare vendor-provided tz() function
  var _tz = tz;
  var _preloadedData = {};

  // wrap it up in a set of methods that will always call the most up-to-date
  // version. each method is intended to act as a subset of bigeasy's generic
  // tz() functionality.
  tz = {
<<<<<<< HEAD
    // parses a date value (string, integer, Date, date array, etc. -- see
    // bigeasy's tz() docs). returns null on parse failure. otherwise returns a
    // Date (rather than _tz()'s timestamp integer) because, when treated
    // correctly, they are interchangeable but the Date is more convenient.
    // note that tz('') will return null, rather than the epoch start that
    // _tz('') returns.
=======
    // wrap's moment() for parsing datetime strings. assumes the string to be
    // parsed is in the profile timezone unless if contains an offset string
    // *and* a format token to parse it, and unfudges the result.
    moment: function(input, format) {
      // ensure first argument is a string and second is a format or an array
      // of formats
      if (!_.isString(input) || !(_.isString(format) || _.isArray(format)))
        throw new Error("tz.moment only works on string+format(s). just use " +
                        "moment() directly for any other signature");

      // call out to moment, leaving the result alone if invalid
      var localeToUse = LocaleConverter.convertToMoment(currentLocale)
      var m = moment.apply(null, [input, format, localeToUse]);
      if (m._pf.unusedTokens.length > 0) {
        // we didn't use strict at first, because we want to accept when
        // there's unused input as long as we're using all tokens. but if the
        // best non-strict match has unused tokens, reparse with strict
        m = moment.apply(null, [input, format, localeToUse, true]);
      }
      if (!m.isValid()) return m;

      // unfudge the result unless an offset was both specified and used in the
      // parsed string.
      //
      // using moment internals here because I can't come up with any better
      // reliable way to test for this :( fortunately, both _f and
      // _pf.unusedTokens are always set as long as format is explicitly
      // specified as either a string or array (which we've already checked
      // for).
      //
      // _f lacking a 'Z' indicates that no offset token was specified in the
      // format string used in parsing. we check this instead of just format in
      // case format is an array, of which one contains a Z and the other
      // doesn't, and we don't know until after parsing which format would best
      // match the input.
      //
      // _pf.unusedTokens having a 'Z' token indicates that even though the
      // format used contained a 'Z' token (since the first condition wasn't
      // false), that token was not used during parsing; i.e. the input string
      // didn't provide a value for it.
      //
      if (!m._f.match(/Z/) || m._pf.unusedTokens.indexOf('Z') >= 0) {
        var l = m.locale();
        m = moment(tz.raw_parse(m.locale('en').format('YYYY-MM-DD HH:mm:ss')));
        m.locale(l);
      }

      return m;
    },

    // interprets a date value (string, integer, Date, date array, etc. -- see
    // bigeasy's tz() docs) according to _tz. returns null on parse failure.
    // otherwise returns a Date (rather than _tz()'s timestamp integer)
    // because, when treated correctly, they are interchangeable but the Date
    // is more convenient.
    raw_parse: function(value) {
      var timestamp = _tz(value);
      if (typeof timestamp === 'number') {
        return new Date(timestamp);
      }
      return null;
    },

    // parses a date value but more robustly. returns null on parse failure. if
    // the value is a string but does not look like an ISO8601 string
    // (loosely), or otherwise fails to be interpreted by raw_parse(), then
    // parsing will be attempted with tz.moment() according to the formats
    // defined in MomentFormats.getFormats(). also note that raw_parse('') will
    // return the epoch, but parse('') will return null.
>>>>>>> 65b7ac1f
    parse: function(value) {
      // don't parse '' as 0, don't bother trying with null. but *do* accept 0
      // as a value.
      if (value === '' || value == null) return null;

      // try and parse the value. if it succeeds, _tz() will return a timestamp
      // integer. otherwise, it'll assume we mean to curry and give back a
      // (non-integer) function.
      var timestamp = _tz(value);
      if (typeof timestamp !== 'number') return null;
      return new Date(timestamp);
    },

    // format a date value (parsing it if necessary). returns null for parse
    // failure on the value or an unrecognized format string.
    format: function(value, format, otherZone) {
      var localTz = _tz;
      var usingOtherZone = (arguments.length == 3 && otherZone)
      if(usingOtherZone){
        if(!(otherZone in _preloadedData)) return null;
        localTz = _tz(_preloadedData[otherZone]);
      }
      // make sure we have a good value first
      var datetime = tz.parse(value);
      if (datetime == null) return null;

      // translate recognized 'date.formats.*' and 'time.formats.*' to
      // appropriate format strings according to locale.
      if (format.match(/^(date|time)\.formats\./)) {
        var locale_format = I18n.lookup(format);
        if (locale_format) {
          // in the process, turn %l, %k, and %e into %-l, %-k, and %-e
          // (respectively) to avoid extra unnecessary space characters
          //
          // javascript doesn't have lookbehind, so do the fixing on the reversed
          // string so we can use lookahead instead. the funky '(%%)*(?!%)' pattern
          // in all the regexes is to make sure we match (once unreversed), e.g.,
          // both %l and %%%l (literal-% + %l) but not %%l (literal-% + l).
          format = locale_format.
            split("").reverse().join("").
            replace(/([lke])(?=%(%%)*(?!%))/, '$1-').
            split("").reverse().join("");
        }
      }

      // some locales may not (according to bigeasy's localization files) use
      // an am/pm distinction, but could then be incorrectly used with 12-hour
      // format strings (e.g. %l:%M%P), whether by erroneous format strings in
      // canvas' localization files or by unlocalized format strings. as a
      // result, you might get 3am and 3pm both formatting to the same value.
      // to prevent this, 12-hour indicators with an am/pm indicator should be
      // promoted to the equivalent 24-hour indicator when the locale defines
      // %P as an empty string. ("reverse, look-ahead, reverse" pattern for
      // same reason as above)
      format = format.split("").reverse().join("");
      if (!tz.hasMeridian() &&
          ((format.match(/[lI][-_]?%(%%)*(?!%)/) &&
            format.match(/p%(%%)*(?!%)/i)) ||
           format.match(/r[-_]?%(%%)*(?!%)/))) {
        format = format.replace(/l(?=[-_]?%(%%)*(?!%))/, 'k');
        format = format.replace(/I(?=[-_]?%(%%)*(?!%))/, 'H');
        format = format.replace(/r(?=[-_]?%(%%)*(?!%))/, 'T');
      }
      format = format.split("").reverse().join("");

      // try and apply the format string to the datetime. if it succeeds, we'll
      // get a string; otherwise we'll get the (non-string) date back.
      var formatted = null;
      if (usingOtherZone){
        formatted = localTz(datetime, format, otherZone);
      } else {
        formatted = localTz(datetime, format);
      }

      if (typeof formatted !== 'string') return null;
      return formatted;
    },

    hasMeridian: function() {
      return _tz(new Date(), '%P') !== '';
    },

    // apply any number of non-format directives to the value (parsing it if
    // necessary). return null for parse failure on the value or if one of the
    // directives was mistakenly a format string. returns the modified Date
    // otherwise. typical directives will be for date math, e.g. '-3 days'.
    // non-format unrecognized directives are ignored.
    shift: function(value) {
      // make sure we have a good value first
      var datetime = tz.parse(value);
      if (datetime == null) return null;

      // no application strings given? just regurgitate the input (though
      // parsed now).
      if (arguments.length == 1) return datetime;

      // try and apply the directives to the datetime. if one was a format
      // string (unacceptable) we'll get a (non-integer) string back.
      // otherwise, we'll get a new timestamp integer back (even if some
      // unrecognized non-format applications were ignored).
      var args = [datetime].concat([].slice.apply(arguments, [1]))
      var timestamp = _tz.apply(null, args);
      if (typeof timestamp !== 'number') return null;
      return new Date(timestamp);
    },

    // allow snapshotting and restoration, and extending through the
    // vendor-provided tz()'s functional composition
    snapshot: function() {
      return _tz;
    },

    restore: function(snapshot) {
      // we can't actually check that the snapshot is an appropriate function,
      // but we can at least verify it's a function.
      if (typeof snapshot !== 'function') throw 'invalid tz() snapshot';
      _tz = snapshot;
    },

    extendConfiguration: function() {
      var extended = _tz.apply(null, arguments);
      if (typeof extended !== 'function') throw 'invalid tz() extension';
      _tz = extended;
    },

    // apply a "feature" to tz (NOTE: persistent and shared). the provided
    // feature can be a chunk of previously loaded data, which is applied
    // immediately, or the name of a data file to load and then apply
    // asynchronously.
    applyFeature: function(data, name) {
      var promise = $.Deferred();
      if (arguments.length > 1) {
        this.preload(name, data);
        tz.extendConfiguration(data, name);
        promise.resolve();
        return promise;
      }

      name = data;
      this.preload(name).then(function(preloadedData){
        tz.extendConfiguration(preloadedData, name);
        promise.resolve();
      });

      return promise;
    },

    // preload a specific data file without having to actually
    // change the timezone to do it. Future "applyFeature" calls
    // will apply synchronously if their data is already preloaded.
    preload: function(name, data) {
      var promise = $.Deferred();
      if (arguments.length > 1){
        _preloadedData[name] = data;
        promise.resolve(data);
      } else if(_preloadedData[name]){
        promise.resolve(_preloadedData[name]);
      } else {
        require(["vendor/timezone/" + name], function(data){
          _preloadedData[name] = data;
          promise.resolve(data);
        });
      }
      return promise;
    }
  };

  // changing zone and locale are just aliases for applying a feature
  tz.changeZone = tz.changeLocale = tz.applyFeature;

  return tz;
});<|MERGE_RESOLUTION|>--- conflicted
+++ resolved
@@ -3,9 +3,13 @@
   "underscore",
   "require",
   "vendor/timezone",
-  "i18nObj"
-], function($, _, require, tz, I18n) {
+  "i18nObj",
+  "moment",
+  "moment_formats",
+  "locale_converter"
+], function($, _, require, tz, I18n, moment, MomentFormats, LocaleConverter) {
   // start with the bare vendor-provided tz() function
+  var currentLocale = "en_US" // default to US locale
   var _tz = tz;
   var _preloadedData = {};
 
@@ -13,14 +17,6 @@
   // version. each method is intended to act as a subset of bigeasy's generic
   // tz() functionality.
   tz = {
-<<<<<<< HEAD
-    // parses a date value (string, integer, Date, date array, etc. -- see
-    // bigeasy's tz() docs). returns null on parse failure. otherwise returns a
-    // Date (rather than _tz()'s timestamp integer) because, when treated
-    // correctly, they are interchangeable but the Date is more convenient.
-    // note that tz('') will return null, rather than the epoch start that
-    // _tz('') returns.
-=======
     // wrap's moment() for parsing datetime strings. assumes the string to be
     // parsed is in the profile timezone unless if contains an offset string
     // *and* a format token to parse it, and unfudges the result.
@@ -90,18 +86,35 @@
     // parsing will be attempted with tz.moment() according to the formats
     // defined in MomentFormats.getFormats(). also note that raw_parse('') will
     // return the epoch, but parse('') will return null.
->>>>>>> 65b7ac1f
     parse: function(value) {
-      // don't parse '' as 0, don't bother trying with null. but *do* accept 0
-      // as a value.
+      // hard code '' and null as unparseable
       if (value === '' || value == null) return null;
 
-      // try and parse the value. if it succeeds, _tz() will return a timestamp
-      // integer. otherwise, it'll assume we mean to curry and give back a
-      // (non-integer) function.
-      var timestamp = _tz(value);
-      if (typeof timestamp !== 'number') return null;
-      return new Date(timestamp);
+      if (!_.isString(value)) {
+        // try and understand the value through _tz. if it doesn't work, we
+        // don't know what else to do with it as a non-string
+        return tz.raw_parse(value);
+      }
+
+      // only try _tz with strings looking loosely like an ISO8601 value. in
+      // particular, we want to avoid parsing e.g. '2016' as 2,016 milliseconds
+      // since the epoch
+      if (value.match(/[-:]/)) {
+        var result = tz.raw_parse(value);
+        if (result) return result;
+      }
+
+      // _tz parsing failed or skipped. try moment parsing
+      var formats = MomentFormats.getFormats()
+      var cleanValue = this.removeUnwantedChars(value)
+      var m = tz.moment(cleanValue, formats)
+      return m.isValid() ? m.toDate() : null
+    },
+
+    removeUnwantedChars: function(value){
+      return _.isString(value) ?
+        value.replace(".","") :
+        value
     },
 
     // format a date value (parsing it if necessary). returns null for parse
@@ -200,19 +213,22 @@
     // allow snapshotting and restoration, and extending through the
     // vendor-provided tz()'s functional composition
     snapshot: function() {
-      return _tz;
+      return [_tz, currentLocale];
     },
 
     restore: function(snapshot) {
-      // we can't actually check that the snapshot is an appropriate function,
-      // but we can at least verify it's a function.
-      if (typeof snapshot !== 'function') throw 'invalid tz() snapshot';
-      _tz = snapshot;
+      // we can't actually check that the snapshot has appropriate values, but
+      // we can at least verify the shape of [function, string]
+      if (!_.isArray(snapshot)) throw new Error('invalid tz() snapshot');
+      if (typeof snapshot[0] !== 'function') throw new Error('invalid tz() snapshot');
+      if (!_.isString(snapshot[1])) throw new Error('invalid tz() snapshot');
+      _tz = snapshot[0];
+      currentLocale = snapshot[1];
     },
 
     extendConfiguration: function() {
       var extended = _tz.apply(null, arguments);
-      if (typeof extended !== 'function') throw 'invalid tz() extension';
+      if (typeof extended !== 'function') throw new Error('invalid tz() extension');
       _tz = extended;
     },
 
@@ -255,11 +271,18 @@
         });
       }
       return promise;
+    },
+
+    changeLocale: function(){
+      currentLocale = arguments.length > 1 ?
+        arguments[1] :
+        arguments[0]
+      return this.applyFeature.apply(this, arguments);
     }
   };
 
   // changing zone and locale are just aliases for applying a feature
-  tz.changeZone = tz.changeLocale = tz.applyFeature;
+  tz.changeZone = tz.applyFeature;
 
   return tz;
 });