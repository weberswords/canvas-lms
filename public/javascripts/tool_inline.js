--- conflicted
+++ resolved
@@ -81,13 +81,8 @@
 $.trackEvent(messageType, toolName, toolPath);
 
 //Iframe resize handler
-<<<<<<< HEAD
-var min_tool_height;
-var $tool_content_wrapper;
-=======
 var $tool_content_wrapper;
 var min_tool_height, canvas_chrome_height;
->>>>>>> 84e04f12
 
 function tool_content_wrapper() {
   return $tool_content_wrapper || $('.tool_content_wrapper');
@@ -100,17 +95,6 @@
 
 $(function() {
   var $window = $(window);
-<<<<<<< HEAD
-  min_tool_height = $('#main').height();
-  $tool_content_wrapper = $('.tool_content_wrapper');
-
-  if ($tool_content_wrapper.length) {
-    $window.resize(function () {
-      if (!$tool_content_wrapper.data('height_overridden')) {
-        var top = $tool_content_wrapper.offset().top;
-        var height = $window.height();
-        resize_tool_content_wrapper(height - top);
-=======
   $tool_content_wrapper = $('.tool_content_wrapper');
 
   min_tool_height = $('#main').height();
@@ -120,7 +104,6 @@
     $window.resize(function () {
       if (!$tool_content_wrapper.data('height_overridden')) {
         resize_tool_content_wrapper($window.height() - canvas_chrome_height);
->>>>>>> 84e04f12
       }
     }).triggerHandler('resize');
   }
@@ -141,8 +124,6 @@
     (console.error || console.log)('invalid message received from ', e.origin);
   }
 
-<<<<<<< HEAD
-=======
     if (ENV.LTI != null && ENV.LTI.SEQUENCE != null) {
       $('#module_sequence_footer').moduleSequenceFooter({
           assetType: 'Lti',
@@ -154,5 +135,4 @@
 });
 
 
->>>>>>> 84e04f12
 });