/**
 * Copyright (C) 2011 Instructure, Inc.
 *
 * This file is part of Canvas.
 *
 * Canvas is free software: you can redistribute it and/or modify it under
 * the terms of the GNU Affero General Public License as published by the Free
 * Software Foundation, version 3 of the License.
 *
 * Canvas is distributed in the hope that it will be useful, but WITHOUT ANY
 * WARRANTY; without even the implied warranty of MERCHANTABILITY or FITNESS FOR
 * A PARTICULAR PURPOSE. See the GNU Affero General Public License for more
 * details.
 *
 * You should have received a copy of the GNU Affero General Public License
 * along with this program. If not, see <http://www.gnu.org/licenses/>.
 */

var wikiSidebar;
// TODO: refactor this... it's not going to be horrible, but it will
// take a little bit of work.  I just wrapped it in a closure for now
// to not pollute the global namespace, but it could use more.
var quiz = {};
var maxCombinations;
I18n.scoped('quizzes', function(I18n) {
  quiz = {
    uniqueLocalIDStore: {},
    generateUniqueLocalID: function($obj) {
      var className = "object";
      if($obj.attr('class')) {
        if($obj.attr('class').indexOf(' ') != -1) {
          className = $obj.attr('class').split(' ')[0];
        } else {
          className = $obj.attr('class');
        }
      }
      var number = Math.floor(Math.random() * 99999);
      var id = className + "_" + number;
      while(quiz.uniqueLocalIDStore[id]) {
        number = Math.floor(Math.random() * 99999);
        id = className + "_" + number;
      }
      quiz.uniqueLocalIDStore[id] = true;
      return id;
    },
    // Updates answer when the question's type changes
    updateFormAnswer: function($answer, data, ignoreCurrent) {
      var question_type = data.question_type;
      var currentData = ignoreCurrent ? {} : $answer.getFormData();
      var answer = $.extend({}, quiz.defaultAnswerData, currentData, data);
      $answer.find(".answer_type").hide().filter("." + answer.answer_type).show();
      answer.answer_weight = parseFloat(answer.answer_weight);
      if(isNaN(answer.answer_weight)) { answer.answer_weight = 0; }
      $answer.fillFormData(answer, {call_change: false});
      $answer.find('.select_answer input').showIf(!answer.answer_html);
      $answer.find('.matching_answer .answer_match_left').showIf(!answer.answer_match_left_html);
      $answer.find('.matching_answer .answer_match_left_html').showIf(answer.answer_match_left_html);
      if(answer.answer_comment || answer.answer_comment_html) {
        $answer.find(".answer_comments").removeClass('empty')
      }
      answer.answer_selection_type = answer.answer_selection_type || quiz.answerSelectionType(answer.question_type);
      if(answer.answer_selection_type == "any_answer") {
        $answer.addClass('correct_answer');
      } else if(answer.answer_selection_type == "matching") {
        $answer.removeClass('correct_answer');
      } else if(answer.answer_selection_type != "multiple_answer") {
        var $answers = $answer.parent().find(".answer");
        $answers.find(".answer").filter(".correct_answer").not(":first").removeClass('correct_answer');
        if($answers.filter(".correct_answer").length === 0) {
          $answers.filter(":first").addClass('correct_answer');
        }
        $answers.find('.select_answer_link').attr('title', I18n.t('titles.click_to_set_as_correct', "Click to set this answer as correct"));
      } else {
        $answer.filter(".correct_answer").find('.select_answer_link').attr('title', I18n.t('titles.click_to_unset_as_correct', "Click to unset this answer as correct"));
        $answer.filter(":not(.correct_answer)").find('.select_answer_link').attr('title', I18n.t('titles.click_to_set_as_correct', "Click to set this answer as correct"));
      }
      $answer.find(".numerical_answer_type").change();
      var templateData = {
        answer_text: answer.answer_text,
        id: answer.id,
        match_id: answer.match_id
      }
      templateData.comments_header = I18n.beforeLabel('comments_on_answer', "Comments, if the user chooses this answer");
      templateData.short_answer_header = I18n.beforeLabel('possible_answer', "Possible Answer");
      $answer.find(".comment_focus").attr('title', I18n.t('titles.click_to_enter_comments_on_answer', 'Click to enter comments for the student if they choose this answer'));
      if(question_type == "essay_question") {
        templateData.comments_header = I18n.beforeLabel('comments_on_question', "Comments for this question");
      } else if(question_type == "matching_question") {
        templateData.answer_match_left_html = answer.answer_match_left_html;
        templateData.comments_header = I18n.beforeLabel('comments_on_wrong_match', "Comments if the user gets this match wrong");
        $answer.find(".comment_focus").attr('title', I18n.t('titles.click_to_enter_comments_on_wrong_match', 'Click to enter comments for the student if they miss this match'));
      } else if(question_type == "missing_word_question") {
        templateData.short_answer_header = I18n.beforeLabel('answer_text', "Answer text");
      } else if(question_type == "multiple_choice_question") {
        templateData.answer_html = answer.answer_html;
      } else if(question_type == "multiple_answers_question") {
        templateData.answer_html = answer.answer_html;
        templateData.short_answer_header = I18n.beforeLabel('answer_text', "Answer text");
      } else if(question_type == "fill_in_multiple_blanks_question") {
        templateData.blank_id = answer.blank_id;
      } else if(question_type == "multiple_dropdowns_question") {
        templateData.short_answer_header = I18n.t('answer_text', "Answer text");
        templateData.blank_id = answer.blank_id;
      }
      if(answer.blank_id && answer.blank_id != '0') {
        $answer.addClass('answer_for_' + answer.blank_id);
      }
      if(answer.blank_index >= 0) {
        $answer.addClass('answer_idx_' + answer.blank_index);
      }
      $answer.fillTemplateData({data: templateData, htmlValues: ['answer_html', 'answer_match_left_html'] });
      addHTMLFeedback($answer, answer, 'answer_comment');
      if(answer.answer_weight > 0) {
        $answer.addClass('correct_answer');
        if(answer.answer_selection_type == "multiple_answer") {
          $answer.find('.select_answer_link').attr('title', I18n.t('titles.click_to_unset_as_correct', "Click to unset this answer as correct"));
        }
      } else if(answer.answer_weight < 0) {
        $answer.addClass('negative_answer');
      }
      if(question_type == "matching_question") {
        $answer.removeClass('correct_answer');
      }
    },
    questionContentCounter: 0,
    showFormQuestion: function($form) {
      if(!$form.attr('id')) {
        // we show and then hide the form so that the layout for the editorBox is computed correctly
        $form.show();
        $form.find(".question_content").attr('id', 'question_content_' + quiz.questionContentCounter++);
        $form.find(".question_content").editorBox();
        $form.find(".text_after_answers").attr('id', 'text_after_answers_' + quiz.questionContentCounter++);
        $form.find(".text_after_answers").editorBox();
        $form.hide();
      }
      return $form.show();
    },
    answerTypeDetails: function(qt) {
      var answer_type, question_type, n_correct = "one";
      if(qt == 'multiple_choice_question') {
        answer_type = "select_answer";
        question_type = "multiple_choice_question";
      } else if(qt == 'true_false_question') {
        answer_type = "select_answer";
        question_type = "true_false_question";
      } else if(qt == 'short_answer_question') {
        answer_type = "short_answer";
        question_type = "short_answer_question";
        n_correct = "all";
      } else if(qt == 'fill_in_multiple_blanks_question') {
        answer_type = "short_answer";
        question_type = "fill_in_multiple_blanks_question";
        n_correct = "all";
      } else if(qt == 'essay_question') {
        answer_type = "comment";
        question_type = "essay_question";
        n_correct = "none";
      } else if(qt == 'matching_question') {
        answer_type = "matching_answer";
        question_type = "matching_question";
        n_correct = "all";
      } else if(qt == 'missing_word_question') {
        answer_type = "select_answer";
        question_type = "missing_word_question";
      } else if(qt == 'multiple_dropdowns_question') {
        answer_type = "select_answer";
        question_type = "multiple_dropdowns_question";
        n_correct = "multiple";
      } else if(qt == 'numerical_question') {
        answer_type = "numerical_answer";
        question_type = "numerical_question";
        n_correct = "all";
      } else if(qt == 'multiple_answers_question') {
        answer_type = "select_answer";
        question_type = "multiple_answers_question";
        n_correct = "multiple";
      } else if(qt == 'calculated_question') {
        answer_type = "numerical_answer";
        question_type = "question_question";
      }
      return {
        question_type: question_type,
        answer_type: answer_type,
        n_correct: n_correct
      };
    },
    answerSelectionType: function(question_type) {
      var result = "single_answer";
      if(question_type == 'multiple_choice_question') {
      } else if(question_type == 'true_false_question') {
      } else if(question_type == 'short_answer_question') {
        result = "any_answer";
      } else if(question_type == 'essay_question') {
        result = "none";
      } else if(question_type == 'matching_question') {
        result = "matching";
      } else if(question_type == 'missing_word_question') {
      } else if(question_type == 'numerical_question') {
        result = "any_answer";
      } else if(question_type == 'calculated_question') {
        result = "any_answer";
      } else if(question_type == 'multiple_dropdowns_question') {
      } else if(question_type == 'fill_in_multiple_blanks_question') {
        result = "any_answer";
      } else if(question_type == 'multiple_answers_question') {
        result = "multiple_answer";
      } else if(question_type == "text_only_question") {
        result = "none";
      }
      return result;
    },
    addExistingQuestion: function(question) {
      var $group = $("#group_top_" + question.quiz_group_id);
      var $bottom = null;
      if($group.length > 0) { 
        $bottom = $group.next();
        while($bottom.length> 0 && !$bottom.hasClass('group_bottom')) {
          $bottom = $bottom.next();
        }
        if($bottom.length == 0) { $bottom = null; }
      }
      $.extend(question, question.question_data);
      var $question = makeQuestion(question);
      $("#unpublished_changes_message").slideDown();
      if($bottom) {
        $bottom.before($question);
      } else {
        $("#questions").append($question);
      }
      quiz.updateDisplayQuestion($question.find(".question:first"), question, true);
    },
    updateDisplayQuestion: function($question, question, escaped) {
      fillArgs = {
        data: question,
        except: ['answers'],
        htmlValues: []
      };
      if (escaped) {
        fillArgs['htmlValues'].push('question_text');
      } else {
        fillArgs['except'].push('question_text');
      }
      $question.fillTemplateData(fillArgs);
      $question.find(".original_question_text").fillFormData(question);
      $question.find(".question_correct_comment").toggleClass('empty', !question.correct_comments && !question.correct_comments_html);
      $question.find(".question_incorrect_comment").toggleClass('empty', !question.incorrect_comments && !question.incorrect_comments_html);
      $question.find(".question_neutral_comment").toggleClass('empty', !question.neutral_comments && !question.neutral_comments_html);
      $question.find(".answers").empty();
      $question.find(".equation_combinations").empty();
      $question.find(".equation_combinations_holder_holder").css('display', 'none');
      $question.find(".multiple_answer_sets_holder").css('display', 'none');
      $question.find(".variable_definitions_holder").css('display', 'none').find("tbody").empty();
      $question.find(".formulas_holder").css('display', 'none').find(".formulas_list").empty();
      $question.find('.question_points').text(question.points_possible);
      var details = quiz.answerTypeDetails(question.question_type);
      var answer_type = details.answer_type, question_type = details.question_type, n_correct = details.n_correct;
      if(question.question_type == 'fill_in_multiple_blanks_question') {
        $question.find(".multiple_answer_sets_holder").css('display', '');
      } else if(question.question_type == 'multiple_dropdowns_question') {
        $question.find(".multiple_answer_sets_holder").css('display', '');
      }
      var $select = $(document.createElement("select")).addClass('answer_select');
      var hadOne = false;
      if(question.question_type == 'calculated_question') {
        $.each(question.variables, function(i, variable) {
          var $tr = $("<tr/>");
          var $td = $("<td class='name'/>");
          $td.text(variable.name);
          $tr.append($td);
          $td = $("<td class='min'/>");
          $td.text(variable.min);
          $tr.append($td);
          $td = $("<td class='max'/>");
          $td.text(variable.max);
          $tr.append($td);
          $td = $("<td class='scale'/>");
          $td.text(variable.scale);
          $tr.append($td);
          $question.find(".variable_definitions_holder").css('display', '');
          $question.find(".variable_definitions tbody").append($tr);
        });
        $.each(question.formulas, function(i, formula) {
          var $div = $("<div/>");
          $div.text(formula.formula);
          $question.find(".formulas_holder").css('display', '').find(".formulas_list").append($div);
        });
        $question.find(".formula_decimal_places").text(question.formula_decimal_places);
        if(question.answers.length > 0) {
          $question.find(".equation_combinations").append($("<thead/>"));
          $question.find(".equation_combinations").append($("<tbody/>"));
          var $tr = $("<tr/>");
          for(var idx in question.answers[0].variables) {
            var $th = $("<th/>");
            $th.text(question.answers[0].variables[idx].name);
            $tr.append($th);
          }
          var $th = $("<th/>");
          $th.text(I18n.t('final_answer', "Final Answer"));
          $tr.append($th);
          $question.find(".equation_combinations_holder_holder").css('display', '');
          $question.find(".equation_combinations thead").append($tr).show();
          $.each(question.answers, function(i, data) {
            var $tr = $("<tr/>");
            for(var idx in data.variables) {
              var $td = $("<td/>");
              $td.text(data.variables[idx].value);
              $tr.append($td);
            }
            var $td = $("<td class='final_answer'/>");
            var answer = data.answer;
            if(question.answerDecimalPoints || question.answer_tolerance) {
              var tolerance = parseFloat(question.answer_tolerance);
              tolerance = tolerance || Math.pow(0.1, question.answerDecimalPoints);
              answer = answer + " <span style='font-size: 0.8em;'>+/-</span> " + tolerance;
              $question.find(".answer_tolerance").text(tolerance);
            }
            $td.html(answer);
            $tr.append($td);
            $question.find(".equation_combinations tbody").append($tr);          
          });
        }
      } else {
        var $option = $(document.createElement('option'));
        $option.val("").text(I18n.t('choose_option', "[ Choose ]"));
        $select.append($option);
        $.each(question.answers, function(i, data) {
          data.answer_type = answer_type;
          if(n_correct == "all") {
            data.answer_weight = 100;
          } else if(n_correct == "one" && hadOne) {
            data.answer_weight = 0;
          } else if(n_correct == "none") {
            data.answer_weight = 0;
          }
          if(data.answer_weight > 0) { hadOne = true; }
          var $displayAnswer = makeDisplayAnswer(data, escaped);
          $question.find(".answers").append($displayAnswer);
          var $option = $(document.createElement("option"));
          $option.val("option_" + i).text(data.answer_text);
          $select.append($option);
        });
      }
      
      $question.find(".blank_id_select").empty();
      if(question.question_type == 'missing_word_question') {
        var $text = $question.find(".question_text");
        $text.html("<span class='text_before_answers'>" + question.question_text + "</span> ");
        $text.append($select);
        $text.append(" <span class='text_after_answers'>" + question.text_after_answers + "</span>");
      } else if(question.question_type == 'multiple_dropdowns_question' || question.question_type == 'fill_in_multiple_blanks_question') {
        var variables = {}
        $.each(question.answers, function(i, data) {
          variables[data.blank_id] = true;
        });
        $question.find(".blank_id_select").empty();
        for(var idx in variables) {
          var variable = idx;
          if(variable && variables[idx]) {
            var $option = $("<option/>");
            $option.val(variable).text(variable);
            $question.find(".blank_id_select").append($option);
          }
        }
      }
      $question.find(".after_answers").empty();
      if(question.question_type == 'matching_question') {
        var $text = $question.find(".after_answers");
        var split = [];
        if(question.matches && question.answers) {
          var correct_ids = {};
          for(var idx in question.answers) {
            correct_ids[question.answers[idx].match_id] = true;
          }
          for(var idx in question.matches) {
            if(!correct_ids[question.matches[idx].match_id]) {
              split.push(question.matches[idx].text);
            }
          }
        } else {
          var split = (question.matching_answer_incorrect_matches || "");
          if(typeof(split) == 'string') {
            split = split.split("\n");
          }
        }
        var code = "";
        for(var cdx in split) {
          if(split[cdx]) {
            code = code + "<li>" + $.htmlEscape(split[cdx]) + "</li>";
          }
        }
        if(code) {
          $text.append(I18n.beforeLabel('other_incorrect_matches', "Other Incorrect Match Options") + "<ul class='matching_answer_incorrect_matches_list'>" + code + "</ul>");
        }
      }
      $question.find(".blank_id_select").change();
      $question.attr('class', 'question display_question').addClass(question_type);
      $question.fillTemplateData({
        question_type: question_type,
        answer_selection_type: answer_type
      });
      $question.show();
      var isNew = $question.attr('id') == "question_new";
      if(isNew) {
        if(question_type != "text_only_question") {
          quiz.defaultQuestionData.question_type = question_type;
          quiz.defaultQuestionData.answer_count = Math.min($question.find(".answers .answer").length, 4);
        }
      }
      $("html,body").scrollTo({top: $question.offset().top - 10, left: 0});
      $question.find(".question_points_holder").showIf(!$question.closest(".question_holder").hasClass('group') && question.question_type != 'text_only_question');
      $question.find(".unsupported_question_type_message").remove();
      quiz.updateDisplayComments();
      if(question.id) {
        $question.fillTemplateData({
          data: {id: question.id},
          id: 'question_' + question.id,
          hrefValues: ['id']
        });
        $question.find(".original_question_text").fillFormData(question)
        quiz.updateDisplayComments();
      };
    },
    // Updates the question's form when the type changes
    updateFormQuestion: function($form) {
      var $formQuestion = $form.find(".question");
      var question_type = $formQuestion.find(":input[name='question_type']").val();
      var result = {};
      result.answer_type = "select_answer";
      result.answer_selection_type = quiz.answerSelectionType(question_type);
      result.textValues = ['answer_weight', 'answer_text', 'answer_comment', 'blank_id', 'id', 'match_id'];
      result.htmlValues = ['answer_html', 'answer_match_left_html', 'answer_comment_html'];
      result.question_type = question_type;
      $formQuestion.find(".explanation").hide().filter("." + question_type + "_explanation").show();
      $formQuestion.attr('class', 'question').addClass('selectable');
      $formQuestion.find(".missing_word_after_answer").hide().end()
        .find(".matching_answer_incorrect_matches_holder").hide().end()
        .find(".question_comment").css('display', '').end();
      if($("#questions").hasClass('survey_quiz')) {
        $formQuestion.find(".question_comment").css('display', 'none').end()
          .find(".question_neutral_comment").css('display', '');
      }
      $formQuestion.find(".question_header").text("Question:");
      $formQuestion.addClass(question_type);
        $formQuestion.find(".question_points_holder").showIf(!$formQuestion.closest(".question_holder").hasClass('group') && question_type != 'text_only_question');
      $formQuestion.find("textarea.comments").each(function() {
        $(this).val($.trim($(this).val()));
        if($(this).val()) {
          $(this).parents(".question_comment").removeClass('empty');
        } else {
          $(this).parents(".question_comment").addClass('empty');
        }
      });
      var options = {
        addable: true
      };
      if(question_type == 'multiple_choice_question') {
      } else if(question_type == 'true_false_question') {
        options.addable = false;
        var $answers = $formQuestion.find(".form_answers .answer");
        if($answers.length < 2) {
          for(var i = 0; i < 2 - $answers.length; i++) {
            var $answer = makeFormAnswer({ answer_type: "fixed_answer", question_type: "true_false_question" });
            $formQuestion.find(".form_answers").append($answer);
          }
        } else if($answers.length > 2) {
          for(var i = 2; i < $answers.length; i++) {
            $answers.eq(i).remove();
          }
        }
        var answerOptions = {
          question_type: "true_false_question",
          answer_type: "fixed_answer",
          answer_text: I18n.t('true', "True")
        };
        quiz.updateFormAnswer($formQuestion.find(".answer:first"), answerOptions);
        answerOptions.answer_text = I18n.t('false', "False");
        quiz.updateFormAnswer($formQuestion.find(".answer:last"), answerOptions);
        result.answer_type = "fixed_answer";
      } else if(question_type == 'short_answer_question') {
        $formQuestion.removeClass('selectable');
        result.answer_type = "short_answer";
      } else if(question_type == 'essay_question') {
        $formQuestion.find(".answer").remove();
        $formQuestion.removeClass('selectable');
        $formQuestion.find(".answers_header").hide().end()
          .find(".question_comment").css('display', 'none').end()
          .find(".question_neutral_comment").css('display', '').end();
        options.addable = false;
        result.answer_type = "none";
        result.textValues = [];
        result.htmlValues = [];
      } else if(question_type == 'matching_question') {
        $formQuestion.removeClass('selectable');
        $form.find(".matching_answer_incorrect_matches_holder").show();
        result.answer_type = "matching_answer";
        result.textValues = ['answer_match_left', 'answer_match_right', 'answer_comment'];
      } else if(question_type == 'missing_word_question') {
        $form.find(".missing_word_after_answer").show();
        $form.find(".question_header").text("Text to go before answers:");
        result.answer_type = "select_answer";
      } else if(question_type == 'numerical_question') {
        $formQuestion.removeClass('selectable');
        result.answer_type = "numerical_answer";
        result.textValues = ['numerical_answer_type', 'answer_exact', 'answer_error_margin', 'answer_range_start', 'answer_range_end'];
        result.html_values = [];
      } else if(question_type == 'calculated_question') {
        $formQuestion.removeClass('selectable');
        result.answer_type = "numerical_answer";
        result.textValues = ['answer_combinations'];
        result.html_values = [];
        $formQuestion.formulaQuestion();
      } else if(question_type == 'multiple_dropdowns_question') {
        result.answer_type = "select_answer";
        $formQuestion.multipleAnswerSetsQuestion();
      } else if(question_type == 'fill_in_multiple_blanks_question') {
        result.answer_type = "short_answer";
        $formQuestion.multipleAnswerSetsQuestion();
      } else if(question_type == 'multiple_answers_question') {
      } else if(question_type == "text_only_question") {
        options.addable = false;
        $formQuestion.find(".answer").remove();
        $formQuestion.removeClass('selectable');
        $formQuestion.find(".answers_header").hide().end()
          .find(".question_comment").css('display', 'none');
        $formQuestion.find(".question_header").text(I18n.beforeLabel('message_text', "Message Text"));
        $form.find(":input[name='question_points']").val(0);
        result.answer_type = "none";
        result.textValues = [];
        result.htmlValues = [];
      }
      $formQuestion.find(".answer.hidden").remove();
      $form.find("input[name='answer_selection_type']").val(result.answer_selection_type).change();
      $form.find(".add_answer_link").showIf(options.addable);
      var $answers = $formQuestion.find(".form_answers .answer");
      if($answers.length === 0 && result.answer_type != "none") {
        $formQuestion.find(".form_answers").append(makeFormAnswer({answer_type: result.answer_type, question_type: question_type}));
        $formQuestion.find(".form_answers").append(makeFormAnswer({answer_type: result.answer_type, question_type: question_type}));
        $answers = $formQuestion.find(".form_answers .answer");
      }
      if(result.answer_selection_type == "any_answer") {
        $answers.addClass('correct_answer');
      } else if(result.answer_selection_type == "matching") {
        $answers.removeClass('correct_answer');
      } else if(result.answer_selection_type != "multiple_answer") {
        $answers.filter(".correct_answer").not(":first").removeClass('correct_answer');
        if($answers.filter(".correct_answer").length === 0) {
          $answers.filter(":first").addClass('correct_answer');
        }
      }
      $form.find(".answer").each(function() {
        var weight = 0;
        if($(this).hasClass('correct_answer')) {
          weight = 100;
        }
        $(this).find(".answer_weight").text(weight);
        quiz.updateFormAnswer($(this), result);
      });
      $form.find(".answer_type").hide().filter("." + result.answer_type).show();
      return result;
    },
    updateDisplayComments: function() {
      $(".question_holder > .question > .question_comment").each(function() {
        var val = $.trim($(this).find(".question_comment_text").html());
        $(this).css('display', '').toggleClass('empty', !val);
      });
      $(".question_holder .answer_comment_holder").each(function() {
        var val = $.trim($(this).find(".answer_comment").html());
        $(this).css('display', '').toggleClass('empty', !val);
      });
      var tally = 0;
      $("#questions .question_holder:not(.group) .question:not(#question_new)").each(function() {     
        var val = parseFloat($(this).find(".question_points:visible,.question_points.hidden").text());
        if(isNaN(val)) { val = 0; }
        tally += val;
      });
      $("#questions .group_top:not(#group_top_new)").each(function() {
        var val = parseFloat($(this).find(".question_points").text());
        if(isNaN(val)) { val = 0; }
        var cnt = parseInt($(this).find(".pick_count").text(), 10);
        if(isNaN(cnt)) { cnt = 0; }
        tally += val * cnt;
      });
      tally = Math.round(tally * 100.0) / 100.0;
      $("#quiz_options_form").find(".points_possible").text(tally);
    },
    findContainerGroup: function($obj) {
      $obj = $obj.prev();
      while($obj.length > 0) {
        if($obj.hasClass('group_top')) {
          return $obj;
        } else if($obj.hasClass('group_bottom')) {
          return null;
        }
        $obj = $obj.prev();
      }
      return null;
    },
    parseInput: function($input, type) {
      if($input.val() == "") { return; }
      if(type == "int") {
        var val = parseInt($input.val(), 10);
        if(isNaN(val)) { val = 0; }
        $input.val(val);
      } else if(type == "float") {
        var val = Math.round(parseFloat($input.val()) * 100.0) / 100.0;
        if(isNaN(val)) { val = 0.0; }
        $input.val(val);
      } else if(type == "float_long") {
        var val = Math.round(parseFloat($input.val()) * 10000.0) / 10000.0;
        if(isNaN(val)) { val = 0.0; }
        $input.val(val);
      }
    },
    defaultQuestionData: {
      question_type: "multiple_choice_question",
      question_text: "",
      question_points: 1,
      question_name: I18n.t('default_question_name', "Question"),
      answer_count: 4
    },
    defaultAnswerData: {
      answer_type: "select_answer",
      answer_text: I18n.t('default_answer_text', "Answer Text"),
      answer_comment: "",
      answer_weight: 0,
      answer_match_left: I18n.t('default_match_left', "Matching left side"),
      answer_match_right: I18n.t('default_match_right', "Matching right side"),
      numerical_answer_type: "exact_answer",
      answer_exact: "",
      answer_error_margin: "",
      answer_range_start: "",
      answer_range_end: ""
    }
  }
  function makeQuestion(data) {
    var idx = $(".question_holder:visible").length + 1;
    var question = $.extend({}, quiz.defaultQuestionData, {question_name: I18n.t('default_quesiton_name', "Question")}, data);
    var $question = $("#question_template").clone(true);
    $question.attr('id', '').find('.question').attr('id', 'question_new');
    $question.fillTemplateData({ data: question, except: ['answers'] });
    $question.find(".original_question_text").fillFormData(question);
    if(question.answers) {
      question.answer_count = question.answers.length;
      data.answer_type = question.answer_type;
      question.anwer_type = quiz.answerTypeDetails(question.question_type);
    }
    for(var i = 0; i < question.answer_count; i++) {
      var weight = i == 0 ? 100 : 0;
      var answer = { answer_weight: weight };
      if(question.answers && question.answers[i]) {
        $.extend(answer, question.answers[i]);
      }
      $question.find(".answers").append(makeDisplayAnswer(answer));
    }
    $question.toggleClass('group', !!(data && data.quiz_group_id)); 
    $question.show();
    return $question;
  }
  function makeDisplayAnswer(data, escaped) {
    data.answer_weight = data.weight || data.answer_weight;
    data.answer_comment = data.comments || data.answer_comment;
    data.answer_text = data.text || data.answer_text;
    data.answer_html = data.html || data.answer_html;
    data.answer_comment_html = data.comments_html || data.answer_comment_html;
    data.answer_match_left = data.left || data.answer_match_left;
    data.answer_match_left_html = data.left_html || data.answer_match_left_html;
    data.answer_match_right = data.right || data.answer_match_right;
    data.answer_exact = data.exact || data.answer_exact;
    data.answer_error_margin = data.answer_error_margin || data.margin;
    data.answer_range_start = data.start || data.answer_range_start;
    data.answer_range_end = data.end || data.answer_range_end

    var answer = $.extend({}, quiz.defaultAnswerData, data);
    var $answer = $("#answer_template").clone(true).attr('id', '');
    var answer_class = answer.answer_type;
    if(answer_class == "numerical_answer") {
      answer_class = "numerical_" + answer.numerical_answer_type;
    }
    $answer.addClass('answer_for_' + data.blank_id);
    $answer.find(".answer_type").hide().filter("." + answer_class).show();
    $answer.find('div.answer_text').showIf(!data.answer_html);
    $answer.find('div.answer_match_left').showIf(!data.answer_match_left_html);
    $answer.find('div.answer_match_left_html').showIf(data.answer_match_left_html);
    delete answer['answer_type'];
    answer.answer_weight = parseFloat(answer.answer_weight);
    if(isNaN(answer.answer_weight)) { answer.answer_weight = 0; }
    $answer.fillFormData({answer_text: answer.answer_text});
    $answer.fillTemplateData({data: answer, htmlValues: ['answer_html', 'answer_match_left_html', 'answer_comment_html']});
    if(!answer.answer_comment || answer.answer_comment == "" || answer.answer_comment == I18n.t('answer_comments', "Answer comments")) {
      $answer.find(".answer_comment_holder").hide();
    }
    if(answer.answer_weight == 100) {
      $answer.addClass('correct_answer');
    } else if(answer.answer_weight > 0) {
      $answer.addClass('correct_answer');
    } else if(answer.answer_weight < 0) {
      $answer.addClass('negative_answer');
    }
    $answer.show();
    return $answer;
  }
  function makeFormAnswer(data) {
    var answer = $.extend({}, quiz.defaultAnswerData, data);
    var $answer = $("#form_answer_template").clone(true).attr('id', '');
    $answer.find(".answer_type").hide().filter("." + answer.answer_type).show();
    answer.answer_weight = parseFloat(answer.answer_weight);
    if(isNaN(answer.answer_weight)) { answer.answer_weight = 0; }
    quiz.updateFormAnswer($answer, answer, true);
    $answer.show();
    return $answer;
  }
  function quizData($question) {
    var $quiz = $("#questions");
    var quiz = {
      questions: [],
      points_possible: 0
    };
    var $list = $quiz.find(".question");
    if($question) { $list = $question; }
    $list.each(function(i) {
      var $question = $(this);
      var questionData = $question.getTemplateData({
        textValues: ['question_name', 'question_points', 'question_type', 'answer_selection_type', 'assessment_question_id', 'correct_comments', 'incorrect_comments', 'neutral_comments', 'matching_answer_incorrect_matches', 'equation_combinations', 'equation_formulas'],
        htmlValues: ['question_text', 'text_before_answers', 'text_after_answers', 'correct_comments_html', 'incorrect_comments_html', 'neutral_comments_html']
      });
      questionData = $.extend(questionData, $question.find(".original_question_text").getFormData());
      questionData.assessment_question_bank_id = $(".question_bank_id").text() || "";
      if(questionData.text_before_answers) {
        questionData.question_text = questionData.text_before_answers;
      }
      var matches = [];
      $question.find(".matching_answer_incorrect_matches_list li").each(function() {
        matches.push($(this).text());
      });
      questionData.matching_answer_incorrect_matches = matches.join("\n");
      var question = $.extend({}, quiz.defaultQuestionData, questionData);
      question.answers = [];
      var blank_ids_hash = {};
      var only_add_for_blank_ids = false;
      if(question.question_type == "multiple_dropdowns_question" || question.question_type == "fill_in_multiple_blanks_question") {
        only_add_for_blank_ids = true;
        $question.find(".blank_id_select option").each(function() {
          blank_ids_hash[$(this).text()] = true;
        });
      }
      if(question.question_type != 'calculated_question') {
        $question.find(".answer").each(function() {
          var $answer = $(this);
          var answerData = $answer.getTemplateData({
            textValues: ['answer_exact', 'answer_error_margin', 'answer_range_start', 'answer_range_end', 'answer_weight', 'numerical_answer_type', 'blank_id', 'id', 'match_id', 'answer_text', 'answer_match_left', 'answer_match_right', 'answer_comment'],
            htmlValues: ['answer_html', 'answer_match_left_html', 'answer_comment_html']
          });
          var answer = $.extend({}, quiz.defaultAnswerData, answerData);
          if(only_add_for_blank_ids && answer.blank_id && !blank_ids_hash[answer.blank_id]) {
            return;
          }
          question.answers.push(answer);
        });
      } else {
        question.formulas = [];
        $question.find(".formulas_holder .formulas_list > div").each(function() {
          question.formulas.push($.trim($(this).text()));
        });
        question.variables = [];
        $question.find(".variable_definitions_holder .variable_definitions tbody tr").each(function() {
          var data = $(this).getTemplateData({textValues: ['name', 'min', 'max', 'scale']});
          question.variables.push(data);
        });
        question.answers = [];
        $question.find(".equation_combinations tbody tr").each(function() {
          var data = {};
          data.variables = [];
          $(this).find("td:not(.final_answer)").each(function(i) {
            var variable = {};
            variable.name = question.variables[i].name;
            variable.value = parseFloat($(this).text(), 10) || 0;
            data.variables.push(variable);
          });
          data.answer_text = parseFloat($(this).find(".final_answer").text(), 10) || 0;
          question.answers.push(data);
        });
        question.formula_decimal_places = parseInt($question.find(".formula_decimal_places").text(), 10) || 0;
        question.answer_tolerance = parseFloat($question.find(".answer_tolerance").text(), 10) || 0;
      }
      question.position = i;
      question.question_points = parseFloat(question.question_points);
      if(isNaN(question.question_points)) {
        question.question_points = 0;
      }
      quiz.points_possible += question.question_points;
      quiz.questions.push(question);
    });
    return quiz;
  }
  function generateFormQuizQuestion(formQuiz) {
    var data = {};
    for(var name in formQuiz) {
      if(name.indexOf('questions[question_0]') == 0) {
        var n = name.replace("questions[question_0]", "question");
        data[n] = formQuiz[name];
      }
    }
    return data;
  }
  function generateFormQuiz(quiz) {
    var data = {};
    var quizAssignmentId = quizAssignmentId || null;
    if(quizAssignmentId) {
      data['quiz[assignment_id]'] = quizAssignmentId;
    }
    data['quiz[title]'] = quiz.quiz_name;
    for(var idx in quiz.questions) {
      var question = quiz.questions[idx];
      var id = "questions[question_" + idx + "]";
      data[id + '[question_name]'] = question.question_name;
      data[id + '[assessment_question_id]'] = question.assessment_question_id;
      data[id + '[question_type]'] = question.question_type;
      data[id + '[points_possible]'] = question.question_points;
      data[id + '[correct_comments]'] = question.correct_comments;
      data[id + '[incorrect_comments]'] = question.incorrect_comments;
      data[id + '[neutral_comments]'] = question.neutral_comments;
      data[id + '[question_text]'] = question.question_text;
      data[id + '[position]'] = question.position;
      data[id + '[text_after_answers]'] = question.text_after_answers;
      data[id + '[matching_answer_incorrect_matches]'] = question.matching_answer_incorrect_matches;
      for(var jdx in question.formulas) {
        var jd = id + "[formulas][formula_" + jdx + "]";
        data[jd] = question.formulas[jdx];
      }
      for(var jdx in question.variables) {
        var jd = id + "[variables][variable_" + jdx + "]";
        data[jd + '[name]'] = question.variables[jdx].name;
        data[jd + '[min]'] = question.variables[jdx].min;
        data[jd + '[max]'] = question.variables[jdx].max;
        data[jd + '[scale]'] = question.variables[jdx].scale;
      }
      data[id + '[answer_tolerance]'] = question.answer_tolerance;
      data[id + '[formula_decimal_places]'] = question.formula_decimal_places;
      for(var jdx in question.answers) {
          var answer = question.answers[jdx];
          var jd = id + "[answers][answer_" + jdx + "]";
          data[jd + '[answer_text]'] = answer.answer_text;
          data[jd + '[answer_html]'] = answer.answer_html;
          data[jd + '[answer_comments]'] = answer.answer_comment;
          data[jd + '[answer_comments_html]'] = answer.answer_comment_html;
          data[jd + '[answer_weight]'] = answer.answer_weight;
          data[jd + '[answer_match_left]'] = answer.answer_match_left;
          data[jd + '[answer_match_left_html]'] = answer.answer_match_left_html;
          data[jd + '[answer_match_right]'] = answer.answer_match_right;
          data[jd + '[numerical_answer_type]'] = answer.numerical_answer_type;
          data[jd + '[answer_exact]'] = answer.answer_exact;
          data[jd + '[answer_error_margin]'] = answer.answer_error_margin;
          data[jd + '[answer_range_start]'] = answer.answer_range_start;
          data[jd + '[answer_range_end]'] = answer.answer_range_end;
          data[jd + '[blank_id]'] = answer.blank_id;
          data[jd + '[match_id]'] = answer.match_id;
          data[jd + '[id]'] = answer.id;
          for(var kdx in answer.variables) {
            var kd = jd + "[variables][variable_" + kdx + "]";
            data[kd + '[name]'] = answer.variables[kdx].name;
            data[kd + '[value]'] = answer.variables[kdx].value;
          }
      }
    }
    return data;
  }
  function addHTMLFeedback($container, question_data, name) {
    html = question_data[name+'_html'];
    if (html && html.length > 0) {
      $container.find('.'+name+'_html').html(html).css('display', 'inline-block');
      $container.find('textarea').val(html);
      $container.find('a,textarea').hide();
      $container.removeClass('empty');
    }
  }
  $(document).ready(function() {
    quiz.updateDisplayComments();
    var $quiz_options_form = $("#quiz_options_form");
    $.scrollSidebar();
    $(".datetime_field").datetime_field();
    $("#questions").delegate('.group_top,.question,.answer_select', 'mouseover', function(event) {
      $(this).addClass('hover');
    }).delegate('.group_top,.question,.answer_select', 'mouseout', function(event) {
      $(this).removeClass('hover');
    });
    $("#questions").delegate('.answer', 'mouseover', function(event) {
      $("#questions .answer.hover").removeClass('hover');
      $(this).addClass('hover');
    }).delegate('.answer', 'mouseout', function(event) {
    });
    $quiz_options_form.find("#extend_due_at").change(function() {
      $("#quiz_lock_after").showIf($(this).attr('checked'));
    }).change();
    $quiz_options_form.find("#multiple_attempts_option").change(function(event) {
      $("#multiple_attempts_suboptions").showIf($(this).attr('checked'));
      var $text = $("#multiple_attempts_suboptions #quiz_allowed_attempts");
      
      if($text.val() == '-1') {
        $text.val('1');
      }
    }).triggerHandler('change');
    $quiz_options_form.find("#time_limit_option").change(function() {
      if(!$(this).attr('checked')) {
        $("#quiz_time_limit").val("");
      }
    }).triggerHandler('change');
    $("#limit_attempts_option").change(function() {
      var $item = $("#quiz_allowed_attempts");
      if($(this).attr('checked')) {
        var val = parseInt($item.data('saved_value') || $item.val() || "2", 10);
        if(val == -1 || isNaN(val)) {
          val = 1;
        }
        $item.val(val);
      } else {
        $item.data('saved_value', $(this).val());
        $item.val('--');
      }
    }).triggerHandler('change');
    $("#protect_quiz").change(function() {
      var checked = $(this).attr('checked');
      $(".protected_options").showIf(checked).find(":checkbox").each(function() {
        if(!checked) {
          $(this).attr('checked', false).change();
        }
      });
    }).triggerHandler('change');
    $("#quiz_require_lockdown_browser").change(function() {
      $("#lockdown_browser_suboptions").showIf($(this).attr('checked'));
      $("#quiz_require_lockdown_browser_for_results").attr('checked', true).change();
    });
    $("#lockdown_browser_suboptions").showIf($("#quiz_require_lockdown_browser").attr('checked'));
    $("#ip_filter").change(function() {
      $("#ip_filter_suboptions").showIf($(this).attr('checked'));
      if(!$(this).attr('checked')) {
        $("#quiz_ip_filter").val("");
      }
    }).triggerHandler('change');
    $("#ip_filters_dialog").delegate('.ip_filter', 'click', function(event) {
      event.preventDefault();
      var filter = $(this).getTemplateData({textValues: ['filter']}).filter;
      $("#protect_quiz").attr('checked', true).triggerHandler('change');
      $("#ip_filter").attr('checked', true).triggerHandler('change');
      $("#quiz_ip_filter").val(filter);
      $("#ip_filters_dialog").dialog('close');
    });
    $(".ip_filtering_link").click(function(event) {
      event.preventDefault();
      var $dialog = $("#ip_filters_dialog");
      $dialog.dialog('close').dialog({
        autoOpen: false,
        width: 400,
        title: I18n.t('titles.ip_address_filtering', "IP Address Filtering")
      }).dialog('open');
      if(!$dialog.hasClass('loaded')) {
        $dialog.find(".searching_message").text(I18n.t('retrieving_filters', "Retrieving Filters..."));
        var url = $("#quiz_urls .filters_url").attr('href');
        $.ajaxJSON(url, 'GET', {}, function(data) {
          $dialog.addClass('loaded');
          if(data.length) {
            for(var idx in data) {
              var filter = data[idx];
              var $filter = $dialog.find(".ip_filter.blank:first").clone(true).removeClass('blank');
              $filter.fillTemplateData({data: filter});
              $dialog.find(".filters tbody").append($filter.show());
            }
            $dialog.find(".searching_message").hide().end()
              .find(".filters").show();
          } else {
            $dialog.find(".searching_message").text(I18n.t('no_filters_found', "No filters found"));
          }
        }, function(data) {
          $dialog.find(".searching_message").text(I18n.t('errors.retrieving_filters_failed', "Retrieving Filters Failed"));
        });
      }
    });
    $("#require_access_code").change(function(event) {
      $("#access_code_suboptions").showIf($(this).attr('checked'));
      if(!$(this).attr('checked')) {
        $("#quiz_access_code").val("");
      }
    }).triggerHandler('change');
    $("#never_hide_results").change(function() {
      $(".show_quiz_results_options").showIf($(this).attr('checked'));
      if(!$(this).attr('checked')) {
        $("#hide_results_only_after_last").attr('checked', false);
        $("#quiz_show_correct_answers").attr('checked', false);
      }
    }).triggerHandler('change');
    $("#multiple_attempts_option,#limit_attempts_option,#quiz_allowed_attempts").bind('change', function() {
      var checked = $("#multiple_attempts_option").attr('checked') && $("#limit_attempts_option").attr('checked');
      var cnt = parseInt($("#quiz_allowed_attempts").val(), 10);
      if(checked && cnt && cnt > 0) {
        $("#hide_results_only_after_last_holder").show();
      } else {
        $("#hide_results_only_after_last").attr('checked', false);
        $("#hide_results_only_after_last_holder").hide();
      }
    }).triggerHandler('change');
    $quiz_options_form.find(".save_quiz_button").click(function() {
      $quiz_options_form.data('activator', 'save');
    });
    $quiz_options_form.find(".publish_quiz_button").click(function() {
      $quiz_options_form.data('activator', 'publish');
    });

    $quiz_options_form.formSubmit({
      object_name: "quiz",
      required: ['title'],
      processData: function(data) {
        $(this).attr('method', 'PUT');
        if($(this).data('submit_type') == 'save_only') {
          delete data['activate'];
        }
        data['quiz[description]'] = $("#quiz_description").editorBox('get_code');
        var attempts = 1;
        if(data.multiple_attempts) {
          attempts = parseInt(data.allowed_attempts, 10);
          if(isNaN(attempts) || !data.limit_attempts) { attempts = -1; }
        }
        data.allowed_attempts = attempts;
        data['quiz[allowed_attempts]'] = attempts;
        return data;
      },
      beforeSubmit: function(data) {
        $(this).find(".button.save_quiz_button").attr('disabled', true);
        $(this).find(".button.publish_quiz_button").attr('disabled', true);
        if($(this).data('activator') == 'publish') {
          $(this).find(".button.publish_quiz_button").text(I18n.t('buttons.publishing', "Publishing..."));
        } else {
          $(this).find(".button.save_quiz_button").text(I18n.t('buttons.saving', "Saving..."));
        }
      },
      success: function(data) {
        var $form = $(this);
        $(this).find(".button.save_quiz_button").attr('disabled', false);
        $(this).find(".button.publish_quiz_button").attr('disabled', false);
        if($(this).data('activator') == 'publish') {
          $(this).find(".button.publish_quiz_button").text(I18n.t('buttons.published', "Published!"));
        } else {
          $(this).find(".button.save_quiz_button").text(I18n.t('buttons.saved', "Saved!"));
        }
        setTimeout(function() {
          $form.find(".button.save_quiz_button").text(I18n.t('buttons.save_settings', "Save Settings"));
        }, 2500);
        if(data.quiz.assignment) {
          var assignment = data.quiz.assignment;
          if($("#assignment_option_" + assignment.id).length === 0) {
            if(assignment.assignment_group && $("#assignment_group_optgroup_" + assignment.assignment_group_id).length === 0) {
              var assignment_group = assignment.assignment_group;
              var $optgroup = $(document.createElement('optgroup'));
              $optgroup.attr('label', assignment_group.name).attr('id', 'assignment_group_optgroup_' + assignment_group.id);
            }
            var $group = $("#assignment_group_optgroup_" + assignment.assignment_group_id);
            var $option = $(document.createElement('option'));
            $option.attr('id', 'assignment_option_' + assignment.id).val(assignment.id).text(assignment.title);
            $group.append($option);
          }
        }
        $(".show_rubric_link").showIf(data.quiz.assignment);
        $("#quiz_assignment_id").val(data.quiz.quiz_type || "practice_quiz").change();
        if($(this).data('submit_type') == 'save_and_publish') {
          location.href = $(this).attr('action');
        } else {
          $.flashMessage(I18n.t('notices.quiz_data_saved', "Quiz data saved"));
        }
        quiz.updateDisplayComments();
    },
    error: function(data) {
      $(this).formErrors(data);
      $(this).find(".button.save_quiz_button").attr('disabled', false);
      $(this).find(".button.publish_quiz_button").attr('disabled', false);
      }
    });
    $quiz_options_form.find(".save_quiz_button").click(function(event) {
      event.preventDefault();
      event.stopPropagation();
      $quiz_options_form.data('submit_type', 'save_only').submit();
    }).end().find(".publish_quiz_button").click(function(event) {
      event.preventDefault();
      event.stopPropagation();
      $quiz_options_form.data('submit_type', 'save_and_publish').submit();
    });
    $("#show_question_details").change(function(event) {
      $("#questions").toggleClass('brief', !$(this).attr('checked'));
    }).triggerHandler('change');
    $(".start_over_link").click(function(event) {
      event.preventDefault();
      var result = confirm(I18n.t('confirms.scrap_and_restart', "Scrap this quiz and start from scratch?"));
      if(result) {
        location.href = location.href + "?fresh=1";
      }
    });
    $("#quiz_assignment_id").change(function(event) {
      var previousData = $("#quiz_options").getTemplateData({textValues: ['assignment_id', 'title']});
      var assignment_id = $("#quiz_assignment_id").val();
      var quiz_title = $("#quiz_title_input").val();
      if(assignment_id) {
        var select = $("#quiz_assignment_id")[0];
        quiz_title = $(select.options[select.selectedIndex]).text();
      } else if(previousData.assignment_id) {
        quiz_title = I18n.t('default_quiz_title', "Quiz");
      }
      var data = {
        'quiz[assignment_id]': assignment_id,
        'quiz[title]': quiz_title
      };
      $("#quiz_title").showIf(true);
      $("#quiz_options_form .quiz_survey_setting").showIf(assignment_id && assignment_id.match(/survey/));
      $("#quiz_points_possible").showIf(assignment_id == 'graded_survey');
      $("#survey_instructions").showIf(assignment_id == 'survey' || assignment_id == 'graded_survey');
      $("#quiz_assignment_group").showIf(assignment_id == 'assignment' || assignment_id == 'graded_survey');
      $("#questions").toggleClass('survey_quiz', assignment_id == 'survey' || assignment_id == 'graded_survey');
      $("#quiz_display_points_possible").showIf(assignment_id != 'survey' && assignment_id != 'graded_survey');
      $("#quiz_options_holder").toggleClass('survey_quiz', assignment_id == 'survey' || assignment_id == 'graded_survey');
      var url = $("#quiz_urls .update_quiz_url").attr('href');
      $("#quiz_title_input").val(quiz_title);
      $("#quiz_title_text").text(quiz_title);
    }).change();
    $(".question_form :input").keycodes("esc", function(event) {
      $(this).parents("form").find("input[value='" + I18n.t('#buttons.cancel', "Cancel") + "']").click();
    });
    $(document).delegate('.blank_id_select', 'change', function() {
      var variable = $(this).val();
      var idx = $(this)[0].selectedIndex;
      $(this).closest(".question").find(".answer").css('display', 'none');
      if(variable) {
        if(variable != '0') {
          $(this).closest(".question").find(".answer.answer_idx_" + idx).filter(":not(.answer_for_" + variable + ")").each(function() {
            $(this).attr('class', $(this).attr('class').replace(/answer_for_[A-Za-z0-9]+/g, ""));
            $(this).addClass('answer_for_' + variable);
          });
        }
        $(this).closest(".question").find(".answer.answer_for_" + variable).css('display', '');
      } else {
        $(this).closest(".question").find(".answer").css('display', '');
        $(this).closest(".question").find(".answer.answer_idx_" + idx).css('display', '');
      }
    });
    $(".blank_id_select").change();
    $(document).delegate(".delete_question_link", 'click', function(event) {
      event.preventDefault();
      $(this).parents(".question_holder").confirmDelete({
        url: $(this).parents(".question_holder").find(".update_question_url").attr('href'),
        message: I18n.t('confirms.delete_question', "Are you sure you want to delete this question?"),
        success: function(data) {
          $(this).remove();
          quiz.updateDisplayComments();
        }
      });
    });
    $(document).delegate(".edit_question_link", 'click', function(event) {
      event.preventDefault();
      var $question = $(this).parents(".question");
      var question = $question.getTemplateData({
        textValues: ['question_type', 'correct_comments', 'incorrect_comments', 'neutral_comments', 'question_name', 'question_points', 'answer_selection_type', 'blank_id'],
<<<<<<< HEAD
        htmlValues: ['question_text', 'correct_comments_html', 'incorrect_comments_html', 'netural_comments_html']
=======
        htmlValues: ['question_text', 'correct_comments_html', 'incorrect_comments_html', 'neutral_comments_html']
>>>>>>> f49edf7c
      });
      question.question_text = $question.find("textarea[name='question_text']").val();
      var matches = [];
      $question.find(".matching_answer_incorrect_matches_list li").each(function() {
        matches.push($(this).text());
      });
      question.matching_answer_incorrect_matches = matches.join("\n");
      question.question_points = parseFloat(question.question_points, 10);
      if(isNaN(question.question_points)) { question.question_points = 0; }
      var $form = $("#question_form_template").clone(true).attr('id', '');
      var $formQuestion = $form.find(".question");
      $form.fillFormData(question);
      addHTMLFeedback($form.find(".question_correct_comment"), question, 'correct_comments');
      addHTMLFeedback($form.find(".question_incorrect_comment"), question, 'incorrect_comments');
      addHTMLFeedback($form.find(".question_neutral_comment"), question, 'neutral_comments');

      $formQuestion.addClass('selectable');
      $form.find(".answer_selection_type").change().show();
      if(question.question_type != 'missing_word_question') { $form.find("option.missing_word").remove(); }
      if($question.hasClass('missing_word_question') || question.question_type == 'missing_word_question') {
        question = $question.getTemplateData({textValues: ['text_before_answers', 'text_after_answers']});
        answer_data = $question.find(".original_question_text").getFormData();
        question.text_before_answers = answer_data.question_text;
        question.text_after_answers = answer_data.text_after_answers;
        question.question_text = question.text_before_answers;
        $form.fillFormData(question);
      }
      
      var data = quiz.updateFormQuestion($form);
      $form.find(".form_answers").empty();
      if(data.question_type == 'calculated_question') {
        var question = quizData($question).questions[0];
        $form.find(".combinations_holder .combinations thead tr").empty();
        for(var idx in question.variables) {
          var $var = $($form.find(".variables .variable." + question.variables[idx].name));
          if(question.variables[idx].name == 'variable') {
            $var = $($form.find(".variables .variable").get(idx));
          }
          if($var && $var.length > 0) {
            $var.find(".min").val(question.variables[idx].min);
            $var.find(".max").val(question.variables[idx].max);
            $var.find(".round").val(question.variables[idx].scale);
          }
          var $th = $("<th/>");
          $th.text(question.variables[idx].name);
          $form.find(".combinations_holder .combinations thead tr").append($th);
        }
        var $th = $("<th class='final_answer'/>");
        $th.text(I18n.t('final_answer', "Final Answer"));
        $form.find(".combinations_holder .combinations thead tr").append($th);
        for(var idx in question.formulas) {
          $form.find(".supercalc").val(question.formulas[idx]);
          $form.find(".decimal_places .round").val(question.formula_decimal_places);
          $form.find(".save_formula_button").click();
        }
        if(question.answer_tolerance) {
          $form.find(".combination_answer_tolerance").val(question.answer_tolerance);
        }
        $form.find(".combination_count").val(question.answers.length);
        for(var idx in question.answers) {
          var $tr = $("<tr/>");
          for(var jdx in question.answers[idx].variables) {
            var $td = $("<td/>");
            $td.text(question.answers[idx].variables[jdx].value);
            $tr.append($td);
          }
          var text = question.answers[idx].answer_text;
          if(question.answer_tolerance) {
            text = text + " <span style='font-size: 0.8em;'>+/-</span> " + question.answer_tolerance;
          }
          var $td = $("<td class='final_answer'/>");
          $td.html(text);
          $tr.append($td);
          $form.find(".combinations tbody").append($tr);
          $form.find(".combinations_holder").show();
        }
        $form.triggerHandler('settings_change', false);
        $formQuestion.triggerHandler('recompute_variables', true);
      } else {
        $question.find(".answers .answer").each(function() {
          var answer = $(this).getTemplateData({
            textValues: data.textValues,
            htmlValues: data.htmlValues
          });
          answer.answer_type = data.answer_type;
          answer.question_type = data.question_type;
          var $answer = makeFormAnswer(answer);
          $form.find(".form_answers").append($answer);
        });
      }
      if($question.hasClass('essay_question')) {
        $formQuestion.find(".comments_header").text(I18n.beforeLabel('comments_on_question', "Comments for this question"));
      }
      $question.hide().after($form);
      quiz.showFormQuestion($form);
      $form.attr('action', $question.find(".update_question_url").attr('href'))
        .attr('method', 'POST')
        .find('.submit_button').text(I18n.t('buttons.update_question', 'Update Question'));
      $form.find(":input:visible:first").focus().select();
      $("html,body").scrollTo({top: $form.offset().top - 10, left: 0});
      setTimeout(function() {
        $formQuestion.find(".question_content").triggerHandler('change');
        $formQuestion.addClass('ready');
      }, 100);
    });
    $(".question_form :input[name='question_type']").change(function() {
      quiz.updateFormQuestion($(this).parents(".question_form"));
    });
    $("#question_form_template .cancel_link").click(function(event) {
      event.preventDefault();
      var $displayQuestion = $(this).parents("form").prev();
      var isNew = $displayQuestion.attr('id') == 'question_new';
      if(!isNew) {
        $(this).parents("form").remove();
      }
      $displayQuestion.show();
      $("html,body").scrollTo({top: $displayQuestion.offset().top - 10, left: 0});
      if(isNew) {
        $displayQuestion.parent().remove();
        quiz.updateDisplayComments();
      }
      quiz.updateDisplayComments();
    });
    $(document).delegate("a.comment_focus", 'focus click', function(event) {
      event.preventDefault();
      $(this).parents(".question_comment,.answer_comments").removeClass('empty')
        .find("textarea.comments").focus().select();
    });
    $(document).delegate("textarea.comments", 'focus', function() {
      $(this).parents(".question_comment,.answer_comments").removeClass('empty');
    }).delegate('textarea.comments', 'blur', function() {
      $(this).val($.trim($(this).val()));
      if($(this).val() == "") {
        $(this).parents(".question_comment,.answer_comments").addClass('empty');
      }
    });
    $(document).delegate(".numerical_answer_type", 'change', function() {
      var val = $(this).val();
      var $answer = $(this).parents(".numerical_answer");
      $answer.find(".numerical_answer_text").hide();
      $answer.find("." + val).show();
    }).change();
    $(document).delegate(".select_answer_link", 'click', function(event) {
      event.preventDefault();
      var $question = $(this).parents(".question");
      if(!$question.hasClass('selectable')) { return; }
      if($question.find(":input[name='question_type']").val() != "multiple_answers_question") {
        $question.find(".answer:visible").removeClass('correct_answer');
        $(this).parents(".answer").addClass('correct_answer');
      } else {
        $(this).parents(".answer").toggleClass('correct_answer');
        if($(this).parents(".answer").hasClass('correct_answer')) {
          $(this).attr('title', I18n.t('titles.click_to_unset_as_correct', "Click to unset this answer as correct"));
        } else {
          $(this).attr('title', I18n.t('titles.click_to_set_as_correct', "Click to set this answer as correct"));
        }
      }
      $(this).blur();
    });
    $(".question_form :input").change(function() {
      if($(this).parents(".answer").length > 0) {
        var $answer = $(this).parents(".answer");
        $answer.find(":input[name='" + $(this).attr('name') + "']").val($(this).val());
      }
    });
    $(".question_form select.answer_selection_type").change(function() {
      if($(this).val() == "single_answer") {
        $(this).parents(".question").removeClass('multiple_answers');
      } else {
        $(this).parents(".question").addClass('multiple_answers');
      }
    }).change();
    $(".delete_answer_link").click(function(event) {
      event.preventDefault();
      $(this).parents(".answer").remove();
    });
    $(".add_question_group_link").click(function(event) {
      event.preventDefault();
      $(".question_form .submit_button:visible,.quiz_group_form .submit_button:visible").each(function() {
        $(this).parents("form").submit();
      });
      var $group_top = $("#group_top_template").clone(true).attr('id', 'group_top_new');
      var $group_bottom = $("#group_bottom_template").clone(true).attr('id', 'group_bottom_new');
      $("#questions").append($group_top.show()).append($group_bottom.show());
      $group_top.find(".edit_group_link").click();
      $group_top.find(".quiz_group_form").attr('action', $("#quiz_urls .add_group_url").attr('href'))
        .attr('method', 'POST');
      $group_top.find(".submit_button").text(I18n.t('buttons.create_group', "Create Group"));
    });
    $(".add_question_link").click(function(event) {
      event.preventDefault();
      $(".question_form:visible,.group_top.editing .quiz_group_form:visible").submit();
      var $question = makeQuestion();
      if($(this).parents(".group_top").length > 0) {
        var $bottom = $(this).parents(".group_top").next();
        while($bottom.length > 0 && !$bottom.hasClass('group_bottom')) {
          $bottom = $bottom.next();
        }
        $bottom.before($question.addClass('group'));
      } else {
        $("#questions").append($question);
      }
      $question.find(".edit_question_link:first").click();
      var $form = $question.parents(".question_holder").children("form");
      $form.attr('action', $("#quiz_urls .add_question_url,#bank_urls .add_question_url").attr('href'))
        .attr('method', 'POST')
        .find(".submit_button").html(I18n.t('buttons.create_question', "Create Question"));
      $form.find("option.missing_word").remove();
      $question.find(".question_type").change();
      $("html,body").scrollTo({top: $question.offset().top - 10, left: 0});
      $question.find(":input:first").focus().select();
    });
    var $findBankDialog = $("#find_bank_dialog");
    $(".find_bank_link").click(function(event) {
      event.preventDefault();
      var $dialog = $findBankDialog;
      $dialog.data('form', $(this).closest(".quiz_group_form"));
      if(!$dialog.hasClass('loaded')) {
        $dialog.data('banks', {});
        $dialog.find(".find_banks").hide();
        $dialog.find(".message").show().text(I18n.t('loading_question_banks', "Loading Question Banks..."));
        var url = $dialog.find(".find_question_banks_url").attr('href');
        $.ajaxJSON(url, 'GET', {}, function(banks) {
          $dialog.find(".message").hide();
          $dialog.find(".find_banks").show();
          $dialog.addClass('loaded');
          for(idx in banks) {
            var bank = banks[idx].assessment_question_bank;
            bank.title = $.truncateText(bank.title)
            var $bank = $dialog.find(".bank.blank:first").clone(true).removeClass('blank');
            $bank.fillTemplateData({data: bank, dataValues: ['id', 'context_type', 'context_id']});
            $dialog.find(".bank_list").append($bank);
            $bank.data('bank_data', bank);
            $bank.show();
          }
        }, function(data) {
          $dialog.find(".message").text(I18n.t('errors.loading_banks_failed', "Question Banks failed to load, please try again"));
        });
      }
      $dialog.find(".bank.selected").removeClass('selected');
      $dialog.find(".submit_button").attr('disabled', true);
      $dialog.dialog('close').dialog({
        autoOpen: false,
        title: I18n.t('titles.find_question_bank', "Find Question Bank"),
        width: 600,
        height: 400
      }).dialog('open');
    });
    $findBankDialog.delegate('.bank', 'click', function() {
      $findBankDialog.find(".bank.selected").removeClass('selected');
      $(this).addClass('selected');
      $findBankDialog.find(".submit_button").attr('disabled', false);
    }).delegate('.submit_button', 'click', function() {
      var $bank = $findBankDialog.find(".bank.selected:first");
      var bank = $bank.getTemplateData({textValues: ['title'], dataValues: ['id', 'context_id', 'context_type']});
      var $form = $findBankDialog.data('form');
      $form.find(".bank_id").val(bank.id);
      bank.bank_name = bank.title;
      var $formBank = $form.closest('.group_top').next(".assessment_question_bank")
      if($formBank.length == 0) {
        $formBank = $("#group_top_template").next(".assessment_question_bank").clone(true);
        $form.closest('.group_top').after($formBank);
      }
      $formBank.show()
        .fillTemplateData({data: bank}).data('bank_data', bank);
      $findBankDialog.dialog('close');
    }).delegate('.cancel_button', 'click', function() {
      $findBankDialog.dialog('close');
    });
    var $findQuestionDialog = $("#find_question_dialog");
    $(".find_question_link").click(function(event) {
      event.preventDefault();
      var $dialog = $findQuestionDialog;
      if(!$dialog.hasClass('loaded')) {
        $dialog.data('banks', {});
        $dialog.find(".side_tabs_table").hide();
        $dialog.find(".message").show().text(I18n.t('loading_question_banks', "Loading Question Banks..."));
        var url = $dialog.find(".find_question_banks_url").attr('href');
        $.ajaxJSON(url, 'GET', {}, function(banks) {
          $dialog.find(".message").hide();
          $dialog.find(".side_tabs_table").show();
          $dialog.addClass('loaded');
          for(idx in banks) {
            var bank = banks[idx].assessment_question_bank;
            bank.title = $.truncateText(bank.title)
            var $bank = $dialog.find(".bank.blank:first").clone(true).removeClass('blank');
            $bank.fillTemplateData({data: bank});
            $dialog.find(".bank_list").append($bank);
            $bank.data('bank_data', bank);
            $bank.show();
          }
          $dialog.find(".bank:not(.blank):first").click();
        }, function(data) {
          $dialog.find(".message").text(I18n.t('errors.loading_banks_failed', "Question Banks failed to load, please try again"));
        });
      }
      $dialog.data('add_source', '');
      $dialog.dialog('close').dialog({
        autoOpen: false,
        title: I18n.t('titles.find_quiz_question', "Find Quiz Question"),
        open: function() {
          if($dialog.find(".selected_side_tab").length == 0) {
            $dialog.find(".bank:not(.blank):first").click();
          }
        },
        width: 600,
        height: 400
      }).dialog('open');
    });
    var updateFindQuestionDialogQuizGroups = function(id) {
      var groups = [];
      $findQuestionDialog.find(".quiz_group_select").find("option.group").remove();
      $findQuestionDialog.find(".quiz_group_select_holder").show();
      $("#questions .group_top:visible").each(function() {
        var group = {};
        group.id = $(this).attr('id').substring(10);
        group.name = $(this).getTemplateData({textValues: ['name']}).name;
        var $option = $("<option/>");
        $option.text($.truncateText(group.name));
        $option.val(group.id);
        $option.addClass('group');
        $findQuestionDialog.find(".quiz_group_select option.bottom").before($option);
      });
      if(id) {
        $("#quiz_group_select").val(id);
      }
      if($("#quiz_group_select").val() == "new") {
        $("#quiz_group_select").val("none");
      }
      $("#quiz_group_select").change();
    }
    $("#quiz_group_select").change(function() {
      if($(this).val() == "new") {
        var $dialog = $("#add_question_group_dialog");
        var question_ids = [];
        $findQuestionDialog.find(".question_list :checkbox:checked").each(function() {
          question_ids.push($(this).parents(".found_question").data('question_data').id);
        });
        $dialog.find(".questions_count").text(question_ids.length);
        $dialog.find("button").attr('disabled', false).filter(".submit_button").text(I18n.t('buttons.create_group', "Create Group"));
        $dialog.dialog('close').dialog({
          width: 400,
          autoOpen: false
        }).dialog('open');
      }
    });
    $("#add_question_group_dialog .submit_button").click(function(event) {
      var $dialog = $("#add_question_group_dialog");
      $dialog.find("button").attr('disabled', true).filter(".submit_button").text(I18n.t('buttons.creating_group', "Creating Group..."));
      var params = $dialog.getFormData();
      var url = $dialog.find(".add_question_group_url").attr('href');
      $.ajaxJSON(url, 'POST', params, function(data) {
        $dialog.find("button").attr('disabled', false).filter(".submit_button").text(I18n.t('buttons.create_group', "Create Group"));

        var $group_top = $("#group_top_template").clone(true).attr('id', 'group_top_new');
        var $group_bottom = $("#group_bottom_template").clone(true).attr('id', 'group_bottom_new');
        $("#questions").append($group_top.show()).append($group_bottom.show());
        var group = data.quiz_group;
        $group_top.fillTemplateData({
          data: group,
          id: 'group_top_' + group.id,
          hrefValues: ['id']
        });
        $group_top.fillFormData(data, {object_name: 'quiz_group'});
        $("#unpublished_changes_message").slideDown();
        $group_bottom.attr('id', 'group_bottom_' + group.id);
        quiz.updateDisplayComments();
        
        updateFindQuestionDialogQuizGroups(data.quiz_group.id);
        $dialog.dialog('close');
      }, function(data) {
        $dialog.find("button").attr('disabled', false).filter(".submit_button").text(I18n.t('errors.creating_group_failed', "Create Group Failed, Please Try Again"));
      });
    });
    $("#add_question_group_dialog .cancel_button").click(function(event) {
      $("#add_question_group_dialog").dialog('close');
      $("#quiz_group_select").val("none");
    });
    var showQuestions = function(questionData) {
      var questionList = questionData.questions;
      var $bank = $findQuestionDialog.find(".bank.selected_side_tab");
      var bank = $bank.data('bank_data');
      var bank_data = $findQuestionDialog.data('banks')[bank.id];
      if(!$bank.hasClass('selected_side_tab')) { return; }
      var existingIDs = {};
      $(".display_question:visible").each(function() {
        var id = parseInt($(this).getTemplateData({textValues: ['assessment_question_id']}).assessment_question_id, 10);
        if(id) {
          existingIDs[id] = true;
        }
      });
      $findQuestionDialog.find(".page_link").showIf(bank_data.pages && bank_data.last_page && bank_data.pages > bank_data.last_page);
      updateFindQuestionDialogQuizGroups();
      var $div = $("<div/>");
      for(var idx in questionList) {
        var question = questionList[idx].assessment_question;
        if(!existingIDs[question.id] || true) {
          $div.html(question.question_data.question_text);
          question.question_text = $.truncateText($div.text(), 75);
          question.question_name = question.question_data.question_name;
          var $question = $findQuestionDialog.find(".found_question.blank").clone(true).removeClass('blank');
          $question.toggleClass('already_added', !!existingIDs[question.id]);
          $question.fillTemplateData({data: question});
          $question.find(":checkbox").attr('id', 'find_bank_question_' + question.id);
          $question.find("label").attr('for', 'find_bank_question_' + question.id);
          $question.data('question_data', question);
          $findQuestionDialog.find(".question_list").append($question);
          $question.show();
        }
      }
    };
    $("#find_question_dialog").delegate('.bank', 'click', function(event) {
      event.preventDefault();
      var id = $(this).getTemplateData({textValues: ['id']}).id;
      var data = $findQuestionDialog.data('banks')[id];
      $findQuestionDialog.find(".bank").removeClass('selected');
      $findQuestionDialog.find(".selected_side_tab").removeClass('selected_side_tab');
      $(this).addClass('selected_side_tab');
      $findQuestionDialog.find(".page_link").data('page', 0);
      if(data && data.last_page) {
        $findQuestionDialog.find(".page_link").data('page', data.last_page);
      }
      if(!data) {
        $findQuestionDialog.find(".found_question:visible").remove();
        $findQuestionDialog.find(".page_link").click();
        $findQuestionDialog.find(".question_list_holder").hide();
        $findQuestionDialog.find(".question_message").show().text(I18n.t('loading_questions', "Loading Questions..."));
      } else {
        $findQuestionDialog.find(".found_question:visible").remove();
        showQuestions(data);
      }
    }).delegate('.page_link', 'click', function(event) {
      event.preventDefault();
      var $link = $(this);
      if($link.hasClass('loading')) { return; }
      $link.addClass('loading');
      $findQuestionDialog.find(".page_link").text(I18n.t('loading_more_questions', "loading more questions..."));
      var $bank = $findQuestionDialog.find(".bank.selected_side_tab");
      var bank = $bank.data('bank_data');
      var url = $findQuestionDialog.find(".question_bank_questions_url").attr('href');
      url = $.replaceTags(url, 'question_bank_id', bank.id);
      var page = ($findQuestionDialog.find(".page_link").data('page') || 0) + 1;
      url += "&page=" + page;
      $.ajaxJSON(url, 'GET', {}, function(data) {
        $link.removeClass('loading');
        $findQuestionDialog.find(".page_link").data('page', page);
        $findQuestionDialog.find(".page_link").text(I18n.t('more_questions', "more questions"));
        var questions = data.questions;
        var banks = $findQuestionDialog.data('banks') || {};
        var bank_data = banks[bank.id] || {};
        bank_data.pages = data.pages;
        bank_data.questions = (bank_data.questions || []).concat(data.questions);
        bank_data.last_page = page;
        banks[bank.id] = bank_data;
        $findQuestionDialog.data('banks', banks);
        $findQuestionDialog.find(".question_message").hide();
        $findQuestionDialog.find(".question_list_holder").show();
        showQuestions(data);
      }, function(data) {
        $link.removeClass('loading');
        $findQuestionDialog.find(".question_message").text(I18n.t('errors.loading_questions_failed', "Questions failed to load, please try again"));
        $findQuestionDialog.find(".page_link").text(I18n.t('errors.loading_more_questions_failed', "loading more questions failed"));
      });
    }).delegate('.select_all_link', 'click', function(event) {
      event.preventDefault();
      $findQuestionDialog.find(".question_list .found_question:not(.blank) :checkbox").attr('checked', true);
    }).delegate('.clear_all_link', 'click', function(event) {
      event.preventDefault();
      $findQuestionDialog.find(".question_list .found_question:not(.blank) :checkbox").attr('checked', false);
    }).delegate('.cancel_button', 'click', function(event) {
      $findQuestionDialog.dialog('close');
    }).delegate('.group_button', 'click', function(event) {
      var $dialog = $("#add_found_questions_as_group_dialog");
      var question_ids = [];
      $findQuestionDialog.find(".question_list :checkbox:checked").each(function() {
        question_ids.push($(this).parents(".found_question").data('question_data').id);
      });
      $dialog.find(".questions_count").text(question_ids.length);
      $dialog.dialog('close').dialog({
        autoOpen: false,
        title: I18n.t('titles.add_questions_as_group', "Add Questions as a Group")
      }).dialog('open');
    }).delegate('.submit_button', 'click', function(event) {
      var question_ids = [];
      $findQuestionDialog.find(".question_list :checkbox:checked").each(function() {
        question_ids.push($(this).parents(".found_question").data('question_data').id);
      });
      var params = {};
      params.quiz_group_id = $findQuestionDialog.find(".quiz_group_select").val();
      params.assessment_question_bank_id = $findQuestionDialog.find(".bank.selected_side_tab:first").data('bank_data').id;
      params.assessment_questions_ids = question_ids.join(',');
      params.existing_questions = '1';
      var url = $findQuestionDialog.find(".add_questions_url").attr('href');
      $findQuestionDialog.find("button").attr('disabled', true).filter(".submit_button").text(I18n.t('buttons.adding_questions', "Adding Questions..."));
      $.ajaxJSON(url, 'POST', params, function(question_results) {
        $findQuestionDialog.find("button").attr('disabled', false).filter(".submit_button").text(I18n.t('buttons.add_selected_questions', "Add Selected Questions"));
        $findQuestionDialog.find(".selected_side_tab").removeClass('selected_side_tab');
        var counter = 0;
        function nextQuestion() { 
          counter++;
          var question = question_results.shift();
          if(question) {
            quiz.addExistingQuestion(question.quiz_question);
            if(counter > 5) {
              setTimeout(nextQuestion, 50);
            } else {
              nextQuestion();
            }
          }
        }
        setTimeout(nextQuestion, 10);
        $findQuestionDialog.dialog('close');
      }, function(data) {
        $findQuestionDialog.find("button").attr('disabled', false).filter(".submit_button").text(I18n.t('errors.adding_questions_failed', "Adding Questions Failed, please try again"));
      });
    });
    $(".add_answer_link").bind('click', function(event, skipFocus) {
      event.preventDefault();
      var $question = $(this).parents(".question");
      var answers = [];
      var answer_type = null, question_type = null, answer_selection_type = "single_answer";
      if($question.hasClass('multiple_choice_question')) {
        var answers = [{
          answer_text: I18n.t('default_answer_text', "Answer Text"),
          comments: I18n.t('default_answer_comments', "Response if the student chooses this answer")
        }];
        answer_type = "select_answer";
        question_type = "multiple_choice_question";
      } else if($question.hasClass('true_false_question')) {
        return;
      } else if($question.hasClass('short_answer_question')) {
        var answers = [{
          answer_text: I18n.t('default_answer_text', "Answer Text"),
          comments: I18n.t('default_answer_comments', "Response if the student chooses this answer")
        }];
        answer_type = "short_answer";
        question_type = "short_answer_question";
        answer_selection_type = "any_answer";
      } else if($question.hasClass('essay_question')) {
        var answers = [{
          comments: I18n.t('default_response_to_essay', "Response to show student after they submit an answer")
        }];
        answer_type = "comment";
        question_type = "essay_question";
      } else if($question.hasClass('matching_question')) {
        var answers = [{
          answer_match_left: I18n.t('default_answer_text', "Answer Text"),
          answer_match_right: I18n.t('matching_text', "Matching Text"),
          comments: I18n.t('default_comments_on_wrong_match', "Response if the user misses this match")
        }];
        answer_type = "matching_answer";
        question_type = "matching_question";
        answer_selection_type = "matching";
      } else if($question.hasClass('missing_word_question')) {
        var answers = [{
          answer_text: I18n.t('default_answer_text', "Answer Text"),
          comments: I18n.t('default_answer_comments', "Response if the student chooses this answer")
        }];
        answer_type = "short_answer";
        question_type = "missing_word_question";
      } else if($question.hasClass('numerical_question')) {
        var answers = [{
          numerical_answer_type: "exact_answer",
          answer_exact: "#",
          answer_error_margin: "#",
          comments: I18n.t('default_answer_comments_on_match', "Response if the student matches this answer")
        }];
        answer_type = "numerical_answer";
        question_type = "numerical_question";
        answer_selection_type = "any_answer";
      } else if($question.hasClass('multiple_answers_question')) {
        var answers = [{
          answer_text: I18n.t('default_answer_text', "Answer Text"),
          comments: I18n.t('default_answer_comments', "Response if the student chooses this answer")
        }];
        answer_type = "select_answer";
        question_type = "multiple_answers_question";
        answer_selection_type = "multiple_answers";
      } else if($question.hasClass('multiple_dropdowns_question')) {
        var answers = [{
          answer_text: I18n.t('default_answer_text', "Answer Text"),
          comments: I18n.t('default_answer_comments', "Response if the student chooses this answer")
        }];
        answer_type = "select_answer";
        question_type = "multiple_dropdowns_question";
      } else if($question.hasClass('fill_in_multiple_blanks_question')) {
        var answers = [{
          answer_text: I18n.t('default_answer_text', "Answer Text"),
          comments: I18n.t('default_answer_comments', "Response if the student chooses this answer")
        }];
        answer_type = "short_answer";
        question_type = "fill_in_multiple_blanks_question";
        answer_selection_type = "any_answer";
      }
      for(var i = 0; i < answers.length; i++) {
        var answer = answers[i];
        answer.answer_type = answer_type;
        answer.question_type = question_type;
        answer.blank_id = $question.find(".blank_id_select").val();
        answer.blank_index = $question.find(".blank_id_select")[0].selectedIndex;
        $answer = makeFormAnswer(answer);
        if(answer_selection_type == "any_answer") {
          $answer.addClass('correct_answer');
        } else if(answer_selection_type == "matching") {
          $answer.removeClass('correct_answer');
        }
        $question.find(".form_answers").append($answer.show());
        if(!skipFocus) {
          $("html,body").scrollTo($answer);
          $answer.find(":text:visible:first").focus().select();
        }
      }
    });
    $(document).delegate(".answer_comment_holder", 'click', function(event) {
      $(this).find(".answer_comment").slideToggle();
    });
    $("#question_form_template").submit(function(event) {
      event.preventDefault();
      event.stopPropagation();    
      var $displayQuestion = $(this).prev();
      var $form = $(this);
      var $answers = $form.find(".answer");
      var $question = $(this).find(".question");
      var answers = [];
      var questionData = $question.getFormData({
        values: ['question_type', 'question_name', 'question_points', 'correct_comments', 'incorrect_comments', 'neutral_comments',
          'question_text', 'answer_selection_type', 'text_after_answers', 'matching_answer_incorrect_matches']
      });
      questionData.assessment_question_bank_id = $(".question_bank_id").text() || ""
      var error_text = null;
      if(questionData.question_type == 'calculated_question') {
        if($form.find(".combinations_holder .combinations tbody tr").length === 0) {
          error_text = I18n.t('errors.no_possible_solution', "Please generate at least one possible solution");
        }
      } else if($answers.length === 0 || $answers.filter(".correct_answer").length === 0) {
        if($answers.length === 0 && questionData.question_type != "essay_question" && questionData.question_type != "text_only_question") {
          error_text = I18n.t('errors.no_answer', "Please add at least one answer");
        } else if($answers.filter(".correct_answer").length === 0 && (questionData.question_type == "multiple_choice_question" || questionData.question_type == "true_false_question" || questionData.question_tyep == "missing_word_question")) {
          error_text = I18n.t('errors.no_correct_answer', "Please choose a correct answer");
        }
      }
      if(error_text) {
        $form.find(".answers_header").errorBox(error_text, true);
        return;
      }
      var question = $.extend({}, questionData);
      question.points_possible = parseFloat(question.question_points);
      question.answers = [];
      
      $displayQuestion.find(".blank_id_select").empty();
      var blank_ids_hash = {};
      var only_add_for_blank_ids = false;
      if(question.question_type == "multiple_dropdowns_question" || question.question_type == "fill_in_multiple_blanks_question") {
        only_add_for_blank_ids = true;
        $question.find(".blank_id_select option").each(function() {
          blank_ids_hash[$(this).text()] = true;
        });
      }
      
      $question.find(".blank_id_select option").each(function() {
        $displayQuestion.find(".blank_id_select").append($(this).clone());
      });
      var $answers = $question.find(".answer").each(function(i) {
        var $answer = $(this);
        $answer.show();
        var data = $answer.getFormData();
        data.blank_id = $answer.find(".blank_id").text();
        data.answer_text = $answer.find("input[name='answer_text']:visible").val();
        if(questionData.question_type == "true_false_question") {
          data.answer_text = (i == 0) ? I18n.t('true', "True") : I18n.t('false', "False");
        }
        if($answer.hasClass('correct_answer')) {
          data.answer_weight = 100;
        } else {
          data.answer_weight = 0;
        }
        if(only_add_for_blank_ids && data.blank_id && !blank_ids_hash[data.blank_id]) {
          return;
        }
        question.answers.push(data);
      });
      if($question.hasClass('calculated_question')) {
        question.answers = [];
        question.variables = [];
        var sorts = {};
        $question.find(".variables .variable").each(function(i) {
          var data = {};
          data.scale = "0";
          data.name = $(this).find(".name").text();
          data.scale = parseFloat($(this).find(".round").val(), 10) || 0;
          data.min = parseFloat($(this).find(".min").val(), 10) || 0;
          data.max = parseFloat($(this).find(".max").val(), 10) || 0;
          sorts[data.name] = i;
          question.variables.push(data);
        });
        question.formulas = [];
        $question.find(".formulas .formula").each(function() {
          var data = {}
          data.formula = $.trim($(this).text());
          question.formulas.push(data);
        });
        question.formula_decimal_places = parseInt($question.find(".decimal_places .round").val(), 10) || 0;
        question.answer_tolerance = parseFloat($question.find(".combination_answer_tolerance").val(), 10) || 0;
        question.answerDecimalPoints = parseFloat($question.find(".combination_error_margin").val(), 10) || 0;
        var $ths = $question.find(".combinations thead th");
        $question.find(".combinations tbody tr").each(function() {
          var data = {};
          data.variables = [];
          data.answer = parseFloat($(this).find("td.final_answer").text(), 10) || 0;
          $(this).find("td:not(.final_answer)").each(function(i) {
            var variable = {};
            variable.name = $.trim($ths.eq(i).text());
            variable.value = parseFloat($(this).text(), 10) || 0;
            data.variables.push(variable);
          });
          data.variables = data.variables.sort(function(a, b) {
            return sorts[a.name] - sorts[b.name];
          });
          question.answers.push(data);
        });
      }


      quiz.updateDisplayQuestion($displayQuestion, question);
      
      var details = quiz.answerTypeDetails(question.question_type);
      var answer_type = details.answer_type, question_type = details.question_type, n_correct = details.n_correct;

      $form.remove();
      $("html,body").scrollTo({top: $displayQuestion.offset().top - 10, left: 0});
      var url = $("#quiz_urls .add_question_url,#bank_urls .add_question_url").attr('href');
      var method = 'POST';
      var isNew = $displayQuestion.attr('id') == "question_new";
      if(!isNew) {
        url = $displayQuestion.find(".update_question_url").attr('href');
        method = 'PUT';
      }
      var questionData = quizData($displayQuestion);
      var formData = generateFormQuiz(questionData);
      var questionData = generateFormQuizQuestion(formData);
      if($displayQuestion.parent(".question_holder").hasClass('group')) {
        var $group = quiz.findContainerGroup($displayQuestion.parent(".question_holder"));
        if($group) {
          questionData['question[quiz_group_id]'] = $group.attr('id').substring(10);
        }
      }
      if($("#assessment_question_bank_id").length > 0) {
        questionData['assessment_question[assessment_question_bank_id]'] = $("#assessment_question_bank_id").text();
      }
      $displayQuestion.loadingImage();
      quiz.updateDisplayComments();
      $.ajaxJSON(url, method, questionData, function(data) {
        $displayQuestion.loadingImage('remove');
        var question = data.quiz_question || data.assessment_question;
        var questionData = $.extend({}, question, question.question_data);
        // questionData.assessment_question_id might be null now because
        // question.question_data.assessment_quesiton_id might be null but
        // question.assessment_question_id is the right value. because $.extend
        // overwrites all kes that exist even if they have null values.  this
        // is hacky, the better thing to do is just get the right thing back
        // from the server.  it matters because the form when you click "find
        // questions" uses it to see if the question already exists in this
        // quiz.
        questionData.assessment_question_id = questionData.assessment_question_id || question.assessment_question_id || question.id;
        quiz.updateDisplayQuestion($displayQuestion, questionData, true);
        $("#unpublished_changes_message").slideDown();
      }, function(data) {
        $displayQuestion.formErrors(data);
      });
    });
    $("#sort_questions").sortable({
      revert: false,
      update: function(event, ui) {
        var ids = $(this).sortable('toArray');
        for(var idx in ids) {
          var id = ids[idx];
          if(id && id != "sort_question_blank") {
            $("#" + id.substring(5)).appendTo($("#questions"));
          }
        }
      }
    });
    $(document).delegate("input.float_value", 'keydown', function(event) {
      if(event.keyCode > 57 && event.keyCode < 91) {
        event.preventDefault();
      }
    }).delegate('input.float_value', 'change blur focus', function(event) {
      quiz.parseInput($(this), $(this).hasClass('long') ? 'float_long' : 'float');
    });
    $(".question_form textarea, .question_form :text, .answer textarea, .answer :text").focus(function(event) {
      // chrome/safari mouseup event fires after focus, causing it to get
      // deselected. (we don't want to disable mouseup, as that has other
      // side effects)
      var $me = $(this);
      setTimeout(function() { $me.select(); });
    });
    $("#questions").delegate('.question_teaser_link', 'click', function(event) {
      event.preventDefault();
      var $teaser = $(this).parents(".question_teaser");
      var question_data = $teaser.data('question');
      if(!question_data) {
        $teaser.find(".teaser.question_text").text(I18n.t('loading_question', "Loading Question..."));
        $.ajaxJSON($teaser.find(".update_question_url").attr('href'), 'GET', {}, function(question) {
          showQuestion(question.quiz_question);
        }, function() {
          $teaser.find(".teaser.question_text").text(I18n.t('errors.loading_question_failed', "Loading Question Failed..."));
        });
      } else {
        showQuestion(question_data);
      }
      function showQuestion(question_data) {
        var $question = $("#question_template").clone().removeAttr('id');
        var question = question_data;
        var questionData = $.extend({}, question, question.question_data);
        $teaser.after($question);
        $teaser.remove();
        $question.show();
        $question.find(".question_points").text(questionData.points_possible);
        quiz.updateDisplayQuestion($question.find(".display_question"), questionData, true);
        if($teaser.hasClass('to_edit')) {
          $question.find(".edit_question_link").click();
        }
      }
    }).delegate('.teaser.question_text', 'click', function(event) {
      event.preventDefault();
      $(this).parents(".question_teaser").find(".question_teaser_link").click();
    }).delegate('.edit_teaser_link', 'click', function(event) {
      event.preventDefault();
      $(this).parents(".question_teaser").addClass('to_edit');
      $(this).parents(".question_teaser").find(".question_teaser_link").click();
    });
    $(".keep_editing_link").click(function(event) {
      event.preventDefault();
      $(".question_generated,.question_preview").hide()
      $(".question_editing").show();
      $("html,body").scrollTo($("#questions"));
    });
    $(".quiz_group_form").formSubmit({
      object_name: 'quiz_group',
      beforeSubmit: function(formData) {
        var $form = $(this);
        var $group = $form.parents(".group_top");
        $group.fillTemplateData({
          data: formData
        }).removeClass('editing');
        $form.loadingImage();
      },
      success: function(data) {
        var $form = $(this);
        var $group = $form.parents(".group_top");
        var group = data.quiz_group;
        $form.loadingImage('remove');
        var $group = $form.parents(".group_top");
        $group.removeClass('editing');
        $group.fillTemplateData({
          data: group,
          id: 'group_top_' + group.id,
          hrefValues: ['id']
        });
        $group.toggleClass('question_bank_top', !!group.assessment_question_bank_id);
        var $bank = $group.next('.assessment_question_bank');
        if(!group.assessment_question_bank_id) {
          $bank.remove();
        } else if($bank.data('bank_data')) {
          var bank = $bank.data('bank_data');
          bank.bank_id = bank.id;
          bank.context_type_string = $.pluralize($.underscore(bank.context_type));
          $group.next(".assessment_question_bank").fillTemplateData({data: bank, hrefValues: ['bank_id', 'context_type_string', 'context_id']})
            .find(".bank_name").hide().filter(".bank_name_link").show();
        }
        $group.fillFormData(data, {object_name: 'quiz_group'});
        var $bottom = $group.next();
        while($bottom.length > 0 && !$bottom.hasClass('group_bottom')) {
          $bottom = $bottom.next();
        }
        $("#unpublished_changes_message").slideDown();
        $bottom.attr('id', 'group_bottom_' + group.id);
        quiz.updateDisplayComments();
      },
      error: function(data) {
        var $form = $(this);
        var $group = $form.parents(".group_top");
        $group.addClass('editing');
        $form.loadingImage('remove');
        $form.formErrors(data);
      }
    });
    $("#questions").sortable({
      handle: '.move_icon',
      helper: function(event, ui) {
        return ui.clone().removeClass('group');
      },
      items: '.group_top,.group_bottom,.question_holder',
      tolerance: 'pointer',
      start: function(event, ui) {
        ui.placeholder.css('visibility', 'visible');
        if(ui.item.hasClass('group_top')) {
          ui.helper.addClass('dragging');
          var $obj = ui.item;
          var take_with = []
          while($obj.length > 0 && !$obj.hasClass('group_bottom')) {
            $obj = $obj.next();
            if(!$obj.hasClass('ui-sortable-placeholder')) {
              take_with.push($obj);
              $obj.hide();
            }
          }
          ui.item.data('take_with', take_with);
          ui.placeholder.show();
        } else {
          if(quiz.findContainerGroup(ui.placeholder)) {
            ui.placeholder.addClass('group');
          } else {
            ui.placeholder.removeClass('group');
          }
          ui.placeholder.append("<div class='question_placeholder' style='height: " + (ui.helper.height() - 10) + "px;'>&nbsp;</div>");
        }
      },
      change: function(event, ui) {
        var $group = quiz.findContainerGroup(ui.placeholder);
        if(ui.item.hasClass('group_top')) {
          if($group) {
            $group.before(ui.placeholder);
            $("html,body").scrollTo(ui.placeholder);
          } else {
          }
        } else {
          if($group) {
            if($group.attr('id') == 'group_top_new') {
              $group.before(ui.placeholder);
              $("html,body").scrollTo(ui.placeholder);
            } else {
            if($group.hasClass('question_bank_top')){
              // Groups that point to question banks aren't allowed to have questions
              $group.before(ui.placeholder).addClass('group');
            }else{
              ui.placeholder.addClass('group');
            }
            }
          } else {
            ui.placeholder.removeClass('group');
          }
          ui.placeholder.height(ui.helper.height()).find(".question_placeholder").height(ui.helper.height() - 10);
        }
      },
      update: function(event, ui) {
        var url = $("#quiz_urls .reorder_questions_url, #bank_urls .reorder_questions_url").attr('href');
        var data = {};
        var $container = $("#questions");
        var items = [];
        if(quiz.findContainerGroup(ui.item)) {
          $container = quiz.findContainerGroup(ui.item);
          $list = [];
          url = $container.find(".reorder_group_questions_url").attr('href');
          var $obj = $container.next();
          while($obj.length > 0 && !$obj.hasClass('group_bottom')) {
            items.push($obj);
            $obj = $obj.next();
          }
        } else {
          $container.children(".question_holder:not(.group),.group_top").each(function() {
            items.push($(this));
          });
        }
        $container.loadingImage();
        var list = [];
        var for_question_bank = $("#questions.question_bank").length > 0;
        $.each(items, function(i, $obj) {
          if(for_question_bank) {
            var id = $obj.find(".assessment_question_id").text();
            list.push(id);
          } else if($obj.hasClass('question_holder')) {
            var id = 'question_' + ($obj.find(".question").attr('id').substring(9) || $obj.find(".question .id").text());
            list.push(id);
          } else {
            var id = 'group_' + $obj.attr('id').substring(10);
            list.push(id);
          }
        });
        var data = { order: list.join(",") };
        $.ajaxJSON(url, 'POST', data, function(data) {
          $container.loadingImage('remove');
        });
      },
      stop: function(event, ui) {
        if(ui.item.hasClass('group_top')) {
          var take_with = ui.item.data('take_with');
          if(take_with) {
            var $obj = ui.item;
            for(var idx in take_with) {
              var $item = take_with[idx];
              $obj.after($item.show());
              $obj = $item;
            }
          }
        } else {
          if(quiz.findContainerGroup(ui.item)) {
            ui.item.addClass('group');
            var $obj = ui.item.prev();
            while($obj.length > 0 && !$obj.hasClass('group_top')) {
              $obj = $obj.prev();
            }
            $obj.find(".expand_link").click();
          } else {
            ui.item.removeClass('group');
          }
        }
      }
    });
    $(document).delegate(".edit_group_link", 'click', function(event) {
      if($(this).closest('.group_top').length == 0) { return; }
      event.preventDefault();
      var $top = $(this).parents(".group_top");
      var data =  $top.getTemplateData({textValues: ['name', 'pick_count', 'question_points']});
      $top.fillFormData(data, {object_name: 'quiz_group'});
      $top.addClass('editing');
      $top.find(":text:visible:first").focus().select();
      $top.find(".quiz_group_form").attr('action', $top.find(".update_group_url").attr('href'))
        .attr('method', 'PUT');
      $top.find(".submit_button").text(I18n.t('buttons.update_group', "Update Group"));
    }).delegate(".delete_group_link", 'click', function(event) {
      if($(this).closest('.group_top').length == 0) { return; }
      event.preventDefault();
      var $top = $(this).parents(".group_top");
      var $list = $("nothing").add($top);
      var $next = $top.next();
      while($next.length > 0 && !$next.hasClass('group_bottom')) {
        $list = $list.add($next);
        $next = $next.next();
      }
      $list = $list.add($next);
      $top.confirmDelete({
        url: $top.find(".update_group_url").attr('href'),
        confirmed: function() {
          $list.dim();
        },
        success: function() {
          $list.fadeOut(function() {
            $(this).remove();
            quiz.updateDisplayComments();
          });
        }
      });
    }).delegate(".group_edit.cancel_button", 'click', function(event) {
      if($(this).closest('.group_top').length == 0) { return; }
      var $top = $(this).parents(".group_top");
      $top.removeClass('editing'); 
      if($top.attr('id') == 'group_top_new') {
        var $next = $top.next();
        while($next.length > 0 && !$next.hasClass('group_bottom')) {
          var $current = $next
          $next.removeClass('group');
          $next = $next.next();
          if($current.hasClass('assessment_question_bank')) {
            $current.remove();
          }
        }
        $next.remove();
        $top.remove();
      }
      quiz.updateDisplayComments();
    }).delegate(".collapse_link", 'click', function(event) {
      if($(this).closest('.group_top').length == 0) { return; }
      event.preventDefault();
      $(this).parents(".group_top").find(".collapse_link").addClass('hidden').end()
        .find(".expand_link").removeClass('hidden');
      var $obj = $(this).parents(".group_top").next();
      while($obj.length > 0 && $obj.hasClass('question_holder')) {
        $obj.hide();
        $obj = $obj.next();
      }
    }).delegate(".expand_link", 'click', function(event) {
      if($(this).closest('.group_top').length == 0) { return; }
      event.preventDefault();
      $(this).parents(".group_top").find(".collapse_link").removeClass('hidden').end()
        .find(".expand_link").addClass('hidden');
      var $obj = $(this).parents(".group_top").next();
      while($obj.length > 0 && $obj.hasClass('question_holder')) {
        $obj.show();
        $obj = $obj.next();
      }
    });
    if(wikiSidebar) {
      wikiSidebar.init();
      wikiSidebar.attachToEditor($("#quiz_description"));
    }
    setTimeout(function() {
      $("#quiz_description").editorBox();
    }, 2000);
    $(".toggle_description_views_link").click(function(event) {
      event.preventDefault();
      $("#quiz_description").editorBox('toggle');
    });
    $(".toggle_question_content_views_link").click(function(event) {
      event.preventDefault();
      $(this).parents(".question_form").find(".question_content").editorBox('toggle');
    });
    $(".toggle_text_after_answers_link").click(function(event) {
      event.preventDefault();
      $(this).parents(".question_form").find(".text_after_answers").editorBox('toggle');
    });
    $(document).bind('editor_box_focus', function(event, $editor) {
      wikiSidebar.attachToEditor($editor);
    });
    $(".quiz_options_link,.link_to_content_link").click(function(event) {
      event.preventDefault();
      $("#quiz_content_links,#quiz_options_holder").toggle();
      if($("#quiz_content_links:visible").length > 0) {
        if(wikiSidebar) {
          wikiSidebar.show();
        }
      } else {
        if(wikiSidebar) {
          wikiSidebar.hide();
        }
      }
    });
    $("#calc_helper_methods").change(function() {
      var method = $(this).val();
      $("#calc_helper_method_description").text(calcCmd.functionDescription(method));
      var code = "<pre>" + calcCmd.functionExamples(method).join("</pre><pre>") + "</pre>";
      $("#calc_helper_method_examples").html(code);
    });
    $("#equations_dialog_tabs").tabs();
  });
  $.fn.multipleAnswerSetsQuestion = function() {
    var $question = $(this),
        $question_content = $question.find(".question_content"),
        $select = $question.find(".blank_id_select"),
        $question_type = $question.find(".question_type");
    if($question.data('multiple_sets_question_bindings')) { return; }
    $question.data('multiple_sets_question_bindings', true);
    $question_content.bind('keypress', function(event) {
      setTimeout(function() {$(event.target).triggerHandler('change')}, 50);
    });
    $question_content.bind('change', function() {
      var question_type = $question_type.val();
      if(question_type != 'multiple_dropdowns_question' && question_type != 'fill_in_multiple_blanks_question') {
        return;
      }
      var text = $(this).editorBox('get_code');
      var matches = text.match(/\[[A-Za-z][A-Za-z0-9]*\]/g);
      $select.find("option.shown_when_no_other_options_available").remove();
      $select.find("option").addClass('to_be_removed');
      var matchHash = {};
      if(matches) {
        for(var idx  = 0; idx < matches.length; idx++) {
          if(matches[idx]) {
            var variable = matches[idx].substring(1, matches[idx].length - 1);
            if(!matchHash[variable]) {
              var $option = $select.find("option").eq(idx); //." + variable);
              if(!$option.length) {
                $option = $("<option/>").appendTo($select);
              }
              $option
                .removeClass('to_be_removed')
                .addClass(variable)
                .val(variable)
                .text(variable);
              matchHash[variable] = true;
            }
          }
        }
      }
      // if there are not any options besides the default "<option class="shown_when_no_other_options_available" value='0'>[ Enter Answer Variables Above ]</option>" one
      if(!$select.find("option:not(.shown_when_no_other_options_available)").length) {
        $select.append("<option class='shown_when_no_other_options_available' value='0'>" + I18n.t('enter_answer_variable_above', "[ Enter Answer Variables Above ]") + "</option>");
      }
      $select.find("option.to_be_removed").remove();
      $select.change();
    }).change();
    $select.change(function() {
      var question_type = $question_type.val();
      if(question_type != 'multiple_dropdowns_question' && question_type != 'fill_in_multiple_blanks_question') {
        return;
      }
      $question.find(".form_answers .answer").hide().addClass('hidden');
      $select.find("option").each(function(i) {
        var $option = $(this);
        $question.find(".form_answers .answer_for_" + $(this).val()).each(function() {
          $(this).attr('class', $(this).attr('class').replace(/answer_idx_\d+/g, ""));
        }).addClass('answer_idx_' + i);
      });
      if($select.val() !== "0") {
        var variable = $select.val(),
            variableIdx = $select[0].selectedIndex;
        if(variableIdx >= 0) {
          $question.find(".form_answers .answer").each(function() {
            var $this = $(this);
            if(!$this.attr('class').match(/answer_idx_/)) {
              if($this.attr('class').match(/answer_for_/)) {
                var idx = null,
                    blank_id = $this.attr('class').match(/answer_for_[^\s]+/);
                if(blank_id && blank_id[0]) { blank_id = blank_id[0].substring(11); }
                $select.find("option").each(function(i) {
                  if($(this).text() == blank_id) {
                    idx = i;
                  }
                });
                if(idx === null) { 
                  idx = variableIdx; 
                }
                $this.addClass('answer_idx_' + idx);
              } else {
                $this.addClass('answer_idx_' + variableIdx);
              }
            }
          });
        }
        $select.find("option").each(function(i) {
          var text = $(this).text();
          $question.find(".form_answers .answer.answer_idx_" + i).find(".blank_id").each(function() {
            $(this).text(text);
          });
        });
        var $valid_answers = $question.find(".form_answers .answer.answer_idx_" + variableIdx).show().removeClass('hidden');
        if(!$valid_answers.length && variable && variable !== '0') {
          for(var idx = 0; idx < 2; idx++) {
            $question.find(".add_answer_link").triggerHandler('click', true);
          }
          $valid_answers = $question.find(".form_answers .answer.answer_idx_" + variableIdx).show().removeClass('hidden');
        }
        if(!$valid_answers.filter(".correct_answer").length) {
          $valid_answers.filter(":first").addClass('correct_answer');
        }
        $valid_answers.each(function() {
          $(this).find(".blank_id").text(variable);
        });
      }
    }).change();
  }
  $.fn.formulaQuestion = function() {
    var $question = $(this);
    if($question.data('formula_question_bindings')) { return; }
    $question.data('formula_question_bindings', true);
    $question.find(".supercalc").superCalc({
      pre_process: function() {
        var result = [];
        $question.find(".variables .variable").each(function() {
          var data = {
            name: $(this).attr('data-name'),
            value: $(this).attr('data-value')
          };
          result.push(data.name + " = " + data.value);
        });
        return result;
      },
      formula_added: function() {
        $question.triggerHandler('settings_change', true);
      }
    });
    $question.find(".compute_combinations").click(function() {
      var $button = $(this);
      $button.text(I18n.t('buttons.generating', "Generating...")).attr('disabled', true);
      var question_type = $question.find(".question_type").val();
      if(question_type != 'calculated_question') {
        return;
      }
      var $table = $question.find(".combinations");
      $table.find("thead tr").empty();
      $question.find(".variables .variable").each(function() {
        var $th = $("<th/>");
        $th.text($(this).find(".name").text());
        $table.find("thead tr").append($th);
      });
      var $th = $("<th/>");
      $th.text(I18n.t('final_answer', "Final Answer"));
      $th.addClass('final_answer');
      $table.find("thead tr").append($th);
      $table.find("tbody").empty();
      var cnt = parseInt($question.find(".combination_count").val(), 10) || 10;
      if (cnt < 0) {
        cnt = 10;
      } else if (cnt > maxCombinations) {
        cnt = maxCombinations;
      }
      $question.find(".combination_count").val(cnt);
      var succeeded = 0;
      var existingCombinations = {};
      var mod = 0;
      var finished = function() {
        $question.find(".supercalc").superCalc('clear_cached_finds');
        $button.text("Generate").attr('disabled', false);
        if(succeeded == 0) {
          alert(I18n.t('alerts.no_valid_combinations', "The system could not generate any valid combinations for the parameters given"));
        } else if(succeeded < cnt) {
          alert(I18n.t('alerts.only_n_valid_combinations', {'one': "The system could only generate 1 valid combination for the parameters given", 'other': "The system could only generate %{count} valid combinations for the parameters given"}, {'count': succeeded}));
        }
        $question.triggerHandler('settings_change', false);
      };
      var combinationIndex = 0;
      var failedCount = 0;
      var $status = $question.find(".formulas .formula_row:last .status"),
        $variable_values = $question.find(".variables .variable"),
        $tbody = $table.find("tbody");
      $question.find(".supercalc").superCalc('cache_finds');
      var answer_tolerance = parseFloat($question.find(".combination_answer_tolerance").val(), 10);
      var next = function() {
        $button.text(I18n.t('buttons.generating_combinations_progress', "Generating... (%{done}/%{total})", {'done': succeeded, 'total': cnt}));
        var fragment = document.createDocumentFragment();
        for(var idx = 0; idx < 5 && succeeded < cnt && failedCount < 25; idx++) {
          $variable_values.each(function() {
            $(this).find(".variable_setting:first").trigger('change', {cache: true});
          });
          $question.find(".supercalc").superCalc('recalculate', true);
          var result = $status.attr('data-res');
          var combination = [];
          $variable_values.each(function() {
            combination.push($(this).attr('data-value'));
          });
          var val = parseFloat(result.substring(1), 10);
          if(!existingCombinations[combination] || true) {
            if(result.match(/^=/) && result != "= NaN" && result != "= Infinity" && val) {
              var $result = $("<tr/>");
              $variable_values.each(function() {
                var $td = $("<td/>");
                $td.html($(this).attr('data-value'));
                $result.append($td);
              });
              var $td = $("<td/>");
              $td.addClass('final_answer');
              var text = $.trim(result.substring(1));
              var tolerance = answer_tolerance;
              if(tolerance) {
                text += " <span style='font-size: 0.8em;'>+/-</span> " + tolerance;
              }
              $td.html(text);
              $result.append($td);
              succeeded++;
              failedCount = 0;
              fragment.appendChild($result[0]);
            } else {
              failedCount++;
            }
            existingCombinations[combination] = true;
          } else {
            failedCount++;
          }
        }
        $tbody[0].appendChild(fragment);
        
        $button.text(I18n.t('buttons.generating_combinations_progress', "Generating... (%{done}/%{total})", {'done': succeeded, 'total': cnt}));
        if(combinationIndex >= cnt || succeeded >= cnt || failedCount >= 25) {
          finished();
          return;
        } else {
          combinationIndex++;
          setTimeout(function() {
            next();
          }, 500);
        }
      };
      setTimeout(next, 100);
    });
    $question.find(".recompute_variables").click(function() {
      var question_type = $question.find(".question_type").val();
      if(question_type != 'calculated_question') {
        return;
      }
      $question.triggerHandler('recompute_variables', true);
    });
    $question.bind('recompute_variables', function(event, in_dom) {
      $question.find(".variables .variable").each(function() {
        $(this).find(".variable_setting:first").trigger('change', in_dom ? null : {recompute: true});
      });
    });
    $question.bind('settings_change', function(event, remove) {
      var question_type = $question.find(".question_type").val();
      if(question_type != 'calculated_question') {
        return;
      }
      var variables = $question.find(".variables tbody tr.variable").length > 0;
      var formulas = $question.find(".formulas .formula").length > 0;
      
      $question.find(".combinations_option").attr('disabled', !variables || !formulas);
      $question.find(".variables_specified").showIf(variables);
      $question.find(".formulas_specified").showIf(formulas);
      if($question.hasClass('ready') && remove) {
        $question.find(".combinations_holder .combinations tbody tr").remove();
      }
      $question.find(".combinations_holder").showIf($question.find(".combinations tbody tr").length > 0);
    });
    $question.find(".variables").delegate('.variable_setting', 'change', function(event, options) {
      var question_type = $question.find(".question_type").val();
      if(question_type != 'calculated_question') {
        return;
      }
      var $variable = $(event.target).parents(".variable")
      var data = $variable.data('cached_data');
      if(!data || !options || !options.cache) {
        data = $variable.getFormData();
        data.min = parseFloat(data.min) || 0;
        data.max = Math.max(data.min, parseFloat(data.max) || 0);
        data.round = parseInt(data.round, 10) || 0;
        data.range = data.max - data.min;
        data.rounder = Math.pow(10, data.round) || 1;
      }
      if(options && options.cache) {
        $variable.data('cached_data', data);
      }
      var val = (Math.random() * data.range) + data.min;
      val = Math.round(val * data.rounder) / (data.rounder);
      $variable.attr('data-value', val);
      if(!options || options.template) {
        $variable.find(".value").html(val);
      }
      if(!options || options.recompute) {
        $question.find(".supercalc").superCalc('recalculate');
        $question.triggerHandler('settings_change', true);
      }
    });
    $question.find(".help_with_equations_link").click(function(event) {
      event.preventDefault();
      $("#calc_helper_methods").empty();
      var functions = calcCmd.functionList();
      for(var idx in functions) {
        var func = functions[idx][0];
        var $option = $("<option/>");
        $option.val(func).text(func);
        $("#calc_helper_methods").append($option);
      }
      $("#calc_helper_methods").change();
      $("#help_with_equations_dialog").dialog('close').dialog({
        autoOpen: false,
        title: I18n.t('titles.help_with_formulas', "Help with Quiz Question Formulas"),
        width: 500
      }).dialog('open');
    });
    $question.find(".combinations_option").attr('disabled', true);
    $question.find(".question_content").bind('keypress', function(event) {
      setTimeout(function() {$(event.target).triggerHandler('change')}, 50);
    });
    $question.find(".question_content").bind('change', function(event) {
      var text = $(this).editorBox('get_code');
      var matches = text.match(/\[[A-Za-z][A-Za-z0-9]*\]/g);
      $question.find(".variables").find("tr.variable").addClass('to_be_removed');
      $question.find(".variables").showIf(matches && matches.length > 0);
      var matchHash = {};
      if(matches) {
        for(var idx  = 0; idx < matches.length; idx++) {
          if(matches[idx]) {
            var variable = matches[idx].substring(1, matches[idx].length - 1);
            if(!matchHash[variable]) {
              var $variable = $question.find(".variables tr.variable").eq(idx);
              if($variable.length === 0) {
                $variable = $("<tr class='variable'><td class='name'></td><td><input type='text' name='min' class='min variable_setting' style='width: 30px;' value='1'/></td><td><input type='text' name='max' class='max variable_setting' style='width: 30px;' value='10'/></td><td><select name='round' class='round variable_setting'><option>0</option><option>1</option><option>2</option><option>3</option></td><td class='value'></td></tr>");
                $question.find(".variables tbody").append($variable);
                $variable.find(".variable_setting:first").triggerHandler('change');
              }
              $variable.removeClass('to_be_removed');
              $variable.addClass(variable);
              $variable.attr('data-name', variable);
              $variable.find("td.name").text(variable);
              matchHash[variable] = true;
            }
          }
        }
      }
      $question.find(".variables").find("tr.to_be_removed").remove();
      $question.find(".supercalc").superCalc('recalculate', true);
      $question.triggerHandler('settings_change', false);
    }).change();
  }
});<|MERGE_RESOLUTION|>--- conflicted
+++ resolved
@@ -1154,11 +1154,7 @@
       var $question = $(this).parents(".question");
       var question = $question.getTemplateData({
         textValues: ['question_type', 'correct_comments', 'incorrect_comments', 'neutral_comments', 'question_name', 'question_points', 'answer_selection_type', 'blank_id'],
-<<<<<<< HEAD
-        htmlValues: ['question_text', 'correct_comments_html', 'incorrect_comments_html', 'netural_comments_html']
-=======
         htmlValues: ['question_text', 'correct_comments_html', 'incorrect_comments_html', 'neutral_comments_html']
->>>>>>> f49edf7c
       });
       question.question_text = $question.find("textarea[name='question_text']").val();
       var matches = [];
